--- conflicted
+++ resolved
@@ -147,18 +147,6 @@
 
     assert f() == g()
 
-<<<<<<< HEAD
-def test_inline_multiple_results(language):
-    def f():
-        @inline
-        def get_2_vals(a : int):
-            return a*2, a-5
-
-        get_2_vals(5)
-        x = get_2_vals(7)
-        y0,y1 = get_2_vals(3)
-        return x, y0, y1
-=======
 def test_inline_return(language):
     def f():
         @inline
@@ -171,25 +159,26 @@
         d = tmp() + 3
         e = tmp() * 4
         return b,c,d,e
->>>>>>> ff64d95d
-
-    g = epyccel(f, language=language)
-
-    assert f() == g()
-
-<<<<<<< HEAD
-def test_inline_homogeneous_tuple_result(language):
+
+    g = epyccel(f, language=language)
+
+    assert f() == g()
+
+def test_inline_multiple_results(language):
     def f():
         @inline
         def get_2_vals(a : int):
-            b = (a*2, a-5)
-            return b
+            return a*2, a-5
 
         get_2_vals(5)
         x = get_2_vals(7)
         y0,y1 = get_2_vals(3)
         return x, y0, y1
-=======
+
+    g = epyccel(f, language=language)
+
+    assert f() == g()
+
 def test_inline_literal_return(language):
     def f():
         @inline
@@ -201,18 +190,50 @@
         d = tmp() + 3
         e = tmp() * 4
         return b,c,d,e
->>>>>>> ff64d95d
-
-    g = epyccel(f, language=language)
-
-    assert f() == g()
-
-<<<<<<< HEAD
-def test_inline_inhomogeneous_tuple_result(language):
+
+    g = epyccel(f, language=language)
+
+    assert f() == g()
+
+def test_inline_array_return(language):
+    def f():
+        import numpy as np #pylint: disable=reimported
+        @inline
+        def tmp():
+            return np.ones(2, dtype=int)
+
+        b = tmp()
+        c = np.sum(tmp())
+        return b,c
+
+    g = epyccel(f, language=language)
+
+    out_pyth = f()
+    out_pycc = g()
+    assert np.array_equal(out_pyth[0], out_pycc[0])
+    assert out_pyth[1] == out_pycc[1]
+
+def test_inline_multiple_return(language):
+    def f():
+        @inline
+        def tmp():
+            a = 1
+            b = 4
+            return a, b
+
+        b,c = tmp()
+        d,e = tmp()
+        return b,c,d,e
+
+    g = epyccel(f, language=language)
+
+    assert f() == g()
+
+def test_inline_homogeneous_tuple_result(language):
     def f():
         @inline
         def get_2_vals(a : int):
-            b : tuple[int,int] = (a*2, a-5)
+            b = (a*2, a-5)
             return b
 
         get_2_vals(5)
@@ -224,41 +245,21 @@
 
     assert f() == g()
 
-=======
-def test_inline_array_return(language):
-    def f():
-        import numpy as np #pylint: disable=reimported
-        @inline
-        def tmp():
-            return np.ones(2, dtype=int)
-
-        b = tmp()
-        c = np.sum(tmp())
-        return b,c
-
-    g = epyccel(f, language=language)
-
-    out_pyth = f()
-    out_pycc = g()
-    assert np.array_equal(out_pyth[0], out_pycc[0])
-    assert out_pyth[1] == out_pycc[1]
-
-def test_inline_multiple_return(language):
-    def f():
-        @inline
-        def tmp():
-            a = 1
-            b = 4
-            return a, b
-
-        b,c = tmp()
-        d,e = tmp()
-        return b,c,d,e
-
-    g = epyccel(f, language=language)
-
-    assert f() == g()
->>>>>>> ff64d95d
+def test_inline_inhomogeneous_tuple_result(language):
+    def f():
+        @inline
+        def get_2_vals(a : int):
+            b : tuple[int,int] = (a*2, a-5)
+            return b
+
+        get_2_vals(5)
+        x = get_2_vals(7)
+        y0,y1 = get_2_vals(3)
+        return x, y0, y1
+
+    g = epyccel(f, language=language)
+
+    assert f() == g()
 
 def test_indexed_template(language):
     @template(name='T', types=[float, complex])
