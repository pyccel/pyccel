--- conflicted
+++ resolved
@@ -7,21 +7,7 @@
 from pyccel import epyccel
 from modules import functionals
 
-<<<<<<< HEAD
-@pytest.fixture( params=[
-        pytest.param("c", marks = pytest.mark.c),
-        pytest.param("fortran", marks = [
-            pytest.mark.skip(reason="Fortan support is disabled until lists are supported. See #1657"),
-            pytest.mark.c]),
-        pytest.param("python", marks = pytest.mark.python)
-    ],
-    scope = "module"
-)
-def language(request):
-    return request.param
 
-=======
->>>>>>> 1d735e8c
 def compare_epyccel(f, language, *args):
     f2 = epyccel(f, language=language)
     out1 = f(*args)
@@ -64,9 +50,6 @@
     compare_epyccel(functionals.functional_for_2d_dependant_range_2, language)
     compare_epyccel(functionals.functional_for_2d_dependant_range_3, language)
 
-<<<<<<< HEAD
-@pytest.mark.skipif(lambda lang: lang == 'c', reason="Skipping for C due to list of lists initialization. See #1945")
-=======
 @pytest.mark.parametrize( 'language', (
         pytest.param("fortran", marks = [
             pytest.mark.skip(reason="lists of tuples are not yes supported"),
@@ -79,7 +62,7 @@
         pytest.param("python", marks = pytest.mark.python)
     )
 )
->>>>>>> 1d735e8c
+
 def test_functional_for_2d_array_range(language):
     idx = randint(28)
     compare_epyccel(functionals.functional_for_2d_array_range, language,idx)
