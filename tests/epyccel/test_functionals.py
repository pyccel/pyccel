--- conflicted
+++ resolved
@@ -74,8 +74,7 @@
     compare_epyccel(functionals.functional_for_3d_range, language)
 
 def test_unknown_length_functional(language):
-<<<<<<< HEAD
-    y = randint(100, size = 20)
+    y = array(randint(100, size = 20), dtype = int)
     compare_epyccel(functionals.unknown_length_functional, language, y)
 
 def test_functional_with_enumerate(language):
@@ -98,7 +97,3 @@
 
 def test_functional_with_multiple_conditions(language):
     compare_epyccel(functionals.functional_with_multiple_conditions, language)
-=======
-    y = array(randint(100, size = 20), dtype = int)
-    compare_epyccel(functionals.unknown_length_functional, language, y)
->>>>>>> 1e89a52b
