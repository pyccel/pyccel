# pylint: disable=missing-function-docstring, missing-module-docstring, missing-class-docstring
import pytest
import numpy as np
import modules.expose_classes as mod
from pyccel import epyccel

RTOL = 2e-14
ATOL = 1e-15

@pytest.fixture(scope="module")
def modnew(language):
    return epyccel(mod, language = language)

def test_class_import(language):
    class A:
        def __init__(self : 'A'):
            pass

    epyc_A = epyccel(A, language = language)

    assert isinstance(epyc_A, type)


def test_class_return(modnew):
    a = modnew.get_A()
    assert isinstance(a, modnew.A)
    a_new, i = modnew.get_A_int()
    a_new2, i2 = mod.get_A_int()
    assert isinstance(a_new, modnew.A)
    assert isinstance(a_new2, mod.A)
    assert i == i2

    b = modnew.get_B(3.0)
    assert isinstance(b, modnew.B)


def test_class_argument(modnew):
    b = modnew.get_B(3.0)
    assert isinstance(b, modnew.B)

    x = modnew.get_x_from_B(b)
    assert x == 3.0
    x = modnew.get_an_x_from_B(b)
    assert x == 3.0
    x = modnew.get_an_x_from_B()
    assert x == -2.0

def test_class_function(modnew):
    c = modnew.C()
    assert c.get_3() == 3

def test_classes_1(language):
    import classes.classes_1 as mod
    modnew = epyccel(mod, language = language)

    x1 = np.array([0.,0.,0.])
    x2 = np.array([0.,0.,0.])
    a = np.array([1.,1.,1.])

    p1_py = mod.Point(x1)
    p1_l  = modnew.Point(x2)

    assert np.allclose(p1_py.get_x(), p1_l.get_x(), rtol=RTOL, atol=ATOL)
    assert p1_py.get_X() == p1_l.get_X()

    p1_py.translate(a)
    p1_l.translate(a)

    assert np.allclose(p1_py.get_x(), p1_l.get_x(), rtol=RTOL, atol=ATOL)
    assert p1_py.get_X() == p1_l.get_X()
    assert np.allclose(x1, x2, rtol=RTOL, atol=ATOL)

    p2_py = mod.Point(np.array([6.,6.,6.]))
    p2_l  = modnew.Point(np.array([6.,6.,6.]))

    print(p2_py.get_x(), p2_l.get_x())

    assert np.allclose(p2_py.get_x(), p2_l.get_x(), rtol=RTOL, atol=ATOL)
    print(p2_py.get_x(), p2_l.get_x())
    assert p2_py.get_X() == p2_l.get_X()

    print(p2_py.get_x(), p2_l.get_x())
    p2_py.translate(a)
    print(p2_py.get_x(), p2_l.get_x())
    p2_l.translate(a)
    print(p2_py.get_x(), p2_l.get_x())

    assert np.allclose(p2_py.get_x(), p2_l.get_x(), rtol=RTOL, atol=ATOL)
    assert p2_py.get_X() == p2_l.get_X()
    assert np.allclose(x1, x2, rtol=RTOL, atol=ATOL)

    l_py = mod.Line(p1_py)
    l_l  = modnew.Line(p1_l)

    assert p1_py.get_X() == p1_l.get_X()
    assert np.allclose(l_py.get_x(), l_l.get_x(), rtol=RTOL, atol=ATOL)

def test_classes_2(language):
    import classes.classes_2 as mod
    modnew = epyccel(mod, language = language)

    p_py = mod.Point()
    p_l  = modnew.Point()

    x = np.ones(4)
    y = np.full(4, 3.0)

    a_py = p_py.addition(1.1, 2.0)
    b_py = p_py.subtraction(y, x)

    a_l  = p_l.addition(1.1, 2.0)
    b_l  = p_l.subtraction(y, x)

    assert a_py == a_l
    assert isinstance(a_py, type(a_l))

    assert np.allclose(b_py, b_l, rtol=RTOL, atol=ATOL)

def test_classes_3(language):
    import classes.classes_3 as mod
    modnew = epyccel(mod, language = language)

    p2_py = mod.Point2(2.2)
    p2_l  = modnew.Point2(2.2)
    assert p2_py.test_func() == p2_l.test_func()

    p2_py = mod.Point2(6.5)
    p2_l  = modnew.Point2(6.5)
    assert p2_py.test_func() == p2_l.test_func()

    p_py = mod.Point(3.5, 0.1)
    p_l  = modnew.Point(3.5, 0.1)

    assert p_py.get_coordinates() == p_l.get_coordinates()

    p_py.set_coordinates(2.3, 5.1)
    p_l.set_coordinates(2.3, 5.1)

    assert p_py.get_coordinates() == p_l.get_coordinates()

    assert p_py.x == p_l.x
    assert p_py.X == p_l.X
    assert isinstance(p_py.x, type(p_l.x))
    assert isinstance(p_py.X, type(p_l.X))

    p_py.x = -1.2
    p_py.X = -10.2

    p_l.x = -1.2
    p_l.X = -10.2

    assert p_py.get_coordinates() == p_l.get_coordinates()

def test_classes_4(language):
    import classes.classes_4 as mod
    modnew = epyccel(mod, language = language)

    x1 = np.array([0.,0.,0.])
    x2 = np.array([0.,0.,0.])
    a = np.array([1.,1.,1.])

    p1_py = mod.Point(x1)
    p1_l  = modnew.Point(x2)

    assert np.isclose(p1_py.get_x(), p1_l.get_x(), rtol=RTOL, atol=ATOL)

    p1_py.translate(a)
    p1_l.translate(a)

    assert np.isclose(p1_py.get_x(), p1_l.get_x(), rtol=RTOL, atol=ATOL)
    assert np.allclose(x1, x2, rtol=RTOL, atol=ATOL)

    p1_py = mod.Point()

def test_classes_5(language):
    import classes.classes_5 as mod
    modnew = epyccel(mod, language = language)

    x1 = np.array([0.,0.,0.])
    x2 = np.array([0.,0.,0.])
    a = np.array([1.,1.,1.])

    p1_py = mod.Point(x1)
    p1_l  = modnew.Point(x2)

    assert np.allclose(p1_py.x, p1_l.x, rtol=RTOL, atol=ATOL)

    p1_py.translate(a)
    p1_l.translate(a)

    assert np.allclose(p1_py.x, p1_l.x, rtol=RTOL, atol=ATOL)
    assert np.allclose(x1, x2, rtol=RTOL, atol=ATOL)

    with pytest.raises(AttributeError):
        p1_l.x = 4.0

def test_classes_6(language):
    import classes.classes_6 as mod
    modnew = epyccel(mod, language = language)

    p_py = mod.Point(0.0, 0.0)
    p_l  = modnew.Point(0.0, 0.0)

    assert p_py.get_attributes(3) == p_l.get_attributes(3)
    assert p_py.get_attributes(4.5) == p_l.get_attributes(4.5)

    p_py.translate(1.0, 2.0)
    p_l.translate(1.0, 2.0)

    assert p_py.get_attributes(3) == p_l.get_attributes(3)
    assert p_py.get_attributes(4.5) == p_l.get_attributes(4.5)

def test_classes_7(language):
    import classes.classes_7 as mod
    modnew = epyccel(mod, language = language)

    p_py = mod.get_A()
    p_l  = modnew.get_A()

    assert mod.get_x_from_A() == modnew.get_x_from_A()
    assert mod.get_x_from_A(p_py) == modnew.get_x_from_A(p_l)

    p_py.update(10)
    p_l.update(10)

    assert mod.get_x_from_A(p_py) == modnew.get_x_from_A(p_l)

def test_classes_8(language):
    import classes.classes_8 as mod
    modnew = epyccel(mod, language = language)

    a_py = mod.A(3.0)
    a_l = modnew.A(3.0)

    assert a_py.x == a_l.x
    assert a_py.y == a_l.y

def test_classes_9(language):
    import classes.classes_9 as mod
    modnew = epyccel(mod, language = language)

    a_py = mod.A(3.0)
    a_l = modnew.A(3.0)

    assert a_py.get_A_contents() == a_l.get_A_contents()
    assert a_py.x == a_l.x
    assert a_py.y == a_l.y

def test_generic_methods(language):
    import classes.generic_methods as mod
    modnew = epyccel(mod, language = language)

    p_py = mod.Point(0.0, 0.0)
    p_l  = modnew.Point(0.0, 0.0)

    assert p_py.get_x() == p_l.get_x()
    assert p_py.get_y() == p_l.get_y()

    p_py.translate(1.0, 2.0)
    p_l.translate(1.0, 2.0)

    assert p_py.get_x() == p_l.get_x()
    assert p_py.get_y() == p_l.get_y()

    p_py.translate(1, 2)
    p_l.translate(1, 2)

    assert p_py.get_x() == p_l.get_x()
    assert p_py.get_y() == p_l.get_y()

@pytest.mark.parametrize( 'language', (
        pytest.param("fortran", marks = pytest.mark.fortran),
        pytest.param("c", marks = pytest.mark.c),
        pytest.param("python", marks = [
            pytest.mark.skip(reason="Attribute renamed. See #1705"),
            pytest.mark.python]
        )
    )
)
def test_classes(language):
    import classes.classes as mod
    modnew = epyccel(mod, language = language)

    p_py = mod.Point(0.0, 0.0)
    p_l  = modnew.Point(0.0, 0.0)

    assert p_py.x == p_l.x
    assert isinstance(p_py.x, type(p_l.x))

    assert p_py.y == p_l.y
    assert isinstance(p_py.y, type(p_l.y))

    p_py.x = 2.0
    p_l.x = 2.0

    if language != 'python':
        with pytest.raises(TypeError):
            p_l.y = 1j

    assert p_py.x == p_l.x

    p_py.translate(1.0, 2.0)
    p_l.translate(1.0, 2.0)

    assert p_py.x == p_l.x
    assert p_py.y == p_l.y

def test_class_out(language):
    import classes.array_attribute as mod
    modnew = epyccel(mod, language = language)

    p_py = mod.A(5)
    p_l  = modnew.A(5)

    assert np.array_equal(p_py.x, p_l.x)
    assert np.array_equal(p_py.get_x(), p_l.get_x())

    p_py.x[:] = 4
    p_l.x[:] = 4

    assert np.array_equal(p_py.x, p_l.x)

    if language != 'python':
        with pytest.raises(AttributeError):
            p_l.x = np.ones(6)

def test_ptr_in_class(language):
    import classes.ptr_in_class as mod
    modnew = epyccel(mod, language = language)

    x = np.ones(4)
    a_py = mod.A(x)
    a_l = modnew.A(x)

    assert np.array_equal(a_py.x, a_l.x)

    x[2] = 3

    assert np.array_equal(a_py.x, a_l.x)

    y = np.zeros(3)
    a_py.x = y
    a_l.x = y

    assert np.array_equal(a_py.x, a_l.x)

    y[0] = -3

    assert np.array_equal(a_py.x, a_l.x)

<<<<<<< HEAD
def test_class_property_name_conflict(language):
    import classes.class_property_name_conflict as mod
    modnew = epyccel(mod, language = language)

    a_py = mod.A(3.0)
    a_l = modnew.A(3.0)

    assert a_py.x == a_l.x

    a_py.translate(4.5)
    a_l.translate(4.5)

    assert a_py.x == a_l.x
=======
def test_class_constness(language):
    import classes.class_constness as mod
    modnew = epyccel(mod, language = language)

    a_py = mod.ArrProperties(4)
    a_l = modnew.ArrProperties(4)

    assert a_py.n_points == a_l.n_points

    x_py = mod.f(a_py)
    x_l = modnew.f(a_l)

    assert np.array_equal(x_py, x_l)

def test_class_magic(language):
    import classes.class_magic as mod
    modnew = epyccel(mod, language = language)

    a_py = mod.A(4)
    a_l = modnew.A(4)

    assert a_py.x == a_l.x

    left_add_py = a_py + 5
    left_add_l = a_l + 5

    assert isinstance(left_add_l, modnew.A)
    assert left_add_py.x == left_add_l.x

    left_sub_py = a_py - 2
    left_sub_l = a_l - 2

    assert isinstance(left_sub_l, modnew.A)
    assert left_sub_py.x == left_sub_l.x

    left_mul_py = a_py * 2
    left_mul_l = a_l * 2

    assert isinstance(left_mul_l, modnew.A)
    assert left_mul_py.x == left_mul_l.x

    left_truediv_py = a_py / 2
    left_truediv_l = a_l / 2

    assert isinstance(left_truediv_l, modnew.A)
    assert left_truediv_py.x == left_truediv_l.x

    left_lshift_py = a_py << 2
    left_lshift_l = a_l << 2

    assert isinstance(left_lshift_l, modnew.A)
    assert left_lshift_py.x == left_lshift_l.x

    left_rshift_py = a_py >> 2
    left_rshift_l = a_l >> 2

    assert isinstance(left_rshift_l, modnew.A)
    assert left_rshift_py.x == left_rshift_l.x

    left_and_py = a_py & 2
    left_and_l = a_l & 2

    assert isinstance(left_and_l, modnew.A)
    assert left_and_py.x == left_and_l.x

    left_or_py = a_py | 2
    left_or_l = a_l | 2

    assert isinstance(left_or_l, modnew.A)
    assert left_or_py.x == left_or_l.x

    a_py += 6
    a_l += 6

    assert a_py.x == a_l.x

    a_py -= 6
    a_l -= 6

    assert a_py.x == a_l.x

    a_py *= 6
    a_l *= 6

    assert a_py.x == a_l.x

    a_py /= 2
    a_l /= 2

    assert a_py.x == a_l.x

    a_py <<= 1
    a_l <<= 1

    assert a_py.x == a_l.x

    a_py >>= 2
    a_l >>= 2

    assert a_py.x == a_l.x

    a_py &= 7
    a_l &= 7

    assert a_py.x == a_l.x

    a_py |= 6
    a_l |= 6

    assert a_py.x == a_l.x

    assert len(a_py) == len(a_l)
>>>>>>> 41a350dc
<|MERGE_RESOLUTION|>--- conflicted
+++ resolved
@@ -348,7 +348,119 @@
 
     assert np.array_equal(a_py.x, a_l.x)
 
-<<<<<<< HEAD
+def test_class_constness(language):
+    import classes.class_constness as mod
+    modnew = epyccel(mod, language = language)
+
+    a_py = mod.ArrProperties(4)
+    a_l = modnew.ArrProperties(4)
+
+    assert a_py.n_points == a_l.n_points
+
+    x_py = mod.f(a_py)
+    x_l = modnew.f(a_l)
+
+    assert np.array_equal(x_py, x_l)
+
+def test_class_magic(language):
+    import classes.class_magic as mod
+    modnew = epyccel(mod, language = language)
+
+    a_py = mod.A(4)
+    a_l = modnew.A(4)
+
+    assert a_py.x == a_l.x
+
+    left_add_py = a_py + 5
+    left_add_l = a_l + 5
+
+    assert isinstance(left_add_l, modnew.A)
+    assert left_add_py.x == left_add_l.x
+
+    left_sub_py = a_py - 2
+    left_sub_l = a_l - 2
+
+    assert isinstance(left_sub_l, modnew.A)
+    assert left_sub_py.x == left_sub_l.x
+
+    left_mul_py = a_py * 2
+    left_mul_l = a_l * 2
+
+    assert isinstance(left_mul_l, modnew.A)
+    assert left_mul_py.x == left_mul_l.x
+
+    left_truediv_py = a_py / 2
+    left_truediv_l = a_l / 2
+
+    assert isinstance(left_truediv_l, modnew.A)
+    assert left_truediv_py.x == left_truediv_l.x
+
+    left_lshift_py = a_py << 2
+    left_lshift_l = a_l << 2
+
+    assert isinstance(left_lshift_l, modnew.A)
+    assert left_lshift_py.x == left_lshift_l.x
+
+    left_rshift_py = a_py >> 2
+    left_rshift_l = a_l >> 2
+
+    assert isinstance(left_rshift_l, modnew.A)
+    assert left_rshift_py.x == left_rshift_l.x
+
+    left_and_py = a_py & 2
+    left_and_l = a_l & 2
+
+    assert isinstance(left_and_l, modnew.A)
+    assert left_and_py.x == left_and_l.x
+
+    left_or_py = a_py | 2
+    left_or_l = a_l | 2
+
+    assert isinstance(left_or_l, modnew.A)
+    assert left_or_py.x == left_or_l.x
+
+    a_py += 6
+    a_l += 6
+
+    assert a_py.x == a_l.x
+
+    a_py -= 6
+    a_l -= 6
+
+    assert a_py.x == a_l.x
+
+    a_py *= 6
+    a_l *= 6
+
+    assert a_py.x == a_l.x
+
+    a_py /= 2
+    a_l /= 2
+
+    assert a_py.x == a_l.x
+
+    a_py <<= 1
+    a_l <<= 1
+
+    assert a_py.x == a_l.x
+
+    a_py >>= 2
+    a_l >>= 2
+
+    assert a_py.x == a_l.x
+
+    a_py &= 7
+    a_l &= 7
+
+    assert a_py.x == a_l.x
+
+    a_py |= 6
+    a_l |= 6
+
+    assert a_py.x == a_l.x
+
+    assert len(a_py) == len(a_l)
+
 def test_class_property_name_conflict(language):
     import classes.class_property_name_conflict as mod
     modnew = epyccel(mod, language = language)
@@ -361,118 +473,4 @@
     a_py.translate(4.5)
     a_l.translate(4.5)
 
-    assert a_py.x == a_l.x
-=======
-def test_class_constness(language):
-    import classes.class_constness as mod
-    modnew = epyccel(mod, language = language)
-
-    a_py = mod.ArrProperties(4)
-    a_l = modnew.ArrProperties(4)
-
-    assert a_py.n_points == a_l.n_points
-
-    x_py = mod.f(a_py)
-    x_l = modnew.f(a_l)
-
-    assert np.array_equal(x_py, x_l)
-
-def test_class_magic(language):
-    import classes.class_magic as mod
-    modnew = epyccel(mod, language = language)
-
-    a_py = mod.A(4)
-    a_l = modnew.A(4)
-
-    assert a_py.x == a_l.x
-
-    left_add_py = a_py + 5
-    left_add_l = a_l + 5
-
-    assert isinstance(left_add_l, modnew.A)
-    assert left_add_py.x == left_add_l.x
-
-    left_sub_py = a_py - 2
-    left_sub_l = a_l - 2
-
-    assert isinstance(left_sub_l, modnew.A)
-    assert left_sub_py.x == left_sub_l.x
-
-    left_mul_py = a_py * 2
-    left_mul_l = a_l * 2
-
-    assert isinstance(left_mul_l, modnew.A)
-    assert left_mul_py.x == left_mul_l.x
-
-    left_truediv_py = a_py / 2
-    left_truediv_l = a_l / 2
-
-    assert isinstance(left_truediv_l, modnew.A)
-    assert left_truediv_py.x == left_truediv_l.x
-
-    left_lshift_py = a_py << 2
-    left_lshift_l = a_l << 2
-
-    assert isinstance(left_lshift_l, modnew.A)
-    assert left_lshift_py.x == left_lshift_l.x
-
-    left_rshift_py = a_py >> 2
-    left_rshift_l = a_l >> 2
-
-    assert isinstance(left_rshift_l, modnew.A)
-    assert left_rshift_py.x == left_rshift_l.x
-
-    left_and_py = a_py & 2
-    left_and_l = a_l & 2
-
-    assert isinstance(left_and_l, modnew.A)
-    assert left_and_py.x == left_and_l.x
-
-    left_or_py = a_py | 2
-    left_or_l = a_l | 2
-
-    assert isinstance(left_or_l, modnew.A)
-    assert left_or_py.x == left_or_l.x
-
-    a_py += 6
-    a_l += 6
-
-    assert a_py.x == a_l.x
-
-    a_py -= 6
-    a_l -= 6
-
-    assert a_py.x == a_l.x
-
-    a_py *= 6
-    a_l *= 6
-
-    assert a_py.x == a_l.x
-
-    a_py /= 2
-    a_l /= 2
-
-    assert a_py.x == a_l.x
-
-    a_py <<= 1
-    a_l <<= 1
-
-    assert a_py.x == a_l.x
-
-    a_py >>= 2
-    a_l >>= 2
-
-    assert a_py.x == a_l.x
-
-    a_py &= 7
-    a_l &= 7
-
-    assert a_py.x == a_l.x
-
-    a_py |= 6
-    a_l |= 6
-
-    assert a_py.x == a_l.x
-
-    assert len(a_py) == len(a_l)
->>>>>>> 41a350dc
+    assert a_py.x == a_l.x