# pylint: disable=missing-function-docstring, missing-module-docstring
import pytest
from pyccel import epyccel

@pytest.fixture( params=[
        pytest.param("fortran", marks = [
            pytest.mark.skip(reason="dict methods not implemented in fortran"),
            pytest.mark.fortran]),
        pytest.param("c", marks = [
            pytest.mark.skip(reason="dict methods not implemented in c"),
            pytest.mark.c]),
        pytest.param("python", marks = pytest.mark.python)
    ],
    scope = "module"
)
def python_only_language(request):
    return request.param

def test_dict_init(python_only_language):
    def dict_init():
        a = {1:1.0, 2:2.0}
        return a
    epyc_dict_init = epyccel(dict_init, language = python_only_language)
    pyccel_result = epyc_dict_init()
    python_result = dict_init()
    assert isinstance(python_result, type(pyccel_result))
    assert python_result == pyccel_result

def test_dict_str_keys(python_only_language):
    def dict_str_keys():
        a = {'a':1, 'b':2}
        return a
    epyc_str_keys = epyccel(dict_str_keys, language = python_only_language)
    pyccel_result = epyc_str_keys()
    python_result = dict_str_keys()
    assert isinstance(python_result, type(pyccel_result))
    assert python_result == pyccel_result

def test_dict_empty_init(python_only_language):
    def dict_empty_init():
        a : 'dict[int, float]' = {}
        return a
    epyc_dict_empty_init = epyccel(dict_empty_init, language = python_only_language)
    pyccel_result = epyc_dict_empty_init()
    python_result = dict_empty_init()
    assert isinstance(python_result, type(pyccel_result))
    assert python_result == pyccel_result

def test_dict_copy(python_only_language):
    def dict_copy():
        a = {1:1.0,2:2.0}
        b = dict(a)
        return b

    epyc_dict_copy = epyccel(dict_copy, language = python_only_language)
    pyccel_result = epyc_dict_copy()
    python_result = dict_copy()
    assert isinstance(python_result, type(pyccel_result))
    assert python_result == pyccel_result

def test_dict_kwarg_init(python_only_language):
    def kwarg_init():
        b = dict(a=1, b=2) #pylint: disable=use-dict-literal
        return b

    epyc_kwarg_init = epyccel(kwarg_init, language = python_only_language)
    pyccel_result = epyc_kwarg_init()
    python_result = kwarg_init()
    assert isinstance(python_result, type(pyccel_result))
    assert python_result == pyccel_result

def test_pop_element(python_only_language):
    def pop_element():
        a = {1:1.0, 2:2.0}
        return a.pop(1)
    epyc_element = epyccel(pop_element, language = python_only_language)
    pyccel_result = epyc_element()
    python_result = pop_element()
    assert isinstance(python_result, type(pyccel_result))
    assert python_result == pyccel_result

def test_pop_default_element(python_only_language):
    def pop_default_element():
        a = {1:True, 2:False}
        return a.pop(3, True)
    epyc_default_element = epyccel(pop_default_element, language = python_only_language)
    pyccel_result = epyc_default_element()
    python_result = pop_default_element()
    assert isinstance(python_result, type(pyccel_result))
    assert python_result == pyccel_result

def test_pop_str_keys(python_only_language):
    def pop_str_keys():
        a = {'a':1, 'b':2}
        return a.pop('a')
    epyc_str_keys = epyccel(pop_str_keys, language = python_only_language)
    pyccel_result = epyc_str_keys()
    python_result = pop_str_keys()
    assert isinstance(python_result, type(pyccel_result))
    assert python_result == pyccel_result

@pytest.mark.skip("Returning tuples is not yet implemented. See #337")
def test_pop_item(python_only_language):
    def pop_item():
        a = {1:1.0, 2:2.0}
        return a.popitem()
    epyc_default_element = epyccel(pop_item, language = python_only_language)
    pyccel_result = epyc_default_element()
    python_result = pop_item()
    assert isinstance(python_result, type(pyccel_result))
    assert python_result == pyccel_result

def test_pop_item_elements(python_only_language):
    def pop_item():
        a = {1:1.0, 2:2.0}
        b = a.popitem()
        return b[0], b[1]
    epyc_default_element = epyccel(pop_item, language = python_only_language)
    pyccel_result = epyc_default_element()
    python_result = pop_item()
    assert isinstance(python_result, type(pyccel_result))
    assert python_result == pyccel_result

def test_pop_item_str_keys(python_only_language):
    def pop_item_str_keys():
        a = {'a':1, 'b':2}
        b = a.popitem()
        return b[0], b[1]
    epyc_default_element = epyccel(pop_item_str_keys, language = python_only_language)
    pyccel_result = epyc_default_element()
    python_result = pop_item_str_keys()
    assert isinstance(python_result, type(pyccel_result))
    assert python_result == pyccel_result

def test_pop_item_key(python_only_language):
    def pop_item():
        a = {1:1.0, 2:2.0}
        return a.popitem()[0]
    epyc_default_element = epyccel(pop_item, language = python_only_language)
    pyccel_result = epyc_default_element()
    python_result = pop_item()
    assert isinstance(python_result, type(pyccel_result))
    assert python_result == pyccel_result

def test_get_element(python_only_language):
    def get_element():
        a = {1:1.0, 2:2.0}
        return a.get(1)
    epyc_element = epyccel(get_element, language = python_only_language)
    pyccel_result = epyc_element()
    python_result = get_element()
    assert isinstance(python_result, type(pyccel_result))
    assert python_result == pyccel_result

def test_get_default_element(python_only_language):
    def get_default_element():
        a = {1:True, 2:False}
        return a.get(3, True)
    epyc_default_element = epyccel(get_default_element, language = python_only_language)
    pyccel_result = epyc_default_element()
    python_result = get_default_element()
    assert isinstance(python_result, type(pyccel_result))
    assert python_result == pyccel_result

def test_get_str_keys(python_only_language):
    def get_str_keys():
        a = {'a':1, 'b':2}
        return a.get('a')
    epyc_str_keys = epyccel(get_str_keys, language = python_only_language)
    pyccel_result = epyc_str_keys()
    python_result = get_str_keys()
    assert isinstance(python_result, type(pyccel_result))
    assert python_result == pyccel_result

def test_get_default_str_keys(python_only_language):
    def get_default_str_keys():
        a = {'a':1, 'b':2}
        return a.get('c', 4)
    epyc_str_keys = epyccel(get_default_str_keys, language = python_only_language)
    pyccel_result = epyc_str_keys()
    python_result = get_default_str_keys()
    assert isinstance(python_result, type(pyccel_result))
    assert python_result == pyccel_result

def test_dict_contains(language):
    def dict_contains():
        a = {1:1.0, 2:2.0, 3:3.0}
        return (1 in a), (5 in a), (4.0 in a)
    epyc_func = epyccel(dict_contains, language = language)
    pyccel_result = epyc_func()
    python_result = dict_contains()
    assert isinstance(python_result, type(pyccel_result))
    assert python_result == pyccel_result

<<<<<<< HEAD
def test_dict_clear(python_only_language):
    def dict_clear():
        a = {1:1.0, 2:2.0}
        a.clear()
        return a
    epyc_dict_clear = epyccel(dict_clear, language = python_only_language)
    pyccel_result = epyc_dict_clear()
    python_result = dict_clear()
=======
def test_dict_ptr(python_only_language):
    def dict_ptr():
        a = {1:1.0, 2:2.0, 3:3.0}
        b = a
        c = b.pop(2)
        return len(a), len(b), c

    epyc_func = epyccel(dict_ptr, language = python_only_language)
    pyccel_result = epyc_func()
    python_result = dict_ptr()
    assert isinstance(python_result, type(pyccel_result))
>>>>>>> 386a1508
    assert python_result == pyccel_result<|MERGE_RESOLUTION|>--- conflicted
+++ resolved
@@ -192,16 +192,6 @@
     assert isinstance(python_result, type(pyccel_result))
     assert python_result == pyccel_result
 
-<<<<<<< HEAD
-def test_dict_clear(python_only_language):
-    def dict_clear():
-        a = {1:1.0, 2:2.0}
-        a.clear()
-        return a
-    epyc_dict_clear = epyccel(dict_clear, language = python_only_language)
-    pyccel_result = epyc_dict_clear()
-    python_result = dict_clear()
-=======
 def test_dict_ptr(python_only_language):
     def dict_ptr():
         a = {1:1.0, 2:2.0, 3:3.0}
@@ -213,5 +203,14 @@
     pyccel_result = epyc_func()
     python_result = dict_ptr()
     assert isinstance(python_result, type(pyccel_result))
->>>>>>> 386a1508
+    assert python_result == pyccel_result
+
+def test_dict_clear(python_only_language):
+    def dict_clear():
+        a = {1:1.0, 2:2.0}
+        a.clear()
+        return a
+    epyc_dict_clear = epyccel(dict_clear, language = python_only_language)
+    pyccel_result = epyc_dict_clear()
+    python_result = dict_clear()
     assert python_result == pyccel_result