--- conflicted
+++ resolved
@@ -225,7 +225,26 @@
     assert isinstance(python_result, type(pyccel_result))
     assert python_result == pyccel_result
 
-<<<<<<< HEAD
+def test_get_falsy_int_default_element(stc_language):
+    def get_falsy_int_default_element():
+        a = {1:2, 2:3}
+        return a.get(3, 0)
+    epyc_func = epyccel(get_falsy_int_default_element, language = stc_language)
+    pyccel_result = epyc_func()
+    python_result = get_falsy_int_default_element()
+    assert isinstance(python_result, type(pyccel_result))
+    assert python_result == pyccel_result
+
+def test_get_falsy_bool_default_element(stc_language):
+    def get_falsy_bool_default_element():
+        a = {1:True, 2:False}
+        return a.get(3, False)
+    epyc_func = epyccel(get_falsy_bool_default_element, language = stc_language)
+    pyccel_result = epyc_func()
+    python_result = get_falsy_bool_default_element()
+    assert isinstance(python_result, type(pyccel_result))
+    assert python_result == pyccel_result
+
 def test_getitem_element(language):
     def getitem_element():
         a = {1:1.0, 2:2.0}
@@ -266,25 +285,6 @@
     epyc_modify_element = epyccel(getitem_modify_element, language = language)
     pyccel_result = epyc_modify_element()
     python_result = getitem_modify_element()
-=======
-def test_get_falsy_int_default_element(stc_language):
-    def get_falsy_int_default_element():
-        a = {1:2, 2:3}
-        return a.get(3, 0)
-    epyc_func = epyccel(get_falsy_int_default_element, language = stc_language)
-    pyccel_result = epyc_func()
-    python_result = get_falsy_int_default_element()
-    assert isinstance(python_result, type(pyccel_result))
-    assert python_result == pyccel_result
-
-def test_get_falsy_bool_default_element(stc_language):
-    def get_falsy_bool_default_element():
-        a = {1:True, 2:False}
-        return a.get(3, False)
-    epyc_func = epyccel(get_falsy_bool_default_element, language = stc_language)
-    pyccel_result = epyc_func()
-    python_result = get_falsy_bool_default_element()
->>>>>>> 5d9e4a8c
     assert isinstance(python_result, type(pyccel_result))
     assert python_result == pyccel_result
 
