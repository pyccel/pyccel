# pylint: disable=missing-function-docstring, missing-module-docstring
import pytest
from pyccel import epyccel

@pytest.fixture( params=[
        pytest.param("fortran", marks = [
            pytest.mark.skip(reason="dict methods not implemented in fortran"),
            pytest.mark.fortran]),
        pytest.param("c", marks = [
            pytest.mark.skip(reason="dict methods not implemented in c"),
            pytest.mark.c]),
        pytest.param("python", marks = pytest.mark.python)
    ],
    scope = "module"
)
def python_only_language(request):
    return request.param

def test_dict_init(python_only_language):
    def dict_init():
        a = {1:1.0, 2:2.0}
        return a
    epyc_dict_init = epyccel(dict_init, language = python_only_language)
    pyccel_result = epyc_dict_init()
    python_result = dict_init()
    assert isinstance(python_result, type(pyccel_result))
    assert python_result == pyccel_result

def test_dict_str_keys(python_only_language):
    def dict_str_keys():
        a = {'a':1, 'b':2}
        return a
    epyc_str_keys = epyccel(dict_str_keys, language = python_only_language)
    pyccel_result = epyc_str_keys()
    python_result = dict_str_keys()
    assert isinstance(python_result, type(pyccel_result))
    assert python_result == pyccel_result

def test_dict_empty_init(python_only_language):
    def dict_empty_init():
        a : 'dict[int, float]' = {}
        return a
    epyc_dict_empty_init = epyccel(dict_empty_init, language = python_only_language)
    pyccel_result = epyc_dict_empty_init()
    python_result = dict_empty_init()
    assert isinstance(python_result, type(pyccel_result))
    assert python_result == pyccel_result

def test_dict_copy(python_only_language):
    def dict_copy():
        a = {1:1.0,2:2.0}
        b = dict(a)
        return b

    epyc_dict_copy = epyccel(dict_copy, language = python_only_language)
    pyccel_result = epyc_dict_copy()
    python_result = dict_copy()
    assert isinstance(python_result, type(pyccel_result))
    assert python_result == pyccel_result

def test_dict_kwarg_init(python_only_language):
    def kwarg_init():
        b = dict(a=1, b=2) #pylint: disable=use-dict-literal
        return b

    epyc_kwarg_init = epyccel(kwarg_init, language = python_only_language)
    pyccel_result = epyc_kwarg_init()
    python_result = kwarg_init()
    assert isinstance(python_result, type(pyccel_result))
    assert python_result == pyccel_result

def test_pop_element(python_only_language):
    def pop_element():
        a = {1:1.0, 2:2.0}
        return a.pop(1)
    epyc_element = epyccel(pop_element, language = python_only_language)
    pyccel_result = epyc_element()
    python_result = pop_element()
    assert isinstance(python_result, type(pyccel_result))
    assert python_result == pyccel_result

def test_pop_default_element(python_only_language):
    def pop_default_element():
        a = {1:True, 2:False}
        return a.pop(3, True)
    epyc_default_element = epyccel(pop_default_element, language = python_only_language)
    pyccel_result = epyc_default_element()
    python_result = pop_default_element()
    assert isinstance(python_result, type(pyccel_result))
    assert python_result == pyccel_result

def test_pop_str_keys(python_only_language):
    def pop_str_keys():
        a = {'a':1, 'b':2}
        return a.pop('a')
    epyc_str_keys = epyccel(pop_str_keys, language = python_only_language)
    pyccel_result = epyc_str_keys()
    python_result = pop_str_keys()
    assert isinstance(python_result, type(pyccel_result))
    assert python_result == pyccel_result

@pytest.mark.skip("Returning tuples is not yet implemented. See #337")
def test_pop_item(python_only_language):
    def pop_item():
        a = {1:1.0, 2:2.0}
        return a.popitem()
    epyc_default_element = epyccel(pop_item, language = python_only_language)
    pyccel_result = epyc_default_element()
    python_result = pop_item()
    assert isinstance(python_result, type(pyccel_result))
    assert python_result == pyccel_result

def test_pop_item_elements(python_only_language):
    def pop_item():
        a = {1:1.0, 2:2.0}
        b = a.popitem()
        return b[0], b[1]
    epyc_default_element = epyccel(pop_item, language = python_only_language)
    pyccel_result = epyc_default_element()
    python_result = pop_item()
    assert isinstance(python_result, type(pyccel_result))
    assert python_result == pyccel_result

def test_pop_item_str_keys(python_only_language):
    def pop_item_str_keys():
        a = {'a':1, 'b':2}
        b = a.popitem()
        return b[0], b[1]
    epyc_default_element = epyccel(pop_item_str_keys, language = python_only_language)
    pyccel_result = epyc_default_element()
    python_result = pop_item_str_keys()
    assert isinstance(python_result, type(pyccel_result))
    assert python_result == pyccel_result

def test_pop_item_key(python_only_language):
    def pop_item():
        a = {1:1.0, 2:2.0}
        return a.popitem()[0]
    epyc_default_element = epyccel(pop_item, language = python_only_language)
    pyccel_result = epyc_default_element()
    python_result = pop_item()
    assert isinstance(python_result, type(pyccel_result))
    assert python_result == pyccel_result

def test_get_element(python_only_language):
    def get_element():
        a = {1:1.0, 2:2.0}
        return a.get(1)
    epyc_element = epyccel(get_element, language = python_only_language)
    pyccel_result = epyc_element()
    python_result = get_element()
    assert isinstance(python_result, type(pyccel_result))
    assert python_result == pyccel_result

def test_get_default_element(python_only_language):
    def get_default_element():
        a = {1:True, 2:False}
        return a.get(3, True)
    epyc_default_element = epyccel(get_default_element, language = python_only_language)
    pyccel_result = epyc_default_element()
    python_result = get_default_element()
    assert isinstance(python_result, type(pyccel_result))
    assert python_result == pyccel_result

def test_get_str_keys(python_only_language):
    def get_str_keys():
        a = {'a':1, 'b':2}
        return a.get('a')
    epyc_str_keys = epyccel(get_str_keys, language = python_only_language)
    pyccel_result = epyc_str_keys()
    python_result = get_str_keys()
    assert isinstance(python_result, type(pyccel_result))
    assert python_result == pyccel_result

def test_get_default_str_keys(python_only_language):
    def get_default_str_keys():
        a = {'a':1, 'b':2}
        return a.get('c', 4)
    epyc_str_keys = epyccel(get_default_str_keys, language = python_only_language)
    pyccel_result = epyc_str_keys()
    python_result = get_default_str_keys()
    assert isinstance(python_result, type(pyccel_result))
    assert python_result == pyccel_result

<<<<<<< HEAD
def test_dict_clear(language):
    def dict_clear():
        a = {1:1.0, 2:2.0}
        a.clear()
        return a
    epyc_dict_clear = epyccel(dict_clear, language = language)
    pyccel_result = epyc_dict_clear()
    python_result = dict_clear()
    assert python_result == pyccel_result
    
=======
def test_dict_contains(language):
    def dict_contains():
        a = {1:1.0, 2:2.0, 3:3.0}
        return (1 in a), (5 in a), (4.0 in a)
    epyc_func = epyccel(dict_contains, language = language)
    pyccel_result = epyc_func()
    python_result = dict_contains()
    assert isinstance(python_result, type(pyccel_result))
    assert python_result == pyccel_result
>>>>>>> 9d047d6c
<|MERGE_RESOLUTION|>--- conflicted
+++ resolved
@@ -182,18 +182,6 @@
     assert isinstance(python_result, type(pyccel_result))
     assert python_result == pyccel_result
 
-<<<<<<< HEAD
-def test_dict_clear(language):
-    def dict_clear():
-        a = {1:1.0, 2:2.0}
-        a.clear()
-        return a
-    epyc_dict_clear = epyccel(dict_clear, language = language)
-    pyccel_result = epyc_dict_clear()
-    python_result = dict_clear()
-    assert python_result == pyccel_result
-    
-=======
 def test_dict_contains(language):
     def dict_contains():
         a = {1:1.0, 2:2.0, 3:3.0}
@@ -203,4 +191,13 @@
     python_result = dict_contains()
     assert isinstance(python_result, type(pyccel_result))
     assert python_result == pyccel_result
->>>>>>> 9d047d6c
+
+def test_dict_clear(language):
+    def dict_clear():
+        a = {1:1.0, 2:2.0}
+        a.clear()
+        return a
+    epyc_dict_clear = epyccel(dict_clear, language = language)
+    pyccel_result = epyc_dict_clear()
+    python_result = dict_clear()
+    assert python_result == pyccel_result