# pylint: disable=missing-function-docstring, missing-module-docstring
import pytest
from pyccel import epyccel

@pytest.fixture( params=[
        pytest.param("fortran", marks = [
            pytest.mark.skip(reason="dict methods not implemented in fortran"),
            pytest.mark.fortran]),
        pytest.param("c", marks = [
            pytest.mark.skip(reason="dict methods not implemented in c"),
            pytest.mark.c]),
        pytest.param("python", marks = pytest.mark.python)
    ],
    scope = "module"
)
def language(request):
    return request.param

def test_dict_init(language):
    def dict_init():
        a = {1:1.0, 2:2.0}
        return a
    epyc_dict_init = epyccel(dict_init, language = language)
    pyccel_result = epyc_dict_init()
    python_result = dict_init()
    assert isinstance(python_result, type(pyccel_result))
    assert python_result == pyccel_result

def test_dict_str_keys(language):
    def dict_str_keys():
        a = {'a':1, 'b':2}
        return a
    epyc_str_keys = epyccel(dict_str_keys, language = language)
    pyccel_result = epyc_str_keys()
    python_result = dict_str_keys()
    assert isinstance(python_result, type(pyccel_result))
    assert python_result == pyccel_result

def test_dict_empty_init(language):
    def dict_empty_init():
        a : 'dict[int, float]' = {}
        return a
    epyc_dict_empty_init = epyccel(dict_empty_init, language = language)
    pyccel_result = epyc_dict_empty_init()
    python_result = dict_empty_init()
    assert isinstance(python_result, type(pyccel_result))
    assert python_result == pyccel_result

def test_dict_copy(language):
    def dict_copy():
        a = {1:1.0,2:2.0}
        b = dict(a)
        return b

    epyc_dict_copy = epyccel(dict_copy, language = language)
    pyccel_result = epyc_dict_copy()
    python_result = dict_copy()
    assert isinstance(python_result, type(pyccel_result))
    assert python_result == pyccel_result

def test_dict_kwarg_init(language):
    def kwarg_init():
        b = dict(a=1, b=2) #pylint: disable=use-dict-literal
        return b

    epyc_kwarg_init = epyccel(kwarg_init, language = language)
    pyccel_result = epyc_kwarg_init()
    python_result = kwarg_init()
    assert isinstance(python_result, type(pyccel_result))
<<<<<<< HEAD
    assert python_result == pyccel_result


def test_pop_element(language) :
    def pop_element():
        a = {1:1.0, 2:2.0}
        return a.pop(1)
    epyc_element = epyccel(pop_element, language = language)
    pyccel_result = epyc_element()
    python_result = pop_element()
    assert isinstance(python_result, type(pyccel_result))
    assert python_result == pyccel_result

def test_pop_default_element(language) :
    def pop_default_element():
        a = {1:True, 2:False}
        return a.pop(3, True)
    epyc_default_element = epyccel(pop_default_element, language = language)
    pyccel_result = epyc_default_element()
    python_result = pop_default_element()
    assert isinstance(python_result, type(pyccel_result))
    assert python_result == pyccel_result

def test_pop_str_keys(language) :
    def pop_str_keys():
        a = {'a':1, 'b':2}
        return a.pop('a')
    epyc_str_keys = epyccel(pop_str_keys, language = language)
    pyccel_result = epyc_str_keys()
    python_result = pop_str_keys()
    assert isinstance(python_result, type(pyccel_result))
=======
>>>>>>> 1d78e0b2
    assert python_result == pyccel_result<|MERGE_RESOLUTION|>--- conflicted
+++ resolved
@@ -67,9 +67,7 @@
     pyccel_result = epyc_kwarg_init()
     python_result = kwarg_init()
     assert isinstance(python_result, type(pyccel_result))
-<<<<<<< HEAD
     assert python_result == pyccel_result
-
 
 def test_pop_element(language) :
     def pop_element():
@@ -99,6 +97,4 @@
     pyccel_result = epyc_str_keys()
     python_result = pop_str_keys()
     assert isinstance(python_result, type(pyccel_result))
-=======
->>>>>>> 1d78e0b2
     assert python_result == pyccel_result