# pylint: disable=missing-function-docstring, missing-module-docstring
import inspect
import pytest
import numpy as np

<<<<<<< HEAD
=======
from pyccel import epyccel
>>>>>>> d422cacf
from modules import tuples as tuples_module

from pyccel.decorators import template
from pyccel.errors.errors import PyccelError
from pyccel.epyccel import epyccel

def is_func_with_0_args(f):
    """ Test if name 'f' corresponds to an argument in the
    tuples module with no arguments
    """
    func = getattr(tuples_module,f)
    return inspect.isfunction(func) and len(inspect.signature(func).parameters)==0

tuple_funcs = [(f, getattr(tuples_module,f)) for f in tuples_module.__all__
                                            if is_func_with_0_args(f)]

failing_tests = {
        'homogeneous_tuple_string':"Can't save a list of strings (#459)",
        'tuple_homogeneous_return':"Can't return a tuple",
        'tuple_inhomogeneous_return':"Can't return a tuple",
        'tuple_visitation_inhomogeneous':"Can't iterate over an inhomogeneous tuple",
        'tuple_homogeneous_string':"Can't save a list of strings (#459)",
        }

failing_c_tests = {
    'tuple_arg_unpacking':'Functions in functions not implemented in c',
    'tuples_func':'Functions in functions not implemented in c',
}


def compare_python_pyccel( p_output, f_output ):
    if p_output is None:
        assert f_output is None
        return
    if not hasattr(p_output, '__len__'):
        p_output = [p_output]
    if not hasattr(f_output, '__len__'):
        f_output = [f_output]
    assert len(p_output) == len(f_output)

    for pth, pycc in zip(p_output, f_output):

        if isinstance(pth, np.ndarray):
            assert np.allclose(pth,pycc)

        elif isinstance(pth, bool):
            pycc_bool = (pycc == 1)
            assert pth == pycc_bool

        elif isinstance(pth, (int, str)):
            assert isinstance(pycc,type(pth))
            assert pth==pycc

        else:
            assert np.isclose(pth,pycc)

marks = [f[1] if f[0] not in failing_tests else
        pytest.param(f[1], marks = pytest.mark.xfail(reason=failing_tests[f[0]])) \
                for f in tuple_funcs if f[0] not in failing_c_tests]
@pytest.mark.parametrize('test_func', marks)
def test_tuples(test_func, language):
    f1 = test_func
    f2 = epyccel( f1, language=language )

    python_out = f1()
    pyccel_out = f2()
    compare_python_pyccel(python_out, pyccel_out)

c_marks = [f[1] for f in tuple_funcs if f[0] in failing_c_tests]
@pytest.mark.parametrize('test_func', c_marks)
@pytest.mark.parametrize( 'language', (
        pytest.param("fortran", marks = pytest.mark.fortran),
        pytest.param("c", marks = [
            pytest.mark.xfail(reason="function in function is not implemented yet\
                in C language"),
            pytest.mark.c]
        ),
        pytest.param("python", marks = pytest.mark.python)
    )
)
def test_tuples_c_fail(test_func, language):
    f1 = test_func
    f2 = epyccel( f1, language=language )

    python_out = f1()
    pyccel_out = f2()
    compare_python_pyccel(python_out, pyccel_out)

@pytest.mark.parametrize('test_func',
        [tuples_module.tuple_unpacking_3,
         tuples_module.tuple_unpacking_4]
)
def test_tuples_with_2d_args(test_func, language):
    f1 = test_func
    f2 = epyccel( f1, language=language )

    python_x = np.random.randint(100, size=(3,4))
    pyccel_x = python_x.copy()

    f1(python_x)
    f2(pyccel_x)
    np.allclose(python_x, pyccel_x)

def test_homogeneous_tuples_of_bools_as_args(language):
    def my_tuple(a : 'tuple[bool,...]'):
        return len(a), a[0], a[1], a[2]

    epyc_func = epyccel(my_tuple, language=language)
    assert my_tuple((True, False, False)) == epyc_func((True, False, False))
    tuple_arg = (False, True, False, True, True, True)
    assert my_tuple(tuple_arg) == epyc_func(tuple_arg)

def test_homogeneous_tuples_of_ints_as_args(language):
    def my_tuple(a : 'tuple[int,...]'):
        return len(a), a[0], a[1], a[2]

    epyc_func = epyccel(my_tuple, language=language)
    assert my_tuple((1,2,3)) == epyc_func((1,2,3))
    tuple_arg = (-1, 9, 20, -55, 23)
    assert my_tuple(tuple_arg) == epyc_func(tuple_arg)

def test_homogeneous_tuples_of_floats_as_args(language):
    def my_tuple(a : 'tuple[float,...]'):
        return len(a), a[0], a[1], a[2]

    epyc_func = epyccel(my_tuple, language=language)
    assert my_tuple((1.0,2.0,3.0)) == epyc_func((1.0,2.0,3.0))
    tuple_arg = (-1.0, 9.0, 20.0, -55.3, 23.2)
    assert my_tuple(tuple_arg) == epyc_func(tuple_arg)

def test_homogeneous_tuples_of_complexes_as_args(language):
    def my_tuple(a : 'tuple[complex,...]'):
        return len(a), a[0], a[1], a[2]

    epyc_func = epyccel(my_tuple, language=language)
    assert my_tuple((1.0+4j, 2.0-2j, 3.0+0j)) == epyc_func((1.0+4j, 2.0-2j, 3.0+0j))
    tuple_arg = (1.0+4j, 2.0-2j, 3.0+0j, -23.12-4.4j)
    assert my_tuple(tuple_arg) == epyc_func(tuple_arg)

def test_homogeneous_tuples_of_numpy_ints_as_args(language):
    def my_tuple(a : 'tuple[int8,...]'):
        return len(a), a[0], a[1], a[2]

    epyc_func = epyccel(my_tuple, language=language)
    tuple_arg = (np.int8(1), np.int8(2), np.int8(3))
    assert my_tuple(tuple_arg) == epyc_func(tuple_arg)

def test_homogeneous_tuples_template_args(language):
    @template('T', [int, float])
    def my_tuple(a : 'tuple[T,...]'):
        return len(a), a[0], a[1], a[2]

    epyc_func = epyccel(my_tuple, language=language)
    tuple_int_arg = (1, 2, 3)
    tuple_float_arg = (4., 5., 6.)

    int_pyth = my_tuple(tuple_int_arg)
    int_epyc = my_tuple(tuple_int_arg)
    assert int_pyth == int_epyc
    assert isinstance(int_epyc[1], int)

    float_pyth = my_tuple(tuple_float_arg)
    float_epyc = my_tuple(tuple_float_arg)
    assert float_pyth == float_epyc
    assert isinstance(float_epyc[1], float)

def test_multi_level_tuple_arg(language):
    def my_tuple(a : 'tuple[tuple[int,...],...]'):
        return len(a), len(a[0]), a[0][0], a[1][0], a[0][1], a[1][1]

    tuple_arg = ((1,2), (3,4))

    # Raises an error because tuples inside tuples may have different lengths
    # This could be removed once lists are supported as the tuples could then
    # be stored in lists instead of arrays.
    with pytest.raises(PyccelError):
        epyc_func = epyccel(my_tuple, language=language)

    #assert my_tuple(tuple_arg) == epyc_func(tuple_arg)<|MERGE_RESOLUTION|>--- conflicted
+++ resolved
@@ -3,15 +3,11 @@
 import pytest
 import numpy as np
 
-<<<<<<< HEAD
-=======
-from pyccel import epyccel
->>>>>>> d422cacf
 from modules import tuples as tuples_module
 
+from pyccel import epyccel
 from pyccel.decorators import template
 from pyccel.errors.errors import PyccelError
-from pyccel.epyccel import epyccel
 
 def is_func_with_0_args(f):
     """ Test if name 'f' corresponds to an argument in the
