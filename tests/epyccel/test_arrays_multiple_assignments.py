--- conflicted
+++ resolved
@@ -223,7 +223,6 @@
 
 #==============================================================================
 
-<<<<<<< HEAD
 def test_Assign_after_If():
 
     def f(b : bool):
@@ -256,10 +255,7 @@
     assert f(False) == f2(False)
 
 #==============================================================================
-def test_stack_array_if():
-=======
 def test_stack_array_if(language):
->>>>>>> 1f004ca3
 
     @stack_array('x')
     def f(b : bool):
@@ -271,11 +267,7 @@
         return x[0]
 
     # Initialize singleton that stores Pyccel errors
-<<<<<<< HEAD
-    f2 = epyccel(f)
-=======
     f2 = epyccel(f, language=language)
->>>>>>> 1f004ca3
 
     assert f(True) == f2(True)
     assert f(False) == f2(False)
