# pylint: disable=missing-function-docstring, missing-module-docstring, missing-class-docstring
# coding: utf-8
""" Tests for headers. This ensures intermediate steps are tested before headers are deprecated.
Once headers are deprecated this file can be removed.
"""

import pytest

from pyccel import epyccel
from pyccel.errors.errors import PyccelSemanticError, Errors
from pyccel.decorators import allow_negative_index, stack_array


def test_local_type_annotation(language):
    def local_type_annotation():
        gift : int
        gift = 10
        return gift

    epyc_local_type_annotation = epyccel(local_type_annotation, language=language)
    assert epyc_local_type_annotation() == local_type_annotation()
    assert isinstance(epyc_local_type_annotation(), type(local_type_annotation()))

def test_local_wrong_type_annotation(language):
    def local_wrong_type_annotation():
        gift : float
        gift = 10
        return gift

    with pytest.raises(PyccelSemanticError):
        epyccel(local_wrong_type_annotation, language=language)

def test_allow_negative_index_annotation(language):
    @allow_negative_index('array')
    def allow_negative_index_annotation():
        import numpy as np
        array : 'int[:](order=C)'
        array = np.array([1,2,3,4,5])
        j = -3
        return array[j]

    epyc_allow_negative_index_annotation = epyccel(allow_negative_index_annotation, language=language)

    assert epyc_allow_negative_index_annotation() == allow_negative_index_annotation()
    assert isinstance(epyc_allow_negative_index_annotation(), type(allow_negative_index_annotation()))


def test_stack_array_annotation(language):
    @stack_array('array')
    def stack_array_annotation():
        import numpy as np
        array : 'int[:,:]'
        array = np.array([[1,2],[3,4],[5,6]])
        return array[2,0]

    epyc_stack_array_annotation = epyccel(stack_array_annotation, language=language)

    assert epyc_stack_array_annotation() == stack_array_annotation()
    assert isinstance(epyc_stack_array_annotation(), type(stack_array_annotation()))


def test_local_type_annotation_2(language):
    def local_type_annotation():
        gift : int = 10
        return gift

    epyc_local_type_annotation = epyccel(local_type_annotation, language=language)
    assert epyc_local_type_annotation() == local_type_annotation()
    assert isinstance(epyc_local_type_annotation(), type(local_type_annotation()))

def test_local_wrong_type_annotation_2(language):
    def local_wrong_type_annotation():
        gift : float = 10
        return gift

    with pytest.raises(PyccelSemanticError):
        epyccel(local_wrong_type_annotation, language=language)

def test_local_wrong_type_annotation_3(language):
    def local_wrong_type_annotation():
        gift : 'const float' = 10.5
        gift = 11.0
        return gift

    with pytest.raises(PyccelSemanticError):
        epyccel(local_wrong_type_annotation, language=language)

def test_allow_negative_index_annotation_2(language):
    @allow_negative_index('array')
    def allow_negative_index_annotation():
        import numpy as np
        array : 'int[:](order=C)' = np.array([1,2,3,4,5])
        j = -3
        return array[j]

    epyc_allow_negative_index_annotation = epyccel(allow_negative_index_annotation, language=language)

    assert epyc_allow_negative_index_annotation() == allow_negative_index_annotation()
    assert isinstance(epyc_allow_negative_index_annotation(), type(allow_negative_index_annotation()))


def test_stack_array_annotation_2(language):
    @stack_array('array')
    def stack_array_annotation():
        import numpy as np
        array : 'int[:,:]' = np.array([[1,2],[3,4],[5,6]])
        return array[2,0]

    epyc_stack_array_annotation = epyccel(stack_array_annotation, language=language)

    assert epyc_stack_array_annotation() == stack_array_annotation()
    assert isinstance(epyc_stack_array_annotation(), type(stack_array_annotation()))

def test_final_annotation(language):
    def final_annotation():
        from typing import Final
        a : Final[int] = 3
        a = 4
        return a

    with pytest.raises(PyccelSemanticError):
        epyccel(final_annotation, language=language)

def test_homogeneous_tuple_annotation(language):
    def homogeneous_tuple_annotation():
        # Not valid in Python 3.8
        a : tuple[int, ...] #pylint: disable=unsubscriptable-object
        a = (1,2,3)
        return a[0], a[1], a[2]

    epyc_homogeneous_tuple_annotation = epyccel(homogeneous_tuple_annotation, language=language)

    assert epyc_homogeneous_tuple_annotation() == homogeneous_tuple_annotation()
    assert isinstance(epyc_homogeneous_tuple_annotation(), type(homogeneous_tuple_annotation()))

def test_homogeneous_tuple_2_annotation(language):
    def homogeneous_tuple_annotation():
        # Not valid in Python 3.8
        a : tuple[tuple[int, ...], ...] #pylint: disable=unsubscriptable-object
        a = ((1,2,3), (4,5,6))
        return a[0][0], a[1][0], a[0][2]

    epyc_homogeneous_tuple_annotation = epyccel(homogeneous_tuple_annotation, language=language)

    assert epyc_homogeneous_tuple_annotation() == homogeneous_tuple_annotation()
    assert isinstance(epyc_homogeneous_tuple_annotation(), type(homogeneous_tuple_annotation()))

def test_homogeneous_tuple_annotation_str(language):
    def homogeneous_tuple_annotation():
        a : 'tuple[int, ...]'
        a = (1,2,3)
        return a[0], a[1], a[2]

    epyc_homogeneous_tuple_annotation = epyccel(homogeneous_tuple_annotation, language=language)

    assert epyc_homogeneous_tuple_annotation() == homogeneous_tuple_annotation()
    assert isinstance(epyc_homogeneous_tuple_annotation(), type(homogeneous_tuple_annotation()))

def test_homogeneous_tuple_2_annotation_str(language):
    def homogeneous_tuple_annotation():
        a : 'tuple[tuple[int, ...], ...]'
        a = ((1,2,3), (4,5,6))
        return a[0][0], a[1][0], a[0][2]

    epyc_homogeneous_tuple_annotation = epyccel(homogeneous_tuple_annotation, language=language)

    assert epyc_homogeneous_tuple_annotation() == homogeneous_tuple_annotation()
    assert isinstance(epyc_homogeneous_tuple_annotation(), type(homogeneous_tuple_annotation()))

<<<<<<< HEAD
@pytest.mark.parametrize( 'language', (
        pytest.param("fortran", marks = [
            pytest.mark.xfail(reason="Dict not yet implemented in Fortran"),
            pytest.mark.fortran]
        ),
        pytest.param("c", marks = [
            pytest.mark.xfail(reason="Dict not yet implemented in C"),
            pytest.mark.c]
        ),
        pytest.param("python", marks = pytest.mark.python)
    )
)
def test_dict_annotation(language):
    def empty_dict():
        a : 'dict[str,int]' = {}
        return len(a)

    epyc_empty_dict = epyccel(empty_dict, language=language)
    assert epyc_empty_dict() == empty_dict()
=======
@pytest.mark.parametrize('lang',
        [pytest.param("python", marks = pytest.mark.python)])
def test_dict_empty_init(lang):
    def dict_empty_init():
        # Not valid in Python 3.8
        a : dict[int, float] #pylint: disable=unsubscriptable-object
        a = {1:1.0, 2:2.0}
        return a

    epyc_dict_empty_init = epyccel(dict_empty_init, language = lang)
    pyccel_result = epyc_dict_empty_init()
    python_result = dict_empty_init()
    assert isinstance(python_result, type(pyccel_result))
    assert python_result == pyccel_result
>>>>>>> 79eb789e
<|MERGE_RESOLUTION|>--- conflicted
+++ resolved
@@ -167,27 +167,6 @@
     assert epyc_homogeneous_tuple_annotation() == homogeneous_tuple_annotation()
     assert isinstance(epyc_homogeneous_tuple_annotation(), type(homogeneous_tuple_annotation()))
 
-<<<<<<< HEAD
-@pytest.mark.parametrize( 'language', (
-        pytest.param("fortran", marks = [
-            pytest.mark.xfail(reason="Dict not yet implemented in Fortran"),
-            pytest.mark.fortran]
-        ),
-        pytest.param("c", marks = [
-            pytest.mark.xfail(reason="Dict not yet implemented in C"),
-            pytest.mark.c]
-        ),
-        pytest.param("python", marks = pytest.mark.python)
-    )
-)
-def test_dict_annotation(language):
-    def empty_dict():
-        a : 'dict[str,int]' = {}
-        return len(a)
-
-    epyc_empty_dict = epyccel(empty_dict, language=language)
-    assert epyc_empty_dict() == empty_dict()
-=======
 @pytest.mark.parametrize('lang',
         [pytest.param("python", marks = pytest.mark.python)])
 def test_dict_empty_init(lang):
@@ -201,5 +180,4 @@
     pyccel_result = epyc_dict_empty_init()
     python_result = dict_empty_init()
     assert isinstance(python_result, type(pyccel_result))
-    assert python_result == pyccel_result
->>>>>>> 79eb789e
+    assert python_result == pyccel_result