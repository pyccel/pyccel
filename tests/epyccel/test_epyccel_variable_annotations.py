# pylint: disable=missing-function-docstring, missing-module-docstring, missing-class-docstring
# coding: utf-8
""" Tests for headers. This ensures intermediate steps are tested before headers are deprecated.
Once headers are deprecated this file can be removed.
"""

import pytest

from pyccel.epyccel import epyccel
from pyccel.errors.errors import PyccelSemanticError, Errors
from pyccel.decorators import allow_negative_index, stack_array


def test_local_type_annotation(language):
    def local_type_annotation():
        gift : int
        gift = 10
        return gift

    epyc_local_type_annotation = epyccel(local_type_annotation, language=language)
    assert epyc_local_type_annotation() == local_type_annotation()
    assert isinstance(epyc_local_type_annotation(), type(local_type_annotation()))

def test_local_wrong_type_annotation(language):
    def local_wrong_type_annotation():
        gift : float
        gift = 10
        return gift

    with pytest.raises(PyccelSemanticError):
        epyccel(local_wrong_type_annotation, language=language)

def test_allow_negative_index_annotation(language):
    @allow_negative_index('array')
    def allow_negative_index_annotation():
        import numpy as np
        array : 'int[:](order=C)'
        array = np.array([1,2,3,4,5])
        j = -3
        return array[j]

    epyc_allow_negative_index_annotation = epyccel(allow_negative_index_annotation, language=language)

    assert epyc_allow_negative_index_annotation() == allow_negative_index_annotation()
    assert isinstance(epyc_allow_negative_index_annotation(), type(allow_negative_index_annotation()))


def test_stack_array_annotation(language):
    @stack_array('array')
    def stack_array_annotation():
        import numpy as np
        array : 'int[:,:]'
        array = np.array([[1,2],[3,4],[5,6]])
        return array[2,0]

    epyc_stack_array_annotation = epyccel(stack_array_annotation, language=language)

    assert epyc_stack_array_annotation() == stack_array_annotation()
    assert isinstance(epyc_stack_array_annotation(), type(stack_array_annotation()))


def test_local_type_annotation_2(language):
    def local_type_annotation():
        gift : int = 10
        return gift

    epyc_local_type_annotation = epyccel(local_type_annotation, language=language)
    assert epyc_local_type_annotation() == local_type_annotation()
    assert isinstance(epyc_local_type_annotation(), type(local_type_annotation()))

def test_local_wrong_type_annotation_2(language):
    def local_wrong_type_annotation():
        gift : float = 10
        return gift

    with pytest.raises(PyccelSemanticError):
        epyccel(local_wrong_type_annotation, language=language)

def test_local_wrong_type_annotation_3(language):
    def local_wrong_type_annotation():
        gift : 'const float' = 10.5
        gift = 11.0
        return gift

    with pytest.raises(PyccelSemanticError):
        epyccel(local_wrong_type_annotation, language=language)

def test_allow_negative_index_annotation_2(language):
    @allow_negative_index('array')
    def allow_negative_index_annotation():
        import numpy as np
        array : 'int[:](order=C)' = np.array([1,2,3,4,5])
        j = -3
        return array[j]

    epyc_allow_negative_index_annotation = epyccel(allow_negative_index_annotation, language=language)

    assert epyc_allow_negative_index_annotation() == allow_negative_index_annotation()
    assert isinstance(epyc_allow_negative_index_annotation(), type(allow_negative_index_annotation()))


def test_stack_array_annotation_2(language):
    @stack_array('array')
    def stack_array_annotation():
        import numpy as np
        array : 'int[:,:]' = np.array([[1,2],[3,4],[5,6]])
        return array[2,0]

    epyc_stack_array_annotation = epyccel(stack_array_annotation, language=language)

    assert epyc_stack_array_annotation() == stack_array_annotation()
    assert isinstance(epyc_stack_array_annotation(), type(stack_array_annotation()))

<<<<<<< HEAD
def test_homogeneous_tuple_annotation(language):
    def homogeneous_tuple_annotation():
        a : tuple[int, ...]
        a = (1,2,3)
        return a[0], a[1], a[2]

    epyc_homogeneous_tuple_annotation = epyccel(homogeneous_tuple_annotation, language=language)

    assert epyc_homogeneous_tuple_annotation() == homogeneous_tuple_annotation()
    assert isinstance(epyc_homogeneous_tuple_annotation(), type(homogeneous_tuple_annotation()))

def test_homogeneous_tuple_2_annotation(language):
    def homogeneous_tuple_annotation():
        a : tuple[tuple[int, ...], ...]
        a = ((1,2,3), (4,5,6))
        return a[0][0], a[1][0], a[0][2]

    epyc_homogeneous_tuple_annotation = epyccel(homogeneous_tuple_annotation, language=language)

    assert epyc_homogeneous_tuple_annotation() == homogeneous_tuple_annotation()
    assert isinstance(epyc_homogeneous_tuple_annotation(), type(homogeneous_tuple_annotation()))

def test_homogeneous_tuple_annotation_str(language):
    def homogeneous_tuple_annotation():
        a : 'tuple[int, ...]'
        a = (1,2,3)
        return a[0], a[1], a[2]

    epyc_homogeneous_tuple_annotation = epyccel(homogeneous_tuple_annotation, language=language)

    assert epyc_homogeneous_tuple_annotation() == homogeneous_tuple_annotation()
    assert isinstance(epyc_homogeneous_tuple_annotation(), type(homogeneous_tuple_annotation()))

def test_homogeneous_tuple_2_annotation_str(language):
    def homogeneous_tuple_annotation():
        a : 'tuple[tuple[int, ...], ...]'
        a = ((1,2,3), (4,5,6))
        return a[0][0], a[1][0], a[0][2]

    epyc_homogeneous_tuple_annotation = epyccel(homogeneous_tuple_annotation, language=language)

    assert epyc_homogeneous_tuple_annotation() == homogeneous_tuple_annotation()
    assert isinstance(epyc_homogeneous_tuple_annotation(), type(homogeneous_tuple_annotation()))
=======
def test_final_annotation(language):
    def final_annotation():
        from typing import Final
        a : Final[int] = 3
        a = 4
        return a

    with pytest.raises(PyccelSemanticError):
        epyccel(final_annotation, language=language)
>>>>>>> c06172f2
<|MERGE_RESOLUTION|>--- conflicted
+++ resolved
@@ -111,7 +111,16 @@
     assert epyc_stack_array_annotation() == stack_array_annotation()
     assert isinstance(epyc_stack_array_annotation(), type(stack_array_annotation()))
 
-<<<<<<< HEAD
+def test_final_annotation(language):
+    def final_annotation():
+        from typing import Final
+        a : Final[int] = 3
+        a = 4
+        return a
+
+    with pytest.raises(PyccelSemanticError):
+        epyccel(final_annotation, language=language)
+
 def test_homogeneous_tuple_annotation(language):
     def homogeneous_tuple_annotation():
         a : tuple[int, ...]
@@ -154,15 +163,4 @@
     epyc_homogeneous_tuple_annotation = epyccel(homogeneous_tuple_annotation, language=language)
 
     assert epyc_homogeneous_tuple_annotation() == homogeneous_tuple_annotation()
-    assert isinstance(epyc_homogeneous_tuple_annotation(), type(homogeneous_tuple_annotation()))
-=======
-def test_final_annotation(language):
-    def final_annotation():
-        from typing import Final
-        a : Final[int] = 3
-        a = 4
-        return a
-
-    with pytest.raises(PyccelSemanticError):
-        epyccel(final_annotation, language=language)
->>>>>>> c06172f2
+    assert isinstance(epyc_homogeneous_tuple_annotation(), type(homogeneous_tuple_annotation()))