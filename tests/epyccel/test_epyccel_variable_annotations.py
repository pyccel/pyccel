--- conflicted
+++ resolved
@@ -331,8 +331,6 @@
     epyc_dict_int_float = epyccel(dict_int_float, language = language)
     assert epyc_dict_int_float() == dict_int_float()
 
-<<<<<<< HEAD
-=======
 def test_inhomogeneous_tuple_annotation_1(language):
     def inhomogeneous_tuple_annotation():
         a : tuple[int, bool] = (1, True) #pylint: disable=unsubscriptable-object
@@ -397,15 +395,6 @@
     epyc_inhomogeneous_tuple_annotation = epyccel(inhomogeneous_tuple_annotation, language = language)
     assert epyc_inhomogeneous_tuple_annotation() == inhomogeneous_tuple_annotation()
 
-@pytest.mark.parametrize( 'language', (
-        pytest.param("fortran", marks = pytest.mark.fortran),
-        pytest.param("c", marks = [
-            pytest.mark.skip(reason="C has no support for strings. See #2061"),
-            pytest.mark.c]),
-        pytest.param("python", marks = pytest.mark.python)
-    )
-)
->>>>>>> 9b0545f6
 def test_str_declaration(language):
     def str_declaration():
         a : str = 'hello here is a very long string with more than 128 characters. This used to be a Fortran limit but now I can hold lots more characters. There is no limit!'
