--- conflicted
+++ resolved
@@ -331,7 +331,6 @@
     epyc_dict_int_float = epyccel(dict_int_float, language = language)
     assert epyc_dict_int_float() == dict_int_float()
 
-<<<<<<< HEAD
 def test_inhomogeneous_tuple_annotation_1(language):
     def inhomogeneous_tuple_annotation():
         a : tuple[int, bool] = (1, True) #pylint: disable=unsubscriptable-object
@@ -363,7 +362,7 @@
 
     epyc_inhomogeneous_tuple_annotation = epyccel(inhomogeneous_tuple_annotation, language = language)
     assert epyc_inhomogeneous_tuple_annotation() == inhomogeneous_tuple_annotation()
-=======
+
 @pytest.mark.parametrize( 'language', (
         pytest.param("fortran", marks = pytest.mark.fortran),
         pytest.param("c", marks = [
@@ -378,5 +377,4 @@
         return len(a)
 
     epyc_str_declaration = epyccel(str_declaration, language = language)
-    assert str_declaration() == epyc_str_declaration()
->>>>>>> 942c1690
+    assert str_declaration() == epyc_str_declaration()