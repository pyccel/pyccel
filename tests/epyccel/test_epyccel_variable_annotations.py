--- conflicted
+++ resolved
@@ -178,8 +178,6 @@
     assert epyc_homogeneous_tuple_annotation() == homogeneous_tuple_annotation()
     assert isinstance(epyc_homogeneous_tuple_annotation(), type(homogeneous_tuple_annotation()))
 
-<<<<<<< HEAD
-=======
 def test_homogeneous_set_annotation_int(stc_language):
     def homogeneous_set_annotation ():
         a : 'set[int]' #pylint: disable=unused-variable
@@ -274,7 +272,6 @@
     assert epyc_homogeneous_list_annotation() == homogeneous_list_annotation()
     assert isinstance(epyc_homogeneous_list_annotation(), type(homogeneous_list_annotation()))
 
->>>>>>> f79d2eb1
 @pytest.mark.parametrize('lang',
         [pytest.param("python", marks = pytest.mark.python)])
 def test_dict_empty_init(lang):
