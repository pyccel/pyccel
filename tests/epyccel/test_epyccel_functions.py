# pylint: disable=missing-function-docstring, missing-module-docstring/
# coding: utf-8

import pytest
import numpy as np

from pyccel.epyccel import epyccel
from pyccel.decorators import types

RTOL = 2e-14
ATOL = 1e-15

def test_func_no_args_1(language):
    '''test function with return value but no args'''
    def free_gift():
        gift = 10
        return gift

    c_gift = epyccel(free_gift, language=language)
    assert c_gift() == free_gift()
    assert isinstance(c_gift(), type(free_gift()))
    unexpected_arg = 0
    with pytest.raises(TypeError):
        c_gift(unexpected_arg)

def test_func_no_args_2(language):
    '''test function with negative return value but no args'''
    def p_lose():
        lose = -10
        return lose

    c_lose = epyccel(p_lose, language=language)
    assert c_lose() == p_lose()
    assert isinstance(c_lose(), type(p_lose()))
    unexpected_arg = 0
    with pytest.raises(TypeError):
        c_lose(unexpected_arg)

def test_func_no_return_1(language):
    '''Test function with args and no return '''
    @types(int)
    def p_func(x):
        x *= 2

    c_func = epyccel(p_func, language=language)
    x = np.random.randint(100)
    assert c_func(x) == p_func(x)
    # Test type return sould be NoneType
    x = np.random.randint(100)
    assert isinstance(c_func(x), type(p_func(x)))

def test_func_no_return_2(language):
    '''Test function with no args and no return '''
    def p_func():
        x = 2
        x *= 2

    c_func = epyccel(p_func, language=language)
    assert c_func() == p_func()
    assert isinstance(c_func(), type(p_func()))
    unexpected_arg = 0
    with pytest.raises(TypeError):
        c_func(unexpected_arg)

def test_func_no_args_f1(language):
    def f1():
        from numpy import pi
        value = (2*pi)**(3/2)
        return value

<<<<<<< HEAD
    f = epyccel(f1)
=======
    f = epyccel(f1, language=language)
>>>>>>> ef95df80
    assert np.isclose(f(), f1(), rtol=RTOL, atol=ATOL)

def test_func_return_constant(language):
    def f1():
        from numpy import pi
        return pi

<<<<<<< HEAD
    f = epyccel(f1)
=======
    f = epyccel(f1, language=language)
>>>>>>> ef95df80
    assert np.isclose(f(), f1(), rtol=RTOL, atol=ATOL)

#------------------------------------------------------------------------------
def test_decorator_f1(language):
    @types('int')
    def f1(x):
        y = x - 1
        return y

    f = epyccel(f1, language=language)

    # ...
    assert f(3) == f1(3)
    # ...

#------------------------------------------------------------------------------
def test_decorator_f2(language):
    @types('int [:]')
    def f2(x):
        y = x[0] - 1
        return y

    f = epyccel(f2, language=language)

    # ...
    x = np.array([3, 4, 5, 6], dtype=int)
    assert f(x) == f2(x)
    # ...

    # ...
    x = np.array([3, 4, 5, 6], dtype=int)
    assert f(x) == f2(x)
    # ...

#------------------------------------------------------------------------------
def test_decorator_f3(language):
    @types('int [:]')
    def f3(x):
        from numpy import empty_like
        y = empty_like(x)
        y[:] = x - 1
        return y

    f = epyccel(f3, language=language)
    x = np.array([3, 4, 5, 6], dtype=int)
    assert np.all(f(x) == f3(x))

#------------------------------------------------------------------------------
def test_decorator_f4(language):
    @types('real [:,:]')
    def f4(x):
        from numpy import empty_like
        y = empty_like(x)
        y[:] = x - 1.0
        return y

    f = epyccel(f4, language=language)
    x = np.array([[3, 4, 5, 6],[3, 4, 5, 6]], dtype=float)
    assert np.all(f(x) == f4(x))

#------------------------------------------------------------------------------
def test_decorator_f5(language):
    @types('int', 'real [:]')
    def f5(m1, x):
        x[:] = 0.
        for i in range(0, m1):
            x[i] = i * 1.

    f = epyccel(f5, language=language)

    # ...
    m1 = 3

    x = np.zeros(m1)
    f(m1, x)

    x_expected = np.zeros(m1)
    f5(m1, x_expected)

    assert np.allclose( x, x_expected, rtol=RTOL, atol=ATOL )
    # ...

#------------------------------------------------------------------------------
def test_decorator_f6(language):
    @types('int', 'int', 'real [:,:]')
    def f6_1(m1, m2, x):
        x[:,:] = 0.
        for i in range(0, m1):
            for j in range(0, m2):
                x[i,j] = (2*i+j) * 1.

    f = epyccel(f6_1, language=language)

    # ...
    m1 = 2 ; m2 = 3

    x = np.zeros((m1,m2))
    f(m1, m2, x)

    x_expected = np.zeros((m1,m2))
    f6_1(m1, m2, x_expected)

    assert np.allclose( x, x_expected, rtol=RTOL, atol=ATOL )
    # ...

#------------------------------------------------------------------------------
# in order to call the pyccelized function here, we have to create x with
# Fortran ordering
def test_decorator_f7(language):

    @types('int', 'int', 'real [:,:](order=F)')
    def f7(m1, m2, x):
        x[:,:] = 0.
        for i in range(0, m1):
            for j in range(0, m2):
                x[i,j] = (2*i+j) * 1.

    f = epyccel(f7, language=language)

    # ...
    m1 = 2 ; m2 = 3
    x_expected = np.zeros((m1,m2))
    f7(m1, m2, x_expected)

    x = np.zeros((m1,m2), order='F')
    f(m1, m2, x)

    assert np.allclose( x, x_expected, rtol=RTOL, atol=ATOL )
    # ...

#------------------------------------------------------------------------------
def test_decorator_f8(language):
    @types('int','bool')
    def f8(x,b):
        a = x if b else 2
        return a

    f = epyccel(f8, language=language)

    # ...
    assert f(3,True)  == f8(3,True)
    assert f(3,False) == f8(3,False)
    # ...


def test_arguments_f9(language):
    @types('int64[:]')
    def f9(x):
        x += 1

    f = epyccel(f9, language = language)

    x = np.zeros(10, dtype='int64')
    x_expected = x.copy()

    f9(x)
    f(x_expected)
    assert np.array_equal(x, x_expected)

def test_arguments_f10(language):
    @types('int64[:]')
    def f10(x):
        x[:] += 1

    f = epyccel(f10, language = language)

    x = np.zeros(10, dtype='int64')
    x_expected = x.copy()

    f10(x)
    f(x_expected)
    assert np.array_equal(x, x_expected)

def test_multiple_returns_f11(language):
    @types('int', 'int', results='int')
    def ackermann(m, n):
        if m == 0:
            return n + 1
        elif n == 0:
            return ackermann(m - 1, 1)
        else:
            return ackermann(m - 1, ackermann(m, n - 1))

    f = epyccel(ackermann, language=language)
    assert f(2,3) == ackermann(2,3)

def test_multiple_returns_f12(language):
    @types('int')
    def non_negative(i):
        if i < 0:
            return False
        else:
            return True

    f = epyccel(non_negative, language=language)
    assert f(2) == non_negative(2)
    assert f(-1) == non_negative(-1)

def test_multiple_returns_f13(language):
    @types('int', 'int')
    def get_min(a, b):
        if a<b:
            return a
        else:
            return b

    f = epyccel(get_min, language=language)
    assert f(2,3) == get_min(2,3)

def test_multiple_returns_f14(language):
    @types('int', 'int')
    def g(x, y):
        return x,y,y,y,x

    f = epyccel(g, language=language)
    assert f(2,1) == g(2,1)


def test_decorator_f15(language):
    @types('bool', 'int8', 'int16', 'int32', 'int64')
    def f15(a,b,c,d,e):
        from numpy import int64
        if a:
            return int64(b + c)
        else:
            return d + e

    f = epyccel(f15, language=language)
    assert f(True, np.int8(1), np.int16(2), np.int32(3), np.int64(4)) == \
           f15(True, np.int8(1), np.int16(2), np.int32(3), np.int64(4))
    assert f(False, np.int8(1), np.int16(2), np.int32(3), np.int64(4)) == \
           f15(False, np.int8(1), np.int16(2), np.int32(3), np.int64(4))


def test_decorator_f16(language):
    @types('int16')
    def f16(a):
        b = a
        return b
    f = epyccel(f16, language=language)
    assert f(np.int16(17)) == f16(np.int16(17))

def test_decorator_f17(language):
    @types('int8')
    def f17(a):
        b = a
        return b
    f = epyccel(f17, language=language)
    assert f(np.int8(2)) == f17(np.int8(2))

def test_decorator_f18(language):
    @types('int32')
    def f18(a):
        b = a
        return b
    f = epyccel(f18, language=language)
    assert f(np.int32(5)) == f18(np.int32(5))

def test_decorator_f19(language):
    @types('int64')
    def f19(a):
        b = a
        return b
    f = epyccel(f19, language=language)
    assert f(np.int64(1)) == f19(np.int64(1))

def test_decorator_f20(language):
    @types('complex')
    def f20(a):
        b = a
        return b
    f = epyccel(f20, language=language)
    assert f(complex(1, 2.2)) == f20(complex(1, 2.2))

def test_decorator_f21(language):
    @types('complex64')
    def f21(a):
        b = a
        return b
    f = epyccel(f21, language=language)
    assert f(np.complex64(1+ 2.2j)) == f21(np.complex64(1+ 2.2j))

def test_decorator_f22(language):
    @types('complex128')
    def f22(a):
        b = a
        return b
    f = epyccel(f22, language=language)
    assert f(np.complex128(1+ 2.2j)) == f22(np.complex128(1+ 2.2j))

##==============================================================================
## CLEAN UP GENERATED FILES AFTER RUNNING TESTS
##==============================================================================
#
#def teardown_module():
#    clean_test()<|MERGE_RESOLUTION|>--- conflicted
+++ resolved
@@ -68,11 +68,7 @@
         value = (2*pi)**(3/2)
         return value
 
-<<<<<<< HEAD
-    f = epyccel(f1)
-=======
     f = epyccel(f1, language=language)
->>>>>>> ef95df80
     assert np.isclose(f(), f1(), rtol=RTOL, atol=ATOL)
 
 def test_func_return_constant(language):
@@ -80,11 +76,7 @@
         from numpy import pi
         return pi
 
-<<<<<<< HEAD
-    f = epyccel(f1)
-=======
     f = epyccel(f1, language=language)
->>>>>>> ef95df80
     assert np.isclose(f(), f1(), rtol=RTOL, atol=ATOL)
 
 #------------------------------------------------------------------------------
