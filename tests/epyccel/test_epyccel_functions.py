--- conflicted
+++ resolved
@@ -75,9 +75,6 @@
         return value
 
     f = epyccel(f1)
-<<<<<<< HEAD
-    assert np.isclose(f(), f1(), rtol=RTOL, atol=ATOL)
-=======
     assert abs(f()-f1()) < 1e-13
 
 def test_func_return_constant(language):
@@ -88,7 +85,6 @@
     f = epyccel(f1)
     assert abs(f()-f1()) < 1e-13
 
->>>>>>> 6eb661a7
 #------------------------------------------------------------------------------
 def test_decorator_f1(language):
     @types('int')
@@ -145,7 +141,7 @@
 
     f = epyccel(f4, language=language)
     x = np.array([[3, 4, 5, 6],[3, 4, 5, 6]], dtype=float)
-    assert np.array_equal(f(x), f4(x))
+    assert np.all(f(x) == f4(x))
 
 #------------------------------------------------------------------------------
 def test_decorator_f5(language):
