--- conflicted
+++ resolved
@@ -493,45 +493,6 @@
     assert f(val) == epyc_f(val)
     assert isinstance(epyc_f(val), type(epyc_f(val)))
 
-<<<<<<< HEAD
-def test_lambda_usage(language):
-    f = lambda x: x+1 # pylint: disable=unnecessary-lambda-assignment
-
-    def g(a : 'int[:]'):
-        for i, ai in enumerate(a):
-            a[i] = f(ai)
-
-    epyc_g = epyccel(g, language=language)
-    val = randint(20, size=(10,))
-    val_epyc = val.copy()
-    g(val)
-    epyc_g(val_epyc)
-    assert np.array_equal(val, val_epyc)
-
-@pytest.mark.parametrize( 'language', (
-        pytest.param("fortran", marks = pytest.mark.fortran),
-        pytest.param("c", marks = [
-            pytest.mark.skip(reason="Function in function is not implemented yet in C language"),
-            pytest.mark.c]
-        ),
-        pytest.param("python", marks = pytest.mark.python)
-    )
-)
-def test_func_usage(language):
-    def f(x : int):
-        return x+1
-
-    def g(a : 'int[:]'):
-        for i, ai in enumerate(a):
-            a[i] = f(ai)
-
-    epyc_g = epyccel(g, language=language)
-    val = randint(20, size=(10,))
-    val_epyc = val.copy()
-    g(val)
-    epyc_g(val_epyc)
-    assert np.array_equal(val, val_epyc)
-=======
 def test_argument_types():
     def f(a : int, /, b : int, *args : int, c : int, **kwargs : int):
         my_sum = sum(v for v in kwargs.values())
@@ -567,4 +528,41 @@
     assert f(a, b=b) == epyc_f(a, b=b)
     with pytest.raises(TypeError):
         epyc_f(a, b)
->>>>>>> 4e079fd5
+
+def test_lambda_usage(language):
+    f = lambda x: x+1 # pylint: disable=unnecessary-lambda-assignment
+
+    def g(a : 'int[:]'):
+        for i, ai in enumerate(a):
+            a[i] = f(ai)
+
+    epyc_g = epyccel(g, language=language)
+    val = randint(20, size=(10,))
+    val_epyc = val.copy()
+    g(val)
+    epyc_g(val_epyc)
+    assert np.array_equal(val, val_epyc)
+
+@pytest.mark.parametrize( 'language', (
+        pytest.param("fortran", marks = pytest.mark.fortran),
+        pytest.param("c", marks = [
+            pytest.mark.skip(reason="Function in function is not implemented yet in C language"),
+            pytest.mark.c]
+        ),
+        pytest.param("python", marks = pytest.mark.python)
+    )
+)
+def test_func_usage(language):
+    def f(x : int):
+        return x+1
+
+    def g(a : 'int[:]'):
+        for i, ai in enumerate(a):
+            a[i] = f(ai)
+
+    epyc_g = epyccel(g, language=language)
+    val = randint(20, size=(10,))
+    val_epyc = val.copy()
+    g(val)
+    epyc_g(val_epyc)
+    assert np.array_equal(val, val_epyc)