# pylint: disable=missing-function-docstring, missing-module-docstring
import pytest
import numpy as np

from modules import loops

from pyccel import epyccel

#==============================================================================

def test_sum_natural_numbers(language):
    f1 = loops.sum_natural_numbers
    f2 = epyccel( f1, language = language )
    assert f1( 42 ) == f2( 42 )

def test_factorial(language):
    f1 = loops.factorial
    f2 = epyccel( f1, language = language )
    assert f1( 11 ) == f2( 11 )

def test_fibonacci(language):
    f1 = loops.fibonacci
    f2 = epyccel( f1, language = language )
    assert f1( 42 ) == f2( 42 )

def test_sum_nat_numbers_while(language):
    f1 = loops.sum_nat_numbers_while
    f2 = epyccel( f1, language = language )
    assert f1( 42 ) == f2( 42 )

def test_factorial_while(language):
    f1 = loops.factorial_while
    f2 = epyccel( f1, language = language )
    assert f1( 10 ) == f2( 10 )

def test_while_not_0(language):
    f1 = loops.while_not_0
    f2 = epyccel( f1, language = language )
    assert f1( 42 ) == f2( 42 )

def test_double_while_sum(language):
    f1 = loops.double_while_sum
    f2 = epyccel( f1, language = language )
    assert f1( 10, 10 ) == f2( 10, 10 )

def test_fibonacci_while(language):
    f1 = loops.fibonacci_while
    f2 = epyccel( f1, language = language )
    assert f1( 42 ) == f2( 42 )

def test_double_loop(language):
    f1 = loops.double_loop
    f2 = epyccel( f1, language = language )
    assert f1( 2 ) == f2( 2 )

def test_double_loop_on_2d_array_C(language):

    f1 = loops.double_loop_on_2d_array_C
    f2 = epyccel(f1, language = language)

    x = np.zeros( (11,4), dtype=int )
    y = np.ones ( (11,4), dtype=int )

    f1( x )
    f2( y )
    assert np.array_equal( x, y )

def test_double_loop_on_2d_array_F(language):

    f1 = loops.double_loop_on_2d_array_F
    f2 = epyccel(f1, language=language)

    x = np.zeros( (11,4), dtype=int, order='F' )
    y = np.ones ( (11,4), dtype=int, order='F' )

    f1( x )
    f2( y )
    assert np.array_equal( x, y )

<<<<<<< HEAD
@pytest.mark.parametrize( 'language', (
        pytest.param("fortran", marks = [
            pytest.mark.skip(reason="Fortran does not support list comprehension"),
            pytest.mark.fortran]),
        pytest.param("c", marks = [
            pytest.mark.skip(reason="C does not support list indexing yet, related issue #1948"),
            pytest.mark.c]
        ),
        pytest.param("python", marks = pytest.mark.python)
    )
)
=======
>>>>>>> 1d735e8c
def test_product_loop_on_2d_array_C(language):

    f1 = loops.product_loop_on_2d_array_C
    f2 = epyccel(f1, language=language)

    x = np.zeros( (11,4), dtype=int )
    y = np.ones ( (11,4), dtype=int )

    f1( x )
    f2( y )
    assert np.array_equal( x, y )

<<<<<<< HEAD
@pytest.mark.parametrize( 'language', (
        pytest.param("fortran", marks = [
            pytest.mark.skip(reason="Fortran does not support list comprehension"),
            pytest.mark.fortran]),
        pytest.param("c", marks = [
            pytest.mark.skip(reason="C does not support list indexing yet, related issue #1948"),
            pytest.mark.c]
        ),
        pytest.param("python", marks = pytest.mark.python)
    )
)
=======
>>>>>>> 1d735e8c
def test_product_loop_on_2d_array_F(language):

    f1 = loops.product_loop_on_2d_array_F
    f2 = epyccel(f1, language=language)

    x = np.zeros( (11,4), dtype=int, order='F' )
    y = np.ones ( (11,4), dtype=int, order='F' )

    f1( x )
    f2( y )
    assert np.array_equal( x, y )

<<<<<<< HEAD
@pytest.mark.parametrize( 'language', (
        pytest.param("fortran", marks = [
            pytest.mark.skip(reason="Fortran does not support list comprehension"),
            pytest.mark.fortran]),
        pytest.param("c", marks = [
            pytest.mark.skip(reason="C does not support list indexing yet, related issue #1948"),
            pytest.mark.c]
        ),
        pytest.param("python", marks = pytest.mark.python)
    )
)
=======
>>>>>>> 1d735e8c
def test_product_loop(language):

    f1 = loops.product_loop
    f2 = epyccel(f1, language=language)

    x = np.zeros( (44), dtype=float )
    y = np.zeros( (44), dtype=float )

    f1( x, 4, 11 )
    f2( y, 4, 11 )
    assert np.array_equal( x, y )

@pytest.mark.parametrize( 'language', (
        pytest.param("fortran", marks = pytest.mark.fortran),
        pytest.param("c", marks = [
            pytest.mark.xfail(reason="Function in function not implemented in C"),
            pytest.mark.c]
        ),
        pytest.param("python", marks = pytest.mark.python)
    )
)
def test_map_on_1d_array(language):

    f1 = loops.map_on_1d_array
    f2 = epyccel(f1, language=language)

    z = np.arange( 7 )

    assert np.array_equal( f1(z), f2(z) )

def test_enumerate_on_1d_array(language):

    f1 = loops.enumerate_on_1d_array
    f2 = epyccel(f1, language=language)

    z = np.arange( 7 )

    assert np.array_equal( f1(z), f2(z) )

def test_enumerate_on_1d_array_with_start(language):

    f1 = loops.enumerate_on_1d_array_with_start
    f2 = epyccel(f1, language=language)

    z = np.arange( 7 )

    assert np.array_equal( f1(z, 5), f2(z, 5) )
    assert np.array_equal( f1(z,-2), f2(z,-2) )

<<<<<<< HEAD
@pytest.mark.parametrize( 'language', (
        pytest.param("fortran", marks = [
            pytest.mark.skip(reason="Fortran does not support list comprehension"),
            pytest.mark.fortran]),
        pytest.param("c", marks = [
            pytest.mark.skip(reason="C does not support list indexing yet, related issue #1948"),
            pytest.mark.c]
        ),
        pytest.param("python", marks = pytest.mark.python)
    )
)
=======
def test_enumerate_on_1d_array_with_tuple(language):

    f1 = loops.enumerate_on_1d_array_with_tuple
    f2 = epyccel(f1, language=language)

    z = np.arange( 7 )

    assert np.array_equal( f1(z), f2(z) )

>>>>>>> 1d735e8c
def test_zip_prod(language):

    f1 = loops.zip_prod
    f2 = epyccel( f1, language = language )

    assert np.array_equal( f1(10), f2(10) )

def test_loop_on_real_array(language):

    f1 = loops.product_loop_on_real_array
    f2 = epyccel(f1, language=language)

    z1 = np.ones(11)
    out1 = np.empty_like(z1)
    z2 = z1.copy()
    out2 = out1.copy()

    f1(z1, out1)
    f2(z2, out2)

    assert np.array_equal( out1, out2 )

def test_for_loops(language):
    f1 = loops.for_loop1
    g1 = epyccel(f1, language=language)
    f2 = loops.for_loop2
    g2 = epyccel(f2, language=language)
    f3 = loops.for_loop2
    g3 = epyccel(f3, language=language)

    assert (f1(1,10,1) == g1(1,10,1))
    assert (f1(10,1,-1) == g1(10,1,-1))
    assert (f1(1, 10, 2) == g1(1, 10, 2))
    assert (f1(10, 1, -3) == g1(10, 1, -3))
    assert (f2() == g2())
    assert (f3() == g3())

def test_breaks(language):
    f1 = loops.fizzbuzz_search_with_breaks
    f2 = epyccel( f1, language = language )

    fizz = 2
    buzz = 3
    max_val = 12

    out1 = f1(fizz, buzz, max_val)
    out2 = f2(fizz, buzz, max_val)

    assert  out1 == out2

def test_continue(language):
    f1 = loops.fizzbuzz_sum_with_continue
    f2 = epyccel( f1, language = language )

    fizz = 2
    buzz = 3
    max_val = 12

    out1 = f1(fizz, buzz, max_val)
    out2 = f2(fizz, buzz, max_val)

    assert  out1 == out2

def test_temp_array_in_loop(language):
    f1 = loops.temp_array_in_loop
    f2 = epyccel( f1, language = language )

    a = np.zeros(6, dtype=int)
    b = np.zeros(6, dtype=int)

    c_py,d_py = f1(a,b)

    a[:] = 0
    b[:] = 0

    c_ep,d_ep = f2(a,b)

    assert np.array_equal(c_py, c_ep)
    assert np.array_equal(d_py, d_ep)

def test_less_than_100(language):
    f1 = loops.less_than_100
    f2 = epyccel( f1, language = language )

    assert f1(10) == f2(10)
    assert f1(101) == f2(101)

def test_for_expression(language):
    f1 = loops.for_expression
    f2 = epyccel( f1, language = language )

    assert f1() == f2()<|MERGE_RESOLUTION|>--- conflicted
+++ resolved
@@ -77,20 +77,6 @@
     f2( y )
     assert np.array_equal( x, y )
 
-<<<<<<< HEAD
-@pytest.mark.parametrize( 'language', (
-        pytest.param("fortran", marks = [
-            pytest.mark.skip(reason="Fortran does not support list comprehension"),
-            pytest.mark.fortran]),
-        pytest.param("c", marks = [
-            pytest.mark.skip(reason="C does not support list indexing yet, related issue #1948"),
-            pytest.mark.c]
-        ),
-        pytest.param("python", marks = pytest.mark.python)
-    )
-)
-=======
->>>>>>> 1d735e8c
 def test_product_loop_on_2d_array_C(language):
 
     f1 = loops.product_loop_on_2d_array_C
@@ -103,20 +89,6 @@
     f2( y )
     assert np.array_equal( x, y )
 
-<<<<<<< HEAD
-@pytest.mark.parametrize( 'language', (
-        pytest.param("fortran", marks = [
-            pytest.mark.skip(reason="Fortran does not support list comprehension"),
-            pytest.mark.fortran]),
-        pytest.param("c", marks = [
-            pytest.mark.skip(reason="C does not support list indexing yet, related issue #1948"),
-            pytest.mark.c]
-        ),
-        pytest.param("python", marks = pytest.mark.python)
-    )
-)
-=======
->>>>>>> 1d735e8c
 def test_product_loop_on_2d_array_F(language):
 
     f1 = loops.product_loop_on_2d_array_F
@@ -129,20 +101,7 @@
     f2( y )
     assert np.array_equal( x, y )
 
-<<<<<<< HEAD
-@pytest.mark.parametrize( 'language', (
-        pytest.param("fortran", marks = [
-            pytest.mark.skip(reason="Fortran does not support list comprehension"),
-            pytest.mark.fortran]),
-        pytest.param("c", marks = [
-            pytest.mark.skip(reason="C does not support list indexing yet, related issue #1948"),
-            pytest.mark.c]
-        ),
-        pytest.param("python", marks = pytest.mark.python)
-    )
-)
-=======
->>>>>>> 1d735e8c
+
 def test_product_loop(language):
 
     f1 = loops.product_loop
@@ -192,19 +151,7 @@
     assert np.array_equal( f1(z, 5), f2(z, 5) )
     assert np.array_equal( f1(z,-2), f2(z,-2) )
 
-<<<<<<< HEAD
-@pytest.mark.parametrize( 'language', (
-        pytest.param("fortran", marks = [
-            pytest.mark.skip(reason="Fortran does not support list comprehension"),
-            pytest.mark.fortran]),
-        pytest.param("c", marks = [
-            pytest.mark.skip(reason="C does not support list indexing yet, related issue #1948"),
-            pytest.mark.c]
-        ),
-        pytest.param("python", marks = pytest.mark.python)
-    )
-)
-=======
+
 def test_enumerate_on_1d_array_with_tuple(language):
 
     f1 = loops.enumerate_on_1d_array_with_tuple
@@ -214,7 +161,6 @@
 
     assert np.array_equal( f1(z), f2(z) )
 
->>>>>>> 1d735e8c
 def test_zip_prod(language):
 
     f1 = loops.zip_prod
