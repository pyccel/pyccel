# pylint: disable=missing-function-docstring, missing-module-docstring
import pytest
import numpy as np

from modules import loops

from pyccel import epyccel

#==============================================================================

def test_sum_natural_numbers(language):
    f1 = loops.sum_natural_numbers
    f2 = epyccel( f1, language = language )
    assert f1( 42 ) == f2( 42 )

def test_factorial(language):
    f1 = loops.factorial
    f2 = epyccel( f1, language = language )
    assert f1( 11 ) == f2( 11 )

def test_fibonacci(language):
    f1 = loops.fibonacci
    f2 = epyccel( f1, language = language )
    assert f1( 42 ) == f2( 42 )

def test_sum_nat_numbers_while(language):
    f1 = loops.sum_nat_numbers_while
    f2 = epyccel( f1, language = language )
    assert f1( 42 ) == f2( 42 )

def test_factorial_while(language):
    f1 = loops.factorial_while
    f2 = epyccel( f1, language = language )
    assert f1( 10 ) == f2( 10 )

def test_while_not_0(language):
    f1 = loops.while_not_0
    f2 = epyccel( f1, language = language )
    assert f1( 42 ) == f2( 42 )

def test_double_while_sum(language):
    f1 = loops.double_while_sum
    f2 = epyccel( f1, language = language )
    assert f1( 10, 10 ) == f2( 10, 10 )

def test_fibonacci_while(language):
    f1 = loops.fibonacci_while
    f2 = epyccel( f1, language = language )
    assert f1( 42 ) == f2( 42 )

def test_double_loop(language):
    f1 = loops.double_loop
    f2 = epyccel( f1, language = language )
    assert f1( 2 ) == f2( 2 )

def test_double_loop_on_2d_array_C(language):

    f1 = loops.double_loop_on_2d_array_C
    f2 = epyccel(f1, language = language)

    x = np.zeros( (11,4), dtype=int )
    y = np.ones ( (11,4), dtype=int )

    f1( x )
    f2( y )
    assert np.array_equal( x, y )

def test_double_loop_on_2d_array_F(language):

    f1 = loops.double_loop_on_2d_array_F
    f2 = epyccel(f1, language=language)

    x = np.zeros( (11,4), dtype=int, order='F' )
    y = np.ones ( (11,4), dtype=int, order='F' )

    f1( x )
    f2( y )
    assert np.array_equal( x, y )

def test_product_loop_on_2d_array_C(language):

    f1 = loops.product_loop_on_2d_array_C
    f2 = epyccel(f1, language=language)

    x = np.zeros( (11,4), dtype=int )
    y = np.ones ( (11,4), dtype=int )

    f1( x )
    f2( y )
    assert np.array_equal( x, y )

def test_product_loop_on_2d_array_F(language):

    f1 = loops.product_loop_on_2d_array_F
    f2 = epyccel(f1, language=language)

    x = np.zeros( (11,4), dtype=int, order='F' )
    y = np.ones ( (11,4), dtype=int, order='F' )

    f1( x )
    f2( y )
    assert np.array_equal( x, y )

def test_product_loop(language):

    f1 = loops.product_loop
    f2 = epyccel(f1, language=language)

    x = np.zeros( (44), dtype=float )
    y = np.zeros( (44), dtype=float )

    f1( x, 4, 11 )
    f2( y, 4, 11 )
    assert np.array_equal( x, y )

@pytest.mark.parametrize( 'language', (
        pytest.param("fortran", marks = pytest.mark.fortran),
        pytest.param("c", marks = [
            pytest.mark.xfail(reason="Function in function not implemented in C"),
            pytest.mark.c]
        ),
        pytest.param("python", marks = pytest.mark.python)
    )
)
def test_map_on_1d_array(language):

    f1 = loops.map_on_1d_array
    f2 = epyccel(f1, language=language)

    z = np.arange( 7 )

    assert np.array_equal( f1(z), f2(z) )

def test_enumerate_on_1d_array(language):

    f1 = loops.enumerate_on_1d_array
    f2 = epyccel(f1, language=language)

    z = np.arange( 7 )

    assert np.array_equal( f1(z), f2(z) )

def test_enumerate_on_1d_array_with_start(language):

    f1 = loops.enumerate_on_1d_array_with_start
    f2 = epyccel(f1, language=language)

    z = np.arange( 7 )

    assert np.array_equal( f1(z, 5), f2(z, 5) )
    assert np.array_equal( f1(z,-2), f2(z,-2) )

<<<<<<< HEAD
def test_enumerate_on_1d_array_with_tuple(language):

    f1 = loops.enumerate_on_1d_array_with_tuple
    f2 = epyccel(f1, language=language)

    z = np.arange( 7 )

    assert np.array_equal( f1(z), f2(z) )

@pytest.mark.parametrize( 'language', (
        pytest.param("fortran", marks = [
            pytest.mark.skip(reason="list comprehension not supported yet, related issue #1948"),
            pytest.mark.fortran]
        ),
        pytest.param("c", marks = pytest.mark.c),
        pytest.param("python", marks = pytest.mark.python)
    )
)
=======
>>>>>>> 942c1690
def test_zip_prod(language):

    f1 = loops.zip_prod
    f2 = epyccel( f1, language = language )

    assert np.array_equal( f1(10), f2(10) )

def test_loop_on_real_array(language):

    f1 = loops.product_loop_on_real_array
    f2 = epyccel(f1, language=language)

    z1 = np.ones(11)
    out1 = np.empty_like(z1)
    z2 = z1.copy()
    out2 = out1.copy()

    f1(z1, out1)
    f2(z2, out2)

    assert np.array_equal( out1, out2 )

def test_for_loops(language):
    f1 = loops.for_loop1
    g1 = epyccel(f1, language=language)
    f2 = loops.for_loop2
    g2 = epyccel(f2, language=language)
    f3 = loops.for_loop2
    g3 = epyccel(f3, language=language)

    assert (f1(1,10,1) == g1(1,10,1))
    assert (f1(10,1,-1) == g1(10,1,-1))
    assert (f1(1, 10, 2) == g1(1, 10, 2))
    assert (f1(10, 1, -3) == g1(10, 1, -3))
    assert (f2() == g2())
    assert (f3() == g3())

def test_breaks(language):
    f1 = loops.fizzbuzz_search_with_breaks
    f2 = epyccel( f1, language = language )

    fizz = 2
    buzz = 3
    max_val = 12

    out1 = f1(fizz, buzz, max_val)
    out2 = f2(fizz, buzz, max_val)

    assert  out1 == out2

def test_continue(language):
    f1 = loops.fizzbuzz_sum_with_continue
    f2 = epyccel( f1, language = language )

    fizz = 2
    buzz = 3
    max_val = 12

    out1 = f1(fizz, buzz, max_val)
    out2 = f2(fizz, buzz, max_val)

    assert  out1 == out2

def test_temp_array_in_loop(language):
    f1 = loops.temp_array_in_loop
    f2 = epyccel( f1, language = language )

    a = np.zeros(6, dtype=int)
    b = np.zeros(6, dtype=int)

    c_py,d_py = f1(a,b)

    a[:] = 0
    b[:] = 0

    c_ep,d_ep = f2(a,b)

    assert np.array_equal(c_py, c_ep)
    assert np.array_equal(d_py, d_ep)

def test_less_than_100(language):
    f1 = loops.less_than_100
    f2 = epyccel( f1, language = language )

    assert f1(10) == f2(10)
    assert f1(101) == f2(101)

def test_for_expression(language):
    f1 = loops.for_expression
    f2 = epyccel( f1, language = language )

    assert f1() == f2()<|MERGE_RESOLUTION|>--- conflicted
+++ resolved
@@ -150,7 +150,6 @@
     assert np.array_equal( f1(z, 5), f2(z, 5) )
     assert np.array_equal( f1(z,-2), f2(z,-2) )
 
-<<<<<<< HEAD
 def test_enumerate_on_1d_array_with_tuple(language):
 
     f1 = loops.enumerate_on_1d_array_with_tuple
@@ -160,17 +159,6 @@
 
     assert np.array_equal( f1(z), f2(z) )
 
-@pytest.mark.parametrize( 'language', (
-        pytest.param("fortran", marks = [
-            pytest.mark.skip(reason="list comprehension not supported yet, related issue #1948"),
-            pytest.mark.fortran]
-        ),
-        pytest.param("c", marks = pytest.mark.c),
-        pytest.param("python", marks = pytest.mark.python)
-    )
-)
-=======
->>>>>>> 942c1690
 def test_zip_prod(language):
 
     f1 = loops.zip_prod
