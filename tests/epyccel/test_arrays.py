# pylint: disable=missing-function-docstring, missing-module-docstring
import pytest
import numpy as np
from numpy import iinfo
from numpy.random import randint

from pyccel.epyccel import epyccel
from modules        import arrays

def check_array_equal(a, b):
    """
    Check that two arrays are equal.

    Check that two arrays are equal. To be equal they must have the same
    shape, dtype, and order.
    """
    assert np.array_equal(a, b)
    assert a.dtype is b.dtype
    assert a.flags.c_contiguous == b.flags.c_contiguous
    assert a.flags.f_contiguous == b.flags.f_contiguous
#==============================================================================
# TEST: VERIFY ARRAY'S DTYPE CORRESPONDENCE TO THE PASSED ELEMENTS
#==============================================================================

def test_array_assigned_dtype(language):
    integer   = randint(low = iinfo('int').min,   high = iinfo('int').max,   dtype=int)
    integer8  = randint(low = iinfo('int8').min,  high = iinfo('int8').max,  dtype=np.int8)
    integer16 = randint(low = iinfo('int16').min, high = iinfo('int16').max, dtype=np.int16)
    integer32 = randint(low = iinfo('int32').min, high = iinfo('int32').max, dtype=np.int32)
    integer64 = randint(low = iinfo('int64').min, high = iinfo('int64').max, dtype=np.int64)

    fl = float(integer)
    fl32 = np.float32(fl)
    fl64 = np.float64(fl)

    cmplx64 = np.complex64(fl32)
    cmplx128 = np.complex128(fl64)

    epyccel_func = epyccel(arrays.array_return_first_element, language=language)

    f_integer_output = epyccel_func(integer, integer)
    test_int_output  = arrays.array_return_first_element(integer, integer)
    assert isinstance(f_integer_output, type(test_int_output))

    f_integer8_output = epyccel_func(integer8, integer8)
    test_int8_output = arrays.array_return_first_element(integer8, integer8)
    assert isinstance(f_integer8_output, type(test_int8_output))

    f_integer16_output = epyccel_func(integer16, integer16)
    test_int16_output = arrays.array_return_first_element(integer16, integer16)
    assert isinstance(f_integer16_output, type(test_int16_output))

    f_integer32_output = epyccel_func(integer32, integer32)
    test_int32_output = arrays.array_return_first_element(integer32, integer32)
    assert isinstance(f_integer32_output, type(test_int32_output))

    f_integer64_output = epyccel_func(integer64, integer64)
    test_int64_output = arrays.array_return_first_element(integer64, integer64)
    assert isinstance(f_integer64_output, type(test_int64_output))

    f_fl_output = epyccel_func(fl, fl)
    test_float_output = arrays.array_return_first_element(fl, fl)
    assert isinstance(f_fl_output, type(test_float_output))

    f_fl32_output = epyccel_func(fl32, fl32)
    test_float32_output = arrays.array_return_first_element(fl32, fl32)
    assert isinstance(f_fl32_output, type(test_float32_output))

    f_fl64_output = epyccel_func(fl64, fl64)
    test_float64_output = arrays.array_return_first_element(fl64, fl64)
    assert isinstance(f_fl64_output, type(test_float64_output))

    f_cmplx64_output = epyccel_func(cmplx64, cmplx64)
    test_cmplx64_output = arrays.array_return_first_element(cmplx64, cmplx64)
    assert isinstance(f_cmplx64_output, type(test_cmplx64_output))

    f_cmplx128_output = epyccel_func(cmplx128, cmplx128)
    test_cmplx128_output = arrays.array_return_first_element(cmplx128, cmplx128)
    assert isinstance(f_cmplx128_output, type(test_cmplx128_output))

#==============================================================================
# TEST: 1D ARRAYS OF INT-32
#==============================================================================

def test_array_int32_1d_scalar_add(language):

    f1 = arrays.array_int32_1d_scalar_add
    f2 = epyccel( f1 , language = language)

    x1 = np.array( [1,2,3], dtype=np.int32 )
    x2 = np.copy(x1)
    a = randint(low = -1e9, high = 1e9, dtype = np.int32)

    f1(x1, a)
    f2(x2, a)

    assert np.array_equal( x1, x2 )

def test_array_int32_1d_scalar_add_stride(language):

    f1 = arrays.array_int32_1d_scalar_add
    f2 = epyccel( f1 , language = language)

    x1 = np.array( [1,2,3,4,5,6,7,8], dtype=np.int32 )
    x2 = np.copy(x1)
    a = randint(low = -1e9, high = 1e9, dtype = np.int32)

    f1(x1[::3], a)
    f2(x2[::3], a)

    assert np.array_equal( x1, x2 )

def test_array_int32_1d_scalar_sub(language):

    f1 = arrays.array_int32_1d_scalar_sub
    f2 = epyccel( f1 , language = language)

    x1 = np.array( [1,2,3], dtype=np.int32 )
    x2 = np.copy(x1)
    a = randint(low = -1e9, high = 1e9, dtype = np.int32)

    f1(x1, a)
    f2(x2, a)

    assert np.array_equal( x1, x2 )

def test_array_int32_1d_scalar_sub_stride(language):

    f1 = arrays.array_int32_1d_scalar_sub
    f2 = epyccel( f1 , language = language)

    x1 = np.array( [1,2,3,4,5,6,7,8,9], dtype=np.int32 )
    x2 = np.copy(x1)
    a = randint(low = -1e9, high = 1e9, dtype = np.int32)

    f1(x1[::2], a)
    f2(x2[::2], a)

    assert np.array_equal( x1, x2 )

def test_array_int32_1d_scalar_mul(language):

    f1 = arrays.array_int32_1d_scalar_mul
    f2 = epyccel( f1 , language = language)

    x1 = np.array( [1,2,3], dtype=np.int32 )
    x2 = np.copy(x1)
    a = randint(low = -1e9, high = 1e9, dtype = np.int32)

    f1(x1, a)
    f2(x2, a)

    assert np.array_equal( x1, x2 )

def test_array_int32_1d_scalar_mul_stride(language):

    f1 = arrays.array_int32_1d_scalar_mul
    f2 = epyccel( f1 , language = language)

    x1 = np.array( [1,2,3,4,5,6,7,8,9], dtype=np.int32 )
    x2 = np.copy(x1)
    a = randint(low = -1e9, high = 1e9, dtype = np.int32)

    f1(x1[3:7:2], a)
    f2(x2[3:7:2], a)

    assert np.array_equal( x1, x2 )

def test_array_int32_1d_scalar_div(language):

    f1 = arrays.array_int32_1d_scalar_div
    f2 = epyccel( f1 , language = language)

    x1 = np.array( [1,2,3], dtype=np.int32 )
    x2 = np.copy(x1)
    a = randint(low = 1, high = 1e9, dtype = np.int32)

    f1(x1, a)
    f2(x2, a)

    assert np.array_equal( x1, x2 )

def test_array_int32_1d_scalar_idiv(language):

    f1 = arrays.array_int32_1d_scalar_idiv
    f2 = epyccel( f1 , language = language)

    x1 = np.array( [1,2,3], dtype=np.int32 )
    x2 = np.copy(x1)
    a = randint(low = 1, high = 1e9, dtype = np.int32)

    f1(x1, a)
    f2(x2, a)

    assert np.array_equal( x1, x2 )

def test_array_int32_1d_scalar_idiv_stride(language):

    f1 = arrays.array_int32_1d_scalar_idiv
    f2 = epyccel( f1 , language = language)

    x1 = np.array( [1,2,3,4,5,6,7,8,9], dtype=np.int32 )
    x2 = np.copy(x1)
    a = randint(low = 1, high = 1e9, dtype = np.int32)

    f1(x1[:3:2], a)
    f2(x2[:3:2], a)

    assert np.array_equal( x1, x2 )

def test_array_int32_1d_add(language):

    f1 = arrays.array_int32_1d_add
    f2 = epyccel( f1 , language = language)

    x1 = np.array( [1,2,3], dtype=np.int32 )
    x2 = np.copy(x1)
    a  = np.array( [1,2,3], dtype=np.int32 )

    f1(x1, a)
    f2(x2, a)

    assert np.array_equal( x1, x2 )

def test_array_int32_1d_sub(language):

    f1 = arrays.array_int32_1d_sub
    f2 = epyccel( f1 , language = language)

    x1 = np.array( [1,2,3], dtype=np.int32 )
    x2 = np.copy(x1)
    a  = np.array( [1,2,3], dtype=np.int32 )

    f1(x1, a)
    f2(x2, a)

    assert np.array_equal( x1, x2 )

def test_array_int32_1d_mul(language):

    f1 = arrays.array_int32_1d_mul
    f2 = epyccel( f1 , language = language)

    x1 = np.array( [1,2,3], dtype=np.int32 )
    x2 = np.copy(x1)
    a  = np.array( [1,2,3], dtype=np.int32 )

    f1(x1, a)
    f2(x2, a)

    assert np.array_equal( x1, x2 )

def test_array_int32_1d_idiv(language):

    f1 = arrays.array_int32_1d_idiv
    f2 = epyccel( f1 , language = language)

    x1 = np.array( [1,2,3], dtype=np.int32 )
    x2 = np.copy(x1)
    a  = np.array( [1,2,3], dtype=np.int32 )

    f1(x1, a)
    f2(x2, a)

    assert np.array_equal( x1, x2 )

def test_array_int32_1d_add_augassign(language):

    f1 = arrays.array_int32_1d_add_augassign
    f2 = epyccel( f1 , language = language)

    x1 = np.array( [1,2,3], dtype=np.int32 )
    x2 = np.copy(x1)
    a  = np.array( [1,2,3], dtype=np.int32 )

    f1(x1, a)
    f2(x2, a)

    assert np.array_equal( x1, x2 )

def test_array_int32_1d_sub_augassign(language):

    f1 = arrays.array_int32_1d_sub_augassign
    f2 = epyccel( f1 , language = language)

    x1 = np.array( [1,2,3], dtype=np.int32 )
    x2 = np.copy(x1)
    a  = np.array( [1,2,3], dtype=np.int32 )

    f1(x1, a)
    f2(x2, a)

    assert np.array_equal( x1, x2 )

def test_array_int_1d_initialization_1(language):

    f1 = arrays.array_int_1d_initialization_1
    f2 = epyccel( f1 , language = language)

    assert f1() == f2()

def test_array_int_1d_initialization_2(language):

    f1 = arrays.array_int_1d_initialization_2
    f2 = epyccel( f1 , language = language)

    assert f1() == f2()

def test_array_int_1d_initialization_3(language):

    f1 = arrays.array_int_1d_initialization_3
    f2 = epyccel( f1 , language = language)

    assert f1() == f2()

#==============================================================================
# TEST: 2D ARRAYS OF INT-32 WITH C ORDERING
#==============================================================================

def test_array_int32_2d_C_scalar_add(language):

    f1 = arrays.array_int32_2d_C_scalar_add
    f2 = epyccel( f1 , language = language)

    x1 = np.array( [[1,2,3], [4,5,6]], dtype=np.int32 )
    x2 = np.copy(x1)
    a = randint(low = -1e9, high = 1e9, dtype = np.int32)

    f1(x1, a)
    f2(x2, a)

    assert np.array_equal( x1, x2 )

def test_array_int32_2d_C_scalar_add_stride(language):

    f1 = arrays.array_int32_2d_C_scalar_add
    f2 = epyccel( f1 , language = language)

    x1 = np.array( [[1,2,3], [4,5,6]], dtype=np.int32 )
    x2 = np.copy(x1)
    a = randint(low = -1e9, high = 1e9, dtype = np.int32)

    f1(x1[::2,:], a)
    f2(x2[::2,:], a)

    assert np.array_equal( x1, x2 )

def test_array_int32_2d_C_scalar_sub(language):

    f1 = arrays.array_int32_2d_C_scalar_sub
    f2 = epyccel( f1 , language = language)

    x1 = np.array( [[1,2,3], [4,5,6]], dtype=np.int32 )
    x2 = np.copy(x1)
    a = randint(low = -1e9, high = 1e9, dtype = np.int32)

    f1(x1, a)
    f2(x2, a)

    assert np.array_equal( x1, x2 )

@pytest.mark.parametrize( 'language', [
        pytest.param("c", marks = [
            pytest.mark.xfail(reason="Ordering is unknown on non-contiguous array"),
            pytest.mark.c]),
        pytest.param("fortran", marks = [
            pytest.mark.xfail(reason="Ordering is unknown on non-contiguous array"),
            pytest.mark.fortran]),
        pytest.param("python", marks = pytest.mark.python)
    ]
)
def test_array_int32_2d_C_scalar_sub_stride(language):

    f1 = arrays.array_int32_2d_C_scalar_sub
    f2 = epyccel( f1 , language = language)

    x1 = np.array( [[1,2,3,7], [4,5,6,8]], dtype=np.int32 )
    x2 = np.copy(x1)
    a = randint(low = -1e9, high = 1e9, dtype = np.int32)

    f1(x1[:,::2], a)
    f2(x2[:,::2], a)

    assert np.array_equal( x1, x2 )

def test_array_int32_2d_C_scalar_mul(language):

    f1 = arrays.array_int32_2d_C_scalar_mul
    f2 = epyccel( f1 , language = language)

    x1 = np.array( [[1,2,3], [4,5,6]], dtype=np.int32 )
    x2 = np.copy(x1)
    a = randint(low = -1e9, high = 1e9, dtype = np.int32)

    f1(x1, a)
    f2(x2, a)

    assert np.array_equal( x1, x2 )

def test_array_int32_2d_C_scalar_mul_stride(language):

    f1 = arrays.array_int32_2d_C_scalar_mul
    f2 = epyccel( f1 , language = language)

    x1 = np.array( [[1,2,3], [4,5,6]], dtype=np.int32 )
    x2 = np.copy(x1)
    a = randint(low = -1e9, high = 1e9, dtype = np.int32)

    f1(x1[1:,:], a)
    f2(x2[1:,:], a)

    assert np.array_equal( x1, x2 )

def test_array_int32_2d_C_scalar_idiv(language):

    f1 = arrays.array_int32_2d_C_scalar_idiv
    f2 = epyccel( f1 , language = language)

    x1 = np.array( [[1,2,3], [4,5,6]], dtype=np.int32 )
    x2 = np.copy(x1)
    a = randint(low = 1, high = 1e9, dtype = np.int32)

    f1(x1, a)
    f2(x2, a)

    assert np.array_equal( x1, x2 )

@pytest.mark.parametrize( 'language', [
        pytest.param("c", marks = [
            pytest.mark.xfail(reason="Ordering is unknown on non-contiguous array"),
            pytest.mark.c]),
        pytest.param("fortran", marks = [
            pytest.mark.xfail(reason="Ordering is unknown on non-contiguous array"),
            pytest.mark.fortran]),
        pytest.param("python", marks = pytest.mark.python)
    ]
)
def test_array_int32_2d_C_scalar_idiv_stride(language):

    f1 = arrays.array_int32_2d_C_scalar_idiv
    f2 = epyccel( f1 , language = language)

    x1 = np.array( [[1,2,3], [4,5,6]], dtype=np.int32 )
    x2 = np.copy(x1)
    a = randint(low = 1, high = 1e9, dtype = np.int32)

    f1(x1[:,1:], a)
    f2(x2[:,1:], a)

    assert np.array_equal( x1, x2 )

def test_array_int32_2d_C_add(language):

    f1 = arrays.array_int32_2d_C_add
    f2 = epyccel( f1 , language = language)

    x1 = np.array( [[1,2,3], [4,5,6]], dtype=np.int32 )
    x2 = np.copy(x1)
    a  = np.array( [[-1,-2,-3], [-4,-5,-6]], dtype=np.int32 )

    f1(x1, a)
    f2(x2, a)

    assert np.array_equal( x1, x2 )

def test_array_int32_2d_C_sub(language):

    f1 = arrays.array_int32_2d_C_sub
    f2 = epyccel( f1 , language = language)

    x1 = np.array( [[1,2,3], [4,5,6]], dtype=np.int32 )
    x2 = np.copy(x1)
    a  = np.array( [[-1,-2,-3], [-4,-5,-6]], dtype=np.int32 )

    f1(x1, a)
    f2(x2, a)

    assert np.array_equal( x1, x2 )

def test_array_int32_2d_C_mul(language):

    f1 = arrays.array_int32_2d_C_mul
    f2 = epyccel( f1 , language = language)

    x1 = np.array( [[1,2,3], [4,5,6]], dtype=np.int32 )
    x2 = np.copy(x1)
    a  = np.array( [[-1,-2,-3], [-4,-5,-6]], dtype=np.int32 )

    f1(x1, a)
    f2(x2, a)

    assert np.array_equal( x1, x2 )

def test_array_int32_2d_C_idiv(language):

    f1 = arrays.array_int32_2d_C_idiv
    f2 = epyccel( f1 , language = language)

    x1 = np.array( [[1,2,3], [4,5,6]], dtype=np.int32 )
    x2 = np.copy(x1)
    a  = np.array( [[-1,-2,-3], [-4,-5,-6]], dtype=np.int32 )

    f1(x1, a)
    f2(x2, a)

    assert np.array_equal( x1, x2 )

#==============================================================================
# TEST: 2D ARRAYS OF INT-32 WITH F ORDERING
#==============================================================================

def test_array_int32_2d_F_scalar_add(language):

    f1 = arrays.array_int32_2d_F_scalar_add
    f2 = epyccel( f1 , language = language)

    x1 = np.array( [[1,2,3], [4,5,6]], dtype=np.int32, order='F' )
    x2 = np.copy(x1)
    a = randint(low = -1e9, high = 1e9, dtype = np.int32)

    f1(x1, a)
    f2(x2, a)

    assert np.array_equal( x1, x2 )

@pytest.mark.parametrize( 'language', [
        pytest.param("c", marks = [
            pytest.mark.xfail(reason="Ordering is unknown on non-contiguous array"),
            pytest.mark.c]),
        pytest.param("fortran", marks = [
            pytest.mark.xfail(reason="Ordering is unknown on non-contiguous array"),
            pytest.mark.fortran]),
        pytest.param("python", marks = pytest.mark.python)
    ]
)
def test_array_int32_2d_F_scalar_add_stride(language):

    f1 = arrays.array_int32_2d_F_scalar_add
    f2 = epyccel( f1 , language = language)

    x1 = np.array( [[1,2,3], [4,5,6], [7,8,9]], dtype=np.int32, order='F' )
    x2 = np.copy(x1)
    a = randint(low = -1e9, high = 1e9, dtype = np.int32)

    f1(x1[1::2,::2], a)
    f2(x2[1::2,::2], a)

    assert np.array_equal( x1, x2 )

def test_array_int32_2d_F_scalar_sub(language):

    f1 = arrays.array_int32_2d_F_scalar_sub
    f2 = epyccel( f1 , language = language)

    x1 = np.array( [[1,2,3], [4,5,6]], dtype=np.int32, order='F' )
    x2 = np.copy(x1)
    a = randint(low = -1e9, high = 1e9, dtype = np.int32)

    f1(x1, a)
    f2(x2, a)

    assert np.array_equal( x1, x2 )

@pytest.mark.parametrize( 'language', [
        pytest.param("c", marks = [
            pytest.mark.xfail(reason="Ordering is unknown on non-contiguous array"),
            pytest.mark.c]),
        pytest.param("fortran", marks = [
            pytest.mark.xfail(reason="Ordering is unknown on non-contiguous array"),
            pytest.mark.fortran]),
        pytest.param("python", marks = pytest.mark.python)
    ]
)
def test_array_int32_2d_F_scalar_sub_stride(language):

    f1 = arrays.array_int32_2d_F_scalar_sub
    f2 = epyccel( f1 , language = language)

    x1 = np.array( [[1,2,3], [4,5,6], [7,8,9]], dtype=np.int32, order='F' )
    x2 = np.copy(x1)
    a = randint(low = -1e9, high = 1e9, dtype = np.int32)

    f1(x1[::2,1::2], a)
    f2(x2[::2,1::2], a)

    assert np.array_equal( x1, x2 )

def test_array_int32_2d_F_scalar_mul(language):

    f1 = arrays.array_int32_2d_F_scalar_mul
    f2 = epyccel( f1 , language = language)

    x1 = np.array( [[1,2,3], [4,5,6]], dtype=np.int32, order='F' )
    x2 = np.copy(x1)
    a = randint(low = -1e9, high = 1e9, dtype = np.int32)

    f1(x1, a)
    f2(x2, a)

    assert np.array_equal( x1, x2 )

def test_array_int32_2d_F_scalar_idiv(language):

    f1 = arrays.array_int32_2d_F_scalar_idiv
    f2 = epyccel( f1 , language = language)

    x1 = np.array( [[1,2,3], [4,5,6]], dtype=np.int32, order='F' )
    x2 = np.copy(x1)
    a = randint(low = 1, high = 1e9, dtype = np.int32)

    f1(x1, a)
    f2(x2, a)

    assert np.array_equal( x1, x2 )

def test_array_int32_2d_F_add(language):

    f1 = arrays.array_int32_2d_F_add
    f2 = epyccel( f1 , language = language)

    x1 = np.array( [[1,2,3], [4,5,6]], dtype=np.int32, order='F' )
    x2 = np.copy(x1)
    a  = np.array( [[-1,-2,-3], [-4,-5,-6]], dtype=np.int32, order='F' )

    f1(x1, a)
    f2(x2, a)

    assert np.array_equal( x1, x2 )

def test_array_int32_2d_F_sub(language):

    f1 = arrays.array_int32_2d_F_sub
    f2 = epyccel( f1 , language = language)

    x1 = np.array( [[1,2,3], [4,5,6]], dtype=np.int32, order='F' )
    x2 = np.copy(x1)
    a  = np.array( [[-1,-2,-3], [-4,-5,-6]], dtype=np.int32, order='F' )

    f1(x1, a)
    f2(x2, a)

    assert np.array_equal( x1, x2 )

def test_array_int32_2d_F_mul(language):

    f1 = arrays.array_int32_2d_F_mul
    f2 = epyccel( f1 , language = language)

    x1 = np.array( [[1,2,3], [4,5,6]], dtype=np.int32, order='F' )
    x2 = np.copy(x1)
    a  = np.array( [[-1,-2,-3], [-4,-5,-6]], dtype=np.int32, order='F' )

    f1(x1, a)
    f2(x2, a)

    assert np.array_equal( x1, x2 )

def test_array_int32_2d_F_idiv(language):

    f1 = arrays.array_int32_2d_F_idiv
    f2 = epyccel( f1 , language = language)

    x1 = np.array( [[1,2,3], [4,5,6]], dtype=np.int32, order='F' )
    x2 = np.copy(x1)
    a  = np.array( [[-1,-2,-3], [-4,-5,-6]], dtype=np.int32, order='F' )

    f1(x1, a)
    f2(x2, a)

    assert np.array_equal( x1, x2 )


#==============================================================================
# TEST: 1D ARRAYS OF INT-64
#==============================================================================

def test_array_int_1d_scalar_add(language):

    f1 = arrays.array_int_1d_scalar_add
    f2 = epyccel( f1 , language = language)

    x1 = np.array( [1,2,3] )
    x2 = np.copy(x1)
    a = 5

    f1(x1, a)
    f2(x2, a)

    assert np.array_equal( x1, x2 )

def test_array_int_1d_scalar_sub(language):

    f1 = arrays.array_int_1d_scalar_sub
    f2 = epyccel( f1 , language = language)

    x1 = np.array( [1,2,3] )
    x2 = np.copy(x1)
    a = 5

    f1(x1, a)
    f2(x2, a)

    assert np.array_equal( x1, x2 )

def test_array_int_1d_scalar_mul(language):

    f1 = arrays.array_int_1d_scalar_mul
    f2 = epyccel( f1 , language = language)

    x1 = np.array( [1,2,3] )
    x2 = np.copy(x1)
    a = 5

    f1(x1, a)
    f2(x2, a)

    assert np.array_equal( x1, x2 )

def test_array_int_1d_scalar_idiv(language):

    f1 = arrays.array_int_1d_scalar_idiv
    f2 = epyccel( f1 , language = language)

    x1 = np.array( [1,2,3] )
    x2 = np.copy(x1)
    a = 5

    f1(x1, a)
    f2(x2, a)

    assert np.array_equal( x1, x2 )

def test_array_int_1d_add(language):

    f1 = arrays.array_int_1d_add
    f2 = epyccel( f1 , language = language)

    x1 = np.array( [1,2,3] )
    x2 = np.copy(x1)
    a  = np.array( [1,2,3] )

    f1(x1, a)
    f2(x2, a)

    assert np.array_equal( x1, x2 )

def test_array_int_1d_sub(language):

    f1 = arrays.array_int_1d_sub
    f2 = epyccel( f1 , language = language)

    x1 = np.array( [1,2,3] )
    x2 = np.copy(x1)
    a  = np.array( [1,2,3] )

    f1(x1, a)
    f2(x2, a)

    assert np.array_equal( x1, x2 )

def test_array_int_1d_mul(language):

    f1 = arrays.array_int_1d_mul
    f2 = epyccel( f1 , language = language)

    x1 = np.array( [1,2,3] )
    x2 = np.copy(x1)
    a  = np.array( [1,2,3] )

    f1(x1, a)
    f2(x2, a)

    assert np.array_equal( x1, x2 )

def test_array_int_1d_idiv(language):

    f1 = arrays.array_int_1d_idiv
    f2 = epyccel( f1 , language = language)

    x1 = np.array( [1,2,3] )
    x2 = np.copy(x1)
    a  = np.array( [1,2,3] )

    f1(x1, a)
    f2(x2, a)

    assert np.array_equal( x1, x2 )

#==============================================================================
# TEST: 2D ARRAYS OF INT-64 WITH C ORDERING
#==============================================================================

def test_array_int_2d_C_scalar_add(language):

    f1 = arrays.array_int_2d_C_scalar_add
    f2 = epyccel( f1 , language = language)

    x1 = np.array( [[1,2,3], [4,5,6]] )
    x2 = np.copy(x1)
    a = 5

    f1(x1, a)
    f2(x2, a)

    assert np.array_equal( x1, x2 )

def test_array_int_2d_C_scalar_sub(language):

    f1 = arrays.array_int_2d_C_scalar_sub
    f2 = epyccel( f1 , language = language)

    x1 = np.array( [[1,2,3], [4,5,6]] )
    x2 = np.copy(x1)
    a = 5

    f1(x1, a)
    f2(x2, a)

    assert np.array_equal( x1, x2 )

def test_array_int_2d_C_scalar_mul(language):

    f1 = arrays.array_int_2d_C_scalar_mul
    f2 = epyccel( f1 , language = language)

    x1 = np.array( [[1,2,3], [4,5,6]] )
    x2 = np.copy(x1)
    a = 5

    f1(x1, a)
    f2(x2, a)

    assert np.array_equal( x1, x2 )

def test_array_int_2d_C_scalar_idiv(language):

    f1 = arrays.array_int_2d_C_scalar_idiv
    f2 = epyccel( f1 , language = language)

    x1 = np.array( [[1,2,3], [4,5,6]] )
    x2 = np.copy(x1)
    a = 5

    f1(x1, a)
    f2(x2, a)

    assert np.array_equal( x1, x2 )

def test_array_int_2d_C_add(language):

    f1 = arrays.array_int_2d_C_add
    f2 = epyccel( f1 , language = language)

    x1 = np.array( [[1,2,3], [4,5,6]] )
    x2 = np.copy(x1)
    a  = np.array( [[-1,-2,-3], [-4,-5,-6]] )

    f1(x1, a)
    f2(x2, a)

    assert np.array_equal( x1, x2 )

def test_array_int_2d_C_sub(language):

    f1 = arrays.array_int_2d_C_sub
    f2 = epyccel( f1 , language = language)

    x1 = np.array( [[1,2,3], [4,5,6]] )
    x2 = np.copy(x1)
    a  = np.array( [[-1,-2,-3], [-4,-5,-6]] )

    f1(x1, a)
    f2(x2, a)

    assert np.array_equal( x1, x2 )

def test_array_int_2d_C_mul(language):

    f1 = arrays.array_int_2d_C_mul
    f2 = epyccel( f1 , language = language)

    x1 = np.array( [[1,2,3], [4,5,6]] )
    x2 = np.copy(x1)
    a  = np.array( [[-1,-2,-3], [-4,-5,-6]] )

    f1(x1, a)
    f2(x2, a)

    assert np.array_equal( x1, x2 )

def test_array_int_2d_C_idiv(language):

    f1 = arrays.array_int_2d_C_idiv
    f2 = epyccel( f1 , language = language)

    x1 = np.array( [[1,2,3], [4,5,6]] )
    x2 = np.copy(x1)
    a  = np.array( [[-1,-2,-3], [-4,-5,-6]] )

    f1(x1, a)
    f2(x2, a)

    assert np.array_equal( x1, x2 )

def test_array_int_2d_C_initialization(language):

    f1 = arrays.array_int_2d_C_initialization
    f2 = epyccel(f1, language = language)

    x1 = np.zeros((2, 3), dtype=int)
    x2 = np.ones_like(x1)

    f1(x1)
    f2(x2)

    assert np.array_equal(x1, x2)

#==============================================================================
# TEST: 2D ARRAYS OF INT-64 WITH F ORDERING
#==============================================================================

def test_array_int_2d_F_scalar_add(language):

    f1 = arrays.array_int_2d_F_scalar_add
    f2 = epyccel( f1 , language = language)

    x1 = np.array( [[1,2,3], [4,5,6]], order='F' )
    x2 = np.copy(x1)
    a = 5

    f1(x1, a)
    f2(x2, a)

    assert np.array_equal( x1, x2 )

def test_array_int_2d_F_scalar_sub(language):

    f1 = arrays.array_int_2d_F_scalar_sub
    f2 = epyccel( f1 , language = language)

    x1 = np.array( [[1,2,3], [4,5,6]], order='F' )
    x2 = np.copy(x1)
    a = 5

    f1(x1, a)
    f2(x2, a)

    assert np.array_equal( x1, x2 )

def test_array_int_2d_F_scalar_mul(language):

    f1 = arrays.array_int_2d_F_scalar_mul
    f2 = epyccel( f1 , language = language)

    x1 = np.array( [[1,2,3], [4,5,6]], order='F' )
    x2 = np.copy(x1)
    a = 5

    f1(x1, a)
    f2(x2, a)

    assert np.array_equal( x1, x2 )

def test_array_int_2d_F_scalar_idiv(language):

    f1 = arrays.array_int_2d_F_scalar_idiv
    f2 = epyccel( f1 , language = language)

    x1 = np.array( [[1,2,3], [4,5,6]], order='F' )
    x2 = np.copy(x1)
    a = 5

    f1(x1, a)
    f2(x2, a)

    assert np.array_equal( x1, x2 )

def test_array_int_2d_F_add(language):

    f1 = arrays.array_int_2d_F_add
    f2 = epyccel( f1 , language = language)

    x1 = np.array( [[1,2,3], [4,5,6]], order='F' )
    x2 = np.copy(x1)
    a  = np.array( [[-1,-2,-3], [-4,-5,-6]], order='F' )

    f1(x1, a)
    f2(x2, a)

    assert np.array_equal( x1, x2 )

def test_array_int_2d_F_sub(language):

    f1 = arrays.array_int_2d_F_sub
    f2 = epyccel( f1 , language = language)

    x1 = np.array( [[1,2,3], [4,5,6]], order='F' )
    x2 = np.copy(x1)
    a  = np.array( [[-1,-2,-3], [-4,-5,-6]], order='F' )

    f1(x1, a)
    f2(x2, a)

    assert np.array_equal( x1, x2 )

def test_array_int_2d_F_mul(language):

    f1 = arrays.array_int_2d_F_mul
    f2 = epyccel( f1 , language = language)

    x1 = np.array( [[1,2,3], [4,5,6]], order='F' )
    x2 = np.copy(x1)
    a  = np.array( [[-1,-2,-3], [-4,-5,-6]], order='F' )

    f1(x1, a)
    f2(x2, a)

    assert np.array_equal( x1, x2 )

def test_array_int_2d_F_idiv(language):

    f1 = arrays.array_int_2d_F_idiv
    f2 = epyccel( f1 , language = language)

    x1 = np.array( [[1,2,3], [4,5,6]], order='F' )
    x2 = np.copy(x1)
    a  = np.array( [[-1,-2,-3], [-4,-5,-6]], order='F' )

    f1(x1, a)
    f2(x2, a)

    assert np.array_equal( x1, x2 )

def test_array_int_2d_F_initialization(language):

    f1 = arrays.array_int_2d_F_initialization
    f2 = epyccel(f1, language = language)

    x1 = np.zeros((2, 3), dtype=int, order='F')
    x2 = np.ones_like(x1)

    f1(x1)
    f2(x2)

    assert np.array_equal(x1, x2)

#==============================================================================
# TEST: 1D ARRAYS OF REAL
#==============================================================================

def test_array_float_1d_scalar_add(language):

    f1 = arrays.array_float_1d_scalar_add
    f2 = epyccel( f1 , language = language)

    x1 = np.array( [1.,2.,3.] )
    x2 = np.copy(x1)
    a = 5.

    f1(x1, a)
    f2(x2, a)

    assert np.array_equal( x1, x2 )

def test_array_float_1d_scalar_sub(language):

    f1 = arrays.array_float_1d_scalar_sub
    f2 = epyccel( f1 , language = language)

    x1 = np.array( [1.,2.,3.] )
    x2 = np.copy(x1)
    a = 5.

    f1(x1, a)
    f2(x2, a)

    assert np.array_equal( x1, x2 )

def test_array_float_1d_scalar_mul(language):

    f1 = arrays.array_float_1d_scalar_mul
    f2 = epyccel( f1 , language = language)

    x1 = np.array( [1.,2.,3.] )
    x2 = np.copy(x1)
    a = 5.

    f1(x1, a)
    f2(x2, a)

    assert np.array_equal( x1, x2 )

def test_array_float_1d_scalar_div(language):

    f1 = arrays.array_float_1d_scalar_div
    f2 = epyccel( f1 , language = language)

    x1 = np.array( [1.,2.,3.] )
    x2 = np.copy(x1)
    a = 5.

    f1(x1, a)
    f2(x2, a)

    assert np.array_equal( x1, x2 )

def test_array_float_1d_scalar_mod(language):
    f1 = arrays.array_float_1d_scalar_mod
    f2 = epyccel( f1 , language = language)

    x1 = np.array( [1.,2.,3.] )
    x2 = np.copy(x1)
    a = 5.

    f1(x1, a)
    f2(x2, a)

    assert np.array_equal( x1, x2 )

def test_array_float_1d_scalar_idiv(language):

    f1 = arrays.array_float_1d_scalar_idiv
    f2 = epyccel( f1 , language = language)

    x1 = np.array( [1.,2.,3.] )
    x2 = np.copy(x1)
    a = 5.

    f1(x1, a)
    f2(x2, a)

    assert np.array_equal( x1, x2 )

def test_array_float_1d_add(language):

    f1 = arrays.array_float_1d_add
    f2 = epyccel( f1 , language = language)

    x1 = np.array( [1.,2.,3.] )
    x2 = np.copy(x1)
    a  = np.array( [1.,2.,3.] )

    f1(x1, a)
    f2(x2, a)

    assert np.array_equal( x1, x2 )

def test_array_float_1d_sub(language):

    f1 = arrays.array_float_1d_sub
    f2 = epyccel( f1 , language = language)

    x1 = np.array( [1.,2.,3.] )
    x2 = np.copy(x1)
    a  = np.array( [1.,2.,3.] )

    f1(x1, a)
    f2(x2, a)

    assert np.array_equal( x1, x2 )

def test_array_float_1d_mul(language):

    f1 = arrays.array_float_1d_mul
    f2 = epyccel( f1 , language = language)

    x1 = np.array( [1.,2.,3.] )
    x2 = np.copy(x1)
    a  = np.array( [1.,2.,3.] )

    f1(x1, a)
    f2(x2, a)

    assert np.array_equal( x1, x2 )

def test_array_float_1d_div(language):

    f1 = arrays.array_float_1d_div
    f2 = epyccel( f1 , language = language)

    x1 = np.array( [1.,2.,3.] )
    x2 = np.copy(x1)
    a  = np.array( [1.,2.,3.] )

    f1(x1, a)
    f2(x2, a)

    assert np.array_equal( x1, x2 )

def test_array_float_1d_mod(language):

    f1 = arrays.array_float_1d_mod
    f2 = epyccel( f1 , language = language)

    x1 = np.array( [1.,2.,3.] )
    x2 = np.copy(x1)
    a  = np.array( [1.,2.,3.] )

    f1(x1, a)
    f2(x2, a)

    assert np.array_equal( x1, x2)

def test_array_float_1d_idiv(language):

    f1 = arrays.array_float_1d_idiv
    f2 = epyccel( f1 , language = language)

    x1 = np.array( [1.,2.,3.] )
    x2 = np.copy(x1)
    a  = np.array( [1.,2.,3.] )

    f1(x1, a)
    f2(x2, a)

    assert np.array_equal( x1, x2 )

#==============================================================================
# TEST: 2D ARRAYS OF REAL WITH C ORDERING
#==============================================================================

def test_array_float_2d_C_scalar_add(language):

    f1 = arrays.array_float_2d_C_scalar_add
    f2 = epyccel( f1 , language = language)

    x1 = np.array( [[1.,2.,3.], [4.,5.,6.]] )
    x2 = np.copy(x1)
    a = 5.

    f1(x1, a)
    f2(x2, a)

    assert np.array_equal( x1, x2 )

def test_array_float_2d_C_scalar_sub(language):

    f1 = arrays.array_float_2d_C_scalar_sub
    f2 = epyccel( f1 , language = language)

    x1 = np.array( [[1.,2.,3.], [4.,5.,6.]] )
    x2 = np.copy(x1)
    a = 5.

    f1(x1, a)
    f2(x2, a)

    assert np.array_equal( x1, x2 )

def test_array_float_2d_C_scalar_mul(language):

    f1 = arrays.array_float_2d_C_scalar_mul
    f2 = epyccel( f1 , language = language)

    x1 = np.array( [[1.,2.,3.], [4.,5.,6.]] )
    x2 = np.copy(x1)
    a = 5.

    f1(x1, a)
    f2(x2, a)

    assert np.array_equal( x1, x2 )

def test_array_float_2d_C_scalar_div(language):

    f1 = arrays.array_float_2d_C_scalar_div
    f2 = epyccel( f1 , language = language)

    x1 = np.array( [[1.,2.,3.], [4.,5.,6.]] )
    x2 = np.copy(x1)
    a = 5.

    f1(x1, a)
    f2(x2, a)

    assert np.array_equal( x1, x2 )

def test_array_float_2d_C_scalar_mod(language):

    f1 = arrays.array_float_2d_C_scalar_mod
    f2 = epyccel( f1 , language = language)

    x1 = np.array( [[1.,2.,3.], [4.,5.,6.]] )
    x2 = np.copy(x1)
    a = 5.

    f1(x1, a)
    f2(x2, a)

    assert np.array_equal( x1, x2 )

def test_array_float_2d_C_add(language):

    f1 = arrays.array_float_2d_C_add
    f2 = epyccel( f1 , language = language)

    x1 = np.array( [[1.,2.,3.], [4.,5.,6.]] )
    x2 = np.copy(x1)
    a  = np.array( [[-1.,-2.,-3.], [-4.,-5.,-6.]] )

    f1(x1, a)
    f2(x2, a)

    assert np.array_equal( x1, x2 )

def test_array_float_2d_C_sub(language):

    f1 = arrays.array_float_2d_C_sub
    f2 = epyccel( f1 , language = language)

    x1 = np.array( [[1.,2.,3.], [4.,5.,6.]] )
    x2 = np.copy(x1)
    a  = np.array( [[-1.,-2.,-3.], [-4.,-5.,-6.]] )

    f1(x1, a)
    f2(x2, a)

    assert np.array_equal( x1, x2 )

def test_array_float_2d_C_mul(language):

    f1 = arrays.array_float_2d_C_mul
    f2 = epyccel( f1 , language = language)

    x1 = np.array( [[1.,2.,3.], [4.,5.,6.]] )
    x2 = np.copy(x1)
    a  = np.array( [[-1.,-2.,-3.], [-4.,-5.,-6.]] )

    f1(x1, a)
    f2(x2, a)

    assert np.array_equal( x1, x2 )

def test_array_float_2d_C_div(language):

    f1 = arrays.array_float_2d_C_div
    f2 = epyccel( f1 , language = language)

    x1 = np.array( [[1.,2.,3.], [4.,5.,6.]] )
    x2 = np.copy(x1)
    a  = np.array( [[-1.,-2.,-3.], [-4.,-5.,-6.]] )

    f1(x1, a)
    f2(x2, a)

    assert np.array_equal( x1, x2 )

def test_array_float_2d_C_mod(language):

    f1 = arrays.array_float_2d_C_mod
    f2 = epyccel( f1 , language = language)

    x1 = np.array( [[1.,2.,3.], [4.,5.,6.]] )
    x2 = np.copy(x1)
    a  = np.array( [[-1.,-2.,-3.], [-4.,-5.,-6.]] )

    f1(x1, a)
    f2(x2, a)

    assert np.array_equal( x1, x2 )

def test_array_float_2d_C_array_initialization(language):

    f1 = arrays.array_float_2d_C_array_initialization
    f2 = epyccel(f1, language = language)

    x1 = np.zeros((2, 3), dtype=float )
    x2 = np.ones_like(x1)

    f1(x1)
    f2(x2)

    assert np.array_equal(x1, x2)

def test_array_float_3d_C_array_initialization_1(language):

    f1 = arrays.array_float_3d_C_array_initialization_1
    f2 = epyccel(f1, language = language)

    x  = np.random.random((3,2))
    y  = np.random.random((3,2))
    a  = np.array([x,y])

    x1 = np.zeros_like(a)
    x2 = np.zeros_like(a)

    f1(x, y, x1)
    f2(x, y, x2)

    assert np.array_equal(x1, x2)

def test_array_float_3d_C_array_initialization_2(language):

    f1 = arrays.array_float_3d_C_array_initialization_2
    f2 = epyccel(f1, language = language)

    x1 = np.zeros((2,3,4))
    x2 = np.zeros((2,3,4))

    f1(x1)
    f2(x2)

    assert np.array_equal(x1, x2)

def test_array_float_4d_C_array_initialization(language):

    f1 = arrays.array_float_4d_C_array_initialization
    f2 = epyccel(f1, language = language)

    x  = np.random.random((3,2,4))
    y  = np.random.random((3,2,4))
    a  = np.array([x,y])

    x1 = np.zeros_like(a)
    x2 = np.zeros_like(a)

    f1(x, y, x1)
    f2(x, y, x2)

    assert np.array_equal(x1, x2)
#==============================================================================
# TEST: 2D ARRAYS OF REAL WITH F ORDERING
#==============================================================================

def test_array_float_2d_F_scalar_add(language):

    f1 = arrays.array_float_2d_F_scalar_add
    f2 = epyccel( f1 , language = language)

    x1 = np.array( [[1.,2.,3.], [4.,5.,6.]], order='F' )
    x2 = np.copy(x1)
    a = 5.

    f1(x1, a)
    f2(x2, a)

    assert np.array_equal( x1, x2 )

def test_array_float_2d_F_scalar_sub(language):

    f1 = arrays.array_float_2d_F_scalar_sub
    f2 = epyccel( f1 , language = language)

    x1 = np.array( [[1.,2.,3.], [4.,5.,6.]], order='F' )
    x2 = np.copy(x1)
    a = 5.

    f1(x1, a)
    f2(x2, a)

    assert np.array_equal( x1, x2 )

def test_array_float_2d_F_scalar_mul(language):

    f1 = arrays.array_float_2d_F_scalar_mul
    f2 = epyccel( f1 , language = language)

    x1 = np.array( [[1.,2.,3.], [4.,5.,6.]], order='F' )
    x2 = np.copy(x1)
    a = 5.

    f1(x1, a)
    f2(x2, a)

    assert np.array_equal( x1, x2 )

def test_array_float_2d_F_scalar_div(language):

    f1 = arrays.array_float_2d_F_scalar_div
    f2 = epyccel( f1 , language = language)

    x1 = np.array( [[1.,2.,3.], [4.,5.,6.]], order='F' )
    x2 = np.copy(x1)
    a = 5.

    f1(x1, a)
    f2(x2, a)

    assert np.array_equal( x1, x2 )

def test_array_float_2d_F_scalar_mod(language):

    f1 = arrays.array_float_2d_F_scalar_mod
    f2 = epyccel( f1 , language = language)

    x1 = np.array( [[1.,2.,3.], [4.,5.,6.]], order='F' )
    x2 = np.copy(x1)
    a = 5.

    f1(x1, a)
    f2(x2, a)

    assert np.array_equal( x1, x2 )

def test_array_float_2d_F_add(language):

    f1 = arrays.array_float_2d_F_add
    f2 = epyccel( f1 , language = language)

    x1 = np.array( [[1.,2.,3.], [4.,5.,6.]], order='F' )
    x2 = np.copy(x1)
    a  = np.array( [[-1.,-2.,-3.], [-4.,-5.,-6.]], order='F' )

    f1(x1, a)
    f2(x2, a)

    assert np.array_equal( x1, x2 )

def test_array_float_2d_F_sub(language):

    f1 = arrays.array_float_2d_F_sub
    f2 = epyccel( f1 , language = language)

    x1 = np.array( [[1.,2.,3.], [4.,5.,6.]], order='F' )
    x2 = np.copy(x1)
    a  = np.array( [[-1.,-2.,-3.], [-4.,-5.,-6.]], order='F' )

    f1(x1, a)
    f2(x2, a)

    assert np.array_equal( x1, x2 )

def test_array_float_2d_F_mul(language):

    f1 = arrays.array_float_2d_F_mul
    f2 = epyccel( f1 , language = language)

    x1 = np.array( [[1.,2.,3.], [4.,5.,6.]], order='F' )
    x2 = np.copy(x1)
    a  = np.array( [[-1.,-2.,-3.], [-4.,-5.,-6.]], order='F' )

    f1(x1, a)
    f2(x2, a)

    assert np.array_equal( x1, x2 )

def test_array_float_2d_F_div(language):

    f1 = arrays.array_float_2d_F_div
    f2 = epyccel( f1 , language = language)

    x1 = np.array( [[1.,2.,3.], [4.,5.,6.]], order='F' )
    x2 = np.copy(x1)
    a  = np.array( [[-1.,-2.,-3.], [-4.,-5.,-6.]], order='F' )

    f1(x1, a)
    f2(x2, a)

    assert np.array_equal( x1, x2 )

def test_array_float_2d_F_mod(language):

    f1 = arrays.array_float_2d_F_mod
    f2 = epyccel( f1 , language = language)

    x1 = np.array( [[1.,2.,3.], [4.,5.,6.]], order='F' )
    x2 = np.copy(x1)
    a  = np.array( [[-1.,-2.,-3.], [-4.,-5.,-6.]], order='F' )

    f1(x1, a)
    f2(x2, a)

    assert np.array_equal( x1, x2 )

def test_array_float_2d_F_array_initialization(language):

    f1 = arrays.array_float_2d_F_array_initialization
    f2 = epyccel(f1, language = language)

    x1 = np.zeros((2, 3), dtype=float, order='F')
    x2 = np.ones_like(x1)

    f1(x1)
    f2(x2)

    assert np.array_equal(x1, x2)

def test_array_float_3d_F_array_initialization_1(language):

    f1 = arrays.array_float_3d_F_array_initialization_1
    f2 = epyccel(f1, language = language)

    x  = np.random.random((3,2)).copy(order='F')
    y  = np.random.random((3,2)).copy(order='F')
    a  = np.array([x,y], order='F')

    x1 = np.zeros_like(a)
    x2 = np.zeros_like(a)

    f1(x, y, x1)
    f2(x, y, x2)

    assert np.array_equal(x1, x2)

def test_array_float_3d_F_array_initialization_2(language):

    f1 = arrays.array_float_3d_F_array_initialization_2
    f2 = epyccel(f1, language = language)

    x1 = np.zeros((2,3,4), order='F')
    x2 = np.zeros((2,3,4), order='F')

    f1(x1)
    f2(x2)

    assert np.array_equal(x1, x2)

def test_array_float_4d_F_array_initialization(language):

    f1 = arrays.array_float_4d_F_array_initialization
    f2 = epyccel(f1, language = language)

    x  = np.random.random((3,2,4)).copy(order='F')
    y  = np.random.random((3,2,4)).copy(order='F')
    a  = np.array([x,y], order='F')

    x1 = np.zeros_like(a)
    x2 = np.zeros_like(a)

    f1(x, y, x1)
    f2(x, y, x2)

    assert np.array_equal(x1, x2)

@pytest.mark.xfail(reason='Inhomogeneous arguments due to unknown shape')
def test_array_float_4d_F_array_initialization_mixed_ordering(language):

    f1 = arrays.array_float_4d_F_array_initialization_mixed_ordering
    f2 = epyccel(f1, language = language)

    x  = np.array([[16., 17.], [18., 19.]], dtype='float', order='F')
    a  = np.array(([[[0., 1.], [2., 3.]],
                  [[4., 5.], [6., 7.]],
                  [[8., 9.], [10., 11.]]],
                  [[[12., 13.], [14., 15.]],
                  x,
                  [[20., 21.], [22., 23.]]]),
                  dtype='float', order='F')

    x1 = np.zeros_like(a)
    x2 = np.zeros_like(a)

    f1(x, x1)
    f2(x, x2)

    assert np.array_equal(x1, x2)
#==============================================================================
# TEST: COMPLEX EXPRESSIONS IN 3D : TEST CONSTANT AND UNKNOWN SHAPES
#==============================================================================


def test_array_int32_1d_complex_3d_expr(language):

    f1 = arrays.array_int32_1d_complex_3d_expr
    f2 = epyccel( f1 , language = language)

    x1 = np.array( [1,2,3], dtype=np.int32 )
    x2 = np.copy(x1)
    a  = np.array( [-1,-2,-3], dtype=np.int32 )

    f1(x1, a)
    f2(x2, a)

    assert np.array_equal( x1, x2 )

def test_array_int32_2d_C_complex_3d_expr(language):

    f1 = arrays.array_int32_2d_C_complex_3d_expr
    f2 = epyccel( f1 , language = language)

    x1 = np.array( [[1,2,3], [4,5,6]], dtype=np.int32 )
    x2 = np.copy(x1)
    a  = np.array( [[-1,-2,-3], [-4,-5,-6]], dtype=np.int32 )

    f1(x1, a)
    f2(x2, a)

    assert np.array_equal( x1, x2 )

def test_array_int32_2d_F_complex_3d_expr(language):

    f1 = arrays.array_int32_2d_F_complex_3d_expr
    f2 = epyccel( f1 , language = language)

    x1 = np.array( [[1,2,3], [4,5,6]], dtype=np.int32, order='F' )
    x2 = np.copy(x1)
    a  = np.array( [[-1,-2,-3], [-4,-5,-6]], dtype=np.int32, order='F' )

    f1(x1, a)
    f2(x2, a)

    assert np.array_equal( x1, x2 )

def test_array_int32_in_bool_out_1d_complex_3d_expr(language):

    f1 = arrays.array_int32_in_bool_out_1d_complex_3d_expr
    f2 = epyccel( f1 , language = language)

    x  = np.array( [1,2,3], dtype=np.int32 )
    a  = np.array( [-1,-2,-3], dtype=np.int32 )
    r1 = np.empty( 3 , dtype=bool )
    r2 = np.copy(r1)

    f1(x, a, r1)
    f2(x, a, r2)

    assert np.array_equal( r1, r2 )

def test_array_int32_in_bool_out_2d_C_complex_3d_expr(language):

    f1 = arrays.array_int32_in_bool_out_2d_C_complex_3d_expr
    f2 = epyccel( f1 , language = language)

    x  = np.array( [[1,2,3], [4,5,6]], dtype=np.int32 )
    a  = np.array( [[-1,-2,-3], [-4,-5,-6]], dtype=np.int32 )
    r1 = np.empty( (2,3) , dtype=bool )
    r2 = np.copy(r1)

    f1(x, a, r1)
    f2(x, a, r2)

    assert np.array_equal( r1, r2 )

def test_array_int32_in_bool_out_2d_F_complex_3d_expr(language):

    f1 = arrays.array_int32_in_bool_out_2d_F_complex_3d_expr
    f2 = epyccel( f1 , language = language)

    x  = np.array( [[1,2,3], [4,5,6]], dtype=np.int32, order='F' )
    a  = np.array( [[-1,-2,-3], [-4,-5,-6]], dtype=np.int32, order='F' )
    r1 = np.empty( (2,3) , dtype=bool, order='F' )
    r2 = np.copy(r1)

    f1(x, a, r1)
    f2(x, a, r2)

    assert np.array_equal( r1, r2 )

def test_array_float_1d_complex_3d_expr(language):

    f1 = arrays.array_float_1d_complex_3d_expr
    f2 = epyccel( f1 , language = language)

    x1 = np.array( [1.,2.,3.] )
    x2 = np.copy(x1)
    a  = np.array( [-1.,-2.,-3.] )

    f1(x1, a)
    f2(x2, a)

    assert np.array_equal( x1, x2 )

def test_array_float_2d_C_complex_3d_expr(language):

    f1 = arrays.array_float_2d_C_complex_3d_expr
    f2 = epyccel( f1 , language = language)

    x1 = np.array( [[1.,2.,3.], [4.,5.,6.]] )
    x2 = np.copy(x1)
    a  = np.array( [[-1.,-2.,-3.], [-4.,-5.,-6.]] )

    f1(x1, a)
    f2(x2, a)

    assert np.array_equal( x1, x2 )

def test_array_float_2d_F_complex_3d_expr(language):

    f1 = arrays.array_float_2d_F_complex_3d_expr
    f2 = epyccel( f1 , language = language)

    x1 = np.array( [[ 1., 2., 3.], [4.,5.,6.]], order='F' )
    x2 = np.copy(x1)
    a  = np.array( [[-1.,-2.,-3.], [-4.,-5.,-6.]], order='F' )

    f1(x1, a)
    f2(x2, a)

    assert np.array_equal( x1, x2 )

#==============================================================================
# TEST: 1D Stack ARRAYS OF REAL
#==============================================================================

def test_array_float_sum_stack_array(language):

    f1 = arrays.array_float_1d_sum_stack_array
    f2 = epyccel( f1 , language = language)
    x1 = f1()
    x2 = f2()
    assert np.equal( x1, x2 )

def test_array_float_div_stack_array(language):

    f1 = arrays.array_float_1d_div_stack_array
    f2 = epyccel( f1 , language = language)
    x1 = f1()
    x2 = f2()
    assert np.equal( x1, x2 )

def test_multiple_stack_array_1(language):

    f1 = arrays.multiple_stack_array_1
    f2 = epyccel(f1, language = language)
    assert np.equal(f1(), f2())

def test_multiple_stack_array_2(language):

    f1 = arrays.multiple_stack_array_2
    f2 = epyccel(f1, language = language)
    assert np.equal(f1(), f2())

#==============================================================================
# TEST: 2D Stack ARRAYS OF REAL
#==============================================================================

def test_array_float_sum_2d_stack_array(language):

    f1 = arrays.array_float_2d_sum_stack_array
    f2 = epyccel( f1 , language = language)
    x1 = f1()
    x2 = f2()
    assert np.equal( x1, x2 )

def test_array_float_div_2d_stack_array(language):

    f1 = arrays.array_float_2d_div_stack_array
    f2 = epyccel( f1 , language = language)
    x1 = f1()
    x2 = f2()
    assert np.equal( x1, x2 )

def test_multiple_2d_stack_array_1(language):

    f1 = arrays.multiple_2d_stack_array_1
    f2 = epyccel(f1, language = language)
    assert np.equal(f1(), f2())

def test_multiple_2d_stack_array_2(language):

    f1 = arrays.multiple_2d_stack_array_2
    f2 = epyccel(f1, language = language)
    assert np.equal(f1(), f2())

#==============================================================================
# TEST: Product and matrix multiplication
#==============================================================================
@pytest.mark.parametrize( 'language', [
        pytest.param("c", marks = [
            pytest.mark.skip(reason="prod not implemented in c"),
            pytest.mark.c]),
        pytest.param("fortran", marks = pytest.mark.fortran),
        pytest.param("python", marks = pytest.mark.python)
    ]
)
def test_array_float_1d_1d_prod(language):
    f1 = arrays.array_float_1d_1d_prod
    f2 = epyccel( f1 , language = language)
    x1 = np.array([3.0, 2.0, 1.0])
    x2 = np.copy(x1)
    y1 = np.empty(3)
    y2 = np.empty(3)
    f1(x1, y1)
    f2(x2, y2)
    assert np.array_equal(y1, y2)

@pytest.mark.parametrize( 'language', [
        pytest.param("c", marks = [
            pytest.mark.skip(reason="matmul not implemented in c"),
            pytest.mark.c]),
        pytest.param("fortran", marks = pytest.mark.fortran),
        pytest.param("python", marks = pytest.mark.python)
    ]
)
def test_array_float_2d_1d_matmul(language):
    f1 = arrays.array_float_2d_1d_matmul
    f2 = epyccel( f1 , language = language)
    A1 = np.ones([3, 2])
    A1[1,0] = 2
    A2 = np.copy(A1)
    x1 = np.ones([2])
    x2 = np.copy(x1)
    y1 = np.empty([3])
    y2 = np.empty([3])
    f1(A1, x1, y1)
    f2(A2, x2, y2)
    assert np.array_equal(y1, y2)

@pytest.mark.parametrize( 'language', [
        pytest.param("c", marks = [
            pytest.mark.skip(reason="matmul not implemented in c"),
            pytest.mark.c]),
        pytest.param("fortran", marks = pytest.mark.fortran),
        pytest.param("python", marks = pytest.mark.python)
    ]
)
def test_array_float_2d_1d_matmul_creation(language):
    f1 = arrays.array_float_2d_1d_matmul_creation
    f2 = epyccel( f1 , language = language)
    A1 = np.ones([3, 2])
    A1[1,0] = 2
    A2 = np.copy(A1)
    x1 = np.ones([2])
    x2 = np.copy(x1)
    y1 = f1(A1, x1)
    y2 = f2(A2, x2)
    assert np.isclose(y1, y2)

@pytest.mark.parametrize( 'language', [
        pytest.param("c", marks = [
            pytest.mark.skip(reason="matmul not implemented in c"),
            pytest.mark.c]),
        pytest.param("fortran", marks = pytest.mark.fortran),
        pytest.param("python", marks = pytest.mark.python)
    ]
)
def test_array_float_2d_1d_matmul_order_F_F(language):
    f1 = arrays.array_float_2d_1d_matmul_order_F
    f2 = epyccel( f1 , language = language)
    A1 = np.ones([3, 2], order='F')
    A1[1,0] = 2
    A2 = np.copy(A1)
    x1 = np.ones([2])
    x2 = np.copy(x1)
    y1 = np.empty([3])
    y2 = np.empty([3])
    f1(A1, x1, y1)
    f2(A2, x2, y2)
    assert np.array_equal(y1, y2)

@pytest.mark.parametrize( 'language', [
        pytest.param("c", marks = [
            pytest.mark.skip(reason="matmul not implemented in c"),
            pytest.mark.c]),
        pytest.param("fortran", marks = pytest.mark.fortran),
        pytest.param("python", marks = pytest.mark.python)
    ]
)
def test_array_float_2d_2d_matmul(language):
    f1 = arrays.array_float_2d_2d_matmul
    f2 = epyccel( f1 , language = language)
    A1 = np.ones([3, 2])
    A1[1, 0] = 2
    A2 = np.copy(A1)
    B1 = np.ones([2, 3])
    B2 = np.copy(B1)
    C1 = np.empty([3,3])
    C2 = np.empty([3,3])
    f1(A1, B1, C1)
    f2(A2, B2, C2)
    assert np.array_equal(C1, C2)

@pytest.mark.parametrize( 'language', [
        pytest.param("c", marks = [
            pytest.mark.skip(reason="matmul not implemented in c"),
            pytest.mark.c]),
        pytest.param("fortran", marks = pytest.mark.fortran),
        pytest.param("python", marks = pytest.mark.python)
    ]
)
def test_array_float_2d_2d_matmul_F_F_F_F(language):
    f1 = arrays.array_float_2d_2d_matmul_F_F
    f2 = epyccel( f1 , language = language)
    A1 = np.ones([3, 2], order='F')
    A1[1, 0] = 2
    A2 = np.copy(A1)
    B1 = np.ones([2, 3], order='F')
    B2 = np.copy(B1)
    C1 = np.empty([3,3], order='F')
    C2 = np.empty([3,3], order='F')
    f1(A1, B1, C1)
    f2(A2, B2, C2)
    assert np.array_equal(C1, C2)

@pytest.mark.parametrize( 'language', [
        pytest.param("c", marks = [
            pytest.mark.skip(reason="matmul not implemented in c"),
            pytest.mark.c]),
        pytest.param("fortran", marks = [
            pytest.mark.fortran,
            pytest.mark.skip(reason="Should fail as long as mixed order not supported, see #244")
            ]),
        pytest.param("python", marks = pytest.mark.python)
    ]
)
def test_array_float_2d_2d_matmul_mixorder(language):
    f1 = arrays.array_float_2d_2d_matmul_mixorder
    f2 = epyccel( f1 , language = language)
    A1 = np.ones([3, 2])
    A1[1, 0] = 2
    A2 = np.copy(A1)
    B1 = np.ones([2, 3], order = 'F')
    B2 = np.copy(B1)
    C1 = np.empty([3,3])
    C2 = np.empty([3,3])
    f1(A1, B1, C1)
    f2(A2, B2, C2)
    assert np.array_equal(C1, C2)

@pytest.mark.parametrize( 'language', [
        pytest.param("c", marks = [
            pytest.mark.skip(reason="matmul not implemented in c"),
            pytest.mark.c]),
        pytest.param("fortran", marks = pytest.mark.fortran),
        pytest.param("python", marks = pytest.mark.python)
    ]
)
def test_array_float_2d_2d_matmul_operator(language):
    f1 = arrays.array_float_2d_2d_matmul_operator
    f2 = epyccel( f1 , language = language)
    A1 = np.ones([3, 2])
    A1[1, 0] = 2
    A2 = np.copy(A1)
    B1 = np.ones([2, 3])
    B2 = np.copy(B1)
    C1 = np.empty([3,3])
    C2 = np.empty([3,3])
    f1(A1, B1, C1)
    f2(A2, B2, C2)
    assert np.array_equal(C1, C2)

def test_array_float_loopdiff(language):
    f1 = arrays.array_float_loopdiff
    f2 = epyccel( f1 , language = language)
    x1 = np.ones(5)
    y1 = np.zeros(5)
    x2 = np.copy(x1)
    y2 = np.copy(y1)
    z1 = np.empty(5)
    z2 = np.empty(5)
    f1(x1, y1, z1)
    f2(x2, y2, z2)
    assert np.array_equal(z1, z2)

#==============================================================================
# TEST: keyword arguments
#==============================================================================
def test_array_kwargs_full(language):
    f1 = arrays.array_kwargs_full
    f2 = epyccel( f1 , language = language)
    assert f1() == f2()

def test_array_kwargs_ones(language):
    f1 = arrays.array_kwargs_ones
    f2 = epyccel( f1 , language = language)
    assert f1() == f2()

#==============================================================================
# TEST: Negative indexes
#==============================================================================

def test_constant_negative_index(language):
    from numpy.random import randint
    n = randint(2, 10)
    f1 = arrays.constant_negative_index
    f2 = epyccel( f1 , language = language)
    assert f1(n) == f2(n)

def test_almost_negative_index(language):
    from numpy.random import randint
    n = randint(2, 10)
    f1 = arrays.constant_negative_index
    f2 = epyccel( f1 , language = language)
    assert f1(n) == f2(n)

def test_var_negative_index(language):
    from numpy.random import randint
    n = randint(2, 10)
    idx = randint(-n,0)
    f1 = arrays.var_negative_index
    f2 = epyccel( f1 , language = language)
    assert f1(n,idx) == f2(n,idx)

def test_expr_negative_index(language):
    from numpy.random import randint
    n = randint(2, 10)
    idx1 = randint(-n,2*n)
    idx2 = randint(idx1,idx1+n+1)
    f1 = arrays.expr_negative_index
    f2 = epyccel( f1 , language = language)
    assert f1(n,idx1,idx2) == f2(n,idx1,idx2)

def test_multiple_negative_index(language):
    f1 = arrays.test_multiple_negative_index
    f2 = epyccel(f1, language = language)

    assert f1(-2, -1) == f2(-2, -1)

def test_multiple_negative_index_2(language):
    f1 = arrays.test_multiple_negative_index_2
    f2 = epyccel(f1, language = language)

    assert f1(-4, -2) == f2(-4, -2)

def test_multiple_negative_index_3(language):
    f1 = arrays.test_multiple_negative_index_3
    f2 = epyccel(f1, language = language)

    assert f1(-1, -1, -3) == f2(-1, -1, -3)

def test_argument_negative_index_1(language):
    a = arrays.a_1d

    f1 = arrays.test_argument_negative_index_1
    f2 = epyccel(f1, language = language)
    assert f1(a) == f2(a)

def test_argument_negative_index_2(language):
    a = arrays.a_1d

    f1 = arrays.test_argument_negative_index_2
    f2 = epyccel(f1, language = language)
    assert f1(a, a) == f2(a, a)

def test_c_order_argument_negative_index(language):
    a = np.random.randint(20, size=(3,4))

    f1 = arrays.test_c_order_argument_negative_index
    f2 = epyccel(f1, language = language)
    assert f1(a, a) == f2(a, a)

def test_f_order_argument_negative_index(language):
    a = np.array(np.random.randint(20, size=(3,4)), order='F')

    f1 = arrays.test_f_order_argument_negative_index
    f2 = epyccel(f1, language = language)
    assert f1(a, a) == f2(a, a)

#==============================================================================
# TEST: shape initialisation
#==============================================================================

@pytest.mark.parametrize( 'language', [
        pytest.param("c", marks = [
            pytest.mark.skip(reason="randint not implemented in c"),
            pytest.mark.c]),
        pytest.param("fortran", marks = pytest.mark.fortran)
    ]
)
def test_array_random_size(language):
    f1 = arrays.array_random_size
    f2 = epyccel( f1 , language = language)
    s1, s2 = f2()
    assert s1 == s2

def test_array_variable_size(language):
    f1 = arrays.array_variable_size
    f2 = epyccel( f1 , language = language)
    from numpy.random import randint
    n = randint(1, 10)
    m = randint(11,20)
    s1, s2 = f2(n,m)
    assert s1 == s2

#==============================================================================
# TEST : 1d array slices
#==============================================================================

def test_array_1d_slice_1(language):
    a = arrays.a_1d

    f1 = arrays.array_1d_slice_1
    f2 = epyccel(f1, language = language)

    assert f1(a) == f2(a)

def test_array_1d_slice_2(language):
    a = arrays.a_1d

    f1 = arrays.array_1d_slice_2
    f2 = epyccel(f1, language = language)

    assert f1(a) == f2(a)

def test_array_1d_slice_3(language):
    a = arrays.a_1d

    f1 = arrays.array_1d_slice_3
    f2 = epyccel(f1, language = language)

    assert f1(a) == f2(a)

def test_array_1d_slice_4(language):
    a = arrays.a_1d

    f1 = arrays.array_1d_slice_4
    f2 = epyccel(f1, language = language)

    assert f1(a) == f2(a)

def test_array_1d_slice_5(language):
    a = arrays.a_1d

    f1 = arrays.array_1d_slice_5
    f2 = epyccel(f1, language = language)

    assert f1(a) == f2(a)

def test_array_1d_slice_6(language):
    a = arrays.a_1d

    f1 = arrays.array_1d_slice_6
    f2 = epyccel(f1, language = language)

    assert f1(a) == f2(a)

def test_array_1d_slice_7(language):
    a = arrays.a_1d

    f1 = arrays.array_1d_slice_7
    f2 = epyccel(f1, language = language)

    assert f1(a) == f2(a)

def test_array_1d_slice_8(language):
    a = arrays.a_1d

    f1 = arrays.array_1d_slice_8
    f2 = epyccel(f1, language = language)

    assert f1(a) == f2(a)

def test_array_1d_slice_9(language):
    a = arrays.a_1d

    f1 = arrays.array_1d_slice_9
    f2 = epyccel(f1, language = language)

    assert f1(a) == f2(a)

@pytest.mark.parametrize( 'language', [
        pytest.param("c", marks = [
            pytest.mark.skip(reason="Array slicing does not work with negative variables in c. See #1311"),
            pytest.mark.c]),
        pytest.param("fortran", marks = pytest.mark.fortran)
    ]
)
def test_array_1d_slice_10(language):
    a = arrays.a_1d

    f1 = arrays.array_1d_slice_10
    f2 = epyccel(f1, language = language)

    assert f1(a) == f2(a)

@pytest.mark.parametrize( 'language', [
        pytest.param("c", marks = [
            pytest.mark.skip(reason="Array slicing does not work with negative variables in c. See #1311"),
            pytest.mark.c]),
        pytest.param("fortran", marks = pytest.mark.fortran)
    ]
)
def test_array_1d_slice_11(language):
    a = arrays.a_1d

    f1 = arrays.array_1d_slice_11
    f2 = epyccel(f1, language = language)

    assert f1(a) == f2(a)

@pytest.mark.parametrize( 'language', [
        pytest.param("c", marks = [
            pytest.mark.skip(reason="Array slicing does not work with negative variables in c. See #1311"),
            pytest.mark.c]),
        pytest.param("fortran", marks = pytest.mark.fortran)
    ]
)
def test_array_1d_slice_12(language):
    a = arrays.a_1d

    f1 = arrays.array_1d_slice_12
    f2 = epyccel(f1, language = language)

    assert f1(a) == f2(a)

#==============================================================================
# TEST : 2d array slices order F
#==============================================================================

def test_array_2d_F_slice_1(language):
    a = arrays.a_2d_f

    f1 = arrays.array_2d_F_slice_1
    f2 = epyccel(f1, language = language)
    assert f1(a) == f2(a)

def test_array_2d_F_slice_2(language):
    a = arrays.a_2d_f

    f1 = arrays.array_2d_F_slice_2
    f2 = epyccel(f1, language = language)
    assert f1(a) == f2(a)

def test_array_2d_F_slice_3(language):
    a = arrays.a_2d_f

    f1 = arrays.array_2d_F_slice_3
    f2 = epyccel(f1, language = language)
    assert f1(a) == f2(a)

def test_array_2d_F_slice_4(language):
    a = arrays.a_2d_f

    f1 = arrays.array_2d_F_slice_4
    f2 = epyccel(f1, language = language)
    assert f1(a) == f2(a)

def test_array_2d_F_slice_5(language):
    a = arrays.a_2d_f

    f1 = arrays.array_2d_F_slice_5
    f2 = epyccel(f1, language = language)
    assert f1(a) == f2(a)

def test_array_2d_F_slice_6(language):
    a = arrays.a_2d_f

    f1 = arrays.array_2d_F_slice_6
    f2 = epyccel(f1, language = language)
    assert f1(a) == f2(a)

def test_array_2d_F_slice_7(language):
    a = arrays.a_2d_f

    f1 = arrays.array_2d_F_slice_7
    f2 = epyccel(f1, language = language)
    assert f1(a) == f2(a)

def test_array_2d_F_slice_8(language):
    a = arrays.a_2d_f

    f1 = arrays.array_2d_F_slice_8
    f2 = epyccel(f1, language = language)
    assert f1(a) == f2(a)

def test_array_2d_F_slice_9(language):
    a = arrays.a_2d_f

    f1 = arrays.array_2d_F_slice_9
    f2 = epyccel(f1, language = language)
    assert f1(a) == f2(a)

def test_array_2d_F_slice_10(language):
    a = arrays.a_2d_f

    f1 = arrays.array_2d_F_slice_10
    f2 = epyccel(f1, language = language)
    assert f1(a) == f2(a)

def test_array_2d_F_slice_11(language):
    a = arrays.a_2d_f

    f1 = arrays.array_2d_F_slice_11
    f2 = epyccel(f1, language = language)
    assert f1(a) == f2(a)

def test_array_2d_F_slice_12(language):
    a = arrays.a_2d_f

    f1 = arrays.array_2d_F_slice_12
    f2 = epyccel(f1, language = language)
    assert f1(a) == f2(a)

def test_array_2d_F_slice_13(language):
    a = arrays.a_2d_f

    f1 = arrays.array_2d_F_slice_13
    f2 = epyccel(f1, language = language)
    assert f1(a) == f2(a)

def test_array_2d_F_slice_14(language):
    a = arrays.a_2d_f

    f1 = arrays.array_2d_F_slice_14
    f2 = epyccel(f1, language = language)
    assert f1(a) == f2(a)

def test_array_2d_F_slice_15(language):
    a = arrays.a_2d_f

    f1 = arrays.array_2d_F_slice_15
    f2 = epyccel(f1, language = language)
    assert f1(a) == f2(a)

def test_array_2d_F_slice_16(language):
    a = arrays.a_2d_f

    f1 = arrays.array_2d_F_slice_16
    f2 = epyccel(f1, language = language)
    assert f1(a) == f2(a)

def test_array_2d_F_slice_17(language):
    a = arrays.a_2d_f

    f1 = arrays.array_2d_F_slice_17
    f2 = epyccel(f1, language = language)
    assert f1(a) == f2(a)

def test_array_2d_F_slice_18(language):
    a = arrays.a_2d_f

    f1 = arrays.array_2d_F_slice_18
    f2 = epyccel(f1, language = language)
    assert f1(a) == f2(a)

def test_array_2d_F_slice_19(language):
    a = arrays.a_2d_f

    f1 = arrays.array_2d_F_slice_19
    f2 = epyccel(f1, language = language)
    assert f1(a) == f2(a)

def test_array_2d_F_slice_20(language):
    a = arrays.a_2d_f

    f1 = arrays.array_2d_F_slice_20
    f2 = epyccel(f1, language = language)
    assert f1(a) == f2(a)

@pytest.mark.parametrize( 'language', [
        pytest.param("c", marks = [
            pytest.mark.skip(reason="Array slicing does not work with negative variables in c. See #1311"),
            pytest.mark.c]),
        pytest.param("fortran", marks = pytest.mark.fortran)
    ]
)
def test_array_2d_F_slice_21(language):
    a = arrays.a_2d_f

    f1 = arrays.array_2d_F_slice_21
    f2 = epyccel(f1, language = language)
    assert f1(a) == f2(a)

@pytest.mark.parametrize( 'language', [
        pytest.param("c", marks = [
            pytest.mark.skip(reason="Array slicing does not work with negative variables in c. See #1311"),
            pytest.mark.c]),
        pytest.param("fortran", marks = pytest.mark.fortran)
    ]
)
def test_array_2d_F_slice_22(language):
    a = arrays.a_2d_f

    f1 = arrays.array_2d_F_slice_22
    f2 = epyccel(f1, language = language)
    assert f1(a) == f2(a)

@pytest.mark.parametrize( 'language', [
        pytest.param("c", marks = [
            pytest.mark.skip(reason="Array slicing does not work with negative variables in c. See #1311"),
            pytest.mark.c]),
        pytest.param("fortran", marks = pytest.mark.fortran)
    ]
)
def test_array_2d_F_slice_23(language):
    a = arrays.a_2d_f

    f1 = arrays.array_2d_F_slice_23
    f2 = epyccel(f1, language = language)
    assert f1(a) == f2(a)

#==============================================================================
# TEST : 2d array slices order C
#==============================================================================


def test_array_2d_C_slice_1(language):
    a = arrays.a_2d_c

    f1 = arrays.array_2d_C_slice_1
    f2 = epyccel(f1, language = language)
    assert f1(a) == f2(a)

def test_array_2d_C_slice_2(language):
    a = arrays.a_2d_c

    f1 = arrays.array_2d_C_slice_2
    f2 = epyccel(f1, language = language)
    assert f1(a) == f2(a)

def test_array_2d_C_slice_3(language):
    a = arrays.a_2d_c

    f1 = arrays.array_2d_C_slice_3
    f2 = epyccel(f1, language = language)
    assert f1(a) == f2(a)

def test_array_2d_C_slice_4(language):
    a = arrays.a_2d_c

    f1 = arrays.array_2d_C_slice_4
    f2 = epyccel(f1, language = language)
    assert f1(a) == f2(a)

def test_array_2d_C_slice_5(language):
    a = arrays.a_2d_c

    f1 = arrays.array_2d_C_slice_5
    f2 = epyccel(f1, language = language)
    assert f1(a) == f2(a)

def test_array_2d_C_slice_6(language):
    a = arrays.a_2d_c

    f1 = arrays.array_2d_C_slice_6
    f2 = epyccel(f1, language = language)
    assert f1(a) == f2(a)

def test_array_2d_C_slice_7(language):
    a = arrays.a_2d_c

    f1 = arrays.array_2d_C_slice_7
    f2 = epyccel(f1, language = language)
    assert f1(a) == f2(a)

def test_array_2d_C_slice_8(language):
    a = arrays.a_2d_c

    f1 = arrays.array_2d_C_slice_8
    f2 = epyccel(f1, language = language)
    assert f1(a) == f2(a)

def test_array_2d_C_slice_9(language):
    a = arrays.a_2d_c

    f1 = arrays.array_2d_C_slice_9
    f2 = epyccel(f1, language = language)
    assert f1(a) == f2(a)

def test_array_2d_C_slice_10(language):
    a = arrays.a_2d_c

    f1 = arrays.array_2d_C_slice_10
    f2 = epyccel(f1, language = language)
    assert f1(a) == f2(a)

def test_array_2d_C_slice_11(language):
    a = arrays.a_2d_c

    f1 = arrays.array_2d_C_slice_11
    f2 = epyccel(f1, language = language)
    assert f1(a) == f2(a)

def test_array_2d_C_slice_12(language):
    a = arrays.a_2d_c

    f1 = arrays.array_2d_C_slice_12
    f2 = epyccel(f1, language = language)
    assert f1(a) == f2(a)

def test_array_2d_C_slice_13(language):
    a = arrays.a_2d_c

    f1 = arrays.array_2d_C_slice_13
    f2 = epyccel(f1, language = language)
    assert f1(a) == f2(a)

def test_array_2d_C_slice_14(language):
    a = arrays.a_2d_c

    f1 = arrays.array_2d_C_slice_14
    f2 = epyccel(f1, language = language)
    assert f1(a) == f2(a)

def test_array_2d_C_slice_15(language):
    a = arrays.a_2d_c

    f1 = arrays.array_2d_C_slice_15
    f2 = epyccel(f1, language = language)
    assert f1(a) == f2(a)

def test_array_2d_C_slice_16(language):
    a = arrays.a_2d_c

    f1 = arrays.array_2d_C_slice_16
    f2 = epyccel(f1, language = language)
    assert f1(a) == f2(a)

def test_array_2d_C_slice_17(language):
    a = arrays.a_2d_c

    f1 = arrays.array_2d_C_slice_17
    f2 = epyccel(f1, language = language)
    assert f1(a) == f2(a)

def test_array_2d_C_slice_18(language):
    a = arrays.a_2d_c

    f1 = arrays.array_2d_C_slice_18
    f2 = epyccel(f1, language = language)
    assert f1(a) == f2(a)

def test_array_2d_C_slice_19(language):
    a = arrays.a_2d_c

    f1 = arrays.array_2d_C_slice_19
    f2 = epyccel(f1, language = language)
    assert f1(a) == f2(a)

def test_array_2d_C_slice_20(language):
    a = arrays.a_2d_c

    f1 = arrays.array_2d_C_slice_20
    f2 = epyccel(f1, language = language)
    assert f1(a) == f2(a)

@pytest.mark.parametrize( 'language', [
        pytest.param("c", marks = [
            pytest.mark.skip(reason="Array slicing does not work with negative variables in c. See #1311"),
            pytest.mark.c]),
        pytest.param("fortran", marks = pytest.mark.fortran)
    ]
)
def test_array_2d_C_slice_21(language):
    a = arrays.a_2d_c

    f1 = arrays.array_2d_C_slice_21
    f2 = epyccel(f1, language = language)
    assert f1(a) == f2(a)

@pytest.mark.parametrize( 'language', [
        pytest.param("c", marks = [
            pytest.mark.skip(reason="Array slicing does not work with negative variables in c. See #1311"),
            pytest.mark.c]),
        pytest.param("fortran", marks = pytest.mark.fortran)
    ]
)
def test_array_2d_C_slice_22(language):
    a = arrays.a_2d_c

    f1 = arrays.array_2d_C_slice_22
    f2 = epyccel(f1, language = language)
    assert f1(a) == f2(a)

@pytest.mark.parametrize( 'language', [
        pytest.param("c", marks = [
            pytest.mark.skip(reason="Array slicing does not work with negative variables in c. See #1311"),
            pytest.mark.c]),
        pytest.param("fortran", marks = pytest.mark.fortran)
    ]
)
def test_array_2d_C_slice_23(language):
    a = arrays.a_2d_c

    f1 = arrays.array_2d_C_slice_23
    f2 = epyccel(f1, language = language)
    assert f1(a) == f2(a)

#==============================================================================
# TEST : 1d array slices stride
#==============================================================================

def test_array_1d_slice_stride_1(language):
    a = arrays.a_1d

    f1 = arrays.array_1d_slice_stride_1
    f2 = epyccel(f1, language = language)
    assert f1(a) == f2(a)


@pytest.mark.parametrize( 'language', [
        pytest.param("c", marks = [
            pytest.mark.skip(reason="negative step does not work in c. See #1311"),
            pytest.mark.c]),
        pytest.param("fortran", marks = pytest.mark.fortran)
    ]
)
def test_array_1d_slice_stride_2(language):
    a = arrays.a_1d

    f1 = arrays.array_1d_slice_stride_2
    f2 = epyccel(f1, language = language)
    assert f1(a) == f2(a)


def test_array_1d_slice_stride_3(language):
    a = arrays.a_1d

    f1 = arrays.array_1d_slice_stride_3
    f2 = epyccel(f1, language = language)
    assert f1(a) == f2(a)


def test_array_1d_slice_stride_4(language):
    a = arrays.a_1d

    f1 = arrays.array_1d_slice_stride_4
    f2 = epyccel(f1, language = language)
    assert f1(a) == f2(a)


def test_array_1d_slice_stride_5(language):
    a = arrays.a_1d

    f1 = arrays.array_1d_slice_stride_5
    f2 = epyccel(f1, language = language)
    assert f1(a) == f2(a)


@pytest.mark.parametrize( 'language', [
        pytest.param("c", marks = [
            pytest.mark.skip(reason="negative step does not work in c. See #1311"),
            pytest.mark.c]),
        pytest.param("fortran", marks = pytest.mark.fortran)
    ]
)
def test_array_1d_slice_stride_6(language):
    a = arrays.a_1d

    f1 = arrays.array_1d_slice_stride_6
    f2 = epyccel(f1, language = language)
    assert f1(a) == f2(a)


def test_array_1d_slice_stride_7(language):
    a = arrays.a_1d

    f1 = arrays.array_1d_slice_stride_7
    f2 = epyccel(f1, language = language)
    assert f1(a) == f2(a)


@pytest.mark.parametrize( 'language', [
        pytest.param("c", marks = [
            pytest.mark.skip(reason="negative step does not work in c. See #1311"),
            pytest.mark.c]),
        pytest.param("fortran", marks = pytest.mark.fortran)
    ]
)
def test_array_1d_slice_stride_8(language):
    a = arrays.a_1d

    f1 = arrays.array_1d_slice_stride_8
    f2 = epyccel(f1, language = language)
    assert f1(a) == f2(a)

def test_array_1d_slice_stride_9(language):
    a = arrays.a_1d

    f1 = arrays.array_1d_slice_stride_9
    f2 = epyccel(f1, language = language)
    assert f1(a) == f2(a)


@pytest.mark.parametrize( 'language', [
        pytest.param("c", marks = [
            pytest.mark.skip(reason="negative step does not work in c. See #1311"),
            pytest.mark.c]),
        pytest.param("fortran", marks = pytest.mark.fortran)
    ]
)
def test_array_1d_slice_stride_10(language):
    a = arrays.a_1d

    f1 = arrays.array_1d_slice_stride_10
    f2 = epyccel(f1, language = language)
    assert f1(a) == f2(a)

def test_array_1d_slice_stride_11(language):
    a = arrays.a_1d

    f1 = arrays.array_1d_slice_stride_11
    f2 = epyccel(f1, language = language)
    assert f1(a) == f2(a)


@pytest.mark.parametrize( 'language', [
        pytest.param("c", marks = [
            pytest.mark.skip(reason="negative step does not work in c. See #1311"),
            pytest.mark.c]),
        pytest.param("fortran", marks = pytest.mark.fortran)
    ]
)
def test_array_1d_slice_stride_12(language):
    a = arrays.a_1d

    f1 = arrays.array_1d_slice_stride_12
    f2 = epyccel(f1, language = language)
    assert f1(a) == f2(a)

def test_array_1d_slice_stride_13(language):
    a = arrays.a_1d

    f1 = arrays.array_1d_slice_stride_13
    f2 = epyccel(f1, language = language)
    assert f1(a) == f2(a)

@pytest.mark.parametrize( 'language', [
        pytest.param("c", marks = [
            pytest.mark.skip(reason="negative step does not work in c. See #1311"),
            pytest.mark.c]),
        pytest.param("fortran", marks = pytest.mark.fortran)
    ]
)
def test_array_1d_slice_stride_14(language):
    a = arrays.a_1d

    f1 = arrays.array_1d_slice_stride_14
    f2 = epyccel(f1, language = language)
    assert f1(a) == f2(a)


@pytest.mark.parametrize( 'language', [
        pytest.param("c", marks = [
            pytest.mark.skip(reason="negative step does not work in c. See #1311"),
            pytest.mark.c]),
        pytest.param("fortran", marks = pytest.mark.fortran)
    ]
)
def test_array_1d_slice_stride_15(language):
    a = arrays.a_1d

    f1 = arrays.array_1d_slice_stride_15
    f2 = epyccel(f1, language = language)
    assert f1(a) == f2(a)

def test_array_1d_slice_stride_16(language):
    a = arrays.a_1d

    f1 = arrays.array_1d_slice_stride_16
    f2 = epyccel(f1, language = language)
    assert f1(a) == f2(a)

@pytest.mark.parametrize( 'language', [
        pytest.param("c", marks = [
            pytest.mark.skip(reason="negative step does not work in c. See #1311"),
            pytest.mark.c]),
        pytest.param("fortran", marks = pytest.mark.fortran)
    ]
)
def test_array_1d_slice_stride_17(language):
    a = arrays.a_1d

    f1 = arrays.array_1d_slice_stride_17
    f2 = epyccel(f1, language = language)
    assert f1(a) == f2(a)

@pytest.mark.parametrize( 'language', [
        pytest.param("c", marks = [
            pytest.mark.skip(reason="negative step does not work in c. See #1311"),
            pytest.mark.c]),
        pytest.param("fortran", marks = pytest.mark.fortran)
    ]
)
def test_array_1d_slice_stride_18(language):
    a = arrays.a_1d

    f1 = arrays.array_1d_slice_stride_18
    f2 = epyccel(f1, language = language)
    assert f1(a) == f2(a)

def test_array_1d_slice_stride_19(language):
    a = arrays.a_1d

    f1 = arrays.array_1d_slice_stride_19
    f2 = epyccel(f1, language = language)
    assert f1(a) == f2(a)

@pytest.mark.parametrize( 'language', [
        pytest.param("c", marks = [
            pytest.mark.skip(reason="negative step does not work in c. See #1311"),
            pytest.mark.c]),
        pytest.param("fortran", marks = pytest.mark.fortran)
    ]
)
def test_array_1d_slice_stride_20(language):
    a = arrays.a_1d

    f1 = arrays.array_1d_slice_stride_20
    f2 = epyccel(f1, language = language)
    assert f1(a) == f2(a)

@pytest.mark.parametrize( 'language', [
        pytest.param("c", marks = [
            pytest.mark.skip(reason="negative step does not work in c. See #1311"),
            pytest.mark.c]),
        pytest.param("fortran", marks = pytest.mark.fortran)
    ]
)
def test_array_1d_slice_stride_21(language):
    a = arrays.a_1d

    f1 = arrays.array_1d_slice_stride_21
    f2 = epyccel(f1, language = language)
    assert f1(a) == f2(a)

def test_array_1d_slice_stride_22(language):
    a = arrays.a_1d

    f1 = arrays.array_1d_slice_stride_22
    f2 = epyccel(f1, language = language)
    assert f1(a) == f2(a)

def test_array_1d_slice_stride_23(language):
    a = arrays.a_1d

    f1 = arrays.array_1d_slice_stride_23
    f2 = epyccel(f1, language = language)
    assert f1(a) == f2(a)

#==============================================================================
# TEST : 2d array slices stride order F
#==============================================================================

def test_array_2d_F_slice_stride_1(language):
    a = arrays.a_2d_f

    f1 = arrays.array_2d_F_slice_stride_1
    f2 = epyccel(f1, language = language)
    assert f1(a) == f2(a)

@pytest.mark.parametrize( 'language', [
        pytest.param("c", marks = [
            pytest.mark.skip(reason="negative step does not work in c. See #1311"),
            pytest.mark.c]),
        pytest.param("fortran", marks = pytest.mark.fortran)
    ]
)
def test_array_2d_F_slice_stride_2(language):
    a = arrays.a_2d_f

    f1 = arrays.array_2d_F_slice_stride_2
    f2 = epyccel(f1, language = language)
    assert f1(a) == f2(a)

@pytest.mark.parametrize( 'language', [
        pytest.param("c", marks = [
            pytest.mark.skip(reason="negative step does not work in c. See #1311"),
            pytest.mark.c]),
        pytest.param("fortran", marks = pytest.mark.fortran)
    ]
)
def test_array_2d_F_slice_stride_3(language):
    a = arrays.a_2d_f

    f1 = arrays.array_2d_F_slice_stride_3
    f2 = epyccel(f1, language = language)
    assert f1(a) == f2(a)

def test_array_2d_F_slice_stride_4(language):
    a = arrays.a_2d_f

    f1 = arrays.array_2d_F_slice_stride_4
    f2 = epyccel(f1, language = language)
    assert f1(a) == f2(a)

def test_array_2d_F_slice_stride_5(language):
    a = arrays.a_2d_f

    f1 = arrays.array_2d_F_slice_stride_5
    f2 = epyccel(f1, language = language)
    assert f1(a) == f2(a)

def test_array_2d_F_slice_stride_6(language):
    a = arrays.a_2d_f

    f1 = arrays.array_2d_F_slice_stride_6
    f2 = epyccel(f1, language = language)
    assert f1(a) == f2(a)

def test_array_2d_F_slice_stride_7(language):
    a = arrays.a_2d_f

    f1 = arrays.array_2d_F_slice_stride_7
    f2 = epyccel(f1, language = language)
    assert f1(a) == f2(a)


def test_array_2d_F_slice_stride_8(language):
    a = arrays.a_2d_f

    f1 = arrays.array_2d_F_slice_stride_8
    f2 = epyccel(f1, language = language)
    assert f1(a) == f2(a)

def test_array_2d_F_slice_stride_9(language):
    a = arrays.a_2d_f

    f1 = arrays.array_2d_F_slice_stride_9
    f2 = epyccel(f1, language = language)
    assert f1(a) == f2(a)

@pytest.mark.parametrize( 'language', [
        pytest.param("c", marks = [
            pytest.mark.skip(reason="negative step does not work in c. See #1311"),
            pytest.mark.c]),
        pytest.param("fortran", marks = pytest.mark.fortran)
    ]
)
def test_array_2d_F_slice_stride_10(language):
    a = arrays.a_2d_f

    f1 = arrays.array_2d_F_slice_stride_10
    f2 = epyccel(f1, language = language)
    assert f1(a) == f2(a)

@pytest.mark.parametrize( 'language', [
        pytest.param("c", marks = [
            pytest.mark.skip(reason="negative step does not work in c. See #1311"),
            pytest.mark.c]),
        pytest.param("fortran", marks = pytest.mark.fortran)
    ]
)
def test_array_2d_F_slice_stride_11(language):
    a = arrays.a_2d_f

    f1 = arrays.array_2d_F_slice_stride_11
    f2 = epyccel(f1, language = language)
    assert f1(a) == f2(a)

@pytest.mark.parametrize( 'language', [
        pytest.param("c", marks = [
            pytest.mark.skip(reason="negative step does not work in c. See #1311"),
            pytest.mark.c]),
        pytest.param("fortran", marks = pytest.mark.fortran)
    ]
)
def test_array_2d_F_slice_stride_12(language):
    a = arrays.a_2d_f

    f1 = arrays.array_2d_F_slice_stride_12
    f2 = epyccel(f1, language = language)
    assert f1(a) == f2(a)

@pytest.mark.parametrize( 'language', [
        pytest.param("c", marks = [
            pytest.mark.skip(reason="negative step does not work in c. See #1311"),
            pytest.mark.c]),
        pytest.param("fortran", marks = pytest.mark.fortran)
    ]
)
def test_array_2d_F_slice_stride_13(language):
    a = arrays.a_2d_f

    f1 = arrays.array_2d_F_slice_stride_13
    f2 = epyccel(f1, language = language)
    assert f1(a) == f2(a)

@pytest.mark.parametrize( 'language', [
        pytest.param("c", marks = [
            pytest.mark.skip(reason="negative step does not work in c. See #1311"),
            pytest.mark.c]),
        pytest.param("fortran", marks = pytest.mark.fortran)
    ]
)
def test_array_2d_F_slice_stride_14(language):
    a = arrays.a_2d_f

    f1 = arrays.array_2d_F_slice_stride_14
    f2 = epyccel(f1, language = language)
    assert f1(a) == f2(a)

@pytest.mark.parametrize( 'language', [
        pytest.param("c", marks = [
            pytest.mark.skip(reason="negative step does not work in c. See #1311"),
            pytest.mark.c]),
        pytest.param("fortran", marks = pytest.mark.fortran)
    ]
)
def test_array_2d_F_slice_stride_15(language):
    a = arrays.a_2d_f

    f1 = arrays.array_2d_F_slice_stride_15
    f2 = epyccel(f1, language = language)
    assert f1(a) == f2(a)

@pytest.mark.parametrize( 'language', [
        pytest.param("c", marks = [
            pytest.mark.skip(reason="negative step does not work in c. See #1311"),
            pytest.mark.c]),
        pytest.param("fortran", marks = pytest.mark.fortran)
    ]
)
def test_array_2d_F_slice_stride_16(language):
    a = arrays.a_2d_f

    f1 = arrays.array_2d_F_slice_stride_16
    f2 = epyccel(f1, language = language)
    assert f1(a) == f2(a)

@pytest.mark.parametrize( 'language', [
        pytest.param("c", marks = [
            pytest.mark.skip(reason="negative step does not work in c. See #1311"),
            pytest.mark.c]),
        pytest.param("fortran", marks = pytest.mark.fortran)
    ]
)
def test_array_2d_F_slice_stride_17(language):
    a = arrays.a_2d_f

    f1 = arrays.array_2d_F_slice_stride_17
    f2 = epyccel(f1, language = language)
    assert f1(a) == f2(a)

@pytest.mark.parametrize( 'language', [
        pytest.param("c", marks = [
            pytest.mark.skip(reason="negative step does not work in c. See #1311"),
            pytest.mark.c]),
        pytest.param("fortran", marks = pytest.mark.fortran)
    ]
)
def test_array_2d_F_slice_stride_18(language):
    a = arrays.a_2d_f

    f1 = arrays.array_2d_F_slice_stride_18
    f2 = epyccel(f1, language = language)
    assert f1(a) == f2(a)

@pytest.mark.parametrize( 'language', [
        pytest.param("c", marks = [
            pytest.mark.skip(reason="negative step does not work in c. See #1311"),
            pytest.mark.c]),
        pytest.param("fortran", marks = pytest.mark.fortran)
    ]
)
def test_array_2d_F_slice_stride_19(language):
    a = arrays.a_2d_f

    f1 = arrays.array_2d_F_slice_stride_19
    f2 = epyccel(f1, language = language)
    assert f1(a) == f2(a)

@pytest.mark.parametrize( 'language', [
        pytest.param("c", marks = [
            pytest.mark.skip(reason="negative step does not work in c. See #1311"),
            pytest.mark.c]),
        pytest.param("fortran", marks = pytest.mark.fortran)
    ]
)
def test_array_2d_F_slice_stride_20(language):
    a = arrays.a_2d_f

    f1 = arrays.array_2d_F_slice_stride_20
    f2 = epyccel(f1, language = language)
    assert f1(a) == f2(a)


@pytest.mark.parametrize( 'language', [
        pytest.param("c", marks = [
            pytest.mark.skip(reason="negative step does not work in c. See #1311"),
            pytest.mark.c]),
        pytest.param("fortran", marks = pytest.mark.fortran)
    ]
)
def test_array_2d_F_slice_stride_21(language):
    a = arrays.a_2d_f

    f1 = arrays.array_2d_F_slice_stride_21
    f2 = epyccel(f1, language = language)
    assert f1(a) == f2(a)

@pytest.mark.parametrize( 'language', [
        pytest.param("c", marks = [
            pytest.mark.skip(reason="negative step does not work in c. See #1311"),
            pytest.mark.c]),
        pytest.param("fortran", marks = pytest.mark.fortran)
    ]
)
def test_array_2d_F_slice_stride_22(language):
    a = arrays.a_2d_f

    f1 = arrays.array_2d_F_slice_stride_22
    f2 = epyccel(f1, language = language)
    assert f1(a) == f2(a)

@pytest.mark.parametrize( 'language', [
        pytest.param("c", marks = [
            pytest.mark.skip(reason="negative step does not work in c. See #1311"),
            pytest.mark.c]),
        pytest.param("fortran", marks = pytest.mark.fortran)
    ]
)
def test_array_2d_F_slice_stride_23(language):
    a = arrays.a_2d_f

    f1 = arrays.array_2d_F_slice_stride_23
    f2 = epyccel(f1, language = language)
    assert f1(a) == f2(a)

#==============================================================================
# TEST : 2d array slices stride order C
#==============================================================================

def test_array_2d_C_slice_stride_1(language):
    a = arrays.a_2d_c

    f1 = arrays.array_2d_C_slice_stride_1
    f2 = epyccel(f1, language = language)
    assert f1(a) == f2(a)

@pytest.mark.parametrize( 'language', [
        pytest.param("c", marks = [
            pytest.mark.skip(reason="negative step does not work in c. See #1311"),
            pytest.mark.c]),
        pytest.param("fortran", marks = pytest.mark.fortran)
    ]
)
def test_array_2d_C_slice_stride_2(language):
    a = arrays.a_2d_c

    f1 = arrays.array_2d_C_slice_stride_2
    f2 = epyccel(f1, language = language)
    assert f1(a) == f2(a)

@pytest.mark.parametrize( 'language', [
        pytest.param("c", marks = [
            pytest.mark.skip(reason="negative step does not work in c. See #1311"),
            pytest.mark.c]),
        pytest.param("fortran", marks = pytest.mark.fortran)
    ]
)
def test_array_2d_C_slice_stride_3(language):
    a = arrays.a_2d_c

    f1 = arrays.array_2d_C_slice_stride_3
    f2 = epyccel(f1, language = language)
    assert f1(a) == f2(a)

def test_array_2d_C_slice_stride_4(language):
    a = arrays.a_2d_c

    f1 = arrays.array_2d_C_slice_stride_4
    f2 = epyccel(f1, language = language)
    assert f1(a) == f2(a)

@pytest.mark.parametrize( 'language', [
        pytest.param("c", marks = [
            pytest.mark.skip(reason="negative step does not work in c. See #1311"),
            pytest.mark.c]),
        pytest.param("fortran", marks = pytest.mark.fortran)
    ]
)
def test_array_2d_C_slice_stride_5(language):
    a = arrays.a_2d_c

    f1 = arrays.array_2d_C_slice_stride_5
    f2 = epyccel(f1, language = language)
    assert f1(a) == f2(a)

def test_array_2d_C_slice_stride_6(language):
    a = arrays.a_2d_c

    f1 = arrays.array_2d_C_slice_stride_6
    f2 = epyccel(f1, language = language)
    assert f1(a) == f2(a)

@pytest.mark.parametrize( 'language', [
        pytest.param("c", marks = [
            pytest.mark.skip(reason="negative step does not work in c. See #1311"),
            pytest.mark.c]),
        pytest.param("fortran", marks = pytest.mark.fortran)
    ]
)
def test_array_2d_C_slice_stride_7(language):
    a = arrays.a_2d_c

    f1 = arrays.array_2d_C_slice_stride_7
    f2 = epyccel(f1, language = language)
    assert f1(a) == f2(a)


def test_array_2d_C_slice_stride_8(language):
    a = arrays.a_2d_c

    f1 = arrays.array_2d_C_slice_stride_8
    f2 = epyccel(f1, language = language)
    assert f1(a) == f2(a)

@pytest.mark.parametrize( 'language', [
        pytest.param("c", marks = [
            pytest.mark.skip(reason="negative step does not work in c. See #1311"),
            pytest.mark.c]),
        pytest.param("fortran", marks = pytest.mark.fortran)
    ]
)
def test_array_2d_C_slice_stride_9(language):
    a = arrays.a_2d_c

    f1 = arrays.array_2d_C_slice_stride_9
    f2 = epyccel(f1, language = language)
    assert f1(a) == f2(a)

@pytest.mark.parametrize( 'language', [
        pytest.param("c", marks = [
            pytest.mark.skip(reason="negative step does not work in c. See #1311"),
            pytest.mark.c]),
        pytest.param("fortran", marks = pytest.mark.fortran)
    ]
)
def test_array_2d_C_slice_stride_10(language):
    a = arrays.a_2d_c

    f1 = arrays.array_2d_C_slice_stride_10
    f2 = epyccel(f1, language = language)
    assert f1(a) == f2(a)

@pytest.mark.parametrize( 'language', [
        pytest.param("c", marks = [
            pytest.mark.skip(reason="negative step does not work in c. See #1311"),
            pytest.mark.c]),
        pytest.param("fortran", marks = pytest.mark.fortran)
    ]
)
def test_array_2d_C_slice_stride_11(language):
    a = arrays.a_2d_c

    f1 = arrays.array_2d_C_slice_stride_11
    f2 = epyccel(f1, language = language)
    assert f1(a) == f2(a)

@pytest.mark.parametrize( 'language', [
        pytest.param("c", marks = [
            pytest.mark.skip(reason="negative step does not work in c. See #1311"),
            pytest.mark.c]),
        pytest.param("fortran", marks = pytest.mark.fortran)
    ]
)
def test_array_2d_C_slice_stride_12(language):
    a = arrays.a_2d_c

    f1 = arrays.array_2d_C_slice_stride_12
    f2 = epyccel(f1, language = language)
    assert f1(a) == f2(a)

@pytest.mark.parametrize( 'language', [
        pytest.param("c", marks = [
            pytest.mark.skip(reason="negative step does not work in c. See #1311"),
            pytest.mark.c]),
        pytest.param("fortran", marks = pytest.mark.fortran)
    ]
)
def test_array_2d_C_slice_stride_13(language):
    a = arrays.a_2d_c

    f1 = arrays.array_2d_C_slice_stride_13
    f2 = epyccel(f1, language = language)
    assert f1(a) == f2(a)

@pytest.mark.parametrize( 'language', [
        pytest.param("c", marks = [
            pytest.mark.skip(reason="negative step does not work in c. See #1311"),
            pytest.mark.c]),
        pytest.param("fortran", marks = pytest.mark.fortran)
    ]
)
def test_array_2d_C_slice_stride_14(language):
    a = arrays.a_2d_c

    f1 = arrays.array_2d_C_slice_stride_14
    f2 = epyccel(f1, language = language)
    assert f1(a) == f2(a)

@pytest.mark.parametrize( 'language', [
        pytest.param("c", marks = [
            pytest.mark.skip(reason="negative step does not work in c. See #1311"),
            pytest.mark.c]),
        pytest.param("fortran", marks = pytest.mark.fortran)
    ]
)
def test_array_2d_C_slice_stride_15(language):
    a = arrays.a_2d_c

    f1 = arrays.array_2d_C_slice_stride_15
    f2 = epyccel(f1, language = language)
    assert f1(a) == f2(a)

@pytest.mark.parametrize( 'language', [
        pytest.param("c", marks = [
            pytest.mark.skip(reason="negative step does not work in c. See #1311"),
            pytest.mark.c]),
        pytest.param("fortran", marks = pytest.mark.fortran)
    ]
)
def test_array_2d_C_slice_stride_16(language):
    a = arrays.a_2d_c

    f1 = arrays.array_2d_C_slice_stride_16
    f2 = epyccel(f1, language = language)
    assert f1(a) == f2(a)

@pytest.mark.parametrize( 'language', [
        pytest.param("c", marks = [
            pytest.mark.skip(reason="negative step does not work in c. See #1311"),
            pytest.mark.c]),
        pytest.param("fortran", marks = pytest.mark.fortran)
    ]
)
def test_array_2d_C_slice_stride_17(language):
    a = arrays.a_2d_c

    f1 = arrays.array_2d_C_slice_stride_17
    f2 = epyccel(f1, language = language)
    assert f1(a) == f2(a)

@pytest.mark.parametrize( 'language', [
        pytest.param("c", marks = [
            pytest.mark.skip(reason="negative step does not work in c. See #1311"),
            pytest.mark.c]),
        pytest.param("fortran", marks = pytest.mark.fortran)
    ]
)
def test_array_2d_C_slice_stride_18(language):
    a = arrays.a_2d_c

    f1 = arrays.array_2d_C_slice_stride_18
    f2 = epyccel(f1, language = language)
    assert f1(a) == f2(a)

@pytest.mark.parametrize( 'language', [
        pytest.param("c", marks = [
            pytest.mark.skip(reason="negative step does not work in c. See #1311"),
            pytest.mark.c]),
        pytest.param("fortran", marks = pytest.mark.fortran)
    ]
)
def test_array_2d_C_slice_stride_19(language):
    a = arrays.a_2d_c

    f1 = arrays.array_2d_C_slice_stride_19
    f2 = epyccel(f1, language = language)
    assert f1(a) == f2(a)

@pytest.mark.parametrize( 'language', [
        pytest.param("c", marks = [
            pytest.mark.skip(reason="negative step does not work in c. See #1311"),
            pytest.mark.c]),
        pytest.param("fortran", marks = pytest.mark.fortran)
    ]
)
def test_array_2d_C_slice_stride_20(language):
    a = arrays.a_2d_c

    f1 = arrays.array_2d_C_slice_stride_20
    f2 = epyccel(f1, language = language)
    assert f1(a) == f2(a)

@pytest.mark.parametrize( 'language', [
        pytest.param("c", marks = [
            pytest.mark.skip(reason="negative step does not work in c. See #1311"),
            pytest.mark.c]),
        pytest.param("fortran", marks = pytest.mark.fortran)
    ]
)
def test_array_2d_C_slice_stride_21(language):
    a = arrays.a_2d_c

    f1 = arrays.array_2d_C_slice_stride_21
    f2 = epyccel(f1, language = language)
    assert f1(a) == f2(a)

@pytest.mark.parametrize( 'language', [
        pytest.param("c", marks = [
            pytest.mark.skip(reason="negative step does not work in c. See #1311"),
            pytest.mark.c]),
        pytest.param("fortran", marks = pytest.mark.fortran)
    ]
)
def test_array_2d_C_slice_stride_22(language):
    a = arrays.a_2d_c

    f1 = arrays.array_2d_C_slice_stride_22
    f2 = epyccel(f1, language = language)
    assert f1(a) == f2(a)

@pytest.mark.parametrize( 'language', [
        pytest.param("c", marks = [
            pytest.mark.skip(reason="negative step does not work in c. See #1311"),
            pytest.mark.c]),
        pytest.param("fortran", marks = pytest.mark.fortran)
    ]
)
def test_array_2d_C_slice_stride_23(language):
    a = arrays.a_2d_c

    f1 = arrays.array_2d_C_slice_stride_23
    f2 = epyccel(f1, language = language)
    assert f1(a) == f2(a)

#==============================================================================
# TEST : arithmetic operations
#==============================================================================

def test_arrs_similar_shapes_0(language):
    f1 = arrays.arrs_similar_shapes_0
    f2 = epyccel(f1, language = language)
    assert f1() == f2()

def test_arrs_similar_shapes_1(language):
    f1 = arrays.arrs_similar_shapes_1
    f2 = epyccel(f1, language = language)
    assert f1() == f2()

def test_arrs_different_shapes_0(language):
    f1 = arrays.arrs_different_shapes_0
    f2 = epyccel(f1, language = language)
    assert f1() == f2()

def test_arrs_uncertain_shape_1(language):
    f1 = arrays.arrs_uncertain_shape_1
    f2 = epyccel(f1, language = language)
    assert f1() == f2()

def test_arrs_2d_similar_shapes_0(language):
    f1 = arrays.arrs_2d_similar_shapes_0
    f2 = epyccel(f1, language = language)
    assert f1() == f2()

def test_arrs_2d_different_shapes_0(language):
    f1 = arrays.arrs_2d_different_shapes_0
    f2 = epyccel(f1, language = language)
    assert f1() == f2()

<<<<<<< HEAD
=======
@pytest.mark.parametrize( 'language', [
        pytest.param("c", marks = [
            pytest.mark.skip(reason="Negative start of range does not work in c. See #1311"),
            pytest.mark.c]),
        pytest.param("fortran", marks = pytest.mark.fortran)
    ]
)
>>>>>>> 536be30d
def test_arrs_1d_negative_index_1(language):
    f1 = arrays.arrs_1d_negative_index_1
    f2 = epyccel(f1, language = language)
    assert np.allclose(f1(), f2(), rtol=RTOL, atol=ATOL)

def test_arrs_1d_negative_index_2(language):
    f1 = arrays.arrs_1d_negative_index_2
    f2 = epyccel(f1, language = language)
    assert np.allclose(f1(), f2(), rtol=RTOL, atol=ATOL)

def test_arrs_1d_int32_index(language):
    f1 = arrays.arrs_1d_int32_index
    f2 = epyccel(f1, language = language)
    assert f1() == f2()

def test_arrs_1d_int64_index(language):
    f1 = arrays.arrs_1d_int64_index
    f2 = epyccel(f1, language = language)
    assert f1() == f2()

@pytest.mark.parametrize( 'language', [
        pytest.param("c", marks = [
            pytest.mark.skip(reason="negative step does not work in c. See #1311"),
            pytest.mark.c]),
        pytest.param("fortran", marks = pytest.mark.fortran)
    ]
)
def test_arrs_1d_negative_index_negative_step(language):
    f1 = arrays.arrs_1d_negative_index_negative_step
    f2 = epyccel(f1, language = language)
    assert np.allclose(f1(), f2(), rtol=RTOL, atol=ATOL)

def test_arrs_1d_negative_step_positive_step(language):
    f1 = arrays.arrs_1d_negative_step_positive_step
    f2 = epyccel(f1, language = language)
    assert np.allclose(f1(), f2(), rtol=RTOL, atol=ATOL)

@pytest.mark.parametrize( 'language', [
        pytest.param("c", marks = [
            pytest.mark.skip(reason="negative step does not work in c. See #1311"),
            pytest.mark.c]),
        pytest.param("fortran", marks = pytest.mark.fortran)
    ]
)
def test_arrs_2d_negative_index(language):
    f1 = arrays.arrs_2d_negative_index
    f2 = epyccel(f1, language = language)
    assert np.allclose(f1(), f2(), rtol=RTOL, atol=ATOL)

#==============================================================================
# TEST : NUMPY ARANGE
#==============================================================================
RTOL = 1e-12
ATOL = 1e-16

def test_numpy_arange_one_arg(language):
    f1 = arrays.arr_arange_1
    f2 = epyccel(f1, language = language)
    assert f1() == f2()

def test_numpy_arange_two_arg(language):
    f1 = arrays.arr_arange_2
    f2 = epyccel(f1, language = language)
    assert f1() == f2()

def test_numpy_arange_full_arg(language):
    f1 = arrays.arr_arange_3
    f2 = epyccel(f1, language = language)

    r_f1 = f1()
    r_f2 = f2()

    assert (type(r_f1[1]) is type(r_f2[1]))
    np.testing.assert_allclose(f1(), f2(), rtol=RTOL, atol=ATOL)

def test_numpy_arange_with_dtype(language):
    f1 = arrays.arr_arange_4
    f2 = epyccel(f1, language = language)
    assert f1() == f2()

def test_numpy_arange_negative_step(language):
    f1 = arrays.arr_arange_5
    f2 = epyccel(f1, language = language)

    r_f1 = f1()
    r_f2 = f2()

    assert (type(r_f1[1]) is type(r_f2[1]))
    np.testing.assert_allclose(f1(), f2(), rtol=RTOL, atol=ATOL)

def test_numpy_arange_negative_step_2(language):
    f1 = arrays.arr_arange_6
    f2 = epyccel(f1, language = language)

    r_f1 = f1()
    r_f2 = f2()

    assert (type(r_f1[1]) is type(r_f2[1]))
    np.testing.assert_allclose(f1(), f2(), rtol=RTOL, atol=ATOL)

def test_numpy_arange_into_slice(language):
    f1 = arrays.arr_arange_7
    f2 = epyccel(f1, language = language)
    n = randint(2, 10)
    m = randint(2, 10)
    x = np.array(100 * np.random.random((n, m)), dtype=int)
    x_expected = x.copy()
    f1(x_expected)
    f2(x)
    np.testing.assert_allclose(x, x_expected, rtol=RTOL, atol=ATOL)

def test_iterate_slice(language):
    f1 = arrays.iterate_slice
    f2 = epyccel(f1, language = language)
    i = randint(2, 10)
    assert f1(i) == f2(i)
##==============================================================================
## TEST NESTED ARRAYS INITIALIZATION WITH ORDER C
##==============================================================================

def test_array_float_nested_C_array_initialization(language):

    f1 = arrays.array_float_nested_C_array_initialization
    f2 = epyccel(f1, language = language)

    x  = np.random.random((3,2,4))
    y  = np.random.random((2,4))
    z  = np.random.random((2,4))
    a  = np.array([x, [y, z, z], x])

    x1 = np.zeros_like(a)
    x2 = np.zeros_like(a)

    f1(x, y, z, x1)
    f2(x, y, z, x2)

    assert np.array_equal(x1, x2)

def test_array_float_nested_C_array_initialization_2(language):
    f1 = arrays.array_float_nested_C_array_initialization_2
    f2 = epyccel(f1, language = language)

    a = np.random.random((2,2,3))
    e = np.random.random((2,3))
    f = np.random.random(3)
    nested = np.array([[e, [f, f]], a, [[f, f], [f, f]]])

    x1 = np.zeros_like(nested)
    x2 = np.zeros_like(nested)

    f1(a, e, f, x1)
    f2(a, e, f, x2)

    assert np.array_equal(x1, x2)

def test_array_float_nested_C_array_initialization_3(language):
    f1 = arrays.array_float_nested_C_array_initialization_3
    f2 = epyccel(f1, language = language)

    a = np.random.random((2,2,3))
    e = np.random.random((2,3))
    nested = np.array([[e, [[1., 2., 3.], [1., 2., 3.]]], a, [[[1., 2., 3.], [1., 2., 3.]], [[1., 2., 3.], [1., 2., 3.]]]], order="C")

    x1 = np.zeros_like(nested)
    x2 = np.zeros_like(nested)

    f1(a, e, x1)
    f2(a, e, x2)

    assert np.array_equal(x1, x2)

#==============================================================================
# NUMPY SUM
#==============================================================================

def test_arr_bool_sum(language):
    f1 = arrays.arr_bool_sum
    f2 = epyccel(f1, language = language)
    assert f1() == f2()
    assert isinstance(f1(), type(f2()))

def test_tuple_sum(language):
    f1 = arrays.tuple_sum
    f2 = epyccel(f1, language = language)
    assert f1() == f2()

#==============================================================================
# NUMPY LINSPACE
#==============================================================================

def test_multiple_np_linspace(language):
    f1 = arrays.multiple_np_linspace
    f2 = epyccel(f1, language = language)
    assert f1() == f2()

##==============================================================================
## TEST NESTED ARRAYS INITIALIZATION WITH ORDER F
##==============================================================================

def test_array_float_nested_F_array_initialization(language):
    f1 = arrays.array_float_nested_F_array_initialization
    f2 = epyccel(f1, language = language)

    x  = np.random.random((3,2,4))
    y  = np.random.random((2,4))
    z  = np.random.random((2,4))
    a  = np.array([x, [y, z, z], x], order="F")

    x1 = np.zeros_like(a)
    x2 = np.zeros_like(a)

    f1(x, y, z, x1)
    f2(x, y, z, x2)

    assert np.array_equal(x1, x2)

def test_array_float_nested_F_array_initialization_2(language):
    f1 = arrays.array_float_nested_F_array_initialization_2
    f2 = epyccel(f1, language = language)

    a = np.random.random((2,2,3))
    e = np.random.random((2,3))
    f = np.random.random(3)
    nested = np.array([[e, [f, f]], a, [[f, f], [f, f]]], order="F")

    x1 = np.zeros_like(nested)
    x2 = np.zeros_like(nested)

    f1(a, e, f, x1)
    f2(a, e, f, x2)

    assert np.array_equal(x1, x2)

def test_array_float_nested_F_array_initialization_3(language):
    f1 = arrays.array_float_nested_F_array_initialization_3
    f2 = epyccel(f1, language = language)

    a = np.random.random((2,2,3))
    e = np.random.random((2,3))
    nested = np.array([[e, [[1., 2., 3.], [1., 2., 3.]]], a, [[[1., 2., 3.], [1., 2., 3.]], [[1., 2., 3.], [1., 2., 3.]]]], order="F")

    x1 = np.zeros_like(nested)
    x2 = np.zeros_like(nested)

    f1(a, e, x1)
    f2(a, e, x2)

    assert np.array_equal(x1, x2)

##==============================================================================
## TEST SIMPLE ARRAY SLICING WITH ORDER C 1D
##==============================================================================

def test_array_view_steps_C_1D_1(language):
    a = arrays.a_1d

    f1 = arrays.array_view_steps_C_1D_1
    f2 = epyccel(f1, language = language)
    check_array_equal(f1(a), f2(a))

def test_array_view_steps_C_1D_2(language):
    a = arrays.a_1d

    f1 = arrays.array_view_steps_C_1D_2
    f2 = epyccel(f1, language = language)
    check_array_equal(f1(a), f2(a))

##==============================================================================
## TEST SIMPLE ARRAY SLICING WITH ORDER C 2D
##==============================================================================

def test_array_view_steps_C_2D_1(language):
    a = arrays.a_2d_c

    f1 = arrays.array_view_steps_C_2D_1
    f2 = epyccel(f1, language = language)
    check_array_equal(f1(a), f2(a))

def test_array_view_steps_C_2D_2(language):
    a = arrays.a_2d_c

    f1 = arrays.array_view_steps_C_2D_2
    f2 = epyccel(f1, language = language)
    check_array_equal(f1(a), f2(a))

def test_array_view_steps_C_2D_3(language):
    a = arrays.a_2d_c

    f1 = arrays.array_view_steps_C_2D_3
    f2 = epyccel(f1, language = language)
    check_array_equal(f1(a), f2(a))

##==============================================================================
## TEST ARRAY VIEW STEPS ARRAY INITIALIZATION ORDER F 1D
##==============================================================================

def test_array_view_steps_F_1D_1(language):
    a = arrays.a_1d_f

    f1 = arrays.array_view_steps_F_1D_1
    f2 = epyccel(f1, language = language)
    check_array_equal(f1(a), f2(a))

def test_array_view_steps_F_1D_2(language):
    a = arrays.a_1d_f

    f1 = arrays.array_view_steps_F_1D_2
    f2 = epyccel(f1, language = language)
    check_array_equal(f1(a), f2(a))

##==============================================================================
## TEST ARRAY VIEW STEPS ARRAY INITIALIZATION ORDER F 2D
##==============================================================================

def test_array_view_steps_F_2D_1(language):
    a = arrays.a_2d_f

    f1 = arrays.array_view_steps_F_2D_1
    f2 = epyccel(f1, language = language)
    check_array_equal(f1(a), f2(a))

def test_array_view_steps_F_2D_2(language):
    a = arrays.a_2d_f

    f1 = arrays.array_view_steps_F_2D_2
    f2 = epyccel(f1, language = language)
    check_array_equal(f1(a), f2(a))

def test_array_view_steps_F_2D_3(language):
    a = arrays.a_2d_f

    f1 = arrays.array_view_steps_F_2D_3
    f2 = epyccel(f1, language = language)
    check_array_equal(f1(a), f2(a))

#==============================================================================
# TEST: Array with ndmin argument
#==============================================================================

@pytest.mark.parametrize( 'language', (
        pytest.param("fortran", marks = pytest.mark.fortran),
        pytest.param("c", marks = pytest.mark.c),
        pytest.param("python", marks = [
            pytest.mark.skip(reason=("Template results in wrong ordered arrays")),
            pytest.mark.python]
        )
    )
)
def test_array_ndmin_1(language):
    f1 = arrays.array_ndmin_1
    f2 = epyccel(f1, language = language)

    a = arrays.a_1d
    b = arrays.a_2d_c
    c = arrays.a_2d_c
<<<<<<< HEAD
    d = randint(low = iinfo('int64').min, high = iinfo('int64').max, dtype=np.int64, size=(2,3,4))
=======
    d = randint(low = iinfo(int).min, high = iinfo(int).max, dtype=int, size=(2,3,4))
>>>>>>> 536be30d
    e = d.copy(order='F')

    check_array_equal(f1(a), f2(a))
    check_array_equal(f1(b), f2(b))
    check_array_equal(f1(c), f2(c))
    check_array_equal(f1(d), f2(d))
    check_array_equal(f1(e), f2(e))

@pytest.mark.parametrize( 'language', (
        pytest.param("fortran", marks = pytest.mark.fortran),
        pytest.param("c", marks = pytest.mark.c),
        pytest.param("python", marks = [
            pytest.mark.skip(reason=("Template results in wrong ordered arrays")),
            pytest.mark.python]
        )
    )
)
def test_array_ndmin_2(language):
    f1 = arrays.array_ndmin_2
    f2 = epyccel(f1, language = language)

    a = arrays.a_1d
    b = arrays.a_2d_c
    c = arrays.a_2d_c
<<<<<<< HEAD
    d = randint(low = iinfo('int64').min, high = iinfo('int64').max, dtype=np.int64, size=(2,3,4))
=======
    d = randint(low = iinfo(int).min, high = iinfo(int).max, dtype=int, size=(2,3,4))
>>>>>>> 536be30d
    e = d.copy(order='F')

    check_array_equal(f1(a), f2(a))
    check_array_equal(f1(b), f2(b))
    check_array_equal(f1(c), f2(c))
    check_array_equal(f1(d), f2(d))
    check_array_equal(f1(e), f2(e))

@pytest.mark.parametrize( 'language', (
        pytest.param("fortran", marks = pytest.mark.fortran),
        pytest.param("c", marks = pytest.mark.c),
        pytest.param("python", marks = [
            pytest.mark.skip(reason=("Template results in wrong ordered arrays")),
            pytest.mark.python]
        )
    )
)
def test_array_ndmin_4(language):
    f1 = arrays.array_ndmin_4
    f2 = epyccel(f1, language = language)

    a = arrays.a_1d
    b = arrays.a_2d_c
    c = arrays.a_2d_c
<<<<<<< HEAD
    d = randint(low = iinfo('int64').min, high = iinfo('int64').max, dtype=np.int64, size=(2,3,4))
=======
    d = randint(low = iinfo(int).min, high = iinfo(int).max, dtype=int, size=(2,3,4))
    e = d.copy(order='F')

    check_array_equal(f1(a), f2(a))
    check_array_equal(f1(b), f2(b))
    check_array_equal(f1(c), f2(c))
    check_array_equal(f1(d), f2(d))
    check_array_equal(f1(e), f2(e))

@pytest.mark.parametrize( 'language', (
        pytest.param("fortran", marks = pytest.mark.fortran),
        pytest.param("c", marks = pytest.mark.c),
        pytest.param("python", marks = [
            pytest.mark.skip(reason=("Template results in wrong ordered arrays")),
            pytest.mark.python]
        )
    )
)
def test_array_ndmin_2_order(language):
    f1 = arrays.array_ndmin_2_order
    f2 = epyccel(f1, language = language)

    a = arrays.a_1d
    b = arrays.a_2d_c
    c = arrays.a_2d_c
    d = randint(low = iinfo(int).min, high = iinfo(int).max, dtype=int, size=(2,3,4))
>>>>>>> 536be30d
    e = d.copy(order='F')

    check_array_equal(f1(a), f2(a))
    check_array_equal(f1(b), f2(b))
    check_array_equal(f1(c), f2(c))
    check_array_equal(f1(d), f2(d))
    check_array_equal(f1(e), f2(e))


#def teardown_module():
#    import os, glob
#    dirname  = os.path.dirname( arrays.__file__ )
#    pattern  = os.path.join( dirname, '__epyccel__*' )
#    filelist = glob.glob( pattern )
#    for f in filelist:
#        os.remove( f )<|MERGE_RESOLUTION|>--- conflicted
+++ resolved
@@ -3510,8 +3510,6 @@
     f2 = epyccel(f1, language = language)
     assert f1() == f2()
 
-<<<<<<< HEAD
-=======
 @pytest.mark.parametrize( 'language', [
         pytest.param("c", marks = [
             pytest.mark.skip(reason="Negative start of range does not work in c. See #1311"),
@@ -3519,7 +3517,6 @@
         pytest.param("fortran", marks = pytest.mark.fortran)
     ]
 )
->>>>>>> 536be30d
 def test_arrs_1d_negative_index_1(language):
     f1 = arrays.arrs_1d_negative_index_1
     f2 = epyccel(f1, language = language)
@@ -3875,11 +3872,7 @@
     a = arrays.a_1d
     b = arrays.a_2d_c
     c = arrays.a_2d_c
-<<<<<<< HEAD
-    d = randint(low = iinfo('int64').min, high = iinfo('int64').max, dtype=np.int64, size=(2,3,4))
-=======
     d = randint(low = iinfo(int).min, high = iinfo(int).max, dtype=int, size=(2,3,4))
->>>>>>> 536be30d
     e = d.copy(order='F')
 
     check_array_equal(f1(a), f2(a))
@@ -3904,11 +3897,7 @@
     a = arrays.a_1d
     b = arrays.a_2d_c
     c = arrays.a_2d_c
-<<<<<<< HEAD
-    d = randint(low = iinfo('int64').min, high = iinfo('int64').max, dtype=np.int64, size=(2,3,4))
-=======
     d = randint(low = iinfo(int).min, high = iinfo(int).max, dtype=int, size=(2,3,4))
->>>>>>> 536be30d
     e = d.copy(order='F')
 
     check_array_equal(f1(a), f2(a))
@@ -3933,9 +3922,6 @@
     a = arrays.a_1d
     b = arrays.a_2d_c
     c = arrays.a_2d_c
-<<<<<<< HEAD
-    d = randint(low = iinfo('int64').min, high = iinfo('int64').max, dtype=np.int64, size=(2,3,4))
-=======
     d = randint(low = iinfo(int).min, high = iinfo(int).max, dtype=int, size=(2,3,4))
     e = d.copy(order='F')
 
@@ -3962,7 +3948,6 @@
     b = arrays.a_2d_c
     c = arrays.a_2d_c
     d = randint(low = iinfo(int).min, high = iinfo(int).max, dtype=int, size=(2,3,4))
->>>>>>> 536be30d
     e = d.copy(order='F')
 
     check_array_equal(f1(a), f2(a))
