# pylint: disable=missing-function-docstring, missing-module-docstring
import pytest
import numpy as np
from numpy import iinfo, finfo
from numpy.random import randint, uniform

from pyccel.epyccel import epyccel
from modules        import arrays

RTOL = 1e-12
ATOL = 1e-16

def check_array_equal(a, b):
    """
    Check that two arrays are equal.

    Check that two arrays are equal. To be equal they must have the same
    shape, dtype, and order.
    """
    assert np.array_equal(a, b)
    assert a.dtype is b.dtype
    assert a.flags.c_contiguous == b.flags.c_contiguous
    assert a.flags.f_contiguous == b.flags.f_contiguous
#==============================================================================
# TEST: VERIFY ARRAY'S DTYPE CORRESPONDENCE TO THE PASSED ELEMENTS
#==============================================================================

def test_array_assigned_dtype(language):
    integer   = randint(low = iinfo('int').min,   high = iinfo('int').max,   dtype=int)
    integer8  = randint(low = iinfo('int8').min,  high = iinfo('int8').max,  dtype=np.int8)
    integer16 = randint(low = iinfo('int16').min, high = iinfo('int16').max, dtype=np.int16)
    integer32 = randint(low = iinfo('int32').min, high = iinfo('int32').max, dtype=np.int32)
    integer64 = randint(low = iinfo('int64').min, high = iinfo('int64').max, dtype=np.int64)

    fl = float(integer)
    fl32 = np.float32(fl)
    fl64 = np.float64(fl)

    cmplx64 = np.complex64(fl32)
    cmplx128 = np.complex128(fl64)

    epyccel_func = epyccel(arrays.array_return_first_element, language=language)

    f_integer_output = epyccel_func(integer, integer)
    test_int_output  = arrays.array_return_first_element(integer, integer)
    assert isinstance(f_integer_output, type(test_int_output))

    f_integer8_output = epyccel_func(integer8, integer8)
    test_int8_output = arrays.array_return_first_element(integer8, integer8)
    assert isinstance(f_integer8_output, type(test_int8_output))

    f_integer16_output = epyccel_func(integer16, integer16)
    test_int16_output = arrays.array_return_first_element(integer16, integer16)
    assert isinstance(f_integer16_output, type(test_int16_output))

    f_integer32_output = epyccel_func(integer32, integer32)
    test_int32_output = arrays.array_return_first_element(integer32, integer32)
    assert isinstance(f_integer32_output, type(test_int32_output))

    f_integer64_output = epyccel_func(integer64, integer64)
    test_int64_output = arrays.array_return_first_element(integer64, integer64)
    assert isinstance(f_integer64_output, type(test_int64_output))

    f_fl_output = epyccel_func(fl, fl)
    test_float_output = arrays.array_return_first_element(fl, fl)
    assert isinstance(f_fl_output, type(test_float_output))

    f_fl32_output = epyccel_func(fl32, fl32)
    test_float32_output = arrays.array_return_first_element(fl32, fl32)
    assert isinstance(f_fl32_output, type(test_float32_output))

    f_fl64_output = epyccel_func(fl64, fl64)
    test_float64_output = arrays.array_return_first_element(fl64, fl64)
    assert isinstance(f_fl64_output, type(test_float64_output))

    f_cmplx64_output = epyccel_func(cmplx64, cmplx64)
    test_cmplx64_output = arrays.array_return_first_element(cmplx64, cmplx64)
    assert isinstance(f_cmplx64_output, type(test_cmplx64_output))

    f_cmplx128_output = epyccel_func(cmplx128, cmplx128)
    test_cmplx128_output = arrays.array_return_first_element(cmplx128, cmplx128)
    assert isinstance(f_cmplx128_output, type(test_cmplx128_output))

#==============================================================================
# TEST: 1D ARRAYS OF INT-32
#==============================================================================

def test_array_int32_1d_scalar_add(language):

    f1 = arrays.array_int32_1d_scalar_add
    f2 = epyccel( f1 , language = language)

    x1 = np.array( [1,2,3], dtype=np.int32 )
    x2 = np.copy(x1)
    a = randint(low = -1e9, high = 1e9, dtype = np.int32)

    f1(x1, a)
    f2(x2, a)

    assert np.array_equal( x1, x2 )

def test_array_int32_1d_scalar_add_stride(language):

    f1 = arrays.array_int32_1d_scalar_add
    f2 = epyccel( f1 , language = language)

    x1 = np.array( [1,2,3,4,5,6,7,8], dtype=np.int32 )
    x2 = np.copy(x1)
    a = randint(low = -1e9, high = 1e9, dtype = np.int32)

    f1(x1[::3], a)
    f2(x2[::3], a)

    assert np.array_equal( x1, x2 )

def test_array_int32_1d_scalar_sub(language):

    f1 = arrays.array_int32_1d_scalar_sub
    f2 = epyccel( f1 , language = language)

    x1 = np.array( [1,2,3], dtype=np.int32 )
    x2 = np.copy(x1)
    a = randint(low = -1e9, high = 1e9, dtype = np.int32)

    f1(x1, a)
    f2(x2, a)

    assert np.array_equal( x1, x2 )

def test_array_int32_1d_scalar_sub_stride(language):

    f1 = arrays.array_int32_1d_scalar_sub
    f2 = epyccel( f1 , language = language)

    x1 = np.array( [1,2,3,4,5,6,7,8,9], dtype=np.int32 )
    x2 = np.copy(x1)
    a = randint(low = -1e9, high = 1e9, dtype = np.int32)

    f1(x1[::2], a)
    f2(x2[::2], a)

    assert np.array_equal( x1, x2 )

def test_array_int32_1d_scalar_mul(language):

    f1 = arrays.array_int32_1d_scalar_mul
    f2 = epyccel( f1 , language = language)

    x1 = np.array( [1,2,3], dtype=np.int32 )
    x2 = np.copy(x1)
    a = randint(low = -1e9, high = 1e9, dtype = np.int32)

    f1(x1, a)
    f2(x2, a)

    assert np.array_equal( x1, x2 )

def test_array_int32_1d_scalar_mul_stride(language):

    f1 = arrays.array_int32_1d_scalar_mul
    f2 = epyccel( f1 , language = language)

    x1 = np.array( [1,2,3,4,5,6,7,8,9], dtype=np.int32 )
    x2 = np.copy(x1)
    a = randint(low = -1e9, high = 1e9, dtype = np.int32)

    f1(x1[3:7:2], a)
    f2(x2[3:7:2], a)

    assert np.array_equal( x1, x2 )

def test_array_int32_1d_scalar_div(language):

    f1 = arrays.array_int32_1d_scalar_div
    f2 = epyccel( f1 , language = language)

    x1 = np.array( [1,2,3], dtype=np.int32 )
    x2 = np.copy(x1)
    a = randint(low = 1, high = 1e9, dtype = np.int32)

    f1(x1, a)
    f2(x2, a)

    assert np.array_equal( x1, x2 )

def test_array_int32_1d_scalar_idiv(language):

    f1 = arrays.array_int32_1d_scalar_idiv
    f2 = epyccel( f1 , language = language)

    x1 = np.array( [1,2,3], dtype=np.int32 )
    x2 = np.copy(x1)
    a = randint(low = 1, high = 1e9, dtype = np.int32)

    f1(x1, a)
    f2(x2, a)

    assert np.array_equal( x1, x2 )

def test_array_int32_1d_scalar_idiv_stride(language):

    f1 = arrays.array_int32_1d_scalar_idiv
    f2 = epyccel( f1 , language = language)

    x1 = np.array( [1,2,3,4,5,6,7,8,9], dtype=np.int32 )
    x2 = np.copy(x1)
    a = randint(low = 1, high = 1e9, dtype = np.int32)

    f1(x1[:3:2], a)
    f2(x2[:3:2], a)

    assert np.array_equal( x1, x2 )

def test_array_int32_1d_add(language):

    f1 = arrays.array_int32_1d_add
    f2 = epyccel( f1 , language = language)

    x1 = np.array( [1,2,3], dtype=np.int32 )
    x2 = np.copy(x1)
    a  = np.array( [1,2,3], dtype=np.int32 )

    f1(x1, a)
    f2(x2, a)

    assert np.array_equal( x1, x2 )

def test_array_int32_1d_sub(language):

    f1 = arrays.array_int32_1d_sub
    f2 = epyccel( f1 , language = language)

    x1 = np.array( [1,2,3], dtype=np.int32 )
    x2 = np.copy(x1)
    a  = np.array( [1,2,3], dtype=np.int32 )

    f1(x1, a)
    f2(x2, a)

    assert np.array_equal( x1, x2 )

def test_array_int32_1d_mul(language):

    f1 = arrays.array_int32_1d_mul
    f2 = epyccel( f1 , language = language)

    x1 = np.array( [1,2,3], dtype=np.int32 )
    x2 = np.copy(x1)
    a  = np.array( [1,2,3], dtype=np.int32 )

    f1(x1, a)
    f2(x2, a)

    assert np.array_equal( x1, x2 )

def test_array_int32_1d_idiv(language):

    f1 = arrays.array_int32_1d_idiv
    f2 = epyccel( f1 , language = language)

    x1 = np.array( [1,2,3], dtype=np.int32 )
    x2 = np.copy(x1)
    a  = np.array( [1,2,3], dtype=np.int32 )

    f1(x1, a)
    f2(x2, a)

    assert np.array_equal( x1, x2 )

def test_array_int32_1d_add_augassign(language):

    f1 = arrays.array_int32_1d_add_augassign
    f2 = epyccel( f1 , language = language)

    x1 = np.array( [1,2,3], dtype=np.int32 )
    x2 = np.copy(x1)
    a  = np.array( [1,2,3], dtype=np.int32 )

    f1(x1, a)
    f2(x2, a)

    assert np.array_equal( x1, x2 )

def test_array_int32_1d_sub_augassign(language):

    f1 = arrays.array_int32_1d_sub_augassign
    f2 = epyccel( f1 , language = language)

    x1 = np.array( [1,2,3], dtype=np.int32 )
    x2 = np.copy(x1)
    a  = np.array( [1,2,3], dtype=np.int32 )

    f1(x1, a)
    f2(x2, a)

    assert np.array_equal( x1, x2 )

def test_array_int_1d_initialization_1(language):

    f1 = arrays.array_int_1d_initialization_1
    f2 = epyccel( f1 , language = language)

    assert f1() == f2()

@pytest.mark.parametrize( 'language', (
        pytest.param("fortran", marks = pytest.mark.fortran),
        pytest.param("c", marks = [
            pytest.mark.skip(reason="Lists not yet supported"),
            pytest.mark.c]
        ),
        pytest.param("python", marks = pytest.mark.python)
    )
)
def test_array_int_1d_initialization_2(language):

    f1 = arrays.array_int_1d_initialization_2
    f2 = epyccel( f1 , language = language)

    assert f1() == f2()

def test_array_int_1d_initialization_3(language):

    f1 = arrays.array_int_1d_initialization_3
    f2 = epyccel( f1 , language = language)

    assert f1() == f2()

#==============================================================================
# TEST: 2D ARRAYS OF INT-32 WITH C ORDERING
#==============================================================================

def test_array_int32_2d_C_scalar_add(language):

    f1 = arrays.array_int32_2d_C_scalar_add
    f2 = epyccel( f1 , language = language)

    x1 = np.array( [[1,2,3], [4,5,6]], dtype=np.int32 )
    x2 = np.copy(x1)
    a = randint(low = -1e9, high = 1e9, dtype = np.int32)

    f1(x1, a)
    f2(x2, a)

    assert np.array_equal( x1, x2 )

def test_array_int32_2d_C_scalar_add_stride(language):

    f1 = arrays.array_int32_2d_C_scalar_add
    f2 = epyccel( f1 , language = language)

    x1 = np.array( [[1,2,3], [4,5,6]], dtype=np.int32 )
    x2 = np.copy(x1)
    a = randint(low = -1e9, high = 1e9, dtype = np.int32)

    f1(x1[::2,:], a)
    f2(x2[::2,:], a)

    assert np.array_equal( x1, x2 )

def test_array_int32_2d_C_scalar_sub(language):

    f1 = arrays.array_int32_2d_C_scalar_sub
    f2 = epyccel( f1 , language = language)

    x1 = np.array( [[1,2,3], [4,5,6]], dtype=np.int32 )
    x2 = np.copy(x1)
    a = randint(low = -1e9, high = 1e9, dtype = np.int32)

    f1(x1, a)
    f2(x2, a)

    assert np.array_equal( x1, x2 )

@pytest.mark.parametrize( 'language', [
        pytest.param("c", marks = [
            pytest.mark.xfail(reason="Ordering is unknown on non-contiguous array"),
            pytest.mark.c]),
        pytest.param("fortran", marks = [
            pytest.mark.xfail(reason="Ordering is unknown on non-contiguous array"),
            pytest.mark.fortran]),
        pytest.param("python", marks = pytest.mark.python)
    ]
)
def test_array_int32_2d_C_scalar_sub_stride(language):

    f1 = arrays.array_int32_2d_C_scalar_sub
    f2 = epyccel( f1 , language = language)

    x1 = np.array( [[1,2,3,7], [4,5,6,8]], dtype=np.int32 )
    x2 = np.copy(x1)
    a = randint(low = -1e9, high = 1e9, dtype = np.int32)

    f1(x1[:,::2], a)
    f2(x2[:,::2], a)

    assert np.array_equal( x1, x2 )

def test_array_int32_2d_C_scalar_mul(language):

    f1 = arrays.array_int32_2d_C_scalar_mul
    f2 = epyccel( f1 , language = language)

    x1 = np.array( [[1,2,3], [4,5,6]], dtype=np.int32 )
    x2 = np.copy(x1)
    a = randint(low = -1e9, high = 1e9, dtype = np.int32)

    f1(x1, a)
    f2(x2, a)

    assert np.array_equal( x1, x2 )

def test_array_int32_2d_C_scalar_mul_stride(language):

    f1 = arrays.array_int32_2d_C_scalar_mul
    f2 = epyccel( f1 , language = language)

    x1 = np.array( [[1,2,3], [4,5,6]], dtype=np.int32 )
    x2 = np.copy(x1)
    a = randint(low = -1e9, high = 1e9, dtype = np.int32)

    f1(x1[1:,:], a)
    f2(x2[1:,:], a)

    assert np.array_equal( x1, x2 )

def test_array_int32_2d_C_scalar_idiv(language):

    f1 = arrays.array_int32_2d_C_scalar_idiv
    f2 = epyccel( f1 , language = language)

    x1 = np.array( [[1,2,3], [4,5,6]], dtype=np.int32 )
    x2 = np.copy(x1)
    a = randint(low = 1, high = 1e9, dtype = np.int32)

    f1(x1, a)
    f2(x2, a)

    assert np.array_equal( x1, x2 )

@pytest.mark.parametrize( 'language', [
        pytest.param("c", marks = [
            pytest.mark.xfail(reason="Ordering is unknown on non-contiguous array"),
            pytest.mark.c]),
        pytest.param("fortran", marks = [
            pytest.mark.xfail(reason="Ordering is unknown on non-contiguous array"),
            pytest.mark.fortran]),
        pytest.param("python", marks = pytest.mark.python)
    ]
)
def test_array_int32_2d_C_scalar_idiv_stride(language):

    f1 = arrays.array_int32_2d_C_scalar_idiv
    f2 = epyccel( f1 , language = language)

    x1 = np.array( [[1,2,3], [4,5,6]], dtype=np.int32 )
    x2 = np.copy(x1)
    a = randint(low = 1, high = 1e9, dtype = np.int32)

    f1(x1[:,1:], a)
    f2(x2[:,1:], a)

    assert np.array_equal( x1, x2 )

def test_array_int32_2d_C_add(language):

    f1 = arrays.array_int32_2d_C_add
    f2 = epyccel( f1 , language = language)

    x1 = np.array( [[1,2,3], [4,5,6]], dtype=np.int32 )
    x2 = np.copy(x1)
    a  = np.array( [[-1,-2,-3], [-4,-5,-6]], dtype=np.int32 )

    f1(x1, a)
    f2(x2, a)

    assert np.array_equal( x1, x2 )

def test_array_int32_2d_C_sub(language):

    f1 = arrays.array_int32_2d_C_sub
    f2 = epyccel( f1 , language = language)

    x1 = np.array( [[1,2,3], [4,5,6]], dtype=np.int32 )
    x2 = np.copy(x1)
    a  = np.array( [[-1,-2,-3], [-4,-5,-6]], dtype=np.int32 )

    f1(x1, a)
    f2(x2, a)

    assert np.array_equal( x1, x2 )

def test_array_int32_2d_C_mul(language):

    f1 = arrays.array_int32_2d_C_mul
    f2 = epyccel( f1 , language = language)

    x1 = np.array( [[1,2,3], [4,5,6]], dtype=np.int32 )
    x2 = np.copy(x1)
    a  = np.array( [[-1,-2,-3], [-4,-5,-6]], dtype=np.int32 )

    f1(x1, a)
    f2(x2, a)

    assert np.array_equal( x1, x2 )

def test_array_int32_2d_C_idiv(language):

    f1 = arrays.array_int32_2d_C_idiv
    f2 = epyccel( f1 , language = language)

    x1 = np.array( [[1,2,3], [4,5,6]], dtype=np.int32 )
    x2 = np.copy(x1)
    a  = np.array( [[-1,-2,-3], [-4,-5,-6]], dtype=np.int32 )

    f1(x1, a)
    f2(x2, a)

    assert np.array_equal( x1, x2 )

#==============================================================================
# TEST: 2D ARRAYS OF INT-32 WITH F ORDERING
#==============================================================================

def test_array_int32_2d_F_scalar_add(language):

    f1 = arrays.array_int32_2d_F_scalar_add
    f2 = epyccel( f1 , language = language)

    x1 = np.array( [[1,2,3], [4,5,6]], dtype=np.int32, order='F' )
    x2 = np.copy(x1)
    a = randint(low = -1e9, high = 1e9, dtype = np.int32)

    f1(x1, a)
    f2(x2, a)

    assert np.array_equal( x1, x2 )

@pytest.mark.parametrize( 'language', [
        pytest.param("c", marks = [
            pytest.mark.xfail(reason="Ordering is unknown on non-contiguous array"),
            pytest.mark.c]),
        pytest.param("fortran", marks = [
            pytest.mark.xfail(reason="Ordering is unknown on non-contiguous array"),
            pytest.mark.fortran]),
        pytest.param("python", marks = pytest.mark.python)
    ]
)
def test_array_int32_2d_F_scalar_add_stride(language):

    f1 = arrays.array_int32_2d_F_scalar_add
    f2 = epyccel( f1 , language = language)

    x1 = np.array( [[1,2,3], [4,5,6], [7,8,9]], dtype=np.int32, order='F' )
    x2 = np.copy(x1)
    a = randint(low = -1e9, high = 1e9, dtype = np.int32)

    f1(x1[1::2,::2], a)
    f2(x2[1::2,::2], a)

    assert np.array_equal( x1, x2 )

def test_array_int32_2d_F_scalar_sub(language):

    f1 = arrays.array_int32_2d_F_scalar_sub
    f2 = epyccel( f1 , language = language)

    x1 = np.array( [[1,2,3], [4,5,6]], dtype=np.int32, order='F' )
    x2 = np.copy(x1)
    a = randint(low = -1e9, high = 1e9, dtype = np.int32)

    f1(x1, a)
    f2(x2, a)

    assert np.array_equal( x1, x2 )

@pytest.mark.parametrize( 'language', [
        pytest.param("c", marks = [
            pytest.mark.xfail(reason="Ordering is unknown on non-contiguous array"),
            pytest.mark.c]),
        pytest.param("fortran", marks = [
            pytest.mark.xfail(reason="Ordering is unknown on non-contiguous array"),
            pytest.mark.fortran]),
        pytest.param("python", marks = pytest.mark.python)
    ]
)
def test_array_int32_2d_F_scalar_sub_stride(language):

    f1 = arrays.array_int32_2d_F_scalar_sub
    f2 = epyccel( f1 , language = language)

    x1 = np.array( [[1,2,3], [4,5,6], [7,8,9]], dtype=np.int32, order='F' )
    x2 = np.copy(x1)
    a = randint(low = -1e9, high = 1e9, dtype = np.int32)

    f1(x1[::2,1::2], a)
    f2(x2[::2,1::2], a)

    assert np.array_equal( x1, x2 )

def test_array_int32_2d_F_scalar_mul(language):

    f1 = arrays.array_int32_2d_F_scalar_mul
    f2 = epyccel( f1 , language = language)

    x1 = np.array( [[1,2,3], [4,5,6]], dtype=np.int32, order='F' )
    x2 = np.copy(x1)
    a = randint(low = -1e9, high = 1e9, dtype = np.int32)

    f1(x1, a)
    f2(x2, a)

    assert np.array_equal( x1, x2 )

def test_array_int32_2d_F_scalar_idiv(language):

    f1 = arrays.array_int32_2d_F_scalar_idiv
    f2 = epyccel( f1 , language = language)

    x1 = np.array( [[1,2,3], [4,5,6]], dtype=np.int32, order='F' )
    x2 = np.copy(x1)
    a = randint(low = 1, high = 1e9, dtype = np.int32)

    f1(x1, a)
    f2(x2, a)

    assert np.array_equal( x1, x2 )

def test_array_int32_2d_F_add(language):

    f1 = arrays.array_int32_2d_F_add
    f2 = epyccel( f1 , language = language)

    x1 = np.array( [[1,2,3], [4,5,6]], dtype=np.int32, order='F' )
    x2 = np.copy(x1)
    a  = np.array( [[-1,-2,-3], [-4,-5,-6]], dtype=np.int32, order='F' )

    f1(x1, a)
    f2(x2, a)

    assert np.array_equal( x1, x2 )

def test_array_int32_2d_F_sub(language):

    f1 = arrays.array_int32_2d_F_sub
    f2 = epyccel( f1 , language = language)

    x1 = np.array( [[1,2,3], [4,5,6]], dtype=np.int32, order='F' )
    x2 = np.copy(x1)
    a  = np.array( [[-1,-2,-3], [-4,-5,-6]], dtype=np.int32, order='F' )

    f1(x1, a)
    f2(x2, a)

    assert np.array_equal( x1, x2 )

def test_array_int32_2d_F_mul(language):

    f1 = arrays.array_int32_2d_F_mul
    f2 = epyccel( f1 , language = language)

    x1 = np.array( [[1,2,3], [4,5,6]], dtype=np.int32, order='F' )
    x2 = np.copy(x1)
    a  = np.array( [[-1,-2,-3], [-4,-5,-6]], dtype=np.int32, order='F' )

    f1(x1, a)
    f2(x2, a)

    assert np.array_equal( x1, x2 )

def test_array_int32_2d_F_idiv(language):

    f1 = arrays.array_int32_2d_F_idiv
    f2 = epyccel( f1 , language = language)

    x1 = np.array( [[1,2,3], [4,5,6]], dtype=np.int32, order='F' )
    x2 = np.copy(x1)
    a  = np.array( [[-1,-2,-3], [-4,-5,-6]], dtype=np.int32, order='F' )

    f1(x1, a)
    f2(x2, a)

    assert np.array_equal( x1, x2 )


#==============================================================================
# TEST: 1D ARRAYS OF INT-64
#==============================================================================

def test_array_int_1d_scalar_add(language):

    f1 = arrays.array_int_1d_scalar_add
    f2 = epyccel( f1 , language = language)

    x1 = np.array( [1,2,3] )
    x2 = np.copy(x1)
    a = 5

    f1(x1, a)
    f2(x2, a)

    assert np.array_equal( x1, x2 )

def test_array_int_1d_scalar_sub(language):

    f1 = arrays.array_int_1d_scalar_sub
    f2 = epyccel( f1 , language = language)

    x1 = np.array( [1,2,3] )
    x2 = np.copy(x1)
    a = 5

    f1(x1, a)
    f2(x2, a)

    assert np.array_equal( x1, x2 )

def test_array_int_1d_scalar_mul(language):

    f1 = arrays.array_int_1d_scalar_mul
    f2 = epyccel( f1 , language = language)

    x1 = np.array( [1,2,3] )
    x2 = np.copy(x1)
    a = 5

    f1(x1, a)
    f2(x2, a)

    assert np.array_equal( x1, x2 )

def test_array_int_1d_scalar_idiv(language):

    f1 = arrays.array_int_1d_scalar_idiv
    f2 = epyccel( f1 , language = language)

    x1 = np.array( [1,2,3] )
    x2 = np.copy(x1)
    a = 5

    f1(x1, a)
    f2(x2, a)

    assert np.array_equal( x1, x2 )

def test_array_int_1d_add(language):

    f1 = arrays.array_int_1d_add
    f2 = epyccel( f1 , language = language)

    x1 = np.array( [1,2,3] )
    x2 = np.copy(x1)
    a  = np.array( [1,2,3] )

    f1(x1, a)
    f2(x2, a)

    assert np.array_equal( x1, x2 )

def test_array_int_1d_sub(language):

    f1 = arrays.array_int_1d_sub
    f2 = epyccel( f1 , language = language)

    x1 = np.array( [1,2,3] )
    x2 = np.copy(x1)
    a  = np.array( [1,2,3] )

    f1(x1, a)
    f2(x2, a)

    assert np.array_equal( x1, x2 )

def test_array_int_1d_mul(language):

    f1 = arrays.array_int_1d_mul
    f2 = epyccel( f1 , language = language)

    x1 = np.array( [1,2,3] )
    x2 = np.copy(x1)
    a  = np.array( [1,2,3] )

    f1(x1, a)
    f2(x2, a)

    assert np.array_equal( x1, x2 )

def test_array_int_1d_idiv(language):

    f1 = arrays.array_int_1d_idiv
    f2 = epyccel( f1 , language = language)

    x1 = np.array( [1,2,3] )
    x2 = np.copy(x1)
    a  = np.array( [1,2,3] )

    f1(x1, a)
    f2(x2, a)

    assert np.array_equal( x1, x2 )

#==============================================================================
# TEST: 2D ARRAYS OF INT-64 WITH C ORDERING
#==============================================================================

def test_array_int_2d_C_scalar_add(language):

    f1 = arrays.array_int_2d_C_scalar_add
    f2 = epyccel( f1 , language = language)

    x1 = np.array( [[1,2,3], [4,5,6]] )
    x2 = np.copy(x1)
    a = 5

    f1(x1, a)
    f2(x2, a)

    assert np.array_equal( x1, x2 )

def test_array_int_2d_C_scalar_sub(language):

    f1 = arrays.array_int_2d_C_scalar_sub
    f2 = epyccel( f1 , language = language)

    x1 = np.array( [[1,2,3], [4,5,6]] )
    x2 = np.copy(x1)
    a = 5

    f1(x1, a)
    f2(x2, a)

    assert np.array_equal( x1, x2 )

def test_array_int_2d_C_scalar_mul(language):

    f1 = arrays.array_int_2d_C_scalar_mul
    f2 = epyccel( f1 , language = language)

    x1 = np.array( [[1,2,3], [4,5,6]] )
    x2 = np.copy(x1)
    a = 5

    f1(x1, a)
    f2(x2, a)

    assert np.array_equal( x1, x2 )

def test_array_int_2d_C_scalar_idiv(language):

    f1 = arrays.array_int_2d_C_scalar_idiv
    f2 = epyccel( f1 , language = language)

    x1 = np.array( [[1,2,3], [4,5,6]] )
    x2 = np.copy(x1)
    a = 5

    f1(x1, a)
    f2(x2, a)

    assert np.array_equal( x1, x2 )

def test_array_int_2d_C_add(language):

    f1 = arrays.array_int_2d_C_add
    f2 = epyccel( f1 , language = language)

    x1 = np.array( [[1,2,3], [4,5,6]] )
    x2 = np.copy(x1)
    a  = np.array( [[-1,-2,-3], [-4,-5,-6]] )

    f1(x1, a)
    f2(x2, a)

    assert np.array_equal( x1, x2 )

def test_array_int_2d_C_sub(language):

    f1 = arrays.array_int_2d_C_sub
    f2 = epyccel( f1 , language = language)

    x1 = np.array( [[1,2,3], [4,5,6]] )
    x2 = np.copy(x1)
    a  = np.array( [[-1,-2,-3], [-4,-5,-6]] )

    f1(x1, a)
    f2(x2, a)

    assert np.array_equal( x1, x2 )

def test_array_int_2d_C_mul(language):

    f1 = arrays.array_int_2d_C_mul
    f2 = epyccel( f1 , language = language)

    x1 = np.array( [[1,2,3], [4,5,6]] )
    x2 = np.copy(x1)
    a  = np.array( [[-1,-2,-3], [-4,-5,-6]] )

    f1(x1, a)
    f2(x2, a)

    assert np.array_equal( x1, x2 )

def test_array_int_2d_C_idiv(language):

    f1 = arrays.array_int_2d_C_idiv
    f2 = epyccel( f1 , language = language)

    x1 = np.array( [[1,2,3], [4,5,6]] )
    x2 = np.copy(x1)
    a  = np.array( [[-1,-2,-3], [-4,-5,-6]] )

    f1(x1, a)
    f2(x2, a)

    assert np.array_equal( x1, x2 )

def test_array_int_2d_C_initialization(language):

    f1 = arrays.array_int_2d_C_initialization
    f2 = epyccel(f1, language = language)

    x1 = np.zeros((2, 3), dtype=int)
    x2 = np.ones_like(x1)

    f1(x1)
    f2(x2)

    assert np.array_equal(x1, x2)

#==============================================================================
# TEST: 2D ARRAYS OF INT-64 WITH F ORDERING
#==============================================================================

def test_array_int_2d_F_scalar_add(language):

    f1 = arrays.array_int_2d_F_scalar_add
    f2 = epyccel( f1 , language = language)

    x1 = np.array( [[1,2,3], [4,5,6]], order='F' )
    x2 = np.copy(x1)
    a = 5

    f1(x1, a)
    f2(x2, a)

    assert np.array_equal( x1, x2 )

def test_array_int_2d_F_scalar_sub(language):

    f1 = arrays.array_int_2d_F_scalar_sub
    f2 = epyccel( f1 , language = language)

    x1 = np.array( [[1,2,3], [4,5,6]], order='F' )
    x2 = np.copy(x1)
    a = 5

    f1(x1, a)
    f2(x2, a)

    assert np.array_equal( x1, x2 )

def test_array_int_2d_F_scalar_mul(language):

    f1 = arrays.array_int_2d_F_scalar_mul
    f2 = epyccel( f1 , language = language)

    x1 = np.array( [[1,2,3], [4,5,6]], order='F' )
    x2 = np.copy(x1)
    a = 5

    f1(x1, a)
    f2(x2, a)

    assert np.array_equal( x1, x2 )

def test_array_int_2d_F_scalar_idiv(language):

    f1 = arrays.array_int_2d_F_scalar_idiv
    f2 = epyccel( f1 , language = language)

    x1 = np.array( [[1,2,3], [4,5,6]], order='F' )
    x2 = np.copy(x1)
    a = 5

    f1(x1, a)
    f2(x2, a)

    assert np.array_equal( x1, x2 )

def test_array_int_2d_F_add(language):

    f1 = arrays.array_int_2d_F_add
    f2 = epyccel( f1 , language = language)

    x1 = np.array( [[1,2,3], [4,5,6]], order='F' )
    x2 = np.copy(x1)
    a  = np.array( [[-1,-2,-3], [-4,-5,-6]], order='F' )

    f1(x1, a)
    f2(x2, a)

    assert np.array_equal( x1, x2 )

def test_array_int_2d_F_sub(language):

    f1 = arrays.array_int_2d_F_sub
    f2 = epyccel( f1 , language = language)

    x1 = np.array( [[1,2,3], [4,5,6]], order='F' )
    x2 = np.copy(x1)
    a  = np.array( [[-1,-2,-3], [-4,-5,-6]], order='F' )

    f1(x1, a)
    f2(x2, a)

    assert np.array_equal( x1, x2 )

def test_array_int_2d_F_mul(language):

    f1 = arrays.array_int_2d_F_mul
    f2 = epyccel( f1 , language = language)

    x1 = np.array( [[1,2,3], [4,5,6]], order='F' )
    x2 = np.copy(x1)
    a  = np.array( [[-1,-2,-3], [-4,-5,-6]], order='F' )

    f1(x1, a)
    f2(x2, a)

    assert np.array_equal( x1, x2 )

def test_array_int_2d_F_idiv(language):

    f1 = arrays.array_int_2d_F_idiv
    f2 = epyccel( f1 , language = language)

    x1 = np.array( [[1,2,3], [4,5,6]], order='F' )
    x2 = np.copy(x1)
    a  = np.array( [[-1,-2,-3], [-4,-5,-6]], order='F' )

    f1(x1, a)
    f2(x2, a)

    assert np.array_equal( x1, x2 )

def test_array_int_2d_F_initialization(language):

    f1 = arrays.array_int_2d_F_initialization
    f2 = epyccel(f1, language = language)

    x1 = np.zeros((2, 3), dtype=int, order='F')
    x2 = np.ones_like(x1)

    f1(x1)
    f2(x2)

    assert np.array_equal(x1, x2)

#==============================================================================
# TEST: 1D ARRAYS OF REAL
#==============================================================================

def test_array_float_1d_scalar_add(language):

    f1 = arrays.array_float_1d_scalar_add
    f2 = epyccel( f1 , language = language)

    x1 = np.array( [1.,2.,3.] )
    x2 = np.copy(x1)
    a = 5.

    f1(x1, a)
    f2(x2, a)

    assert np.array_equal( x1, x2 )

def test_array_float_1d_scalar_sub(language):

    f1 = arrays.array_float_1d_scalar_sub
    f2 = epyccel( f1 , language = language)

    x1 = np.array( [1.,2.,3.] )
    x2 = np.copy(x1)
    a = 5.

    f1(x1, a)
    f2(x2, a)

    assert np.array_equal( x1, x2 )

def test_array_float_1d_scalar_mul(language):

    f1 = arrays.array_float_1d_scalar_mul
    f2 = epyccel( f1 , language = language)

    x1 = np.array( [1.,2.,3.] )
    x2 = np.copy(x1)
    a = 5.

    f1(x1, a)
    f2(x2, a)

    assert np.array_equal( x1, x2 )

def test_array_float_1d_scalar_div(language):

    f1 = arrays.array_float_1d_scalar_div
    f2 = epyccel( f1 , language = language)

    x1 = np.array( [1.,2.,3.] )
    x2 = np.copy(x1)
    a = 5.

    f1(x1, a)
    f2(x2, a)

    assert np.allclose(x1, x2, rtol=RTOL, atol=ATOL)

def test_array_float_1d_scalar_mod(language):
    f1 = arrays.array_float_1d_scalar_mod
    f2 = epyccel( f1 , language = language)

    x1 = np.array( [1.,2.,3.] )
    x2 = np.copy(x1)
    a = 5.

    f1(x1, a)
    f2(x2, a)

    assert np.array_equal( x1, x2 )

def test_array_float_1d_scalar_idiv(language):

    f1 = arrays.array_float_1d_scalar_idiv
    f2 = epyccel( f1 , language = language)

    x1 = np.array( [1.,2.,3.] )
    x2 = np.copy(x1)
    a = 5.

    f1(x1, a)
    f2(x2, a)

    assert np.array_equal( x1, x2 )

def test_array_float_1d_add(language):

    f1 = arrays.array_float_1d_add
    f2 = epyccel( f1 , language = language)

    x1 = np.array( [1.,2.,3.] )
    x2 = np.copy(x1)
    a  = np.array( [1.,2.,3.] )

    f1(x1, a)
    f2(x2, a)

    assert np.array_equal( x1, x2 )

def test_array_float_1d_sub(language):

    f1 = arrays.array_float_1d_sub
    f2 = epyccel( f1 , language = language)

    x1 = np.array( [1.,2.,3.] )
    x2 = np.copy(x1)
    a  = np.array( [1.,2.,3.] )

    f1(x1, a)
    f2(x2, a)

    assert np.array_equal( x1, x2 )

def test_array_float_1d_mul(language):

    f1 = arrays.array_float_1d_mul
    f2 = epyccel( f1 , language = language)

    x1 = np.array( [1.,2.,3.] )
    x2 = np.copy(x1)
    a  = np.array( [1.,2.,3.] )

    f1(x1, a)
    f2(x2, a)

    assert np.array_equal( x1, x2 )

def test_array_float_1d_div(language):

    f1 = arrays.array_float_1d_div
    f2 = epyccel( f1 , language = language)

    x1 = np.array( [1.,2.,3.] )
    x2 = np.copy(x1)
    a  = np.array( [1.,2.,3.] )

    f1(x1, a)
    f2(x2, a)

    assert np.array_equal( x1, x2 )

def test_array_float_1d_mod(language):

    f1 = arrays.array_float_1d_mod
    f2 = epyccel( f1 , language = language)

    x1 = np.array( [1.,2.,3.] )
    x2 = np.copy(x1)
    a  = np.array( [1.,2.,3.] )

    f1(x1, a)
    f2(x2, a)

    assert np.array_equal( x1, x2)

def test_array_float_1d_idiv(language):

    f1 = arrays.array_float_1d_idiv
    f2 = epyccel( f1 , language = language)

    x1 = np.array( [1.,2.,3.] )
    x2 = np.copy(x1)
    a  = np.array( [1.,2.,3.] )

    f1(x1, a)
    f2(x2, a)

    assert np.array_equal( x1, x2 )

#==============================================================================
# TEST: 2D ARRAYS OF REAL WITH C ORDERING
#==============================================================================

def test_array_float_2d_C_scalar_add(language):

    f1 = arrays.array_float_2d_C_scalar_add
    f2 = epyccel( f1 , language = language)

    x1 = np.array( [[1.,2.,3.], [4.,5.,6.]] )
    x2 = np.copy(x1)
    a = 5.

    f1(x1, a)
    f2(x2, a)

    assert np.array_equal( x1, x2 )

def test_array_float_2d_C_scalar_sub(language):

    f1 = arrays.array_float_2d_C_scalar_sub
    f2 = epyccel( f1 , language = language)

    x1 = np.array( [[1.,2.,3.], [4.,5.,6.]] )
    x2 = np.copy(x1)
    a = 5.

    f1(x1, a)
    f2(x2, a)

    assert np.array_equal( x1, x2 )

def test_array_float_2d_C_scalar_mul(language):

    f1 = arrays.array_float_2d_C_scalar_mul
    f2 = epyccel( f1 , language = language)

    x1 = np.array( [[1.,2.,3.], [4.,5.,6.]] )
    x2 = np.copy(x1)
    a = 5.

    f1(x1, a)
    f2(x2, a)

    assert np.array_equal( x1, x2 )

def test_array_float_2d_C_scalar_div(language):

    f1 = arrays.array_float_2d_C_scalar_div
    f2 = epyccel( f1 , language = language)

    x1 = np.array( [[1.,2.,3.], [4.,5.,6.]] )
    x2 = np.copy(x1)
    a = 5.

    f1(x1, a)
    f2(x2, a)

    assert np.allclose(x1, x2, rtol=RTOL, atol=ATOL)

def test_array_float_2d_C_scalar_mod(language):

    f1 = arrays.array_float_2d_C_scalar_mod
    f2 = epyccel( f1 , language = language)

    x1 = np.array( [[1.,2.,3.], [4.,5.,6.]] )
    x2 = np.copy(x1)
    a = 5.

    f1(x1, a)
    f2(x2, a)

    assert np.array_equal( x1, x2 )

def test_array_float_2d_C_add(language):

    f1 = arrays.array_float_2d_C_add
    f2 = epyccel( f1 , language = language)

    x1 = np.array( [[1.,2.,3.], [4.,5.,6.]] )
    x2 = np.copy(x1)
    a  = np.array( [[-1.,-2.,-3.], [-4.,-5.,-6.]] )

    f1(x1, a)
    f2(x2, a)

    assert np.array_equal( x1, x2 )

def test_array_float_2d_C_sub(language):

    f1 = arrays.array_float_2d_C_sub
    f2 = epyccel( f1 , language = language)

    x1 = np.array( [[1.,2.,3.], [4.,5.,6.]] )
    x2 = np.copy(x1)
    a  = np.array( [[-1.,-2.,-3.], [-4.,-5.,-6.]] )

    f1(x1, a)
    f2(x2, a)

    assert np.array_equal( x1, x2 )

def test_array_float_2d_C_mul(language):

    f1 = arrays.array_float_2d_C_mul
    f2 = epyccel( f1 , language = language)

    x1 = np.array( [[1.,2.,3.], [4.,5.,6.]] )
    x2 = np.copy(x1)
    a  = np.array( [[-1.,-2.,-3.], [-4.,-5.,-6.]] )

    f1(x1, a)
    f2(x2, a)

    assert np.array_equal( x1, x2 )

def test_array_float_2d_C_div(language):

    f1 = arrays.array_float_2d_C_div
    f2 = epyccel( f1 , language = language)

    x1 = np.array( [[1.,2.,3.], [4.,5.,6.]] )
    x2 = np.copy(x1)
    a  = np.array( [[-1.,-2.,-3.], [-4.,-5.,-6.]] )

    f1(x1, a)
    f2(x2, a)

    assert np.array_equal( x1, x2 )

def test_array_float_2d_C_mod(language):

    f1 = arrays.array_float_2d_C_mod
    f2 = epyccel( f1 , language = language)

    x1 = np.array( [[1.,2.,3.], [4.,5.,6.]] )
    x2 = np.copy(x1)
    a  = np.array( [[-1.,-2.,-3.], [-4.,-5.,-6.]] )

    f1(x1, a)
    f2(x2, a)

    assert np.array_equal( x1, x2 )

def test_array_float_2d_C_array_initialization(language):

    f1 = arrays.array_float_2d_C_array_initialization
    f2 = epyccel(f1, language = language)

    x1 = np.zeros((2, 3), dtype=float )
    x2 = np.ones_like(x1)

    f1(x1)
    f2(x2)

    assert np.array_equal(x1, x2)

def test_array_float_3d_C_array_initialization_1(language):

    f1 = arrays.array_float_3d_C_array_initialization_1
    f2 = epyccel(f1, language = language)

    x  = np.random.random((3,2))
    y  = np.random.random((3,2))
    a  = np.array([x,y])

    x1 = np.zeros_like(a)
    x2 = np.zeros_like(a)

    f1(x, y, x1)
    f2(x, y, x2)

    assert np.array_equal(x1, x2)

def test_array_float_3d_C_array_initialization_2(language):

    f1 = arrays.array_float_3d_C_array_initialization_2
    f2 = epyccel(f1, language = language)

    x1 = np.zeros((2,3,4))
    x2 = np.zeros((2,3,4))

    f1(x1)
    f2(x2)

    assert np.array_equal(x1, x2)

def test_array_float_4d_C_array_initialization(language):

    f1 = arrays.array_float_4d_C_array_initialization
    f2 = epyccel(f1, language = language)

    x  = np.random.random((3,2,4))
    y  = np.random.random((3,2,4))
    a  = np.array([x,y])

    x1 = np.zeros_like(a)
    x2 = np.zeros_like(a)

    f1(x, y, x1)
    f2(x, y, x2)

    assert np.array_equal(x1, x2)
#==============================================================================
# TEST: 2D ARRAYS OF REAL WITH F ORDERING
#==============================================================================

def test_array_float_2d_F_scalar_add(language):

    f1 = arrays.array_float_2d_F_scalar_add
    f2 = epyccel( f1 , language = language)

    x1 = np.array( [[1.,2.,3.], [4.,5.,6.]], order='F' )
    x2 = np.copy(x1)
    a = 5.

    f1(x1, a)
    f2(x2, a)

    assert np.array_equal( x1, x2 )

def test_array_float_2d_F_scalar_sub(language):

    f1 = arrays.array_float_2d_F_scalar_sub
    f2 = epyccel( f1 , language = language)

    x1 = np.array( [[1.,2.,3.], [4.,5.,6.]], order='F' )
    x2 = np.copy(x1)
    a = 5.

    f1(x1, a)
    f2(x2, a)

    assert np.array_equal( x1, x2 )

def test_array_float_2d_F_scalar_mul(language):

    f1 = arrays.array_float_2d_F_scalar_mul
    f2 = epyccel( f1 , language = language)

    x1 = np.array( [[1.,2.,3.], [4.,5.,6.]], order='F' )
    x2 = np.copy(x1)
    a = 5.

    f1(x1, a)
    f2(x2, a)

    assert np.array_equal( x1, x2 )

def test_array_float_2d_F_scalar_div(language):

    f1 = arrays.array_float_2d_F_scalar_div
    f2 = epyccel( f1 , language = language)

    x1 = np.array( [[1.,2.,3.], [4.,5.,6.]], order='F' )
    x2 = np.copy(x1)
    a = 5.

    f1(x1, a)
    f2(x2, a)

    assert np.allclose(x1, x2, rtol=RTOL, atol=ATOL)

def test_array_float_2d_F_scalar_mod(language):

    f1 = arrays.array_float_2d_F_scalar_mod
    f2 = epyccel( f1 , language = language)

    x1 = np.array( [[1.,2.,3.], [4.,5.,6.]], order='F' )
    x2 = np.copy(x1)
    a = 5.

    f1(x1, a)
    f2(x2, a)

    assert np.array_equal( x1, x2 )

def test_array_float_2d_F_add(language):

    f1 = arrays.array_float_2d_F_add
    f2 = epyccel( f1 , language = language)

    x1 = np.array( [[1.,2.,3.], [4.,5.,6.]], order='F' )
    x2 = np.copy(x1)
    a  = np.array( [[-1.,-2.,-3.], [-4.,-5.,-6.]], order='F' )

    f1(x1, a)
    f2(x2, a)

    assert np.array_equal( x1, x2 )

def test_array_float_2d_F_sub(language):

    f1 = arrays.array_float_2d_F_sub
    f2 = epyccel( f1 , language = language)

    x1 = np.array( [[1.,2.,3.], [4.,5.,6.]], order='F' )
    x2 = np.copy(x1)
    a  = np.array( [[-1.,-2.,-3.], [-4.,-5.,-6.]], order='F' )

    f1(x1, a)
    f2(x2, a)

    assert np.array_equal( x1, x2 )

def test_array_float_2d_F_mul(language):

    f1 = arrays.array_float_2d_F_mul
    f2 = epyccel( f1 , language = language)

    x1 = np.array( [[1.,2.,3.], [4.,5.,6.]], order='F' )
    x2 = np.copy(x1)
    a  = np.array( [[-1.,-2.,-3.], [-4.,-5.,-6.]], order='F' )

    f1(x1, a)
    f2(x2, a)

    assert np.array_equal( x1, x2 )

def test_array_float_2d_F_div(language):

    f1 = arrays.array_float_2d_F_div
    f2 = epyccel( f1 , language = language)

    x1 = np.array( [[1.,2.,3.], [4.,5.,6.]], order='F' )
    x2 = np.copy(x1)
    a  = np.array( [[-1.,-2.,-3.], [-4.,-5.,-6.]], order='F' )

    f1(x1, a)
    f2(x2, a)

    assert np.array_equal( x1, x2 )

def test_array_float_2d_F_mod(language):

    f1 = arrays.array_float_2d_F_mod
    f2 = epyccel( f1 , language = language)

    x1 = np.array( [[1.,2.,3.], [4.,5.,6.]], order='F' )
    x2 = np.copy(x1)
    a  = np.array( [[-1.,-2.,-3.], [-4.,-5.,-6.]], order='F' )

    f1(x1, a)
    f2(x2, a)

    assert np.array_equal( x1, x2 )

def test_array_float_2d_F_array_initialization(language):

    f1 = arrays.array_float_2d_F_array_initialization
    f2 = epyccel(f1, language = language)

    x1 = np.zeros((2, 3), dtype=float, order='F')
    x2 = np.ones_like(x1)

    f1(x1)
    f2(x2)

    assert np.array_equal(x1, x2)

def test_array_float_3d_F_array_initialization_1(language):

    f1 = arrays.array_float_3d_F_array_initialization_1
    f2 = epyccel(f1, language = language)

    x  = np.random.random((3,2)).copy(order='F')
    y  = np.random.random((3,2)).copy(order='F')
    a  = np.array([x,y], order='F')

    x1 = np.zeros_like(a)
    x2 = np.zeros_like(a)

    f1(x, y, x1)
    f2(x, y, x2)

    assert np.array_equal(x1, x2)

def test_array_float_3d_F_array_initialization_2(language):

    f1 = arrays.array_float_3d_F_array_initialization_2
    f2 = epyccel(f1, language = language)

    x1 = np.zeros((2,3,4), order='F')
    x2 = np.zeros((2,3,4), order='F')

    f1(x1)
    f2(x2)

    assert np.array_equal(x1, x2)

def test_array_float_4d_F_array_initialization(language):

    f1 = arrays.array_float_4d_F_array_initialization
    f2 = epyccel(f1, language = language)

    x  = np.random.random((3,2,4)).copy(order='F')
    y  = np.random.random((3,2,4)).copy(order='F')
    a  = np.array([x,y], order='F')

    x1 = np.zeros_like(a)
    x2 = np.zeros_like(a)

    f1(x, y, x1)
    f2(x, y, x2)

    assert np.array_equal(x1, x2)

@pytest.mark.xfail(reason='Inhomogeneous arguments due to unknown shape')
def test_array_float_4d_F_array_initialization_mixed_ordering(language):

    f1 = arrays.array_float_4d_F_array_initialization_mixed_ordering
    f2 = epyccel(f1, language = language)

    x  = np.array([[16., 17.], [18., 19.]], dtype='float', order='F')
    a  = np.array(([[[0., 1.], [2., 3.]],
                  [[4., 5.], [6., 7.]],
                  [[8., 9.], [10., 11.]]],
                  [[[12., 13.], [14., 15.]],
                  x,
                  [[20., 21.], [22., 23.]]]),
                  dtype='float', order='F')

    x1 = np.zeros_like(a)
    x2 = np.zeros_like(a)

    f1(x, x1)
    f2(x, x2)

    assert np.array_equal(x1, x2)
#==============================================================================
# TEST: COMPLEX EXPRESSIONS IN 3D : TEST CONSTANT AND UNKNOWN SHAPES
#==============================================================================


def test_array_int32_1d_complex_3d_expr(language):

    f1 = arrays.array_int32_1d_complex_3d_expr
    f2 = epyccel( f1 , language = language)

    x1 = np.array( [1,2,3], dtype=np.int32 )
    x2 = np.copy(x1)
    a  = np.array( [-1,-2,-3], dtype=np.int32 )

    f1(x1, a)
    f2(x2, a)

    assert np.array_equal( x1, x2 )

def test_array_int32_2d_C_complex_3d_expr(language):

    f1 = arrays.array_int32_2d_C_complex_3d_expr
    f2 = epyccel( f1 , language = language)

    x1 = np.array( [[1,2,3], [4,5,6]], dtype=np.int32 )
    x2 = np.copy(x1)
    a  = np.array( [[-1,-2,-3], [-4,-5,-6]], dtype=np.int32 )

    f1(x1, a)
    f2(x2, a)

    assert np.array_equal( x1, x2 )

def test_array_int32_2d_F_complex_3d_expr(language):

    f1 = arrays.array_int32_2d_F_complex_3d_expr
    f2 = epyccel( f1 , language = language)

    x1 = np.array( [[1,2,3], [4,5,6]], dtype=np.int32, order='F' )
    x2 = np.copy(x1)
    a  = np.array( [[-1,-2,-3], [-4,-5,-6]], dtype=np.int32, order='F' )

    f1(x1, a)
    f2(x2, a)

    assert np.array_equal( x1, x2 )

def test_array_int32_in_bool_out_1d_complex_3d_expr(language):

    f1 = arrays.array_int32_in_bool_out_1d_complex_3d_expr
    f2 = epyccel( f1 , language = language)

    x  = np.array( [1,2,3], dtype=np.int32 )
    a  = np.array( [-1,-2,-3], dtype=np.int32 )
    r1 = np.empty( 3 , dtype=bool )
    r2 = np.copy(r1)

    f1(x, a, r1)
    f2(x, a, r2)

    assert np.array_equal( r1, r2 )

def test_array_int32_in_bool_out_2d_C_complex_3d_expr(language):

    f1 = arrays.array_int32_in_bool_out_2d_C_complex_3d_expr
    f2 = epyccel( f1 , language = language)

    x  = np.array( [[1,2,3], [4,5,6]], dtype=np.int32 )
    a  = np.array( [[-1,-2,-3], [-4,-5,-6]], dtype=np.int32 )
    r1 = np.empty( (2,3) , dtype=bool )
    r2 = np.copy(r1)

    f1(x, a, r1)
    f2(x, a, r2)

    assert np.array_equal( r1, r2 )

def test_array_int32_in_bool_out_2d_F_complex_3d_expr(language):

    f1 = arrays.array_int32_in_bool_out_2d_F_complex_3d_expr
    f2 = epyccel( f1 , language = language)

    x  = np.array( [[1,2,3], [4,5,6]], dtype=np.int32, order='F' )
    a  = np.array( [[-1,-2,-3], [-4,-5,-6]], dtype=np.int32, order='F' )
    r1 = np.empty( (2,3) , dtype=bool, order='F' )
    r2 = np.copy(r1)

    f1(x, a, r1)
    f2(x, a, r2)

    assert np.array_equal( r1, r2 )

def test_array_float_1d_complex_3d_expr(language):

    f1 = arrays.array_float_1d_complex_3d_expr
    f2 = epyccel( f1 , language = language)

    x1 = np.array( [1.,2.,3.] )
    x2 = np.copy(x1)
    a  = np.array( [-1.,-2.,-3.] )

    f1(x1, a)
    f2(x2, a)

    assert np.array_equal( x1, x2 )

def test_array_float_2d_C_complex_3d_expr(language):

    f1 = arrays.array_float_2d_C_complex_3d_expr
    f2 = epyccel( f1 , language = language)

    x1 = np.array( [[1.,2.,3.], [4.,5.,6.]] )
    x2 = np.copy(x1)
    a  = np.array( [[-1.,-2.,-3.], [-4.,-5.,-6.]] )

    f1(x1, a)
    f2(x2, a)

    assert np.array_equal( x1, x2 )

def test_array_float_2d_F_complex_3d_expr(language):

    f1 = arrays.array_float_2d_F_complex_3d_expr
    f2 = epyccel( f1 , language = language)

    x1 = np.array( [[ 1., 2., 3.], [4.,5.,6.]], order='F' )
    x2 = np.copy(x1)
    a  = np.array( [[-1.,-2.,-3.], [-4.,-5.,-6.]], order='F' )

    f1(x1, a)
    f2(x2, a)

    assert np.array_equal( x1, x2 )

#==============================================================================
# TEST: 1D Stack ARRAYS OF REAL
#==============================================================================

def test_array_float_sum_stack_array(language):

    f1 = arrays.array_float_1d_sum_stack_array
    f2 = epyccel( f1 , language = language)
    x1 = f1()
    x2 = f2()
    assert np.equal( x1, x2 )

def test_array_float_div_stack_array(language):

    f1 = arrays.array_float_1d_div_stack_array
    f2 = epyccel( f1 , language = language)
    x1 = f1()
    x2 = f2()
    assert np.equal( x1, x2 )

def test_multiple_stack_array_1(language):

    f1 = arrays.multiple_stack_array_1
    f2 = epyccel(f1, language = language)
    assert np.allclose(f1(), f2(), rtol=RTOL, atol=ATOL)

def test_multiple_stack_array_2(language):

    f1 = arrays.multiple_stack_array_2
    f2 = epyccel(f1, language = language)
    assert np.allclose(f1(), f2(), rtol=RTOL, atol=ATOL)

#==============================================================================
# TEST: 2D Stack ARRAYS OF REAL
#==============================================================================

def test_array_float_sum_2d_stack_array(language):

    f1 = arrays.array_float_2d_sum_stack_array
    f2 = epyccel( f1 , language = language)
    x1 = f1()
    x2 = f2()
    assert np.equal( x1, x2 )

def test_array_float_div_2d_stack_array(language):

    f1 = arrays.array_float_2d_div_stack_array
    f2 = epyccel( f1 , language = language)
    x1 = f1()
    x2 = f2()
    assert np.equal( x1, x2 )

def test_multiple_2d_stack_array_1(language):

    f1 = arrays.multiple_2d_stack_array_1
    f2 = epyccel(f1, language = language)
    assert np.allclose(f1(), f2(), rtol=RTOL, atol=ATOL)

def test_multiple_2d_stack_array_2(language):

    f1 = arrays.multiple_2d_stack_array_2
    f2 = epyccel(f1, language = language)
    assert np.allclose(f1(), f2(), rtol=RTOL, atol=ATOL)

#==============================================================================
# TEST: Product and matrix multiplication
#==============================================================================
@pytest.mark.parametrize( 'language', [
        pytest.param("c", marks = [
            pytest.mark.skip(reason="prod not implemented in c"),
            pytest.mark.c]),
        pytest.param("fortran", marks = pytest.mark.fortran),
        pytest.param("python", marks = pytest.mark.python)
    ]
)
def test_array_float_1d_1d_prod(language):
    f1 = arrays.array_float_1d_1d_prod
    f2 = epyccel( f1 , language = language)
    x1 = np.array([3.0, 2.0, 1.0])
    x2 = np.copy(x1)
    y1 = np.empty(3)
    y2 = np.empty(3)
    f1(x1, y1)
    f2(x2, y2)
    assert np.array_equal(y1, y2)

@pytest.mark.parametrize( 'language', [
        pytest.param("c", marks = [
            pytest.mark.skip(reason="matmul not implemented in c"),
            pytest.mark.c]),
        pytest.param("fortran", marks = pytest.mark.fortran),
        pytest.param("python", marks = pytest.mark.python)
    ]
)
def test_array_float_2d_1d_matmul(language):
    f1 = arrays.array_float_2d_1d_matmul
    f2 = epyccel( f1 , language = language)
    A1 = np.ones([3, 2])
    A1[1,0] = 2
    A2 = np.copy(A1)
    x1 = np.ones([2])
    x2 = np.copy(x1)
    y1 = np.empty([3])
    y2 = np.empty([3])
    f1(A1, x1, y1)
    f2(A2, x2, y2)
    assert np.array_equal(y1, y2)

@pytest.mark.parametrize( 'language', [
        pytest.param("c", marks = [
            pytest.mark.skip(reason="matmul not implemented in c"),
            pytest.mark.c]),
        pytest.param("fortran", marks = pytest.mark.fortran),
        pytest.param("python", marks = pytest.mark.python)
    ]
)
def test_array_float_2d_1d_matmul_creation(language):
    f1 = arrays.array_float_2d_1d_matmul_creation
    f2 = epyccel( f1 , language = language)
    A1 = np.ones([3, 2])
    A1[1,0] = 2
    A2 = np.copy(A1)
    x1 = np.ones([2])
    x2 = np.copy(x1)
    y1 = f1(A1, x1)
    y2 = f2(A2, x2)
    assert np.isclose(y1, y2)

@pytest.mark.parametrize( 'language', [
        pytest.param("c", marks = [
            pytest.mark.skip(reason="matmul not implemented in c"),
            pytest.mark.c]),
        pytest.param("fortran", marks = pytest.mark.fortran),
        pytest.param("python", marks = pytest.mark.python)
    ]
)
def test_array_float_2d_1d_matmul_order_F_F(language):
    f1 = arrays.array_float_2d_1d_matmul_order_F
    f2 = epyccel( f1 , language = language)
    A1 = np.ones([3, 2], order='F')
    A1[1,0] = 2
    A2 = np.copy(A1)
    x1 = np.ones([2])
    x2 = np.copy(x1)
    y1 = np.empty([3])
    y2 = np.empty([3])
    f1(A1, x1, y1)
    f2(A2, x2, y2)
    assert np.array_equal(y1, y2)

@pytest.mark.parametrize( 'language', [
        pytest.param("c", marks = [
            pytest.mark.skip(reason="matmul not implemented in c"),
            pytest.mark.c]),
        pytest.param("fortran", marks = pytest.mark.fortran),
        pytest.param("python", marks = pytest.mark.python)
    ]
)
def test_array_float_2d_2d_matmul(language):
    f1 = arrays.array_float_2d_2d_matmul
    f2 = epyccel( f1 , language = language)
    A1 = np.ones([3, 2])
    A1[1, 0] = 2
    A2 = np.copy(A1)
    B1 = np.ones([2, 3])
    B2 = np.copy(B1)
    C1 = np.empty([3,3])
    C2 = np.empty([3,3])
    f1(A1, B1, C1)
    f2(A2, B2, C2)
    assert np.array_equal(C1, C2)

@pytest.mark.parametrize( 'language', [
        pytest.param("c", marks = [
            pytest.mark.skip(reason="matmul not implemented in c"),
            pytest.mark.c]),
        pytest.param("fortran", marks = pytest.mark.fortran),
        pytest.param("python", marks = pytest.mark.python)
    ]
)
def test_array_float_2d_2d_matmul_F_F_F_F(language):
    f1 = arrays.array_float_2d_2d_matmul_F_F
    f2 = epyccel( f1 , language = language)
    A1 = np.ones([3, 2], order='F')
    A1[1, 0] = 2
    A2 = np.copy(A1)
    B1 = np.ones([2, 3], order='F')
    B2 = np.copy(B1)
    C1 = np.empty([3,3], order='F')
    C2 = np.empty([3,3], order='F')
    f1(A1, B1, C1)
    f2(A2, B2, C2)
    assert np.array_equal(C1, C2)

@pytest.mark.parametrize( 'language', [
        pytest.param("c", marks = [
            pytest.mark.skip(reason="matmul not implemented in c"),
            pytest.mark.c]),
        pytest.param("fortran", marks = [
            pytest.mark.fortran,
            pytest.mark.skip(reason="Should fail as long as mixed order not supported, see #244")
            ]),
        pytest.param("python", marks = pytest.mark.python)
    ]
)
def test_array_float_2d_2d_matmul_mixorder(language):
    f1 = arrays.array_float_2d_2d_matmul_mixorder
    f2 = epyccel( f1 , language = language)
    A1 = np.ones([3, 2])
    A1[1, 0] = 2
    A2 = np.copy(A1)
    B1 = np.ones([2, 3], order = 'F')
    B2 = np.copy(B1)
    C1 = np.empty([3,3])
    C2 = np.empty([3,3])
    f1(A1, B1, C1)
    f2(A2, B2, C2)
    assert np.array_equal(C1, C2)

@pytest.mark.parametrize( 'language', [
        pytest.param("c", marks = [
            pytest.mark.skip(reason="matmul not implemented in c"),
            pytest.mark.c]),
        pytest.param("fortran", marks = pytest.mark.fortran),
        pytest.param("python", marks = pytest.mark.python)
    ]
)
def test_array_float_2d_2d_matmul_operator(language):
    f1 = arrays.array_float_2d_2d_matmul_operator
    f2 = epyccel( f1 , language = language)
    A1 = np.ones([3, 2])
    A1[1, 0] = 2
    A2 = np.copy(A1)
    B1 = np.ones([2, 3])
    B2 = np.copy(B1)
    C1 = np.empty([3,3])
    C2 = np.empty([3,3])
    f1(A1, B1, C1)
    f2(A2, B2, C2)
    assert np.array_equal(C1, C2)

def test_array_float_loopdiff(language):
    f1 = arrays.array_float_loopdiff
    f2 = epyccel( f1 , language = language)
    x1 = np.ones(5)
    y1 = np.zeros(5)
    x2 = np.copy(x1)
    y2 = np.copy(y1)
    z1 = np.empty(5)
    z2 = np.empty(5)
    f1(x1, y1, z1)
    f2(x2, y2, z2)
    assert np.array_equal(z1, z2)

#==============================================================================
# TEST: keyword arguments
#==============================================================================
def test_array_kwargs_full(language):
    f1 = arrays.array_kwargs_full
    f2 = epyccel( f1 , language = language)
    assert f1() == f2()

def test_array_kwargs_ones(language):
    f1 = arrays.array_kwargs_ones
    f2 = epyccel( f1 , language = language)
    assert f1() == f2()

#==============================================================================
# TEST: Negative indexes
#==============================================================================

def test_constant_negative_index(language):
    from numpy.random import randint
    n = randint(2, 10)
    f1 = arrays.constant_negative_index
    f2 = epyccel( f1 , language = language)
    assert f1(n) == f2(n)

def test_almost_negative_index(language):
    from numpy.random import randint
    n = randint(2, 10)
    f1 = arrays.constant_negative_index
    f2 = epyccel( f1 , language = language)
    assert f1(n) == f2(n)

def test_var_negative_index(language):
    from numpy.random import randint
    n = randint(2, 10)
    idx = randint(-n,0)
    f1 = arrays.var_negative_index
    f2 = epyccel( f1 , language = language)
    assert f1(n,idx) == f2(n,idx)

def test_expr_negative_index(language):
    from numpy.random import randint
    n = randint(2, 10)
    idx1 = randint(-n,2*n)
    idx2 = randint(idx1,idx1+n+1)
    f1 = arrays.expr_negative_index
    f2 = epyccel( f1 , language = language)
    assert f1(n,idx1,idx2) == f2(n,idx1,idx2)

def test_multiple_negative_index(language):
    f1 = arrays.test_multiple_negative_index
    f2 = epyccel(f1, language = language)

    assert f1(-2, -1) == f2(-2, -1)

def test_multiple_negative_index_2(language):
    f1 = arrays.test_multiple_negative_index_2
    f2 = epyccel(f1, language = language)

    assert f1(-4, -2) == f2(-4, -2)

def test_multiple_negative_index_3(language):
    f1 = arrays.test_multiple_negative_index_3
    f2 = epyccel(f1, language = language)

    assert f1(-1, -1, -3) == f2(-1, -1, -3)

def test_argument_negative_index_1(language):
    a = arrays.a_1d

    f1 = arrays.test_argument_negative_index_1
    f2 = epyccel(f1, language = language)
    assert f1(a) == f2(a)

def test_argument_negative_index_2(language):
    a = arrays.a_1d

    f1 = arrays.test_argument_negative_index_2
    f2 = epyccel(f1, language = language)
    assert f1(a, a) == f2(a, a)

def test_c_order_argument_negative_index(language):
    a = np.random.randint(20, size=(3,4))

    f1 = arrays.test_c_order_argument_negative_index
    f2 = epyccel(f1, language = language)
    assert f1(a, a) == f2(a, a)

def test_f_order_argument_negative_index(language):
    a = np.array(np.random.randint(20, size=(3,4)), order='F')

    f1 = arrays.test_f_order_argument_negative_index
    f2 = epyccel(f1, language = language)
    assert f1(a, a) == f2(a, a)

#==============================================================================
# TEST: shape initialisation
#==============================================================================

@pytest.mark.parametrize( 'language', [
        pytest.param("c", marks = [
            pytest.mark.skip(reason="randint not implemented in c"),
            pytest.mark.c]),
        pytest.param("fortran", marks = pytest.mark.fortran)
    ]
)
def test_array_random_size(language):
    f1 = arrays.array_random_size
    f2 = epyccel( f1 , language = language)
    s1, s2 = f2()
    assert s1 == s2

def test_array_variable_size(language):
    f1 = arrays.array_variable_size
    f2 = epyccel( f1 , language = language)
    from numpy.random import randint
    n = randint(1, 10)
    m = randint(11,20)
    s1, s2 = f2(n,m)
    assert s1 == s2

#==============================================================================
# TEST : 1d array slices
#==============================================================================

def test_array_1d_slice_1(language):
    a = arrays.a_1d

    f1 = arrays.array_1d_slice_1
    f2 = epyccel(f1, language = language)

    assert f1(a) == f2(a)

def test_array_1d_slice_2(language):
    a = arrays.a_1d

    f1 = arrays.array_1d_slice_2
    f2 = epyccel(f1, language = language)

    assert f1(a) == f2(a)

def test_array_1d_slice_3(language):
    a = arrays.a_1d

    f1 = arrays.array_1d_slice_3
    f2 = epyccel(f1, language = language)

    assert f1(a) == f2(a)

def test_array_1d_slice_4(language):
    a = arrays.a_1d

    f1 = arrays.array_1d_slice_4
    f2 = epyccel(f1, language = language)

    assert f1(a) == f2(a)

def test_array_1d_slice_5(language):
    a = arrays.a_1d

    f1 = arrays.array_1d_slice_5
    f2 = epyccel(f1, language = language)

    assert f1(a) == f2(a)

def test_array_1d_slice_6(language):
    a = arrays.a_1d

    f1 = arrays.array_1d_slice_6
    f2 = epyccel(f1, language = language)

    assert f1(a) == f2(a)

def test_array_1d_slice_7(language):
    a = arrays.a_1d

    f1 = arrays.array_1d_slice_7
    f2 = epyccel(f1, language = language)

    assert f1(a) == f2(a)

def test_array_1d_slice_8(language):
    a = arrays.a_1d

    f1 = arrays.array_1d_slice_8
    f2 = epyccel(f1, language = language)

    assert f1(a) == f2(a)

def test_array_1d_slice_9(language):
    a = arrays.a_1d

    f1 = arrays.array_1d_slice_9
    f2 = epyccel(f1, language = language)

    assert f1(a) == f2(a)

@pytest.mark.parametrize( 'language', [
        pytest.param("c", marks = [
            pytest.mark.skip(reason="Array slicing does not work with negative variables in c. See #1311"),
            pytest.mark.c]),
        pytest.param("fortran", marks = pytest.mark.fortran)
    ]
)
def test_array_1d_slice_10(language):
    a = arrays.a_1d

    f1 = arrays.array_1d_slice_10
    f2 = epyccel(f1, language = language)

    assert f1(a) == f2(a)

@pytest.mark.parametrize( 'language', [
        pytest.param("c", marks = [
            pytest.mark.skip(reason="Array slicing does not work with negative variables in c. See #1311"),
            pytest.mark.c]),
        pytest.param("fortran", marks = pytest.mark.fortran)
    ]
)
def test_array_1d_slice_11(language):
    a = arrays.a_1d

    f1 = arrays.array_1d_slice_11
    f2 = epyccel(f1, language = language)

    assert f1(a) == f2(a)

@pytest.mark.parametrize( 'language', [
        pytest.param("c", marks = [
            pytest.mark.skip(reason="Array slicing does not work with negative variables in c. See #1311"),
            pytest.mark.c]),
        pytest.param("fortran", marks = pytest.mark.fortran)
    ]
)
def test_array_1d_slice_12(language):
    a = arrays.a_1d

    f1 = arrays.array_1d_slice_12
    f2 = epyccel(f1, language = language)

    assert f1(a) == f2(a)

#==============================================================================
# TEST : 2d array slices order F
#==============================================================================

def test_array_2d_F_slice_1(language):
    a = arrays.a_2d_f

    f1 = arrays.array_2d_F_slice_1
    f2 = epyccel(f1, language = language)
    assert f1(a) == f2(a)

def test_array_2d_F_slice_2(language):
    a = arrays.a_2d_f

    f1 = arrays.array_2d_F_slice_2
    f2 = epyccel(f1, language = language)
    assert f1(a) == f2(a)

def test_array_2d_F_slice_3(language):
    a = arrays.a_2d_f

    f1 = arrays.array_2d_F_slice_3
    f2 = epyccel(f1, language = language)
    assert f1(a) == f2(a)

def test_array_2d_F_slice_4(language):
    a = arrays.a_2d_f

    f1 = arrays.array_2d_F_slice_4
    f2 = epyccel(f1, language = language)
    assert f1(a) == f2(a)

def test_array_2d_F_slice_5(language):
    a = arrays.a_2d_f

    f1 = arrays.array_2d_F_slice_5
    f2 = epyccel(f1, language = language)
    assert f1(a) == f2(a)

def test_array_2d_F_slice_6(language):
    a = arrays.a_2d_f

    f1 = arrays.array_2d_F_slice_6
    f2 = epyccel(f1, language = language)
    assert f1(a) == f2(a)

def test_array_2d_F_slice_7(language):
    a = arrays.a_2d_f

    f1 = arrays.array_2d_F_slice_7
    f2 = epyccel(f1, language = language)
    assert f1(a) == f2(a)

def test_array_2d_F_slice_8(language):
    a = arrays.a_2d_f

    f1 = arrays.array_2d_F_slice_8
    f2 = epyccel(f1, language = language)
    assert f1(a) == f2(a)

def test_array_2d_F_slice_9(language):
    a = arrays.a_2d_f

    f1 = arrays.array_2d_F_slice_9
    f2 = epyccel(f1, language = language)
    assert f1(a) == f2(a)

def test_array_2d_F_slice_10(language):
    a = arrays.a_2d_f

    f1 = arrays.array_2d_F_slice_10
    f2 = epyccel(f1, language = language)
    assert f1(a) == f2(a)

def test_array_2d_F_slice_11(language):
    a = arrays.a_2d_f

    f1 = arrays.array_2d_F_slice_11
    f2 = epyccel(f1, language = language)
    assert f1(a) == f2(a)

def test_array_2d_F_slice_12(language):
    a = arrays.a_2d_f

    f1 = arrays.array_2d_F_slice_12
    f2 = epyccel(f1, language = language)
    assert f1(a) == f2(a)

def test_array_2d_F_slice_13(language):
    a = arrays.a_2d_f

    f1 = arrays.array_2d_F_slice_13
    f2 = epyccel(f1, language = language)
    assert f1(a) == f2(a)

def test_array_2d_F_slice_14(language):
    a = arrays.a_2d_f

    f1 = arrays.array_2d_F_slice_14
    f2 = epyccel(f1, language = language)
    assert f1(a) == f2(a)

def test_array_2d_F_slice_15(language):
    a = arrays.a_2d_f

    f1 = arrays.array_2d_F_slice_15
    f2 = epyccel(f1, language = language)
    assert f1(a) == f2(a)

def test_array_2d_F_slice_16(language):
    a = arrays.a_2d_f

    f1 = arrays.array_2d_F_slice_16
    f2 = epyccel(f1, language = language)
    assert f1(a) == f2(a)

def test_array_2d_F_slice_17(language):
    a = arrays.a_2d_f

    f1 = arrays.array_2d_F_slice_17
    f2 = epyccel(f1, language = language)
    assert f1(a) == f2(a)

def test_array_2d_F_slice_18(language):
    a = arrays.a_2d_f

    f1 = arrays.array_2d_F_slice_18
    f2 = epyccel(f1, language = language)
    assert f1(a) == f2(a)

def test_array_2d_F_slice_19(language):
    a = arrays.a_2d_f

    f1 = arrays.array_2d_F_slice_19
    f2 = epyccel(f1, language = language)
    assert f1(a) == f2(a)

def test_array_2d_F_slice_20(language):
    a = arrays.a_2d_f

    f1 = arrays.array_2d_F_slice_20
    f2 = epyccel(f1, language = language)
    assert f1(a) == f2(a)

@pytest.mark.parametrize( 'language', [
        pytest.param("c", marks = [
            pytest.mark.skip(reason="Array slicing does not work with negative variables in c. See #1311"),
            pytest.mark.c]),
        pytest.param("fortran", marks = pytest.mark.fortran)
    ]
)
def test_array_2d_F_slice_21(language):
    a = arrays.a_2d_f

    f1 = arrays.array_2d_F_slice_21
    f2 = epyccel(f1, language = language)
    assert f1(a) == f2(a)

@pytest.mark.parametrize( 'language', [
        pytest.param("c", marks = [
            pytest.mark.skip(reason="Array slicing does not work with negative variables in c. See #1311"),
            pytest.mark.c]),
        pytest.param("fortran", marks = pytest.mark.fortran)
    ]
)
def test_array_2d_F_slice_22(language):
    a = arrays.a_2d_f

    f1 = arrays.array_2d_F_slice_22
    f2 = epyccel(f1, language = language)
    assert f1(a) == f2(a)

@pytest.mark.parametrize( 'language', [
        pytest.param("c", marks = [
            pytest.mark.skip(reason="Array slicing does not work with negative variables in c. See #1311"),
            pytest.mark.c]),
        pytest.param("fortran", marks = pytest.mark.fortran)
    ]
)
def test_array_2d_F_slice_23(language):
    a = arrays.a_2d_f

    f1 = arrays.array_2d_F_slice_23
    f2 = epyccel(f1, language = language)
    assert f1(a) == f2(a)

#==============================================================================
# TEST : 2d array slices order C
#==============================================================================


def test_array_2d_C_slice_1(language):
    a = arrays.a_2d_c

    f1 = arrays.array_2d_C_slice_1
    f2 = epyccel(f1, language = language)
    assert f1(a) == f2(a)

def test_array_2d_C_slice_2(language):
    a = arrays.a_2d_c

    f1 = arrays.array_2d_C_slice_2
    f2 = epyccel(f1, language = language)
    assert f1(a) == f2(a)

def test_array_2d_C_slice_3(language):
    a = arrays.a_2d_c

    f1 = arrays.array_2d_C_slice_3
    f2 = epyccel(f1, language = language)
    assert f1(a) == f2(a)

def test_array_2d_C_slice_4(language):
    a = arrays.a_2d_c

    f1 = arrays.array_2d_C_slice_4
    f2 = epyccel(f1, language = language)
    assert f1(a) == f2(a)

def test_array_2d_C_slice_5(language):
    a = arrays.a_2d_c

    f1 = arrays.array_2d_C_slice_5
    f2 = epyccel(f1, language = language)
    assert f1(a) == f2(a)

def test_array_2d_C_slice_6(language):
    a = arrays.a_2d_c

    f1 = arrays.array_2d_C_slice_6
    f2 = epyccel(f1, language = language)
    assert f1(a) == f2(a)

def test_array_2d_C_slice_7(language):
    a = arrays.a_2d_c

    f1 = arrays.array_2d_C_slice_7
    f2 = epyccel(f1, language = language)
    assert f1(a) == f2(a)

def test_array_2d_C_slice_8(language):
    a = arrays.a_2d_c

    f1 = arrays.array_2d_C_slice_8
    f2 = epyccel(f1, language = language)
    assert f1(a) == f2(a)

def test_array_2d_C_slice_9(language):
    a = arrays.a_2d_c

    f1 = arrays.array_2d_C_slice_9
    f2 = epyccel(f1, language = language)
    assert f1(a) == f2(a)

def test_array_2d_C_slice_10(language):
    a = arrays.a_2d_c

    f1 = arrays.array_2d_C_slice_10
    f2 = epyccel(f1, language = language)
    assert f1(a) == f2(a)

def test_array_2d_C_slice_11(language):
    a = arrays.a_2d_c

    f1 = arrays.array_2d_C_slice_11
    f2 = epyccel(f1, language = language)
    assert f1(a) == f2(a)

def test_array_2d_C_slice_12(language):
    a = arrays.a_2d_c

    f1 = arrays.array_2d_C_slice_12
    f2 = epyccel(f1, language = language)
    assert f1(a) == f2(a)

def test_array_2d_C_slice_13(language):
    a = arrays.a_2d_c

    f1 = arrays.array_2d_C_slice_13
    f2 = epyccel(f1, language = language)
    assert f1(a) == f2(a)

def test_array_2d_C_slice_14(language):
    a = arrays.a_2d_c

    f1 = arrays.array_2d_C_slice_14
    f2 = epyccel(f1, language = language)
    assert f1(a) == f2(a)

def test_array_2d_C_slice_15(language):
    a = arrays.a_2d_c

    f1 = arrays.array_2d_C_slice_15
    f2 = epyccel(f1, language = language)
    assert f1(a) == f2(a)

def test_array_2d_C_slice_16(language):
    a = arrays.a_2d_c

    f1 = arrays.array_2d_C_slice_16
    f2 = epyccel(f1, language = language)
    assert f1(a) == f2(a)

def test_array_2d_C_slice_17(language):
    a = arrays.a_2d_c

    f1 = arrays.array_2d_C_slice_17
    f2 = epyccel(f1, language = language)
    assert f1(a) == f2(a)

def test_array_2d_C_slice_18(language):
    a = arrays.a_2d_c

    f1 = arrays.array_2d_C_slice_18
    f2 = epyccel(f1, language = language)
    assert f1(a) == f2(a)

def test_array_2d_C_slice_19(language):
    a = arrays.a_2d_c

    f1 = arrays.array_2d_C_slice_19
    f2 = epyccel(f1, language = language)
    assert f1(a) == f2(a)

def test_array_2d_C_slice_20(language):
    a = arrays.a_2d_c

    f1 = arrays.array_2d_C_slice_20
    f2 = epyccel(f1, language = language)
    assert f1(a) == f2(a)

@pytest.mark.parametrize( 'language', [
        pytest.param("c", marks = [
            pytest.mark.skip(reason="Array slicing does not work with negative variables in c. See #1311"),
            pytest.mark.c]),
        pytest.param("fortran", marks = pytest.mark.fortran)
    ]
)
def test_array_2d_C_slice_21(language):
    a = arrays.a_2d_c

    f1 = arrays.array_2d_C_slice_21
    f2 = epyccel(f1, language = language)
    assert f1(a) == f2(a)

@pytest.mark.parametrize( 'language', [
        pytest.param("c", marks = [
            pytest.mark.skip(reason="Array slicing does not work with negative variables in c. See #1311"),
            pytest.mark.c]),
        pytest.param("fortran", marks = pytest.mark.fortran)
    ]
)
def test_array_2d_C_slice_22(language):
    a = arrays.a_2d_c

    f1 = arrays.array_2d_C_slice_22
    f2 = epyccel(f1, language = language)
    assert f1(a) == f2(a)

@pytest.mark.parametrize( 'language', [
        pytest.param("c", marks = [
            pytest.mark.skip(reason="Array slicing does not work with negative variables in c. See #1311"),
            pytest.mark.c]),
        pytest.param("fortran", marks = pytest.mark.fortran)
    ]
)
def test_array_2d_C_slice_23(language):
    a = arrays.a_2d_c

    f1 = arrays.array_2d_C_slice_23
    f2 = epyccel(f1, language = language)
    assert f1(a) == f2(a)

#==============================================================================
# TEST : 1d array slices stride
#==============================================================================

def test_array_1d_slice_stride_1(language):
    a = arrays.a_1d

    f1 = arrays.array_1d_slice_stride_1
    f2 = epyccel(f1, language = language)
    assert f1(a) == f2(a)


@pytest.mark.parametrize( 'language', [
        pytest.param("c", marks = [
            pytest.mark.skip(reason="negative step does not work in c. See #1311"),
            pytest.mark.c]),
        pytest.param("fortran", marks = pytest.mark.fortran)
    ]
)
def test_array_1d_slice_stride_2(language):
    a = arrays.a_1d

    f1 = arrays.array_1d_slice_stride_2
    f2 = epyccel(f1, language = language)
    assert f1(a) == f2(a)


def test_array_1d_slice_stride_3(language):
    a = arrays.a_1d

    f1 = arrays.array_1d_slice_stride_3
    f2 = epyccel(f1, language = language)
    assert f1(a) == f2(a)


def test_array_1d_slice_stride_4(language):
    a = arrays.a_1d

    f1 = arrays.array_1d_slice_stride_4
    f2 = epyccel(f1, language = language)
    assert f1(a) == f2(a)


def test_array_1d_slice_stride_5(language):
    a = arrays.a_1d

    f1 = arrays.array_1d_slice_stride_5
    f2 = epyccel(f1, language = language)
    assert f1(a) == f2(a)


@pytest.mark.parametrize( 'language', [
        pytest.param("c", marks = [
            pytest.mark.skip(reason="negative step does not work in c. See #1311"),
            pytest.mark.c]),
        pytest.param("fortran", marks = pytest.mark.fortran)
    ]
)
def test_array_1d_slice_stride_6(language):
    a = arrays.a_1d

    f1 = arrays.array_1d_slice_stride_6
    f2 = epyccel(f1, language = language)
    assert f1(a) == f2(a)


def test_array_1d_slice_stride_7(language):
    a = arrays.a_1d

    f1 = arrays.array_1d_slice_stride_7
    f2 = epyccel(f1, language = language)
    assert f1(a) == f2(a)


@pytest.mark.parametrize( 'language', [
        pytest.param("c", marks = [
            pytest.mark.skip(reason="negative step does not work in c. See #1311"),
            pytest.mark.c]),
        pytest.param("fortran", marks = pytest.mark.fortran)
    ]
)
def test_array_1d_slice_stride_8(language):
    a = arrays.a_1d

    f1 = arrays.array_1d_slice_stride_8
    f2 = epyccel(f1, language = language)
    assert f1(a) == f2(a)

def test_array_1d_slice_stride_9(language):
    a = arrays.a_1d

    f1 = arrays.array_1d_slice_stride_9
    f2 = epyccel(f1, language = language)
    assert f1(a) == f2(a)


@pytest.mark.parametrize( 'language', [
        pytest.param("c", marks = [
            pytest.mark.skip(reason="negative step does not work in c. See #1311"),
            pytest.mark.c]),
        pytest.param("fortran", marks = pytest.mark.fortran)
    ]
)
def test_array_1d_slice_stride_10(language):
    a = arrays.a_1d

    f1 = arrays.array_1d_slice_stride_10
    f2 = epyccel(f1, language = language)
    assert f1(a) == f2(a)

def test_array_1d_slice_stride_11(language):
    a = arrays.a_1d

    f1 = arrays.array_1d_slice_stride_11
    f2 = epyccel(f1, language = language)
    assert f1(a) == f2(a)


@pytest.mark.parametrize( 'language', [
        pytest.param("c", marks = [
            pytest.mark.skip(reason="negative step does not work in c. See #1311"),
            pytest.mark.c]),
        pytest.param("fortran", marks = pytest.mark.fortran)
    ]
)
def test_array_1d_slice_stride_12(language):
    a = arrays.a_1d

    f1 = arrays.array_1d_slice_stride_12
    f2 = epyccel(f1, language = language)
    assert f1(a) == f2(a)

def test_array_1d_slice_stride_13(language):
    a = arrays.a_1d

    f1 = arrays.array_1d_slice_stride_13
    f2 = epyccel(f1, language = language)
    assert f1(a) == f2(a)

@pytest.mark.parametrize( 'language', [
        pytest.param("c", marks = [
            pytest.mark.skip(reason="negative step does not work in c. See #1311"),
            pytest.mark.c]),
        pytest.param("fortran", marks = pytest.mark.fortran)
    ]
)
def test_array_1d_slice_stride_14(language):
    a = arrays.a_1d

    f1 = arrays.array_1d_slice_stride_14
    f2 = epyccel(f1, language = language)
    assert f1(a) == f2(a)


@pytest.mark.parametrize( 'language', [
        pytest.param("c", marks = [
            pytest.mark.skip(reason="negative step does not work in c. See #1311"),
            pytest.mark.c]),
        pytest.param("fortran", marks = pytest.mark.fortran)
    ]
)
def test_array_1d_slice_stride_15(language):
    a = arrays.a_1d

    f1 = arrays.array_1d_slice_stride_15
    f2 = epyccel(f1, language = language)
    assert f1(a) == f2(a)

def test_array_1d_slice_stride_16(language):
    a = arrays.a_1d

    f1 = arrays.array_1d_slice_stride_16
    f2 = epyccel(f1, language = language)
    assert f1(a) == f2(a)

@pytest.mark.parametrize( 'language', [
        pytest.param("c", marks = [
            pytest.mark.skip(reason="negative step does not work in c. See #1311"),
            pytest.mark.c]),
        pytest.param("fortran", marks = pytest.mark.fortran)
    ]
)
def test_array_1d_slice_stride_17(language):
    a = arrays.a_1d

    f1 = arrays.array_1d_slice_stride_17
    f2 = epyccel(f1, language = language)
    assert f1(a) == f2(a)

@pytest.mark.parametrize( 'language', [
        pytest.param("c", marks = [
            pytest.mark.skip(reason="negative step does not work in c. See #1311"),
            pytest.mark.c]),
        pytest.param("fortran", marks = pytest.mark.fortran)
    ]
)
def test_array_1d_slice_stride_18(language):
    a = arrays.a_1d

    f1 = arrays.array_1d_slice_stride_18
    f2 = epyccel(f1, language = language)
    assert f1(a) == f2(a)

def test_array_1d_slice_stride_19(language):
    a = arrays.a_1d

    f1 = arrays.array_1d_slice_stride_19
    f2 = epyccel(f1, language = language)
    assert f1(a) == f2(a)

@pytest.mark.parametrize( 'language', [
        pytest.param("c", marks = [
            pytest.mark.skip(reason="negative step does not work in c. See #1311"),
            pytest.mark.c]),
        pytest.param("fortran", marks = pytest.mark.fortran)
    ]
)
def test_array_1d_slice_stride_20(language):
    a = arrays.a_1d

    f1 = arrays.array_1d_slice_stride_20
    f2 = epyccel(f1, language = language)
    assert f1(a) == f2(a)

@pytest.mark.parametrize( 'language', [
        pytest.param("c", marks = [
            pytest.mark.skip(reason="negative step does not work in c. See #1311"),
            pytest.mark.c]),
        pytest.param("fortran", marks = pytest.mark.fortran)
    ]
)
def test_array_1d_slice_stride_21(language):
    a = arrays.a_1d

    f1 = arrays.array_1d_slice_stride_21
    f2 = epyccel(f1, language = language)
    assert f1(a) == f2(a)

def test_array_1d_slice_stride_22(language):
    a = arrays.a_1d

    f1 = arrays.array_1d_slice_stride_22
    f2 = epyccel(f1, language = language)
    assert f1(a) == f2(a)

def test_array_1d_slice_stride_23(language):
    a = arrays.a_1d

    f1 = arrays.array_1d_slice_stride_23
    f2 = epyccel(f1, language = language)
    assert f1(a) == f2(a)

#==============================================================================
# TEST : 2d array slices stride order F
#==============================================================================

def test_array_2d_F_slice_stride_1(language):
    a = arrays.a_2d_f

    f1 = arrays.array_2d_F_slice_stride_1
    f2 = epyccel(f1, language = language)
    assert f1(a) == f2(a)

@pytest.mark.parametrize( 'language', [
        pytest.param("c", marks = [
            pytest.mark.skip(reason="negative step does not work in c. See #1311"),
            pytest.mark.c]),
        pytest.param("fortran", marks = pytest.mark.fortran)
    ]
)
def test_array_2d_F_slice_stride_2(language):
    a = arrays.a_2d_f

    f1 = arrays.array_2d_F_slice_stride_2
    f2 = epyccel(f1, language = language)
    assert f1(a) == f2(a)

@pytest.mark.parametrize( 'language', [
        pytest.param("c", marks = [
            pytest.mark.skip(reason="negative step does not work in c. See #1311"),
            pytest.mark.c]),
        pytest.param("fortran", marks = pytest.mark.fortran)
    ]
)
def test_array_2d_F_slice_stride_3(language):
    a = arrays.a_2d_f

    f1 = arrays.array_2d_F_slice_stride_3
    f2 = epyccel(f1, language = language)
    assert f1(a) == f2(a)

def test_array_2d_F_slice_stride_4(language):
    a = arrays.a_2d_f

    f1 = arrays.array_2d_F_slice_stride_4
    f2 = epyccel(f1, language = language)
    assert f1(a) == f2(a)

def test_array_2d_F_slice_stride_5(language):
    a = arrays.a_2d_f

    f1 = arrays.array_2d_F_slice_stride_5
    f2 = epyccel(f1, language = language)
    assert f1(a) == f2(a)

def test_array_2d_F_slice_stride_6(language):
    a = arrays.a_2d_f

    f1 = arrays.array_2d_F_slice_stride_6
    f2 = epyccel(f1, language = language)
    assert f1(a) == f2(a)

def test_array_2d_F_slice_stride_7(language):
    a = arrays.a_2d_f

    f1 = arrays.array_2d_F_slice_stride_7
    f2 = epyccel(f1, language = language)
    assert f1(a) == f2(a)


def test_array_2d_F_slice_stride_8(language):
    a = arrays.a_2d_f

    f1 = arrays.array_2d_F_slice_stride_8
    f2 = epyccel(f1, language = language)
    assert f1(a) == f2(a)

def test_array_2d_F_slice_stride_9(language):
    a = arrays.a_2d_f

    f1 = arrays.array_2d_F_slice_stride_9
    f2 = epyccel(f1, language = language)
    assert f1(a) == f2(a)

@pytest.mark.parametrize( 'language', [
        pytest.param("c", marks = [
            pytest.mark.skip(reason="negative step does not work in c. See #1311"),
            pytest.mark.c]),
        pytest.param("fortran", marks = pytest.mark.fortran)
    ]
)
def test_array_2d_F_slice_stride_10(language):
    a = arrays.a_2d_f

    f1 = arrays.array_2d_F_slice_stride_10
    f2 = epyccel(f1, language = language)
    assert f1(a) == f2(a)

@pytest.mark.parametrize( 'language', [
        pytest.param("c", marks = [
            pytest.mark.skip(reason="negative step does not work in c. See #1311"),
            pytest.mark.c]),
        pytest.param("fortran", marks = pytest.mark.fortran)
    ]
)
def test_array_2d_F_slice_stride_11(language):
    a = arrays.a_2d_f

    f1 = arrays.array_2d_F_slice_stride_11
    f2 = epyccel(f1, language = language)
    assert f1(a) == f2(a)

@pytest.mark.parametrize( 'language', [
        pytest.param("c", marks = [
            pytest.mark.skip(reason="negative step does not work in c. See #1311"),
            pytest.mark.c]),
        pytest.param("fortran", marks = pytest.mark.fortran)
    ]
)
def test_array_2d_F_slice_stride_12(language):
    a = arrays.a_2d_f

    f1 = arrays.array_2d_F_slice_stride_12
    f2 = epyccel(f1, language = language)
    assert f1(a) == f2(a)

@pytest.mark.parametrize( 'language', [
        pytest.param("c", marks = [
            pytest.mark.skip(reason="negative step does not work in c. See #1311"),
            pytest.mark.c]),
        pytest.param("fortran", marks = pytest.mark.fortran)
    ]
)
def test_array_2d_F_slice_stride_13(language):
    a = arrays.a_2d_f

    f1 = arrays.array_2d_F_slice_stride_13
    f2 = epyccel(f1, language = language)
    assert f1(a) == f2(a)

@pytest.mark.parametrize( 'language', [
        pytest.param("c", marks = [
            pytest.mark.skip(reason="negative step does not work in c. See #1311"),
            pytest.mark.c]),
        pytest.param("fortran", marks = pytest.mark.fortran)
    ]
)
def test_array_2d_F_slice_stride_14(language):
    a = arrays.a_2d_f

    f1 = arrays.array_2d_F_slice_stride_14
    f2 = epyccel(f1, language = language)
    assert f1(a) == f2(a)

@pytest.mark.parametrize( 'language', [
        pytest.param("c", marks = [
            pytest.mark.skip(reason="negative step does not work in c. See #1311"),
            pytest.mark.c]),
        pytest.param("fortran", marks = pytest.mark.fortran)
    ]
)
def test_array_2d_F_slice_stride_15(language):
    a = arrays.a_2d_f

    f1 = arrays.array_2d_F_slice_stride_15
    f2 = epyccel(f1, language = language)
    assert f1(a) == f2(a)

@pytest.mark.parametrize( 'language', [
        pytest.param("c", marks = [
            pytest.mark.skip(reason="negative step does not work in c. See #1311"),
            pytest.mark.c]),
        pytest.param("fortran", marks = pytest.mark.fortran)
    ]
)
def test_array_2d_F_slice_stride_16(language):
    a = arrays.a_2d_f

    f1 = arrays.array_2d_F_slice_stride_16
    f2 = epyccel(f1, language = language)
    assert f1(a) == f2(a)

@pytest.mark.parametrize( 'language', [
        pytest.param("c", marks = [
            pytest.mark.skip(reason="negative step does not work in c. See #1311"),
            pytest.mark.c]),
        pytest.param("fortran", marks = pytest.mark.fortran)
    ]
)
def test_array_2d_F_slice_stride_17(language):
    a = arrays.a_2d_f

    f1 = arrays.array_2d_F_slice_stride_17
    f2 = epyccel(f1, language = language)
    assert f1(a) == f2(a)

@pytest.mark.parametrize( 'language', [
        pytest.param("c", marks = [
            pytest.mark.skip(reason="negative step does not work in c. See #1311"),
            pytest.mark.c]),
        pytest.param("fortran", marks = pytest.mark.fortran)
    ]
)
def test_array_2d_F_slice_stride_18(language):
    a = arrays.a_2d_f

    f1 = arrays.array_2d_F_slice_stride_18
    f2 = epyccel(f1, language = language)
    assert f1(a) == f2(a)

@pytest.mark.parametrize( 'language', [
        pytest.param("c", marks = [
            pytest.mark.skip(reason="negative step does not work in c. See #1311"),
            pytest.mark.c]),
        pytest.param("fortran", marks = pytest.mark.fortran)
    ]
)
def test_array_2d_F_slice_stride_19(language):
    a = arrays.a_2d_f

    f1 = arrays.array_2d_F_slice_stride_19
    f2 = epyccel(f1, language = language)
    assert f1(a) == f2(a)

@pytest.mark.parametrize( 'language', [
        pytest.param("c", marks = [
            pytest.mark.skip(reason="negative step does not work in c. See #1311"),
            pytest.mark.c]),
        pytest.param("fortran", marks = pytest.mark.fortran)
    ]
)
def test_array_2d_F_slice_stride_20(language):
    a = arrays.a_2d_f

    f1 = arrays.array_2d_F_slice_stride_20
    f2 = epyccel(f1, language = language)
    assert f1(a) == f2(a)


@pytest.mark.parametrize( 'language', [
        pytest.param("c", marks = [
            pytest.mark.skip(reason="negative step does not work in c. See #1311"),
            pytest.mark.c]),
        pytest.param("fortran", marks = pytest.mark.fortran)
    ]
)
def test_array_2d_F_slice_stride_21(language):
    a = arrays.a_2d_f

    f1 = arrays.array_2d_F_slice_stride_21
    f2 = epyccel(f1, language = language)
    assert f1(a) == f2(a)

@pytest.mark.parametrize( 'language', [
        pytest.param("c", marks = [
            pytest.mark.skip(reason="negative step does not work in c. See #1311"),
            pytest.mark.c]),
        pytest.param("fortran", marks = pytest.mark.fortran)
    ]
)
def test_array_2d_F_slice_stride_22(language):
    a = arrays.a_2d_f

    f1 = arrays.array_2d_F_slice_stride_22
    f2 = epyccel(f1, language = language)
    assert f1(a) == f2(a)

@pytest.mark.parametrize( 'language', [
        pytest.param("c", marks = [
            pytest.mark.skip(reason="negative step does not work in c. See #1311"),
            pytest.mark.c]),
        pytest.param("fortran", marks = pytest.mark.fortran)
    ]
)
def test_array_2d_F_slice_stride_23(language):
    a = arrays.a_2d_f

    f1 = arrays.array_2d_F_slice_stride_23
    f2 = epyccel(f1, language = language)
    assert f1(a) == f2(a)

#==============================================================================
# TEST : 2d array slices stride order C
#==============================================================================

def test_array_2d_C_slice_stride_1(language):
    a = arrays.a_2d_c

    f1 = arrays.array_2d_C_slice_stride_1
    f2 = epyccel(f1, language = language)
    assert f1(a) == f2(a)

@pytest.mark.parametrize( 'language', [
        pytest.param("c", marks = [
            pytest.mark.skip(reason="negative step does not work in c. See #1311"),
            pytest.mark.c]),
        pytest.param("fortran", marks = pytest.mark.fortran)
    ]
)
def test_array_2d_C_slice_stride_2(language):
    a = arrays.a_2d_c

    f1 = arrays.array_2d_C_slice_stride_2
    f2 = epyccel(f1, language = language)
    assert f1(a) == f2(a)

@pytest.mark.parametrize( 'language', [
        pytest.param("c", marks = [
            pytest.mark.skip(reason="negative step does not work in c. See #1311"),
            pytest.mark.c]),
        pytest.param("fortran", marks = pytest.mark.fortran)
    ]
)
def test_array_2d_C_slice_stride_3(language):
    a = arrays.a_2d_c

    f1 = arrays.array_2d_C_slice_stride_3
    f2 = epyccel(f1, language = language)
    assert f1(a) == f2(a)

def test_array_2d_C_slice_stride_4(language):
    a = arrays.a_2d_c

    f1 = arrays.array_2d_C_slice_stride_4
    f2 = epyccel(f1, language = language)
    assert f1(a) == f2(a)

@pytest.mark.parametrize( 'language', [
        pytest.param("c", marks = [
            pytest.mark.skip(reason="negative step does not work in c. See #1311"),
            pytest.mark.c]),
        pytest.param("fortran", marks = pytest.mark.fortran)
    ]
)
def test_array_2d_C_slice_stride_5(language):
    a = arrays.a_2d_c

    f1 = arrays.array_2d_C_slice_stride_5
    f2 = epyccel(f1, language = language)
    assert f1(a) == f2(a)

def test_array_2d_C_slice_stride_6(language):
    a = arrays.a_2d_c

    f1 = arrays.array_2d_C_slice_stride_6
    f2 = epyccel(f1, language = language)
    assert f1(a) == f2(a)

@pytest.mark.parametrize( 'language', [
        pytest.param("c", marks = [
            pytest.mark.skip(reason="negative step does not work in c. See #1311"),
            pytest.mark.c]),
        pytest.param("fortran", marks = pytest.mark.fortran)
    ]
)
def test_array_2d_C_slice_stride_7(language):
    a = arrays.a_2d_c

    f1 = arrays.array_2d_C_slice_stride_7
    f2 = epyccel(f1, language = language)
    assert f1(a) == f2(a)


def test_array_2d_C_slice_stride_8(language):
    a = arrays.a_2d_c

    f1 = arrays.array_2d_C_slice_stride_8
    f2 = epyccel(f1, language = language)
    assert f1(a) == f2(a)

@pytest.mark.parametrize( 'language', [
        pytest.param("c", marks = [
            pytest.mark.skip(reason="negative step does not work in c. See #1311"),
            pytest.mark.c]),
        pytest.param("fortran", marks = pytest.mark.fortran)
    ]
)
def test_array_2d_C_slice_stride_9(language):
    a = arrays.a_2d_c

    f1 = arrays.array_2d_C_slice_stride_9
    f2 = epyccel(f1, language = language)
    assert f1(a) == f2(a)

@pytest.mark.parametrize( 'language', [
        pytest.param("c", marks = [
            pytest.mark.skip(reason="negative step does not work in c. See #1311"),
            pytest.mark.c]),
        pytest.param("fortran", marks = pytest.mark.fortran)
    ]
)
def test_array_2d_C_slice_stride_10(language):
    a = arrays.a_2d_c

    f1 = arrays.array_2d_C_slice_stride_10
    f2 = epyccel(f1, language = language)
    assert f1(a) == f2(a)

@pytest.mark.parametrize( 'language', [
        pytest.param("c", marks = [
            pytest.mark.skip(reason="negative step does not work in c. See #1311"),
            pytest.mark.c]),
        pytest.param("fortran", marks = pytest.mark.fortran)
    ]
)
def test_array_2d_C_slice_stride_11(language):
    a = arrays.a_2d_c

    f1 = arrays.array_2d_C_slice_stride_11
    f2 = epyccel(f1, language = language)
    assert f1(a) == f2(a)

@pytest.mark.parametrize( 'language', [
        pytest.param("c", marks = [
            pytest.mark.skip(reason="negative step does not work in c. See #1311"),
            pytest.mark.c]),
        pytest.param("fortran", marks = pytest.mark.fortran)
    ]
)
def test_array_2d_C_slice_stride_12(language):
    a = arrays.a_2d_c

    f1 = arrays.array_2d_C_slice_stride_12
    f2 = epyccel(f1, language = language)
    assert f1(a) == f2(a)

@pytest.mark.parametrize( 'language', [
        pytest.param("c", marks = [
            pytest.mark.skip(reason="negative step does not work in c. See #1311"),
            pytest.mark.c]),
        pytest.param("fortran", marks = pytest.mark.fortran)
    ]
)
def test_array_2d_C_slice_stride_13(language):
    a = arrays.a_2d_c

    f1 = arrays.array_2d_C_slice_stride_13
    f2 = epyccel(f1, language = language)
    assert f1(a) == f2(a)

@pytest.mark.parametrize( 'language', [
        pytest.param("c", marks = [
            pytest.mark.skip(reason="negative step does not work in c. See #1311"),
            pytest.mark.c]),
        pytest.param("fortran", marks = pytest.mark.fortran)
    ]
)
def test_array_2d_C_slice_stride_14(language):
    a = arrays.a_2d_c

    f1 = arrays.array_2d_C_slice_stride_14
    f2 = epyccel(f1, language = language)
    assert f1(a) == f2(a)

@pytest.mark.parametrize( 'language', [
        pytest.param("c", marks = [
            pytest.mark.skip(reason="negative step does not work in c. See #1311"),
            pytest.mark.c]),
        pytest.param("fortran", marks = pytest.mark.fortran)
    ]
)
def test_array_2d_C_slice_stride_15(language):
    a = arrays.a_2d_c

    f1 = arrays.array_2d_C_slice_stride_15
    f2 = epyccel(f1, language = language)
    assert f1(a) == f2(a)

@pytest.mark.parametrize( 'language', [
        pytest.param("c", marks = [
            pytest.mark.skip(reason="negative step does not work in c. See #1311"),
            pytest.mark.c]),
        pytest.param("fortran", marks = pytest.mark.fortran)
    ]
)
def test_array_2d_C_slice_stride_16(language):
    a = arrays.a_2d_c

    f1 = arrays.array_2d_C_slice_stride_16
    f2 = epyccel(f1, language = language)
    assert f1(a) == f2(a)

@pytest.mark.parametrize( 'language', [
        pytest.param("c", marks = [
            pytest.mark.skip(reason="negative step does not work in c. See #1311"),
            pytest.mark.c]),
        pytest.param("fortran", marks = pytest.mark.fortran)
    ]
)
def test_array_2d_C_slice_stride_17(language):
    a = arrays.a_2d_c

    f1 = arrays.array_2d_C_slice_stride_17
    f2 = epyccel(f1, language = language)
    assert f1(a) == f2(a)

@pytest.mark.parametrize( 'language', [
        pytest.param("c", marks = [
            pytest.mark.skip(reason="negative step does not work in c. See #1311"),
            pytest.mark.c]),
        pytest.param("fortran", marks = pytest.mark.fortran)
    ]
)
def test_array_2d_C_slice_stride_18(language):
    a = arrays.a_2d_c

    f1 = arrays.array_2d_C_slice_stride_18
    f2 = epyccel(f1, language = language)
    assert f1(a) == f2(a)

@pytest.mark.parametrize( 'language', [
        pytest.param("c", marks = [
            pytest.mark.skip(reason="negative step does not work in c. See #1311"),
            pytest.mark.c]),
        pytest.param("fortran", marks = pytest.mark.fortran)
    ]
)
def test_array_2d_C_slice_stride_19(language):
    a = arrays.a_2d_c

    f1 = arrays.array_2d_C_slice_stride_19
    f2 = epyccel(f1, language = language)
    assert f1(a) == f2(a)

@pytest.mark.parametrize( 'language', [
        pytest.param("c", marks = [
            pytest.mark.skip(reason="negative step does not work in c. See #1311"),
            pytest.mark.c]),
        pytest.param("fortran", marks = pytest.mark.fortran)
    ]
)
def test_array_2d_C_slice_stride_20(language):
    a = arrays.a_2d_c

    f1 = arrays.array_2d_C_slice_stride_20
    f2 = epyccel(f1, language = language)
    assert f1(a) == f2(a)

@pytest.mark.parametrize( 'language', [
        pytest.param("c", marks = [
            pytest.mark.skip(reason="negative step does not work in c. See #1311"),
            pytest.mark.c]),
        pytest.param("fortran", marks = pytest.mark.fortran)
    ]
)
def test_array_2d_C_slice_stride_21(language):
    a = arrays.a_2d_c

    f1 = arrays.array_2d_C_slice_stride_21
    f2 = epyccel(f1, language = language)
    assert f1(a) == f2(a)

@pytest.mark.parametrize( 'language', [
        pytest.param("c", marks = [
            pytest.mark.skip(reason="negative step does not work in c. See #1311"),
            pytest.mark.c]),
        pytest.param("fortran", marks = pytest.mark.fortran)
    ]
)
def test_array_2d_C_slice_stride_22(language):
    a = arrays.a_2d_c

    f1 = arrays.array_2d_C_slice_stride_22
    f2 = epyccel(f1, language = language)
    assert f1(a) == f2(a)

@pytest.mark.parametrize( 'language', [
        pytest.param("c", marks = [
            pytest.mark.skip(reason="negative step does not work in c. See #1311"),
            pytest.mark.c]),
        pytest.param("fortran", marks = pytest.mark.fortran)
    ]
)
def test_array_2d_C_slice_stride_23(language):
    a = arrays.a_2d_c

    f1 = arrays.array_2d_C_slice_stride_23
    f2 = epyccel(f1, language = language)
    assert f1(a) == f2(a)

#==============================================================================
# TEST : Slice assignment
#==============================================================================
def test_copy_to_slice_issue_1218(language):
    pyth_f = arrays.copy_to_slice_issue_1218
    epyc_f = epyccel(pyth_f, language = language)

    n = 10
    pyth_arr = pyth_f(n)
    epyc_arr = epyc_f(n)
    check_array_equal(pyth_arr, epyc_arr)

def test_copy_to_slice_1(language):
    pyth_f = arrays.copy_to_slice_1
    epyc_f = epyccel(pyth_f, language = language)

    pyth_a = np.arange(10, dtype=float)
    epyc_a = pyth_a.copy()
    b = np.arange(20, 28, dtype=float)
    pyth_f(pyth_a, b)
    epyc_f(epyc_a, b)
    check_array_equal(pyth_a, epyc_a)

def test_copy_to_slice_2(language):
    pyth_f = arrays.copy_to_slice_2
    epyc_f = epyccel(pyth_f, language = language)

    pyth_a = np.arange(20, dtype=float).reshape(2, 10)
    epyc_a = pyth_a.copy()
    b = np.arange(20, 28, dtype=float)
    pyth_f(pyth_a, b)
    epyc_f(epyc_a, b)
    check_array_equal(pyth_a, epyc_a)

def test_copy_to_slice_3(language):
    pyth_f = arrays.copy_to_slice_3
    epyc_f = epyccel(pyth_f, language = language)

    pyth_a = np.arange(20, dtype=float).reshape(4, 5)
    epyc_a = pyth_a.copy()
    b = np.arange(20, 24, dtype=float)
    pyth_f(pyth_a, b)
    epyc_f(epyc_a, b)
    check_array_equal(pyth_a, epyc_a)

def test_copy_to_slice_4(language):
    pyth_f = arrays.copy_to_slice_4
    epyc_f = epyccel(pyth_f, language = language)

    pyth_a = np.arange(10, dtype=float)
    epyc_a = pyth_a.copy()
    b = np.arange(20, 25, dtype=float)
    pyth_f(pyth_a, b)
    epyc_f(epyc_a, b)
    check_array_equal(pyth_a, epyc_a)

#==============================================================================
# TEST : arithmetic operations
#==============================================================================

def test_arrs_similar_shapes_0(language):
    f1 = arrays.arrs_similar_shapes_0
    f2 = epyccel(f1, language = language)
    assert f1() == f2()

def test_arrs_similar_shapes_1(language):
    f1 = arrays.arrs_similar_shapes_1
    f2 = epyccel(f1, language = language)
    assert f1() == f2()

def test_arrs_different_shapes_0(language):
    f1 = arrays.arrs_different_shapes_0
    f2 = epyccel(f1, language = language)
    assert f1() == f2()

def test_arrs_uncertain_shape_1(language):
    f1 = arrays.arrs_uncertain_shape_1
    f2 = epyccel(f1, language = language)
    assert f1() == f2()

def test_arrs_2d_similar_shapes_0(language):
    f1 = arrays.arrs_2d_similar_shapes_0
    f2 = epyccel(f1, language = language)
    assert f1() == f2()

def test_arrs_2d_different_shapes_0(language):
    f1 = arrays.arrs_2d_different_shapes_0
    f2 = epyccel(f1, language = language)
    assert f1() == f2()

@pytest.mark.parametrize( 'language', [
        pytest.param("c", marks = [
            pytest.mark.skip(reason="Negative start of range does not work in c. See #1311"),
            pytest.mark.c]),
        pytest.param("fortran", marks = pytest.mark.fortran)
    ]
)
def test_arrs_1d_negative_index_1(language):
    f1 = arrays.arrs_1d_negative_index_1
    f2 = epyccel(f1, language = language)
    assert np.allclose(f1(), f2(), rtol=RTOL, atol=ATOL)

def test_arrs_1d_negative_index_2(language):
    f1 = arrays.arrs_1d_negative_index_2
    f2 = epyccel(f1, language = language)
    assert np.allclose(f1(), f2(), rtol=RTOL, atol=ATOL)

def test_arrs_1d_int32_index(language):
    f1 = arrays.arrs_1d_int32_index
    f2 = epyccel(f1, language = language)
    assert f1() == f2()

def test_arrs_1d_int64_index(language):
    f1 = arrays.arrs_1d_int64_index
    f2 = epyccel(f1, language = language)
    assert f1() == f2()

def test_arr_tuple_slice_index(language):
    f1 = arrays.arr_tuple_slice_index
    f2 = epyccel(f1, language = language)

    r_python = f1(arrays.a_2d_c)
    r_pyccel = f2(arrays.a_2d_c)

    check_array_equal(r_python, r_pyccel)

@pytest.mark.parametrize( 'language', [
        pytest.param("c", marks = [
            pytest.mark.skip(reason="negative step does not work in c. See #1311"),
            pytest.mark.c]),
        pytest.param("fortran", marks = pytest.mark.fortran)
    ]
)
def test_arrs_1d_negative_index_negative_step(language):
    f1 = arrays.arrs_1d_negative_index_negative_step
    f2 = epyccel(f1, language = language)
    assert np.allclose(f1(), f2(), rtol=RTOL, atol=ATOL)

def test_arrs_1d_negative_step_positive_step(language):
    f1 = arrays.arrs_1d_negative_step_positive_step
    f2 = epyccel(f1, language = language)
    assert np.allclose(f1(), f2(), rtol=RTOL, atol=ATOL)

@pytest.mark.parametrize( 'language', [
        pytest.param("c", marks = [
            pytest.mark.skip(reason="negative step does not work in c. See #1311"),
            pytest.mark.c]),
        pytest.param("fortran", marks = pytest.mark.fortran)
    ]
)
def test_arrs_2d_negative_index(language):
    f1 = arrays.arrs_2d_negative_index
    f2 = epyccel(f1, language = language)
    assert np.allclose(f1(), f2(), rtol=RTOL, atol=ATOL)

#==============================================================================
# TEST : NUMPY ARANGE
#==============================================================================

def test_numpy_arange_one_arg(language):
    f1 = arrays.arr_arange_1
    f2 = epyccel(f1, language = language)
    assert f1() == f2()

def test_numpy_arange_two_arg(language):
    f1 = arrays.arr_arange_2
    f2 = epyccel(f1, language = language)
    assert f1() == f2()

def test_numpy_arange_full_arg(language):
    f1 = arrays.arr_arange_3
    f2 = epyccel(f1, language = language)

    r_f1 = f1()
    r_f2 = f2()

    assert (type(r_f1[1]) is type(r_f2[1]))
    np.testing.assert_allclose(f1(), f2(), rtol=RTOL, atol=ATOL)

def test_numpy_arange_with_dtype(language):
    f1 = arrays.arr_arange_4
    f2 = epyccel(f1, language = language)
    assert f1() == f2()

def test_numpy_arange_negative_step(language):
    f1 = arrays.arr_arange_5
    f2 = epyccel(f1, language = language)

    r_f1 = f1()
    r_f2 = f2()

    assert (type(r_f1[1]) is type(r_f2[1]))
    np.testing.assert_allclose(f1(), f2(), rtol=RTOL, atol=ATOL)

def test_numpy_arange_negative_step_2(language):
    f1 = arrays.arr_arange_6
    f2 = epyccel(f1, language = language)

    r_f1 = f1()
    r_f2 = f2()

    assert (type(r_f1[1]) is type(r_f2[1]))
    np.testing.assert_allclose(f1(), f2(), rtol=RTOL, atol=ATOL)

def test_numpy_arange_into_slice(language):
    f1 = arrays.arr_arange_7
    f2 = epyccel(f1, language = language)
    n = randint(2, 10)
    m = randint(2, 10)
    x = np.array(100 * np.random.random((n, m)), dtype=int)
    x_expected = x.copy()
    f1(x_expected)
    f2(x)
    np.testing.assert_allclose(x, x_expected, rtol=RTOL, atol=ATOL)

##==============================================================================
## TEST NESTED ARRAYS INITIALIZATION WITH ORDER C
##==============================================================================

def test_array_float_nested_C_array_initialization(language):

    f1 = arrays.array_float_nested_C_array_initialization
    f2 = epyccel(f1, language = language)

    x  = np.random.random((3,2,4))
    y  = np.random.random((2,4))
    z  = np.random.random((2,4))
    a  = np.array([x, [y, z, z], x])

    x1 = np.zeros_like(a)
    x2 = np.zeros_like(a)

    f1(x, y, z, x1)
    f2(x, y, z, x2)

    assert np.array_equal(x1, x2)

def test_array_float_nested_C_array_initialization_2(language):
    f1 = arrays.array_float_nested_C_array_initialization_2
    f2 = epyccel(f1, language = language)

    a = np.random.random((2,2,3))
    e = np.random.random((2,3))
    f = np.random.random(3)
    nested = np.array([[e, [f, f]], a, [[f, f], [f, f]]])

    x1 = np.zeros_like(nested)
    x2 = np.zeros_like(nested)

    f1(a, e, f, x1)
    f2(a, e, f, x2)

    assert np.array_equal(x1, x2)

def test_array_float_nested_C_array_initialization_3(language):
    f1 = arrays.array_float_nested_C_array_initialization_3
    f2 = epyccel(f1, language = language)

    a = np.random.random((2,2,3))
    e = np.random.random((2,3))
    nested = np.array([[e, [[1., 2., 3.], [1., 2., 3.]]], a, [[[1., 2., 3.], [1., 2., 3.]], [[1., 2., 3.], [1., 2., 3.]]]], order="C")

    x1 = np.zeros_like(nested)
    x2 = np.zeros_like(nested)

    f1(a, e, x1)
    f2(a, e, x2)

    assert np.array_equal(x1, x2)

#==============================================================================
# NUMPY SUM
#==============================================================================

def test_arr_bool_sum(language):
    f1 = arrays.arr_bool_sum
    f2 = epyccel(f1, language = language)
    assert f1() == f2()
    assert isinstance(f1(), type(f2()))

def test_tuple_sum(language):
    f1 = arrays.tuple_sum
    f2 = epyccel(f1, language = language)
    assert f1() == f2()

#==============================================================================
# NUMPY LINSPACE
#==============================================================================

def test_multiple_np_linspace(language):
    f1 = arrays.multiple_np_linspace
    f2 = epyccel(f1, language = language)
    assert f1() == f2()

##==============================================================================
## TEST NESTED ARRAYS INITIALIZATION WITH ORDER F
##==============================================================================

def test_array_float_nested_F_array_initialization(language):
    f1 = arrays.array_float_nested_F_array_initialization
    f2 = epyccel(f1, language = language)

    x  = np.random.random((3,2,4))
    y  = np.random.random((2,4))
    z  = np.random.random((2,4))
    a  = np.array([x, [y, z, z], x], order="F")

    x1 = np.zeros_like(a)
    x2 = np.zeros_like(a)

    f1(x, y, z, x1)
    f2(x, y, z, x2)

    assert np.array_equal(x1, x2)

def test_array_float_nested_F_array_initialization_2(language):
    f1 = arrays.array_float_nested_F_array_initialization_2
    f2 = epyccel(f1, language = language)

    a = np.random.random((2,2,3))
    e = np.random.random((2,3))
    f = np.random.random(3)
    nested = np.array([[e, [f, f]], a, [[f, f], [f, f]]], order="F")

    x1 = np.zeros_like(nested)
    x2 = np.zeros_like(nested)

    f1(a, e, f, x1)
    f2(a, e, f, x2)

    assert np.array_equal(x1, x2)

def test_array_float_nested_F_array_initialization_3(language):
    f1 = arrays.array_float_nested_F_array_initialization_3
    f2 = epyccel(f1, language = language)

    a = np.random.random((2,2,3))
    e = np.random.random((2,3))
    nested = np.array([[e, [[1., 2., 3.], [1., 2., 3.]]], a, [[[1., 2., 3.], [1., 2., 3.]], [[1., 2., 3.], [1., 2., 3.]]]], order="F")

    x1 = np.zeros_like(nested)
    x2 = np.zeros_like(nested)

    f1(a, e, x1)
    f2(a, e, x2)

    assert np.array_equal(x1, x2)

##==============================================================================
## TEST SIMPLE ARRAY SLICING WITH ORDER C 1D
##==============================================================================

def test_array_view_steps_C_1D_1(language):
    a = arrays.a_1d

    f1 = arrays.array_view_steps_C_1D_1
    f2 = epyccel(f1, language = language)
    check_array_equal(f1(a), f2(a))

def test_array_view_steps_C_1D_2(language):
    a = arrays.a_1d

    f1 = arrays.array_view_steps_C_1D_2
    f2 = epyccel(f1, language = language)
    check_array_equal(f1(a), f2(a))

##==============================================================================
## TEST SIMPLE ARRAY SLICING WITH ORDER C 2D
##==============================================================================

def test_array_view_steps_C_2D_1(language):
    a = arrays.a_2d_c

    f1 = arrays.array_view_steps_C_2D_1
    f2 = epyccel(f1, language = language)
    check_array_equal(f1(a), f2(a))

def test_array_view_steps_C_2D_2(language):
    a = arrays.a_2d_c

    f1 = arrays.array_view_steps_C_2D_2
    f2 = epyccel(f1, language = language)
    check_array_equal(f1(a), f2(a))

def test_array_view_steps_C_2D_3(language):
    a = arrays.a_2d_c

    f1 = arrays.array_view_steps_C_2D_3
    f2 = epyccel(f1, language = language)
    check_array_equal(f1(a), f2(a))

##==============================================================================
## TEST ARRAY VIEW STEPS ARRAY INITIALIZATION ORDER F 1D
##==============================================================================

def test_array_view_steps_F_1D_1(language):
    a = arrays.a_1d_f

    f1 = arrays.array_view_steps_F_1D_1
    f2 = epyccel(f1, language = language)
    check_array_equal(f1(a), f2(a))

def test_array_view_steps_F_1D_2(language):
    a = arrays.a_1d_f

    f1 = arrays.array_view_steps_F_1D_2
    f2 = epyccel(f1, language = language)
    check_array_equal(f1(a), f2(a))

##==============================================================================
## TEST ARRAY VIEW STEPS ARRAY INITIALIZATION ORDER F 2D
##==============================================================================

def test_array_view_steps_F_2D_1(language):
    a = arrays.a_2d_f

    f1 = arrays.array_view_steps_F_2D_1
    f2 = epyccel(f1, language = language)
    check_array_equal(f1(a), f2(a))

def test_array_view_steps_F_2D_2(language):
    a = arrays.a_2d_f

    f1 = arrays.array_view_steps_F_2D_2
    f2 = epyccel(f1, language = language)
    check_array_equal(f1(a), f2(a))

def test_array_view_steps_F_2D_3(language):
    a = arrays.a_2d_f

    f1 = arrays.array_view_steps_F_2D_3
    f2 = epyccel(f1, language = language)
    check_array_equal(f1(a), f2(a))

#==============================================================================
# TEST: Array with ndmin argument
#==============================================================================

@pytest.mark.parametrize( 'language', (
        pytest.param("fortran", marks = pytest.mark.fortran),
        pytest.param("c", marks = pytest.mark.c),
        pytest.param("python", marks = [
            pytest.mark.skip(reason=("Template results in wrong ordered arrays")),
            pytest.mark.python]
        )
    )
)
def test_array_ndmin_1(language):
    f1 = arrays.array_ndmin_1
    f2 = epyccel(f1, language = language)

    a = arrays.a_1d
    b = arrays.a_2d_c
    c = arrays.a_2d_c
    d = randint(low = iinfo(int).min, high = iinfo(int).max, dtype=int, size=(2,3,4))
    e = d.copy(order='F')

    check_array_equal(f1(a), f2(a))
    check_array_equal(f1(b), f2(b))
    check_array_equal(f1(c), f2(c))
    check_array_equal(f1(d), f2(d))
    check_array_equal(f1(e), f2(e))

@pytest.mark.parametrize( 'language', (
        pytest.param("fortran", marks = pytest.mark.fortran),
        pytest.param("c", marks = pytest.mark.c),
        pytest.param("python", marks = [
            pytest.mark.skip(reason=("Template results in wrong ordered arrays")),
            pytest.mark.python]
        )
    )
)
def test_array_ndmin_2(language):
    f1 = arrays.array_ndmin_2
    f2 = epyccel(f1, language = language)

    a = arrays.a_1d
    b = arrays.a_2d_c
    c = arrays.a_2d_c
    d = randint(low = iinfo(int).min, high = iinfo(int).max, dtype=int, size=(2,3,4))
    e = d.copy(order='F')

    check_array_equal(f1(a), f2(a))
    check_array_equal(f1(b), f2(b))
    check_array_equal(f1(c), f2(c))
    check_array_equal(f1(d), f2(d))
    check_array_equal(f1(e), f2(e))

@pytest.mark.parametrize( 'language', (
        pytest.param("fortran", marks = pytest.mark.fortran),
        pytest.param("c", marks = pytest.mark.c),
        pytest.param("python", marks = [
            pytest.mark.skip(reason=("Template results in wrong ordered arrays")),
            pytest.mark.python]
        )
    )
)
def test_array_ndmin_4(language):
    f1 = arrays.array_ndmin_4
    f2 = epyccel(f1, language = language)

    a = arrays.a_1d
    b = arrays.a_2d_c
    c = arrays.a_2d_c
    d = randint(low = iinfo(int).min, high = iinfo(int).max, dtype=int, size=(2,3,4))
    e = d.copy(order='F')

    check_array_equal(f1(a), f2(a))
    check_array_equal(f1(b), f2(b))
    check_array_equal(f1(c), f2(c))
    check_array_equal(f1(d), f2(d))
    check_array_equal(f1(e), f2(e))

@pytest.mark.parametrize( 'language', (
        pytest.param("fortran", marks = pytest.mark.fortran),
        pytest.param("c", marks = pytest.mark.c),
        pytest.param("python", marks = [
            pytest.mark.skip(reason=("Template results in wrong ordered arrays")),
            pytest.mark.python]
        )
    )
)
def test_array_ndmin_2_order(language):
    f1 = arrays.array_ndmin_2_order
    f2 = epyccel(f1, language = language)

    a = arrays.a_1d
    b = arrays.a_2d_c
    c = arrays.a_2d_c
    d = randint(low = iinfo(int).min, high = iinfo(int).max, dtype=int, size=(2,3,4))
    e = d.copy(order='F')

    check_array_equal(f1(a), f2(a))
    check_array_equal(f1(b), f2(b))
    check_array_equal(f1(c), f2(c))
    check_array_equal(f1(d), f2(d))
    check_array_equal(f1(e), f2(e))

<<<<<<< HEAD
@pytest.mark.filterwarnings("ignore:Casting complex values to real discards the imaginary part")
@pytest.mark.filterwarnings("ignore:overflow")
@pytest.mark.filterwarnings("ignore:invalid value encountered in cast")
@pytest.mark.parametrize( 'language', (
        pytest.param("fortran", marks = [
            pytest.mark.skip(reason=("Missing boolean cast in Fortran code, see #1785")),
            pytest.mark.fortran]),
        pytest.param("c", marks = pytest.mark.c),
        pytest.param("python", marks = pytest.mark.python)
    )
)
=======
>>>>>>> 5152d2bd
def test_dtype_conversion_to_bool_from_other_types(language):
    size = (2, 2)

    bl = randint(0, 2, size = size, dtype= bool)

    integer   = randint(low = iinfo('int').min,   high = iinfo('int').max, size = size, dtype=int)
    integer8 = randint(low = iinfo('int8').min, high = iinfo('int8').max , size = size, dtype=np.int8)
    integer16 = randint(low = iinfo('int16').min, high = iinfo('int16').max , size = size, dtype=np.int16)
    integer32 = randint(low = iinfo('int32').min, high = iinfo('int32').max , size = size, dtype=np.int32)
    integer64 = randint(low = iinfo('int64').min, high = iinfo('int64').max , size = size, dtype=np.int64)

    fl = uniform(finfo('float').min / 2, finfo('float').max / 2, size = size)
    fl32 = uniform(finfo('float32').min / 2, finfo('float32').max / 2, size = size)
    fl32 = np.float32(fl32)
    fl64 = uniform(finfo('float64').min / 2, finfo('float64').max / 2, size = size)

    cmplx128_from_float32 = uniform(low= finfo('float32').min / 2, high= finfo('float32').max / 2, size = size) + uniform(low=finfo('float32').min / 2, high=finfo('float32').max / 2, size = size) * 1j
    cmplx64 = np.complex64(cmplx128_from_float32)
    cmplx128 = uniform(low=finfo('float64').min / 2, high=finfo('float64').max / 2, size = size) + uniform(low=finfo('float64').min / 2, high=finfo('float64').max / 2, size = size) * 1j

    epyccel_func = epyccel(arrays.dtype_convert_to_bool, language=language)

    assert epyccel_func(bl) == arrays.dtype_convert_to_bool(bl)
    assert epyccel_func(integer) == arrays.dtype_convert_to_bool(integer)
    assert epyccel_func(integer8) == arrays.dtype_convert_to_bool(integer8)
    assert epyccel_func(integer16) == arrays.dtype_convert_to_bool(integer16)
    assert epyccel_func(integer32) == arrays.dtype_convert_to_bool(integer32)
    assert epyccel_func(integer64) == arrays.dtype_convert_to_bool(integer64)
    assert epyccel_func(fl) == arrays.dtype_convert_to_bool(fl)
    assert epyccel_func(fl32) == arrays.dtype_convert_to_bool(fl32)
    assert epyccel_func(fl64) == arrays.dtype_convert_to_bool(fl64)
    assert epyccel_func(cmplx64) == arrays.dtype_convert_to_bool(cmplx64)
    assert epyccel_func(cmplx128) == arrays.dtype_convert_to_bool(cmplx128)

@pytest.mark.filterwarnings("ignore:Casting complex values to real discards the imaginary part")
@pytest.mark.filterwarnings("ignore:overflow")
@pytest.mark.filterwarnings("ignore:invalid value encountered in cast")
@pytest.mark.parametrize( 'language', (
        pytest.param("fortran", marks = pytest.mark.fortran),
        pytest.param("c", marks = pytest.mark.c),
        pytest.param("python", marks = pytest.mark.python)
    )
)
def test_dtype_conversion_to_int8_from_other_types(language):
    size = (2, 2)

    bl = randint(0, 2, size = size, dtype= bool)

    integer   = randint(low = iinfo('int').min,   high = iinfo('int').max, size = size, dtype=int)
    integer8   = randint(low = iinfo('int8').min,   high = iinfo('int8').max, size = size, dtype=np.int8)
    integer16 = randint(low = iinfo('int16').min, high = iinfo('int16').max , size = size, dtype=np.int16)
    integer32 = randint(low = iinfo('int32').min, high = iinfo('int32').max , size = size, dtype=np.int32)
    integer64 = randint(low = iinfo('int64').min, high = iinfo('int64').max , size = size, dtype=np.int64)

    fl = uniform(finfo('float').min / 2, finfo('float').max / 2, size = size)
    fl32 = uniform(finfo('float32').min / 2, finfo('float32').max / 2, size = size)
    fl32 = np.float32(fl32)
    fl64 = uniform(finfo('float64').min / 2, finfo('float64').max / 2, size = size)

    cmplx128_from_float32 = uniform(low= finfo('float32').min / 2, high= finfo('float32').max / 2, size = size) + uniform(low=finfo('float32').min / 2, high=finfo('float32').max / 2, size = size) * 1j
    cmplx64 = np.complex64(cmplx128_from_float32)
    cmplx128 = uniform(low=finfo('float64').min / 2, high=finfo('float64').max / 2, size = size) + uniform(low=finfo('float64').min / 2, high=finfo('float64').max / 2, size = size) * 1j

    epyccel_func = epyccel(arrays.dtype_convert_to_int8, language=language)

    assert epyccel_func(integer) == arrays.dtype_convert_to_int8(integer)
    assert epyccel_func(integer8) == arrays.dtype_convert_to_int8(integer8)
    assert epyccel_func(bl) == arrays.dtype_convert_to_int8(bl)
    assert epyccel_func(integer16) == arrays.dtype_convert_to_int8(integer16)
    assert epyccel_func(integer32) == arrays.dtype_convert_to_int8(integer32)
    assert epyccel_func(integer64) == arrays.dtype_convert_to_int8(integer64)
    assert epyccel_func(fl) == arrays.dtype_convert_to_int8(fl)
    assert epyccel_func(fl32) == arrays.dtype_convert_to_int8(fl32)
    assert epyccel_func(fl64) == arrays.dtype_convert_to_int8(fl64)
    assert epyccel_func(cmplx64) == arrays.dtype_convert_to_int8(cmplx64)
    assert epyccel_func(cmplx128) == arrays.dtype_convert_to_int8(cmplx128)

@pytest.mark.filterwarnings("ignore:Casting complex values to real discards the imaginary part")
@pytest.mark.filterwarnings("ignore:overflow")
@pytest.mark.filterwarnings("ignore:invalid value encountered in cast")
@pytest.mark.parametrize( 'language', (
        pytest.param("fortran", marks = pytest.mark.fortran),
        pytest.param("c", marks = pytest.mark.c),
        pytest.param("python", marks = pytest.mark.python)
    )
)
def test_dtype_conversion_to_int16_from_other_types(language):
    size = (2, 2)

    bl = randint(0, 2, size = size, dtype= bool)

    integer   = randint(low = iinfo('int').min,   high = iinfo('int').max, size = size, dtype=int)
    integer8 = randint(low = iinfo('int8').min, high = iinfo('int8').max , size = size, dtype=np.int8)
    integer16 = randint(low = iinfo('int16').min, high = iinfo('int16').max , size = size, dtype=np.int16)
    integer32 = randint(low = iinfo('int32').min, high = iinfo('int32').max , size = size, dtype=np.int32)
    integer64 = randint(low = iinfo('int64').min, high = iinfo('int64').max , size = size, dtype=np.int64)

    fl = uniform(finfo('float').min / 2, finfo('float').max / 2, size = size)
    fl32 = uniform(finfo('float32').min / 2, finfo('float32').max / 2, size = size)
    fl32 = np.float32(fl32)
    fl64 = uniform(finfo('float64').min / 2, finfo('float64').max / 2, size = size)

    cmplx128_from_float32 = uniform(low= finfo('float32').min / 2, high= finfo('float32').max / 2, size = size) + uniform(low=finfo('float32').min / 2, high=finfo('float32').max / 2, size = size) * 1j
    cmplx64 = np.complex64(cmplx128_from_float32)
    cmplx128 = uniform(low=finfo('float64').min / 2, high=finfo('float64').max / 2, size = size) + uniform(low=finfo('float64').min / 2, high=finfo('float64').max / 2, size = size) * 1j

    epyccel_func = epyccel(arrays.dtype_convert_to_int16, language=language)

    assert epyccel_func(integer) == arrays.dtype_convert_to_int16(integer)
    assert epyccel_func(integer8) == arrays.dtype_convert_to_int16(integer8)
    assert epyccel_func(bl) == arrays.dtype_convert_to_int16(bl)
    assert epyccel_func(integer16) == arrays.dtype_convert_to_int16(integer16)
    assert epyccel_func(integer32) == arrays.dtype_convert_to_int16(integer32)
    assert epyccel_func(integer64) == arrays.dtype_convert_to_int16(integer64)
    assert epyccel_func(fl) == arrays.dtype_convert_to_int16(fl)
    assert epyccel_func(fl32) == arrays.dtype_convert_to_int16(fl32)
    assert epyccel_func(fl64) == arrays.dtype_convert_to_int16(fl64)
    assert epyccel_func(cmplx64) == arrays.dtype_convert_to_int16(cmplx64)
    assert epyccel_func(cmplx128) == arrays.dtype_convert_to_int16(cmplx128)

@pytest.mark.filterwarnings("ignore:Casting complex values to real discards the imaginary part")
@pytest.mark.filterwarnings("ignore:overflow")
@pytest.mark.filterwarnings("ignore:invalid value encountered in cast")
@pytest.mark.parametrize( 'language', (
        pytest.param("fortran", marks = pytest.mark.fortran),
        pytest.param("c", marks = pytest.mark.c),
        pytest.param("python", marks = pytest.mark.python)
    )
)
def test_dtype_conversion_to_int32_from_other_types(language):
    size = (2, 2)

    bl = randint(0, 2, size = size, dtype= bool)

    integer   = randint(low = iinfo('int').min,   high = iinfo('int').max, size = size, dtype=int)
    integer8 = randint(low = iinfo('int8').min, high = iinfo('int8').max , size = size, dtype=np.int8)
    integer16 = randint(low = iinfo('int16').min, high = iinfo('int16').max , size = size, dtype=np.int16)
    integer32 = randint(low = iinfo('int32').min, high = iinfo('int32').max , size = size, dtype=np.int32)
    integer64 = randint(low = iinfo('int64').min, high = iinfo('int64').max , size = size, dtype=np.int64)

    fl = uniform(finfo('float').min / 2, finfo('float').max / 2, size = size)
    fl32 = uniform(finfo('float32').min / 2, finfo('float32').max / 2, size = size)
    fl32 = np.float32(fl32)
    fl64 = uniform(finfo('float64').min / 2, finfo('float64').max / 2, size = size)

    cmplx128_from_float32 = uniform(low= finfo('float32').min / 2, high= finfo('float32').max / 2, size = size) + uniform(low=finfo('float32').min / 2, high=finfo('float32').max / 2, size = size) * 1j
    cmplx64 = np.complex64(cmplx128_from_float32)
    cmplx128 = uniform(low=finfo('float64').min / 2, high=finfo('float64').max / 2, size = size) + uniform(low=finfo('float64').min / 2, high=finfo('float64').max / 2, size = size) * 1j

    epyccel_func = epyccel(arrays.dtype_convert_to_int32, language=language)

    assert epyccel_func(integer) == arrays.dtype_convert_to_int32(integer)
    assert epyccel_func(integer8) == arrays.dtype_convert_to_int32(integer8)
    assert epyccel_func(integer16) == arrays.dtype_convert_to_int32(integer16)
    assert epyccel_func(integer32) == arrays.dtype_convert_to_int32(integer32)
    assert epyccel_func(bl) == arrays.dtype_convert_to_int32(bl)
    assert epyccel_func(integer64) == arrays.dtype_convert_to_int32(integer64)
    assert epyccel_func(fl) == arrays.dtype_convert_to_int32(fl)
    assert epyccel_func(fl32) == arrays.dtype_convert_to_int32(fl32)
    assert epyccel_func(fl64) == arrays.dtype_convert_to_int32(fl64)
    assert epyccel_func(cmplx64) == arrays.dtype_convert_to_int32(cmplx64)
    assert epyccel_func(cmplx128) == arrays.dtype_convert_to_int32(cmplx128)

@pytest.mark.filterwarnings("ignore:Casting complex values to real discards the imaginary part")
@pytest.mark.filterwarnings("ignore:overflow")
@pytest.mark.filterwarnings("ignore:invalid value encountered in cast")
@pytest.mark.parametrize( 'language', (
        pytest.param("fortran", marks = pytest.mark.fortran),
        pytest.param("c", marks = pytest.mark.c),
        pytest.param("python", marks = pytest.mark.python)
    )
)
def test_dtype_conversion_to_int64_from_other_types(language):
    size = (2, 2)

    bl = randint(0, 2, size = size, dtype= bool)

    integer   = randint(low = iinfo('int').min,   high = iinfo('int').max, size = size, dtype=int)
    integer8 = randint(low = iinfo('int8').min, high = iinfo('int8').max , size = size, dtype=np.int8)
    integer16 = randint(low = iinfo('int16').min, high = iinfo('int16').max , size = size, dtype=np.int16)
    integer32 = randint(low = iinfo('int32').min, high = iinfo('int32').max , size = size, dtype=np.int32)
    integer64 = randint(low = iinfo('int64').min, high = iinfo('int64').max , size = size, dtype=np.int64)

    fl = uniform(finfo('float').min / 2, finfo('float').max / 2, size = size)
    fl32 = uniform(finfo('float32').min / 2, finfo('float32').max / 2, size = size)
    fl32 = np.float32(fl32)
    fl64 = uniform(finfo('float64').min / 2, finfo('float64').max / 2, size = size)

    cmplx128_from_float32 = uniform(low= finfo('float32').min / 2, high= finfo('float32').max / 2, size = size) + uniform(low=finfo('float32').min / 2, high=finfo('float32').max / 2, size = size) * 1j
    cmplx64 = np.complex64(cmplx128_from_float32)
    cmplx128 = uniform(low=finfo('float64').min / 2, high=finfo('float64').max / 2, size = size) + uniform(low=finfo('float64').min / 2, high=finfo('float64').max / 2, size = size) * 1j

    epyccel_func = epyccel(arrays.dtype_convert_to_int64, language=language)

    assert epyccel_func(integer) == arrays.dtype_convert_to_int64(integer)
    assert epyccel_func(integer8) == arrays.dtype_convert_to_int64(integer8)
    assert epyccel_func(integer16) == arrays.dtype_convert_to_int64(integer16)
    assert epyccel_func(integer32) == arrays.dtype_convert_to_int64(integer32)
    assert epyccel_func(integer64) == arrays.dtype_convert_to_int64(integer64)
    assert epyccel_func(bl) == arrays.dtype_convert_to_int64(bl)
    assert epyccel_func(fl) == arrays.dtype_convert_to_int64(fl)
    assert epyccel_func(fl32) == arrays.dtype_convert_to_int64(fl32)
    assert epyccel_func(fl64) == arrays.dtype_convert_to_int64(fl64)
    assert epyccel_func(cmplx64) == arrays.dtype_convert_to_int64(cmplx64)
    assert epyccel_func(cmplx128) == arrays.dtype_convert_to_int64(cmplx128)

<<<<<<< HEAD
@pytest.mark.filterwarnings("ignore:Casting complex values to real discards the imaginary part")
@pytest.mark.filterwarnings("ignore:overflow")
@pytest.mark.parametrize( 'language', (
        pytest.param("fortran", marks = [
            pytest.mark.skip(reason=("Missing boolean cast in Fortran code, see #1785")),
            pytest.mark.fortran]),
        pytest.param("c", marks = pytest.mark.c),
        pytest.param("python", marks = pytest.mark.python)
    )
)
=======
>>>>>>> 5152d2bd
def test_dtype_conversion_to_float32_from_other_types(language):
    size = (2, 2)

    bl = randint(0, 2, size = size, dtype= bool)

    integer   = randint(low = iinfo('int').min,   high = iinfo('int').max, size = size, dtype=int)
    integer8 = randint(low = iinfo('int8').min, high = iinfo('int8').max , size = size, dtype=np.int8)
    integer16 = randint(low = iinfo('int16').min, high = iinfo('int16').max , size = size, dtype=np.int16)
    integer32 = randint(low = iinfo('int32').min, high = iinfo('int32').max , size = size, dtype=np.int32)
    integer64 = randint(low = iinfo('int64').min, high = iinfo('int64').max , size = size, dtype=np.int64)

    fl = uniform(finfo('float').min / 2, finfo('float').max / 2, size = size)
    fl64 = uniform(finfo('float64').min / 2, finfo('float64').max / 2, size = size)
    fl32 = uniform(finfo('float32').min / 2, finfo('float32').max / 2, size = size)
    fl32 = np.float32(fl32)

    cmplx128_from_float32 = uniform(low= finfo('float32').min / 2, high= finfo('float32').max / 2, size = size) + uniform(low=finfo('float32').min / 2, high=finfo('float32').max / 2, size = size) * 1j
    cmplx64 = np.complex64(cmplx128_from_float32)
    cmplx128 = uniform(low=finfo('float64').min / 2, high=finfo('float64').max / 2, size = size) + uniform(low=finfo('float64').min / 2, high=finfo('float64').max / 2, size = size) * 1j

    epyccel_func = epyccel(arrays.dtype_convert_to_float32, language=language)

    assert epyccel_func(integer) == arrays.dtype_convert_to_float32(integer)
    assert epyccel_func(integer8) == arrays.dtype_convert_to_float32(integer8)
    assert epyccel_func(integer16) == arrays.dtype_convert_to_float32(integer16)
    assert epyccel_func(integer32) == arrays.dtype_convert_to_float32(integer32)
    assert epyccel_func(integer64) == arrays.dtype_convert_to_float32(integer64)
    assert epyccel_func(fl) == arrays.dtype_convert_to_float32(fl)
    assert epyccel_func(bl) == arrays.dtype_convert_to_float32(bl)
    assert epyccel_func(fl32) == arrays.dtype_convert_to_float32(fl32)
    assert epyccel_func(fl64) == arrays.dtype_convert_to_float32(fl64)
    assert epyccel_func(cmplx64) == arrays.dtype_convert_to_float32(cmplx64)
    assert epyccel_func(cmplx128) == arrays.dtype_convert_to_float32(cmplx128)

<<<<<<< HEAD
@pytest.mark.filterwarnings("ignore:Casting complex values to real discards the imaginary part")
@pytest.mark.parametrize( 'language', (
        pytest.param("fortran", marks = [
            pytest.mark.skip(reason=("Missing boolean cast in Fortran code, see #1785")),
            pytest.mark.fortran]),
        pytest.param("c", marks = pytest.mark.c),
        pytest.param("python", marks = pytest.mark.python)
    )
)
=======
>>>>>>> 5152d2bd
def test_dtype_conversion_to_float64_from_other_types(language):
    size = (2, 2)

    bl = randint(0, 2, size = size, dtype= bool)

    integer   = randint(low = iinfo('int').min,   high = iinfo('int').max, size = size, dtype=int)
    integer8 = randint(low = iinfo('int8').min, high = iinfo('int8').max , size = size, dtype=np.int8)
    integer16 = randint(low = iinfo('int16').min, high = iinfo('int16').max , size = size, dtype=np.int16)
    integer32 = randint(low = iinfo('int32').min, high = iinfo('int32').max , size = size, dtype=np.int32)
    integer64 = randint(low = iinfo('int64').min, high = iinfo('int64').max , size = size, dtype=np.int64)

    fl = uniform(finfo('float').min / 2, finfo('float').max / 2, size = size)
    fl32 = uniform(finfo('float32').min / 2, finfo('float32').max / 2, size = size)
    fl32 = np.float32(fl32)
    fl64 = uniform(finfo('float64').min / 2, finfo('float64').max / 2, size = size)

    cmplx128_from_float32 = uniform(low= finfo('float32').min / 2, high= finfo('float32').max / 2, size = size) + uniform(low=finfo('float32').min / 2, high=finfo('float32').max / 2, size = size) * 1j
    cmplx64 = np.complex64(cmplx128_from_float32)
    cmplx128 = uniform(low=finfo('float64').min / 2, high=finfo('float64').max / 2, size = size) + uniform(low=finfo('float64').min / 2, high=finfo('float64').max / 2, size = size) * 1j

    epyccel_func = epyccel(arrays.dtype_convert_to_float64, language=language)

    assert epyccel_func(integer) == arrays.dtype_convert_to_float64(integer)
    assert epyccel_func(integer8) == arrays.dtype_convert_to_float64(integer8)
    assert epyccel_func(integer16) == arrays.dtype_convert_to_float64(integer16)
    assert epyccel_func(integer32) == arrays.dtype_convert_to_float64(integer32)
    assert epyccel_func(integer64) == arrays.dtype_convert_to_float64(integer64)
    assert epyccel_func(fl) == arrays.dtype_convert_to_float64(fl)
    assert epyccel_func(fl32) == arrays.dtype_convert_to_float64(fl32)
    assert epyccel_func(bl) == arrays.dtype_convert_to_float64(bl)
    assert epyccel_func(fl64) == arrays.dtype_convert_to_float64(fl64)
    assert epyccel_func(cmplx64) == arrays.dtype_convert_to_float64(cmplx64)
    assert epyccel_func(cmplx128) == arrays.dtype_convert_to_float64(cmplx128)

<<<<<<< HEAD
@pytest.mark.filterwarnings("ignore:overflow")
@pytest.mark.parametrize( 'language', (
        pytest.param("fortran", marks = [
            pytest.mark.skip(reason=("Missing boolean cast in Fortran code, see #1785")),
            pytest.mark.fortran]),
        pytest.param("c", marks = pytest.mark.c),
        pytest.param("python", marks = pytest.mark.python)
    )
)
=======
>>>>>>> 5152d2bd
def test_dtype_conversion_to_complex64_from_other_types(language):
    size = (2, 2)

    bl = randint(0, 2, size = size, dtype= bool)
    integer   = randint(low = iinfo('int').min,   high = iinfo('int').max, size = size, dtype=int)
    integer8 = randint(low = iinfo('int8').min, high = iinfo('int8').max , size = size, dtype=np.int8)
    integer16 = randint(low = iinfo('int16').min, high = iinfo('int16').max , size = size, dtype=np.int16)
    integer32 = randint(low = iinfo('int32').min, high = iinfo('int32').max , size = size, dtype=np.int32)
    integer64 = randint(low = iinfo('int64').min, high = iinfo('int64').max , size = size, dtype=np.int64)

    fl = uniform(finfo('float').min / 2, finfo('float').max / 2, size = size)
    fl32 = uniform(finfo('float32').min / 2, finfo('float32').max / 2, size = size)
    fl32 = np.float32(fl32)
    fl64 = uniform(finfo('float64').min / 2, finfo('float64').max / 2, size = size)

    cmplx128_from_float32 = uniform(low= finfo('float32').min / 2, high= finfo('float32').max / 2, size = size) + uniform(low=finfo('float32').min / 2, high=finfo('float32').max / 2, size = size) * 1j
    cmplx64 = np.complex64(cmplx128_from_float32)
    cmplx128 = uniform(low=finfo('float64').min / 2, high=finfo('float64').max / 2, size = size) + uniform(low=finfo('float64').min / 2, high=finfo('float64').max / 2, size = size) * 1j

    epyccel_func = epyccel(arrays.dtype_convert_to_cfloat, language=language)

    assert epyccel_func(bl) == arrays.dtype_convert_to_cfloat(bl)
    assert epyccel_func(integer) == arrays.dtype_convert_to_cfloat(integer)
    assert epyccel_func(integer8) == arrays.dtype_convert_to_cfloat(integer8)
    assert epyccel_func(integer16) == arrays.dtype_convert_to_cfloat(integer16)
    assert epyccel_func(integer32) == arrays.dtype_convert_to_cfloat(integer32)
    assert epyccel_func(integer64) == arrays.dtype_convert_to_cfloat(integer64)
    assert epyccel_func(fl) == arrays.dtype_convert_to_cfloat(fl)
    assert epyccel_func(fl32) == arrays.dtype_convert_to_cfloat(fl32)
    assert epyccel_func(fl64) == arrays.dtype_convert_to_cfloat(fl64)
    assert epyccel_func(cmplx64) == arrays.dtype_convert_to_cfloat(cmplx64)
    assert epyccel_func(cmplx128) == arrays.dtype_convert_to_cfloat(cmplx128)

def test_dtype_conversion_to_complex128_from_other_types(language):
    size = (2, 2)

    bl = randint(0, 2, size = size, dtype= bool)

    integer   = randint(low = iinfo('int').min,   high = iinfo('int').max, size = size, dtype=int)
    integer8 = randint(low = iinfo('int8').min, high = iinfo('int8').max , size = size, dtype=np.int8)
    integer16 = randint(low = iinfo('int16').min, high = iinfo('int16').max , size = size, dtype=np.int16)
    integer32 = randint(low = iinfo('int32').min, high = iinfo('int32').max , size = size, dtype=np.int32)
    integer64 = randint(low = iinfo('int64').min, high = iinfo('int64').max , size = size, dtype=np.int64)

    fl = uniform(finfo('float').min / 2, finfo('float').max / 2, size = size)
    fl32 = uniform(finfo('float32').min / 2, finfo('float32').max / 2, size = size)
    fl32 = np.float32(fl32)
    fl64 = uniform(finfo('float64').min / 2, finfo('float64').max / 2, size = size)

    cmplx128_from_float32 = uniform(low= finfo('float32').min / 2, high= finfo('float32').max / 2, size = size) + uniform(low=finfo('float32').min / 2, high=finfo('float32').max / 2, size = size) * 1j
    cmplx64 = np.complex64(cmplx128_from_float32)
    cmplx128 = uniform(low=finfo('float64').min / 2, high=finfo('float64').max / 2, size = size) + uniform(low=finfo('float64').min / 2, high=finfo('float64').max / 2, size = size) * 1j

    epyccel_func = epyccel(arrays.dtype_convert_to_cdouble, language=language)

    assert epyccel_func(bl) == arrays.dtype_convert_to_cdouble(bl)
    assert epyccel_func(integer) == arrays.dtype_convert_to_cdouble(integer)
    assert epyccel_func(integer8) == arrays.dtype_convert_to_cdouble(integer8)
    assert epyccel_func(integer16) == arrays.dtype_convert_to_cdouble(integer16)
    assert epyccel_func(integer32) == arrays.dtype_convert_to_cdouble(integer32)
    assert epyccel_func(integer64) == arrays.dtype_convert_to_cdouble(integer64)
    assert epyccel_func(fl) == arrays.dtype_convert_to_cdouble(fl)
    assert epyccel_func(fl32) == arrays.dtype_convert_to_cdouble(fl32)
    assert epyccel_func(fl64) == arrays.dtype_convert_to_cdouble(fl64)
    assert epyccel_func(cmplx64) == arrays.dtype_convert_to_cdouble(cmplx64)
    assert epyccel_func(cmplx128) == arrays.dtype_convert_to_cdouble(cmplx128)

@pytest.mark.filterwarnings("ignore:Casting complex values to real discards the imaginary part")
@pytest.mark.filterwarnings("ignore:overflow")
@pytest.mark.filterwarnings("ignore:invalid value encountered in cast")
@pytest.mark.parametrize( 'language', (
        pytest.param("fortran", marks = pytest.mark.fortran),
        pytest.param("c", marks = pytest.mark.c),
        pytest.param("python", marks = pytest.mark.python)
    )
)
def test_dtype_conversion_to_pyint_from_other_types(language):
    size = (2, 2)

    bl = randint(0, 2, size = size, dtype= bool)

    integer = randint(low = iinfo('int').min, high = iinfo('int').max , size = size, dtype=int)
    integer8 = randint(low = iinfo('int8').min, high = iinfo('int8').max , size = size, dtype=np.int8)
    integer16 = randint(low = iinfo('int16').min, high = iinfo('int16').max , size = size, dtype=np.int16)
    integer32 = randint(low = iinfo('int32').min, high = iinfo('int32').max , size = size, dtype=np.int32)
    integer64 = randint(low = iinfo('int64').min, high = iinfo('int64').max , size = size, dtype=np.int64)

    fl = uniform(finfo('float').min / 2, finfo('float').max / 2, size = size)
    fl32 = uniform(finfo('float32').min / 2, finfo('float32').max / 2, size = size)
    fl32 = np.float32(fl32)
    fl64 = uniform(finfo('float64').min / 2, finfo('float64').max / 2, size = size)

    cmplx128_from_float32 = uniform(low= finfo('float32').min / 2, high= finfo('float32').max / 2, size = size) + uniform(low=finfo('float32').min / 2, high=finfo('float32').max / 2, size = size) * 1j
    cmplx64 = np.complex64(cmplx128_from_float32)
    cmplx128 = uniform(low=finfo('float64').min / 2, high=finfo('float64').max / 2, size = size) + uniform(low=finfo('float64').min / 2, high=finfo('float64').max / 2, size = size) * 1j

    epyccel_func = epyccel(arrays.dtype_convert_to_pyint, language=language)

    assert epyccel_func(bl) == arrays.dtype_convert_to_pyint(bl)
    assert epyccel_func(integer) == arrays.dtype_convert_to_pyint(integer)
    assert epyccel_func(integer8) == arrays.dtype_convert_to_pyint(integer8)
    assert epyccel_func(integer16) == arrays.dtype_convert_to_pyint(integer16)
    assert epyccel_func(integer32) == arrays.dtype_convert_to_pyint(integer32)
    assert epyccel_func(integer64) == arrays.dtype_convert_to_pyint(integer64)
    assert epyccel_func(fl) == arrays.dtype_convert_to_pyint(fl)
    assert epyccel_func(fl32) == arrays.dtype_convert_to_pyint(fl32)
    assert epyccel_func(fl64) == arrays.dtype_convert_to_pyint(fl64)
    assert epyccel_func(cmplx64) == arrays.dtype_convert_to_pyint(cmplx64)
    assert epyccel_func(cmplx128) == arrays.dtype_convert_to_pyint(cmplx128)

<<<<<<< HEAD
@pytest.mark.filterwarnings("ignore:Casting complex values to real discards the imaginary part")
@pytest.mark.filterwarnings("ignore:overflow")
@pytest.mark.parametrize( 'language', (
        pytest.param("fortran", marks = [
            pytest.mark.skip(reason=("Missing boolean cast in Fortran code, see #1785")),
            pytest.mark.fortran]),
        pytest.param("c", marks = pytest.mark.c),
        pytest.param("python", marks = pytest.mark.python)
    )
)
=======
>>>>>>> 5152d2bd
def test_dtype_conversion_to_pyfloat_from_other_types(language):
    size = (2, 2)

    bl = randint(0, 2, size = size, dtype= bool)

    integer   = randint(low = iinfo('int').min,   high = iinfo('int').max, size = size, dtype=int)
    integer8 = randint(low = iinfo('int8').min, high = iinfo('int8').max , size = size, dtype=np.int8)
    integer16 = randint(low = iinfo('int16').min, high = iinfo('int16').max , size = size, dtype=np.int16)
    integer32 = randint(low = iinfo('int32').min, high = iinfo('int32').max , size = size, dtype=np.int32)
    integer64 = randint(low = iinfo('int64').min, high = iinfo('int64').max , size = size, dtype=np.int64)

    fl = uniform(finfo('float').min / 2, finfo('float').max / 2, size = size)
    fl32 = uniform(finfo('float32').min / 2, finfo('float32').max / 2, size = size)
    fl32 = np.float32(fl32)
    fl64 = uniform(finfo('float64').min / 2, finfo('float64').max / 2, size = size)

    cmplx128_from_float32 = uniform(low= finfo('float32').min / 2, high= finfo('float32').max / 2, size = size) + uniform(low=finfo('float32').min / 2, high=finfo('float32').max / 2, size = size) * 1j
    cmplx64 = np.complex64(cmplx128_from_float32)
    cmplx128 = uniform(low=finfo('float64').min / 2, high=finfo('float64').max / 2, size = size) + uniform(low=finfo('float64').min / 2, high=finfo('float64').max / 2, size = size) * 1j

    epyccel_func = epyccel(arrays.dtype_convert_to_pyfloat, language=language)

    assert epyccel_func(bl) == arrays.dtype_convert_to_pyfloat(bl)
    assert epyccel_func(integer8) == arrays.dtype_convert_to_pyfloat(integer8)
    assert epyccel_func(integer16) == arrays.dtype_convert_to_pyfloat(integer16)
    assert epyccel_func(integer32) == arrays.dtype_convert_to_pyfloat(integer32)
    assert epyccel_func(integer64) == arrays.dtype_convert_to_pyfloat(integer64)
    assert epyccel_func(integer) == arrays.dtype_convert_to_pyfloat(integer)
    assert epyccel_func(fl) == arrays.dtype_convert_to_pyfloat(fl)
    assert epyccel_func(fl32) == arrays.dtype_convert_to_pyfloat(fl32)
    assert epyccel_func(fl64) == arrays.dtype_convert_to_pyfloat(fl64)
    assert epyccel_func(cmplx64) == arrays.dtype_convert_to_pyfloat(cmplx64)
    assert epyccel_func(cmplx128) == arrays.dtype_convert_to_pyfloat(cmplx128)

<<<<<<< HEAD
@pytest.mark.filterwarnings("ignore:Casting complex values to real discards the imaginary part")
@pytest.mark.filterwarnings("ignore:overflow")
@pytest.mark.filterwarnings("ignore:invalid value encountered in cast")
@pytest.mark.parametrize( 'language', (
        pytest.param("fortran", marks = [
            pytest.mark.skip(reason=("Missing boolean cast in Fortran code, see #1785")),
            pytest.mark.fortran]),
        pytest.param("c", marks = pytest.mark.c),
        pytest.param("python", marks = pytest.mark.python)
    )
)
=======
>>>>>>> 5152d2bd
def test_src_dest_array_diff_sizes_dtype_conversion_to_bool(language):
    size = (1,2)

    integer_1 = randint(low = iinfo('int').min, high = iinfo('int').max , size = size, dtype=int)
    integer_2 = randint(low = iinfo('int').min, high = iinfo('int').max , size = size, dtype=int)
    integer_3 = randint(low = iinfo('int').min, high = iinfo('int').max , size = size, dtype=int)

    integer8_1 = randint(low = iinfo('int8').min, high = iinfo('int8').max , size = size, dtype=np.int8)
    integer8_2 = randint(low = iinfo('int8').min, high = iinfo('int8').max , size = size, dtype=np.int8)
    integer8_3 = randint(low = iinfo('int8').min, high = iinfo('int8').max , size = size, dtype=np.int8)

    integer16_1 = randint(low = iinfo('int16').min, high = iinfo('int16').max , size = size, dtype=np.int16)
    integer16_2 = randint(low = iinfo('int16').min, high = iinfo('int16').max , size = size, dtype=np.int16)
    integer16_3 = randint(low = iinfo('int16').min, high = iinfo('int16').max , size = size, dtype=np.int16)

    integer32_1 = randint(low = iinfo('int32').min, high = iinfo('int32').max , size = size, dtype=np.int32)
    integer32_2 = randint(low = iinfo('int32').min, high = iinfo('int32').max , size = size, dtype=np.int32)
    integer32_3 = randint(low = iinfo('int32').min, high = iinfo('int32').max , size = size, dtype=np.int32)

    integer64_1 = randint(low = iinfo('int64').min, high = iinfo('int64').max , size = size, dtype=np.int64)
    integer64_2 = randint(low = iinfo('int64').min, high = iinfo('int64').max , size = size, dtype=np.int64)
    integer64_3 = randint(low = iinfo('int64').min, high = iinfo('int64').max , size = size, dtype=np.int64)

    fl_1 = uniform(finfo('float').min / 2, finfo('float').max / 2, size = size)
    fl_2 = uniform(finfo('float').min / 2, finfo('float').max / 2, size = size)
    fl_3 = uniform(finfo('float').min / 2, finfo('float').max / 2, size = size)

    fl32_1 = uniform(finfo('float32').min / 2, finfo('float32').max / 2, size = size)
    fl32_2 = uniform(finfo('float32').min / 2, finfo('float32').max / 2, size = size)
    fl32_3 = uniform(finfo('float32').min / 2, finfo('float32').max / 2, size = size)
    fl32_1 = np.float32(fl32_1)
    fl32_2 = np.float32(fl32_2)
    fl32_3 = np.float32(fl32_3)

    fl64_1 = uniform(finfo('float64').min / 2, finfo('float64').max / 2, size = size)
    fl64_2 = uniform(finfo('float64').min / 2, finfo('float64').max / 2, size = size)
    fl64_3 = uniform(finfo('float64').min / 2, finfo('float64').max / 2, size = size)

    b1 = randint(0, 2, size = size, dtype= bool)
    b2 = randint(0, 2, size = size, dtype= bool)
    b3 = randint(0, 2, size = size, dtype= bool)

    cmplx128_from_float32_1 = uniform(low= finfo('float32').min / 2, high= finfo('float32').max / 2, size = size) + uniform(low=finfo('float32').min / 2, high=finfo('float32').max / 2, size = size) * 1j
    cmplx128_from_float32_2 = uniform(low= finfo('float32').min / 2, high= finfo('float32').max / 2, size = size) + uniform(low=finfo('float32').min / 2, high=finfo('float32').max / 2, size = size) * 1j
    cmplx128_from_float32_3 = uniform(low= finfo('float32').min / 2, high= finfo('float32').max / 2, size = size) + uniform(low=finfo('float32').min / 2, high=finfo('float32').max / 2, size = size) * 1j

    cmplx64_1 = np.complex64(cmplx128_from_float32_1)
    cmplx128_1 = uniform(low=finfo('float64').min / 2, high=finfo('float64').max / 2, size = size) + uniform(low=finfo('float64').min / 2, high=finfo('float64').max / 2, size = size) * 1j

    cmplx64_2 = np.complex64(cmplx128_from_float32_2)
    cmplx128_2 = uniform(low=finfo('float64').min / 2, high=finfo('float64').max / 2, size = size) + uniform(low=finfo('float64').min / 2, high=finfo('float64').max / 2, size = size) * 1j

    cmplx64_3 = np.complex64(cmplx128_from_float32_3)
    cmplx128_3 = uniform(low=finfo('float64').min / 2, high=finfo('float64').max / 2, size = size) + uniform(low=finfo('float64').min / 2, high=finfo('float64').max / 2, size = size) * 1j

    epyccel_func = epyccel(arrays.src_dest_diff_sizes_dtype_convert_to_bool, language=language)

    assert epyccel_func(b1, b2, b3) == arrays.src_dest_diff_sizes_dtype_convert_to_bool(b1, b2, b3)
    assert epyccel_func(integer_1, integer_2, integer_3) == arrays.src_dest_diff_sizes_dtype_convert_to_bool(integer_1, integer_2, integer_3)
    assert epyccel_func(integer8_1, integer8_2, integer8_3) == arrays.src_dest_diff_sizes_dtype_convert_to_bool(integer8_1, integer8_2, integer8_3)
    assert epyccel_func(integer16_1, integer16_2, integer16_3) == arrays.src_dest_diff_sizes_dtype_convert_to_bool(integer16_1, integer16_2, integer16_3)
    assert epyccel_func(integer32_1, integer32_2, integer32_3) == arrays.src_dest_diff_sizes_dtype_convert_to_bool(integer32_1, integer32_2, integer32_3)
    assert epyccel_func(integer64_1, integer64_2, integer64_3) == arrays.src_dest_diff_sizes_dtype_convert_to_bool(integer64_1, integer64_2, integer64_3)
    assert epyccel_func(fl_1, fl_2, fl_3) == arrays.src_dest_diff_sizes_dtype_convert_to_bool(fl_1, fl_2, fl_3)
    assert epyccel_func(fl32_1, fl32_2, fl32_3) == arrays.src_dest_diff_sizes_dtype_convert_to_bool(fl32_1, fl32_2, fl32_3)
    assert epyccel_func(fl64_1, fl64_2, fl64_3) == arrays.src_dest_diff_sizes_dtype_convert_to_bool(fl64_1, fl64_2, fl64_3)
    assert epyccel_func(cmplx64_1, cmplx64_2, cmplx64_3) == arrays.src_dest_diff_sizes_dtype_convert_to_bool(cmplx64_1, cmplx64_2, cmplx64_3)
    assert epyccel_func(cmplx128_1, cmplx128_2, cmplx128_3) == arrays.src_dest_diff_sizes_dtype_convert_to_bool(cmplx128_1, cmplx128_2, cmplx128_3)

@pytest.mark.filterwarnings("ignore:Casting complex values to real discards the imaginary part")
@pytest.mark.filterwarnings("ignore:overflow")
@pytest.mark.filterwarnings("ignore:invalid value encountered in cast")
def test_src_dest_array_diff_sizes_dtype_conversion_to_int8(language):
    size = (1,2)

    integer_1 = randint(low = iinfo('int').min, high = iinfo('int').max , size = size, dtype=int)
    integer_2 = randint(low = iinfo('int').min, high = iinfo('int').max , size = size, dtype=int)
    integer_3 = randint(low = iinfo('int').min, high = iinfo('int').max , size = size, dtype=int)

    integer8_1 = randint(low = iinfo('int8').min, high = iinfo('int8').max , size = size, dtype=np.int8)
    integer8_2 = randint(low = iinfo('int8').min, high = iinfo('int8').max , size = size, dtype=np.int8)
    integer8_3 = randint(low = iinfo('int8').min, high = iinfo('int8').max , size = size, dtype=np.int8)

    integer16_1 = randint(low = iinfo('int16').min, high = iinfo('int16').max , size = size, dtype=np.int16)
    integer16_2 = randint(low = iinfo('int16').min, high = iinfo('int16').max , size = size, dtype=np.int16)
    integer16_3 = randint(low = iinfo('int16').min, high = iinfo('int16').max , size = size, dtype=np.int16)

    integer32_1 = randint(low = iinfo('int32').min, high = iinfo('int32').max , size = size, dtype=np.int32)
    integer32_2 = randint(low = iinfo('int32').min, high = iinfo('int32').max , size = size, dtype=np.int32)
    integer32_3 = randint(low = iinfo('int32').min, high = iinfo('int32').max , size = size, dtype=np.int32)

    integer64_1 = randint(low = iinfo('int64').min, high = iinfo('int64').max , size = size, dtype=np.int64)
    integer64_2 = randint(low = iinfo('int64').min, high = iinfo('int64').max , size = size, dtype=np.int64)
    integer64_3 = randint(low = iinfo('int64').min, high = iinfo('int64').max , size = size, dtype=np.int64)

    fl_1 = uniform(finfo('float').min / 2, finfo('float').max / 2, size = size)
    fl_2 = uniform(finfo('float').min / 2, finfo('float').max / 2, size = size)
    fl_3 = uniform(finfo('float').min / 2, finfo('float').max / 2, size = size)

    fl32_1 = uniform(finfo('float32').min / 2, finfo('float32').max / 2, size = size)
    fl32_2 = uniform(finfo('float32').min / 2, finfo('float32').max / 2, size = size)
    fl32_3 = uniform(finfo('float32').min / 2, finfo('float32').max / 2, size = size)
    fl32_1 = np.float32(fl32_1)
    fl32_2 = np.float32(fl32_2)
    fl32_3 = np.float32(fl32_3)

    fl64_1 = uniform(finfo('float64').min / 2, finfo('float64').max / 2, size = size)
    fl64_2 = uniform(finfo('float64').min / 2, finfo('float64').max / 2, size = size)
    fl64_3 = uniform(finfo('float64').min / 2, finfo('float64').max / 2, size = size)

    b1 = randint(0, 2, size = size, dtype= bool)
    b2 = randint(0, 2, size = size, dtype= bool)
    b3 = randint(0, 2, size = size, dtype= bool)

    cmplx128_from_float32_1 = uniform(low= finfo('float32').min / 2, high= finfo('float32').max / 2, size = size) + uniform(low=finfo('float32').min / 2, high=finfo('float32').max / 2, size = size) * 1j
    cmplx128_from_float32_2 = uniform(low= finfo('float32').min / 2, high= finfo('float32').max / 2, size = size) + uniform(low=finfo('float32').min / 2, high=finfo('float32').max / 2, size = size) * 1j
    cmplx128_from_float32_3 = uniform(low= finfo('float32').min / 2, high= finfo('float32').max / 2, size = size) + uniform(low=finfo('float32').min / 2, high=finfo('float32').max / 2, size = size) * 1j

    cmplx64_1 = np.complex64(cmplx128_from_float32_1)
    cmplx128_1 = uniform(low=finfo('float64').min / 2, high=finfo('float64').max / 2, size = size) + uniform(low=finfo('float64').min / 2, high=finfo('float64').max / 2, size = size) * 1j

    cmplx64_2 = np.complex64(cmplx128_from_float32_2)
    cmplx128_2 = uniform(low=finfo('float64').min / 2, high=finfo('float64').max / 2, size = size) + uniform(low=finfo('float64').min / 2, high=finfo('float64').max / 2, size = size) * 1j

    cmplx64_3 = np.complex64(cmplx128_from_float32_3)
    cmplx128_3 = uniform(low=finfo('float64').min / 2, high=finfo('float64').max / 2, size = size) + uniform(low=finfo('float64').min / 2, high=finfo('float64').max / 2, size = size) * 1j

    epyccel_func = epyccel(arrays.src_dest_diff_sizes_dtype_convert_to_int8, language=language)

    assert epyccel_func(integer_1, integer_2, integer_3) == arrays.src_dest_diff_sizes_dtype_convert_to_int8(integer_1, integer_2, integer_3)
    assert epyccel_func(b1, b2, b3) == arrays.src_dest_diff_sizes_dtype_convert_to_int8(b1, b2, b3)
    assert epyccel_func(integer8_1, integer8_2, integer8_3) == arrays.src_dest_diff_sizes_dtype_convert_to_int8(integer8_1, integer8_2, integer8_3)
    assert epyccel_func(integer16_1, integer16_2, integer16_3) == arrays.src_dest_diff_sizes_dtype_convert_to_int8(integer16_1, integer16_2, integer16_3)
    assert epyccel_func(integer32_1, integer32_2, integer32_3) == arrays.src_dest_diff_sizes_dtype_convert_to_int8(integer32_1, integer32_2, integer32_3)
    assert epyccel_func(integer64_1, integer64_2, integer64_3) == arrays.src_dest_diff_sizes_dtype_convert_to_int8(integer64_1, integer64_2, integer64_3)
    assert epyccel_func(fl_1, fl_2, fl_3) == arrays.src_dest_diff_sizes_dtype_convert_to_int8(fl_1, fl_2, fl_3)
    assert epyccel_func(fl32_1, fl32_2, fl32_3) == arrays.src_dest_diff_sizes_dtype_convert_to_int8(fl32_1, fl32_2, fl32_3)
    assert epyccel_func(fl64_1, fl64_2, fl64_3) == arrays.src_dest_diff_sizes_dtype_convert_to_int8(fl64_1, fl64_2, fl64_3)
    assert epyccel_func(cmplx64_1, cmplx64_2, cmplx64_3) == arrays.src_dest_diff_sizes_dtype_convert_to_int8(cmplx64_1, cmplx64_2, cmplx64_3)
    assert epyccel_func(cmplx128_1, cmplx128_2, cmplx128_3) == arrays.src_dest_diff_sizes_dtype_convert_to_int8(cmplx128_1, cmplx128_2, cmplx128_3)

@pytest.mark.filterwarnings("ignore:Casting complex values to real discards the imaginary part")
@pytest.mark.filterwarnings("ignore:overflow")
@pytest.mark.filterwarnings("ignore:invalid value encountered in cast")
def test_src_dest_array_diff_sizes_dtype_conversion_to_int16(language):
    size = (1,2)

    integer_1 = randint(low = iinfo('int').min, high = iinfo('int').max , size = size, dtype=int)
    integer_2 = randint(low = iinfo('int').min, high = iinfo('int').max , size = size, dtype=int)
    integer_3 = randint(low = iinfo('int').min, high = iinfo('int').max , size = size, dtype=int)

    integer8_1 = randint(low = iinfo('int8').min, high = iinfo('int8').max , size = size, dtype=np.int8)
    integer8_2 = randint(low = iinfo('int8').min, high = iinfo('int8').max , size = size, dtype=np.int8)
    integer8_3 = randint(low = iinfo('int8').min, high = iinfo('int8').max , size = size, dtype=np.int8)

    integer16_1 = randint(low = iinfo('int16').min, high = iinfo('int16').max , size = size, dtype=np.int16)
    integer16_2 = randint(low = iinfo('int16').min, high = iinfo('int16').max , size = size, dtype=np.int16)
    integer16_3 = randint(low = iinfo('int16').min, high = iinfo('int16').max , size = size, dtype=np.int16)

    integer32_1 = randint(low = iinfo('int32').min, high = iinfo('int32').max , size = size, dtype=np.int32)
    integer32_2 = randint(low = iinfo('int32').min, high = iinfo('int32').max , size = size, dtype=np.int32)
    integer32_3 = randint(low = iinfo('int32').min, high = iinfo('int32').max , size = size, dtype=np.int32)

    integer64_1 = randint(low = iinfo('int64').min, high = iinfo('int64').max , size = size, dtype=np.int64)
    integer64_2 = randint(low = iinfo('int64').min, high = iinfo('int64').max , size = size, dtype=np.int64)
    integer64_3 = randint(low = iinfo('int64').min, high = iinfo('int64').max , size = size, dtype=np.int64)

    fl_1 = uniform(finfo('float').min / 2, finfo('float').max / 2, size = size)
    fl_2 = uniform(finfo('float').min / 2, finfo('float').max / 2, size = size)
    fl_3 = uniform(finfo('float').min / 2, finfo('float').max / 2, size = size)

    fl32_1 = uniform(finfo('float32').min / 2, finfo('float32').max / 2, size = size)
    fl32_2 = uniform(finfo('float32').min / 2, finfo('float32').max / 2, size = size)
    fl32_3 = uniform(finfo('float32').min / 2, finfo('float32').max / 2, size = size)
    fl32_1 = np.float32(fl32_1)
    fl32_2 = np.float32(fl32_2)
    fl32_3 = np.float32(fl32_3)

    fl64_1 = uniform(finfo('float64').min / 2, finfo('float64').max / 2, size = size)
    fl64_2 = uniform(finfo('float64').min / 2, finfo('float64').max / 2, size = size)
    fl64_3 = uniform(finfo('float64').min / 2, finfo('float64').max / 2, size = size)

    b1 = randint(0, 2, size = size, dtype= bool)
    b2 = randint(0, 2, size = size, dtype= bool)
    b3 = randint(0, 2, size = size, dtype= bool)

    cmplx128_from_float32_1 = uniform(low= finfo('float32').min / 2, high= finfo('float32').max / 2, size = size) + uniform(low=finfo('float32').min / 2, high=finfo('float32').max / 2, size = size) * 1j
    cmplx128_from_float32_2 = uniform(low= finfo('float32').min / 2, high= finfo('float32').max / 2, size = size) + uniform(low=finfo('float32').min / 2, high=finfo('float32').max / 2, size = size) * 1j
    cmplx128_from_float32_3 = uniform(low= finfo('float32').min / 2, high= finfo('float32').max / 2, size = size) + uniform(low=finfo('float32').min / 2, high=finfo('float32').max / 2, size = size) * 1j

    cmplx64_1 = np.complex64(cmplx128_from_float32_1)
    cmplx128_1 = uniform(low=finfo('float64').min / 2, high=finfo('float64').max / 2, size = size) + uniform(low=finfo('float64').min / 2, high=finfo('float64').max / 2, size = size) * 1j

    cmplx64_2 = np.complex64(cmplx128_from_float32_2)
    cmplx128_2 = uniform(low=finfo('float64').min / 2, high=finfo('float64').max / 2, size = size) + uniform(low=finfo('float64').min / 2, high=finfo('float64').max / 2, size = size) * 1j

    cmplx64_3 = np.complex64(cmplx128_from_float32_3)
    cmplx128_3 = uniform(low=finfo('float64').min / 2, high=finfo('float64').max / 2, size = size) + uniform(low=finfo('float64').min / 2, high=finfo('float64').max / 2, size = size) * 1j

    epyccel_func = epyccel(arrays.src_dest_diff_sizes_dtype_convert_to_int16, language=language)

    assert epyccel_func(b1, b2, b3) == arrays.src_dest_diff_sizes_dtype_convert_to_int16(b1, b2, b3)
    assert epyccel_func(integer_1, integer_2, integer_3) == arrays.src_dest_diff_sizes_dtype_convert_to_int16(integer_1, integer_2, integer_3)
    assert epyccel_func(integer8_1, integer8_2, integer8_3) == arrays.src_dest_diff_sizes_dtype_convert_to_int16(integer8_1, integer8_2, integer8_3)
    assert epyccel_func(integer16_1, integer16_2, integer16_3) == arrays.src_dest_diff_sizes_dtype_convert_to_int16(integer16_1, integer16_2, integer16_3)
    assert epyccel_func(integer32_1, integer32_2, integer32_3) == arrays.src_dest_diff_sizes_dtype_convert_to_int16(integer32_1, integer32_2, integer32_3)
    assert epyccel_func(integer64_1, integer64_2, integer64_3) == arrays.src_dest_diff_sizes_dtype_convert_to_int16(integer64_1, integer64_2, integer64_3)
    assert epyccel_func(fl_1, fl_2, fl_3) == arrays.src_dest_diff_sizes_dtype_convert_to_int16(fl_1, fl_2, fl_3)
    assert epyccel_func(fl32_1, fl32_2, fl32_3) == arrays.src_dest_diff_sizes_dtype_convert_to_int16(fl32_1, fl32_2, fl32_3)
    assert epyccel_func(fl64_1, fl64_2, fl64_3) == arrays.src_dest_diff_sizes_dtype_convert_to_int16(fl64_1, fl64_2, fl64_3)
    assert epyccel_func(cmplx64_1, cmplx64_2, cmplx64_3) == arrays.src_dest_diff_sizes_dtype_convert_to_int16(cmplx64_1, cmplx64_2, cmplx64_3)
    assert epyccel_func(cmplx128_1, cmplx128_2, cmplx128_3) == arrays.src_dest_diff_sizes_dtype_convert_to_int16(cmplx128_1, cmplx128_2, cmplx128_3)

@pytest.mark.filterwarnings("ignore:Casting complex values to real discards the imaginary part")
@pytest.mark.filterwarnings("ignore:overflow")
@pytest.mark.filterwarnings("ignore:invalid value encountered in cast")
def test_src_dest_array_diff_sizes_dtype_conversion_to_int32(language):
    size = (1,2)

    integer_1 = randint(low = iinfo('int').min, high = iinfo('int').max , size = size, dtype=int)
    integer_2 = randint(low = iinfo('int').min, high = iinfo('int').max , size = size, dtype=int)
    integer_3 = randint(low = iinfo('int').min, high = iinfo('int').max , size = size, dtype=int)

    integer8_1 = randint(low = iinfo('int8').min, high = iinfo('int8').max , size = size, dtype=np.int8)
    integer8_2 = randint(low = iinfo('int8').min, high = iinfo('int8').max , size = size, dtype=np.int8)
    integer8_3 = randint(low = iinfo('int8').min, high = iinfo('int8').max , size = size, dtype=np.int8)

    integer16_1 = randint(low = iinfo('int16').min, high = iinfo('int16').max , size = size, dtype=np.int16)
    integer16_2 = randint(low = iinfo('int16').min, high = iinfo('int16').max , size = size, dtype=np.int16)
    integer16_3 = randint(low = iinfo('int16').min, high = iinfo('int16').max , size = size, dtype=np.int16)

    integer32_1 = randint(low = iinfo('int32').min, high = iinfo('int32').max , size = size, dtype=np.int32)
    integer32_2 = randint(low = iinfo('int32').min, high = iinfo('int32').max , size = size, dtype=np.int32)
    integer32_3 = randint(low = iinfo('int32').min, high = iinfo('int32').max , size = size, dtype=np.int32)

    integer64_1 = randint(low = iinfo('int64').min, high = iinfo('int64').max , size = size, dtype=np.int64)
    integer64_2 = randint(low = iinfo('int64').min, high = iinfo('int64').max , size = size, dtype=np.int64)
    integer64_3 = randint(low = iinfo('int64').min, high = iinfo('int64').max , size = size, dtype=np.int64)

    fl_1 = uniform(finfo('float').min / 2, finfo('float').max / 2, size = size)
    fl_2 = uniform(finfo('float').min / 2, finfo('float').max / 2, size = size)
    fl_3 = uniform(finfo('float').min / 2, finfo('float').max / 2, size = size)

    fl32_1 = uniform(finfo('float32').min / 2, finfo('float32').max / 2, size = size)
    fl32_2 = uniform(finfo('float32').min / 2, finfo('float32').max / 2, size = size)
    fl32_3 = uniform(finfo('float32').min / 2, finfo('float32').max / 2, size = size)
    fl32_1 = np.float32(fl32_1)
    fl32_2 = np.float32(fl32_2)
    fl32_3 = np.float32(fl32_3)

    fl64_1 = uniform(finfo('float64').min / 2, finfo('float64').max / 2, size = size)
    fl64_2 = uniform(finfo('float64').min / 2, finfo('float64').max / 2, size = size)
    fl64_3 = uniform(finfo('float64').min / 2, finfo('float64').max / 2, size = size)

    b1 = randint(0, 2, size = size, dtype= bool)
    b2 = randint(0, 2, size = size, dtype= bool)
    b3 = randint(0, 2, size = size, dtype= bool)

    cmplx128_from_float32_1 = uniform(low= finfo('float32').min / 2, high= finfo('float32').max / 2, size = size) + uniform(low=finfo('float32').min / 2, high=finfo('float32').max / 2, size = size) * 1j
    cmplx128_from_float32_2 = uniform(low= finfo('float32').min / 2, high= finfo('float32').max / 2, size = size) + uniform(low=finfo('float32').min / 2, high=finfo('float32').max / 2, size = size) * 1j
    cmplx128_from_float32_3 = uniform(low= finfo('float32').min / 2, high= finfo('float32').max / 2, size = size) + uniform(low=finfo('float32').min / 2, high=finfo('float32').max / 2, size = size) * 1j

    cmplx64_1 = np.complex64(cmplx128_from_float32_1)
    cmplx128_1 = uniform(low=finfo('float64').min / 2, high=finfo('float64').max / 2, size = size) + uniform(low=finfo('float64').min / 2, high=finfo('float64').max / 2, size = size) * 1j

    cmplx64_2 = np.complex64(cmplx128_from_float32_2)
    cmplx128_2 = uniform(low=finfo('float64').min / 2, high=finfo('float64').max / 2, size = size) + uniform(low=finfo('float64').min / 2, high=finfo('float64').max / 2, size = size) * 1j

    cmplx64_3 = np.complex64(cmplx128_from_float32_3)
    cmplx128_3 = uniform(low=finfo('float64').min / 2, high=finfo('float64').max / 2, size = size) + uniform(low=finfo('float64').min / 2, high=finfo('float64').max / 2, size = size) * 1j

    epyccel_func = epyccel(arrays.src_dest_diff_sizes_dtype_convert_to_int32, language=language)

    assert epyccel_func(b1, b2, b3) == arrays.src_dest_diff_sizes_dtype_convert_to_int32(b1, b2, b3)
    assert epyccel_func(integer_1, integer_2, integer_3) == arrays.src_dest_diff_sizes_dtype_convert_to_int32(integer_1, integer_2, integer_3)
    assert epyccel_func(integer8_1, integer8_2, integer8_3) == arrays.src_dest_diff_sizes_dtype_convert_to_int32(integer8_1, integer8_2, integer8_3)
    assert epyccel_func(integer16_1, integer16_2, integer16_3) == arrays.src_dest_diff_sizes_dtype_convert_to_int32(integer16_1, integer16_2, integer16_3)
    assert epyccel_func(integer32_1, integer32_2, integer32_3) == arrays.src_dest_diff_sizes_dtype_convert_to_int32(integer32_1, integer32_2, integer32_3)
    assert epyccel_func(integer64_1, integer64_2, integer64_3) == arrays.src_dest_diff_sizes_dtype_convert_to_int32(integer64_1, integer64_2, integer64_3)
    assert epyccel_func(fl_1, fl_2, fl_3) == arrays.src_dest_diff_sizes_dtype_convert_to_int32(fl_1, fl_2, fl_3)
    assert epyccel_func(fl32_1, fl32_2, fl32_3) == arrays.src_dest_diff_sizes_dtype_convert_to_int32(fl32_1, fl32_2, fl32_3)
    assert epyccel_func(fl64_1, fl64_2, fl64_3) == arrays.src_dest_diff_sizes_dtype_convert_to_int32(fl64_1, fl64_2, fl64_3)
    assert epyccel_func(cmplx64_1, cmplx64_2, cmplx64_3) == arrays.src_dest_diff_sizes_dtype_convert_to_int32(cmplx64_1, cmplx64_2, cmplx64_3)
    assert epyccel_func(cmplx128_1, cmplx128_2, cmplx128_3) == arrays.src_dest_diff_sizes_dtype_convert_to_int32(cmplx128_1, cmplx128_2, cmplx128_3)

@pytest.mark.filterwarnings("ignore:Casting complex values to real discards the imaginary part")
@pytest.mark.filterwarnings("ignore:overflow")
@pytest.mark.filterwarnings("ignore:invalid value encountered in cast")
def test_src_dest_array_diff_sizes_dtype_conversion_to_int64(language):
    size = (1,2)

    integer_1 = randint(low = iinfo('int').min, high = iinfo('int').max , size = size, dtype=int)
    integer_2 = randint(low = iinfo('int').min, high = iinfo('int').max , size = size, dtype=int)
    integer_3 = randint(low = iinfo('int').min, high = iinfo('int').max , size = size, dtype=int)

    integer8_1 = randint(low = iinfo('int8').min, high = iinfo('int8').max , size = size, dtype=np.int8)
    integer8_2 = randint(low = iinfo('int8').min, high = iinfo('int8').max , size = size, dtype=np.int8)
    integer8_3 = randint(low = iinfo('int8').min, high = iinfo('int8').max , size = size, dtype=np.int8)

    integer16_1 = randint(low = iinfo('int16').min, high = iinfo('int16').max , size = size, dtype=np.int16)
    integer16_2 = randint(low = iinfo('int16').min, high = iinfo('int16').max , size = size, dtype=np.int16)
    integer16_3 = randint(low = iinfo('int16').min, high = iinfo('int16').max , size = size, dtype=np.int16)

    integer32_1 = randint(low = iinfo('int32').min, high = iinfo('int32').max , size = size, dtype=np.int32)
    integer32_2 = randint(low = iinfo('int32').min, high = iinfo('int32').max , size = size, dtype=np.int32)
    integer32_3 = randint(low = iinfo('int32').min, high = iinfo('int32').max , size = size, dtype=np.int32)

    integer64_1 = randint(low = iinfo('int64').min, high = iinfo('int64').max , size = size, dtype=np.int64)
    integer64_2 = randint(low = iinfo('int64').min, high = iinfo('int64').max , size = size, dtype=np.int64)
    integer64_3 = randint(low = iinfo('int64').min, high = iinfo('int64').max , size = size, dtype=np.int64)

    fl_1 = uniform(finfo('float').min / 2, finfo('float').max / 2, size = size)
    fl_2 = uniform(finfo('float').min / 2, finfo('float').max / 2, size = size)
    fl_3 = uniform(finfo('float').min / 2, finfo('float').max / 2, size = size)

    fl32_1 = uniform(finfo('float32').min / 2, finfo('float32').max / 2, size = size)
    fl32_2 = uniform(finfo('float32').min / 2, finfo('float32').max / 2, size = size)
    fl32_3 = uniform(finfo('float32').min / 2, finfo('float32').max / 2, size = size)
    fl32_1 = np.float32(fl32_1)
    fl32_2 = np.float32(fl32_2)
    fl32_3 = np.float32(fl32_3)

    fl64_1 = uniform(finfo('float64').min / 2, finfo('float64').max / 2, size = size)
    fl64_2 = uniform(finfo('float64').min / 2, finfo('float64').max / 2, size = size)
    fl64_3 = uniform(finfo('float64').min / 2, finfo('float64').max / 2, size = size)

    b1 = randint(0, 2, size = size, dtype= bool)
    b2 = randint(0, 2, size = size, dtype= bool)
    b3 = randint(0, 2, size = size, dtype= bool)

    cmplx128_from_float32_1 = uniform(low= finfo('float32').min / 2, high= finfo('float32').max / 2, size = size) + uniform(low=finfo('float32').min / 2, high=finfo('float32').max / 2, size = size) * 1j
    cmplx128_from_float32_2 = uniform(low= finfo('float32').min / 2, high= finfo('float32').max / 2, size = size) + uniform(low=finfo('float32').min / 2, high=finfo('float32').max / 2, size = size) * 1j
    cmplx128_from_float32_3 = uniform(low= finfo('float32').min / 2, high= finfo('float32').max / 2, size = size) + uniform(low=finfo('float32').min / 2, high=finfo('float32').max / 2, size = size) * 1j

    cmplx64_1 = np.complex64(cmplx128_from_float32_1)
    cmplx128_1 = uniform(low=finfo('float64').min / 2, high=finfo('float64').max / 2, size = size) + uniform(low=finfo('float64').min / 2, high=finfo('float64').max / 2, size = size) * 1j

    cmplx64_2 = np.complex64(cmplx128_from_float32_2)
    cmplx128_2 = uniform(low=finfo('float64').min / 2, high=finfo('float64').max / 2, size = size) + uniform(low=finfo('float64').min / 2, high=finfo('float64').max / 2, size = size) * 1j

    cmplx64_3 = np.complex64(cmplx128_from_float32_3)
    cmplx128_3 = uniform(low=finfo('float64').min / 2, high=finfo('float64').max / 2, size = size) + uniform(low=finfo('float64').min / 2, high=finfo('float64').max / 2, size = size) * 1j

    epyccel_func = epyccel(arrays.src_dest_diff_sizes_dtype_convert_to_int64, language=language)

    assert epyccel_func(b1, b2, b3) == arrays.src_dest_diff_sizes_dtype_convert_to_int64(b1, b2, b3)
    assert epyccel_func(integer_1, integer_2, integer_3) == arrays.src_dest_diff_sizes_dtype_convert_to_int64(integer_1, integer_2, integer_3)
    assert epyccel_func(integer8_1, integer8_2, integer8_3) == arrays.src_dest_diff_sizes_dtype_convert_to_int64(integer8_1, integer8_2, integer8_3)
    assert epyccel_func(integer16_1, integer16_2, integer16_3) == arrays.src_dest_diff_sizes_dtype_convert_to_int64(integer16_1, integer16_2, integer16_3)
    assert epyccel_func(integer32_1, integer32_2, integer32_3) == arrays.src_dest_diff_sizes_dtype_convert_to_int64(integer32_1, integer32_2, integer32_3)
    assert epyccel_func(integer64_1, integer64_2, integer64_3) == arrays.src_dest_diff_sizes_dtype_convert_to_int64(integer64_1, integer64_2, integer64_3)
    assert epyccel_func(fl_1, fl_2, fl_3) == arrays.src_dest_diff_sizes_dtype_convert_to_int64(fl_1, fl_2, fl_3)
    assert epyccel_func(fl32_1, fl32_2, fl32_3) == arrays.src_dest_diff_sizes_dtype_convert_to_int64(fl32_1, fl32_2, fl32_3)
    assert epyccel_func(fl64_1, fl64_2, fl64_3) == arrays.src_dest_diff_sizes_dtype_convert_to_int64(fl64_1, fl64_2, fl64_3)
    assert epyccel_func(cmplx64_1, cmplx64_2, cmplx64_3) == arrays.src_dest_diff_sizes_dtype_convert_to_int64(cmplx64_1, cmplx64_2, cmplx64_3)
    assert epyccel_func(cmplx128_1, cmplx128_2, cmplx128_3) == arrays.src_dest_diff_sizes_dtype_convert_to_int64(cmplx128_1, cmplx128_2, cmplx128_3)

<<<<<<< HEAD
@pytest.mark.filterwarnings("ignore:Casting complex values to real discards the imaginary part")
@pytest.mark.filterwarnings("ignore:overflow")
@pytest.mark.parametrize( 'language', (
        pytest.param("fortran", marks = [
            pytest.mark.skip(reason=("Missing boolean cast in Fortran code, see #1785")),
            pytest.mark.fortran]),
        pytest.param("c", marks = pytest.mark.c),
        pytest.param("python", marks = pytest.mark.python)
    )
)
=======
>>>>>>> 5152d2bd
def test_src_dest_array_diff_sizes_dtype_conversion_to_float32(language):
    size = (1,2)

    integer_1 = randint(low = iinfo('int').min, high = iinfo('int').max , size = size, dtype=int)
    integer_2 = randint(low = iinfo('int').min, high = iinfo('int').max , size = size, dtype=int)
    integer_3 = randint(low = iinfo('int').min, high = iinfo('int').max , size = size, dtype=int)

    integer8_1 = randint(low = iinfo('int8').min, high = iinfo('int8').max , size = size, dtype=np.int8)
    integer8_2 = randint(low = iinfo('int8').min, high = iinfo('int8').max , size = size, dtype=np.int8)
    integer8_3 = randint(low = iinfo('int8').min, high = iinfo('int8').max , size = size, dtype=np.int8)

    integer16_1 = randint(low = iinfo('int16').min, high = iinfo('int16').max , size = size, dtype=np.int16)
    integer16_2 = randint(low = iinfo('int16').min, high = iinfo('int16').max , size = size, dtype=np.int16)
    integer16_3 = randint(low = iinfo('int16').min, high = iinfo('int16').max , size = size, dtype=np.int16)

    integer32_1 = randint(low = iinfo('int32').min, high = iinfo('int32').max , size = size, dtype=np.int32)
    integer32_2 = randint(low = iinfo('int32').min, high = iinfo('int32').max , size = size, dtype=np.int32)
    integer32_3 = randint(low = iinfo('int32').min, high = iinfo('int32').max , size = size, dtype=np.int32)

    integer64_1 = randint(low = iinfo('int64').min, high = iinfo('int64').max , size = size, dtype=np.int64)
    integer64_2 = randint(low = iinfo('int64').min, high = iinfo('int64').max , size = size, dtype=np.int64)
    integer64_3 = randint(low = iinfo('int64').min, high = iinfo('int64').max , size = size, dtype=np.int64)

    fl_1 = uniform(finfo('float').min / 2, finfo('float').max / 2, size = size)
    fl_2 = uniform(finfo('float').min / 2, finfo('float').max / 2, size = size)
    fl_3 = uniform(finfo('float').min / 2, finfo('float').max / 2, size = size)

    fl32_1 = uniform(finfo('float32').min / 2, finfo('float32').max / 2, size = size)
    fl32_2 = uniform(finfo('float32').min / 2, finfo('float32').max / 2, size = size)
    fl32_3 = uniform(finfo('float32').min / 2, finfo('float32').max / 2, size = size)
    fl32_1 = np.float32(fl32_1)
    fl32_2 = np.float32(fl32_2)
    fl32_3 = np.float32(fl32_3)

    fl64_1 = uniform(finfo('float64').min / 2, finfo('float64').max / 2, size = size)
    fl64_2 = uniform(finfo('float64').min / 2, finfo('float64').max / 2, size = size)
    fl64_3 = uniform(finfo('float64').min / 2, finfo('float64').max / 2, size = size)

    b1 = randint(0, 2, size = size, dtype= bool)
    b2 = randint(0, 2, size = size, dtype= bool)
    b3 = randint(0, 2, size = size, dtype= bool)

    cmplx128_from_float32_1 = uniform(low= finfo('float32').min / 2, high= finfo('float32').max / 2, size = size) + uniform(low=finfo('float32').min / 2, high=finfo('float32').max / 2, size = size) * 1j
    cmplx128_from_float32_2 = uniform(low= finfo('float32').min / 2, high= finfo('float32').max / 2, size = size) + uniform(low=finfo('float32').min / 2, high=finfo('float32').max / 2, size = size) * 1j
    cmplx128_from_float32_3 = uniform(low= finfo('float32').min / 2, high= finfo('float32').max / 2, size = size) + uniform(low=finfo('float32').min / 2, high=finfo('float32').max / 2, size = size) * 1j

    cmplx64_1 = np.complex64(cmplx128_from_float32_1)
    cmplx128_1 = uniform(low=finfo('float64').min / 2, high=finfo('float64').max / 2, size = size) + uniform(low=finfo('float64').min / 2, high=finfo('float64').max / 2, size = size) * 1j

    cmplx64_2 = np.complex64(cmplx128_from_float32_2)
    cmplx128_2 = uniform(low=finfo('float64').min / 2, high=finfo('float64').max / 2, size = size) + uniform(low=finfo('float64').min / 2, high=finfo('float64').max / 2, size = size) * 1j

    cmplx64_3 = np.complex64(cmplx128_from_float32_3)
    cmplx128_3 = uniform(low=finfo('float64').min / 2, high=finfo('float64').max / 2, size = size) + uniform(low=finfo('float64').min / 2, high=finfo('float64').max / 2, size = size) * 1j

    epyccel_func = epyccel(arrays.src_dest_diff_sizes_dtype_convert_to_float32, language=language)

    assert epyccel_func(b1, b2, b3) == arrays.src_dest_diff_sizes_dtype_convert_to_float32(b1, b2, b3)
    assert epyccel_func(integer_1, integer_2, integer_3) == arrays.src_dest_diff_sizes_dtype_convert_to_float32(integer_1, integer_2, integer_3)
    assert epyccel_func(integer8_1, integer8_2, integer8_3) == arrays.src_dest_diff_sizes_dtype_convert_to_float32(integer8_1, integer8_2, integer8_3)
    assert epyccel_func(integer16_1, integer16_2, integer16_3) == arrays.src_dest_diff_sizes_dtype_convert_to_float32(integer16_1, integer16_2, integer16_3)
    assert epyccel_func(integer32_1, integer32_2, integer32_3) == arrays.src_dest_diff_sizes_dtype_convert_to_float32(integer32_1, integer32_2, integer32_3)
    assert epyccel_func(integer64_1, integer64_2, integer64_3) == arrays.src_dest_diff_sizes_dtype_convert_to_float32(integer64_1, integer64_2, integer64_3)
    assert epyccel_func(fl_1, fl_2, fl_3) == arrays.src_dest_diff_sizes_dtype_convert_to_float32(fl_1, fl_2, fl_3)
    assert epyccel_func(fl32_1, fl32_2, fl32_3) == arrays.src_dest_diff_sizes_dtype_convert_to_float32(fl32_1, fl32_2, fl32_3)
    assert epyccel_func(fl64_1, fl64_2, fl64_3) == arrays.src_dest_diff_sizes_dtype_convert_to_float32(fl64_1, fl64_2, fl64_3)
    assert epyccel_func(cmplx64_1, cmplx64_2, cmplx64_3) == arrays.src_dest_diff_sizes_dtype_convert_to_float32(cmplx64_1, cmplx64_2, cmplx64_3)
    assert epyccel_func(cmplx128_1, cmplx128_2, cmplx128_3) == arrays.src_dest_diff_sizes_dtype_convert_to_float32(cmplx128_1, cmplx128_2, cmplx128_3)

<<<<<<< HEAD
@pytest.mark.filterwarnings("ignore:Casting complex values to real discards the imaginary part")
@pytest.mark.parametrize( 'language', (
        pytest.param("fortran", marks = [
            pytest.mark.skip(reason=("Missing boolean cast in Fortran code, see #1785")),
            pytest.mark.fortran]),
        pytest.param("c", marks = pytest.mark.c),
        pytest.param("python", marks = pytest.mark.python)
    )
)
=======
>>>>>>> 5152d2bd
def test_src_dest_array_diff_sizes_dtype_conversion_to_float64(language):
    size = (1,2)

    integer_1 = randint(low = iinfo('int').min, high = iinfo('int').max , size = size, dtype=int)
    integer_2 = randint(low = iinfo('int').min, high = iinfo('int').max , size = size, dtype=int)
    integer_3 = randint(low = iinfo('int').min, high = iinfo('int').max , size = size, dtype=int)

    integer8_1 = randint(low = iinfo('int8').min, high = iinfo('int8').max , size = size, dtype=np.int8)
    integer8_2 = randint(low = iinfo('int8').min, high = iinfo('int8').max , size = size, dtype=np.int8)
    integer8_3 = randint(low = iinfo('int8').min, high = iinfo('int8').max , size = size, dtype=np.int8)

    integer16_1 = randint(low = iinfo('int16').min, high = iinfo('int16').max , size = size, dtype=np.int16)
    integer16_2 = randint(low = iinfo('int16').min, high = iinfo('int16').max , size = size, dtype=np.int16)
    integer16_3 = randint(low = iinfo('int16').min, high = iinfo('int16').max , size = size, dtype=np.int16)

    integer32_1 = randint(low = iinfo('int32').min, high = iinfo('int32').max , size = size, dtype=np.int32)
    integer32_2 = randint(low = iinfo('int32').min, high = iinfo('int32').max , size = size, dtype=np.int32)
    integer32_3 = randint(low = iinfo('int32').min, high = iinfo('int32').max , size = size, dtype=np.int32)

    integer64_1 = randint(low = iinfo('int64').min, high = iinfo('int64').max , size = size, dtype=np.int64)
    integer64_2 = randint(low = iinfo('int64').min, high = iinfo('int64').max , size = size, dtype=np.int64)
    integer64_3 = randint(low = iinfo('int64').min, high = iinfo('int64').max , size = size, dtype=np.int64)

    fl_1 = uniform(finfo('float').min / 2, finfo('float').max / 2, size = size)
    fl_2 = uniform(finfo('float').min / 2, finfo('float').max / 2, size = size)
    fl_3 = uniform(finfo('float').min / 2, finfo('float').max / 2, size = size)

    fl32_1 = uniform(finfo('float32').min / 2, finfo('float32').max / 2, size = size)
    fl32_2 = uniform(finfo('float32').min / 2, finfo('float32').max / 2, size = size)
    fl32_3 = uniform(finfo('float32').min / 2, finfo('float32').max / 2, size = size)
    fl32_1 = np.float32(fl32_1)
    fl32_2 = np.float32(fl32_2)
    fl32_3 = np.float32(fl32_3)

    fl64_1 = uniform(finfo('float64').min / 2, finfo('float64').max / 2, size = size)
    fl64_2 = uniform(finfo('float64').min / 2, finfo('float64').max / 2, size = size)
    fl64_3 = uniform(finfo('float64').min / 2, finfo('float64').max / 2, size = size)

    b1 = randint(0, 2, size = size, dtype= bool)
    b2 = randint(0, 2, size = size, dtype= bool)
    b3 = randint(0, 2, size = size, dtype= bool)

    cmplx128_from_float32_1 = uniform(low= finfo('float32').min / 2, high= finfo('float32').max / 2, size = size) + uniform(low=finfo('float32').min / 2, high=finfo('float32').max / 2, size = size) * 1j
    cmplx128_from_float32_2 = uniform(low= finfo('float32').min / 2, high= finfo('float32').max / 2, size = size) + uniform(low=finfo('float32').min / 2, high=finfo('float32').max / 2, size = size) * 1j
    cmplx128_from_float32_3 = uniform(low= finfo('float32').min / 2, high= finfo('float32').max / 2, size = size) + uniform(low=finfo('float32').min / 2, high=finfo('float32').max / 2, size = size) * 1j

    cmplx64_1 = np.complex64(cmplx128_from_float32_1)
    cmplx128_1 = uniform(low=finfo('float64').min / 2, high=finfo('float64').max / 2, size = size) + uniform(low=finfo('float64').min / 2, high=finfo('float64').max / 2, size = size) * 1j

    cmplx64_2 = np.complex64(cmplx128_from_float32_2)
    cmplx128_2 = uniform(low=finfo('float64').min / 2, high=finfo('float64').max / 2, size = size) + uniform(low=finfo('float64').min / 2, high=finfo('float64').max / 2, size = size) * 1j

    cmplx64_3 = np.complex64(cmplx128_from_float32_3)
    cmplx128_3 = uniform(low=finfo('float64').min / 2, high=finfo('float64').max / 2, size = size) + uniform(low=finfo('float64').min / 2, high=finfo('float64').max / 2, size = size) * 1j

    epyccel_func = epyccel(arrays.src_dest_diff_sizes_dtype_convert_to_float64, language=language)

    assert epyccel_func(b1, b2, b3) == arrays.src_dest_diff_sizes_dtype_convert_to_float64(b1, b2, b3)
    assert epyccel_func(integer_1, integer_2, integer_3) == arrays.src_dest_diff_sizes_dtype_convert_to_float64(integer_1, integer_2, integer_3)
    assert epyccel_func(integer8_1, integer8_2, integer8_3) == arrays.src_dest_diff_sizes_dtype_convert_to_float64(integer8_1, integer8_2, integer8_3)
    assert epyccel_func(integer16_1, integer16_2, integer16_3) == arrays.src_dest_diff_sizes_dtype_convert_to_float64(integer16_1, integer16_2, integer16_3)
    assert epyccel_func(integer32_1, integer32_2, integer32_3) == arrays.src_dest_diff_sizes_dtype_convert_to_float64(integer32_1, integer32_2, integer32_3)
    assert epyccel_func(integer64_1, integer64_2, integer64_3) == arrays.src_dest_diff_sizes_dtype_convert_to_float64(integer64_1, integer64_2, integer64_3)
    assert epyccel_func(fl_1, fl_2, fl_3) == arrays.src_dest_diff_sizes_dtype_convert_to_float64(fl_1, fl_2, fl_3)
    assert epyccel_func(fl32_1, fl32_2, fl32_3) == arrays.src_dest_diff_sizes_dtype_convert_to_float64(fl32_1, fl32_2, fl32_3)
    assert epyccel_func(fl64_1, fl64_2, fl64_3) == arrays.src_dest_diff_sizes_dtype_convert_to_float64(fl64_1, fl64_2, fl64_3)
    assert epyccel_func(cmplx64_1, cmplx64_2, cmplx64_3) == arrays.src_dest_diff_sizes_dtype_convert_to_float64(cmplx64_1, cmplx64_2, cmplx64_3)
    assert epyccel_func(cmplx128_1, cmplx128_2, cmplx128_3) == arrays.src_dest_diff_sizes_dtype_convert_to_float64(cmplx128_1, cmplx128_2, cmplx128_3)

<<<<<<< HEAD
@pytest.mark.filterwarnings("ignore:overflow")
@pytest.mark.parametrize( 'language', (
        pytest.param("fortran", marks = [
            pytest.mark.skip(reason=("Missing boolean cast in Fortran code, see #1785")),
            pytest.mark.fortran]),
        pytest.param("c", marks = pytest.mark.c),
        pytest.param("python", marks = pytest.mark.python)
    )
)
=======
>>>>>>> 5152d2bd
def test_src_dest_array_diff_sizes_dtype_conversion_to_cfloat(language):
    size = (1,2)

    integer_1 = randint(low = iinfo('int').min, high = iinfo('int').max , size = size, dtype=int)
    integer_2 = randint(low = iinfo('int').min, high = iinfo('int').max , size = size, dtype=int)
    integer_3 = randint(low = iinfo('int').min, high = iinfo('int').max , size = size, dtype=int)

    integer8_1 = randint(low = iinfo('int8').min, high = iinfo('int8').max , size = size, dtype=np.int8)
    integer8_2 = randint(low = iinfo('int8').min, high = iinfo('int8').max , size = size, dtype=np.int8)
    integer8_3 = randint(low = iinfo('int8').min, high = iinfo('int8').max , size = size, dtype=np.int8)

    integer16_1 = randint(low = iinfo('int16').min, high = iinfo('int16').max , size = size, dtype=np.int16)
    integer16_2 = randint(low = iinfo('int16').min, high = iinfo('int16').max , size = size, dtype=np.int16)
    integer16_3 = randint(low = iinfo('int16').min, high = iinfo('int16').max , size = size, dtype=np.int16)

    integer32_1 = randint(low = iinfo('int32').min, high = iinfo('int32').max , size = size, dtype=np.int32)
    integer32_2 = randint(low = iinfo('int32').min, high = iinfo('int32').max , size = size, dtype=np.int32)
    integer32_3 = randint(low = iinfo('int32').min, high = iinfo('int32').max , size = size, dtype=np.int32)

    integer64_1 = randint(low = iinfo('int64').min, high = iinfo('int64').max , size = size, dtype=np.int64)
    integer64_2 = randint(low = iinfo('int64').min, high = iinfo('int64').max , size = size, dtype=np.int64)
    integer64_3 = randint(low = iinfo('int64').min, high = iinfo('int64').max , size = size, dtype=np.int64)

    fl_1 = uniform(finfo('float').min / 2, finfo('float').max / 2, size = size)
    fl_2 = uniform(finfo('float').min / 2, finfo('float').max / 2, size = size)
    fl_3 = uniform(finfo('float').min / 2, finfo('float').max / 2, size = size)

    fl32_1 = uniform(finfo('float32').min / 2, finfo('float32').max / 2, size = size)
    fl32_2 = uniform(finfo('float32').min / 2, finfo('float32').max / 2, size = size)
    fl32_3 = uniform(finfo('float32').min / 2, finfo('float32').max / 2, size = size)
    fl32_1 = np.float32(fl32_1)
    fl32_2 = np.float32(fl32_2)
    fl32_3 = np.float32(fl32_3)

    fl64_1 = uniform(finfo('float64').min / 2, finfo('float64').max / 2, size = size)
    fl64_2 = uniform(finfo('float64').min / 2, finfo('float64').max / 2, size = size)
    fl64_3 = uniform(finfo('float64').min / 2, finfo('float64').max / 2, size = size)

    b1 = randint(0, 2, size = size, dtype= bool)
    b2 = randint(0, 2, size = size, dtype= bool)
    b3 = randint(0, 2, size = size, dtype= bool)

    cmplx128_from_float32_1 = uniform(low= finfo('float32').min / 2, high= finfo('float32').max / 2, size = size) + uniform(low=finfo('float32').min / 2, high=finfo('float32').max / 2, size = size) * 1j
    cmplx128_from_float32_2 = uniform(low= finfo('float32').min / 2, high= finfo('float32').max / 2, size = size) + uniform(low=finfo('float32').min / 2, high=finfo('float32').max / 2, size = size) * 1j
    cmplx128_from_float32_3 = uniform(low= finfo('float32').min / 2, high= finfo('float32').max / 2, size = size) + uniform(low=finfo('float32').min / 2, high=finfo('float32').max / 2, size = size) * 1j

    cmplx64_1 = np.complex64(cmplx128_from_float32_1)
    cmplx128_1 = uniform(low=finfo('float64').min / 2, high=finfo('float64').max / 2, size = size) + uniform(low=finfo('float64').min / 2, high=finfo('float64').max / 2, size = size) * 1j

    cmplx64_2 = np.complex64(cmplx128_from_float32_2)
    cmplx128_2 = uniform(low=finfo('float64').min / 2, high=finfo('float64').max / 2, size = size) + uniform(low=finfo('float64').min / 2, high=finfo('float64').max / 2, size = size) * 1j

    cmplx64_3 = np.complex64(cmplx128_from_float32_3)
    cmplx128_3 = uniform(low=finfo('float64').min / 2, high=finfo('float64').max / 2, size = size) + uniform(low=finfo('float64').min / 2, high=finfo('float64').max / 2, size = size) * 1j

    epyccel_func = epyccel(arrays.src_dest_diff_sizes_dtype_convert_to_cfloat, language=language)

    assert epyccel_func(b1, b2, b3) == arrays.src_dest_diff_sizes_dtype_convert_to_cfloat(b1, b2, b3)
    assert epyccel_func(integer_1, integer_2, integer_3) == arrays.src_dest_diff_sizes_dtype_convert_to_cfloat(integer_1, integer_2, integer_3)
    assert epyccel_func(integer8_1, integer8_2, integer8_3) == arrays.src_dest_diff_sizes_dtype_convert_to_cfloat(integer8_1, integer8_2, integer8_3)
    assert epyccel_func(integer16_1, integer16_2, integer16_3) == arrays.src_dest_diff_sizes_dtype_convert_to_cfloat(integer16_1, integer16_2, integer16_3)
    assert epyccel_func(integer32_1, integer32_2, integer32_3) == arrays.src_dest_diff_sizes_dtype_convert_to_cfloat(integer32_1, integer32_2, integer32_3)
    assert epyccel_func(integer64_1, integer64_2, integer64_3) == arrays.src_dest_diff_sizes_dtype_convert_to_cfloat(integer64_1, integer64_2, integer64_3)
    assert epyccel_func(fl_1, fl_2, fl_3) == arrays.src_dest_diff_sizes_dtype_convert_to_cfloat(fl_1, fl_2, fl_3)
    assert epyccel_func(fl32_1, fl32_2, fl32_3) == arrays.src_dest_diff_sizes_dtype_convert_to_cfloat(fl32_1, fl32_2, fl32_3)
    assert epyccel_func(fl64_1, fl64_2, fl64_3) == arrays.src_dest_diff_sizes_dtype_convert_to_cfloat(fl64_1, fl64_2, fl64_3)
    assert epyccel_func(cmplx64_1, cmplx64_2, cmplx64_3) == arrays.src_dest_diff_sizes_dtype_convert_to_cfloat(cmplx64_1, cmplx64_2, cmplx64_3)
    assert epyccel_func(cmplx128_1, cmplx128_2, cmplx128_3) == arrays.src_dest_diff_sizes_dtype_convert_to_cfloat(cmplx128_1, cmplx128_2, cmplx128_3)

def test_src_dest_array_diff_sizes_dtype_conversion_to_cdouble(language):
    size = (1,2)

    integer_1 = randint(low = iinfo('int').min, high = iinfo('int').max , size = size, dtype=int)
    integer_2 = randint(low = iinfo('int').min, high = iinfo('int').max , size = size, dtype=int)
    integer_3 = randint(low = iinfo('int').min, high = iinfo('int').max , size = size, dtype=int)

    integer8_1 = randint(low = iinfo('int8').min, high = iinfo('int8').max , size = size, dtype=np.int8)
    integer8_2 = randint(low = iinfo('int8').min, high = iinfo('int8').max , size = size, dtype=np.int8)
    integer8_3 = randint(low = iinfo('int8').min, high = iinfo('int8').max , size = size, dtype=np.int8)

    integer16_1 = randint(low = iinfo('int16').min, high = iinfo('int16').max , size = size, dtype=np.int16)
    integer16_2 = randint(low = iinfo('int16').min, high = iinfo('int16').max , size = size, dtype=np.int16)
    integer16_3 = randint(low = iinfo('int16').min, high = iinfo('int16').max , size = size, dtype=np.int16)

    integer32_1 = randint(low = iinfo('int32').min, high = iinfo('int32').max , size = size, dtype=np.int32)
    integer32_2 = randint(low = iinfo('int32').min, high = iinfo('int32').max , size = size, dtype=np.int32)
    integer32_3 = randint(low = iinfo('int32').min, high = iinfo('int32').max , size = size, dtype=np.int32)

    integer64_1 = randint(low = iinfo('int64').min, high = iinfo('int64').max , size = size, dtype=np.int64)
    integer64_2 = randint(low = iinfo('int64').min, high = iinfo('int64').max , size = size, dtype=np.int64)
    integer64_3 = randint(low = iinfo('int64').min, high = iinfo('int64').max , size = size, dtype=np.int64)

    fl_1 = uniform(finfo('float').min / 2, finfo('float').max / 2, size = size)
    fl_2 = uniform(finfo('float').min / 2, finfo('float').max / 2, size = size)
    fl_3 = uniform(finfo('float').min / 2, finfo('float').max / 2, size = size)

    fl32_1 = uniform(finfo('float32').min / 2, finfo('float32').max / 2, size = size)
    fl32_2 = uniform(finfo('float32').min / 2, finfo('float32').max / 2, size = size)
    fl32_3 = uniform(finfo('float32').min / 2, finfo('float32').max / 2, size = size)
    fl32_1 = np.float32(fl32_1)
    fl32_2 = np.float32(fl32_2)
    fl32_3 = np.float32(fl32_3)

    fl64_1 = uniform(finfo('float64').min / 2, finfo('float64').max / 2, size = size)
    fl64_2 = uniform(finfo('float64').min / 2, finfo('float64').max / 2, size = size)
    fl64_3 = uniform(finfo('float64').min / 2, finfo('float64').max / 2, size = size)

    b1 = randint(0, 2, size = size, dtype= bool)
    b2 = randint(0, 2, size = size, dtype= bool)
    b3 = randint(0, 2, size = size, dtype= bool)

    cmplx128_from_float32_1 = uniform(low= finfo('float32').min / 2, high= finfo('float32').max / 2, size = size) + uniform(low=finfo('float32').min / 2, high=finfo('float32').max / 2, size = size) * 1j
    cmplx128_from_float32_2 = uniform(low= finfo('float32').min / 2, high= finfo('float32').max / 2, size = size) + uniform(low=finfo('float32').min / 2, high=finfo('float32').max / 2, size = size) * 1j
    cmplx128_from_float32_3 = uniform(low= finfo('float32').min / 2, high= finfo('float32').max / 2, size = size) + uniform(low=finfo('float32').min / 2, high=finfo('float32').max / 2, size = size) * 1j

    cmplx64_1 = np.complex64(cmplx128_from_float32_1)
    cmplx128_1 = uniform(low=finfo('float64').min / 2, high=finfo('float64').max / 2, size = size) + uniform(low=finfo('float64').min / 2, high=finfo('float64').max / 2, size = size) * 1j

    cmplx64_2 = np.complex64(cmplx128_from_float32_2)
    cmplx128_2 = uniform(low=finfo('float64').min / 2, high=finfo('float64').max / 2, size = size) + uniform(low=finfo('float64').min / 2, high=finfo('float64').max / 2, size = size) * 1j

    cmplx64_3 = np.complex64(cmplx128_from_float32_3)
    cmplx128_3 = uniform(low=finfo('float64').min / 2, high=finfo('float64').max / 2, size = size) + uniform(low=finfo('float64').min / 2, high=finfo('float64').max / 2, size = size) * 1j

    epyccel_func = epyccel(arrays.src_dest_diff_sizes_dtype_convert_to_cdouble, language=language)

    assert epyccel_func(b1, b2, b3) == arrays.src_dest_diff_sizes_dtype_convert_to_cdouble(b1, b2, b3)
    assert epyccel_func(integer_1, integer_2, integer_3) == arrays.src_dest_diff_sizes_dtype_convert_to_cdouble(integer_1, integer_2, integer_3)
    assert epyccel_func(integer8_1, integer8_2, integer8_3) == arrays.src_dest_diff_sizes_dtype_convert_to_cdouble(integer8_1, integer8_2, integer8_3)
    assert epyccel_func(integer16_1, integer16_2, integer16_3) == arrays.src_dest_diff_sizes_dtype_convert_to_cdouble(integer16_1, integer16_2, integer16_3)
    assert epyccel_func(integer32_1, integer32_2, integer32_3) == arrays.src_dest_diff_sizes_dtype_convert_to_cdouble(integer32_1, integer32_2, integer32_3)
    assert epyccel_func(integer64_1, integer64_2, integer64_3) == arrays.src_dest_diff_sizes_dtype_convert_to_cdouble(integer64_1, integer64_2, integer64_3)
    assert epyccel_func(fl_1, fl_2, fl_3) == arrays.src_dest_diff_sizes_dtype_convert_to_cdouble(fl_1, fl_2, fl_3)
    assert epyccel_func(fl32_1, fl32_2, fl32_3) == arrays.src_dest_diff_sizes_dtype_convert_to_cdouble(fl32_1, fl32_2, fl32_3)
    assert epyccel_func(fl64_1, fl64_2, fl64_3) == arrays.src_dest_diff_sizes_dtype_convert_to_cdouble(fl64_1, fl64_2, fl64_3)
    assert epyccel_func(cmplx64_1, cmplx64_2, cmplx64_3) == arrays.src_dest_diff_sizes_dtype_convert_to_cdouble(cmplx64_1, cmplx64_2, cmplx64_3)
    assert epyccel_func(cmplx128_1, cmplx128_2, cmplx128_3) == arrays.src_dest_diff_sizes_dtype_convert_to_cdouble(cmplx128_1, cmplx128_2, cmplx128_3)

@pytest.mark.filterwarnings("ignore:Casting complex values to real discards the imaginary part")
@pytest.mark.filterwarnings("ignore:overflow")
@pytest.mark.filterwarnings("ignore:invalid value encountered in cast")
def test_src_dest_array_diff_sizes_dtype_conversion_to_pyint(language):
    size = (1,2)

    integer_1 = randint(low = iinfo('int').min, high = iinfo('int').max , size = size, dtype=int)
    integer_2 = randint(low = iinfo('int').min, high = iinfo('int').max , size = size, dtype=int)
    integer_3 = randint(low = iinfo('int').min, high = iinfo('int').max , size = size, dtype=int)

    integer8_1 = randint(low = iinfo('int8').min, high = iinfo('int8').max , size = size, dtype=np.int8)
    integer8_2 = randint(low = iinfo('int8').min, high = iinfo('int8').max , size = size, dtype=np.int8)
    integer8_3 = randint(low = iinfo('int8').min, high = iinfo('int8').max , size = size, dtype=np.int8)

    integer16_1 = randint(low = iinfo('int16').min, high = iinfo('int16').max , size = size, dtype=np.int16)
    integer16_2 = randint(low = iinfo('int16').min, high = iinfo('int16').max , size = size, dtype=np.int16)
    integer16_3 = randint(low = iinfo('int16').min, high = iinfo('int16').max , size = size, dtype=np.int16)

    integer32_1 = randint(low = iinfo('int32').min, high = iinfo('int32').max , size = size, dtype=np.int32)
    integer32_2 = randint(low = iinfo('int32').min, high = iinfo('int32').max , size = size, dtype=np.int32)
    integer32_3 = randint(low = iinfo('int32').min, high = iinfo('int32').max , size = size, dtype=np.int32)

    integer64_1 = randint(low = iinfo('int64').min, high = iinfo('int64').max , size = size, dtype=np.int64)
    integer64_2 = randint(low = iinfo('int64').min, high = iinfo('int64').max , size = size, dtype=np.int64)
    integer64_3 = randint(low = iinfo('int64').min, high = iinfo('int64').max , size = size, dtype=np.int64)

    fl_1 = uniform(finfo('float').min / 2, finfo('float').max / 2, size = size)
    fl_2 = uniform(finfo('float').min / 2, finfo('float').max / 2, size = size)
    fl_3 = uniform(finfo('float').min / 2, finfo('float').max / 2, size = size)

    fl32_1 = uniform(finfo('float32').min / 2, finfo('float32').max / 2, size = size)
    fl32_2 = uniform(finfo('float32').min / 2, finfo('float32').max / 2, size = size)
    fl32_3 = uniform(finfo('float32').min / 2, finfo('float32').max / 2, size = size)
    fl32_1 = np.float32(fl32_1)
    fl32_2 = np.float32(fl32_2)
    fl32_3 = np.float32(fl32_3)

    fl64_1 = uniform(finfo('float64').min / 2, finfo('float64').max / 2, size = size)
    fl64_2 = uniform(finfo('float64').min / 2, finfo('float64').max / 2, size = size)
    fl64_3 = uniform(finfo('float64').min / 2, finfo('float64').max / 2, size = size)

    b1 = randint(0, 2, size = size, dtype= bool)
    b2 = randint(0, 2, size = size, dtype= bool)
    b3 = randint(0, 2, size = size, dtype= bool)

    cmplx128_from_float32_1 = uniform(low= finfo('float32').min / 2, high= finfo('float32').max / 2, size = size) + uniform(low=finfo('float32').min / 2, high=finfo('float32').max / 2, size = size) * 1j
    cmplx128_from_float32_2 = uniform(low= finfo('float32').min / 2, high= finfo('float32').max / 2, size = size) + uniform(low=finfo('float32').min / 2, high=finfo('float32').max / 2, size = size) * 1j
    cmplx128_from_float32_3 = uniform(low= finfo('float32').min / 2, high= finfo('float32').max / 2, size = size) + uniform(low=finfo('float32').min / 2, high=finfo('float32').max / 2, size = size) * 1j

    cmplx64_1 = np.complex64(cmplx128_from_float32_1)
    cmplx128_1 = uniform(low=finfo('float64').min / 2, high=finfo('float64').max / 2, size = size) + uniform(low=finfo('float64').min / 2, high=finfo('float64').max / 2, size = size) * 1j

    cmplx64_2 = np.complex64(cmplx128_from_float32_2)
    cmplx128_2 = uniform(low=finfo('float64').min / 2, high=finfo('float64').max / 2, size = size) + uniform(low=finfo('float64').min / 2, high=finfo('float64').max / 2, size = size) * 1j

    cmplx64_3 = np.complex64(cmplx128_from_float32_3)
    cmplx128_3 = uniform(low=finfo('float64').min / 2, high=finfo('float64').max / 2, size = size) + uniform(low=finfo('float64').min / 2, high=finfo('float64').max / 2, size = size) * 1j

    epyccel_func = epyccel(arrays.src_dest_diff_sizes_dtype_convert_to_pyint, language=language)

    assert epyccel_func(b1, b2, b3) == arrays.src_dest_diff_sizes_dtype_convert_to_pyint(b1, b2, b3)
    assert epyccel_func(integer_1, integer_2, integer_3) == arrays.src_dest_diff_sizes_dtype_convert_to_pyint(integer_1, integer_2, integer_3)
    assert epyccel_func(integer8_1, integer8_2, integer8_3) == arrays.src_dest_diff_sizes_dtype_convert_to_pyint(integer8_1, integer8_2, integer8_3)
    assert epyccel_func(integer16_1, integer16_2, integer16_3) == arrays.src_dest_diff_sizes_dtype_convert_to_pyint(integer16_1, integer16_2, integer16_3)
    assert epyccel_func(integer32_1, integer32_2, integer32_3) == arrays.src_dest_diff_sizes_dtype_convert_to_pyint(integer32_1, integer32_2, integer32_3)
    assert epyccel_func(integer64_1, integer64_2, integer64_3) == arrays.src_dest_diff_sizes_dtype_convert_to_pyint(integer64_1, integer64_2, integer64_3)
    assert epyccel_func(fl_1, fl_2, fl_3) == arrays.src_dest_diff_sizes_dtype_convert_to_pyint(fl_1, fl_2, fl_3)
    assert epyccel_func(fl32_1, fl32_2, fl32_3) == arrays.src_dest_diff_sizes_dtype_convert_to_pyint(fl32_1, fl32_2, fl32_3)
    assert epyccel_func(fl64_1, fl64_2, fl64_3) == arrays.src_dest_diff_sizes_dtype_convert_to_pyint(fl64_1, fl64_2, fl64_3)
    assert epyccel_func(cmplx64_1, cmplx64_2, cmplx64_3) == arrays.src_dest_diff_sizes_dtype_convert_to_pyint(cmplx64_1, cmplx64_2, cmplx64_3)
    assert epyccel_func(cmplx128_1, cmplx128_2, cmplx128_3) == arrays.src_dest_diff_sizes_dtype_convert_to_pyint(cmplx128_1, cmplx128_2, cmplx128_3)

<<<<<<< HEAD
@pytest.mark.filterwarnings("ignore:Casting complex values to real discards the imaginary part")
@pytest.mark.filterwarnings("ignore:overflow")
@pytest.mark.filterwarnings("ignore:invalid value encountered in cast")
@pytest.mark.parametrize( 'language', (
        pytest.param("fortran", marks = [
            pytest.mark.skip(reason=("Missing boolean cast in Fortran code, see #1785")),
            pytest.mark.fortran]),
        pytest.param("c", marks = pytest.mark.c),
        pytest.param("python", marks = pytest.mark.python)
    )
)
=======
>>>>>>> 5152d2bd
def test_src_dest_array_diff_sizes_dtype_conversion_to_pyfloat(language):
    size = (1,2)

    integer_1 = randint(low = iinfo('int').min, high = iinfo('int').max , size = size, dtype=int)
    integer_2 = randint(low = iinfo('int').min, high = iinfo('int').max , size = size, dtype=int)
    integer_3 = randint(low = iinfo('int').min, high = iinfo('int').max , size = size, dtype=int)

    integer8_1 = randint(low = iinfo('int8').min, high = iinfo('int8').max , size = size, dtype=np.int8)
    integer8_2 = randint(low = iinfo('int8').min, high = iinfo('int8').max , size = size, dtype=np.int8)
    integer8_3 = randint(low = iinfo('int8').min, high = iinfo('int8').max , size = size, dtype=np.int8)

    integer16_1 = randint(low = iinfo('int16').min, high = iinfo('int16').max , size = size, dtype=np.int16)
    integer16_2 = randint(low = iinfo('int16').min, high = iinfo('int16').max , size = size, dtype=np.int16)
    integer16_3 = randint(low = iinfo('int16').min, high = iinfo('int16').max , size = size, dtype=np.int16)

    integer32_1 = randint(low = iinfo('int32').min, high = iinfo('int32').max , size = size, dtype=np.int32)
    integer32_2 = randint(low = iinfo('int32').min, high = iinfo('int32').max , size = size, dtype=np.int32)
    integer32_3 = randint(low = iinfo('int32').min, high = iinfo('int32').max , size = size, dtype=np.int32)

    integer64_1 = randint(low = iinfo('int64').min, high = iinfo('int64').max , size = size, dtype=np.int64)
    integer64_2 = randint(low = iinfo('int64').min, high = iinfo('int64').max , size = size, dtype=np.int64)
    integer64_3 = randint(low = iinfo('int64').min, high = iinfo('int64').max , size = size, dtype=np.int64)

    fl_1 = uniform(finfo('float').min / 2, finfo('float').max / 2, size = size)
    fl_2 = uniform(finfo('float').min / 2, finfo('float').max / 2, size = size)
    fl_3 = uniform(finfo('float').min / 2, finfo('float').max / 2, size = size)

    fl32_1 = uniform(finfo('float32').min / 2, finfo('float32').max / 2, size = size)
    fl32_2 = uniform(finfo('float32').min / 2, finfo('float32').max / 2, size = size)
    fl32_3 = uniform(finfo('float32').min / 2, finfo('float32').max / 2, size = size)
    fl32_1 = np.float32(fl32_1)
    fl32_2 = np.float32(fl32_2)
    fl32_3 = np.float32(fl32_3)

    fl64_1 = uniform(finfo('float64').min / 2, finfo('float64').max / 2, size = size)
    fl64_2 = uniform(finfo('float64').min / 2, finfo('float64').max / 2, size = size)
    fl64_3 = uniform(finfo('float64').min / 2, finfo('float64').max / 2, size = size)

    b1 = randint(0, 2, size = size, dtype= bool)
    b2 = randint(0, 2, size = size, dtype= bool)
    b3 = randint(0, 2, size = size, dtype= bool)

    cmplx128_from_float32_1 = uniform(low= finfo('float32').min / 2, high= finfo('float32').max / 2, size = size) + uniform(low=finfo('float32').min / 2, high=finfo('float32').max / 2, size = size) * 1j
    cmplx128_from_float32_2 = uniform(low= finfo('float32').min / 2, high= finfo('float32').max / 2, size = size) + uniform(low=finfo('float32').min / 2, high=finfo('float32').max / 2, size = size) * 1j
    cmplx128_from_float32_3 = uniform(low= finfo('float32').min / 2, high= finfo('float32').max / 2, size = size) + uniform(low=finfo('float32').min / 2, high=finfo('float32').max / 2, size = size) * 1j

    cmplx64_1 = np.complex64(cmplx128_from_float32_1)
    cmplx128_1 = uniform(low=finfo('float64').min / 2, high=finfo('float64').max / 2, size = size) + uniform(low=finfo('float64').min / 2, high=finfo('float64').max / 2, size = size) * 1j

    cmplx64_2 = np.complex64(cmplx128_from_float32_2)
    cmplx128_2 = uniform(low=finfo('float64').min / 2, high=finfo('float64').max / 2, size = size) + uniform(low=finfo('float64').min / 2, high=finfo('float64').max / 2, size = size) * 1j

    cmplx64_3 = np.complex64(cmplx128_from_float32_3)
    cmplx128_3 = uniform(low=finfo('float64').min / 2, high=finfo('float64').max / 2, size = size) + uniform(low=finfo('float64').min / 2, high=finfo('float64').max / 2, size = size) * 1j

    epyccel_func = epyccel(arrays.src_dest_diff_sizes_dtype_convert_to_pyfloat, language=language)

    assert epyccel_func(b1, b2, b3) == arrays.src_dest_diff_sizes_dtype_convert_to_pyfloat(b1, b2, b3)
    assert epyccel_func(integer_1, integer_2, integer_3) == arrays.src_dest_diff_sizes_dtype_convert_to_pyfloat(integer_1, integer_2, integer_3)
    assert epyccel_func(integer8_1, integer8_2, integer8_3) == arrays.src_dest_diff_sizes_dtype_convert_to_pyfloat(integer8_1, integer8_2, integer8_3)
    assert epyccel_func(integer16_1, integer16_2, integer16_3) == arrays.src_dest_diff_sizes_dtype_convert_to_pyfloat(integer16_1, integer16_2, integer16_3)
    assert epyccel_func(integer32_1, integer32_2, integer32_3) == arrays.src_dest_diff_sizes_dtype_convert_to_pyfloat(integer32_1, integer32_2, integer32_3)
    assert epyccel_func(integer64_1, integer64_2, integer64_3) == arrays.src_dest_diff_sizes_dtype_convert_to_pyfloat(integer64_1, integer64_2, integer64_3)
    assert epyccel_func(fl_1, fl_2, fl_3) == arrays.src_dest_diff_sizes_dtype_convert_to_pyfloat(fl_1, fl_2, fl_3)
    assert epyccel_func(fl32_1, fl32_2, fl32_3) == arrays.src_dest_diff_sizes_dtype_convert_to_pyfloat(fl32_1, fl32_2, fl32_3)
    assert epyccel_func(fl64_1, fl64_2, fl64_3) == arrays.src_dest_diff_sizes_dtype_convert_to_pyfloat(fl64_1, fl64_2, fl64_3)
    assert epyccel_func(cmplx64_1, cmplx64_2, cmplx64_3) == arrays.src_dest_diff_sizes_dtype_convert_to_pyfloat(cmplx64_1, cmplx64_2, cmplx64_3)
    assert epyccel_func(cmplx128_1, cmplx128_2, cmplx128_3) == arrays.src_dest_diff_sizes_dtype_convert_to_pyfloat(cmplx128_1, cmplx128_2, cmplx128_3)

<<<<<<< HEAD
@pytest.mark.filterwarnings("ignore:Casting complex values to real discards the imaginary part")
@pytest.mark.filterwarnings("ignore:overflow")
@pytest.mark.filterwarnings("ignore:invalid value encountered in cast")
@pytest.mark.parametrize( 'language', (
        pytest.param("fortran", marks = [
            pytest.mark.skip(reason=("Missing boolean cast in Fortran code, see #1785")),
            pytest.mark.fortran]),
        pytest.param("c", marks = pytest.mark.c),
        pytest.param("python", marks = pytest.mark.python)
    )
)
=======
>>>>>>> 5152d2bd
def test_src_dest_array_diff_sizes_dtype_conversion_to_bool_orderF(language):
    size = (1,2)

    integer_1 = randint(low = iinfo('int').min, high = iinfo('int').max , size = size, dtype=int)
    integer_2 = randint(low = iinfo('int').min, high = iinfo('int').max , size = size, dtype=int)
    integer_3 = randint(low = iinfo('int').min, high = iinfo('int').max , size = size, dtype=int)

    integer8_1 = randint(low = iinfo('int8').min, high = iinfo('int8').max , size = size, dtype=np.int8)
    integer8_2 = randint(low = iinfo('int8').min, high = iinfo('int8').max , size = size, dtype=np.int8)
    integer8_3 = randint(low = iinfo('int8').min, high = iinfo('int8').max , size = size, dtype=np.int8)

    integer16_1 = randint(low = iinfo('int16').min, high = iinfo('int16').max , size = size, dtype=np.int16)
    integer16_2 = randint(low = iinfo('int16').min, high = iinfo('int16').max , size = size, dtype=np.int16)
    integer16_3 = randint(low = iinfo('int16').min, high = iinfo('int16').max , size = size, dtype=np.int16)

    integer32_1 = randint(low = iinfo('int32').min, high = iinfo('int32').max , size = size, dtype=np.int32)
    integer32_2 = randint(low = iinfo('int32').min, high = iinfo('int32').max , size = size, dtype=np.int32)
    integer32_3 = randint(low = iinfo('int32').min, high = iinfo('int32').max , size = size, dtype=np.int32)

    integer64_1 = randint(low = iinfo('int64').min, high = iinfo('int64').max , size = size, dtype=np.int64)
    integer64_2 = randint(low = iinfo('int64').min, high = iinfo('int64').max , size = size, dtype=np.int64)
    integer64_3 = randint(low = iinfo('int64').min, high = iinfo('int64').max , size = size, dtype=np.int64)

    fl_1 = uniform(finfo('float').min / 2, finfo('float').max / 2, size = size)
    fl_2 = uniform(finfo('float').min / 2, finfo('float').max / 2, size = size)
    fl_3 = uniform(finfo('float').min / 2, finfo('float').max / 2, size = size)

    fl32_1 = uniform(finfo('float32').min / 2, finfo('float32').max / 2, size = size)
    fl32_2 = uniform(finfo('float32').min / 2, finfo('float32').max / 2, size = size)
    fl32_3 = uniform(finfo('float32').min / 2, finfo('float32').max / 2, size = size)
    fl32_1 = np.float32(fl32_1)
    fl32_2 = np.float32(fl32_2)
    fl32_3 = np.float32(fl32_3)

    fl64_1 = uniform(finfo('float64').min / 2, finfo('float64').max / 2, size = size)
    fl64_2 = uniform(finfo('float64').min / 2, finfo('float64').max / 2, size = size)
    fl64_3 = uniform(finfo('float64').min / 2, finfo('float64').max / 2, size = size)

    b1 = randint(0, 2, size = size, dtype= bool)
    b2 = randint(0, 2, size = size, dtype= bool)
    b3 = randint(0, 2, size = size, dtype= bool)

    cmplx128_from_float32_1 = uniform(low= finfo('float32').min / 2, high= finfo('float32').max / 2, size = size) + uniform(low=finfo('float32').min / 2, high=finfo('float32').max / 2, size = size) * 1j
    cmplx128_from_float32_2 = uniform(low= finfo('float32').min / 2, high= finfo('float32').max / 2, size = size) + uniform(low=finfo('float32').min / 2, high=finfo('float32').max / 2, size = size) * 1j
    cmplx128_from_float32_3 = uniform(low= finfo('float32').min / 2, high= finfo('float32').max / 2, size = size) + uniform(low=finfo('float32').min / 2, high=finfo('float32').max / 2, size = size) * 1j

    cmplx64_1 = np.complex64(cmplx128_from_float32_1)
    cmplx128_1 = uniform(low=finfo('float64').min / 2, high=finfo('float64').max / 2, size = size) + uniform(low=finfo('float64').min / 2, high=finfo('float64').max / 2, size = size) * 1j

    cmplx64_2 = np.complex64(cmplx128_from_float32_2)
    cmplx128_2 = uniform(low=finfo('float64').min / 2, high=finfo('float64').max / 2, size = size) + uniform(low=finfo('float64').min / 2, high=finfo('float64').max / 2, size = size) * 1j

    cmplx64_3 = np.complex64(cmplx128_from_float32_3)
    cmplx128_3 = uniform(low=finfo('float64').min / 2, high=finfo('float64').max / 2, size = size) + uniform(low=finfo('float64').min / 2, high=finfo('float64').max / 2, size = size) * 1j

    epyccel_func = epyccel(arrays.src_dest_diff_sizes_dtype_convert_to_bool_orderF, language=language)

    assert epyccel_func(b1, b2, b3) == arrays.src_dest_diff_sizes_dtype_convert_to_bool_orderF(b1, b2, b3)
    assert epyccel_func(integer_1, integer_2, integer_3) == arrays.src_dest_diff_sizes_dtype_convert_to_bool_orderF(integer_1, integer_2, integer_3)
    assert epyccel_func(integer8_1, integer8_2, integer8_3) == arrays.src_dest_diff_sizes_dtype_convert_to_bool_orderF(integer8_1, integer8_2, integer8_3)
    assert epyccel_func(integer16_1, integer16_2, integer16_3) == arrays.src_dest_diff_sizes_dtype_convert_to_bool_orderF(integer16_1, integer16_2, integer16_3)
    assert epyccel_func(integer32_1, integer32_2, integer32_3) == arrays.src_dest_diff_sizes_dtype_convert_to_bool_orderF(integer32_1, integer32_2, integer32_3)
    assert epyccel_func(integer64_1, integer64_2, integer64_3) == arrays.src_dest_diff_sizes_dtype_convert_to_bool_orderF(integer64_1, integer64_2, integer64_3)
    assert epyccel_func(fl_1, fl_2, fl_3) == arrays.src_dest_diff_sizes_dtype_convert_to_bool_orderF(fl_1, fl_2, fl_3)
    assert epyccel_func(fl32_1, fl32_2, fl32_3) == arrays.src_dest_diff_sizes_dtype_convert_to_bool_orderF(fl32_1, fl32_2, fl32_3)
    assert epyccel_func(fl64_1, fl64_2, fl64_3) == arrays.src_dest_diff_sizes_dtype_convert_to_bool_orderF(fl64_1, fl64_2, fl64_3)
    assert epyccel_func(cmplx64_1, cmplx64_2, cmplx64_3) == arrays.src_dest_diff_sizes_dtype_convert_to_bool_orderF(cmplx64_1, cmplx64_2, cmplx64_3)
    assert epyccel_func(cmplx128_1, cmplx128_2, cmplx128_3) == arrays.src_dest_diff_sizes_dtype_convert_to_bool_orderF(cmplx128_1, cmplx128_2, cmplx128_3)

@pytest.mark.filterwarnings("ignore:Casting complex values to real discards the imaginary part")
@pytest.mark.filterwarnings("ignore:overflow")
@pytest.mark.filterwarnings("ignore:invalid value encountered in cast")
def test_src_dest_array_diff_sizes_dtype_conversion_to_int8_orderF(language):
    size = (1,2)

    integer_1 = randint(low = iinfo('int').min, high = iinfo('int').max , size = size, dtype=int)
    integer_2 = randint(low = iinfo('int').min, high = iinfo('int').max , size = size, dtype=int)
    integer_3 = randint(low = iinfo('int').min, high = iinfo('int').max , size = size, dtype=int)

    integer8_1 = randint(low = iinfo('int8').min, high = iinfo('int8').max , size = size, dtype=np.int8)
    integer8_2 = randint(low = iinfo('int8').min, high = iinfo('int8').max , size = size, dtype=np.int8)
    integer8_3 = randint(low = iinfo('int8').min, high = iinfo('int8').max , size = size, dtype=np.int8)

    integer16_1 = randint(low = iinfo('int16').min, high = iinfo('int16').max , size = size, dtype=np.int16)
    integer16_2 = randint(low = iinfo('int16').min, high = iinfo('int16').max , size = size, dtype=np.int16)
    integer16_3 = randint(low = iinfo('int16').min, high = iinfo('int16').max , size = size, dtype=np.int16)

    integer32_1 = randint(low = iinfo('int32').min, high = iinfo('int32').max , size = size, dtype=np.int32)
    integer32_2 = randint(low = iinfo('int32').min, high = iinfo('int32').max , size = size, dtype=np.int32)
    integer32_3 = randint(low = iinfo('int32').min, high = iinfo('int32').max , size = size, dtype=np.int32)

    integer64_1 = randint(low = iinfo('int64').min, high = iinfo('int64').max , size = size, dtype=np.int64)
    integer64_2 = randint(low = iinfo('int64').min, high = iinfo('int64').max , size = size, dtype=np.int64)
    integer64_3 = randint(low = iinfo('int64').min, high = iinfo('int64').max , size = size, dtype=np.int64)

    fl_1 = uniform(finfo('float').min / 2, finfo('float').max / 2, size = size)
    fl_2 = uniform(finfo('float').min / 2, finfo('float').max / 2, size = size)
    fl_3 = uniform(finfo('float').min / 2, finfo('float').max / 2, size = size)

    fl32_1 = uniform(finfo('float32').min / 2, finfo('float32').max / 2, size = size)
    fl32_2 = uniform(finfo('float32').min / 2, finfo('float32').max / 2, size = size)
    fl32_3 = uniform(finfo('float32').min / 2, finfo('float32').max / 2, size = size)
    fl32_1 = np.float32(fl32_1)
    fl32_2 = np.float32(fl32_2)
    fl32_3 = np.float32(fl32_3)

    fl64_1 = uniform(finfo('float64').min / 2, finfo('float64').max / 2, size = size)
    fl64_2 = uniform(finfo('float64').min / 2, finfo('float64').max / 2, size = size)
    fl64_3 = uniform(finfo('float64').min / 2, finfo('float64').max / 2, size = size)

    b1 = randint(0, 2, size = size, dtype= bool)
    b2 = randint(0, 2, size = size, dtype= bool)
    b3 = randint(0, 2, size = size, dtype= bool)

    cmplx128_from_float32_1 = uniform(low= finfo('float32').min / 2, high= finfo('float32').max / 2, size = size) + uniform(low=finfo('float32').min / 2, high=finfo('float32').max / 2, size = size) * 1j
    cmplx128_from_float32_2 = uniform(low= finfo('float32').min / 2, high= finfo('float32').max / 2, size = size) + uniform(low=finfo('float32').min / 2, high=finfo('float32').max / 2, size = size) * 1j
    cmplx128_from_float32_3 = uniform(low= finfo('float32').min / 2, high= finfo('float32').max / 2, size = size) + uniform(low=finfo('float32').min / 2, high=finfo('float32').max / 2, size = size) * 1j

    cmplx64_1 = np.complex64(cmplx128_from_float32_1)
    cmplx128_1 = uniform(low=finfo('float64').min / 2, high=finfo('float64').max / 2, size = size) + uniform(low=finfo('float64').min / 2, high=finfo('float64').max / 2, size = size) * 1j

    cmplx64_2 = np.complex64(cmplx128_from_float32_2)
    cmplx128_2 = uniform(low=finfo('float64').min / 2, high=finfo('float64').max / 2, size = size) + uniform(low=finfo('float64').min / 2, high=finfo('float64').max / 2, size = size) * 1j

    cmplx64_3 = np.complex64(cmplx128_from_float32_3)
    cmplx128_3 = uniform(low=finfo('float64').min / 2, high=finfo('float64').max / 2, size = size) + uniform(low=finfo('float64').min / 2, high=finfo('float64').max / 2, size = size) * 1j

    epyccel_func = epyccel(arrays.src_dest_diff_sizes_dtype_convert_to_int8_orderF, language=language)

    assert epyccel_func(integer_1, integer_2, integer_3) == arrays.src_dest_diff_sizes_dtype_convert_to_int8_orderF(integer_1, integer_2, integer_3)
    assert epyccel_func(b1, b2, b3) == arrays.src_dest_diff_sizes_dtype_convert_to_int8_orderF(b1, b2, b3)
    assert epyccel_func(integer8_1, integer8_2, integer8_3) == arrays.src_dest_diff_sizes_dtype_convert_to_int8_orderF(integer8_1, integer8_2, integer8_3)
    assert epyccel_func(integer16_1, integer16_2, integer16_3) == arrays.src_dest_diff_sizes_dtype_convert_to_int8_orderF(integer16_1, integer16_2, integer16_3)
    assert epyccel_func(integer32_1, integer32_2, integer32_3) == arrays.src_dest_diff_sizes_dtype_convert_to_int8_orderF(integer32_1, integer32_2, integer32_3)
    assert epyccel_func(integer64_1, integer64_2, integer64_3) == arrays.src_dest_diff_sizes_dtype_convert_to_int8_orderF(integer64_1, integer64_2, integer64_3)
    assert epyccel_func(fl_1, fl_2, fl_3) == arrays.src_dest_diff_sizes_dtype_convert_to_int8_orderF(fl_1, fl_2, fl_3)
    assert epyccel_func(fl32_1, fl32_2, fl32_3) == arrays.src_dest_diff_sizes_dtype_convert_to_int8_orderF(fl32_1, fl32_2, fl32_3)
    assert epyccel_func(fl64_1, fl64_2, fl64_3) == arrays.src_dest_diff_sizes_dtype_convert_to_int8_orderF(fl64_1, fl64_2, fl64_3)
    assert epyccel_func(cmplx64_1, cmplx64_2, cmplx64_3) == arrays.src_dest_diff_sizes_dtype_convert_to_int8_orderF(cmplx64_1, cmplx64_2, cmplx64_3)
    assert epyccel_func(cmplx128_1, cmplx128_2, cmplx128_3) == arrays.src_dest_diff_sizes_dtype_convert_to_int8_orderF(cmplx128_1, cmplx128_2, cmplx128_3)

@pytest.mark.filterwarnings("ignore:Casting complex values to real discards the imaginary part")
@pytest.mark.filterwarnings("ignore:overflow")
@pytest.mark.filterwarnings("ignore:invalid value encountered in cast")
def test_src_dest_array_diff_sizes_dtype_conversion_to_int16_orderF(language):
    size = (1,2)

    integer_1 = randint(low = iinfo('int').min, high = iinfo('int').max , size = size, dtype=int)
    integer_2 = randint(low = iinfo('int').min, high = iinfo('int').max , size = size, dtype=int)
    integer_3 = randint(low = iinfo('int').min, high = iinfo('int').max , size = size, dtype=int)

    integer8_1 = randint(low = iinfo('int8').min, high = iinfo('int8').max , size = size, dtype=np.int8)
    integer8_2 = randint(low = iinfo('int8').min, high = iinfo('int8').max , size = size, dtype=np.int8)
    integer8_3 = randint(low = iinfo('int8').min, high = iinfo('int8').max , size = size, dtype=np.int8)

    integer16_1 = randint(low = iinfo('int16').min, high = iinfo('int16').max , size = size, dtype=np.int16)
    integer16_2 = randint(low = iinfo('int16').min, high = iinfo('int16').max , size = size, dtype=np.int16)
    integer16_3 = randint(low = iinfo('int16').min, high = iinfo('int16').max , size = size, dtype=np.int16)

    integer32_1 = randint(low = iinfo('int32').min, high = iinfo('int32').max , size = size, dtype=np.int32)
    integer32_2 = randint(low = iinfo('int32').min, high = iinfo('int32').max , size = size, dtype=np.int32)
    integer32_3 = randint(low = iinfo('int32').min, high = iinfo('int32').max , size = size, dtype=np.int32)

    integer64_1 = randint(low = iinfo('int64').min, high = iinfo('int64').max , size = size, dtype=np.int64)
    integer64_2 = randint(low = iinfo('int64').min, high = iinfo('int64').max , size = size, dtype=np.int64)
    integer64_3 = randint(low = iinfo('int64').min, high = iinfo('int64').max , size = size, dtype=np.int64)

    fl_1 = uniform(finfo('float').min / 2, finfo('float').max / 2, size = size)
    fl_2 = uniform(finfo('float').min / 2, finfo('float').max / 2, size = size)
    fl_3 = uniform(finfo('float').min / 2, finfo('float').max / 2, size = size)

    fl32_1 = uniform(finfo('float32').min / 2, finfo('float32').max / 2, size = size)
    fl32_2 = uniform(finfo('float32').min / 2, finfo('float32').max / 2, size = size)
    fl32_3 = uniform(finfo('float32').min / 2, finfo('float32').max / 2, size = size)
    fl32_1 = np.float32(fl32_1)
    fl32_2 = np.float32(fl32_2)
    fl32_3 = np.float32(fl32_3)

    fl64_1 = uniform(finfo('float64').min / 2, finfo('float64').max / 2, size = size)
    fl64_2 = uniform(finfo('float64').min / 2, finfo('float64').max / 2, size = size)
    fl64_3 = uniform(finfo('float64').min / 2, finfo('float64').max / 2, size = size)

    b1 = randint(0, 2, size = size, dtype= bool)
    b2 = randint(0, 2, size = size, dtype= bool)
    b3 = randint(0, 2, size = size, dtype= bool)

    cmplx128_from_float32_1 = uniform(low= finfo('float32').min / 2, high= finfo('float32').max / 2, size = size) + uniform(low=finfo('float32').min / 2, high=finfo('float32').max / 2, size = size) * 1j
    cmplx128_from_float32_2 = uniform(low= finfo('float32').min / 2, high= finfo('float32').max / 2, size = size) + uniform(low=finfo('float32').min / 2, high=finfo('float32').max / 2, size = size) * 1j
    cmplx128_from_float32_3 = uniform(low= finfo('float32').min / 2, high= finfo('float32').max / 2, size = size) + uniform(low=finfo('float32').min / 2, high=finfo('float32').max / 2, size = size) * 1j

    cmplx64_1 = np.complex64(cmplx128_from_float32_1)
    cmplx128_1 = uniform(low=finfo('float64').min / 2, high=finfo('float64').max / 2, size = size) + uniform(low=finfo('float64').min / 2, high=finfo('float64').max / 2, size = size) * 1j

    cmplx64_2 = np.complex64(cmplx128_from_float32_2)
    cmplx128_2 = uniform(low=finfo('float64').min / 2, high=finfo('float64').max / 2, size = size) + uniform(low=finfo('float64').min / 2, high=finfo('float64').max / 2, size = size) * 1j

    cmplx64_3 = np.complex64(cmplx128_from_float32_3)
    cmplx128_3 = uniform(low=finfo('float64').min / 2, high=finfo('float64').max / 2, size = size) + uniform(low=finfo('float64').min / 2, high=finfo('float64').max / 2, size = size) * 1j

    epyccel_func = epyccel(arrays.src_dest_diff_sizes_dtype_convert_to_int16_orderF, language=language)

    assert epyccel_func(b1, b2, b3) == arrays.src_dest_diff_sizes_dtype_convert_to_int16_orderF(b1, b2, b3)
    assert epyccel_func(integer_1, integer_2, integer_3) == arrays.src_dest_diff_sizes_dtype_convert_to_int16_orderF(integer_1, integer_2, integer_3)
    assert epyccel_func(integer8_1, integer8_2, integer8_3) == arrays.src_dest_diff_sizes_dtype_convert_to_int16_orderF(integer8_1, integer8_2, integer8_3)
    assert epyccel_func(integer16_1, integer16_2, integer16_3) == arrays.src_dest_diff_sizes_dtype_convert_to_int16_orderF(integer16_1, integer16_2, integer16_3)
    assert epyccel_func(integer32_1, integer32_2, integer32_3) == arrays.src_dest_diff_sizes_dtype_convert_to_int16_orderF(integer32_1, integer32_2, integer32_3)
    assert epyccel_func(integer64_1, integer64_2, integer64_3) == arrays.src_dest_diff_sizes_dtype_convert_to_int16_orderF(integer64_1, integer64_2, integer64_3)
    assert epyccel_func(fl_1, fl_2, fl_3) == arrays.src_dest_diff_sizes_dtype_convert_to_int16_orderF(fl_1, fl_2, fl_3)
    assert epyccel_func(fl32_1, fl32_2, fl32_3) == arrays.src_dest_diff_sizes_dtype_convert_to_int16_orderF(fl32_1, fl32_2, fl32_3)
    assert epyccel_func(fl64_1, fl64_2, fl64_3) == arrays.src_dest_diff_sizes_dtype_convert_to_int16_orderF(fl64_1, fl64_2, fl64_3)
    assert epyccel_func(cmplx64_1, cmplx64_2, cmplx64_3) == arrays.src_dest_diff_sizes_dtype_convert_to_int16_orderF(cmplx64_1, cmplx64_2, cmplx64_3)
    assert epyccel_func(cmplx128_1, cmplx128_2, cmplx128_3) == arrays.src_dest_diff_sizes_dtype_convert_to_int16_orderF(cmplx128_1, cmplx128_2, cmplx128_3)

@pytest.mark.filterwarnings("ignore:Casting complex values to real discards the imaginary part")
@pytest.mark.filterwarnings("ignore:overflow")
@pytest.mark.filterwarnings("ignore:invalid value encountered in cast")
def test_src_dest_array_diff_sizes_dtype_conversion_to_int32_orderF(language):
    size = (1,2)

    integer_1 = randint(low = iinfo('int').min, high = iinfo('int').max , size = size, dtype=int)
    integer_2 = randint(low = iinfo('int').min, high = iinfo('int').max , size = size, dtype=int)
    integer_3 = randint(low = iinfo('int').min, high = iinfo('int').max , size = size, dtype=int)

    integer8_1 = randint(low = iinfo('int8').min, high = iinfo('int8').max , size = size, dtype=np.int8)
    integer8_2 = randint(low = iinfo('int8').min, high = iinfo('int8').max , size = size, dtype=np.int8)
    integer8_3 = randint(low = iinfo('int8').min, high = iinfo('int8').max , size = size, dtype=np.int8)

    integer16_1 = randint(low = iinfo('int16').min, high = iinfo('int16').max , size = size, dtype=np.int16)
    integer16_2 = randint(low = iinfo('int16').min, high = iinfo('int16').max , size = size, dtype=np.int16)
    integer16_3 = randint(low = iinfo('int16').min, high = iinfo('int16').max , size = size, dtype=np.int16)

    integer32_1 = randint(low = iinfo('int32').min, high = iinfo('int32').max , size = size, dtype=np.int32)
    integer32_2 = randint(low = iinfo('int32').min, high = iinfo('int32').max , size = size, dtype=np.int32)
    integer32_3 = randint(low = iinfo('int32').min, high = iinfo('int32').max , size = size, dtype=np.int32)

    integer64_1 = randint(low = iinfo('int64').min, high = iinfo('int64').max , size = size, dtype=np.int64)
    integer64_2 = randint(low = iinfo('int64').min, high = iinfo('int64').max , size = size, dtype=np.int64)
    integer64_3 = randint(low = iinfo('int64').min, high = iinfo('int64').max , size = size, dtype=np.int64)

    fl_1 = uniform(finfo('float').min / 2, finfo('float').max / 2, size = size)
    fl_2 = uniform(finfo('float').min / 2, finfo('float').max / 2, size = size)
    fl_3 = uniform(finfo('float').min / 2, finfo('float').max / 2, size = size)

    fl32_1 = uniform(finfo('float32').min / 2, finfo('float32').max / 2, size = size)
    fl32_2 = uniform(finfo('float32').min / 2, finfo('float32').max / 2, size = size)
    fl32_3 = uniform(finfo('float32').min / 2, finfo('float32').max / 2, size = size)
    fl32_1 = np.float32(fl32_1)
    fl32_2 = np.float32(fl32_2)
    fl32_3 = np.float32(fl32_3)

    fl64_1 = uniform(finfo('float64').min / 2, finfo('float64').max / 2, size = size)
    fl64_2 = uniform(finfo('float64').min / 2, finfo('float64').max / 2, size = size)
    fl64_3 = uniform(finfo('float64').min / 2, finfo('float64').max / 2, size = size)

    b1 = randint(0, 2, size = size, dtype= bool)
    b2 = randint(0, 2, size = size, dtype= bool)
    b3 = randint(0, 2, size = size, dtype= bool)

    cmplx128_from_float32_1 = uniform(low= finfo('float32').min / 2, high= finfo('float32').max / 2, size = size) + uniform(low=finfo('float32').min / 2, high=finfo('float32').max / 2, size = size) * 1j
    cmplx128_from_float32_2 = uniform(low= finfo('float32').min / 2, high= finfo('float32').max / 2, size = size) + uniform(low=finfo('float32').min / 2, high=finfo('float32').max / 2, size = size) * 1j
    cmplx128_from_float32_3 = uniform(low= finfo('float32').min / 2, high= finfo('float32').max / 2, size = size) + uniform(low=finfo('float32').min / 2, high=finfo('float32').max / 2, size = size) * 1j

    cmplx64_1 = np.complex64(cmplx128_from_float32_1)
    cmplx128_1 = uniform(low=finfo('float64').min / 2, high=finfo('float64').max / 2, size = size) + uniform(low=finfo('float64').min / 2, high=finfo('float64').max / 2, size = size) * 1j

    cmplx64_2 = np.complex64(cmplx128_from_float32_2)
    cmplx128_2 = uniform(low=finfo('float64').min / 2, high=finfo('float64').max / 2, size = size) + uniform(low=finfo('float64').min / 2, high=finfo('float64').max / 2, size = size) * 1j

    cmplx64_3 = np.complex64(cmplx128_from_float32_3)
    cmplx128_3 = uniform(low=finfo('float64').min / 2, high=finfo('float64').max / 2, size = size) + uniform(low=finfo('float64').min / 2, high=finfo('float64').max / 2, size = size) * 1j

    epyccel_func = epyccel(arrays.src_dest_diff_sizes_dtype_convert_to_int32_orderF, language=language)

    assert epyccel_func(b1, b2, b3) == arrays.src_dest_diff_sizes_dtype_convert_to_int32_orderF(b1, b2, b3)
    assert epyccel_func(integer_1, integer_2, integer_3) == arrays.src_dest_diff_sizes_dtype_convert_to_int32_orderF(integer_1, integer_2, integer_3)
    assert epyccel_func(integer8_1, integer8_2, integer8_3) == arrays.src_dest_diff_sizes_dtype_convert_to_int32_orderF(integer8_1, integer8_2, integer8_3)
    assert epyccel_func(integer16_1, integer16_2, integer16_3) == arrays.src_dest_diff_sizes_dtype_convert_to_int32_orderF(integer16_1, integer16_2, integer16_3)
    assert epyccel_func(integer32_1, integer32_2, integer32_3) == arrays.src_dest_diff_sizes_dtype_convert_to_int32_orderF(integer32_1, integer32_2, integer32_3)
    assert epyccel_func(integer64_1, integer64_2, integer64_3) == arrays.src_dest_diff_sizes_dtype_convert_to_int32_orderF(integer64_1, integer64_2, integer64_3)
    assert epyccel_func(fl_1, fl_2, fl_3) == arrays.src_dest_diff_sizes_dtype_convert_to_int32_orderF(fl_1, fl_2, fl_3)
    assert epyccel_func(fl32_1, fl32_2, fl32_3) == arrays.src_dest_diff_sizes_dtype_convert_to_int32_orderF(fl32_1, fl32_2, fl32_3)
    assert epyccel_func(fl64_1, fl64_2, fl64_3) == arrays.src_dest_diff_sizes_dtype_convert_to_int32_orderF(fl64_1, fl64_2, fl64_3)
    assert epyccel_func(cmplx64_1, cmplx64_2, cmplx64_3) == arrays.src_dest_diff_sizes_dtype_convert_to_int32_orderF(cmplx64_1, cmplx64_2, cmplx64_3)
    assert epyccel_func(cmplx128_1, cmplx128_2, cmplx128_3) == arrays.src_dest_diff_sizes_dtype_convert_to_int32_orderF(cmplx128_1, cmplx128_2, cmplx128_3)

@pytest.mark.filterwarnings("ignore:Casting complex values to real discards the imaginary part")
@pytest.mark.filterwarnings("ignore:overflow")
@pytest.mark.filterwarnings("ignore:invalid value encountered in cast")
def test_src_dest_array_diff_sizes_dtype_conversion_to_int64_orderF(language):
    size = (1,2)

    integer_1 = randint(low = iinfo('int').min, high = iinfo('int').max , size = size, dtype=int)
    integer_2 = randint(low = iinfo('int').min, high = iinfo('int').max , size = size, dtype=int)
    integer_3 = randint(low = iinfo('int').min, high = iinfo('int').max , size = size, dtype=int)

    integer8_1 = randint(low = iinfo('int8').min, high = iinfo('int8').max , size = size, dtype=np.int8)
    integer8_2 = randint(low = iinfo('int8').min, high = iinfo('int8').max , size = size, dtype=np.int8)
    integer8_3 = randint(low = iinfo('int8').min, high = iinfo('int8').max , size = size, dtype=np.int8)

    integer16_1 = randint(low = iinfo('int16').min, high = iinfo('int16').max , size = size, dtype=np.int16)
    integer16_2 = randint(low = iinfo('int16').min, high = iinfo('int16').max , size = size, dtype=np.int16)
    integer16_3 = randint(low = iinfo('int16').min, high = iinfo('int16').max , size = size, dtype=np.int16)

    integer32_1 = randint(low = iinfo('int32').min, high = iinfo('int32').max , size = size, dtype=np.int32)
    integer32_2 = randint(low = iinfo('int32').min, high = iinfo('int32').max , size = size, dtype=np.int32)
    integer32_3 = randint(low = iinfo('int32').min, high = iinfo('int32').max , size = size, dtype=np.int32)

    integer64_1 = randint(low = iinfo('int64').min, high = iinfo('int64').max , size = size, dtype=np.int64)
    integer64_2 = randint(low = iinfo('int64').min, high = iinfo('int64').max , size = size, dtype=np.int64)
    integer64_3 = randint(low = iinfo('int64').min, high = iinfo('int64').max , size = size, dtype=np.int64)

    fl_1 = uniform(finfo('float').min / 2, finfo('float').max / 2, size = size)
    fl_2 = uniform(finfo('float').min / 2, finfo('float').max / 2, size = size)
    fl_3 = uniform(finfo('float').min / 2, finfo('float').max / 2, size = size)

    fl32_1 = uniform(finfo('float32').min / 2, finfo('float32').max / 2, size = size)
    fl32_2 = uniform(finfo('float32').min / 2, finfo('float32').max / 2, size = size)
    fl32_3 = uniform(finfo('float32').min / 2, finfo('float32').max / 2, size = size)
    fl32_1 = np.float32(fl32_1)
    fl32_2 = np.float32(fl32_2)
    fl32_3 = np.float32(fl32_3)

    fl64_1 = uniform(finfo('float64').min / 2, finfo('float64').max / 2, size = size)
    fl64_2 = uniform(finfo('float64').min / 2, finfo('float64').max / 2, size = size)
    fl64_3 = uniform(finfo('float64').min / 2, finfo('float64').max / 2, size = size)

    b1 = randint(0, 2, size = size, dtype= bool)
    b2 = randint(0, 2, size = size, dtype= bool)
    b3 = randint(0, 2, size = size, dtype= bool)

    cmplx128_from_float32_1 = uniform(low= finfo('float32').min / 2, high= finfo('float32').max / 2, size = size) + uniform(low=finfo('float32').min / 2, high=finfo('float32').max / 2, size = size) * 1j
    cmplx128_from_float32_2 = uniform(low= finfo('float32').min / 2, high= finfo('float32').max / 2, size = size) + uniform(low=finfo('float32').min / 2, high=finfo('float32').max / 2, size = size) * 1j
    cmplx128_from_float32_3 = uniform(low= finfo('float32').min / 2, high= finfo('float32').max / 2, size = size) + uniform(low=finfo('float32').min / 2, high=finfo('float32').max / 2, size = size) * 1j

    cmplx64_1 = np.complex64(cmplx128_from_float32_1)
    cmplx128_1 = uniform(low=finfo('float64').min / 2, high=finfo('float64').max / 2, size = size) + uniform(low=finfo('float64').min / 2, high=finfo('float64').max / 2, size = size) * 1j

    cmplx64_2 = np.complex64(cmplx128_from_float32_2)
    cmplx128_2 = uniform(low=finfo('float64').min / 2, high=finfo('float64').max / 2, size = size) + uniform(low=finfo('float64').min / 2, high=finfo('float64').max / 2, size = size) * 1j

    cmplx64_3 = np.complex64(cmplx128_from_float32_3)
    cmplx128_3 = uniform(low=finfo('float64').min / 2, high=finfo('float64').max / 2, size = size) + uniform(low=finfo('float64').min / 2, high=finfo('float64').max / 2, size = size) * 1j

    epyccel_func = epyccel(arrays.src_dest_diff_sizes_dtype_convert_to_int64_orderF, language=language)

    assert epyccel_func(b1, b2, b3) == arrays.src_dest_diff_sizes_dtype_convert_to_int64_orderF(b1, b2, b3)
    assert epyccel_func(integer_1, integer_2, integer_3) == arrays.src_dest_diff_sizes_dtype_convert_to_int64_orderF(integer_1, integer_2, integer_3)
    assert epyccel_func(integer8_1, integer8_2, integer8_3) == arrays.src_dest_diff_sizes_dtype_convert_to_int64_orderF(integer8_1, integer8_2, integer8_3)
    assert epyccel_func(integer16_1, integer16_2, integer16_3) == arrays.src_dest_diff_sizes_dtype_convert_to_int64_orderF(integer16_1, integer16_2, integer16_3)
    assert epyccel_func(integer32_1, integer32_2, integer32_3) == arrays.src_dest_diff_sizes_dtype_convert_to_int64_orderF(integer32_1, integer32_2, integer32_3)
    assert epyccel_func(integer64_1, integer64_2, integer64_3) == arrays.src_dest_diff_sizes_dtype_convert_to_int64_orderF(integer64_1, integer64_2, integer64_3)
    assert epyccel_func(fl_1, fl_2, fl_3) == arrays.src_dest_diff_sizes_dtype_convert_to_int64_orderF(fl_1, fl_2, fl_3)
    assert epyccel_func(fl32_1, fl32_2, fl32_3) == arrays.src_dest_diff_sizes_dtype_convert_to_int64_orderF(fl32_1, fl32_2, fl32_3)
    assert epyccel_func(fl64_1, fl64_2, fl64_3) == arrays.src_dest_diff_sizes_dtype_convert_to_int64_orderF(fl64_1, fl64_2, fl64_3)
    assert epyccel_func(cmplx64_1, cmplx64_2, cmplx64_3) == arrays.src_dest_diff_sizes_dtype_convert_to_int64_orderF(cmplx64_1, cmplx64_2, cmplx64_3)
    assert epyccel_func(cmplx128_1, cmplx128_2, cmplx128_3) == arrays.src_dest_diff_sizes_dtype_convert_to_int64_orderF(cmplx128_1, cmplx128_2, cmplx128_3)

<<<<<<< HEAD
@pytest.mark.filterwarnings("ignore:Casting complex values to real discards the imaginary part")
@pytest.mark.filterwarnings("ignore:overflow")
@pytest.mark.parametrize( 'language', (
        pytest.param("fortran", marks = [
            pytest.mark.skip(reason=("Missing boolean cast in Fortran code, see #1785")),
            pytest.mark.fortran]),
        pytest.param("c", marks = pytest.mark.c),
        pytest.param("python", marks = pytest.mark.python)
    )
)
=======
>>>>>>> 5152d2bd
def test_src_dest_array_diff_sizes_dtype_conversion_to_float32_orderF(language):
    size = (1,2)

    integer_1 = randint(low = iinfo('int').min, high = iinfo('int').max , size = size, dtype=int)
    integer_2 = randint(low = iinfo('int').min, high = iinfo('int').max , size = size, dtype=int)
    integer_3 = randint(low = iinfo('int').min, high = iinfo('int').max , size = size, dtype=int)

    integer8_1 = randint(low = iinfo('int8').min, high = iinfo('int8').max , size = size, dtype=np.int8)
    integer8_2 = randint(low = iinfo('int8').min, high = iinfo('int8').max , size = size, dtype=np.int8)
    integer8_3 = randint(low = iinfo('int8').min, high = iinfo('int8').max , size = size, dtype=np.int8)

    integer16_1 = randint(low = iinfo('int16').min, high = iinfo('int16').max , size = size, dtype=np.int16)
    integer16_2 = randint(low = iinfo('int16').min, high = iinfo('int16').max , size = size, dtype=np.int16)
    integer16_3 = randint(low = iinfo('int16').min, high = iinfo('int16').max , size = size, dtype=np.int16)

    integer32_1 = randint(low = iinfo('int32').min, high = iinfo('int32').max , size = size, dtype=np.int32)
    integer32_2 = randint(low = iinfo('int32').min, high = iinfo('int32').max , size = size, dtype=np.int32)
    integer32_3 = randint(low = iinfo('int32').min, high = iinfo('int32').max , size = size, dtype=np.int32)

    integer64_1 = randint(low = iinfo('int64').min, high = iinfo('int64').max , size = size, dtype=np.int64)
    integer64_2 = randint(low = iinfo('int64').min, high = iinfo('int64').max , size = size, dtype=np.int64)
    integer64_3 = randint(low = iinfo('int64').min, high = iinfo('int64').max , size = size, dtype=np.int64)

    fl_1 = uniform(finfo('float').min / 2, finfo('float').max / 2, size = size)
    fl_2 = uniform(finfo('float').min / 2, finfo('float').max / 2, size = size)
    fl_3 = uniform(finfo('float').min / 2, finfo('float').max / 2, size = size)

    fl32_1 = uniform(finfo('float32').min / 2, finfo('float32').max / 2, size = size)
    fl32_2 = uniform(finfo('float32').min / 2, finfo('float32').max / 2, size = size)
    fl32_3 = uniform(finfo('float32').min / 2, finfo('float32').max / 2, size = size)
    fl32_1 = np.float32(fl32_1)
    fl32_2 = np.float32(fl32_2)
    fl32_3 = np.float32(fl32_3)

    fl64_1 = uniform(finfo('float64').min / 2, finfo('float64').max / 2, size = size)
    fl64_2 = uniform(finfo('float64').min / 2, finfo('float64').max / 2, size = size)
    fl64_3 = uniform(finfo('float64').min / 2, finfo('float64').max / 2, size = size)

    b1 = randint(0, 2, size = size, dtype= bool)
    b2 = randint(0, 2, size = size, dtype= bool)
    b3 = randint(0, 2, size = size, dtype= bool)

    cmplx128_from_float32_1 = uniform(low= finfo('float32').min / 2, high= finfo('float32').max / 2, size = size) + uniform(low=finfo('float32').min / 2, high=finfo('float32').max / 2, size = size) * 1j
    cmplx128_from_float32_2 = uniform(low= finfo('float32').min / 2, high= finfo('float32').max / 2, size = size) + uniform(low=finfo('float32').min / 2, high=finfo('float32').max / 2, size = size) * 1j
    cmplx128_from_float32_3 = uniform(low= finfo('float32').min / 2, high= finfo('float32').max / 2, size = size) + uniform(low=finfo('float32').min / 2, high=finfo('float32').max / 2, size = size) * 1j

    cmplx64_1 = np.complex64(cmplx128_from_float32_1)
    cmplx128_1 = uniform(low=finfo('float64').min / 2, high=finfo('float64').max / 2, size = size) + uniform(low=finfo('float64').min / 2, high=finfo('float64').max / 2, size = size) * 1j

    cmplx64_2 = np.complex64(cmplx128_from_float32_2)
    cmplx128_2 = uniform(low=finfo('float64').min / 2, high=finfo('float64').max / 2, size = size) + uniform(low=finfo('float64').min / 2, high=finfo('float64').max / 2, size = size) * 1j

    cmplx64_3 = np.complex64(cmplx128_from_float32_3)
    cmplx128_3 = uniform(low=finfo('float64').min / 2, high=finfo('float64').max / 2, size = size) + uniform(low=finfo('float64').min / 2, high=finfo('float64').max / 2, size = size) * 1j

    epyccel_func = epyccel(arrays.src_dest_diff_sizes_dtype_convert_to_float32_orderF, language=language)

    assert epyccel_func(b1, b2, b3) == arrays.src_dest_diff_sizes_dtype_convert_to_float32_orderF(b1, b2, b3)
    assert epyccel_func(integer_1, integer_2, integer_3) == arrays.src_dest_diff_sizes_dtype_convert_to_float32_orderF(integer_1, integer_2, integer_3)
    assert epyccel_func(integer8_1, integer8_2, integer8_3) == arrays.src_dest_diff_sizes_dtype_convert_to_float32_orderF(integer8_1, integer8_2, integer8_3)
    assert epyccel_func(integer16_1, integer16_2, integer16_3) == arrays.src_dest_diff_sizes_dtype_convert_to_float32_orderF(integer16_1, integer16_2, integer16_3)
    assert epyccel_func(integer32_1, integer32_2, integer32_3) == arrays.src_dest_diff_sizes_dtype_convert_to_float32_orderF(integer32_1, integer32_2, integer32_3)
    assert epyccel_func(integer64_1, integer64_2, integer64_3) == arrays.src_dest_diff_sizes_dtype_convert_to_float32_orderF(integer64_1, integer64_2, integer64_3)
    assert epyccel_func(fl_1, fl_2, fl_3) == arrays.src_dest_diff_sizes_dtype_convert_to_float32_orderF(fl_1, fl_2, fl_3)
    assert epyccel_func(fl32_1, fl32_2, fl32_3) == arrays.src_dest_diff_sizes_dtype_convert_to_float32_orderF(fl32_1, fl32_2, fl32_3)
    assert epyccel_func(fl64_1, fl64_2, fl64_3) == arrays.src_dest_diff_sizes_dtype_convert_to_float32_orderF(fl64_1, fl64_2, fl64_3)
    assert epyccel_func(cmplx64_1, cmplx64_2, cmplx64_3) == arrays.src_dest_diff_sizes_dtype_convert_to_float32_orderF(cmplx64_1, cmplx64_2, cmplx64_3)
    assert epyccel_func(cmplx128_1, cmplx128_2, cmplx128_3) == arrays.src_dest_diff_sizes_dtype_convert_to_float32_orderF(cmplx128_1, cmplx128_2, cmplx128_3)

<<<<<<< HEAD
@pytest.mark.filterwarnings("ignore:Casting complex values to real discards the imaginary part")
@pytest.mark.parametrize( 'language', (
        pytest.param("fortran", marks = [
            pytest.mark.skip(reason=("Missing boolean cast in Fortran code, see #1785")),
            pytest.mark.fortran]),
        pytest.param("c", marks = pytest.mark.c),
        pytest.param("python", marks = pytest.mark.python)
    )
)
=======
>>>>>>> 5152d2bd
def test_src_dest_array_diff_sizes_dtype_conversion_to_float64_orderF(language):
    size = (1,2)

    integer_1 = randint(low = iinfo('int').min, high = iinfo('int').max , size = size, dtype=int)
    integer_2 = randint(low = iinfo('int').min, high = iinfo('int').max , size = size, dtype=int)
    integer_3 = randint(low = iinfo('int').min, high = iinfo('int').max , size = size, dtype=int)

    integer8_1 = randint(low = iinfo('int8').min, high = iinfo('int8').max , size = size, dtype=np.int8)
    integer8_2 = randint(low = iinfo('int8').min, high = iinfo('int8').max , size = size, dtype=np.int8)
    integer8_3 = randint(low = iinfo('int8').min, high = iinfo('int8').max , size = size, dtype=np.int8)

    integer16_1 = randint(low = iinfo('int16').min, high = iinfo('int16').max , size = size, dtype=np.int16)
    integer16_2 = randint(low = iinfo('int16').min, high = iinfo('int16').max , size = size, dtype=np.int16)
    integer16_3 = randint(low = iinfo('int16').min, high = iinfo('int16').max , size = size, dtype=np.int16)

    integer32_1 = randint(low = iinfo('int32').min, high = iinfo('int32').max , size = size, dtype=np.int32)
    integer32_2 = randint(low = iinfo('int32').min, high = iinfo('int32').max , size = size, dtype=np.int32)
    integer32_3 = randint(low = iinfo('int32').min, high = iinfo('int32').max , size = size, dtype=np.int32)

    integer64_1 = randint(low = iinfo('int64').min, high = iinfo('int64').max , size = size, dtype=np.int64)
    integer64_2 = randint(low = iinfo('int64').min, high = iinfo('int64').max , size = size, dtype=np.int64)
    integer64_3 = randint(low = iinfo('int64').min, high = iinfo('int64').max , size = size, dtype=np.int64)

    fl_1 = uniform(finfo('float').min / 2, finfo('float').max / 2, size = size)
    fl_2 = uniform(finfo('float').min / 2, finfo('float').max / 2, size = size)
    fl_3 = uniform(finfo('float').min / 2, finfo('float').max / 2, size = size)

    fl32_1 = uniform(finfo('float32').min / 2, finfo('float32').max / 2, size = size)
    fl32_2 = uniform(finfo('float32').min / 2, finfo('float32').max / 2, size = size)
    fl32_3 = uniform(finfo('float32').min / 2, finfo('float32').max / 2, size = size)
    fl32_1 = np.float32(fl32_1)
    fl32_2 = np.float32(fl32_2)
    fl32_3 = np.float32(fl32_3)

    fl64_1 = uniform(finfo('float64').min / 2, finfo('float64').max / 2, size = size)
    fl64_2 = uniform(finfo('float64').min / 2, finfo('float64').max / 2, size = size)
    fl64_3 = uniform(finfo('float64').min / 2, finfo('float64').max / 2, size = size)

    b1 = randint(0, 2, size = size, dtype= bool)
    b2 = randint(0, 2, size = size, dtype= bool)
    b3 = randint(0, 2, size = size, dtype= bool)

    cmplx128_from_float32_1 = uniform(low= finfo('float32').min / 2, high= finfo('float32').max / 2, size = size) + uniform(low=finfo('float32').min / 2, high=finfo('float32').max / 2, size = size) * 1j
    cmplx128_from_float32_2 = uniform(low= finfo('float32').min / 2, high= finfo('float32').max / 2, size = size) + uniform(low=finfo('float32').min / 2, high=finfo('float32').max / 2, size = size) * 1j
    cmplx128_from_float32_3 = uniform(low= finfo('float32').min / 2, high= finfo('float32').max / 2, size = size) + uniform(low=finfo('float32').min / 2, high=finfo('float32').max / 2, size = size) * 1j

    cmplx64_1 = np.complex64(cmplx128_from_float32_1)
    cmplx128_1 = uniform(low=finfo('float64').min / 2, high=finfo('float64').max / 2, size = size) + uniform(low=finfo('float64').min / 2, high=finfo('float64').max / 2, size = size) * 1j

    cmplx64_2 = np.complex64(cmplx128_from_float32_2)
    cmplx128_2 = uniform(low=finfo('float64').min / 2, high=finfo('float64').max / 2, size = size) + uniform(low=finfo('float64').min / 2, high=finfo('float64').max / 2, size = size) * 1j

    cmplx64_3 = np.complex64(cmplx128_from_float32_3)
    cmplx128_3 = uniform(low=finfo('float64').min / 2, high=finfo('float64').max / 2, size = size) + uniform(low=finfo('float64').min / 2, high=finfo('float64').max / 2, size = size) * 1j

    epyccel_func = epyccel(arrays.src_dest_diff_sizes_dtype_convert_to_float64_orderF, language=language)

    assert epyccel_func(b1, b2, b3) == arrays.src_dest_diff_sizes_dtype_convert_to_float64_orderF(b1, b2, b3)
    assert epyccel_func(integer_1, integer_2, integer_3) == arrays.src_dest_diff_sizes_dtype_convert_to_float64_orderF(integer_1, integer_2, integer_3)
    assert epyccel_func(integer8_1, integer8_2, integer8_3) == arrays.src_dest_diff_sizes_dtype_convert_to_float64_orderF(integer8_1, integer8_2, integer8_3)
    assert epyccel_func(integer16_1, integer16_2, integer16_3) == arrays.src_dest_diff_sizes_dtype_convert_to_float64_orderF(integer16_1, integer16_2, integer16_3)
    assert epyccel_func(integer32_1, integer32_2, integer32_3) == arrays.src_dest_diff_sizes_dtype_convert_to_float64_orderF(integer32_1, integer32_2, integer32_3)
    assert epyccel_func(integer64_1, integer64_2, integer64_3) == arrays.src_dest_diff_sizes_dtype_convert_to_float64_orderF(integer64_1, integer64_2, integer64_3)
    assert epyccel_func(fl_1, fl_2, fl_3) == arrays.src_dest_diff_sizes_dtype_convert_to_float64_orderF(fl_1, fl_2, fl_3)
    assert epyccel_func(fl32_1, fl32_2, fl32_3) == arrays.src_dest_diff_sizes_dtype_convert_to_float64_orderF(fl32_1, fl32_2, fl32_3)
    assert epyccel_func(fl64_1, fl64_2, fl64_3) == arrays.src_dest_diff_sizes_dtype_convert_to_float64_orderF(fl64_1, fl64_2, fl64_3)
    assert epyccel_func(cmplx64_1, cmplx64_2, cmplx64_3) == arrays.src_dest_diff_sizes_dtype_convert_to_float64_orderF(cmplx64_1, cmplx64_2, cmplx64_3)
    assert epyccel_func(cmplx128_1, cmplx128_2, cmplx128_3) == arrays.src_dest_diff_sizes_dtype_convert_to_float64_orderF(cmplx128_1, cmplx128_2, cmplx128_3)

<<<<<<< HEAD
@pytest.mark.filterwarnings("ignore:overflow")
@pytest.mark.parametrize( 'language', (
        pytest.param("fortran", marks = [
            pytest.mark.skip(reason=("Missing boolean cast in Fortran code, see #1785")),
            pytest.mark.fortran]),
        pytest.param("c", marks = pytest.mark.c),
        pytest.param("python", marks = pytest.mark.python)
    )
)
=======
>>>>>>> 5152d2bd
def test_src_dest_array_diff_sizes_dtype_conversion_to_cfloat_orderF(language):
    size = (1,2)

    integer_1 = randint(low = iinfo('int').min, high = iinfo('int').max , size = size, dtype=int)
    integer_2 = randint(low = iinfo('int').min, high = iinfo('int').max , size = size, dtype=int)
    integer_3 = randint(low = iinfo('int').min, high = iinfo('int').max , size = size, dtype=int)

    integer8_1 = randint(low = iinfo('int8').min, high = iinfo('int8').max , size = size, dtype=np.int8)
    integer8_2 = randint(low = iinfo('int8').min, high = iinfo('int8').max , size = size, dtype=np.int8)
    integer8_3 = randint(low = iinfo('int8').min, high = iinfo('int8').max , size = size, dtype=np.int8)

    integer16_1 = randint(low = iinfo('int16').min, high = iinfo('int16').max , size = size, dtype=np.int16)
    integer16_2 = randint(low = iinfo('int16').min, high = iinfo('int16').max , size = size, dtype=np.int16)
    integer16_3 = randint(low = iinfo('int16').min, high = iinfo('int16').max , size = size, dtype=np.int16)

    integer32_1 = randint(low = iinfo('int32').min, high = iinfo('int32').max , size = size, dtype=np.int32)
    integer32_2 = randint(low = iinfo('int32').min, high = iinfo('int32').max , size = size, dtype=np.int32)
    integer32_3 = randint(low = iinfo('int32').min, high = iinfo('int32').max , size = size, dtype=np.int32)

    integer64_1 = randint(low = iinfo('int64').min, high = iinfo('int64').max , size = size, dtype=np.int64)
    integer64_2 = randint(low = iinfo('int64').min, high = iinfo('int64').max , size = size, dtype=np.int64)
    integer64_3 = randint(low = iinfo('int64').min, high = iinfo('int64').max , size = size, dtype=np.int64)

    fl_1 = uniform(finfo('float').min / 2, finfo('float').max / 2, size = size)
    fl_2 = uniform(finfo('float').min / 2, finfo('float').max / 2, size = size)
    fl_3 = uniform(finfo('float').min / 2, finfo('float').max / 2, size = size)

    fl32_1 = uniform(finfo('float32').min / 2, finfo('float32').max / 2, size = size)
    fl32_2 = uniform(finfo('float32').min / 2, finfo('float32').max / 2, size = size)
    fl32_3 = uniform(finfo('float32').min / 2, finfo('float32').max / 2, size = size)
    fl32_1 = np.float32(fl32_1)
    fl32_2 = np.float32(fl32_2)
    fl32_3 = np.float32(fl32_3)

    fl64_1 = uniform(finfo('float64').min / 2, finfo('float64').max / 2, size = size)
    fl64_2 = uniform(finfo('float64').min / 2, finfo('float64').max / 2, size = size)
    fl64_3 = uniform(finfo('float64').min / 2, finfo('float64').max / 2, size = size)

    b1 = randint(0, 2, size = size, dtype= bool)
    b2 = randint(0, 2, size = size, dtype= bool)
    b3 = randint(0, 2, size = size, dtype= bool)

    cmplx128_from_float32_1 = uniform(low= finfo('float32').min / 2, high= finfo('float32').max / 2, size = size) + uniform(low=finfo('float32').min / 2, high=finfo('float32').max / 2, size = size) * 1j
    cmplx128_from_float32_2 = uniform(low= finfo('float32').min / 2, high= finfo('float32').max / 2, size = size) + uniform(low=finfo('float32').min / 2, high=finfo('float32').max / 2, size = size) * 1j
    cmplx128_from_float32_3 = uniform(low= finfo('float32').min / 2, high= finfo('float32').max / 2, size = size) + uniform(low=finfo('float32').min / 2, high=finfo('float32').max / 2, size = size) * 1j

    cmplx64_1 = np.complex64(cmplx128_from_float32_1)
    cmplx128_1 = uniform(low=finfo('float64').min / 2, high=finfo('float64').max / 2, size = size) + uniform(low=finfo('float64').min / 2, high=finfo('float64').max / 2, size = size) * 1j

    cmplx64_2 = np.complex64(cmplx128_from_float32_2)
    cmplx128_2 = uniform(low=finfo('float64').min / 2, high=finfo('float64').max / 2, size = size) + uniform(low=finfo('float64').min / 2, high=finfo('float64').max / 2, size = size) * 1j

    cmplx64_3 = np.complex64(cmplx128_from_float32_3)
    cmplx128_3 = uniform(low=finfo('float64').min / 2, high=finfo('float64').max / 2, size = size) + uniform(low=finfo('float64').min / 2, high=finfo('float64').max / 2, size = size) * 1j

    epyccel_func = epyccel(arrays.src_dest_diff_sizes_dtype_convert_to_cfloat_orderF, language=language)

    assert epyccel_func(b1, b2, b3) == arrays.src_dest_diff_sizes_dtype_convert_to_cfloat_orderF(b1, b2, b3)
    assert epyccel_func(integer_1, integer_2, integer_3) == arrays.src_dest_diff_sizes_dtype_convert_to_cfloat_orderF(integer_1, integer_2, integer_3)
    assert epyccel_func(integer8_1, integer8_2, integer8_3) == arrays.src_dest_diff_sizes_dtype_convert_to_cfloat_orderF(integer8_1, integer8_2, integer8_3)
    assert epyccel_func(integer16_1, integer16_2, integer16_3) == arrays.src_dest_diff_sizes_dtype_convert_to_cfloat_orderF(integer16_1, integer16_2, integer16_3)
    assert epyccel_func(integer32_1, integer32_2, integer32_3) == arrays.src_dest_diff_sizes_dtype_convert_to_cfloat_orderF(integer32_1, integer32_2, integer32_3)
    assert epyccel_func(integer64_1, integer64_2, integer64_3) == arrays.src_dest_diff_sizes_dtype_convert_to_cfloat_orderF(integer64_1, integer64_2, integer64_3)
    assert epyccel_func(fl_1, fl_2, fl_3) == arrays.src_dest_diff_sizes_dtype_convert_to_cfloat_orderF(fl_1, fl_2, fl_3)
    assert epyccel_func(fl32_1, fl32_2, fl32_3) == arrays.src_dest_diff_sizes_dtype_convert_to_cfloat_orderF(fl32_1, fl32_2, fl32_3)
    assert epyccel_func(fl64_1, fl64_2, fl64_3) == arrays.src_dest_diff_sizes_dtype_convert_to_cfloat_orderF(fl64_1, fl64_2, fl64_3)
    assert epyccel_func(cmplx64_1, cmplx64_2, cmplx64_3) == arrays.src_dest_diff_sizes_dtype_convert_to_cfloat_orderF(cmplx64_1, cmplx64_2, cmplx64_3)
    assert epyccel_func(cmplx128_1, cmplx128_2, cmplx128_3) == arrays.src_dest_diff_sizes_dtype_convert_to_cfloat_orderF(cmplx128_1, cmplx128_2, cmplx128_3)

def test_src_dest_array_diff_sizes_dtype_conversion_to_cdouble_orderF(language):
    size = (1,2)

    integer_1 = randint(low = iinfo('int').min, high = iinfo('int').max , size = size, dtype=int)
    integer_2 = randint(low = iinfo('int').min, high = iinfo('int').max , size = size, dtype=int)
    integer_3 = randint(low = iinfo('int').min, high = iinfo('int').max , size = size, dtype=int)

    integer8_1 = randint(low = iinfo('int8').min, high = iinfo('int8').max , size = size, dtype=np.int8)
    integer8_2 = randint(low = iinfo('int8').min, high = iinfo('int8').max , size = size, dtype=np.int8)
    integer8_3 = randint(low = iinfo('int8').min, high = iinfo('int8').max , size = size, dtype=np.int8)

    integer16_1 = randint(low = iinfo('int16').min, high = iinfo('int16').max , size = size, dtype=np.int16)
    integer16_2 = randint(low = iinfo('int16').min, high = iinfo('int16').max , size = size, dtype=np.int16)
    integer16_3 = randint(low = iinfo('int16').min, high = iinfo('int16').max , size = size, dtype=np.int16)

    integer32_1 = randint(low = iinfo('int32').min, high = iinfo('int32').max , size = size, dtype=np.int32)
    integer32_2 = randint(low = iinfo('int32').min, high = iinfo('int32').max , size = size, dtype=np.int32)
    integer32_3 = randint(low = iinfo('int32').min, high = iinfo('int32').max , size = size, dtype=np.int32)

    integer64_1 = randint(low = iinfo('int64').min, high = iinfo('int64').max , size = size, dtype=np.int64)
    integer64_2 = randint(low = iinfo('int64').min, high = iinfo('int64').max , size = size, dtype=np.int64)
    integer64_3 = randint(low = iinfo('int64').min, high = iinfo('int64').max , size = size, dtype=np.int64)

    fl_1 = uniform(finfo('float').min / 2, finfo('float').max / 2, size = size)
    fl_2 = uniform(finfo('float').min / 2, finfo('float').max / 2, size = size)
    fl_3 = uniform(finfo('float').min / 2, finfo('float').max / 2, size = size)

    fl32_1 = uniform(finfo('float32').min / 2, finfo('float32').max / 2, size = size)
    fl32_2 = uniform(finfo('float32').min / 2, finfo('float32').max / 2, size = size)
    fl32_3 = uniform(finfo('float32').min / 2, finfo('float32').max / 2, size = size)
    fl32_1 = np.float32(fl32_1)
    fl32_2 = np.float32(fl32_2)
    fl32_3 = np.float32(fl32_3)

    fl64_1 = uniform(finfo('float64').min / 2, finfo('float64').max / 2, size = size)
    fl64_2 = uniform(finfo('float64').min / 2, finfo('float64').max / 2, size = size)
    fl64_3 = uniform(finfo('float64').min / 2, finfo('float64').max / 2, size = size)

    b1 = randint(0, 2, size = size, dtype= bool)
    b2 = randint(0, 2, size = size, dtype= bool)
    b3 = randint(0, 2, size = size, dtype= bool)

    cmplx128_from_float32_1 = uniform(low= finfo('float32').min / 2, high= finfo('float32').max / 2, size = size) + uniform(low=finfo('float32').min / 2, high=finfo('float32').max / 2, size = size) * 1j
    cmplx128_from_float32_2 = uniform(low= finfo('float32').min / 2, high= finfo('float32').max / 2, size = size) + uniform(low=finfo('float32').min / 2, high=finfo('float32').max / 2, size = size) * 1j
    cmplx128_from_float32_3 = uniform(low= finfo('float32').min / 2, high= finfo('float32').max / 2, size = size) + uniform(low=finfo('float32').min / 2, high=finfo('float32').max / 2, size = size) * 1j

    cmplx64_1 = np.complex64(cmplx128_from_float32_1)
    cmplx128_1 = uniform(low=finfo('float64').min / 2, high=finfo('float64').max / 2, size = size) + uniform(low=finfo('float64').min / 2, high=finfo('float64').max / 2, size = size) * 1j

    cmplx64_2 = np.complex64(cmplx128_from_float32_2)
    cmplx128_2 = uniform(low=finfo('float64').min / 2, high=finfo('float64').max / 2, size = size) + uniform(low=finfo('float64').min / 2, high=finfo('float64').max / 2, size = size) * 1j

    cmplx64_3 = np.complex64(cmplx128_from_float32_3)
    cmplx128_3 = uniform(low=finfo('float64').min / 2, high=finfo('float64').max / 2, size = size) + uniform(low=finfo('float64').min / 2, high=finfo('float64').max / 2, size = size) * 1j

    epyccel_func = epyccel(arrays.src_dest_diff_sizes_dtype_convert_to_cdouble_orderF, language=language)

    assert epyccel_func(b1, b2, b3) == arrays.src_dest_diff_sizes_dtype_convert_to_cdouble_orderF(b1, b2, b3)
    assert epyccel_func(integer_1, integer_2, integer_3) == arrays.src_dest_diff_sizes_dtype_convert_to_cdouble_orderF(integer_1, integer_2, integer_3)
    assert epyccel_func(integer8_1, integer8_2, integer8_3) == arrays.src_dest_diff_sizes_dtype_convert_to_cdouble_orderF(integer8_1, integer8_2, integer8_3)
    assert epyccel_func(integer16_1, integer16_2, integer16_3) == arrays.src_dest_diff_sizes_dtype_convert_to_cdouble_orderF(integer16_1, integer16_2, integer16_3)
    assert epyccel_func(integer32_1, integer32_2, integer32_3) == arrays.src_dest_diff_sizes_dtype_convert_to_cdouble_orderF(integer32_1, integer32_2, integer32_3)
    assert epyccel_func(integer64_1, integer64_2, integer64_3) == arrays.src_dest_diff_sizes_dtype_convert_to_cdouble_orderF(integer64_1, integer64_2, integer64_3)
    assert epyccel_func(fl_1, fl_2, fl_3) == arrays.src_dest_diff_sizes_dtype_convert_to_cdouble_orderF(fl_1, fl_2, fl_3)
    assert epyccel_func(fl32_1, fl32_2, fl32_3) == arrays.src_dest_diff_sizes_dtype_convert_to_cdouble_orderF(fl32_1, fl32_2, fl32_3)
    assert epyccel_func(fl64_1, fl64_2, fl64_3) == arrays.src_dest_diff_sizes_dtype_convert_to_cdouble_orderF(fl64_1, fl64_2, fl64_3)
    assert epyccel_func(cmplx64_1, cmplx64_2, cmplx64_3) == arrays.src_dest_diff_sizes_dtype_convert_to_cdouble_orderF(cmplx64_1, cmplx64_2, cmplx64_3)
    assert epyccel_func(cmplx128_1, cmplx128_2, cmplx128_3) == arrays.src_dest_diff_sizes_dtype_convert_to_cdouble_orderF(cmplx128_1, cmplx128_2, cmplx128_3)

@pytest.mark.filterwarnings("ignore:Casting complex values to real discards the imaginary part")
@pytest.mark.filterwarnings("ignore:overflow")
@pytest.mark.filterwarnings("ignore:invalid value encountered in cast")
def test_src_dest_array_diff_sizes_dtype_conversion_to_pyint_orderF(language):
    size = (1,2)

    integer_1 = randint(low = iinfo('int').min, high = iinfo('int').max , size = size, dtype=int)
    integer_2 = randint(low = iinfo('int').min, high = iinfo('int').max , size = size, dtype=int)
    integer_3 = randint(low = iinfo('int').min, high = iinfo('int').max , size = size, dtype=int)

    integer8_1 = randint(low = iinfo('int8').min, high = iinfo('int8').max , size = size, dtype=np.int8)
    integer8_2 = randint(low = iinfo('int8').min, high = iinfo('int8').max , size = size, dtype=np.int8)
    integer8_3 = randint(low = iinfo('int8').min, high = iinfo('int8').max , size = size, dtype=np.int8)

    integer16_1 = randint(low = iinfo('int16').min, high = iinfo('int16').max , size = size, dtype=np.int16)
    integer16_2 = randint(low = iinfo('int16').min, high = iinfo('int16').max , size = size, dtype=np.int16)
    integer16_3 = randint(low = iinfo('int16').min, high = iinfo('int16').max , size = size, dtype=np.int16)

    integer32_1 = randint(low = iinfo('int32').min, high = iinfo('int32').max , size = size, dtype=np.int32)
    integer32_2 = randint(low = iinfo('int32').min, high = iinfo('int32').max , size = size, dtype=np.int32)
    integer32_3 = randint(low = iinfo('int32').min, high = iinfo('int32').max , size = size, dtype=np.int32)

    integer64_1 = randint(low = iinfo('int64').min, high = iinfo('int64').max , size = size, dtype=np.int64)
    integer64_2 = randint(low = iinfo('int64').min, high = iinfo('int64').max , size = size, dtype=np.int64)
    integer64_3 = randint(low = iinfo('int64').min, high = iinfo('int64').max , size = size, dtype=np.int64)

    fl_1 = uniform(finfo('float').min / 2, finfo('float').max / 2, size = size)
    fl_2 = uniform(finfo('float').min / 2, finfo('float').max / 2, size = size)
    fl_3 = uniform(finfo('float').min / 2, finfo('float').max / 2, size = size)

    fl32_1 = uniform(finfo('float32').min / 2, finfo('float32').max / 2, size = size)
    fl32_2 = uniform(finfo('float32').min / 2, finfo('float32').max / 2, size = size)
    fl32_3 = uniform(finfo('float32').min / 2, finfo('float32').max / 2, size = size)
    fl32_1 = np.float32(fl32_1)
    fl32_2 = np.float32(fl32_2)
    fl32_3 = np.float32(fl32_3)

    fl64_1 = uniform(finfo('float64').min / 2, finfo('float64').max / 2, size = size)
    fl64_2 = uniform(finfo('float64').min / 2, finfo('float64').max / 2, size = size)
    fl64_3 = uniform(finfo('float64').min / 2, finfo('float64').max / 2, size = size)

    b1 = randint(0, 2, size = size, dtype= bool)
    b2 = randint(0, 2, size = size, dtype= bool)
    b3 = randint(0, 2, size = size, dtype= bool)

    cmplx128_from_float32_1 = uniform(low= finfo('float32').min / 2, high= finfo('float32').max / 2, size = size) + uniform(low=finfo('float32').min / 2, high=finfo('float32').max / 2, size = size) * 1j
    cmplx128_from_float32_2 = uniform(low= finfo('float32').min / 2, high= finfo('float32').max / 2, size = size) + uniform(low=finfo('float32').min / 2, high=finfo('float32').max / 2, size = size) * 1j
    cmplx128_from_float32_3 = uniform(low= finfo('float32').min / 2, high= finfo('float32').max / 2, size = size) + uniform(low=finfo('float32').min / 2, high=finfo('float32').max / 2, size = size) * 1j

    cmplx64_1 = np.complex64(cmplx128_from_float32_1)
    cmplx128_1 = uniform(low=finfo('float64').min / 2, high=finfo('float64').max / 2, size = size) + uniform(low=finfo('float64').min / 2, high=finfo('float64').max / 2, size = size) * 1j

    cmplx64_2 = np.complex64(cmplx128_from_float32_2)
    cmplx128_2 = uniform(low=finfo('float64').min / 2, high=finfo('float64').max / 2, size = size) + uniform(low=finfo('float64').min / 2, high=finfo('float64').max / 2, size = size) * 1j

    cmplx64_3 = np.complex64(cmplx128_from_float32_3)
    cmplx128_3 = uniform(low=finfo('float64').min / 2, high=finfo('float64').max / 2, size = size) + uniform(low=finfo('float64').min / 2, high=finfo('float64').max / 2, size = size) * 1j

    epyccel_func = epyccel(arrays.src_dest_diff_sizes_dtype_convert_to_pyint_orderF, language=language)

    assert epyccel_func(b1, b2, b3) == arrays.src_dest_diff_sizes_dtype_convert_to_pyint_orderF(b1, b2, b3)
    assert epyccel_func(integer_1, integer_2, integer_3) == arrays.src_dest_diff_sizes_dtype_convert_to_pyint_orderF(integer_1, integer_2, integer_3)
    assert epyccel_func(integer8_1, integer8_2, integer8_3) == arrays.src_dest_diff_sizes_dtype_convert_to_pyint_orderF(integer8_1, integer8_2, integer8_3)
    assert epyccel_func(integer16_1, integer16_2, integer16_3) == arrays.src_dest_diff_sizes_dtype_convert_to_pyint_orderF(integer16_1, integer16_2, integer16_3)
    assert epyccel_func(integer32_1, integer32_2, integer32_3) == arrays.src_dest_diff_sizes_dtype_convert_to_pyint_orderF(integer32_1, integer32_2, integer32_3)
    assert epyccel_func(integer64_1, integer64_2, integer64_3) == arrays.src_dest_diff_sizes_dtype_convert_to_pyint_orderF(integer64_1, integer64_2, integer64_3)
    assert epyccel_func(fl_1, fl_2, fl_3) == arrays.src_dest_diff_sizes_dtype_convert_to_pyint_orderF(fl_1, fl_2, fl_3)
    assert epyccel_func(fl32_1, fl32_2, fl32_3) == arrays.src_dest_diff_sizes_dtype_convert_to_pyint_orderF(fl32_1, fl32_2, fl32_3)
    assert epyccel_func(fl64_1, fl64_2, fl64_3) == arrays.src_dest_diff_sizes_dtype_convert_to_pyint_orderF(fl64_1, fl64_2, fl64_3)
    assert epyccel_func(cmplx64_1, cmplx64_2, cmplx64_3) == arrays.src_dest_diff_sizes_dtype_convert_to_pyint_orderF(cmplx64_1, cmplx64_2, cmplx64_3)
    assert epyccel_func(cmplx128_1, cmplx128_2, cmplx128_3) == arrays.src_dest_diff_sizes_dtype_convert_to_pyint_orderF(cmplx128_1, cmplx128_2, cmplx128_3)

<<<<<<< HEAD
@pytest.mark.filterwarnings("ignore:Casting complex values to real discards the imaginary part")
@pytest.mark.filterwarnings("ignore:overflow")
@pytest.mark.filterwarnings("ignore:invalid value encountered in cast")
@pytest.mark.parametrize( 'language', (
        pytest.param("fortran", marks = [
            pytest.mark.skip(reason=("Missing boolean cast in Fortran code, see #1785")),
                      pytest.mark.fortran]),
        pytest.param("c", marks = pytest.mark.c),
        pytest.param("python", marks = pytest.mark.python)
    )
)
=======
>>>>>>> 5152d2bd
def test_src_dest_array_diff_sizes_dtype_conversion_to_pyfloat_orderF(language):
    size = (1,2)

    integer_1 = randint(low = iinfo('int').min, high = iinfo('int').max , size = size, dtype=int)
    integer_2 = randint(low = iinfo('int').min, high = iinfo('int').max , size = size, dtype=int)
    integer_3 = randint(low = iinfo('int').min, high = iinfo('int').max , size = size, dtype=int)

    integer8_1 = randint(low = iinfo('int8').min, high = iinfo('int8').max , size = size, dtype=np.int8)
    integer8_2 = randint(low = iinfo('int8').min, high = iinfo('int8').max , size = size, dtype=np.int8)
    integer8_3 = randint(low = iinfo('int8').min, high = iinfo('int8').max , size = size, dtype=np.int8)

    integer16_1 = randint(low = iinfo('int16').min, high = iinfo('int16').max , size = size, dtype=np.int16)
    integer16_2 = randint(low = iinfo('int16').min, high = iinfo('int16').max , size = size, dtype=np.int16)
    integer16_3 = randint(low = iinfo('int16').min, high = iinfo('int16').max , size = size, dtype=np.int16)

    integer32_1 = randint(low = iinfo('int32').min, high = iinfo('int32').max , size = size, dtype=np.int32)
    integer32_2 = randint(low = iinfo('int32').min, high = iinfo('int32').max , size = size, dtype=np.int32)
    integer32_3 = randint(low = iinfo('int32').min, high = iinfo('int32').max , size = size, dtype=np.int32)

    integer64_1 = randint(low = iinfo('int64').min, high = iinfo('int64').max , size = size, dtype=np.int64)
    integer64_2 = randint(low = iinfo('int64').min, high = iinfo('int64').max , size = size, dtype=np.int64)
    integer64_3 = randint(low = iinfo('int64').min, high = iinfo('int64').max , size = size, dtype=np.int64)

    fl_1 = uniform(finfo('float').min / 2, finfo('float').max / 2, size = size)
    fl_2 = uniform(finfo('float').min / 2, finfo('float').max / 2, size = size)
    fl_3 = uniform(finfo('float').min / 2, finfo('float').max / 2, size = size)

    fl32_1 = uniform(finfo('float32').min / 2, finfo('float32').max / 2, size = size)
    fl32_2 = uniform(finfo('float32').min / 2, finfo('float32').max / 2, size = size)
    fl32_3 = uniform(finfo('float32').min / 2, finfo('float32').max / 2, size = size)
    fl32_1 = np.float32(fl32_1)
    fl32_2 = np.float32(fl32_2)
    fl32_3 = np.float32(fl32_3)

    fl64_1 = uniform(finfo('float64').min / 2, finfo('float64').max / 2, size = size)
    fl64_2 = uniform(finfo('float64').min / 2, finfo('float64').max / 2, size = size)
    fl64_3 = uniform(finfo('float64').min / 2, finfo('float64').max / 2, size = size)

    b1 = randint(0, 2, size = size, dtype= bool)
    b2 = randint(0, 2, size = size, dtype= bool)
    b3 = randint(0, 2, size = size, dtype= bool)

    cmplx128_from_float32_1 = uniform(low= finfo('float32').min / 2, high= finfo('float32').max / 2, size = size) + uniform(low=finfo('float32').min / 2, high=finfo('float32').max / 2, size = size) * 1j
    cmplx128_from_float32_2 = uniform(low= finfo('float32').min / 2, high= finfo('float32').max / 2, size = size) + uniform(low=finfo('float32').min / 2, high=finfo('float32').max / 2, size = size) * 1j
    cmplx128_from_float32_3 = uniform(low= finfo('float32').min / 2, high= finfo('float32').max / 2, size = size) + uniform(low=finfo('float32').min / 2, high=finfo('float32').max / 2, size = size) * 1j

    cmplx64_1 = np.complex64(cmplx128_from_float32_1)
    cmplx128_1 = uniform(low=finfo('float64').min / 2, high=finfo('float64').max / 2, size = size) + uniform(low=finfo('float64').min / 2, high=finfo('float64').max / 2, size = size) * 1j

    cmplx64_2 = np.complex64(cmplx128_from_float32_2)
    cmplx128_2 = uniform(low=finfo('float64').min / 2, high=finfo('float64').max / 2, size = size) + uniform(low=finfo('float64').min / 2, high=finfo('float64').max / 2, size = size) * 1j

    cmplx64_3 = np.complex64(cmplx128_from_float32_3)
    cmplx128_3 = uniform(low=finfo('float64').min / 2, high=finfo('float64').max / 2, size = size) + uniform(low=finfo('float64').min / 2, high=finfo('float64').max / 2, size = size) * 1j

    epyccel_func = epyccel(arrays.src_dest_diff_sizes_dtype_convert_to_pyfloat_orderF, language=language)

    assert epyccel_func(b1, b2, b3) == arrays.src_dest_diff_sizes_dtype_convert_to_pyfloat_orderF(b1, b2, b3)
    assert epyccel_func(integer_1, integer_2, integer_3) == arrays.src_dest_diff_sizes_dtype_convert_to_pyfloat_orderF(integer_1, integer_2, integer_3)
    assert epyccel_func(integer8_1, integer8_2, integer8_3) == arrays.src_dest_diff_sizes_dtype_convert_to_pyfloat_orderF(integer8_1, integer8_2, integer8_3)
    assert epyccel_func(integer16_1, integer16_2, integer16_3) == arrays.src_dest_diff_sizes_dtype_convert_to_pyfloat_orderF(integer16_1, integer16_2, integer16_3)
    assert epyccel_func(integer32_1, integer32_2, integer32_3) == arrays.src_dest_diff_sizes_dtype_convert_to_pyfloat_orderF(integer32_1, integer32_2, integer32_3)
    assert epyccel_func(integer64_1, integer64_2, integer64_3) == arrays.src_dest_diff_sizes_dtype_convert_to_pyfloat_orderF(integer64_1, integer64_2, integer64_3)
    assert epyccel_func(fl_1, fl_2, fl_3) == arrays.src_dest_diff_sizes_dtype_convert_to_pyfloat_orderF(fl_1, fl_2, fl_3)
    assert epyccel_func(fl32_1, fl32_2, fl32_3) == arrays.src_dest_diff_sizes_dtype_convert_to_pyfloat_orderF(fl32_1, fl32_2, fl32_3)
    assert epyccel_func(fl64_1, fl64_2, fl64_3) == arrays.src_dest_diff_sizes_dtype_convert_to_pyfloat_orderF(fl64_1, fl64_2, fl64_3)
    assert epyccel_func(cmplx64_1, cmplx64_2, cmplx64_3) == arrays.src_dest_diff_sizes_dtype_convert_to_pyfloat_orderF(cmplx64_1, cmplx64_2, cmplx64_3)
    assert epyccel_func(cmplx128_1, cmplx128_2, cmplx128_3) == arrays.src_dest_diff_sizes_dtype_convert_to_pyfloat_orderF(cmplx128_1, cmplx128_2, cmplx128_3)

##==============================================================================
## TEST ITERATION
##==============================================================================

def test_iterate_slice(language):
    f1 = arrays.iterate_slice
    f2 = epyccel(f1, language = language)
    i = randint(2, 10)
    assert f1(i) == f2(i)

@pytest.mark.parametrize( 'language', (
        pytest.param("fortran", marks = [
            pytest.mark.xfail(reason=("Cannot return a non-contiguous slice. See #1796")),
                      pytest.mark.fortran]),
        pytest.param("c", marks = pytest.mark.c),
        pytest.param("python", marks = pytest.mark.python)
    )
)
def test_unpacking(language):
    f1 = arrays.unpack_array
    f2 = epyccel(f1, language = language)

    arr = np.arange(3, dtype=int)
    assert f1(arr) == f2(arr)

    arr = np.arange(12, dtype=int).reshape((3,4))
    x1, y1, z1 = f1(arr)
    x2, y2, z2 = f2(arr)
    check_array_equal(x1, x2)
    check_array_equal(y1, y2)
    check_array_equal(z1, z2)

    arr = np.arange(24, dtype=int).reshape((3,4,2))
    x1, y1, z1 = f1(arr)
    x2, y2, z2 = f2(arr)
    check_array_equal(x1, x2)
    check_array_equal(y1, y2)
    check_array_equal(z1, z2)

    arr = np.arange(12, dtype=int).reshape((3,4), order='F')
    x1, y1, z1 = f1(arr)
    x2, y2, z2 = f2(arr)
    check_array_equal(x1, x2)
    check_array_equal(y1, y2)
    check_array_equal(z1, z2)

    arr = np.arange(24, dtype=int).reshape((3,4,2), order='F')
    x1, y1, z1 = f1(arr)
    x2, y2, z2 = f2(arr)
    check_array_equal(x1, x2)
    check_array_equal(y1, y2)
    check_array_equal(z1, z2)

def test_unpacking_of_known_size(language):
    f1 = arrays.unpack_array_of_known_size
    f2 = epyccel(f1, language = language)
    assert f1() == f2()

def test_unpacking_2D_of_known_size(language):
    f1 = arrays.unpack_array_2D_of_known_size
    f2 = epyccel(f1, language = language)
    assert f1() == f2()<|MERGE_RESOLUTION|>--- conflicted
+++ resolved
@@ -4026,20 +4026,9 @@
     check_array_equal(f1(d), f2(d))
     check_array_equal(f1(e), f2(e))
 
-<<<<<<< HEAD
 @pytest.mark.filterwarnings("ignore:Casting complex values to real discards the imaginary part")
 @pytest.mark.filterwarnings("ignore:overflow")
 @pytest.mark.filterwarnings("ignore:invalid value encountered in cast")
-@pytest.mark.parametrize( 'language', (
-        pytest.param("fortran", marks = [
-            pytest.mark.skip(reason=("Missing boolean cast in Fortran code, see #1785")),
-            pytest.mark.fortran]),
-        pytest.param("c", marks = pytest.mark.c),
-        pytest.param("python", marks = pytest.mark.python)
-    )
-)
-=======
->>>>>>> 5152d2bd
 def test_dtype_conversion_to_bool_from_other_types(language):
     size = (2, 2)
 
@@ -4246,19 +4235,8 @@
     assert epyccel_func(cmplx64) == arrays.dtype_convert_to_int64(cmplx64)
     assert epyccel_func(cmplx128) == arrays.dtype_convert_to_int64(cmplx128)
 
-<<<<<<< HEAD
 @pytest.mark.filterwarnings("ignore:Casting complex values to real discards the imaginary part")
 @pytest.mark.filterwarnings("ignore:overflow")
-@pytest.mark.parametrize( 'language', (
-        pytest.param("fortran", marks = [
-            pytest.mark.skip(reason=("Missing boolean cast in Fortran code, see #1785")),
-            pytest.mark.fortran]),
-        pytest.param("c", marks = pytest.mark.c),
-        pytest.param("python", marks = pytest.mark.python)
-    )
-)
-=======
->>>>>>> 5152d2bd
 def test_dtype_conversion_to_float32_from_other_types(language):
     size = (2, 2)
 
@@ -4293,18 +4271,7 @@
     assert epyccel_func(cmplx64) == arrays.dtype_convert_to_float32(cmplx64)
     assert epyccel_func(cmplx128) == arrays.dtype_convert_to_float32(cmplx128)
 
-<<<<<<< HEAD
 @pytest.mark.filterwarnings("ignore:Casting complex values to real discards the imaginary part")
-@pytest.mark.parametrize( 'language', (
-        pytest.param("fortran", marks = [
-            pytest.mark.skip(reason=("Missing boolean cast in Fortran code, see #1785")),
-            pytest.mark.fortran]),
-        pytest.param("c", marks = pytest.mark.c),
-        pytest.param("python", marks = pytest.mark.python)
-    )
-)
-=======
->>>>>>> 5152d2bd
 def test_dtype_conversion_to_float64_from_other_types(language):
     size = (2, 2)
 
@@ -4339,18 +4306,7 @@
     assert epyccel_func(cmplx64) == arrays.dtype_convert_to_float64(cmplx64)
     assert epyccel_func(cmplx128) == arrays.dtype_convert_to_float64(cmplx128)
 
-<<<<<<< HEAD
 @pytest.mark.filterwarnings("ignore:overflow")
-@pytest.mark.parametrize( 'language', (
-        pytest.param("fortran", marks = [
-            pytest.mark.skip(reason=("Missing boolean cast in Fortran code, see #1785")),
-            pytest.mark.fortran]),
-        pytest.param("c", marks = pytest.mark.c),
-        pytest.param("python", marks = pytest.mark.python)
-    )
-)
-=======
->>>>>>> 5152d2bd
 def test_dtype_conversion_to_complex64_from_other_types(language):
     size = (2, 2)
 
@@ -4461,19 +4417,8 @@
     assert epyccel_func(cmplx64) == arrays.dtype_convert_to_pyint(cmplx64)
     assert epyccel_func(cmplx128) == arrays.dtype_convert_to_pyint(cmplx128)
 
-<<<<<<< HEAD
 @pytest.mark.filterwarnings("ignore:Casting complex values to real discards the imaginary part")
 @pytest.mark.filterwarnings("ignore:overflow")
-@pytest.mark.parametrize( 'language', (
-        pytest.param("fortran", marks = [
-            pytest.mark.skip(reason=("Missing boolean cast in Fortran code, see #1785")),
-            pytest.mark.fortran]),
-        pytest.param("c", marks = pytest.mark.c),
-        pytest.param("python", marks = pytest.mark.python)
-    )
-)
-=======
->>>>>>> 5152d2bd
 def test_dtype_conversion_to_pyfloat_from_other_types(language):
     size = (2, 2)
 
@@ -4508,20 +4453,9 @@
     assert epyccel_func(cmplx64) == arrays.dtype_convert_to_pyfloat(cmplx64)
     assert epyccel_func(cmplx128) == arrays.dtype_convert_to_pyfloat(cmplx128)
 
-<<<<<<< HEAD
 @pytest.mark.filterwarnings("ignore:Casting complex values to real discards the imaginary part")
 @pytest.mark.filterwarnings("ignore:overflow")
 @pytest.mark.filterwarnings("ignore:invalid value encountered in cast")
-@pytest.mark.parametrize( 'language', (
-        pytest.param("fortran", marks = [
-            pytest.mark.skip(reason=("Missing boolean cast in Fortran code, see #1785")),
-            pytest.mark.fortran]),
-        pytest.param("c", marks = pytest.mark.c),
-        pytest.param("python", marks = pytest.mark.python)
-    )
-)
-=======
->>>>>>> 5152d2bd
 def test_src_dest_array_diff_sizes_dtype_conversion_to_bool(language):
     size = (1,2)
 
@@ -4879,19 +4813,8 @@
     assert epyccel_func(cmplx64_1, cmplx64_2, cmplx64_3) == arrays.src_dest_diff_sizes_dtype_convert_to_int64(cmplx64_1, cmplx64_2, cmplx64_3)
     assert epyccel_func(cmplx128_1, cmplx128_2, cmplx128_3) == arrays.src_dest_diff_sizes_dtype_convert_to_int64(cmplx128_1, cmplx128_2, cmplx128_3)
 
-<<<<<<< HEAD
 @pytest.mark.filterwarnings("ignore:Casting complex values to real discards the imaginary part")
 @pytest.mark.filterwarnings("ignore:overflow")
-@pytest.mark.parametrize( 'language', (
-        pytest.param("fortran", marks = [
-            pytest.mark.skip(reason=("Missing boolean cast in Fortran code, see #1785")),
-            pytest.mark.fortran]),
-        pytest.param("c", marks = pytest.mark.c),
-        pytest.param("python", marks = pytest.mark.python)
-    )
-)
-=======
->>>>>>> 5152d2bd
 def test_src_dest_array_diff_sizes_dtype_conversion_to_float32(language):
     size = (1,2)
 
@@ -4961,18 +4884,7 @@
     assert epyccel_func(cmplx64_1, cmplx64_2, cmplx64_3) == arrays.src_dest_diff_sizes_dtype_convert_to_float32(cmplx64_1, cmplx64_2, cmplx64_3)
     assert epyccel_func(cmplx128_1, cmplx128_2, cmplx128_3) == arrays.src_dest_diff_sizes_dtype_convert_to_float32(cmplx128_1, cmplx128_2, cmplx128_3)
 
-<<<<<<< HEAD
 @pytest.mark.filterwarnings("ignore:Casting complex values to real discards the imaginary part")
-@pytest.mark.parametrize( 'language', (
-        pytest.param("fortran", marks = [
-            pytest.mark.skip(reason=("Missing boolean cast in Fortran code, see #1785")),
-            pytest.mark.fortran]),
-        pytest.param("c", marks = pytest.mark.c),
-        pytest.param("python", marks = pytest.mark.python)
-    )
-)
-=======
->>>>>>> 5152d2bd
 def test_src_dest_array_diff_sizes_dtype_conversion_to_float64(language):
     size = (1,2)
 
@@ -5042,18 +4954,7 @@
     assert epyccel_func(cmplx64_1, cmplx64_2, cmplx64_3) == arrays.src_dest_diff_sizes_dtype_convert_to_float64(cmplx64_1, cmplx64_2, cmplx64_3)
     assert epyccel_func(cmplx128_1, cmplx128_2, cmplx128_3) == arrays.src_dest_diff_sizes_dtype_convert_to_float64(cmplx128_1, cmplx128_2, cmplx128_3)
 
-<<<<<<< HEAD
 @pytest.mark.filterwarnings("ignore:overflow")
-@pytest.mark.parametrize( 'language', (
-        pytest.param("fortran", marks = [
-            pytest.mark.skip(reason=("Missing boolean cast in Fortran code, see #1785")),
-            pytest.mark.fortran]),
-        pytest.param("c", marks = pytest.mark.c),
-        pytest.param("python", marks = pytest.mark.python)
-    )
-)
-=======
->>>>>>> 5152d2bd
 def test_src_dest_array_diff_sizes_dtype_conversion_to_cfloat(language):
     size = (1,2)
 
@@ -5264,20 +5165,9 @@
     assert epyccel_func(cmplx64_1, cmplx64_2, cmplx64_3) == arrays.src_dest_diff_sizes_dtype_convert_to_pyint(cmplx64_1, cmplx64_2, cmplx64_3)
     assert epyccel_func(cmplx128_1, cmplx128_2, cmplx128_3) == arrays.src_dest_diff_sizes_dtype_convert_to_pyint(cmplx128_1, cmplx128_2, cmplx128_3)
 
-<<<<<<< HEAD
 @pytest.mark.filterwarnings("ignore:Casting complex values to real discards the imaginary part")
 @pytest.mark.filterwarnings("ignore:overflow")
 @pytest.mark.filterwarnings("ignore:invalid value encountered in cast")
-@pytest.mark.parametrize( 'language', (
-        pytest.param("fortran", marks = [
-            pytest.mark.skip(reason=("Missing boolean cast in Fortran code, see #1785")),
-            pytest.mark.fortran]),
-        pytest.param("c", marks = pytest.mark.c),
-        pytest.param("python", marks = pytest.mark.python)
-    )
-)
-=======
->>>>>>> 5152d2bd
 def test_src_dest_array_diff_sizes_dtype_conversion_to_pyfloat(language):
     size = (1,2)
 
@@ -5347,20 +5237,9 @@
     assert epyccel_func(cmplx64_1, cmplx64_2, cmplx64_3) == arrays.src_dest_diff_sizes_dtype_convert_to_pyfloat(cmplx64_1, cmplx64_2, cmplx64_3)
     assert epyccel_func(cmplx128_1, cmplx128_2, cmplx128_3) == arrays.src_dest_diff_sizes_dtype_convert_to_pyfloat(cmplx128_1, cmplx128_2, cmplx128_3)
 
-<<<<<<< HEAD
 @pytest.mark.filterwarnings("ignore:Casting complex values to real discards the imaginary part")
 @pytest.mark.filterwarnings("ignore:overflow")
 @pytest.mark.filterwarnings("ignore:invalid value encountered in cast")
-@pytest.mark.parametrize( 'language', (
-        pytest.param("fortran", marks = [
-            pytest.mark.skip(reason=("Missing boolean cast in Fortran code, see #1785")),
-            pytest.mark.fortran]),
-        pytest.param("c", marks = pytest.mark.c),
-        pytest.param("python", marks = pytest.mark.python)
-    )
-)
-=======
->>>>>>> 5152d2bd
 def test_src_dest_array_diff_sizes_dtype_conversion_to_bool_orderF(language):
     size = (1,2)
 
@@ -5718,19 +5597,8 @@
     assert epyccel_func(cmplx64_1, cmplx64_2, cmplx64_3) == arrays.src_dest_diff_sizes_dtype_convert_to_int64_orderF(cmplx64_1, cmplx64_2, cmplx64_3)
     assert epyccel_func(cmplx128_1, cmplx128_2, cmplx128_3) == arrays.src_dest_diff_sizes_dtype_convert_to_int64_orderF(cmplx128_1, cmplx128_2, cmplx128_3)
 
-<<<<<<< HEAD
 @pytest.mark.filterwarnings("ignore:Casting complex values to real discards the imaginary part")
 @pytest.mark.filterwarnings("ignore:overflow")
-@pytest.mark.parametrize( 'language', (
-        pytest.param("fortran", marks = [
-            pytest.mark.skip(reason=("Missing boolean cast in Fortran code, see #1785")),
-            pytest.mark.fortran]),
-        pytest.param("c", marks = pytest.mark.c),
-        pytest.param("python", marks = pytest.mark.python)
-    )
-)
-=======
->>>>>>> 5152d2bd
 def test_src_dest_array_diff_sizes_dtype_conversion_to_float32_orderF(language):
     size = (1,2)
 
@@ -5800,18 +5668,7 @@
     assert epyccel_func(cmplx64_1, cmplx64_2, cmplx64_3) == arrays.src_dest_diff_sizes_dtype_convert_to_float32_orderF(cmplx64_1, cmplx64_2, cmplx64_3)
     assert epyccel_func(cmplx128_1, cmplx128_2, cmplx128_3) == arrays.src_dest_diff_sizes_dtype_convert_to_float32_orderF(cmplx128_1, cmplx128_2, cmplx128_3)
 
-<<<<<<< HEAD
 @pytest.mark.filterwarnings("ignore:Casting complex values to real discards the imaginary part")
-@pytest.mark.parametrize( 'language', (
-        pytest.param("fortran", marks = [
-            pytest.mark.skip(reason=("Missing boolean cast in Fortran code, see #1785")),
-            pytest.mark.fortran]),
-        pytest.param("c", marks = pytest.mark.c),
-        pytest.param("python", marks = pytest.mark.python)
-    )
-)
-=======
->>>>>>> 5152d2bd
 def test_src_dest_array_diff_sizes_dtype_conversion_to_float64_orderF(language):
     size = (1,2)
 
@@ -5881,18 +5738,7 @@
     assert epyccel_func(cmplx64_1, cmplx64_2, cmplx64_3) == arrays.src_dest_diff_sizes_dtype_convert_to_float64_orderF(cmplx64_1, cmplx64_2, cmplx64_3)
     assert epyccel_func(cmplx128_1, cmplx128_2, cmplx128_3) == arrays.src_dest_diff_sizes_dtype_convert_to_float64_orderF(cmplx128_1, cmplx128_2, cmplx128_3)
 
-<<<<<<< HEAD
 @pytest.mark.filterwarnings("ignore:overflow")
-@pytest.mark.parametrize( 'language', (
-        pytest.param("fortran", marks = [
-            pytest.mark.skip(reason=("Missing boolean cast in Fortran code, see #1785")),
-            pytest.mark.fortran]),
-        pytest.param("c", marks = pytest.mark.c),
-        pytest.param("python", marks = pytest.mark.python)
-    )
-)
-=======
->>>>>>> 5152d2bd
 def test_src_dest_array_diff_sizes_dtype_conversion_to_cfloat_orderF(language):
     size = (1,2)
 
@@ -6103,20 +5949,9 @@
     assert epyccel_func(cmplx64_1, cmplx64_2, cmplx64_3) == arrays.src_dest_diff_sizes_dtype_convert_to_pyint_orderF(cmplx64_1, cmplx64_2, cmplx64_3)
     assert epyccel_func(cmplx128_1, cmplx128_2, cmplx128_3) == arrays.src_dest_diff_sizes_dtype_convert_to_pyint_orderF(cmplx128_1, cmplx128_2, cmplx128_3)
 
-<<<<<<< HEAD
 @pytest.mark.filterwarnings("ignore:Casting complex values to real discards the imaginary part")
 @pytest.mark.filterwarnings("ignore:overflow")
 @pytest.mark.filterwarnings("ignore:invalid value encountered in cast")
-@pytest.mark.parametrize( 'language', (
-        pytest.param("fortran", marks = [
-            pytest.mark.skip(reason=("Missing boolean cast in Fortran code, see #1785")),
-                      pytest.mark.fortran]),
-        pytest.param("c", marks = pytest.mark.c),
-        pytest.param("python", marks = pytest.mark.python)
-    )
-)
-=======
->>>>>>> 5152d2bd
 def test_src_dest_array_diff_sizes_dtype_conversion_to_pyfloat_orderF(language):
     size = (1,2)
 
