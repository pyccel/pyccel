# pylint: disable=missing-function-docstring, missing-module-docstring, missing-class-docstring

class A:
    def __init__(self, x : int):
        self.x = x

def fn():
<<<<<<< HEAD
    a = A(1)
    b = A(2)
    c = A(3)
    d = A(4)
    e = A(5)
    lst = [A(1), A(2), A(3)]
    lst.append(A(4))
    lst.append(A(5))
    return len(lst)
=======
    lst = [A(1), A(2), A(3)]
    lst.append(A(4))
    lst.append(A(5))
    return lst
>>>>>>> a82f2e53
<|MERGE_RESOLUTION|>--- conflicted
+++ resolved
@@ -5,19 +5,7 @@
         self.x = x
 
 def fn():
-<<<<<<< HEAD
-    a = A(1)
-    b = A(2)
-    c = A(3)
-    d = A(4)
-    e = A(5)
     lst = [A(1), A(2), A(3)]
     lst.append(A(4))
     lst.append(A(5))
-    return len(lst)
-=======
-    lst = [A(1), A(2), A(3)]
-    lst.append(A(4))
-    lst.append(A(5))
-    return lst
->>>>>>> a82f2e53
+    return lst