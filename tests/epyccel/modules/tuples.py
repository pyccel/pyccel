# pylint: disable=missing-function-docstring, missing-module-docstring/
from pyccel.decorators import types, pure

__all__ = [
        'homogenous_tuple_int',
        'homogenous_tuple_bool',
        'homogenous_tuple_float',
        'homogenous_tuple_string',
        'homogenous_tuple_math',
        'inhomogenous_tuple_1',
        'inhomogenous_tuple_2',
        'inhomogenous_tuple_3',
        'inhomogenous_tuple_2_levels_1',
        'inhomogenous_tuple_2_levels_2',
        'homogeneous_tuple_2_levels',
        'tuple_unpacking_1',
        'tuple_unpacking_2',
        'tuple_name_clash',
        'tuples_as_indexing_basic',
        'tuples_as_indexing_var',
        'tuple_multi_indexing_1',
        'tuple_multi_indexing_2',
        'tuple_inhomogeneous_return',
        'tuple_homogeneous_return',
        'tuple_arg_unpacking',
        'tuple_indexing_basic',
        'tuple_indexing_2d',
        'tuple_visitation_homogeneous',
        'tuple_visitation_inhomogeneous',
        'tuples_homogeneous_have_pointers',
        'tuples_inhomogeneous_have_pointers',
        'tuples_homogeneous_copies_have_pointers',
        'tuples_inhomogeneous_copies_have_pointers',
        'tuples_mul_homogeneous',
        'tuples_mul_homogeneous2',
        'tuples_mul_homogeneous3',
        'tuples_mul_homogeneous4',
        'tuples_mul_inhomogeneous',
        'tuples_mul_inhomogeneous2',
        'tuples_mul_homogeneous_2d',
        'tuples_mul_mixed_homogeneous_2d',
        'tuples_mul_inhomogeneous_2d',
        'tuples_add_homogeneous',
        'tuples_add_homogeneous_variables',
        'tuples_add_homogeneous_with_variables',
        'tuples_add_homogeneous_with_variables2',
        'tuples_add_inhomogeneous',
        'tuples_add_inhomogeneous_variables',
        'tuples_add_inhomogeneous_with_variables',
        'tuples_add_inhomogeneous_with_variables2',
        'tuples_add_mixed_homogeneous',
        'tuples_add_mixed_homogeneous_variables',
        'tuples_add_mixed_homogeneous_with_variables',
        'tuples_2d_sum',
        'tuples_func',
        'tuple_slice',
        'tuple_variable_index',
        'tuple_variable_slice',
        'tuple_negative_slice',
        'inhomogeneous_tuple_negative_slice',
        ]

def homogenous_tuple_int():
    ai = (1,4,5)
    return ai[0], ai[1], ai[2]

def homogenous_tuple_bool():
    ai = (False, True)
    return ai[0], ai[1]

def homogenous_tuple_float():
    ai = (1.5, 4.3, 5.2, 7.2, 9.999)
    return ai[0], ai[1], ai[2], ai[3], ai[4]

def homogenous_tuple_string():
    ai = ('hello', 'tuple', 'world', '!!')
    return ai[0], ai[1], ai[2], ai[3]

def homogenous_tuple_math():
    ai = (4+5,3*9, 2**3)
    return ai[0], ai[1], ai[2]

def inhomogenous_tuple_1():
    ai = (0, False, 3+1j)
    return ai[0], ai[1], ai[2]

def inhomogenous_tuple_2():
    ai = (0, False, 3)
    return ai[0], ai[1], ai[2]

def inhomogenous_tuple_3():
    ai = (0, 1.0, 3)
    return ai[0], ai[1], ai[2]

def inhomogenous_tuple_2_levels_1():
    # TODO [EB 15.06.21] Put back original test when strings are supported in C
    #ai = ((1,2), (4,False), (3.0, 'boo'))
    ai = ((1,2), (4,False), (3.0, True))
    return ai[0][0], ai[0][1], ai[1][0], ai[1][1], ai[2][0]

def inhomogenous_tuple_2_levels_2():
    ai = ((0,1,2), (True,False,True))
    return ai[0][0], ai[0][1] ,ai[0][2], ai[1][0], ai[1][1], ai[1][2]

def homogeneous_tuple_2_levels():
    ai = ((0,1,2), (3,4,5))
    return ai[0][0], ai[0][1] ,ai[0][2], ai[1][0], ai[1][1], ai[1][2]

def tuple_unpacking_1():
    ai = (1,False,3.5)
    a,b,c = ai
    return a,b,c

def tuple_unpacking_2():
    a,b,c = 1,False,3.5
    return a,b,c

def tuple_unpacking_3(x : 'int[:,:]'):
    x[0,0], x[1,0] = 2, 2

def tuple_unpacking_4(x : 'int[:,:]'):
    x[:,0], x[0,:] = 2, 3

def tuple_name_clash():
    ai = (1+2j, False, 10.4)
    ai_0 = 44
    return ai_0, ai[0], ai[1], ai[2]

def tuples_as_indexing_basic():
    from numpy import ones
    x = ones((2,3,2))
    for z in range(2):
        for y in range(3):
            for w in range(2):
                x[z,y,w] = w+y*2+z*6
    idx = (1,1,0)
    return x[idx]

def tuples_as_indexing_var():
    from numpy import ones
    x = ones((2,3,2))
    for z in range(2):
        for y in range(3):
            for w in range(2):
                x[z,y,w] = w+y*2+z*6
    idx_0 = 1
    idx = (1,idx_0,0)
    return x[idx]

def tuple_multi_indexing_1():
    from numpy import ones
    x = ones((2,3,2))
    for z in range(2):
        for y in range(3):
            for w in range(2):
                x[z,y,w] = w+y*2+z*6
    idx = (1,1,0)
    ai = x[idx,0,1]
    return ai[0], ai[1], ai[2]

def tuple_multi_indexing_2():
    from numpy import ones
    x = ones((2,3,2))
    for z in range(2):
        for y in range(3):
            for w in range(2):
                x[z,y,w] = w+y*2+z*6
    idx = (1,1,0)
    idx_2 = (0,1,2)
    ai = x[idx,idx_2,1]
    return ai[0], ai[1], ai[2]

def tuple_inhomogeneous_return():
    ai = (7.5, False, 8)
    return ai

def tuple_homogeneous_return():
    ai = (7.5, 4.2, 8)
    return ai

def tuple_arg_unpacking():
    @pure
    @types('int','int')
    def add2(x, y):
        return x+y

    args = (3,4)
    z = add2(*args)
    return z

def tuple_indexing_basic():
    ai = (1,2,3,4)
    z = 0
    for i in range(4):
        z += ai[i]
    return z

def tuple_indexing_2d():
    ai = ((0,1,2), (True,False,True))
    z = 0
    for i in range(3):
        if ai[1][i]:
            z += ai[0][i]
    return z

def tuple_visitation_inhomogeneous():
    ai = (1,3.5, False)
    for a in ai:
        print(a)

def tuple_visitation_homogeneous():
    ai = (1,5, 4)
    for a in ai:
        print(a)

def tuples_homogeneous_have_pointers():
    from numpy import zeros
    a = zeros(2)
    b = zeros(2)
    c = (a,b)
    a[1] = 4
    return c[0][0], c[0][1], c[1][0], c[1][1]

def tuples_inhomogeneous_have_pointers():
    from numpy import zeros
    a = zeros(2)
    b = zeros(3)
    c = (a,b)
    a[1] = 4
    return c[0][0], c[0][1], c[1][0], c[1][1], c[1][2]

def tuples_homogeneous_copies_have_pointers():
    from numpy import zeros
    a = zeros(2)
    b = zeros(2)
    c = (a,b)
    d = c
    a[1] = 4
    return d[0][0], d[0][1], d[1][0], d[1][1]

def tuples_inhomogeneous_copies_have_pointers():
    from numpy import zeros
    a = zeros(2)
    b = zeros(3)
    c = (a,b)
    d = c
    a[1] = 4
    return d[0][0], d[0][1], d[1][0], d[1][1], d[1][2]

def tuples_mul_homogeneous():
    a = (1,2,3)
    b = a*2
    return b[0], b[1], b[2], b[3], b[4], b[5]

def tuples_mul_homogeneous2():
    a = (1,2,3)
    b = 2*a
    return b[0], b[1], b[2], b[3], b[4], b[5]

def tuples_mul_homogeneous3():
    a = (1,2,3)
    s = 2
    b = a*s
    return b[0], b[1], b[2], b[3], b[4], b[5]

def tuples_mul_homogeneous4():
    s = 2
    b = (1,2,3)*s
    return b[0], b[1], b[2], b[3], b[4], b[5]

def tuples_mul_inhomogeneous():
    a = (1,False)
    b = a*3
    return b[0], b[1], b[2], b[3], b[4], b[5]

def tuples_mul_inhomogeneous2():
    a = (1,False)
    b = 3*a
    return b[0], b[1], b[2], b[3], b[4], b[5]

def tuples_mul_homogeneous_2d():
    a= ((1,2), (3,4), (5,6))
    b = a*2
    return b[0][0], b[0][1], b[1][0], b[1][1], b[2][0], b[2][1], \
            b[3][0], b[3][1], b[4][0], b[4][1], b[5][0], b[5][1]

def tuples_mul_mixed_homogeneous_2d():
    a= ((1,2), (True,False), (5,6))
    b = a*2
    return b[0][0], b[0][1], b[1][0], b[1][1], b[2][0], b[2][1], \
            b[3][0], b[3][1], b[4][0], b[4][1], b[5][0], b[5][1]

def tuples_mul_inhomogeneous_2d():
    a= ((1,False), (3.0,False), (True,6))
    b = a*2
    return b[0][0], b[0][1], b[1][0], b[1][1], b[2][0], b[2][1], \
            b[3][0], b[3][1], b[4][0], b[4][1], b[5][0], b[5][1]

def tuples_add_homogeneous():
    a = (1,2,3) + (4,5,6)
    return a[0], a[1], a[2], a[3], a[4], a[5]

def tuples_add_homogeneous_variables():
    a = (1,2,3)
    b = (4,5,6)
    c = a + b
    return c[0], c[1], c[2], c[3], c[4], c[5]

def tuples_add_homogeneous_with_variables():
    a = (1,2,3)
    c = a + (4,5,6)
    return c[0], c[1], c[2], c[3], c[4], c[5]

def tuples_add_homogeneous_with_variables2():
    a = (1,2,3)
    c = (4,5,6) + a
    return c[0], c[1], c[2], c[3], c[4], c[5]

def tuples_add_inhomogeneous():
    a = (1,2,True) + (False,5,6)
    return a[0], a[1], a[2], a[3], a[4], a[5]

def tuples_add_inhomogeneous_variables():
    a = (1,2,False)
    b = (4,5,True)
    c = a + b
    return c[0], c[1], c[2], c[3], c[4], c[5]

def tuples_add_inhomogeneous_with_variables():
    a = (1,2,True)
    c = a + (4,False,6)
    return c[0], c[1], c[2], c[3], c[4], c[5]

def tuples_add_inhomogeneous_with_variables2():
    a = (1,2,True)
    c = (4,False,6) + a
    return c[0], c[1], c[2], c[3], c[4], c[5]

def tuples_add_mixed_homogeneous():
    a = (1,2,3) + (False,5,6)
    return a[0], a[1], a[2], a[3], a[4], a[5]

def tuples_add_mixed_homogeneous_variables():
    a = (1,2,3)
    b = (4,5,True)
    c = a + b
    return c[0], c[1], c[2], c[3], c[4], c[5]

def tuples_add_mixed_homogeneous_with_variables():
    a = (1,2,3)
    c = a + (4,False,6)
    return c[0], c[1], c[2], c[3], c[4], c[5]

def tuples_2d_sum():
    a = ((1,2), (3,4))
    b = a + ((5,6),)
    return b[0][0], b[0][1], b[1][0], b[1][1], b[2][0], b[2][1]

def tuples_func():
    def my_tup():
        return 1, 2
    c = my_tup()
    return c[0], c[1]

def tuple_slice():
    a,b = (1,2,3)[:2]
    return a,b

def tuple_variable_index():
    a = 1
    b = (1,2,3)[a]
    return b

def tuple_variable_slice():
    a = 1
    b = (1,2,3)[:a]
<<<<<<< HEAD
    return b[0]
=======
    return b[0]

def tuple_negative_slice():
    a,b = (1,2,3)[:-1]
    return a,b

def inhomogeneous_tuple_negative_slice():
    a,b = (1,False,3)[:-1]
    return a,b
>>>>>>> 5072cefe
<|MERGE_RESOLUTION|>--- conflicted
+++ resolved
@@ -374,9 +374,6 @@
 def tuple_variable_slice():
     a = 1
     b = (1,2,3)[:a]
-<<<<<<< HEAD
-    return b[0]
-=======
     return b[0]
 
 def tuple_negative_slice():
@@ -385,5 +382,4 @@
 
 def inhomogeneous_tuple_negative_slice():
     a,b = (1,False,3)[:-1]
-    return a,b
->>>>>>> 5072cefe
+    return a,b