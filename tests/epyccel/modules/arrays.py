# pylint: disable=missing-function-docstring, missing-module-docstring
import numpy as np

from pyccel.decorators import template, stack_array, allow_negative_index

a_1d   = np.array([1 << i for i in range(21)], dtype=int)
a_1d_f = np.array([1 << i for i in range(21)], dtype=int, order="F")
a_2d_f = np.array([[1 << j for j in range(21)] for i in range(21)], dtype=int, order='F')
a_2d_c = np.array([[1 << j for j in range(21)] for i in range(21)], dtype=int)


@template(name='T' , types=['int', 'int8', 'int16', 'int32', 'int64', 'float',
                            'float32', 'float64', 'complex64', 'complex128'])
def array_return_first_element(a : 'T', b : 'T'):
    from numpy import array
    x = array([a,b])
    return x[0]

#==============================================================================
# 1D ARRAYS OF INT-32
#==============================================================================

def array_int32_1d_scalar_add(x : 'int32[:]', a : 'int32'):
    x[:] += a

def array_int32_1d_scalar_sub(x : 'int32[:]', a : 'int32'):
    x[:] -= a

def array_int32_1d_scalar_mul(x : 'int32[:]', a : 'int32'):
    x[:] *= a

def array_int32_1d_scalar_div(x : 'int32[:]', a : 'int32'):
    x[:] = x / a

def array_int32_1d_scalar_idiv(x : 'int32[:]', a : 'int32'):
    x[:] = x // a

def array_int32_1d_add(x : 'int32[:]', y : 'int32[:]'):
    x[:] += y

def array_int32_1d_sub(x : 'int32[:]', y : 'int32[:]'):
    x[:] -= y

def array_int32_1d_mul(x : 'int32[:]', y : 'int32[:]'):
    x[:] *= y

def array_int32_1d_idiv(x : 'int32[:]', y : 'int32[:]'):
    x[:] = x // y

def array_int32_1d_add_augassign(x : 'int32[:]', y : 'int32[:]'):
    x += y

def array_int32_1d_sub_augassign(x : 'int32[:]', y : 'int32[:]'):
    x -= y

def array_int_1d_initialization_1():
    import numpy as np
    a = np.array([1, 2, 4, 8, 16])
    b = np.array(a)
    return np.sum(b), b[0], b[-1]

def array_int_1d_initialization_2():
    import numpy as np
    a = [1, 2, 4, 8, 16]
    b = np.array(a)
    return np.sum(b), b[0], b[-1]

def array_int_1d_initialization_3():
    import numpy as np
    a = (1, 2, 4, 8, 16)
    b = np.array(a)
    return np.sum(b), b[0], b[-1]

#==============================================================================
# 2D ARRAYS OF INT-32 WITH C ORDERING
#==============================================================================

def array_int32_2d_C_scalar_add(x : 'int32[:,:]', a : 'int32'):
    x[:,:] += a

def array_int32_2d_C_scalar_sub(x : 'int32[:,:]', a : 'int32'):
    x[:,:] -= a

def array_int32_2d_C_scalar_mul(x : 'int32[:,:]', a : 'int32'):
    x[:,:] *= a

def array_int32_2d_C_scalar_idiv(x : 'int32[:,:]', a : 'int32'):
    x[:,:] = x // a

def array_int32_2d_C_add(x : 'int32[:,:]', y : 'int32[:,:]'):
    x[:,:] += y

def array_int32_2d_C_sub(x : 'int32[:,:]', y : 'int32[:,:]'):
    x[:,:] -= y

def array_int32_2d_C_mul(x : 'int32[:,:]', y : 'int32[:,:]'):
    x[:,:] *= y

def array_int32_2d_C_idiv(x : 'int32[:,:]', y : 'int32[:,:]'):
    x[:,:] = x // y

#==============================================================================
# 2D ARRAYS OF INT-32 WITH F ORDERING
#==============================================================================

def array_int32_2d_F_scalar_add(x : 'int32[:,:](order=F)', a : 'int32'):
    x[:,:] += a

def array_int32_2d_F_scalar_sub(x : 'int32[:,:](order=F)', a : 'int32'):
    x[:,:] -= a

def array_int32_2d_F_scalar_mul(x : 'int32[:,:](order=F)', a : 'int32'):
    x[:,:] *= a

def array_int32_2d_F_scalar_idiv(x : 'int32[:,:](order=F)', a : 'int32'):
    x[:,:] = x // a

def array_int32_2d_F_add(x : 'int32[:,:](order=F)', y : 'int32[:,:](order=F)'):
    x[:,:] += y

def array_int32_2d_F_sub(x : 'int32[:,:](order=F)', y : 'int32[:,:](order=F)'):
    x[:,:] -= y

def array_int32_2d_F_mul(x : 'int32[:,:](order=F)', y : 'int32[:,:](order=F)'):
    x[:,:] *= y

def array_int32_2d_F_idiv(x : 'int32[:,:](order=F)', y : 'int32[:,:](order=F)'):
    x[:,:] = x // y


#==============================================================================
# 1D ARRAYS OF INT-64
#==============================================================================

def array_int_1d_scalar_add(x : 'int[:]', a : 'int'):
    x[:] += a

def array_int_1d_scalar_sub(x : 'int[:]', a : 'int'):
    x[:] -= a

def array_int_1d_scalar_mul(x : 'int[:]', a : 'int'):
    x[:] *= a

def array_int_1d_scalar_idiv(x : 'int[:]', a : 'int'):
    x[:] = x // a

def array_int_1d_add(x : 'int[:]', y : 'int[:]'):
    x[:] += y

def array_int_1d_sub(x : 'int[:]', y : 'int[:]'):
    x[:] -= y

def array_int_1d_mul(x : 'int[:]', y : 'int[:]'):
    x[:] *= y

def array_int_1d_idiv(x : 'int[:]', y : 'int[:]'):
    x[:] = x // y

#==============================================================================
# 2D ARRAYS OF INT-64 WITH C ORDERING
#==============================================================================

def array_int_2d_C_scalar_add(x : 'int[:,:]', a : 'int'):
    x[:,:] += a

def array_int_2d_C_scalar_sub(x : 'int[:,:]', a : 'int'):
    x[:,:] -= a

def array_int_2d_C_scalar_mul(x : 'int[:,:]', a : 'int'):
    x[:,:] *= a

def array_int_2d_C_scalar_idiv(x : 'int[:,:]', a : 'int'):
    x[:,:] = x // a

def array_int_2d_C_add(x : 'int[:,:]', y : 'int[:,:]'):
    x[:,:] += y

def array_int_2d_C_sub(x : 'int[:,:]', y : 'int[:,:]'):
    x[:,:] -= y

def array_int_2d_C_mul(x : 'int[:,:]', y : 'int[:,:]'):
    x[:,:] *= y

def array_int_2d_C_idiv(x : 'int[:,:]', y : 'int[:,:]'):
    x[:,:] = x // y

def array_int_2d_C_initialization(a : 'int[:,:]'):
    from numpy import array
    tmp = array([[1, 2, 3], [4, 5, 6]])
    a[:,:] = tmp[:,:]

#==============================================================================
# 2D ARRAYS OF INT-64 WITH F ORDERING
#==============================================================================

def array_int_2d_F_scalar_add(x : 'int[:,:](order=F)', a : 'int'):
    x[:,:] += a

def array_int_2d_F_scalar_sub(x : 'int[:,:](order=F)', a : 'int'):
    x[:,:] -= a

def array_int_2d_F_scalar_mul(x : 'int[:,:](order=F)', a : 'int'):
    x[:,:] *= a

def array_int_2d_F_scalar_idiv(x : 'int[:,:](order=F)', a : 'int'):
    x[:,:] = x // a

def array_int_2d_F_add(x : 'int[:,:](order=F)', y : 'int[:,:](order=F)'):
    x[:,:] += y

def array_int_2d_F_sub(x : 'int[:,:](order=F)', y : 'int[:,:](order=F)'):
    x[:,:] -= y

def array_int_2d_F_mul(x : 'int[:,:](order=F)', y : 'int[:,:](order=F)'):
    x[:,:] *= y

def array_int_2d_F_idiv(x : 'int[:,:](order=F)', y : 'int[:,:](order=F)'):
    x[:,:] = x // y

def array_int_2d_F_initialization(a : 'int[:,:](order=F)'):
    from numpy import array
    tmp = array([[1, 2, 3], [4, 5, 6]], dtype='int', order='F')
    a[:,:] = tmp[:,:]


#==============================================================================
# 1D ARRAYS OF REAL
#==============================================================================

def array_float_1d_scalar_add(x : 'float[:]', a : 'float'):
    x[:] += a

def array_float_1d_scalar_sub(x : 'float[:]', a : 'float'):
    x[:] -= a

def array_float_1d_scalar_mul(x : 'float[:]', a : 'float'):
    x[:] *= a

def array_float_1d_scalar_div(x : 'float[:]', a : 'float'):
    x[:] /= a

def array_float_1d_scalar_mod(x : 'float[:]', a : 'float'):
    x[:] %= a

def array_float_1d_scalar_idiv(x : 'float[:]', a : 'float'):
    x[:] = x // a

def array_float_1d_add(x : 'float[:]', y : 'float[:]'):
    x[:] += y

def array_float_1d_sub(x : 'float[:]', y : 'float[:]'):
    x[:] -= y

def array_float_1d_mul(x : 'float[:]', y : 'float[:]'):
    x[:] *= y

def array_float_1d_div(x : 'float[:]', y : 'float[:]'):
    x[:] /= y

def array_float_1d_mod(x : 'float[:]', y : 'float[:]'):
    x[:] %= y

def array_float_1d_idiv(x : 'float[:]', y : 'float[:]'):
    x[:] = x // y

#==============================================================================
# 2D ARRAYS OF REAL WITH C ORDERING
#==============================================================================

def array_float_2d_C_scalar_add(x : 'float[:,:]', a : 'float'):
    x[:,:] += a

def array_float_2d_C_scalar_sub(x : 'float[:,:]', a : 'float'):
    x[:,:] -= a

def array_float_2d_C_scalar_mul(x : 'float[:,:]', a : 'float'):
    x[:,:] *= a

def array_float_2d_C_scalar_div(x : 'float[:,:]', a : 'float'):
    x[:,:] /= a

def array_float_2d_C_scalar_mod(x : 'float[:,:]', a : 'float'):
    x[:,:] %= a

def array_float_2d_C_add(x : 'float[:,:]', y : 'float[:,:]'):
    x[:,:] += y

def array_float_2d_C_sub(x : 'float[:,:]', y : 'float[:,:]'):
    x[:,:] -= y

def array_float_2d_C_mul(x : 'float[:,:]', y : 'float[:,:]'):
    x[:,:] *= y

def array_float_2d_C_div(x : 'float[:,:]', y : 'float[:,:]'):
    x[:,:] /= y

def array_float_2d_C_mod(x : 'float[:,:]', y : 'float[:,:]'):
    x[:,:] %= y

def array_float_2d_C_array_initialization(a : 'float[:,:]'):
    from numpy import array
    tmp = array([[1, 2, 3], [4, 5, 6]], dtype='float')
    a[:,:] = tmp[:,:]

def array_float_3d_C_array_initialization_1(x : 'float[:,:]', y : 'float[:,:]', a : 'float[:,:,:]'):
    from numpy import array
    tmp      = array([x, y], dtype='float')
    a[:,:,:] = tmp[:,:,:]

def array_float_3d_C_array_initialization_2(a : 'float[:,:,:]'):
    from numpy import array
    x = array([[[0., 1., 2., 3.], [4., 5., 6., 7.], [8., 9., 10., 11.]],
              [[12., 13., 14., 15.], [16., 17., 18., 19.], [20., 21., 22., 23.]]], order='C')
    a[:,:,:] = x[:,:,:]

def array_float_4d_C_array_initialization(x : 'float[:,:,:]', y : 'float[:,:,:]', a : 'float[:,:,:,:]'):
    from numpy import array
    tmp      = array([x, y], dtype='float')
    a[:,:,:,:] = tmp[:,:,:,:]

##==============================================================================
## TEST NESTED ARRAYS INITIALIZATION WITH ORDER C
##==============================================================================

def array_float_nested_C_array_initialization(x : 'float[:,:,:]', y : 'float[:,:]', z : 'float[:,:]', a : 'float[:,:,:,:]'):
    from numpy import array
    tmp      = array([x, [y, z, z], x], dtype='float')
    a[:,:,:,:] = tmp[:,:,:,:]

def array_float_nested_C_array_initialization_2(a : 'float[:,:,:]', e : 'float[:,:]', f : 'float[:]', x : 'float[:,:,:,:]'):
    from numpy import array
    tmp      = array([[e, [f, f]], a, [[f, f], [f, f]]], dtype='float')
    x[:,:,:,:] = tmp[:,:,:,:]

def array_float_nested_C_array_initialization_3(a : 'float[:,:,:]', e : 'float[:,:]', x : 'float[:,:,:,:]'):
    from numpy import array
    tmp      = array([[e, [[1., 2., 3.], [1., 2., 3.]]],
                       a,
                       [[[1., 2., 3.], [1., 2., 3.]],
                        [[1., 2., 3.], [1., 2., 3.]]]], dtype='float')
    x[:,:,:,:] = tmp[:,:,:,:]

##==============================================================================
## TEST NESTED ARRAYS INITIALIZATION WITH ORDER F
##==============================================================================

def array_float_nested_F_array_initialization(x : 'float[:,:,:]', y : 'float[:,:]', z : 'float[:,:]', a : 'float[:,:,:,:](order=F)'):
    from numpy import array
    tmp      = array([x, [y, z, z], x], dtype='float', order="F")
    a[:,:,:,:] = tmp[:,:,:,:]

def array_float_nested_F_array_initialization_2(a : 'float[:,:,:]', e : 'float[:,:]', f : 'float[:]', x : 'float[:,:,:,:](order=F)'):
    from numpy import array
    tmp      = array([[e, [f, f]], a, [[f, f], [f, f]]], dtype='float', order="F")
    x[:,:,:,:] = tmp[:,:,:,:]

def array_float_nested_F_array_initialization_3(a : 'float[:,:,:]', e : 'float[:,:]', x : 'float[:,:,:,:](order=F)'):
    from numpy import array
    tmp      = array([[e, [[1., 2., 3.], [1., 2., 3.]]],
                       a,
                       [[[1., 2., 3.], [1., 2., 3.]],
                        [[1., 2., 3.], [1., 2., 3.]]]], dtype='float', order="F")
    x[:,:,:,:] = tmp[:,:,:,:]

##==============================================================================
## TEST ARRAY VIEW STEPS ARRAY INITIALIZATION ORDER C 1D
##==============================================================================

def array_view_steps_C_1D_1(a : 'int[:]'):
    from numpy import array
    tmp = a[::2]
    b = array(tmp)
    return b

def array_view_steps_C_1D_2(a : 'int[:]'):
    from numpy import array
    tmp = a[1:10:2]
    b = array(tmp)
    return b

##==============================================================================
## TEST ARRAY VIEW STEPS ARRAY INITIALIZATION ORDER C 2D
##==============================================================================

def array_view_steps_C_2D_1(a : 'int[:,:]'):
    from numpy import array
    tmp = a[::2]
    b = array(tmp)
    return b

def array_view_steps_C_2D_2(a : 'int[:,:]'):
    from numpy import array
    tmp = a[1:10:2]
    b = array(tmp)
    return b

def array_view_steps_C_2D_3(a : 'int[:,:]'):
    from numpy import array
    tmp = a[1:10:2, 1::2]
    b = array(tmp)
    return b

##==============================================================================
## TEST ARRAY VIEW STEPS ARRAY INITIALIZATION ORDER F 1D
##==============================================================================

def array_view_steps_F_1D_1(a : 'int[:](order=F)'):
    from numpy import array
    tmp = a[::2]
    b = array(tmp, order="F")
    return b

def array_view_steps_F_1D_2(a : 'int[:](order=F)'):
    from numpy import array
    tmp = a[1:10:2]
    b = array(tmp, order="F")
    return b

##==============================================================================
## TEST ARRAY VIEW STEPS ARRAY INITIALIZATION ORDER F 2D
##==============================================================================

def array_view_steps_F_2D_1(a : 'int[:,:](order=F)'):
    from numpy import array
    tmp = a[::2]
    b = array(tmp, order="F")
    return b

def array_view_steps_F_2D_2(a : 'int[:,:](order=F)'):
    from numpy import array
    tmp = a[1:10:2]
    b = array(tmp, order="F")
    return b

def array_view_steps_F_2D_3(a : 'int[:,:](order=F)'):
    from numpy import array
    tmp = a[1:10:2, 1::2]
    b = array(tmp, order="F")
    return b

#==============================================================================
# 2D ARRAYS OF REAL WITH F ORDERING
#==============================================================================

def array_float_2d_F_scalar_add(x : 'float[:,:](order=F)', a : 'float'):
    x[:,:] += a

def array_float_2d_F_scalar_sub(x : 'float[:,:](order=F)', a : 'float'):
    x[:,:] -= a

def array_float_2d_F_scalar_mul(x : 'float[:,:](order=F)', a : 'float'):
    x[:,:] *= a

def array_float_2d_F_scalar_div(x : 'float[:,:](order=F)', a : 'float'):
    x[:,:] /= a

def array_float_2d_F_scalar_mod(x : 'float[:,:](order=F)', a : 'float'):
    x[:,:] %= a

def array_float_2d_F_add(x : 'float[:,:](order=F)', y : 'float[:,:](order=F)'):
    x[:,:] += y

def array_float_2d_F_sub(x : 'float[:,:](order=F)', y : 'float[:,:](order=F)'):
    x[:,:] -= y

def array_float_2d_F_mul(x : 'float[:,:](order=F)', y : 'float[:,:](order=F)'):
    x[:,:] *= y

def array_float_2d_F_div(x : 'float[:,:](order=F)', y : 'float[:,:](order=F)'):
    x[:,:] /= y

def array_float_2d_F_mod(x : 'float[:,:](order=F)', y : 'float[:,:](order=F)'):
    x[:,:] %= y

def array_float_2d_F_array_initialization(a : 'float[:,:](order=F)'):
    from numpy import array
    tmp = array([[1, 2, 3], [4, 5, 6]], dtype='float', order='F')
    a[:,:] = tmp[:,:]

def array_float_3d_F_array_initialization_1(x : 'float[:,:](order=F)', y : 'float[:,:](order=F)', a : 'float[:,:,:](order=F)'):
    from numpy import array
    tmp      = array([x, y], dtype='float', order='F')
    a[:,:,:] = tmp[:,:,:]

def array_float_3d_F_array_initialization_2(a : 'float[:,:,:](order=F)'):
    from numpy import array
    x = array([[[0., 1., 2., 3.], [4., 5., 6., 7.], [8., 9., 10., 11.]],
                 [[12., 13., 14., 15.], [16., 17., 18., 19.], [20., 21., 22., 23.]]], order='F')
    a[:,:,:] = x[:,:,:]

def array_float_4d_F_array_initialization(x : 'float[:,:,:](order=F)', y : 'float[:,:,:](order=F)', a : 'float[:,:,:,:](order=F)'):
    from numpy import array
    tmp      = array([x, y], dtype='float', order='F')
    a[:,:,:,:] = tmp[:,:,:,:]

def array_float_4d_F_array_initialization_mixed_ordering(x : 'float[:,:](order=F)', a : 'float[:,:,:,:](order=F)'):
    import numpy as np
    tmp      = np.array(((((0., 1.), (2., 3.)),
                          ((4., 5.), (6., 7.)),
                          ((8., 9.), (10., 11.))),
                          (((12., 13.), (14., 15.)),
                          x,
                          ((20., 21.), (22., 23.)))),
                          dtype='float', order='F')

    a[:,:,:,:] = tmp[:,:,:,:]

#==============================================================================
# COMPLEX EXPRESSIONS IN 3D : TEST CONSTANT AND UNKNOWN SHAPES
#==============================================================================


def array_int32_1d_complex_3d_expr(x : 'int32[:]', y : 'int32[:]'):
    from numpy import full, int32
    z = full(3,5, dtype=int32)
    x[:] = (x // y) * x + z

def array_int32_2d_C_complex_3d_expr(x : 'int32[:,:]', y : 'int32[:,:]'):
    from numpy import full, int32
    z = full((2,3),5, dtype=int32)
    x[:] = (x // y) * x + z

def array_int32_2d_F_complex_3d_expr(x : 'int32[:,:](order=F)', y : 'int32[:,:](order=F)'):
    from numpy import full, int32
    z = full((2,3),5,order='F', dtype=int32)
    x[:] = (x // y) * x + z

def array_float_1d_complex_3d_expr(x : 'float[:]', y : 'float[:]'):
    from numpy import full
    z = full(3,5)
    x[:] = (x // y) * x + z

def array_float_2d_C_complex_3d_expr(x : 'float[:,:]', y : 'float[:,:]'):
    from numpy import full
    z = full((2,3),5)
    x[:] = (x // y) * x + z

def array_float_2d_F_complex_3d_expr(x : 'float[:,:](order=F)', y : 'float[:,:](order=F)'):
    from numpy import full
    z = full((2,3),5,order='F')
    x[:] = (x // y) * x + z

def array_int32_in_bool_out_1d_complex_3d_expr(x : 'int32[:]', y : 'int32[:]', ri : 'bool[:]'):
    from numpy import full, int32, empty
    z = full(3,5, dtype=int32)
    ri[:] = (x // y) * x > z

def array_int32_in_bool_out_2d_C_complex_3d_expr(x : 'int32[:,:]', y : 'int32[:,:]', ri : 'bool[:,:]'):
    from numpy import full, int32
    z = full((2,3),5, dtype=int32)
    ri[:] = (x // y) * x > z

def array_int32_in_bool_out_2d_F_complex_3d_expr(x : 'int32[:,:](order=F)', y : 'int32[:,:](order=F)', ri : 'bool[:,:](order=F)'):
    from numpy import full, int32
    z = full((2,3),5,order='F', dtype=int32)
    ri[:] = (x // y) * x > z

#==============================================================================
# 1D STACK ARRAYS OF REAL
#==============================================================================

@stack_array('a')
def array_float_1d_sum_stack_array():
    from numpy import zeros
    a = zeros(10)
    s = 0.
    for i in range(10):
        s += a[i]
    return s

@stack_array('a')
def array_float_1d_div_stack_array():
    from numpy import ones
    a = ones(10)
    s = 0.
    for i in range(10):
        s += 1.0 / a[i]
    return s

@stack_array('a')
@stack_array('b')
def multiple_stack_array_1():
    from numpy import ones, array
    a = ones(5)
    b = array([1, 3, 5, 7, 9])
    s = 0.0
    for i in range(5):
        s += a[i] / b[i]
    return s

@stack_array('a')
@stack_array('b', 'c')
def multiple_stack_array_2():
    from numpy import ones, array
    a = ones(5)
    b = array([2, 4, 6, 8, 10])
    c = array([1, 3, 5, 7, 9])
    s = 0.0
    for i in range(5):
        s = s + b[i] - a[i] / c[i]
    return s

#==============================================================================
# 2D STACK ARRAYS OF REAL
#==============================================================================

@stack_array('a')
def array_float_2d_sum_stack_array():
    from numpy import zeros
    a = zeros((10, 10))
    s = 0.
    for i in range(10):
        for j in range(10):
            s += a[i][j]
    return s

@stack_array('a')
def array_float_2d_div_stack_array():
    from numpy import full
    a = full((10, 10), 2)
    s = 1.
    for i in range(10):
        for j in range(10):
            s /= a[i][j]
    return s

@stack_array('a')
@stack_array('b')
def multiple_2d_stack_array_1():
    from numpy import ones, array
    a = ones((2, 5))
    b = array([[1, 3, 5, 7, 9], [11, 13, 17, 19, 23]])
    s = 0.0
    j = 0
    for i in range(2):
        for j in range(5):
            s += a[i][j] / b[i][j]
    return s

@stack_array('a')
@stack_array('b', 'c')
def multiple_2d_stack_array_2():
    from numpy import ones, array
    a = ones(5)
    b = array([[2, 4, 6, 8, 10], [1, 3, 5, 7, 9]])
    c = array([[1, 3, 5, 7, 9], [2, 4, 6, 8, 10]])
    s = 0.0
    for i in range(2):
        for j in range(5):
            s = s + b[i][j] - a[j] / c[i][j]
    return s

#==============================================================================
# TEST: Array with ndmin argument
#==============================================================================
@template('T', ['int[:]', 'int[:,:]', 'int[:,:,:]', 'int[:,:](order=F)', 'int[:,:,:](order=F)'])
def array_ndmin_1(x : 'T'):
    from numpy import array
    y = array(x, ndmin=1)
    return y

@template('T', ['int[:]', 'int[:,:]', 'int[:,:,:]', 'int[:,:](order=F)', 'int[:,:,:](order=F)'])
def array_ndmin_2(x : 'T'):
    from numpy import array
    y = array(x, ndmin=2)
    return y

@template('T', ['int[:]', 'int[:,:]', 'int[:,:,:]', 'int[:,:](order=F)', 'int[:,:,:](order=F)'])
def array_ndmin_4(x : 'T'):
    from numpy import array
    y = array(x, ndmin=4)
    return y

<<<<<<< HEAD
=======
@template('T', ['int[:]', 'int[:,:]', 'int[:,:,:]', 'int[:,:](order=F)', 'int[:,:,:](order=F)'])
def array_ndmin_2_order(x : 'T'):
    from numpy import array
    y = array(x, ndmin=2, order='F')
    return y

>>>>>>> 536be30d
#==============================================================================
# TEST: Product and matrix multiplication
#==============================================================================

def array_float_1d_1d_prod(x : 'float[:]', out : 'float[:]'):
    from numpy import prod
    out[:] = prod(x)

def array_float_2d_1d_matmul(A : 'float[:,:]', x : 'float[:]', out : 'float[:]'):
    from numpy import matmul
    out[:] = matmul(A, x)

def array_float_2d_1d_matmul_creation(A : 'float[:,:]', x : 'float[:]'):
    from numpy import matmul
    out = matmul(A, x)
    return out.sum()

def array_float_2d_1d_matmul_order_F(A : 'float[:,:](order=F)', x : 'float[:]', out : 'float[:]'):
    from numpy import matmul
    out[:] = matmul(A, x)

def array_float_1d_2d_matmul(x : 'float[:]', A : 'float[:,:]', out : 'float[:]'):
    from numpy import matmul
    out[:] = matmul(x, A)

def array_float_2d_2d_matmul(A : 'float[:,:]', B : 'float[:,:]', out : 'float[:,:]'):
    from numpy import matmul
    out[:,:] = matmul(A, B)

def array_float_2d_2d_matmul_F_F(A : 'float[:,:](order=F)', B : 'float[:,:](order=F)', out : 'float[:,:](order=F)'):
    from numpy import matmul
    out[:,:] = matmul(A, B)

# Mixed order, not supported currently, see #244
def array_float_2d_2d_matmul_mixorder(A : 'float[:,:]', B : 'float[:,:](order=F)', out : 'float[:,:]'):
    from numpy import matmul
    out[:,:] = matmul(A, B)

def array_float_2d_2d_matmul_operator(A : 'float[:,:]', B : 'float[:,:]', out : 'float[:,:]'):
    out[:,:] = A @ B

def array_float_loopdiff(x : 'float[:]', y : 'float[:]', out : 'float[:]'):
    dxy = x - y
    for k in range(len(x)):
        out[k] = dxy[k]

#==============================================================================
# KEYWORD ARGUMENTS
#==============================================================================

def array_kwargs_full():
    """ full(shape, fill_value, dtype=None, order='C')
    """

    from numpy import sum as np_sum
    from numpy import full

    n = 3

    a = full((n, n-1), 0.5, 'float', 'C')
    b = full((n+1, 2*n), 2.0, order='F')
    c = full((1, n), 3)
    d = full(2+n, order='F', fill_value=5)
    e = full(dtype=int, fill_value=1.0, shape=2*n)

    return np_sum(a) + np_sum(b) + np_sum(c) + np_sum(d) + np_sum(e)

def array_kwargs_ones():
    """ ones(shape, dtype=float, order='C')
    """

    from numpy import sum as np_sum
    from numpy import ones

    n = 4

    a = ones((n, n-1), 'float', 'C')
    b = ones((n+1, 2*n), float, order='F')
    c = ones((1, n), complex)
    d = ones(dtype=int, shape=2+n)

    return np_sum(a) + np_sum(b) + np_sum(c) + np_sum(d)


#==============================================================================
# NEGATIVE INDEXES
#==============================================================================

def constant_negative_index(n : 'int'):
    import numpy as np
    a = np.empty(n, dtype=int)

    for i in range(n):
        a[i] = i

    return a[-1], a[-2]

def almost_negative_index(n : 'int'):
    import numpy as np
    a = np.empty(n, dtype=int)

    for i in range(n):
        a[i] = i
    j = -1

    return a[-j]

@allow_negative_index('a')
def var_negative_index(n : 'int', idx : 'int'):
    import numpy as np
    a = np.empty(n, dtype=int)

    for i in range(n):
        a[i] = i

    return a[idx]

@allow_negative_index('a')
def expr_negative_index(n : 'int', idx_1 : 'int', idx_2 : 'int'):
    import numpy as np
    a = np.empty(n, dtype=int)

    for i in range(n):
        a[i] = i

    return a[idx_1-idx_2]

@allow_negative_index('a')
@allow_negative_index('b')
def test_multiple_negative_index(c : 'int', d : 'int'):
    import numpy as np
    a = np.array([1, 2, 3, 4, 5, 6])
    b = np.array([1, 2, 3])
    x = a[c]
    y = b[d]

    return x, y

@allow_negative_index('a', 'b')
def test_multiple_negative_index_2(c : 'int', d : 'int'):
    import numpy as np
    a = np.array([1.2, 2.2, 3.2, 4.2])
    b = np.array([1, 5, 9, 13])

    x = a[c] * d
    y = b[d] * c

    return x, y

@allow_negative_index('a')
@allow_negative_index('b', 'c')
def test_multiple_negative_index_3(d : 'int', e : 'int', f : 'int'):
    import numpy as np
    a = np.array([1.2, 2.2, 3.2, 4.2])
    b = np.array([1])
    c = np.array([1, 2, 3])

    return a[d], b[e], c[f]

@allow_negative_index('a')
def test_argument_negative_index_1(a : 'int[:]'):
    c = -2
    d = 5
    return a[c], a[d]

@allow_negative_index('a', 'b')
def test_argument_negative_index_2(a : 'int[:]', b : 'int[:]'):
    c = -2
    d = 3
    return a[c], a[d], b[c], b[d]

@allow_negative_index('a', 'b')
def test_c_order_argument_negative_index(a : 'int[:,:]', b : 'int[:,:]'):
    c = -2
    d = 2
    return a[c,0], a[1,d], b[c,1], b[d,0]

@allow_negative_index('a', 'b')
def test_f_order_argument_negative_index(a : 'int[:,:](order=F)', b : 'int[:,:](order=F)'):
    c = -2
    d = 3
    return a[c,0], a[1,d], b[c,1], b[0,d]

#==============================================================================
# SHAPE INITIALISATION
#==============================================================================

def array_random_size():
    import numpy as np
    a = np.zeros(np.random.randint(23))
    c = np.zeros_like(a)
    return np.shape(a)[0], np.shape(c)[0]

def array_variable_size(n : 'int', m : 'int'):
    import numpy as np
    s = n
    a = np.zeros(s)
    s = m
    c = np.zeros_like(a)
    return np.shape(a)[0], np.shape(c)[0]

#==============================================================================
# 1D ARRAY SLICING
#==============================================================================

def array_1d_slice_1(a : 'int[:]'):
    import numpy as np
    b = a[:]
    return np.sum(b), b[0], b[-1], len(b)

def array_1d_slice_2(a : 'int[:]'):
    import numpy as np
    b = a[5:]
    return np.sum(b), b[0], b[-1], len(b)

def array_1d_slice_3(a : 'int[:]'):
    import numpy as np
    b = a[:5]
    return np.sum(b), b[0], b[-1], len(b)

def array_1d_slice_4(a : 'int[:]'):
    import numpy as np
    b = a[5:15]
    return np.sum(b), b[0], b[-1], len(b)

def array_1d_slice_5(a : 'int[:]'):
    import numpy as np
    b = a[:-5]
    return np.sum(b), b[0], b[-1], len(b)

def array_1d_slice_6(a : 'int[:]'):
    import numpy as np
    b = a[-5:]
    return np.sum(b), b[0], b[-1], len(b)

def array_1d_slice_7(a : 'int[:]'):
    import numpy as np
    b = a[-15:-5]
    return np.sum(b), b[0], b[-1], len(b)

def array_1d_slice_8(a : 'int[:]'):
    import numpy as np
    b = a[5:-5]
    return np.sum(b), b[0], b[-1], len(b)

def array_1d_slice_9(a : 'int[:]'):
    import numpy as np
    b = a[-15:15]
    return np.sum(b), b[0], b[-1], len(b)

@allow_negative_index('a')
def array_1d_slice_10(a : 'int[:]'):
    import numpy as np
    c = -15
    b = a[c:]
    return np.sum(b), b[0], b[-1], len(b)

@allow_negative_index('a')
def array_1d_slice_11(a : 'int[:]'):
    import numpy as np
    c = -5
    b = a[:c]
    return np.sum(b), b[0], b[-1], len(b)

@allow_negative_index('a')
def array_1d_slice_12(a : 'int[:]'):
    import numpy as np
    c = -15
    d = -5
    b = a[c:d]
    return np.sum(b), b[0], b[-1], len(b)

#==============================================================================
# 2D ARRAY SLICE ORDER F
#==============================================================================

def array_2d_F_slice_1(a : 'int[:,:](order=F)'):
    import numpy as np
    b = a[:]
    return np.sum(b), b[0][0], b[-1][-1], len(b), len(b[0])

def array_2d_F_slice_2(a : 'int[:,:](order=F)'):
    import numpy as np
    b = a[5:]
    return np.sum(b), b[0][0], b[-1][-1], len(b), len(b[0])

def array_2d_F_slice_3(a : 'int[:,:](order=F)'):
    import numpy as np
    b = a[:5]
    return np.sum(b), b[0][0], b[-1][-1], len(b), len(b[0])

def array_2d_F_slice_4(a : 'int[:,:](order=F)'):
    import numpy as np
    b = a[-15:]
    return np.sum(b), b[0][0], b[-1][-1], len(b), len(b[0])

def array_2d_F_slice_5(a : 'int[:,:](order=F)'):
    import numpy as np
    b = a[:-5]
    return np.sum(b), b[0][0], b[-1][-1], len(b), len(b[0])

def array_2d_F_slice_6(a : 'int[:,:](order=F)'):
    import numpy as np
    b = a[5:15]
    return np.sum(b), b[0][0], b[-1][-1], len(b), len(b[0])

def array_2d_F_slice_7(a : 'int[:,:](order=F)'):
    import numpy as np
    b = a[-15:-5]
    return np.sum(b), b[0][0], b[-1][-1], len(b), len(b[0])

def array_2d_F_slice_8(a : 'int[:,:](order=F)'):
    import numpy as np
    b = a[::]
    return np.sum(b), b[0][0], b[-1][-1], len(b), len(b[0])

def array_2d_F_slice_9(a : 'int[:,:](order=F)'):
    import numpy as np
    b = a[5:, :]
    return np.sum(b), b[0][0], b[-1][-1], len(b), len(b[0])

def array_2d_F_slice_10(a : 'int[:,:](order=F)'):
    import numpy as np
    b = a[:5, :]
    return np.sum(b), b[0][0], b[-1][-1], len(b), len(b[0])

def array_2d_F_slice_11(a : 'int[:,:](order=F)'):
    import numpy as np
    b = a[:, 5:]
    return np.sum(b), b[0][0], b[-1][-1], len(b), len(b[0])

def array_2d_F_slice_12(a : 'int[:,:](order=F)'):
    import numpy as np
    b = a[:, :5]
    return np.sum(b), b[0][0], b[-1][-1], len(b), len(b[0])

def array_2d_F_slice_13(a : 'int[:,:](order=F)'):
    import numpy as np
    b = a[:-5, :]
    return np.sum(b), b[0][0], b[-1][-1], len(b), len(b[0])

def array_2d_F_slice_14(a : 'int[:,:](order=F)'):
    import numpy as np
    b = a[-5:, :]
    return np.sum(b), b[0][0], b[-1][-1], len(b), len(b[0])

def array_2d_F_slice_15(a : 'int[:,:](order=F)'):
    import numpy as np
    b = a[:, -5:]
    return np.sum(b), b[0][0], b[-1][-1], len(b), len(b[0])

def array_2d_F_slice_16(a : 'int[:,:](order=F)'):
    import numpy as np
    b = a[:, :-5]
    return np.sum(b), b[0][0], b[-1][-1], len(b), len(b[0])

def array_2d_F_slice_17(a : 'int[:,:](order=F)'):
    import numpy as np
    b = a[:, 5:-5]
    return np.sum(b), b[0][0], b[-1][-1], len(b), len(b[0])

def array_2d_F_slice_18(a : 'int[:,:](order=F)'):
    import numpy as np
    b = a[5:15, :]
    return np.sum(b), b[0][0], b[-1][-1], len(b), len(b[0])


def array_2d_F_slice_19(a : 'int[:,:](order=F)'):
    import numpy as np
    b = a[5:15, -5:]
    return np.sum(b), b[0][0], b[-1][-1], len(b), len(b[0])

def array_2d_F_slice_20(a : 'int[:,:](order=F)'):
    import numpy as np
    b = a[5:15, 5:-5]
    return np.sum(b), b[0][0], b[-1][-1], len(b), len(b[0])

@allow_negative_index('a')
def array_2d_F_slice_21(a : 'int[:,:](order=F)'):
    import numpy as np
    c = -5
    d = 5
    b = a[d:15, 5:c]
    return np.sum(b), b[0][0], b[-1][-1], len(b), len(b[0])

@allow_negative_index('a')
def array_2d_F_slice_22(a : 'int[:,:](order=F)'):
    import numpy as np
    c = -5
    d = -15
    b = a[d:15, 5:c]
    return np.sum(b), b[0][0], b[-1][-1], len(b), len(b[0])

@allow_negative_index('a')
def array_2d_F_slice_23(a : 'int[:,:](order=F)'):
    import numpy as np
    c = -5
    b = a[:c, :c]
    return np.sum(b), b[0][0], b[-1][-1], len(b), len(b[0])

#==============================================================================
# 2D ARRAY SLICE ORDER C
#==============================================================================
def array_2d_C_slice_1(a : 'int[:,:]'):
    import numpy as np
    b = a[:]
    return np.sum(b), b[0][0], b[-1][-1], len(b), len(b[0])

def array_2d_C_slice_2(a : 'int[:,:]'):
    import numpy as np
    b = a[5:]
    return np.sum(b), b[0][0], b[-1][-1], len(b), len(b[0])

def array_2d_C_slice_3(a : 'int[:,:]'):
    import numpy as np
    b = a[:5]
    return np.sum(b), b[0][0], b[-1][-1], len(b), len(b[0])

def array_2d_C_slice_4(a : 'int[:,:]'):
    import numpy as np
    b = a[-15:]
    return np.sum(b), b[0][0], b[-1][-1], len(b), len(b[0])

def array_2d_C_slice_5(a : 'int[:,:]'):
    import numpy as np
    b = a[:-5]
    return np.sum(b), b[0][0], b[-1][-1], len(b), len(b[0])

def array_2d_C_slice_6(a : 'int[:,:]'):
    import numpy as np
    b = a[5:15]
    return np.sum(b), b[0][0], b[-1][-1], len(b), len(b[0])

def array_2d_C_slice_7(a : 'int[:,:]'):
    import numpy as np
    b = a[-15:-5]
    return np.sum(b), b[0][0], b[-1][-1], len(b), len(b[0])

def array_2d_C_slice_8(a : 'int[:,:]'):
    import numpy as np
    b = a[::]
    return np.sum(b), b[0][0], b[-1][-1], len(b), len(b[0])

def array_2d_C_slice_9(a : 'int[:,:]'):
    import numpy as np
    b = a[5:, :]
    return np.sum(b), b[0][0], b[-1][-1], len(b), len(b[0])

def array_2d_C_slice_10(a : 'int[:,:]'):
    import numpy as np
    b = a[:5, :]
    return np.sum(b), b[0][0], b[-1][-1], len(b), len(b[0])

def array_2d_C_slice_11(a : 'int[:,:]'):
    import numpy as np
    b = a[:, 5:]
    return np.sum(b), b[0][0], b[-1][-1], len(b), len(b[0])

def array_2d_C_slice_12(a : 'int[:,:]'):
    import numpy as np
    b = a[:, :5]
    return np.sum(b), b[0][0], b[-1][-1], len(b), len(b[0])

def array_2d_C_slice_13(a : 'int[:,:]'):
    import numpy as np
    b = a[:-5, :]
    return np.sum(b), b[0][0], b[-1][-1], len(b), len(b[0])

def array_2d_C_slice_14(a : 'int[:,:]'):
    import numpy as np
    b = a[-5:, :]
    return np.sum(b), b[0][0], b[-1][-1], len(b), len(b[0])

def array_2d_C_slice_15(a : 'int[:,:]'):
    import numpy as np
    b = a[:, -5:]
    return np.sum(b), b[0][0], b[-1][-1], len(b), len(b[0])

def array_2d_C_slice_16(a : 'int[:,:]'):
    import numpy as np
    b = a[:, :-5]
    return np.sum(b), b[0][0], b[-1][-1], len(b), len(b[0])

def array_2d_C_slice_17(a : 'int[:,:]'):
    import numpy as np
    b = a[:, 5:-5]
    return np.sum(b), b[0][0], b[-1][-1], len(b), len(b[0])

def array_2d_C_slice_18(a : 'int[:,:]'):
    import numpy as np
    b = a[5:15, :]
    return np.sum(b), b[0][0], b[-1][-1], len(b), len(b[0])


def array_2d_C_slice_19(a : 'int[:,:]'):
    import numpy as np
    b = a[5:15, -5:]
    return np.sum(b), b[0][0], b[-1][-1], len(b), len(b[0])

def array_2d_C_slice_20(a : 'int[:,:]'):
    import numpy as np
    b = a[5:15, 5:-5]
    return np.sum(b), b[0][0], b[-1][-1], len(b), len(b[0])

@allow_negative_index('a')
def array_2d_C_slice_21(a : 'int[:,:]'):
    import numpy as np
    c = -5
    d = 5
    b = a[d:15, 5:c]
    return np.sum(b), b[0][0], b[-1][-1], len(b), len(b[0])

@allow_negative_index('a')
def array_2d_C_slice_22(a : 'int[:,:]'):
    import numpy as np
    c = -5
    d = -15
    b = a[d:15, 5:c]
    return np.sum(b), b[0][0], b[-1][-1], len(b), len(b[0])

@allow_negative_index('a')
def array_2d_C_slice_23(a : 'int[:,:]'):
    import numpy as np
    c = -5
    b = a[:c, :c]
    return np.sum(b), b[0][0], b[-1][-1], len(b), len(b[0])

#==============================================================================
# 1D ARRAY SLICE STRIDE
#==============================================================================
def array_1d_slice_stride_1(a : 'int[:]'):
    import numpy as np
    b = a[::1]
    return np.sum(b), b[0], b[-1], len(b)

def array_1d_slice_stride_2(a : 'int[:]'):
    import numpy as np
    b = a[::-1]
    return np.sum(b), b[0], b[-1], len(b)

def array_1d_slice_stride_3(a : 'int[:]'):
    import numpy as np
    b = a[::2]
    return np.sum(b), b[0], b[-1], len(b)

def array_1d_slice_stride_4(a : 'int[:]'):
    import numpy as np
    b = a[::-2]
    return np.sum(b), b[0], b[-1], len(b)

def array_1d_slice_stride_5(a : 'int[:]'):
    import numpy as np
    b = a[5::2]
    return np.sum(b), b[0], b[-1], len(b)

def array_1d_slice_stride_6(a : 'int[:]'):
    import numpy as np
    b = a[5::-2]
    return np.sum(b), b[0], b[-1], len(b)

def array_1d_slice_stride_7(a : 'int[:]'):
    import numpy as np
    b = a[:15:2]
    return np.sum(b), b[0], b[-1], len(b)

def array_1d_slice_stride_8(a : 'int[:]'):
    import numpy as np
    b = a[:15:-2]
    return np.sum(b), b[0], b[-1], len(b)

def array_1d_slice_stride_9(a : 'int[:]'):
    import numpy as np
    b = a[5:15:2]
    return np.sum(b), b[0], b[-1], len(b)

def array_1d_slice_stride_10(a : 'int[:]'):
    import numpy as np
    b = a[15:5:-2]
    return np.sum(b), b[0], b[-1], len(b)

def array_1d_slice_stride_11(a : 'int[:]'):
    import numpy as np
    b = a[-15:-5:2]
    return np.sum(b), b[0], b[-1], len(b)

def array_1d_slice_stride_12(a : 'int[:]'):
    import numpy as np
    b = a[-5:-15:-2]
    return np.sum(b), b[0], b[-1], len(b)

def array_1d_slice_stride_13(a : 'int[:]'):
    import numpy as np
    b = a[-5::2]
    return np.sum(b), b[0], b[-1], len(b)

def array_1d_slice_stride_14(a : 'int[:]'):
    import numpy as np
    b = a[:-5:-2]
    return np.sum(b), b[0], b[-1], len(b)

def array_1d_slice_stride_15(a : 'int[:]'):
    import numpy as np
    b = a[::-5]
    return np.sum(b), b[0], b[-1], len(b)

def array_1d_slice_stride_16(a : 'int[:]'):
    import numpy as np
    b = a[-15::2]
    return np.sum(b), b[0], b[-1], len(b)

def array_1d_slice_stride_17(a : 'int[:]'):
    import numpy as np
    b = a[:-15:-2]
    return np.sum(b), b[0], b[-1], len(b)

def array_1d_slice_stride_18(a : 'int[:]'):
    import numpy as np
    b = a[5::-5]
    return np.sum(b), b[0], b[-1], len(b)

def array_1d_slice_stride_19(a : 'int[:]'):
    import numpy as np
    b = a[5:-5:5]
    return np.sum(b), b[0], b[-1], len(b)

def array_1d_slice_stride_20(a : 'int[:]'):
    import numpy as np
    b = a[-5:5:-5]
    return np.sum(b), b[0], b[-1], len(b)

@allow_negative_index('a')
def array_1d_slice_stride_21(a : 'int[:]'):
    import numpy as np
    c = -5
    b = a[-5:5:c]
    return np.sum(b), b[0], b[-1], len(b)

def array_1d_slice_stride_22(a : 'int[:]'):
    import numpy as np
    c = 5
    b = a[5:-5:c]
    return np.sum(b), b[0], b[-1], len(b)

@allow_negative_index('a')
def array_1d_slice_stride_23(a : 'int[:]'):
    import numpy as np
    c = -5
    b = a[::c]
    return np.sum(b), b[0], b[-1], len(b)

#==============================================================================
# 2D ARRAY SLICE STRIDE ORDER F
#==============================================================================

def array_2d_F_slice_stride_1(a : 'int[:,:](order=F)'):
    import numpy as np
    b = a[::2]
    return np.sum(b), b[0][0], b[-1][-1], len(b), len(b[0])

def array_2d_F_slice_stride_2(a : 'int[:,:](order=F)'):
    import numpy as np
    b = a[::-1]
    return np.sum(b), b[0][0], b[-1][-1], len(b), len(b[0])

def array_2d_F_slice_stride_3(a : 'int[:,:](order=F)'):
    import numpy as np
    b = a[::-2]
    return np.sum(b), b[0][0], b[-1][-1], len(b), len(b[0])

def array_2d_F_slice_stride_4(a : 'int[:,:](order=F)'):
    import numpy as np
    b = a[::, ::2]
    return np.sum(b), b[0][0], b[-1][-1], len(b), len(b[0])

def array_2d_F_slice_stride_5(a : 'int[:,:](order=F)'):
    import numpy as np
    b = a[::, ::-2]
    return np.sum(b), b[0][0], b[-1][-1], len(b), len(b[0])

def array_2d_F_slice_stride_6(a : 'int[:,:](order=F)'):
    import numpy as np
    b = a[::2, ::]
    return np.sum(b), b[0][0], b[-1][-1], len(b), len(b[0])

def array_2d_F_slice_stride_7(a : 'int[:,:](order=F)'):
    import numpy as np
    b = a[::-2, ::]
    return np.sum(b), b[0][0], b[-1][-1], len(b), len(b[0])

def array_2d_F_slice_stride_8(a : 'int[:,:](order=F)'):
    import numpy as np
    b = a[::2, ::2]
    return np.sum(b), b[0][0], b[-1][-1], len(b), len(b[0])

def array_2d_F_slice_stride_9(a : 'int[:,:](order=F)'):
    import numpy as np
    b = a[::-2, ::2]
    return np.sum(b), b[0][0], b[-1][-1], len(b), len(b[0])

def array_2d_F_slice_stride_10(a : 'int[:,:](order=F)'):
    import numpy as np
    b = a[::2, ::-2]
    return np.sum(b), b[0][0], b[-1][-1], len(b), len(b[0])

def array_2d_F_slice_stride_11(a : 'int[:,:](order=F)'):
    import numpy as np
    b = a[::-2, ::-2]
    return np.sum(b), b[0][0], b[-1][-1], len(b), len(b[0])

def array_2d_F_slice_stride_12(a : 'int[:,:](order=F)'):
    import numpy as np
    b = a[5:15:2, 15:5:-2]
    return np.sum(b), b[0][0], b[-1][-1], len(b), len(b[0])

def array_2d_F_slice_stride_13(a : 'int[:,:](order=F)'):
    import numpy as np
    b = a[15:5:-2, 5:15]
    return np.sum(b), b[0][0], b[-1][-1], len(b), len(b[0])

def array_2d_F_slice_stride_14(a : 'int[:,:](order=F)'):
    import numpy as np
    b = a[-15:-5:2, -5:-15:-2]
    return np.sum(b), b[0][0], b[-1][-1], len(b), len(b[0])

def array_2d_F_slice_stride_15(a : 'int[:,:](order=F)'):
    import numpy as np
    b = a[-5:-15:-2, -15:-5:2]
    return np.sum(b), b[0][0], b[-1][-1], len(b), len(b[0])

def array_2d_F_slice_stride_16(a : 'int[:,:](order=F)'):
    import numpy as np
    b = a[::-5, ::5]
    return np.sum(b), b[0][0], b[-1][-1], len(b), len(b[0])

def array_2d_F_slice_stride_17(a : 'int[:,:](order=F)'):
    import numpy as np
    b = a[::5, ::-5]
    return np.sum(b), b[0][0], b[-1][-1], len(b), len(b[0])

def array_2d_F_slice_stride_18(a : 'int[:,:](order=F)'):
    import numpy as np
    b = a[::-1, ::-1]
    return np.sum(b), b[0][0], b[-1][-1], len(b), len(b[0])

def array_2d_F_slice_stride_19(a : 'int[:,:](order=F)'):
    import numpy as np
    b = a[5:15:3, 15:5:-3]
    return np.sum(b), b[0][0], b[-1][-1], len(b), len(b[0])

def array_2d_F_slice_stride_20(a : 'int[:,:](order=F)'):
    import numpy as np
    b = a[::-10, ::-10]
    return np.sum(b), b[0][0], b[-1][-1], len(b), len(b[0])

@allow_negative_index('a')
def array_2d_F_slice_stride_21(a : 'int[:,:](order=F)'):
    import numpy as np
    c = -5
    b = a[::c, ::c]
    return np.sum(b), b[0][0], b[-1][-1], len(b), len(b[0])

@allow_negative_index('a')
def array_2d_F_slice_stride_22(a : 'int[:,:](order=F)'):
    import numpy as np
    c = 5
    d = -10
    b = a[::c, ::d]
    return np.sum(b), b[0][0], b[-1][-1], len(b), len(b[0])

@allow_negative_index('a')
def array_2d_F_slice_stride_23(a : 'int[:,:](order=F)'):
    import numpy as np
    c = 10
    d = -5
    b = a[::d, ::c]
    return np.sum(b), b[0][0], b[-1][-1], len(b), len(b[0])

#==============================================================================
# 2D ARRAY SLICE STRIDE ORDER C
#==============================================================================

def array_2d_C_slice_stride_1(a : 'int[:,:]'):
    import numpy as np
    b = a[::2]
    return np.sum(b), b[0][0], b[-1][-1], len(b), len(b[0])

def array_2d_C_slice_stride_2(a : 'int[:,:]'):
    import numpy as np
    b = a[::-1]
    return np.sum(b), b[0][0], b[-1][-1], len(b), len(b[0])

def array_2d_C_slice_stride_3(a : 'int[:,:]'):
    import numpy as np
    b = a[::-2]
    return np.sum(b), b[0][0], b[-1][-1], len(b), len(b[0])

def array_2d_C_slice_stride_4(a : 'int[:,:]'):
    import numpy as np
    b = a[::, ::2]
    return np.sum(b), b[0][0], b[-1][-1], len(b), len(b[0])

def array_2d_C_slice_stride_5(a : 'int[:,:]'):
    import numpy as np
    b = a[::, ::-2]
    return np.sum(b), b[0][0], b[-1][-1], len(b), len(b[0])

def array_2d_C_slice_stride_6(a : 'int[:,:]'):
    import numpy as np
    b = a[::2, ::]
    return np.sum(b), b[0][0], b[-1][-1], len(b), len(b[0])

def array_2d_C_slice_stride_7(a : 'int[:,:]'):
    import numpy as np
    b = a[::-2, ::]
    return np.sum(b), b[0][0], b[-1][-1], len(b), len(b[0])

def array_2d_C_slice_stride_8(a : 'int[:,:]'):
    import numpy as np
    b = a[::2, ::2]
    return np.sum(b), b[0][0], b[-1][-1], len(b), len(b[0])

def array_2d_C_slice_stride_9(a : 'int[:,:]'):
    import numpy as np
    b = a[::-2, ::2]
    return np.sum(b), b[0][0], b[-1][-1], len(b), len(b[0])

def array_2d_C_slice_stride_10(a : 'int[:,:]'):
    import numpy as np
    b = a[::2, ::-2]
    return np.sum(b), b[0][0], b[-1][-1], len(b), len(b[0])

def array_2d_C_slice_stride_11(a : 'int[:,:]'):
    import numpy as np
    b = a[::-2, ::-2]
    return np.sum(b), b[0][0], b[-1][-1], len(b), len(b[0])

def array_2d_C_slice_stride_12(a : 'int[:,:]'):
    import numpy as np
    b = a[5:15:2, 15:5:-2]
    return np.sum(b), b[0][0], b[-1][-1], len(b), len(b[0])

def array_2d_C_slice_stride_13(a : 'int[:,:]'):
    import numpy as np
    b = a[15:5:-2, 5:15]
    return np.sum(b), b[0][0], b[-1][-1], len(b), len(b[0])

def array_2d_C_slice_stride_14(a : 'int[:,:]'):
    import numpy as np
    b = a[-15:-5:2, -5:-15:-2]
    return np.sum(b), b[0][0], b[-1][-1], len(b), len(b[0])

def array_2d_C_slice_stride_15(a : 'int[:,:]'):
    import numpy as np
    b = a[-5:-15:-2, -15:-5:2]
    return np.sum(b), b[0][0], b[-1][-1], len(b), len(b[0])

def array_2d_C_slice_stride_16(a : 'int[:,:]'):
    import numpy as np
    b = a[::-5, ::5]
    return np.sum(b), b[0][0], b[-1][-1], len(b), len(b[0])

def array_2d_C_slice_stride_17(a : 'int[:,:]'):
    import numpy as np
    b = a[::5, ::-5]
    return np.sum(b), b[0][0], b[-1][-1], len(b), len(b[0])

def array_2d_C_slice_stride_18(a : 'int[:,:]'):
    import numpy as np
    b = a[::-1, ::-1]
    return np.sum(b), b[0][0], b[-1][-1], len(b), len(b[0])

def array_2d_C_slice_stride_19(a : 'int[:,:]'):
    import numpy as np
    b = a[5:15:3, 15:5:-3]
    return np.sum(b), b[0][0], b[-1][-1], len(b), len(b[0])

def array_2d_C_slice_stride_20(a : 'int[:,:]'):
    import numpy as np
    b = a[::-10, ::-10]
    return np.sum(b), b[0][0], b[-1][-1], len(b), len(b[0])

@allow_negative_index('a')
def array_2d_C_slice_stride_21(a : 'int[:,:]'):
    import numpy as np
    c = -5
    b = a[::c, ::c]
    return np.sum(b), b[0][0], b[-1][-1], len(b), len(b[0])

@allow_negative_index('a')
def array_2d_C_slice_stride_22(a : 'int[:,:]'):
    import numpy as np
    c = -5
    d = 10
    b = a[::c, ::d]
    return np.sum(b), b[0][0], b[-1][-1], len(b), len(b[0])

@allow_negative_index('a')
def array_2d_C_slice_stride_23(a : 'int[:,:]'):
    import numpy as np
    c = -10
    d = 5
    b = a[::d, ::c]
    return np.sum(b), b[0][0], b[-1][-1], len(b), len(b[0])

#==============================================================================
# ARITHMETIC OPERATIONS
#==============================================================================

def arrs_similar_shapes_0():
    import numpy as np
    a = np.zeros(10)
    b = a[2:4]+a[4:6]
    return np.shape(b)[0]

def arrs_similar_shapes_1():
    import numpy as np
    i = 4
    a = np.zeros(10)
    b = a[2:i]+a[4:i + 2]
    return np.shape(b)[0]

def arrs_different_shapes_0():
    import numpy as np
    i = 5
    a = np.zeros(10)
    b = a[2:4]+a[4:i]
    return np.shape(b)[0]

def arrs_uncertain_shape_1():
    import numpy as np
    i = 4
    j = 6
    a = np.zeros(10)
    b = a[2:i]+a[4:j]
    return np.shape(b)[0]

def arrs_2d_similar_shapes_0():
    import numpy as np
    from numpy import shape
    dy = 4
    dx = 2
    pn = np.array([[1, 2, 3], [1, 2, 3], [1, 2, 3], [1, 2, 3]])
    x = ((dy**2 * (pn[1:shape(pn)[0]-1, 2:] + pn[1:shape(pn)[0]-1, 0:shape(pn)[1]-2]) +
        dx**2 *(pn[2:, 1:shape(pn)[1]-1] + pn[0:shape(pn)[0]-2, 1:shape(pn)[1]-1])) / (2 * (dx**2 + dy**2)))
    return np.shape(x)[0], np.shape(x)[1]

def arrs_2d_different_shapes_0():
    import numpy as np
    pn = np.array([[1, 2, 3], [1, 2, 3], [1, 2, 3], [1, 2, 3]])
    pm = np.array([[1, 1, 1]])
    x = pn + pm
    return np.shape(x)[0], np.shape(x)[1]

def arrs_1d_negative_index_1():
    import numpy as np
    a = np.zeros(10)
    b = a[:-1]+a[-9:]
    return np.shape(b)[0], np.sum(b)

def arrs_1d_negative_index_2():
    import numpy as np
    a = np.ones(10)
    b = a[1:-1] + a[2:]
    return np.shape(b)[0], np.sum(b)

def arrs_1d_int32_index():
    import numpy as np
    i = np.int32(1)
    a = np.ones(10)
    b = a[i] + a[i + 2]
    return b

def arrs_1d_int64_index():
    import numpy as np
    i = np.int64(1)
    a = np.ones(10)
    b = a[i] + a[i + 2]
    return b

def arrs_1d_negative_index_negative_step():
    import numpy as np
    a = np.ones(10)
    b = a[-1:1:-2] + a[:2:-2]
    return np.shape(b)[0], np.sum(b)

def arrs_1d_negative_step_positive_step():
    import numpy as np
    a = np.ones(10)
    b = a[1:-1: 3] + a[2::3]
    return np.shape(b)[0], np.sum(b)

def arrs_2d_negative_index():
    import numpy as np
    a = np.ones((10, 10))
    b = a[1:-1, :-1] + a[2:, -9:]
    return np.shape(b)[0], np.shape(b)[1], np.sum(b)

#==============================================================================
# NUMPY ARANGE
#==============================================================================

def arr_arange_1():
    import numpy as np
    a = np.arange(6)
    return np.shape(a)[0], a[0], a[-1]

def arr_arange_2():
    import numpy as np
    a = np.arange(1, 7)
    return np.shape(a)[0], a[0], a[-1]

def arr_arange_3():
    import numpy as np
    a = np.arange(0, 10, 0.3)
    return np.shape(a)[0], a[0], a[-1]

def arr_arange_4():
    import numpy as np
    a = np.arange(1, 28, 3, dtype=float)
    return np.shape(a)[0], a[0], a[-1]

def arr_arange_5():
    import numpy as np
    a = np.arange(20, 2.2, -2)
    return np.shape(a)[0], a[0], a[-1]

def arr_arange_6():
    import numpy as np
    a = np.arange(20, 1, -1.1)
    return np.shape(a)[0], a[0], a[-1]

def arr_arange_7(arr : 'int[:,:]'):
    import numpy as np
    n, m = arr.shape
    for i in range(n):
        arr[i] = np.arange(i, i+m)

def iterate_slice(i : int):
    import numpy as np
    a = np.arange(15)
    res = 0
    for ai in a[:i]:
        res += ai
    return res

#==============================================================================
# NUMPY SUM
#==============================================================================

def arr_bool_sum():
    import numpy as np
    rows = [True for i in range(100)]
    mat = [rows for j in range(100)]
    a = np.array(mat, dtype=bool)
    return np.sum(a)

def tuple_sum():
    import numpy as np
    t = (1, 2, 3, 5, 8, 13)
    return np.sum(t)

#==============================================================================
# NUMPY LINSPACE
#==============================================================================

def multiple_np_linspace():
    import numpy as np
    linspace_index = 5
    x = np.linspace(0, 2, 128)
    y = np.linspace(0, 4, 128)
    z = np.linspace(0, 8, 128)
    return x[0] + y[1] + z[2] + linspace_index<|MERGE_RESOLUTION|>--- conflicted
+++ resolved
@@ -671,15 +671,12 @@
     y = array(x, ndmin=4)
     return y
 
-<<<<<<< HEAD
-=======
 @template('T', ['int[:]', 'int[:,:]', 'int[:,:,:]', 'int[:,:](order=F)', 'int[:,:,:](order=F)'])
 def array_ndmin_2_order(x : 'T'):
     from numpy import array
     y = array(x, ndmin=2, order='F')
     return y
 
->>>>>>> 536be30d
 #==============================================================================
 # TEST: Product and matrix multiplication
 #==============================================================================
