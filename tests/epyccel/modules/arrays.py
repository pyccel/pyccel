--- conflicted
+++ resolved
@@ -4,11 +4,7 @@
 from pyccel.decorators import types, template, stack_array, allow_negative_index
 
 a_1d   = np.array([1 << i for i in range(21)], dtype=int)
-<<<<<<< HEAD
 a_1d_f = np.array([1 << i for i in range(21)], dtype=int, order="F")
-=======
-a_1d_overflow = np.array([(1 << i) - 1 for i in range(32)], dtype=int)
->>>>>>> 5d0d8947
 a_2d_f = np.array([[1 << j for j in range(21)] for i in range(21)], dtype=int, order='F')
 a_2d_c = np.array([[1 << j for j in range(21)] for i in range(21)], dtype=int)
 
