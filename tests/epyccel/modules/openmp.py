--- conflicted
+++ resolved
@@ -212,12 +212,8 @@
 def test_omp_get_set_schedule():
     import numpy as np
     from pyccel.stdlib.internal.openmp import omp_get_schedule, omp_set_schedule
-<<<<<<< HEAD
-    func_result = 0
+    func_result = np.int32(0)
     i = 0
-=======
-    func_result = np.int32(0)
->>>>>>> 5c538ade
     #$ omp parallel private(i)
     omp_set_schedule(np.int32(2), np.int32(3))
     _, chunk_size = omp_get_schedule()
