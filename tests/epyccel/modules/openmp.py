# pylint: disable=missing-function-docstring, missing-module-docstring

def set_num_threads(n : int):
    import numpy as np
    from pyccel.stdlib.internal.openmp import omp_set_num_threads
    omp_set_num_threads(np.int32(n))

def get_num_threads():
    from pyccel.stdlib.internal.openmp import omp_get_num_threads
    #$ omp parallel
    n = omp_get_num_threads()
    #$ omp end parallel
    return n

def get_max_threads():
    from pyccel.stdlib.internal.openmp import omp_get_max_threads
    max_threads = omp_get_max_threads()

    return max_threads

def f1(i : 'int'):
    from pyccel.stdlib.internal.openmp import omp_get_thread_num
    import numpy as np
    out = -1
    idx = np.int32(0)
    #$ omp parallel private(idx)
    idx = omp_get_thread_num()

    if idx == i:
        out = int(idx)

    #$ omp end parallel
    return out

def directive_in_else(x : int):
    func_result = 0
    if x < 30:
        return x
    else:
        #$ omp parallel
        #$ omp for reduction(+:func_result)
        for i in range(x):
            func_result = func_result + i
        #$ omp end parallel

    return func_result

def test_omp_number_of_procs():
    from pyccel.stdlib.internal.openmp import omp_get_num_procs
    procs_num = omp_get_num_procs()
    return procs_num

def test_omp_in_parallel1():
    from pyccel.stdlib.internal.openmp import omp_in_parallel
    in_parallel = omp_in_parallel()
    return in_parallel

def test_omp_in_parallel2():
    from pyccel.stdlib.internal.openmp import omp_in_parallel
    #$ omp parallel
    in_parallel = omp_in_parallel()
    #$ omp end parallel
    return in_parallel

def test_omp_set_get_dynamic(dynamic_theads : 'bool'):
    from pyccel.stdlib.internal.openmp import omp_set_dynamic, omp_get_dynamic
    omp_set_dynamic(dynamic_theads)
    return omp_get_dynamic()

def test_omp_set_get_nested(nested : 'bool'):
    from pyccel.stdlib.internal.openmp import omp_set_nested, omp_get_nested
    omp_set_nested(nested)
    return omp_get_nested()

def test_omp_get_cancellation():
    from pyccel.stdlib.internal.openmp import omp_get_cancellation
    cancel_var = omp_get_cancellation()
    return cancel_var

def test_omp_get_thread_limit():
    from pyccel.stdlib.internal.openmp import omp_get_thread_limit
    #$ omp parallel
    maximum_threads_available = omp_get_thread_limit()
    #$ omp end parallel
    return maximum_threads_available

def test_omp_get_set_max_active_levels(max_active_levels : 'int'):
    import numpy as np
    from pyccel.stdlib.internal.openmp import omp_get_max_active_levels, omp_set_max_active_levels
    omp_set_max_active_levels(np.int32(max_active_levels))
    max_active_levels_var = omp_get_max_active_levels()
    return max_active_levels_var

def test_omp_get_level():
    from pyccel.stdlib.internal.openmp import omp_get_level
    #$ omp parallel
    #$ omp parallel
    nested_parallel_regions = omp_get_level()
    #$ omp end parallel
    #$ omp end parallel
    return nested_parallel_regions

def test_omp_get_active_level():
    from pyccel.stdlib.internal.openmp import omp_get_active_level
    #$ omp parallel
    #$ omp parallel
    active_level_vars = omp_get_active_level()
    #$ omp end parallel
    #$ omp end parallel
    return active_level_vars

def test_omp_get_ancestor_thread_num():
    from pyccel.stdlib.internal.openmp import omp_get_ancestor_thread_num, omp_get_active_level
    #$ omp parallel
    active_level = omp_get_active_level()
    ancestor_thread = omp_get_ancestor_thread_num(active_level)
    #$ omp end parallel
    return ancestor_thread

def test_omp_get_team_size():
    from pyccel.stdlib.internal.openmp import omp_get_team_size, omp_get_active_level
    #$ omp parallel
    active_level = omp_get_active_level()
    team_size = omp_get_team_size(active_level)
    #$ omp end parallel
    return team_size

def test_omp_in_final():
    from pyccel.stdlib.internal.openmp import omp_in_final
    x = 20
    z = 0
    func_result = 0

    #$ omp parallel
    #$ omp single
    #$ omp task final(i >= 10)
    for i in range(x):
        z = z + i
        if omp_in_final() == 1:
            func_result = 1
    #$ omp end task
    #$ omp end single
    #$ omp end parallel
    return func_result

def test_omp_get_proc_bind():
    from pyccel.stdlib.internal.openmp import omp_get_proc_bind

    bind_var = omp_get_proc_bind()
    return bind_var

#The function give som errors
# def test_omp_places():
#     from pyccel.stdlib.internal.openmp import omp_get_partition_num_places
#     from pyccel.stdlib.internal.openmp import omp_get_partition_place_nums
#     from pyccel.stdlib.internal.openmp import omp_get_place_num
#     from pyccel.stdlib.internal.openmp import omp_get_place_proc_ids
#     from pyccel.stdlib.internal.openmp import omp_get_place_num_procs
#     from pyccel.stdlib.internal.openmp import omp_get_num_places
#
#     partition_num_places = omp_get_partition_num_places()
#     #partition_places_num =    omp_get_partition_place_nums(0)
#     place_num = omp_get_place_num()
#     if place_num < 0:
#         return -1
#     #place_num, ids = omp_get_place_proc_ids(place_num, ids)
#     procs = omp_get_place_num_procs(place_num)
#     num_places = omp_get_num_places()
#     return place_num

def test_omp_set_get_default_device(device_num : 'int'):
    from pyccel.stdlib.internal.openmp import omp_get_default_device
    from pyccel.stdlib.internal.openmp import omp_set_default_device
    omp_set_default_device(device_num)
    default_device = omp_get_default_device()
    return default_device

def test_omp_get_num_devices():
    from pyccel.stdlib.internal.openmp import omp_get_num_devices
    num_devices = omp_get_num_devices()
    return num_devices

def test_omp_get_num_teams():
    from pyccel.stdlib.internal.openmp import omp_get_num_teams
    #$ omp teams num_teams(2)
    num_teams = omp_get_num_teams()
    #$ omp end teams
    return num_teams

def test_omp_get_team_num(i : 'int'):
    from pyccel.stdlib.internal.openmp import omp_get_team_num
    out = -1
    #$ omp teams num_teams(2)
    team_num = omp_get_team_num()
    if team_num == i:
        out = team_num
    #$ omp end teams
    return out

def test_omp_is_initial_device():
    from pyccel.stdlib.internal.openmp import omp_is_initial_device
    is_task_in_init_device = omp_is_initial_device()
    return is_task_in_init_device

def test_omp_get_initial_device():
    from pyccel.stdlib.internal.openmp import omp_get_initial_device
    #$ omp target
    host_device = omp_get_initial_device()
    #$ omp end target
    return host_device

def test_omp_get_set_schedule():
    import numpy as np
    from pyccel.stdlib.internal.openmp import omp_get_schedule, omp_set_schedule
    func_result = 0
    i = 0
    #$ omp parallel private(i)
    omp_set_schedule(np.int32(2), np.int32(3))
    _, chunk_size = omp_get_schedule()
    #$ omp for nowait schedule(runtime) reduction (+:func_result)
    for i in range(16):
        func_result = func_result + chunk_size
    #$omp end parallel
    return func_result

def test_nowait_schedule(n : int):
    import numpy as np
    from pyccel.stdlib.internal.openmp import omp_get_thread_num, omp_get_num_threads

    a = np.zeros(n)
    imin_res = np.empty(4)
    imax_res = np.empty(4)
    rank, nb_tasks = np.int32(0), np.int32(0)
    i_min, i_max = 0, 0

    #$omp parallel private(rank,nb_tasks,i_min,i_max)
    rank = omp_get_thread_num()
    nb_tasks=omp_get_num_threads()
    i_min=n
    i_max=0

    schedule_size = int(n/nb_tasks) #pylint: disable=unused-variable
    #$omp for nowait schedule(static, schedule_size)
    for i in range(n):
        a[i] = 92290. + i
        i_min = min(i_min, i)
        i_max = max(i_min, i)

    imin_res[rank] = i_min
    imax_res[rank] = i_max
    #$omp end parallel

    return imin_res[0], imin_res[1], imin_res[2], imin_res[3], \
            imax_res[0], imax_res[1], imax_res[2], imax_res[3]

def test_omp_get_max_task_priority():
    import numpy as np
    from pyccel.stdlib.internal.openmp import omp_get_max_task_priority
    max_task_priority_var = np.int32(0)
    #$ omp parallel
    #$ omp single
    #$ omp task
    max_task_priority_var = omp_get_max_task_priority()
    #$ omp end task
    #$ omp end single
    #$ omp end parallel
    return max_task_priority_var

<<<<<<< HEAD
@types('real[:,:], real[:,:], real[:,:]')
def omp_matmul(A, x, out):
    i, j, k = 0, 0, 0
=======
def omp_matmul(A : 'float[:,:]', x : 'float[:,:]', out : 'float[:,:]'):
>>>>>>> 6e6f088e
    #$ omp parallel shared(A,x,out) private(i,j,k)
    #$ omp for
    for i in range(len(A)):# pylint: disable=C0200
        for j in range(len(x[0])):# pylint: disable=C0200
            for k in range(len(x)):# pylint: disable=C0200
                out[i][j] += A[i][k] * x[k][j]
    #$ omp end parallel
    #to let the function compile using epyccel issue #468
    "bypass issue #468" # pylint: disable=W0105

def omp_matmul_single(A : 'float[:,:]', x : 'float[:,:]', out : 'float[:,:]'):
    from numpy import matmul
    #$ omp parallel
    #$ omp single
    out[:] = matmul(A, x)
    #$ omp end single
    #$ omp end parallel
    #to let the function compile using epyccel issue #468
    "bypass issue #468" # pylint: disable=W0105


def omp_nowait(x : 'int[:]', y : 'int[:]', z : 'float[:]'):
    #$ omp parallel
    #$ omp for nowait
    for i in range(0, 1000):
        y[i] = x[i] * 2
    #$ omp for nowait
    for j in range(0, 1000):
        z[j] = x[j] / 2
    #$ omp end parallel
    "bypass issue #468" # pylint: disable=W0105

def omp_arraysum(x : 'int[:]'):
    func_result = 0
    i = 0
    #$ omp parallel private(i)
    #$ omp for reduction (+:func_result)
    for i in range(0, 5):
        func_result += x[i]
    #$ omp end parallel
    return func_result

def omp_arraysum_combined(x : 'int[:]'):
    func_result = 0
    #$ omp parallel for reduction (+:func_result)
    for i in range(0, 5):
        func_result += x[i]
    return func_result

def omp_range_sum_critical(x : 'int'):
    func_result = 0
    #$ omp parallel for num_threads(4) shared(func_result)
    for i in range(0, x):
        #$ omp critical
        func_result += i
        #$ omp end critical
    return func_result


def omp_arraysum_single(x : 'int[:]'):
    func_result = 0
    #$ omp parallel
    #$ omp single
    for i in range(0, 10):
        func_result += x[i]
    #$ omp end single
    #$ omp end parallel
    return func_result

def omp_master():
    func_result = 30
    #$omp parallel num_threads(3) reduction(+:func_result)
    #$omp master
    func_result += 1
    #$omp end master
    #$omp end parallel
    return func_result

def omp_taskloop(n : 'int'):
    func_result = 0
    #$omp parallel num_threads(n)
    #$omp taskloop
    for i in range(0, 10): # pylint: disable=unused-variable
        #$omp atomic
        func_result = func_result + 1
    #$omp end parallel
    return func_result

def omp_tasks(x : 'int'):
    def fib(n : int) -> int:
        if n < 2:
            return n
        i = 0
        j = 0
        #$ omp task shared(i) firstprivate(n)
        i = fib(n-1)
        #$ omp end task
        #$ omp task shared(j) firstprivate(n)
        j = fib(n-2)
        #$ omp end task
        #$ omp taskwait
        return i + j
    #$ omp parallel
    #$ omp single
    m = fib(x)
    #$ omp end single
    #$ omp end parallel
    return m

def omp_simd(n : 'int'):
    from numpy import zeros
    func_result = 0
    arr = zeros(n, dtype=int)
    #$ omp parallel num_threads(4)
    #$ omp simd
    for i in range(0, n):
        arr[i] = i
    #$ omp end parallel
    for i in range(0, n):
        func_result = func_result + arr[i]
    return func_result

def omp_flush():
    from pyccel.stdlib.internal.openmp import omp_get_thread_num
    flag = 0
    #$ omp parallel num_threads(3)
    if omp_get_thread_num() == 0:
        #$ omp atomic update
        flag = flag + 1
    elif omp_get_thread_num() == 1:
        #$ omp flush(flag)
        while flag < 1:
            pass
            #$ omp flush(flag)
        #$ omp atomic seq_cst
        flag = flag + 1
    elif omp_get_thread_num() == 2:
        #$ omp flush(flag)
        while flag < 1:
            pass
            #$ omp flush(flag)
        #$ omp atomic seq_cst, update
        flag = flag + 1

    #$ omp end parallel
    return flag

def omp_barrier():
    from numpy import zeros
    arr = zeros(1000, dtype=int)
    func_result = 0
    #$ omp parallel num_threads(3)
    #$ omp for
    for i in range(0, 1000):
        arr[i] = i * 2

    #$ omp barrier
    #$ omp for reduction(+:func_result)
    for i in range(0, 1000):
        func_result = func_result + arr[i]
    #$ omp end parallel
    return func_result

def combined_for_simd():
    import numpy as np
    x = np.array([1,2,1,2,1,2,1,2])
    y = np.array([2,1,2,1,2,1,2,1])
    z = np.zeros(8, dtype = int)
    func_result = 0
    #$ omp parallel for simd
    for i in range(0, 8):
        z[i] = x[i] + y[i]

    for i in range(0, 8):
        func_result = func_result + z[i]
    return func_result

def omp_sections():
    n = 8
    sum1 = 0
    sum2 = 0
    sum3 = 0
    #$ omp parallel num_threads(2)
    #$ omp sections

    #$ omp section
    for i in range(0, int(n/3)):
        sum1 = sum1 + i
    #$ omp end section

    #$ omp section
    for i in range(0, int(n/2)):
        sum2 = sum2 + i
    #$ omp end section

    #$ omp section
    for i in range(0, n):
        sum3 = sum3 + i
    #$ omp end section
    #$ omp end sections

    #$ omp end parallel

    return (sum1 + sum2 + sum3)

def omp_long_line(long_variable_1_oiwed423rnoij21d4kojklm : 'int[:]', long_variable_2_oiwedqwrnoij2asxaxnjkna : 'int[:]', long_variable_3_oiweqxhnoijaqed34023423 : 'int[:]', long_variable_4_oiweaxaijaqedqd34023423 : 'int[:]', long_variable_5_oiwed423rnoic3242ewdx35 : 'int[:]'):
    func_result = 0
    n1     = long_variable_1_oiwed423rnoij21d4kojklm.shape[0]
    n2     = long_variable_2_oiwedqwrnoij2asxaxnjkna.shape[0]
    n3     = long_variable_3_oiweqxhnoijaqed34023423.shape[0]
    n4     = long_variable_4_oiweaxaijaqedqd34023423.shape[0]
    n5     = long_variable_5_oiwed423rnoic3242ewdx35.shape[0]
    i1, i2, i3, i4, i5 = 0, 0, 0, 0, 0

    #$ omp parallel private(i1, i2, i3, i4, i5) shared(long_variable_1_oiwed423rnoij21d4kojklm, long_variable_2_oiwedqwrnoij2asxaxnjkna, long_variable_3_oiweqxhnoijaqed34023423, long_variable_4_oiweaxaijaqedqd34023423, long_variable_5_oiwed423rnoic3242ewdx35, n1, n2, n3, n4, n5)

    #$ omp for reduction (+:func_result)
    for i1 in range(0, n1):
        func_result += long_variable_1_oiwed423rnoij21d4kojklm[i1]

    #$ omp for reduction (+:func_result)
    for i2 in range(0, n2):
        func_result += long_variable_2_oiwedqwrnoij2asxaxnjkna[i2]

    #$ omp for reduction (+:func_result)
    for i3 in range(0, n3):
        func_result += long_variable_3_oiweqxhnoijaqed34023423[i3]

    #$ omp for reduction (+:func_result)
    for i4 in range(0, n4):
        func_result += long_variable_4_oiweaxaijaqedqd34023423[i4]

    #$ omp for reduction (+:func_result)
    for i5 in range(0, n5):
        func_result += long_variable_5_oiwed423rnoic3242ewdx35[i5]

    #$ omp end parallel
    return func_result

def potential_internal_data_race_condition():
    #most of runs will succed even if there is a race condition, a synchronization point should be inside the generated
    #loops to increase the chance of capture.
    import numpy as np
    x = np.array([1,2,3,4])
    y = np.array([1,2,3,4])
    #$ omp parallel num_threads(4)
    #$ omp single nowait
    z = x + y
    #$ omp end single
    #$ omp single nowait 
    t = x + y
    #$omp end single
    #$ omp end parallel
    return z + t


def parallel_if(n : int):
    import numpy as np
    from pyccel.stdlib.internal.openmp import omp_get_thread_num, omp_get_num_threads
    a = np.zeros(n)
    id, nthrds =  np.int32(0), np.int32(0)
    start, end = 0, 0

    #$ omp parallel if(parallel:n > 10) private(id, nthrds, start, end) num_threads(4)
    id = omp_get_thread_num()
    nthrds = omp_get_num_threads()

    start = int(id * n / nthrds)
    end = int((id + 1) * n / nthrds)
    for i in range(start, end):
        a[i] = 2 * i
    #$ omp end parallel
    return a<|MERGE_RESOLUTION|>--- conflicted
+++ resolved
@@ -266,13 +266,8 @@
     #$ omp end parallel
     return max_task_priority_var
 
-<<<<<<< HEAD
-@types('real[:,:], real[:,:], real[:,:]')
-def omp_matmul(A, x, out):
+def omp_matmul(A : 'float[:,:]', x : 'float[:,:]', out : 'float[:,:]'):
     i, j, k = 0, 0, 0
-=======
-def omp_matmul(A : 'float[:,:]', x : 'float[:,:]', out : 'float[:,:]'):
->>>>>>> 6e6f088e
     #$ omp parallel shared(A,x,out) private(i,j,k)
     #$ omp for
     for i in range(len(A)):# pylint: disable=C0200
@@ -522,7 +517,7 @@
     #$ omp single nowait
     z = x + y
     #$ omp end single
-    #$ omp single nowait 
+    #$ omp single nowait
     t = x + y
     #$omp end single
     #$ omp end parallel
