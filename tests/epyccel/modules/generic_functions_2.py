# pylint: disable=missing-function-docstring, missing-module-docstring
from pyccel.decorators import types
from pyccel.decorators import template


@template('Z', types=['int', 'float'])
@types('Z', 'Z')
def tmplt_1(x, y):
    return x + y

@template('Z', types=['int', 'float'])
@template('Y', types=['int', 'float'])
@types('Z', 'Z', 'Y')
def multi_tmplt_1(x, y, z):
    return x + y + z

@types('int', 'int')
@types('int', 'float')
def multi_heads_1(x, y):
    return x + y

@template(types=['int', 'float'], name = 'Z')
@types('Z', 'Z')
def tmplt_2(x, y):
    return x + y

@template('K', types=['int'])
@template('G', types=['int', 'float'])
@types('K', 'G')
def multi_tmplt_2(y, z):
    return y + z


#------------------------------------------------------

@template('K', types=['int'])
@template('G', types=['int', 'float'])
@types('G', 'K')
def default_var_1(x , y = 5):
    return x + y


@template('K', types=['complex'])
@template('G', types=['int', 'float'])
@types('G', 'K')
def default_var_2(x , y = 5j):
    return x + y

@template('K', types=['bool'])
@template('G', types=['int', 'float'])
@types('G', 'K')
def default_var_3(x , y = False):
    if y is True:
        return x
    return x - 1

@types('int', 'int')
@types('float', 'int')
def default_var_4(x, y = 5):
    return x + y


@template('K', types=['int'])
@template('G', types=['int', 'float'])
@types('G', 'K')
def optional_var_1(x , y = None):
    if y is None :
        return x
    return x + y


@template('K', types=['complex'])
@template('G', types=['int', 'float'])
@types('G', 'K')
def optional_var_2(x , y = None):
    if y is None :
        return x + 1j
    return x + y

@types('int', 'float')
@types('float', 'float')
def optional_var_3(x, y = None):
    if y is None:
        return x / 2.0
    return x / y


@types('complex', 'int')
@types('float', 'int')
def optional_var_4(x, y = None):
    if y is None:
        return x
    return x + y

#-------------------------------------------------

@template('T', types=['int', 'int32', 'int8', 'int16', 'int64'])
@types('T', 'T')
def int_types(x, y):
    return x + y


@template('T', types=['float', 'float32', 'float64'])
@types('T', 'T')
def float_types(x, y):
    return x + y

@template('T', types=['complex', 'complex64', 'complex128'])
@types('T', 'T')
def complex_types(x, y):
    return x + y


@template('G', types=['complex', 'int'])
@template('H', types=['int', 'float64'])
@template('K', types=['int16', 'bool'])
@types('G', 'H', 'K')
def mix_types_1(x, y, z):
    if z :
        return x + y
    return x - y


@template('T', types=['int64', 'int32', 'int16', 'float', 'complex', 'float32'])
@types('T', 'T')
def mix_types_2(x, y):
    if y != x:
        return y - x
    return -x


@template('T', types=['int', 'int32'])
@types('T', 'T')
def mix_types_3(x, y):
    if y != x:
        return y - x
    return -x


<<<<<<< HEAD
@template('T', types=['int64[:]', 'real[:]', 'complex[:]'])
=======
@template('T', types=['int64[:]', 'float[:]', 'complex[:]'])
>>>>>>> 2041a0eb
@types('T')
def mix_array_scalar(x):
    x[:] += 1

<<<<<<< HEAD
@template('T', types=['int64[:]', 'real[:]', 'complex[:]'])
=======
@template('T', types=['int64[:]', 'float[:]', 'complex[:]'])
>>>>>>> 2041a0eb
@types('T', 'int')
def mix_array_1(x, a):
    x[:] += a


@types('complex[:]', 'complex[:]', 'int')
@types('float[:]', 'int64[:]', 'int')
def mix_array_2(x, y, a):
    x[:] += a
    y[:] -= a

@template('T', types=['int32[:]', 'int8[:]', 'int16[:]', 'int64[:]'])
@types('T', 'int')
def mix_int_array_1(x, a):
    x[:] += a

@template('T', types=['int[:]', 'int32[:]', 'int64[:]'])
@types('T', 'int')
def mix_int_array_2(x, a):
    x[:] += a

@template('T', types=['float[:]', 'float32[:]'])
@types('T', 'float')
def mix_float_array_1(x, a):
    x[:] *= a

@template('T', types=['complex[:]', 'complex64[:]'])
@types('T', 'float')
def mix_complex_array_1(x, a):
    x[:] *= a

#$ header function dup_header(float)
#$ header function dup_header(float64)
@types('float')
@types('float64')
def dup_header(a):
    return a

@template('T', types=[float,int])
def zeros_type(a : 'T'):
    from numpy import zeros
    x = zeros(10,dtype= type(a))
    return x[0]

@types('int')
@types('int[:]')
def scalar_or_array(a):
    return a+2

@template('T', types=['int', 'float[:]', 'complex[:, :]'])
def add_scalars_or_arrays(a: 'T', b: 'T'):
    return a + b + 1<|MERGE_RESOLUTION|>--- conflicted
+++ resolved
@@ -137,20 +137,12 @@
     return -x
 
 
-<<<<<<< HEAD
-@template('T', types=['int64[:]', 'real[:]', 'complex[:]'])
-=======
 @template('T', types=['int64[:]', 'float[:]', 'complex[:]'])
->>>>>>> 2041a0eb
 @types('T')
 def mix_array_scalar(x):
     x[:] += 1
 
-<<<<<<< HEAD
-@template('T', types=['int64[:]', 'real[:]', 'complex[:]'])
-=======
 @template('T', types=['int64[:]', 'float[:]', 'complex[:]'])
->>>>>>> 2041a0eb
 @types('T', 'int')
 def mix_array_1(x, a):
     x[:] += a
