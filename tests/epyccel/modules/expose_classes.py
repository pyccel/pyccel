# pylint: disable=missing-function-docstring, missing-module-docstring, missing-class-docstring

class A:
    def __init__(self : 'A'):
        pass

class B:
    def __init__(self : 'B', x : float):
        self.x = x

def get_A():
    return A()


def get_A_int():
    return A(), 3

def get_B(y : float):
    return B(y)

def get_x_from_B(b_obj : 'B'):
    return b_obj.x

def get_an_x_from_B(b_obj : 'B' = None):
    if b_obj is not None:
        return b_obj.x
    else:
<<<<<<< HEAD
        return 5.0
=======
        return -2.0
>>>>>>> 3d1c5d62
<|MERGE_RESOLUTION|>--- conflicted
+++ resolved
@@ -25,8 +25,4 @@
     if b_obj is not None:
         return b_obj.x
     else:
-<<<<<<< HEAD
-        return 5.0
-=======
-        return -2.0
->>>>>>> 3d1c5d62
+        return -2.0