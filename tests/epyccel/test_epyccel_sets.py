--- conflicted
+++ resolved
@@ -668,7 +668,6 @@
     assert python_result == pyccel_result
     assert isinstance(python_result, type(pyccel_result))
 
-<<<<<<< HEAD
 def test_set_arg(stc_language):
     @template('T', ['int', 'float', 'complex'])
     def set_arg(arg : 'const set[T]', my_sum : 'T'):
@@ -686,7 +685,7 @@
         python_result = set_arg(arg, start)
         assert python_result == pyccel_result
         assert isinstance(pyccel_result, type(python_result))
-=======
+
 def test_set_return(stc_language):
     def set_return():
         a = {1,2,3,4,5}
@@ -699,5 +698,4 @@
     python_result = set_return()
     assert python_result == pyccel_result
     assert isinstance(python_result, type(pyccel_result))
-    assert isinstance(python_result.pop(), type(pyccel_result.pop()))
->>>>>>> e5bc9120
+    assert isinstance(python_result.pop(), type(pyccel_result.pop()))