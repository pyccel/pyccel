--- conflicted
+++ resolved
@@ -335,37 +335,6 @@
     assert isinstance(python_result, type(pyccel_result))
     assert python_result == pyccel_result
 
-<<<<<<< HEAD
-@pytest.mark.parametrize( 'language', (
-        pytest.param("fortran",marks = [
-            pytest.mark.skip(reason="pop method not implemented in fortran"),
-            pytest.mark.fortran]),
-        pytest.param("c", marks = pytest.mark.c),
-        pytest.param("python", marks = pytest.mark.python)
-    )
-)
-
-def test_clear_int_elem(language):
-    def clear_int_elem():
-        a = {1, 2, 1} #pylint: disable=duplicate-value
-        a.clear()
-        size_1 = len(a)
-        return size_1
-    epyccel_remove = epyccel(clear_int_elem, language = language)
-    pyccel_result = epyccel_remove()
-    python_result = clear_int_elem()
-    assert python_result == pyccel_result
-
-def test_clear_float_elem(language):
-    def clear_float_elem():
-        a = {4.6, 2.8, 8.4}
-        a.clear()
-        size_1 = len(a)
-        return size_1
-    epyccel_remove = epyccel(clear_float_elem, language = language)
-    pyccel_result = epyccel_remove()
-    python_result = clear_float_elem()
-=======
 @pytest.fixture( params=[
         pytest.param("fortran", marks = [
             pytest.mark.skip(reason="set methods not implemented in fortran"),
@@ -413,5 +382,35 @@
     epyccel_remove = epyccel(Pop_complex, language = language_without_fortran)
     pyccel_result = set(epyccel_remove())
     python_result = set(Pop_complex())
->>>>>>> 82aa57c5
+    assert python_result == pyccel_result
+  
+@pytest.mark.parametrize( 'language', (
+        pytest.param("fortran",marks = [
+            pytest.mark.skip(reason="pop method not implemented in fortran"),
+            pytest.mark.fortran]),
+        pytest.param("c", marks = pytest.mark.c),
+        pytest.param("python", marks = pytest.mark.python)
+    )
+)
+
+def test_clear_int_elem(language):
+    def clear_int_elem():
+        a = {1, 2, 1} #pylint: disable=duplicate-value
+        a.clear()
+        size_1 = len(a)
+        return size_1
+    epyccel_remove = epyccel(clear_int_elem, language = language)
+    pyccel_result = epyccel_remove()
+    python_result = clear_int_elem()
+    assert python_result == pyccel_result
+
+def test_clear_float_elem(language):
+    def clear_float_elem():
+        a = {4.6, 2.8, 8.4}
+        a.clear()
+        size_1 = len(a)
+        return size_1
+    epyccel_remove = epyccel(clear_float_elem, language = language)
+    pyccel_result = epyccel_remove()
+    python_result = clear_float_elem()
     assert python_result == pyccel_result