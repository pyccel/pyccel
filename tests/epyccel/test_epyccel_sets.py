--- conflicted
+++ resolved
@@ -612,7 +612,6 @@
     python_result = union_int()
     assert python_result == pyccel_result
 
-<<<<<<< HEAD
 def test_set_intersection_augoperator(python_only_language):
     def intersection_int():
         a = {1,2,3,4}
@@ -625,7 +624,7 @@
     python_result = intersection_int()
     assert python_result[0] == pyccel_result[0]
     assert set(python_result[1:]) == set(pyccel_result[1:])
-=======
+
 def test_set_ptr(language):
     def set_ptr():
         a = {1,2,3,4,5,6,7,8}
@@ -666,5 +665,4 @@
     pyccel_result = epyccel_func()
     python_result = set_iter_prod()
     assert python_result == pyccel_result
-    assert isinstance(python_result, type(pyccel_result))
->>>>>>> 16fae36c
+    assert isinstance(python_result, type(pyccel_result))