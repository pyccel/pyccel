# pylint: disable=missing-function-docstring, missing-module-docstring
import pytest
from pyccel import epyccel

@pytest.fixture( params=[
        pytest.param("fortran", marks = [
            pytest.mark.skip(reason="set methods not implemented in fortran"),
            pytest.mark.fortran]),
        pytest.param("c", marks = [
            pytest.mark.skip(reason="set methods not implemented in c"),
            pytest.mark.c]),
        pytest.param("python", marks = pytest.mark.python)
    ],
    scope = "module"
)
def language(request):
    return request.param

def test_add_literal_int(language) :
    def add_int():
        a = {1,3,45}
        a.add(4)
        return a
    epyc_add_element = epyccel(add_int, language = language)
    pyccel_result = epyc_add_element()
    python_result = add_int()
    assert python_result == pyccel_result

def test_add_literal_complex(language) :
    def add_complex():
        a = {6j,7j,8j}
        a.add(9j)
        return a
    epyc_add_element = epyccel(add_complex, language = language)
    pyccel_result = epyc_add_element()
    python_result = add_complex()
    assert python_result == pyccel_result

def test_add_variable_int(language):
    def add_element_range():
        a = {1, 2, 3}
        for i in range(50, 100):
            a.add(i)
        return a
    epyc_add_element = epyccel(add_element_range, language = language)
    pyccel_result = epyc_add_element()
    python_result = add_element_range()
    assert python_result == pyccel_result

def test_clear_int(language):
    def clear_int():
        se = {1,2,4,5}
        se.clear()
        return se
    epyccel_clear = epyccel(clear_int, language = language)
    pyccel_result = epyccel_clear()
    python_result = clear_int()
    assert python_result == pyccel_result

def test_clear_float(language):
    def clear_float():
        se = {7.2, 2.1, 9.8, 6.4}
        se.clear()
        return se
    epyccel_clear = epyccel(clear_float, language = language)
    pyccel_result = epyccel_clear()
    python_result = clear_float()
    assert python_result == pyccel_result

def test_clear_complex(language):
    def clear_complex():
        se = {3j, 6j, 2j}
        se.clear()
        return se
    epyccel_clear = epyccel(clear_complex, language = language)
    pyccel_result = epyccel_clear()
    python_result = clear_complex()
    assert python_result == pyccel_result

def test_copy_int(language):
    def copy_int():
        se = {1, 2, 4, 5}
        cop = se.copy()
        return cop
    epyccel_copy = epyccel(copy_int, language = language)
    pyccel_result = epyccel_copy()
    python_result = copy_int()
    assert isinstance(python_result, type(pyccel_result))
    assert python_result == pyccel_result
    assert all(isinstance(elem, type(pyccel_result.pop())) for elem in python_result)


def test_copy_float(language):
    def copy_float():
        se = {5.7, 6.2, 4.3, 9.8}
        cop = se.copy()
        return cop
    epyccel_copy = epyccel(copy_float, language = language)
    pyccel_result = epyccel_copy()
    python_result = copy_float()
    assert isinstance(python_result, type(pyccel_result))
    assert python_result == pyccel_result
    assert all(isinstance(elem, type(pyccel_result.pop())) for elem in python_result)

def test_copy_complex(language):
    def copy_complex():
        se = {7j, 6j, 9j}
        cop = se.copy()
        return cop
    epyccel_copy = epyccel(copy_complex, language = language)
    pyccel_result = epyccel_copy()
    python_result = copy_complex()
    assert isinstance(python_result, type(pyccel_result))
    assert python_result == pyccel_result
    assert all(isinstance(elem, type(pyccel_result.pop())) for elem in python_result)

def test_remove_complex(language):
    def remove_complex():
        se = {1j, 3j, 8j}
        se.remove(3j)
        return se
    epyccel_remove = epyccel(remove_complex, language = language)
    pyccel_result = epyccel_remove()
    python_result = remove_complex()
    assert python_result == pyccel_result

def test_remove_int(language):
    def remove_int():
        se = {2, 4, 9}
        se.remove(4)
        return se
    epyccel_remove = epyccel(remove_int, language = language)
    pyccel_result = epyccel_remove()
    python_result = remove_int()
    assert python_result == pyccel_result

def test_remove_float(language):
    def remove_float():
        se = {5.7, 2.4, 8.1}
        se.remove(8.1)
        return se
    epyccel_remove = epyccel(remove_float, language = language)
    pyccel_result = epyccel_remove()
    python_result = remove_float()
    assert python_result == pyccel_result

def test_Discard_int(language):
    def Discard_int():
        se = {2.7, 4.3, 9.2}
        se.discard(4.3)
        return se
    epyccel_remove = epyccel(Discard_int, language = language)
    pyccel_result = epyccel_remove()
    python_result = Discard_int()
    assert python_result == pyccel_result

def test_Discard_complex(language):
    def Discard_complex():
        se = {2j, 5j, 3j, 7j}
        se.discard(5j)
        return se
    epyccel_remove = epyccel(Discard_complex, language = language)
    pyccel_result = epyccel_remove()
    python_result = Discard_complex()
    assert python_result == pyccel_result

def test_Discard_wrong_arg(language):
    def Discard_wrong_arg():
        se = {4.7, 1.3, 8.2}
        se.discard(8.6)
        return se
    epyccel_remove = epyccel(Discard_wrong_arg, language = language)
    pyccel_result = epyccel_remove()
    python_result = Discard_wrong_arg()
    assert python_result == pyccel_result

def test_update_basic(language):
    def update_basic():
        a = {1, 2, 3}
        b = {4, 5, 6}
        a.update(b)
        return a

    epyccel_update = epyccel(update_basic, language=language)
    pyccel_result = epyccel_update()
    python_result =  update_basic()
    assert python_result == pyccel_result

def test_update_multiple(language):
    def update_multiple():
        a = {1, 2, 3}
        a.update({4, 5})
        a.update({6, 7, 8, 9})
        a.update({10})
        return a

    epyccel_update = epyccel(update_multiple, language=language)
    pyccel_result = epyccel_update()
    python_result =  update_multiple()
    assert python_result == pyccel_result


def test_update_boolean_tuple(language):
    def update_boolean_tuple():
        a = {True}
        b = (False, True, False)
        a.update(b)
        return a
    epyccel_update = epyccel(update_boolean_tuple, language=language)
    pyccel_result = epyccel_update()
    python_result =  update_boolean_tuple()
    assert python_result == pyccel_result


def test_update_complex_list(language):
    def update_complex_list():
        a = {1j, 2 + 3j, 0 + 0j}
        b = {4j, 5j, 1 + 6j}
        a.update(b)
        return a
    epyccel_update = epyccel(update_complex_list, language=language)
    pyccel_result = epyccel_update()
    python_result =  update_complex_list()
    assert python_result == pyccel_result

def test_update_range(language):
    def update_range():
        a = {1, 2, 3}
        a.update(range(4, 9))
        return a
    epyccel_update = epyccel(update_range, language=language)
    pyccel_result = epyccel_update()
    python_result =  update_range()
    assert python_result == pyccel_result

def test_update_set_as_arg(language):
    def update_set_as_arg():
        a = {1, 2, 3}
        a.update({4, 5, 6})
        return a

    epyccel_update = epyccel(update_set_as_arg, language=language)
    pyccel_result = epyccel_update()
    python_result =  update_set_as_arg()
    assert python_result == pyccel_result

def test_update_tuple_as_arg(language):
    def update_tuple_as_arg():
        a = {1, 2, 3}
        a.update((4, 5, 6))
        return a
    epyccel_update = epyccel(update_tuple_as_arg, language=language)
    pyccel_result = epyccel_update()
    python_result =  update_tuple_as_arg()
    assert python_result == pyccel_result

def test_set_with_list(language):
    def set_With_list():
        a = [1.6, 6.3, 7.2]
        b = set(a)
        return b

    epyc_set_With_list = epyccel(set_With_list, language = language)
    pyccel_result = epyc_set_With_list()
    python_result = set_With_list()
    assert isinstance(python_result, type(pyccel_result))
    assert python_result == pyccel_result

def test_set_with_tuple(language):
    def set_With_tuple():
        a = (1j, 6j, 7j)
        b = set(a)
        return b

    epyc_set_With_tuple = epyccel(set_With_tuple, language = language)
    pyccel_result = epyc_set_With_tuple()
    python_result = set_With_tuple()
    assert isinstance(python_result, type(pyccel_result))
    assert python_result == pyccel_result

def test_set_with_set(language):
    def set_With_set():
        a = {True, False, True}  #pylint: disable=duplicate-value
        b = set(a)
        return b

    epyc_set_With_set = epyccel(set_With_set, language = language)
    pyccel_result = epyc_set_With_set()
    python_result = set_With_set()
    assert isinstance(python_result, type(pyccel_result))
    assert python_result == pyccel_result

def test_init_with_set(language):
    def init_with_set():
        b = set({4.6, 7.9, 2.5})
        return b

    epyc_init_with_set = epyccel(init_with_set, language = language)
    pyccel_result = epyc_init_with_set()
    python_result = init_with_set()
    assert isinstance(python_result, type(pyccel_result))
    assert python_result == pyccel_result

def test_set_init_with_list(language):
    def init_with_list():
        b = set([4.6, 7.9, 2.5])
        return b

    epyc_init_with_list = epyccel(init_with_list, language = language)
    pyccel_result = epyc_init_with_list()
    python_result = init_with_list()
    assert isinstance(python_result, type(pyccel_result))
    assert python_result == pyccel_result


def test_set_copy_from_arg1(language):
    def copy_from_arg1(a : 'list[float]'):
        b = set(a)
        return b
    a = [2.5, 1.4, 9.2]
    epyc_copy_from_arg = epyccel(copy_from_arg1, language = language)
    pyccel_result = epyc_copy_from_arg(a)
    python_result = copy_from_arg1(a)
    assert isinstance(python_result, type(pyccel_result))
    assert python_result == pyccel_result

def test_set_copy_from_arg2(language):
    def copy_from_arg2(a : 'set[float]'):
        b = set(a)
        return b
    a = {2.5, 1.4, 9.2}
    epyc_copy_from_arg = epyccel(copy_from_arg2, language = language)
    pyccel_result = epyc_copy_from_arg(a)
    python_result = copy_from_arg2(a)
    assert isinstance(python_result, type(pyccel_result))
    assert python_result == pyccel_result

<<<<<<< HEAD
@pytest.mark.parametrize( 'language', (
        pytest.param("fortran",marks = [
            pytest.mark.skip(reason="pop method not implemented in fortran"),
            pytest.mark.fortran]),
        pytest.param("c", marks = pytest.mark.c),
        pytest.param("python", marks = pytest.mark.python)
    )
)

def test_add_int(language):
    def add_int():
        a = {1, 2, 1} #pylint: disable=duplicate-value
        size_1 = len(a)
        a.add(5)
        size_2 = len(a)
        return size_1, size_2
    epyccel_remove = epyccel(add_int, language = language)
    pyccel_result = epyccel_remove()
    python_result = add_int()
    assert python_result == pyccel_result

def test_add_float(language):
    def add_float():
        a = {4.6, 2.8, 8.4}
        size_1 = len(a)
        a.add(5)
        size_2 = len(a)
        return size_1, size_2
    epyccel_remove = epyccel(add_float, language = language)
    pyccel_result = epyccel_remove()
    python_result = add_float()
    assert python_result == pyccel_result
=======
@pytest.fixture( params=[
        pytest.param("fortran", marks = [
            pytest.mark.skip(reason="set methods not implemented in fortran"),
            pytest.mark.fortran]),
        pytest.param("c", marks =  pytest.mark.c),
        pytest.param("python", marks = pytest.mark.python)
    ],
    scope = "module"
)
def language_without_fortran(request):
    return request.param

def test_Pop_int(language_without_fortran):
    def Pop_int():
        se = {2, 4, 9}
        el1 = se.pop()
        el2 = se.pop()
        el3 = se.pop()
        return el1, el2, el3
    epyccel_remove = epyccel(Pop_int, language = language_without_fortran)
    pyccel_result = set(epyccel_remove())
    python_result = set(Pop_int())
    assert python_result == pyccel_result

def test_Pop_float(language_without_fortran):
    def Pop_float():
        se = {2.3 , 4.1, 9.5}
        el1 = se.pop()
        el2 = se.pop()
        el3 = se.pop()
        return el1, el2, el3
    epyccel_remove = epyccel(Pop_float, language = language_without_fortran)
    pyccel_result = set(epyccel_remove())
    python_result = set(Pop_float())
    assert python_result == pyccel_result


def test_Pop_complex(language_without_fortran):
    def Pop_complex():
        se = {4j , 1j, 7j}
        el1 = se.pop()
        el2 = se.pop()
        el3 = se.pop()
        return el1, el2, el3
    epyccel_remove = epyccel(Pop_complex, language = language_without_fortran)
    pyccel_result = set(epyccel_remove())
    python_result = set(Pop_complex())
    assert python_result == pyccel_result
>>>>>>> 82aa57c5
<|MERGE_RESOLUTION|>--- conflicted
+++ resolved
@@ -335,40 +335,6 @@
     assert isinstance(python_result, type(pyccel_result))
     assert python_result == pyccel_result
 
-<<<<<<< HEAD
-@pytest.mark.parametrize( 'language', (
-        pytest.param("fortran",marks = [
-            pytest.mark.skip(reason="pop method not implemented in fortran"),
-            pytest.mark.fortran]),
-        pytest.param("c", marks = pytest.mark.c),
-        pytest.param("python", marks = pytest.mark.python)
-    )
-)
-
-def test_add_int(language):
-    def add_int():
-        a = {1, 2, 1} #pylint: disable=duplicate-value
-        size_1 = len(a)
-        a.add(5)
-        size_2 = len(a)
-        return size_1, size_2
-    epyccel_remove = epyccel(add_int, language = language)
-    pyccel_result = epyccel_remove()
-    python_result = add_int()
-    assert python_result == pyccel_result
-
-def test_add_float(language):
-    def add_float():
-        a = {4.6, 2.8, 8.4}
-        size_1 = len(a)
-        a.add(5)
-        size_2 = len(a)
-        return size_1, size_2
-    epyccel_remove = epyccel(add_float, language = language)
-    pyccel_result = epyccel_remove()
-    python_result = add_float()
-    assert python_result == pyccel_result
-=======
 @pytest.fixture( params=[
         pytest.param("fortran", marks = [
             pytest.mark.skip(reason="set methods not implemented in fortran"),
@@ -417,4 +383,36 @@
     pyccel_result = set(epyccel_remove())
     python_result = set(Pop_complex())
     assert python_result == pyccel_result
->>>>>>> 82aa57c5
+
+@pytest.mark.parametrize( 'language', (
+        pytest.param("fortran",marks = [
+            pytest.mark.skip(reason="pop method not implemented in fortran"),
+            pytest.mark.fortran]),
+        pytest.param("c", marks = pytest.mark.c),
+        pytest.param("python", marks = pytest.mark.python)
+    )
+)
+
+def test_add_int(language):
+    def add_int():
+        a = {1, 2, 1} #pylint: disable=duplicate-value
+        size_1 = len(a)
+        a.add(5)
+        size_2 = len(a)
+        return size_1, size_2
+    epyccel_remove = epyccel(add_int, language = language)
+    pyccel_result = epyccel_remove()
+    python_result = add_int()
+    assert python_result == pyccel_result
+
+def test_add_float(language):
+    def add_float():
+        a = {4.6, 2.8, 8.4}
+        size_1 = len(a)
+        a.add(5)
+        size_2 = len(a)
+        return size_1, size_2
+    epyccel_remove = epyccel(add_float, language = language)
+    pyccel_result = epyccel_remove()
+    python_result = add_float()
+    assert python_result == pyccel_result
