# pylint: disable=missing-function-docstring, missing-module-docstring
import pytest
from  pyccel.epyccel import epyccel

@pytest.fixture( params=[
        pytest.param("fortran", marks = [
            pytest.mark.skip(reason="set methods not implemented in fortran"),
            pytest.mark.fortran]),
        pytest.param("c", marks = [
            pytest.mark.skip(reason="set methods not implemented in c"),
            pytest.mark.c]),
        pytest.param("python", marks = pytest.mark.python)
    ],
    scope = "module"
)
def language(request):
    return request.param

def test_add_literal_int(language) :
    def add_int():
        a = {1,3,45}
        a.add(4)
        return a
    epyc_add_element = epyccel(add_int, language = language)
    pyccel_result = epyc_add_element()
    python_result = add_int()
    assert python_result == pyccel_result

def test_add_literal_complex(language) :
    def add_complex():
        a = {6j,7j,8j}
        a.add(9j)
        return a
    epyc_add_element = epyccel(add_complex, language = language)
    pyccel_result = epyc_add_element()
    python_result = add_complex()
    assert python_result == pyccel_result

def test_add_variable_int(language):
    def add_element_range():
        a = {1, 2, 3}
        for i in range(50, 100):
            a.add(i)
        return a
    epyc_add_element = epyccel(add_element_range, language = language)
    pyccel_result = epyc_add_element()
    python_result = add_element_range()
    assert python_result == pyccel_result

def test_clear_int(language):
    def clear_int():
        se = {1,2,4,5}
        se.clear()
        return se
    epyccel_clear = epyccel(clear_int, language = language)
    pyccel_result = epyccel_clear()
    python_result = clear_int()
    assert python_result == pyccel_result

def test_clear_float(language):
    def clear_float():
        se = {7.2, 2.1, 9.8, 6.4}
        se.clear()
        return se
    epyccel_clear = epyccel(clear_float, language = language)
    pyccel_result = epyccel_clear()
    python_result = clear_float()
    assert python_result == pyccel_result

def test_clear_complex(language):
    def clear_complex():
        se = {3j, 6j, 2j}
        se.clear()
        return se
    epyccel_clear = epyccel(clear_complex, language = language)
    pyccel_result = epyccel_clear()
    python_result = clear_complex()
    assert python_result == pyccel_result

<<<<<<< HEAD
def test_Pop_int(language):
    def Pop_int():
        se = {2, 4, 9}
        se.pop()
        return se
    epyccel_remove = epyccel(Pop_int, language = language)
    pyccel_result = epyccel_remove()
    python_result = Pop_int()
    assert python_result == pyccel_result

def test_Pop_float(language):
    def Pop_float():
        se = {2.7, 4.3, 9.2}
        se.pop()
        return se
    epyccel_remove = epyccel(Pop_float, language = language)
    pyccel_result = epyccel_remove()
    python_result = Pop_float()
    assert python_result == pyccel_result

def test_Pop_complex(language):
    def Pop_complex():
        se = {1j, 3j, 6j}
        se.pop()
        return se
    epyccel_remove = epyccel(Pop_complex, language = language)
    pyccel_result = epyccel_remove()
    python_result = Pop_complex()
    assert python_result == pyccel_result
=======
def test_copy_int(language):
    def copy_int():
        se = {1, 2, 4, 5}
        cop = se.copy()
        return cop
    epyccel_copy = epyccel(copy_int, language = language)
    pyccel_result = epyccel_copy()
    python_result = copy_int()
    assert isinstance(python_result, type(pyccel_result))
    assert python_result == pyccel_result
    assert all(isinstance(elem, type(pyccel_result.pop())) for elem in python_result)


def test_copy_float(language):
    def copy_float():
        se = {5.7, 6.2, 4.3, 9.8}
        cop = se.copy()
        return cop
    epyccel_copy = epyccel(copy_float, language = language)
    pyccel_result = epyccel_copy()
    python_result = copy_float()
    assert isinstance(python_result, type(pyccel_result))
    assert python_result == pyccel_result
    assert all(isinstance(elem, type(pyccel_result.pop())) for elem in python_result)

def test_copy_complex(language):
    def copy_complex():
        se = {7j, 6j, 9j}
        cop = se.copy()
        return cop
    epyccel_copy = epyccel(copy_complex, language = language)
    pyccel_result = epyccel_copy()
    python_result = copy_complex()
    assert isinstance(python_result, type(pyccel_result))
    assert python_result == pyccel_result
    assert all(isinstance(elem, type(pyccel_result.pop())) for elem in python_result)
>>>>>>> 001687e6
<|MERGE_RESOLUTION|>--- conflicted
+++ resolved
@@ -77,37 +77,6 @@
     python_result = clear_complex()
     assert python_result == pyccel_result
 
-<<<<<<< HEAD
-def test_Pop_int(language):
-    def Pop_int():
-        se = {2, 4, 9}
-        se.pop()
-        return se
-    epyccel_remove = epyccel(Pop_int, language = language)
-    pyccel_result = epyccel_remove()
-    python_result = Pop_int()
-    assert python_result == pyccel_result
-
-def test_Pop_float(language):
-    def Pop_float():
-        se = {2.7, 4.3, 9.2}
-        se.pop()
-        return se
-    epyccel_remove = epyccel(Pop_float, language = language)
-    pyccel_result = epyccel_remove()
-    python_result = Pop_float()
-    assert python_result == pyccel_result
-
-def test_Pop_complex(language):
-    def Pop_complex():
-        se = {1j, 3j, 6j}
-        se.pop()
-        return se
-    epyccel_remove = epyccel(Pop_complex, language = language)
-    pyccel_result = epyccel_remove()
-    python_result = Pop_complex()
-    assert python_result == pyccel_result
-=======
 def test_copy_int(language):
     def copy_int():
         se = {1, 2, 4, 5}
@@ -144,4 +113,33 @@
     assert isinstance(python_result, type(pyccel_result))
     assert python_result == pyccel_result
     assert all(isinstance(elem, type(pyccel_result.pop())) for elem in python_result)
->>>>>>> 001687e6
+
+def test_Pop_int(language):
+    def Pop_int():
+        se = {2, 4, 9}
+        se.pop()
+        return se
+    epyccel_remove = epyccel(Pop_int, language = language)
+    pyccel_result = epyccel_remove()
+    python_result = Pop_int()
+    assert python_result == pyccel_result
+
+def test_Pop_float(language):
+    def Pop_float():
+        se = {2.7, 4.3, 9.2}
+        se.pop()
+        return se
+    epyccel_remove = epyccel(Pop_float, language = language)
+    pyccel_result = epyccel_remove()
+    python_result = Pop_float()
+    assert python_result == pyccel_result
+
+def test_Pop_complex(language):
+    def Pop_complex():
+        se = {1j, 3j, 6j}
+        se.pop()
+        return se
+    epyccel_remove = epyccel(Pop_complex, language = language)
+    pyccel_result = epyccel_remove()
+    python_result = Pop_complex()
+    assert python_result == pyccel_result
