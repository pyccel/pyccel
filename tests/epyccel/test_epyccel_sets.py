# pylint: disable=missing-function-docstring, missing-module-docstring
import pytest
from  pyccel.epyccel import epyccel

@pytest.fixture( params=[
        pytest.param("fortran", marks = [
            pytest.mark.skip(reason="set methods not implemented in fortran"),
            pytest.mark.fortran]),
        pytest.param("c", marks = [
            pytest.mark.skip(reason="set methods not implemented in c"),
            pytest.mark.c]),
        pytest.param("python", marks = pytest.mark.python)
    ],
    scope = "module"
)
def language(request):
    return request.param

def test_add_literal_int(language) :
    def add_int():
        a = {1,3,45}
        a.add(4)
        return a
    epyc_add_element = epyccel(add_int, language = language)
    pyccel_result = epyc_add_element()
    python_result = add_int()
    assert python_result == pyccel_result

def test_add_literal_complex(language) :
    def add_complex():
        a = {6j,7j,8j}
        a.add(9j)
        return a
    epyc_add_element = epyccel(add_complex, language = language)
    pyccel_result = epyc_add_element()
    python_result = add_complex()
    assert python_result == pyccel_result

def test_add_variable_int(language):
    def add_element_range():
        a = {1, 2, 3}
        for i in range(50, 100):
            a.add(i)
        return a
    epyc_add_element = epyccel(add_element_range, language = language)
    pyccel_result = epyc_add_element()
    python_result = add_element_range()
    assert python_result == pyccel_result

def test_clear_int(language):
    def clear_int():
        se = {1,2,4,5}
        se.clear()
        return se
    epyccel_clear = epyccel(clear_int, language = language)
    pyccel_result = epyccel_clear()
    python_result = clear_int()
    assert python_result == pyccel_result

def test_clear_float(language):
    def clear_float():
        se = {7.2, 2.1, 9.8, 6.4}
        se.clear()
        return se
    epyccel_clear = epyccel(clear_float, language = language)
    pyccel_result = epyccel_clear()
    python_result = clear_float()
    assert python_result == pyccel_result

def test_clear_complex(language):
    def clear_complex():
        se = {3j, 6j, 2j}
        se.clear()
        return se
    epyccel_clear = epyccel(clear_complex, language = language)
    pyccel_result = epyccel_clear()
    python_result = clear_complex()
    assert python_result == pyccel_result
<<<<<<< HEAD

def test_copy_int(language):
    def copy_int():
        se = {1,2,4,5}
        se.copy()
        return se
    epyccel_copy = epyccel(copy_int, language = language)
    pyccel_result = epyccel_copy()
    python_result = copy_int()
    assert python_result == pyccel_result

def test_copy_float(language):
    def copy_float():
        se = {5.7, 6.2, 4.3, 9.8}
        se.copy()
        return se
    epyccel_copy = epyccel(copy_float, language = language)
    pyccel_result = epyccel_copy()
    python_result = copy_float()
    assert python_result == pyccel_result

def test_copy_complex(language):
    def copy_complex():
        se = {7j, 6j, 9j}
        se.copy()
        return se
    epyccel_copy = epyccel(copy_complex, language = language)
    pyccel_result = epyccel_copy()
    python_result = copy_complex()
    assert python_result == pyccel_result
=======
>>>>>>> e7714807
<|MERGE_RESOLUTION|>--- conflicted
+++ resolved
@@ -76,7 +76,6 @@
     pyccel_result = epyccel_clear()
     python_result = clear_complex()
     assert python_result == pyccel_result
-<<<<<<< HEAD
 
 def test_copy_int(language):
     def copy_int():
@@ -107,5 +106,3 @@
     pyccel_result = epyccel_copy()
     python_result = copy_complex()
     assert python_result == pyccel_result
-=======
->>>>>>> e7714807
