# pylint: disable=missing-function-docstring, missing-module-docstring
import pytest
from pyccel import epyccel
from pyccel.decorators import template

@pytest.fixture( params=[
        pytest.param("fortran", marks = [
            pytest.mark.skip(reason="set methods not implemented in fortran"),
            pytest.mark.fortran]),
        pytest.param("c", marks = [
            pytest.mark.skip(reason="set methods not implemented in c"),
            pytest.mark.c]),
        pytest.param("python", marks = pytest.mark.python)
    ],
    scope = "module"
)
def python_only_language(request):
    return request.param

def test_add_literal_int(language) :
    def add_int():
        a = {1,3,45}
        a.add(4)
        return len(a)
    epyc_add_element = epyccel(add_int, language = language)
    pyccel_result = epyc_add_element()
    python_result = add_int()
    assert python_result == pyccel_result

def test_add_literal_complex(language) :
    def add_complex():
        a = {6j,7j,8j}
        a.add(9j)
        return len(a)
    epyc_add_element = epyccel(add_complex, language = language)
    pyccel_result = epyc_add_element()
    python_result = add_complex()
    assert python_result == pyccel_result

def test_add_variable_int(language):
    def add_element_range():
        a = {1, 2, 3}
        for i in range(50, 100):
            a.add(i)
        return len(a)
    epyc_add_element = epyccel(add_element_range, language = language)
    pyccel_result = epyc_add_element()
    python_result = add_element_range()
    assert python_result == pyccel_result

def test_clear_int(language):
    def clear_int():
        se = {1,2,4,5}
        se.clear()
        return len(se)
    epyccel_clear = epyccel(clear_int, language = language)
    pyccel_result = epyccel_clear()
    python_result = clear_int()
    assert python_result == pyccel_result

def test_clear_float(language):
    def clear_float():
        se = {7.2, 2.1, 9.8, 6.4}
        se.clear()
        return len(se)
    epyccel_clear = epyccel(clear_float, language = language)
    pyccel_result = epyccel_clear()
    python_result = clear_float()
    assert python_result == pyccel_result

def test_clear_complex(language):
    def clear_complex():
        se = {3j, 6j, 2j}
        se.clear()
        return len(se)
    epyccel_clear = epyccel(clear_complex, language = language)
    pyccel_result = epyccel_clear()
    python_result = clear_complex()
    assert python_result == pyccel_result

def test_copy_int(language):
    def copy_int():
        se = {1, 2, 4, 5}
        cop = se.copy()
        size = len(cop)
        a,b,c,d = cop.pop(), cop.pop(), cop.pop(), cop.pop()
        return size, len(se), a,b,c,d
    epyccel_copy = epyccel(copy_int, language = language)
    pyccel_result = epyccel_copy()
    python_result = copy_int()
    assert isinstance(python_result, type(pyccel_result))
    assert python_result[0] == pyccel_result[0]
    assert python_result[1] == pyccel_result[1]
    assert set(python_result[2:]) == set(pyccel_result[2:])


def test_copy_float(language):
    def copy_float():
        se = {5.7, 6.2, 4.3, 9.8}
        cop = se.copy()
        return len(cop), cop.pop(), cop.pop(), cop.pop(), cop.pop(), len(se)
    epyccel_copy = epyccel(copy_float, language = language)
    pyccel_result = epyccel_copy()
    python_result = copy_float()
    assert isinstance(python_result, type(pyccel_result))
    assert python_result[0] == pyccel_result[0]
    assert python_result[-1] == pyccel_result[-1]
    assert set(python_result[1:-1]) == set(pyccel_result[1:-1])

def test_copy_complex(language):
    def copy_complex():
        se = {7j, 6j, 9j}
        cop = se.copy()
        return len(cop), cop.pop(), cop.pop(), cop.pop()
    epyccel_copy = epyccel(copy_complex, language = language)
    pyccel_result = epyccel_copy()
    python_result = copy_complex()
    assert isinstance(python_result, type(pyccel_result))
    assert python_result[0] == pyccel_result[0]
    assert set(python_result[1:]) == set(pyccel_result[1:])

def test_remove_complex(python_only_language):
    def remove_complex():
        se = {1j, 3j, 8j}
        se.remove(3j)
        return se
    epyccel_remove = epyccel(remove_complex, language = python_only_language)
    pyccel_result = epyccel_remove()
    python_result = remove_complex()
    assert python_result == pyccel_result

def test_remove_int(python_only_language):
    def remove_int():
        se = {2, 4, 9}
        se.remove(4)
        return se
    epyccel_remove = epyccel(remove_int, language = python_only_language)
    pyccel_result = epyccel_remove()
    python_result = remove_int()
    assert python_result == pyccel_result

def test_remove_float(python_only_language):
    def remove_float():
        se = {5.7, 2.4, 8.1}
        se.remove(8.1)
        return se
    epyccel_remove = epyccel(remove_float, language = python_only_language)
    pyccel_result = epyccel_remove()
    python_result = remove_float()
    assert python_result == pyccel_result

def test_Discard_int(python_only_language):
    def Discard_int():
        se = {2.7, 4.3, 9.2}
        se.discard(4.3)
        return se
    epyccel_remove = epyccel(Discard_int, language = python_only_language)
    pyccel_result = epyccel_remove()
    python_result = Discard_int()
    assert python_result == pyccel_result

def test_Discard_complex(python_only_language):
    def Discard_complex():
        se = {2j, 5j, 3j, 7j}
        se.discard(5j)
        return se
    epyccel_remove = epyccel(Discard_complex, language = python_only_language)
    pyccel_result = epyccel_remove()
    python_result = Discard_complex()
    assert python_result == pyccel_result

def test_Discard_wrong_arg(python_only_language):
    def Discard_wrong_arg():
        se = {4.7, 1.3, 8.2}
        se.discard(8.6)
        return se
    epyccel_remove = epyccel(Discard_wrong_arg, language = python_only_language)
    pyccel_result = epyccel_remove()
    python_result = Discard_wrong_arg()
    assert python_result == pyccel_result

def test_update_basic(python_only_language):
    def update_basic():
        a = {1, 2, 3}
        b = {4, 5, 6}
        a.update(b)
        return len(a), a.pop(), a.pop(), a.pop(), a.pop(), a.pop(), a.pop()

    epyccel_update = epyccel(update_basic, language=python_only_language)
    pyccel_result = epyccel_update()
    python_result =  update_basic()
    assert python_result[0] == pyccel_result[0]
    assert set(python_result[1:]) == set(pyccel_result[1:])

def test_update_multiple(language):
    def update_multiple():
        a = {1, 2, 3}
        a.update({4, 5})
        a.update({6, 7, 8, 9})
        a.update({10})
        return len(a), a.pop(), a.pop(), a.pop(), a.pop(), a.pop(), a.pop(), a.pop(), a.pop(), a.pop(), a.pop()

    epyccel_update = epyccel(update_multiple, language=language)
    pyccel_result = epyccel_update()
    python_result =  update_multiple()
    assert python_result[0] == pyccel_result[0]
    assert set(python_result[1:]) == set(pyccel_result[1:])


def test_update_boolean_tuple(language):
    def update_boolean_tuple():
        a = {True}
        b = (False, True, False)
        a.update(b)
        return len(a), a.pop(), a.pop()
    epyccel_update = epyccel(update_boolean_tuple, language=language)
    pyccel_result = epyccel_update()
    python_result =  update_boolean_tuple()
    assert python_result[0] == pyccel_result[0]
    assert set(python_result[1:]) == set(pyccel_result[1:])


def test_update_complex_list(language):
    def update_complex_list():
        a = {1j, 2 + 3j, 0 + 0j}
        b = [4j, 5j, 1 + 6j]
        a.update(b)
        return len(a), a.pop(), a.pop(), a.pop(), a.pop(), a.pop(), a.pop()
    epyccel_update = epyccel(update_complex_list, language=language)
    pyccel_result = epyccel_update()
    python_result =  update_complex_list()
    assert python_result[0] == pyccel_result[0]
    assert set(python_result[1:]) == set(pyccel_result[1:])

def test_update_range(language):
    def update_range():
        a = {1, 2, 3}
        a.update(range(4, 9))
        return len(a), a.pop(), a.pop(), a.pop(), a.pop(), a.pop(), a.pop(), a.pop(), a.pop()
    epyccel_update = epyccel(update_range, language=language)
    pyccel_result = epyccel_update()
    python_result =  update_range()
    assert python_result[0] == pyccel_result[0]
    assert set(python_result[1:]) == set(pyccel_result[1:])

def test_update_set_as_arg(language):
    def update_set_as_arg():
        a = {1, 2, 3}
        a.update({4, 5, 6})
        return len(a), a.pop(), a.pop(), a.pop(), a.pop(), a.pop(), a.pop()

    epyccel_update = epyccel(update_set_as_arg, language=language)
    pyccel_result = epyccel_update()
    python_result =  update_set_as_arg()
    assert python_result[0] == pyccel_result[0]
    assert set(python_result[1:]) == set(pyccel_result[1:])

def test_update_tuple_as_arg(language):
    def update_tuple_as_arg():
        a = {1, 2, 3}
        a.update((4, 5, 6))
        return len(a), a.pop(), a.pop(), a.pop(), a.pop(), a.pop(), a.pop()
    epyccel_update = epyccel(update_tuple_as_arg, language=language)
    pyccel_result = epyccel_update()
    python_result =  update_tuple_as_arg()
    assert python_result[0] == pyccel_result[0]
    assert set(python_result[1:]) == set(pyccel_result[1:])

def test_set_with_list(python_only_language):
    def set_With_list():
        a = [1.6, 6.3, 7.2]
        b = set(a)
        return b

    epyc_set_With_list = epyccel(set_With_list, language = python_only_language)
    pyccel_result = epyc_set_With_list()
    python_result = set_With_list()
    assert isinstance(python_result, type(pyccel_result))
    assert python_result == pyccel_result

def test_set_with_tuple(python_only_language):
    def set_With_tuple():
        a = (1j, 6j, 7j)
        b = set(a)
        return b

    epyc_set_With_tuple = epyccel(set_With_tuple, language = python_only_language)
    pyccel_result = epyc_set_With_tuple()
    python_result = set_With_tuple()
    assert isinstance(python_result, type(pyccel_result))
    assert python_result == pyccel_result

def test_set_with_set(python_only_language):
    def set_With_set():
        a = {True, False, True}  #pylint: disable=duplicate-value
        b = set(a)
        return b

    epyc_set_With_set = epyccel(set_With_set, language = python_only_language)
    pyccel_result = epyc_set_With_set()
    python_result = set_With_set()
    assert isinstance(python_result, type(pyccel_result))
    assert python_result == pyccel_result

def test_init_with_set(language):
    def init_with_set():
        b = set({4.6, 7.9, 2.5})
        return len(b), b.pop(), b.pop(), b.pop()

    epyc_init_with_set = epyccel(init_with_set, language = language)
    pyccel_result = epyc_init_with_set()
    python_result = init_with_set()
    assert isinstance(python_result, type(pyccel_result))
    assert python_result[0] == pyccel_result[0]
    assert set(python_result[1:]) == set(pyccel_result[1:])

def test_set_init_with_list(language):
    def init_with_list():
        b = set([4.6, 7.9, 2.5])
        return len(b), b.pop(), b.pop(), b.pop()

    epyc_init_with_list = epyccel(init_with_list, language = language)
    pyccel_result = epyc_init_with_list()
    python_result = init_with_list()
    assert isinstance(python_result, type(pyccel_result))
    assert python_result[0] == pyccel_result[0]
    assert set(python_result[1:]) == set(pyccel_result[1:])


def test_set_copy_from_arg1(python_only_language):
    def copy_from_arg1(a : 'list[float]'):
        b = set(a)
        return b
    a = [2.5, 1.4, 9.2]
    epyc_copy_from_arg = epyccel(copy_from_arg1, language = python_only_language)
    pyccel_result = epyc_copy_from_arg(a)
    python_result = copy_from_arg1(a)
    assert isinstance(python_result, type(pyccel_result))
    assert python_result == pyccel_result

def test_set_copy_from_arg2(python_only_language):
    def copy_from_arg2(a : 'set[float]'):
        b = set(a)
        return b
    a = {2.5, 1.4, 9.2}
    epyc_copy_from_arg = epyccel(copy_from_arg2, language = python_only_language)
    pyccel_result = epyc_copy_from_arg(a)
    python_result = copy_from_arg2(a)
    assert isinstance(python_result, type(pyccel_result))
    assert python_result == pyccel_result

def test_Pop_int(language):
    def Pop_int():
        se = {2, 4, 9}
        el1 = se.pop()
        el2 = se.pop()
        el3 = se.pop()
        return el1, el2, el3
    epyccel_remove = epyccel(Pop_int, language = language)
    pyccel_result = set(epyccel_remove())
    python_result = set(Pop_int())
    assert python_result == pyccel_result

def test_Pop_float(language):
    def Pop_float():
        se = {2.3 , 4.1, 9.5}
        el1 = se.pop()
        el2 = se.pop()
        el3 = se.pop()
        return el1, el2, el3
    epyccel_remove = epyccel(Pop_float, language = language)
    pyccel_result = set(epyccel_remove())
    python_result = set(Pop_float())
    assert python_result == pyccel_result


def test_Pop_complex(language):
    def Pop_complex():
        se = {4j , 1j, 7j}
        el1 = se.pop()
        el2 = se.pop()
        el3 = se.pop()
        return el1, el2, el3
    epyccel_remove = epyccel(Pop_complex, language = language)
    pyccel_result = set(epyccel_remove())
    python_result = set(Pop_complex())
    assert python_result == pyccel_result

def test_set_union_int(language):
    def union_int():
        a = {1,2,3,4}
        b = {5,6,7,2}
        c = a.union(b)
        return len(c), c.pop(), c.pop(), c.pop(), c.pop(), c.pop(), c.pop(), c.pop()

    epyccel_func = epyccel(union_int, language = language)
    pyccel_result = epyccel_func()
    python_result = union_int()
    assert python_result[0] == pyccel_result[0]
    assert set(python_result[1:]) == set(pyccel_result[1:])

def test_set_union_no_args(language):
    def union_int():
        a = {1,2,3,4}
        c = a.union()
        a.add(5)
        return len(c), c.pop(), c.pop(), c.pop(), c.pop()

    epyccel_func = epyccel(union_int, language = language)
    pyccel_result = epyccel_func()
    python_result = union_int()
    assert python_result[0] == pyccel_result[0]
    assert set(python_result[1:]) == set(pyccel_result[1:])

def test_set_union_2_args(language):
    def union_int():
        a = {1,2,3,4}
        b = {5,6,7}
        c = {8,9,10,4}
        d = a.union(b, c)
        return len(d), d.pop(), d.pop(), d.pop(), d.pop(), d.pop(), d.pop(), d.pop(), d.pop(), d.pop(), d.pop()

    epyccel_func = epyccel(union_int, language = language)
    pyccel_result = epyccel_func()
    python_result = union_int()
    assert python_result[0] == pyccel_result[0]
    assert set(python_result[1:]) == set(pyccel_result[1:])

def test_set_intersection_int(python_only_language):
    def intersection_int():
        a = {1,2,3}
        b = {2,3,4}
        c = a.intersection(b)
        return len(c), c.pop(), c.pop()

    epyccel_func = epyccel(intersection_int, language = python_only_language)
    pyccel_result = epyccel_func()
    python_result = intersection_int()
    assert python_result[0] == pyccel_result[0]
    assert set(python_result[1:]) == set(pyccel_result[1:])

def test_set_intersection_no_args(python_only_language):
    def intersection_int():
        a = {1,2,3,4}
        c = a.intersection()
        a.add(5)
        return len(c), c.pop(), c.pop(), c.pop(), c.pop()

    epyccel_func = epyccel(intersection_int, language = python_only_language)
    pyccel_result = epyccel_func()
    python_result = intersection_int()
    assert python_result[0] == pyccel_result[0]
    assert set(python_result[1:]) == set(pyccel_result[1:])

def test_set_intersection_2_args(python_only_language):
    def intersection_int():
        a = {1,2,3,4}
        b = {5,6,7,2,1,3}
        c = {7,6,10,4,2,3,1}
        d = a.intersection(b, c)
        return len(d), d.pop(), d.pop(), d.pop()

    epyccel_func = epyccel(intersection_int, language = python_only_language)
    pyccel_result = epyccel_func()
    python_result = intersection_int()
    assert python_result[0] == pyccel_result[0]
    assert set(python_result[1:]) == set(pyccel_result[1:])

@pytest.mark.parametrize( 'language', (
        pytest.param("fortran", marks = pytest.mark.fortran),
        pytest.param("c", marks = [
            pytest.mark.skip(reason="Can't use a pointer to a temporary object."),
            pytest.mark.c]
        ),
        pytest.param("python", marks = pytest.mark.python)
    )
)
def test_temporary_set_union(language):
    def union_int():
        a = {1,2}
        b = {2}
        d = a.union(b).pop()
        return d

    epyccel_func = epyccel(union_int, language = language)
    pyccel_result = epyccel_func()
    python_result = union_int()
    assert python_result == pyccel_result

def test_set_union_list(language):
    def union_list():
        a = {1.2, 2.3}
        b = [1.2, 5.0]
        d = a.union(b)
        return len(d), d.pop(), d.pop(), d.pop()

    epyccel_func = epyccel(union_list, language = language)
    pyccel_result = epyccel_func()
    python_result = union_list()
    assert python_result[0] == pyccel_result[0]
    assert set(python_result[1:]) == set(pyccel_result[1:])

def test_set_union_tuple(language):
    def union_tuple():
        a = {True}
        b = (False,)
        d = a.union(b)
        return len(d), d.pop(), d.pop()

    epyccel_func = epyccel(union_tuple, language = language)
    pyccel_result = epyccel_func()
    python_result = union_tuple()
    assert python_result[0] == pyccel_result[0]
    assert set(python_result[1:]) == set(pyccel_result[1:])

def test_set_union_operator(language):
    def union_int():
        a = {1,2,3,4}
        b = {5,6,7,2}
        c = a | b
        return len(c), c.pop(), c.pop(), c.pop(), c.pop(), c.pop(), c.pop(), c.pop()

    epyccel_func = epyccel(union_int, language = language)
    pyccel_result = epyccel_func()
    python_result = union_int()
    assert python_result[0] == pyccel_result[0]
    assert set(python_result[1:]) == set(pyccel_result[1:])

def test_temporary_set_intersection(python_only_language):
    def intersection_int():
        a = {1,2}
        b = {2}
        d = a.intersection(b).pop()
        return d

    epyccel_func = epyccel(intersection_int, language = python_only_language)
    pyccel_result = epyccel_func()
    python_result = intersection_int()
    assert python_result == pyccel_result

def test_set_intersection_list(python_only_language):
    def intersection_list():
        a = {1.2, 2.3, 5.0}
        b = [1.2, 5.0, 4.0]
        d = a.intersection(b)
        return len(d), d.pop(), d.pop()

    epyccel_func = epyccel(intersection_list, language = python_only_language)
    pyccel_result = epyccel_func()
    python_result = intersection_list()
    assert python_result[0] == pyccel_result[0]
    assert set(python_result[1:]) == set(pyccel_result[1:])

def test_set_intersection_tuple(python_only_language):
    def intersection_tuple():
        a = {True}
        b = (False, True)
        d = a.intersection(b)
        return len(d), d.pop()

    epyccel_func = epyccel(intersection_tuple, language = python_only_language)
    pyccel_result = epyccel_func()
    python_result = intersection_tuple()
    assert python_result[0] == pyccel_result[0]
    assert set(python_result[1:]) == set(pyccel_result[1:])

def test_set_intersection_operator(python_only_language):
    def intersection_int():
        a = {1,2,3,4,8}
        b = {5,2,3,7,8}
        c = a & b
        return len(c), c.pop(), c.pop(), c.pop()

    epyccel_func = epyccel(intersection_int, language = python_only_language)
    pyccel_result = epyccel_func()
    python_result = intersection_int()
    assert python_result[0] == pyccel_result[0]
    assert set(python_result[1:]) == set(pyccel_result[1:])

@pytest.mark.parametrize( 'language', (
        pytest.param("fortran", marks = [
            pytest.mark.xfail(reason="Update not fully implemented yet. See #2022"),
            pytest.mark.fortran]
        ),
        pytest.param("c", marks = [
            pytest.mark.xfail(reason="Update not fully implemented yet. See #2022"),
            pytest.mark.c]
        ),
        pytest.param("python", marks = pytest.mark.python)
    )
)
def test_set_union_augoperator(language):
    def union_int():
        a = {1,2,3,4}
        b = {5,6,7,2}
        a |= b
        return len(a), a.pop(), a.pop(), a.pop(), a.pop(), a.pop(), a.pop(), a.pop()

    epyccel_func = epyccel(union_int, language = language)
    pyccel_result = epyccel_func()
    python_result = union_int()
    assert python_result[0] == pyccel_result[0]
    assert set(python_result[1:]) == set(pyccel_result[1:])

def test_set_contains(language):
    def union_int():
        a = {1,2,3,4,5,6,7,8}
        b = 2 in a
        return b, (4 in a), (9 in a)

    epyccel_func = epyccel(union_int, language = language)
    pyccel_result = epyccel_func()
    python_result = union_int()
    assert python_result == pyccel_result

def test_set_intersection_augoperator(python_only_language):
    def intersection_int():
        a = {1,2,3,4}
        b = {2,3,4}
        a &= b
        return len(a), a.pop(), a.pop(), a.pop()

    epyccel_func = epyccel(intersection_int, language = python_only_language)
    pyccel_result = epyccel_func()
    python_result = intersection_int()
    assert python_result[0] == pyccel_result[0]
    assert set(python_result[1:]) == set(pyccel_result[1:])

def test_set_ptr(language):
    def set_ptr():
        a = {1,2,3,4,5,6,7,8}
        b = a
        b.pop()
        return len(a), len(b)

    epyccel_func = epyccel(set_ptr, language = language)
    pyccel_result = epyccel_func()
    python_result = set_ptr()
    assert python_result == pyccel_result

def test_set_iter(language):
    def set_sum_int():
        a =  {1,2,3,4,5,6,7,8,9,12}
        sum_a = 0
        for ai in a:
            sum_a += ai
        return sum_a

    epyccel_func = epyccel(set_sum_int, language = language)
    pyccel_result = epyccel_func()
    python_result = set_sum_int()
    assert python_result == pyccel_result
    assert isinstance(python_result, type(pyccel_result))

def test_set_iter_prod(language):
    def set_iter_prod():
        from itertools import product
        a = {1,2,3,4,5,6,7,8,9,12}
        b = {2.0, 4.0, 9.0, 2.5, 8.3}
        assemble = 0.0
        for ai, bi in product(a,b):
            assemble += ai*bi
        return assemble

    epyccel_func = epyccel(set_iter_prod, language = language)
    pyccel_result = epyccel_func()
    python_result = set_iter_prod()
    assert python_result == pyccel_result
    assert isinstance(python_result, type(pyccel_result))

<<<<<<< HEAD
def test_set_return(language):
=======
def test_set_const_arg(stc_language):
    @template('T', ['int', 'float', 'complex'])
    def set_arg(arg : 'const set[T]', my_sum : 'T'):
        for ai in arg:
            my_sum += ai
        return my_sum

    epyccel_func = epyccel(set_arg, language = stc_language)
    int_arg = {1,2,3,4,5,6,7}
    float_arg = {1.5, 2.5, 3.5, 4.5, 6.7}
    complex_arg = {1+0j,4j,2.5+2j}
    for arg in (int_arg, float_arg, complex_arg):
        start = type(next(iter(arg)))(0)
        pyccel_result = epyccel_func(arg, start)
        python_result = set_arg(arg, start)
        assert python_result == pyccel_result
        assert isinstance(pyccel_result, type(python_result))

def test_set_arg(stc_language):
    def set_arg(arg : 'set[int]', n : int):
        arg.update(range(n))

    epyccel_func = epyccel(set_arg, language = stc_language)
    arg_pyc = {7,8,9,10}
    arg_pyt = arg_pyc.copy()
    n = 6
    epyccel_func(arg_pyc, n)
    set_arg(arg_pyt, n)
    assert arg_pyc == arg_pyt

def test_set_return(stc_language):
>>>>>>> bac6b28c
    def set_return():
        a = {1,2,3,4,5}
        b = {4,5,6}
        c = a.union(b) # Use union to avoid #2084
        return c

    epyccel_func = epyccel(set_return, language = language)
    pyccel_result = epyccel_func()
    python_result = set_return()
    assert python_result == pyccel_result
    assert isinstance(python_result, type(pyccel_result))
    assert isinstance(python_result.pop(), type(pyccel_result.pop()))<|MERGE_RESOLUTION|>--- conflicted
+++ resolved
@@ -668,9 +668,6 @@
     assert python_result == pyccel_result
     assert isinstance(python_result, type(pyccel_result))
 
-<<<<<<< HEAD
-def test_set_return(language):
-=======
 def test_set_const_arg(stc_language):
     @template('T', ['int', 'float', 'complex'])
     def set_arg(arg : 'const set[T]', my_sum : 'T'):
@@ -701,8 +698,7 @@
     set_arg(arg_pyt, n)
     assert arg_pyc == arg_pyt
 
-def test_set_return(stc_language):
->>>>>>> bac6b28c
+def test_set_return(language):
     def set_return():
         a = {1,2,3,4,5}
         b = {4,5,6}
