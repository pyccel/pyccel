# pylint: disable=missing-function-docstring, missing-module-docstring
import pytest
from  pyccel.epyccel import epyccel

@pytest.fixture( params=[
        pytest.param("fortran", marks = [
            pytest.mark.skip(reason="set methods not implemented in fortran"),
            pytest.mark.fortran]),
        pytest.param("c", marks = [
            pytest.mark.skip(reason="set methods not implemented in c"),
            pytest.mark.c]),
        pytest.param("python", marks = pytest.mark.python)
    ],
    scope = "module"
)
def language(request):
    return request.param

def test_add_literal_int(language) :
    def add_int():
        a = {1,3,45}
        a.add(4)
        return a
    epyc_add_element = epyccel(add_int, language = language)
    pyccel_result = epyc_add_element()
    python_result = add_int()
    assert python_result == pyccel_result

def test_add_literal_complex(language) :
    def add_complex():
        a = {6j,7j,8j}
        a.add(9j)
        return a
    epyc_add_element = epyccel(add_complex, language = language)
    pyccel_result = epyc_add_element()
    python_result = add_complex()
    assert python_result == pyccel_result

def test_add_variable_int(language):
    def add_element_range():
        a = {1, 2, 3}
        for i in range(50, 100):
            a.add(i)
        return a
    epyc_add_element = epyccel(add_element_range, language = language)
    pyccel_result = epyc_add_element()
    python_result = add_element_range()
    assert python_result == pyccel_result

def test_clear_int(language):
    def clear_int():
        se = {1,2,4,5}
        se.clear()
        return se
    epyccel_clear = epyccel(clear_int, language = language)
    pyccel_result = epyccel_clear()
    python_result = clear_int()
    assert python_result == pyccel_result

def test_clear_float(language):
    def clear_float():
        se = {7.2, 2.1, 9.8, 6.4}
        se.clear()
        return se
    epyccel_clear = epyccel(clear_float, language = language)
    pyccel_result = epyccel_clear()
    python_result = clear_float()
    assert python_result == pyccel_result

def test_clear_complex(language):
    def clear_complex():
        se = {3j, 6j, 2j}
        se.clear()
        return se
    epyccel_clear = epyccel(clear_complex, language = language)
    pyccel_result = epyccel_clear()
    python_result = clear_complex()
    assert python_result == pyccel_result

def test_copy_int(language):
    def copy_int():
        se = {1, 2, 4, 5}
        cop = se.copy()
        return cop
    epyccel_copy = epyccel(copy_int, language = language)
    pyccel_result = epyccel_copy()
    python_result = copy_int()
    assert isinstance(python_result, type(pyccel_result))
    assert python_result == pyccel_result
    assert all(isinstance(elem, type(pyccel_result.pop())) for elem in python_result)


def test_copy_float(language):
    def copy_float():
        se = {5.7, 6.2, 4.3, 9.8}
        cop = se.copy()
        return cop
    epyccel_copy = epyccel(copy_float, language = language)
    pyccel_result = epyccel_copy()
    python_result = copy_float()
    assert isinstance(python_result, type(pyccel_result))
    assert python_result == pyccel_result
    assert all(isinstance(elem, type(pyccel_result.pop())) for elem in python_result)

def test_copy_complex(language):
    def copy_complex():
        se = {7j, 6j, 9j}
        cop = se.copy()
        return cop
    epyccel_copy = epyccel(copy_complex, language = language)
    pyccel_result = epyccel_copy()
    python_result = copy_complex()
    assert isinstance(python_result, type(pyccel_result))
    assert python_result == pyccel_result
    assert all(isinstance(elem, type(pyccel_result.pop())) for elem in python_result)

def test_Pop_int(language):
    def Pop_int():
        se = {2, 4, 9}
        se.pop()
        return se
    epyccel_remove = epyccel(Pop_int, language = language)
    pyccel_result = epyccel_remove()
    python_result = Pop_int()
    assert python_result == pyccel_result

def test_Pop_float(language):
    def Pop_float():
        se = {2.7, 4.3, 9.2}
        se.pop()
        return se
    epyccel_remove = epyccel(Pop_float, language = language)
    pyccel_result = epyccel_remove()
    python_result = Pop_float()
    assert python_result == pyccel_result

def test_Pop_complex(language):
    def Pop_complex():
        se = {1j, 3j, 6j}
        se.pop()
        return se
    epyccel_remove = epyccel(Pop_complex, language = language)
    pyccel_result = epyccel_remove()
    python_result = Pop_complex()
    assert python_result == pyccel_result

def test_remove_complex(language):
    def remove_complex():
        se = {1j, 3j, 8j}
        se.remove(3j)
        return se
    epyccel_remove = epyccel(remove_complex, language = language)
    pyccel_result = epyccel_remove()
    python_result = remove_complex()
    assert python_result == pyccel_result

def test_remove_int(language):
    def remove_int():
        se = {2, 4, 9}
        se.remove(4)
        return se
    epyccel_remove = epyccel(remove_int, language = language)
    pyccel_result = epyccel_remove()
    python_result = remove_int()
    assert python_result == pyccel_result

def test_remove_float(language):
    def remove_float():
        se = {5.7, 2.4, 8.1}
        se.remove(8.1)
        return se
    epyccel_remove = epyccel(remove_float, language = language)
    pyccel_result = epyccel_remove()
    python_result = remove_float()
    assert python_result == pyccel_result

def test_Discard_int(language):
    def Discard_int():
        se = {2.7, 4.3, 9.2}
        se.discard(4.3)
        return se
    epyccel_remove = epyccel(Discard_int, language = language)
    pyccel_result = epyccel_remove()
    python_result = Discard_int()
    assert python_result == pyccel_result

def test_Discard_complex(language):
    def Discard_complex():
        se = {2j, 5j, 3j, 7j}
        se.discard(5j)
        return se
    epyccel_remove = epyccel(Discard_complex, language = language)
    pyccel_result = epyccel_remove()
    python_result = Discard_complex()
    assert python_result == pyccel_result

def test_Discard_wrong_arg(language):
    def Discard_wrong_arg():
        se = {4.7, 1.3, 8.2}
        se.discard(8.6)
        return se
    epyccel_remove = epyccel(Discard_wrong_arg, language = language)
    pyccel_result = epyccel_remove()
    python_result = Discard_wrong_arg()
<<<<<<< HEAD
    assert python_result == pyccel_result


def test_update_basic(language):
    def update_basic():
        a = {1, 2, 3}
        b = {4, 5, 6}
        a.update(b)
        return a

    epyccel_update = epyccel(update_basic, language=language)
    pyccel_result = epyccel_update()
    python_result =  update_basic()
    assert python_result == pyccel_result

def test_update_multiple(language):
    def update_multiple():
        a = {1, 2, 3}
        a.update({4, 5})
        a.update({6, 7, 8, 9})
        a.update({10})
        return a

    epyccel_update = epyccel(update_multiple, language=language)
    pyccel_result = epyccel_update()
    python_result =  update_multiple()
    assert python_result == pyccel_result


def test_update_boolean_tuple(language):
    def update_boolean_tuple():
        a = {True, False, True}
        b = (False, True, False)
        a.update(b)
        return a
    epyccel_update = epyccel(update_boolean_tuple, language=language)
    pyccel_result = epyccel_update()
    python_result =  update_boolean_tuple()
    assert python_result == pyccel_result


def test_update_complex_list(language):
    def update_complex_list():
        a = {1j, 2 + 3j, 0 + 0j}
        b = {4j, 5j, 1 + 6j}
        a.update(b)
        return a
    epyccel_update = epyccel(update_complex_list, language=language)
    pyccel_result = epyccel_update()
    python_result =  update_complex_list()
    assert python_result == pyccel_result

def test_update_range(language):
    def update_range():
        a = {1, 2, 3}
        a.update(range(4, 9))
        return a
    epyccel_update = epyccel(update_range, language=language)
    pyccel_result = epyccel_update()
    python_result =  update_range()
    assert python_result == pyccel_result

def test_update_set_as_arg(language):
    def update_set_as_arg():
        a = {1, 2, 3}
        a.update({4, 5, 6})
        return a

    epyccel_update = epyccel(update_set_as_arg, language=language)
    pyccel_result = epyccel_update()
    python_result =  update_set_as_arg()
    assert python_result == pyccel_result

def test_update_tuple_as_arg(language):
    def update_tuple_as_arg():
        a = {1, 2, 3}
        a.update((4, 5, 6))
        return a
    epyccel_update = epyccel(update_tuple_as_arg, language=language)
    pyccel_result = epyccel_update()
    python_result =  update_tuple_as_arg()
=======
>>>>>>> 78d56dec
    assert python_result == pyccel_result<|MERGE_RESOLUTION|>--- conflicted
+++ resolved
@@ -202,9 +202,7 @@
     epyccel_remove = epyccel(Discard_wrong_arg, language = language)
     pyccel_result = epyccel_remove()
     python_result = Discard_wrong_arg()
-<<<<<<< HEAD
-    assert python_result == pyccel_result
-
+    assert python_result == pyccel_result
 
 def test_update_basic(language):
     def update_basic():
@@ -284,6 +282,4 @@
     epyccel_update = epyccel(update_tuple_as_arg, language=language)
     pyccel_result = epyccel_update()
     python_result =  update_tuple_as_arg()
-=======
->>>>>>> 78d56dec
     assert python_result == pyccel_result