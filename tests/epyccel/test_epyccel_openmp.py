--- conflicted
+++ resolved
@@ -15,6 +15,7 @@
 pytestmark = pytest.mark.skip_llvm
 
 #==============================================================================
+
 @pytest.mark.external
 def test_directive_in_else(language):
     f1 = epyccel(openmp.directive_in_else, flags = '-Wall', openmp=True, language=language)
@@ -464,13 +465,8 @@
 )
 @pytest.mark.external
 def test_omp_flush(language):
-<<<<<<< HEAD
-    f1 = epyccel(openmp.omp_flush, fflags = '-Wall', accelerators=['openmp'], language=language)
+    f1 = epyccel(openmp.omp_flush, flags = '-Wall', openmp=True, language=language)
     assert 3 == f1()
-=======
-    f1 = epyccel(openmp.omp_flush, flags = '-Wall', openmp=True, language=language)
-    assert 2 == f1()
->>>>>>> 690ed4f9
 
 @pytest.mark.external
 def test_omp_barrier(language):
@@ -507,7 +503,7 @@
 @pytest.mark.external
 def test_omp_target_teams_distribute_parallel_for(language):
     f1 = openmp.test_omp_target_teams_distribute_parallel_for
-    f2 = epyccel(f1, fflags = '-Wall', accelerators=['openmp'], language=language)
+    f2 = epyccel(f1, flags = '-Wall', openmp=True, language=language)
     assert(f2(1.0) == f1(1.0))
 
 @pytest.mark.parametrize( 'language', (
@@ -540,7 +536,7 @@
 
 @pytest.mark.external
 def test_potential_internal_race_condition(language):
-    f1 = epyccel(openmp.potential_internal_data_race_condition, fflags = '-Wall', accelerators=['openmp'], language=language)
+    f1 = epyccel(openmp.potential_internal_data_race_condition, flags = '-Wall', openmp=True, language=language)
     f2 = openmp.potential_internal_data_race_condition
     assert (f1() == f2()).all()
 
@@ -554,14 +550,14 @@
 )
 @pytest.mark.external
 def test_parallel_if(language):
-    f1 = epyccel(openmp.parallel_if, fflags = '-Wall', accelerators=['openmp'], language=language, omp_version=5.0)
+    f1 = epyccel(openmp.parallel_if, flags = '-Wall', openmp=True, language=language, omp_version=5.0)
     f2 = openmp.parallel_if
     assert (f1(9) == f2(9)).all()
     assert (f1(11) == f2(11)).all()
 
 @pytest.mark.external
 def test_omp_ordered(language):
-    f1 = epyccel(openmp.stenc_2d, fflags = '-Wall', accelerators=['openmp'], language=language)
+    f1 = epyccel(openmp.stenc_2d, flags = '-Wall', openmp=True, language=language)
     f2 = openmp.stenc_2d
     A = np.ones([3, 3], dtype=int)
     B = np.ones([3, 3], dtype=int)
