--- conflicted
+++ resolved
@@ -241,16 +241,7 @@
 
     assert np.array_equal(y1, y2)
 
-<<<<<<< HEAD
-=======
-@pytest.mark.parametrize( 'language', [
-        pytest.param("c", marks = [
-            pytest.mark.xfail(reason="for reduction doesn't work in C"),
-            pytest.mark.c]),
-        pytest.param("fortran", marks = pytest.mark.fortran)
-    ]
-)
->>>>>>> c36ca707
+
 def test_omp_arraysum(language):
     f1 = epyccel(openmp.omp_arraysum, accelerator='openmp', language=language)
     set_num_threads = epyccel(openmp.set_num_threads, accelerator='openmp', language=language)
@@ -260,7 +251,6 @@
 
     assert f1(x) == np.sum(x)
 
-<<<<<<< HEAD
 def test_omp_arraysum_combined(language):
     f1 = epyccel(openmp.omp_arraysum_combined, accelerator='openmp', language=language)
     set_num_threads = epyccel(openmp.set_num_threads, accelerator='openmp', language=language)
@@ -278,8 +268,6 @@
         x = random.randint(10, 1000)
         assert f1(x) == openmp.omp_range_sum_critical(x)
 
-=======
->>>>>>> c36ca707
 def test_omp_arraysum_single(language):
     f1 = epyccel(openmp.omp_arraysum_single, accelerator='openmp', language=language)
     set_num_threads = epyccel(openmp.set_num_threads, accelerator='openmp', language=language)
