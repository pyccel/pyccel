# pylint: disable=missing-function-docstring, missing-module-docstring/
# pylint: disable=wildcard-import
import multiprocessing
import os
import sys
import pytest
import numpy as np
import modules.openmp as openmp

from pyccel.epyccel import epyccel
#==============================================================================

@pytest.fixture(params=[
    pytest.param('fortran', marks = pytest.mark.fortran),
    pytest.param('c'      , marks = pytest.mark.c)
    ]
)
def language(request):
    return request.param

#==============================================================================

def test_module_1(language):
    f1 = epyccel(openmp.f1, accelerator='openmp', language=language)
    set_num_threads = epyccel(openmp.set_num_threads, accelerator='openmp', language=language)
    get_num_threads = epyccel(openmp.get_num_threads, accelerator='openmp', language=language)
    get_max_threads = epyccel(openmp.get_max_threads, accelerator='openmp', language=language)
    set_num_threads(4)
    assert get_max_threads() == 4
    assert get_num_threads() == 4
    assert f1(0) == 0
    assert f1(1) == 1
    assert f1(2) == 2
    assert f1(3) == 3
    assert f1(5) == -1

    set_num_threads(8)
    assert get_num_threads() == 8
    assert f1(5) == 5
    set_num_threads(4)

def test_modules_10(language):
    set_num_threads = epyccel(openmp.set_num_threads, accelerator='openmp', language=language)
    set_num_threads(1)
    f1 = epyccel(openmp.test_omp_get_ancestor_thread_num, accelerator='openmp', language=language)

    assert f1() == 0
    set_num_threads(4)

def test_module_2(language):
    f1 = epyccel(openmp.test_omp_number_of_procs, accelerator='openmp', language=language)
    assert f1() == multiprocessing.cpu_count()

def test_module_3(language):
    set_num_threads = epyccel(openmp.set_num_threads, accelerator='openmp', language=language)
    set_num_threads(4)
    f1 = epyccel(openmp.test_omp_in_parallel1, accelerator='openmp', language=language)
    f2 = epyccel(openmp.test_omp_in_parallel2, accelerator='openmp', language=language)

    assert f1() == 0
    assert f2() == 1

@pytest.mark.parametrize( 'lang', (
        pytest.param("c", marks = pytest.mark.c),
        pytest.param("fortran", marks = [
            pytest.mark.xfail(reason="omp_set_dynamic requires bool(kind=1) but C_BOOL has(kind=4)"),
            pytest.mark.fortran]
        )
    )
)
def test_modules_4(lang):
    f1 = epyccel(openmp.test_omp_set_get_dynamic, accelerator='openmp', language=lang)

    assert f1(True) == 1
    assert f1(False) == 0

@pytest.mark.parametrize( 'lang', (
        pytest.param("c", marks = pytest.mark.c),
        pytest.param("fortran", marks = [
            pytest.mark.xfail(reason="omp_set_nested requires bool(kind=1) but C_BOOL has(kind=4)"),
            pytest.mark.fortran]
        )
    )
)
def test_modules_4_1(lang):
    f1 = epyccel(openmp.test_omp_set_get_nested, accelerator='openmp', language=lang)

    assert f1(True) == 1
    assert f1(False) == 0

def test_modules_5(language):
    f1 = epyccel(openmp.test_omp_get_cancellation, accelerator='openmp', language=language)

    cancel_var = os.environ.get('OMP_CANCELLATION')
    if cancel_var is not None:
        if cancel_var.lower() == 'true':
            assert f1() == 1
        else:
            assert f1() == 0
    else:
        assert f1() == 0

def test_modules_6(language):
    f1 = epyccel(openmp.test_omp_get_thread_limit, accelerator='openmp', language=language)
    #In order to test this function properly we must set the OMP_THREAD_LIMIT env var with the number of threads limit of the program
    #When the env var is not set, the number of threads limit is MAX INT
    assert f1() >= 0

def test_modules_9(language):
    f1 = epyccel(openmp.test_omp_get_active_level, accelerator='openmp', language=language)

    assert f1() == 1

def test_modules_7(language):
    f1 = epyccel(openmp.test_omp_get_set_max_active_levels, accelerator='openmp', language=language)

    max_active_level = 5
    #if the given max_active_level less than 0, omp_get_max_active_levels() gonna return (MAX_INT) as result
    assert f1(max_active_level) == max_active_level

def test_modules_8(language):
    f1 = epyccel(openmp.test_omp_get_level, accelerator='openmp', language=language)

    assert f1() == 2

def test_modules_11(language):
    set_num_threads = epyccel(openmp.set_num_threads, accelerator='openmp', language=language)
    set_num_threads(4)
    f1 = epyccel(openmp.test_omp_get_team_size, accelerator='openmp', language=language)

    assert f1() == 4
    set_num_threads(8)
    assert f1() == 8

@pytest.mark.xfail(reason = "arithmetic expression not managed yet inside a clause !")
def test_modules_12(language):
    f1 = epyccel(openmp.test_omp_in_final, accelerator='openmp', language=language)

    assert f1() == 1

def test_modules_13(language):
    f1 = epyccel(openmp.test_omp_get_proc_bind, accelerator='openmp', language=language)

    assert f1() >= 0

#@pytest.mark.parametrize( 'language', [
#        pytest.param("c", marks = [
#            pytest.mark.xfail(sys.platform == 'darwin', reason="omp_get_num_devices and omp_get_default_device unrecognized in C !"),
#            pytest.mark.c]),
#        pytest.param("fortran", marks = pytest.mark.fortran)
#    ]
#)
@pytest.mark.skip("Compiling is not fully managed for GPU commands. See #798")
def test_modules_14_0(language):
    f1 = epyccel(openmp.test_omp_set_get_default_device, accelerator='openmp', language=language)
    f2 = epyccel(openmp.test_omp_get_num_devices, accelerator='openmp', language=language)

    assert f1(1) == 1
    assert f1(2) == 2
    assert f2() >= 0

@pytest.mark.skip("Compiling is not fully managed for GPU commands. See #798")
def test_modules_14_1(language):
    f3 = epyccel(openmp.test_omp_is_initial_device, accelerator='openmp', language=language)
    f4 = epyccel(openmp.test_omp_get_initial_device, accelerator='openmp', language=language) #Needs a non-host device to test the function properly

    assert f3() == 1
    assert f4() == 0

<<<<<<< HEAD
@pytest.mark.parametrize( 'language', [
        pytest.param("c", marks = [
            pytest.mark.xfail(reason="omp_get_team_num() return a wrong result!"),
            pytest.mark.c]),
        pytest.param("fortran", marks = [
            pytest.mark.xfail(reason="Compilation fails on github action"),
            pytest.mark.fortran])
    ]
)
=======
#@pytest.mark.parametrize( 'language', [
#        pytest.param("c", marks = [
#            pytest.mark.xfail(reason="omp_get_team_num() return a wrong result!"),
#            pytest.mark.c]),
#        pytest.param("fortran", marks = [
#            pytest.mark.xfail(reason="Compilation fails on github action"),
#            pytest.mark.fortran])
#
#    ]
#)
@pytest.mark.skip("Compiling is not fully managed for GPU commands. See #798")
>>>>>>> f999d0a6
def test_modules_15(language):
    f1 = epyccel(openmp.test_omp_get_team_num, accelerator='openmp', language=language)

    assert f1(0) == 0
    assert f1(1) == 1

#@pytest.mark.parametrize( 'language', [
#        pytest.param("c", marks = [
#            pytest.mark.xfail(reason="omp_get_num_teams() return a wrong result!"),
#            pytest.mark.c]),
#        pytest.param("fortran", marks = [
#            pytest.mark.xfail(reason="Compilation fails on github action"),
#            pytest.mark.fortran])
#    ]
#)
@pytest.mark.skip("Compiling is not fully managed for GPU commands. See #798")
def test_modules_15_1(language):
    f1 = epyccel(openmp.test_omp_get_num_teams, accelerator='openmp', language=language)

    assert f1() == 2

def test_modules_16(language):
    f1 = epyccel(openmp.test_omp_get_max_task_priority, accelerator='openmp', language=language)

    assert f1() == 0 # omp_get_max_task_priority() return always 0

@pytest.mark.parametrize( 'language', [
        pytest.param("c", marks = [
            pytest.mark.xfail(reason="len not implemented in C !"),
            pytest.mark.c]),
        pytest.param("fortran", marks = pytest.mark.fortran)
    ]
)
def test_omp_matmul(language):
    f1 = epyccel(openmp.omp_matmul, accelerator='openmp', language=language)
    set_num_threads = epyccel(openmp.set_num_threads, accelerator='openmp', language=language)
    set_num_threads(4)
    from numpy import matmul
    A1 = np.ones([3, 2])
    A1[1,0] = 2
    A2 = np.copy(A1)
    x1 = np.ones([2, 1])
    x2 = np.copy(x1)
    y1 = np.zeros([3,1])
    y2 = np.zeros([3,1])
    f1(A1, x1, y1)
    y2[:] = matmul(A2, x2)

    assert np.array_equal(y1, y2)

@pytest.mark.parametrize( 'language', [
        pytest.param("c", marks = [
            pytest.mark.xfail(reason="Numpy matmul not implemented in C !"),
            pytest.mark.c]),
        pytest.param("fortran", marks = pytest.mark.fortran)
    ]
)
def test_omp_matmul_single(language):
    f1 = epyccel(openmp.omp_matmul_single, accelerator='openmp', language=language)
    set_num_threads = epyccel(openmp.set_num_threads, accelerator='openmp', language=language)
    set_num_threads(4)
    from numpy import matmul
    A1 = np.ones([3, 2])
    A1[1,0] = 2
    A2 = np.copy(A1)
    x1 = np.ones([2, 1])
    x2 = np.copy(x1)
    y1 = np.zeros([3,1])
    y2 = np.zeros([3,1])
    f1(A1, x1, y1)
    y2[:] = matmul(A2, x2)

    assert np.array_equal(y1, y2)

@pytest.mark.parametrize( 'language', [
        pytest.param("c", marks = [
            pytest.mark.xfail(reason="len not implemented in C !"),
            pytest.mark.c]),
        pytest.param("fortran", marks = pytest.mark.fortran)
    ]
)
def test_omp_matmul_2d_2d(language):
    f1 = epyccel(openmp.omp_matmul, accelerator='openmp', language=language)
    set_num_threads = epyccel(openmp.set_num_threads, accelerator='openmp', language=language)
    set_num_threads(4)
    from numpy import matmul
    A1 = np.ones([3, 2])
    A1[1,0] = 2
    A2 = np.copy(A1)
    x1 = np.ones([2, 3])
    x2 = np.copy(x1)
    y1 = np.zeros([3,3])
    y2 = np.zeros([3,3])
    f1(A1, x1, y1)
    y2[:] = matmul(A2, x2)

    assert np.array_equal(y1, y2)


def test_omp_arraysum(language):
    f1 = epyccel(openmp.omp_arraysum, accelerator='openmp', language=language)
    set_num_threads = epyccel(openmp.set_num_threads, accelerator='openmp', language=language)
    set_num_threads(4)
    from numpy import random
    x = random.randint(20, size=(5))

    assert f1(x) == np.sum(x)

def test_omp_arraysum_combined(language):
    f1 = epyccel(openmp.omp_arraysum_combined, accelerator='openmp', language=language)
    set_num_threads = epyccel(openmp.set_num_threads, accelerator='openmp', language=language)
    set_num_threads(4)
    from numpy import random
    x = random.randint(20, size=(5))

    assert f1(x) == np.sum(x)

def test_omp_range_sum_critical(language):
    f1 = epyccel(openmp.omp_range_sum_critical, accelerator='openmp', language=language)
    from numpy import random

    for _ in range(0, 4):
        x = random.randint(10, 1000)
        assert f1(x) == openmp.omp_range_sum_critical(x)

def test_omp_arraysum_single(language):
    f1 = epyccel(openmp.omp_arraysum_single, accelerator='openmp', language=language)
    set_num_threads = epyccel(openmp.set_num_threads, accelerator='openmp', language=language)
    set_num_threads(2)
    from numpy import random
    x = random.randint(20, size=(10))

    assert f1(x) == np.sum(x)

def test_omp_master(language):
    f1 = epyccel(openmp.omp_master, accelerator='openmp', language=language)
    assert f1() == openmp.omp_master()

def test_omp_taskloop(language):
    f1 = epyccel(openmp.omp_taskloop, accelerator='openmp', language=language)
    from numpy import random

    for _ in range(0, 4):
        x = random.randint(1, 4)
        result = 0
        for _ in range(0, x * 10):
            result = result + 1
        assert result == f1(x)

@pytest.mark.parametrize( 'language', [
        pytest.param("c", marks = [
            pytest.mark.xfail(reason="Nested functions not handled for C !"),
            pytest.mark.c]),
            pytest.param("fortran", marks = pytest.mark.fortran)
    ]
)
def test_omp_tasks(language):
    f1 = epyccel(openmp.omp_tasks, accelerator='openmp', language=language)
    from numpy import random

    for _ in range(0, 4):
        x = random.randint(10, 20)
        assert openmp.omp_tasks(x) == f1(x)

def test_omp_simd(language):
    f1 = epyccel(openmp.omp_simd, accelerator='openmp', language=language)
    assert openmp.omp_simd(1337) == f1(1337)

def test_omp_flush(language):
    f1 = epyccel(openmp.omp_flush, accelerator='openmp', language=language)
    assert 2 == f1()

def test_omp_barrier(language):
    f1 = epyccel(openmp.omp_barrier, accelerator='openmp', language=language)
    f2 = openmp.omp_barrier
    assert f1() == f2()

def test_combined_for_simd(language):
    f1 = epyccel(openmp.combined_for_simd, accelerator='openmp', language=language)
    f2 = openmp.combined_for_simd
    assert f1() == f2()

def test_omp_sections(language):
    f1 = epyccel(openmp.omp_sections, accelerator='openmp', language=language)
    f2 = openmp.omp_sections
    assert f1() == f2()<|MERGE_RESOLUTION|>--- conflicted
+++ resolved
@@ -167,17 +167,6 @@
     assert f3() == 1
     assert f4() == 0
 
-<<<<<<< HEAD
-@pytest.mark.parametrize( 'language', [
-        pytest.param("c", marks = [
-            pytest.mark.xfail(reason="omp_get_team_num() return a wrong result!"),
-            pytest.mark.c]),
-        pytest.param("fortran", marks = [
-            pytest.mark.xfail(reason="Compilation fails on github action"),
-            pytest.mark.fortran])
-    ]
-)
-=======
 #@pytest.mark.parametrize( 'language', [
 #        pytest.param("c", marks = [
 #            pytest.mark.xfail(reason="omp_get_team_num() return a wrong result!"),
@@ -189,7 +178,6 @@
 #    ]
 #)
 @pytest.mark.skip("Compiling is not fully managed for GPU commands. See #798")
->>>>>>> f999d0a6
 def test_modules_15(language):
     f1 = epyccel(openmp.test_omp_get_team_num, accelerator='openmp', language=language)
 
