--- conflicted
+++ resolved
@@ -159,17 +159,7 @@
     assert f1(2) == 2
     assert f2() >= 0
 
-<<<<<<< HEAD
-@pytest.mark.parametrize( 'language', [
-        pytest.param("c", marks = [
-            pytest.mark.xfail(reason="omp_get_initial_device doesn't compile in C !"),
-            pytest.mark.c]),
-        pytest.param("fortran", marks = pytest.mark.fortran)
-    ]
-)
-=======
 @pytest.mark.skip("Compiling is not fully managed for GPU commands. See #798")
->>>>>>> f999d0a6
 def test_modules_14_1(language):
     f3 = epyccel(openmp.test_omp_is_initial_device, accelerator='openmp', language=language)
     f4 = epyccel(openmp.test_omp_get_initial_device, accelerator='openmp', language=language) #Needs a non-host device to test the function properly
