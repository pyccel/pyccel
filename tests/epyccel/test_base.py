import pytest
import numpy as np

from pyccel.epyccel import epyccel
from modules import base
from conftest       import *


def compare_epyccel(f, *args, language='fortran'):
    f2 = epyccel(f, language=language)
    out1 = f(*args)
    out2 = f2(*args)
    assert np.equal(out1, out2)

def test_is_false():
    compare_epyccel(base.is_false, True)
    compare_epyccel(base.is_false, False)

def test_is_true():
    compare_epyccel(base.is_true, True)
    compare_epyccel(base.is_true, False)

def test_compare_is():
    compare_epyccel(base.compare_is, True, True)
    compare_epyccel(base.compare_is, True, False)
    compare_epyccel(base.compare_is, False, True)
    compare_epyccel(base.compare_is, False, False)

def test_compare_is_not():
    compare_epyccel(base.compare_is_not, True, True)
    compare_epyccel(base.compare_is_not, True, False)
    compare_epyccel(base.compare_is_not, False, True)
    compare_epyccel(base.compare_is_not, False, False)

def test_compare_is_int():
    compare_epyccel(base.compare_is_int, True, 1)
    compare_epyccel(base.compare_is_int, True, 0)
    compare_epyccel(base.compare_is_int, False, 1)
    compare_epyccel(base.compare_is_int, False, 0)

def test_compare_is_not_int():
    compare_epyccel(base.compare_is_not_int, True, 1)
    compare_epyccel(base.compare_is_not_int, True, 0)
    compare_epyccel(base.compare_is_not_int, False, 1)
    compare_epyccel(base.compare_is_not_int, False, 0)

def test_not_false():
    compare_epyccel(base.not_false, True)
    compare_epyccel(base.not_false, False)

def test_not_true():
    compare_epyccel(base.not_true, True)
    compare_epyccel(base.not_true, False)

def test_eq_false():
    compare_epyccel(base.eq_false, True)
    compare_epyccel(base.eq_false, False)

def test_eq_true():
    compare_epyccel(base.eq_true, True)
    compare_epyccel(base.eq_true, False)

def test_neq_false():
    compare_epyccel(base.eq_false, True)
    compare_epyccel(base.eq_false, False)

def test_neq_true():
    compare_epyccel(base.eq_true, True)
    compare_epyccel(base.eq_true, False)

def test_not():
    compare_epyccel(base.not_val, True)
    compare_epyccel(base.not_val, False)

@pytest.mark.xfail(reason="f2py does not support optional arguments https://github.com/numpy/numpy/issues/4013")
def test_compare_is_nil():
    compare_epyccel(base.is_nil, True, None)

@pytest.mark.xfail(reason="f2py does not support optional arguments https://github.com/numpy/numpy/issues/4013")
def test_compare_is_not_nil():
    compare_epyccel(base.is_not_nil, True, None)

def test_cast_int(language):
    compare_epyccel(base.cast_int, 4, language=language)
    compare_epyccel(base.cast_float_to_int, 4.5, language=language)

def test_cast_bool():
    compare_epyccel(base.cast_bool, True)

<<<<<<< HEAD
def test_compare_is_int_compare():
    compare_epyccel(base.compare_is_int_compare, 2, 2)
    compare_epyccel(base.compare_is_int_compare, 1, 2)
=======
def test_cast_float(language):
    compare_epyccel(base.cast_float, 4.5, language=language)
    compare_epyccel(base.cast_int_to_float, 4, language=language)
>>>>>>> 15170807
<|MERGE_RESOLUTION|>--- conflicted
+++ resolved
@@ -87,12 +87,10 @@
 def test_cast_bool():
     compare_epyccel(base.cast_bool, True)
 
-<<<<<<< HEAD
 def test_compare_is_int_compare():
     compare_epyccel(base.compare_is_int_compare, 2, 2)
     compare_epyccel(base.compare_is_int_compare, 1, 2)
-=======
+
 def test_cast_float(language):
     compare_epyccel(base.cast_float, 4.5, language=language)
-    compare_epyccel(base.cast_int_to_float, 4, language=language)
->>>>>>> 15170807
+    compare_epyccel(base.cast_int_to_float, 4, language=language)