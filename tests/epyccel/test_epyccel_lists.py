--- conflicted
+++ resolved
@@ -803,7 +803,7 @@
     assert isinstance(python_result, type(pyccel_result))
     assert isinstance(python_result.pop(), type(pyccel_result.pop()))
 
-<<<<<<< HEAD
+
 def test_list_min_max(language):
     def list_min_max():
         a_int = [1, 2, 3]
@@ -815,7 +815,7 @@
     assert python_result == pyccel_result
     assert isinstance(python_result, type(pyccel_result))
     
-=======
+
 def test_list_str(stc_language):
     def list_str():
         a = ['hello', 'world', '!']
@@ -825,4 +825,3 @@
     pyccel_result = epyccel_func()
     python_result = list_str()
     assert python_result == pyccel_result
->>>>>>> 8abea1b3
