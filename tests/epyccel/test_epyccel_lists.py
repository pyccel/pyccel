# pylint: disable=missing-function-docstring, missing-module-docstring
import pytest
import numpy as np
from  pyccel.epyccel import epyccel

@pytest.fixture( params=[
        pytest.param("fortran", marks = [
            pytest.mark.skip(reason="list methods not implemented in fortran"),
            pytest.mark.fortran]),
        pytest.param("c", marks = [
            pytest.mark.skip(reason="list methods not implemented in c"),
            pytest.mark.c]),
        pytest.param("python", marks = pytest.mark.python)
    ],
    scope = "module"
)
def language(request):
    return request.param

def test_pop_last_element(language) :
    def pop_last_element():
        a = [1,3,45]
        return a.pop()
    epyc_last_element = epyccel(pop_last_element, language = language)
    pyccel_result = epyc_last_element()
    python_result = pop_last_element()
    assert isinstance(python_result, type(pyccel_result))
    assert python_result == pyccel_result

def test_pop_list_bool(language) :
    def pop_last_element():
        a = [True, False, True]
        return a.pop()
    epyc_last_element = epyccel(pop_last_element, language = language)
    pyccel_result = epyc_last_element()
    python_result = pop_last_element()
    assert isinstance(python_result, type(pyccel_result))
    assert python_result == pyccel_result

def test_pop_list_float(language) :
    def pop_last_element():
        a = [1.5 , 3.1, 4.5]
        return a.pop()
    epyc_last_element = epyccel(pop_last_element, language = language)
    pyccel_result = epyc_last_element()
    python_result = pop_last_element()
    assert isinstance(python_result, type(pyccel_result))
    assert python_result == pyccel_result

def test_pop_list_of_lists(language) :
    def pop_last_element():
        a = [[4.6, 3.3], [4.2, 9.1], [2.3, 6.8]]
        return a.pop()
    epyc_last_element = epyccel(pop_last_element, language = language)
    pyccel_result = epyc_last_element()
    python_result = pop_last_element()
    assert isinstance(python_result, type(pyccel_result))
    assert python_result == pyccel_result

def test_pop_list_of_tuples(language) :
    def pop_last_element():
        a = [(4.6, 3.3), (4.2, 9.1), (2.3, 6.8)]
        return a.pop()
    epyc_last_element = epyccel(pop_last_element, language = language)
    pyccel_result = epyc_last_element()
    python_result = pop_last_element()
    assert isinstance(python_result, type(pyccel_result))
    assert python_result == pyccel_result

def test_pop_list_of_ndarrays(language) :
    def pop_last_element():
        from numpy import array

        array1 = array([[1, 2, 3], [4, 5, 6]])
        array2 = array([[7, 8, 9], [10, 11, 12]])
        array3 = array([[13, 14, 15], [16, 17, 18]])
        a = [array1, array2, array3]
        return a.pop()
    epyc_last_element = epyccel(pop_last_element, language = language)
    pyccel_result = epyc_last_element()
    python_result = pop_last_element()
    assert isinstance(python_result, type(pyccel_result))
    assert np.array_equal(python_result, pyccel_result)

def test_pop_list_of_tuples_and_lists(language) :
    def pop_last_element():
        a = [(True, False), [True, False]]
        return a.pop()
    epyc_last_element = epyccel(pop_last_element, language = language)
    pyccel_result = epyc_last_element()
    python_result = pop_last_element()
    assert isinstance(python_result, type(pyccel_result))
    assert python_result == pyccel_result

def test_pop_specific_index(language) :
    def pop_specific_index():
        a = [1j,3j,45j]
        return a.pop(1)
    epyc_specific_index = epyccel(pop_specific_index, language = language)
    python_result = pop_specific_index()
    pyccel_result = epyc_specific_index()
    assert isinstance(python_result, type(pyccel_result))
    assert python_result == pyccel_result

def test_pop_negative_index(language) :
    def pop_negative_index():
        a = [1j,3j,45j]
        return a.pop(-1)
    epyc_negative_index = epyccel(pop_negative_index, language = language)
    python_result = pop_negative_index()
    pyccel_result = epyc_negative_index()
    assert isinstance(python_result, type(pyccel_result))
    assert python_result == pyccel_result

def test_pop_2(language) :
    def pop_2():
        a = [1.7,2.7,45.0]
        a.pop()
        return a.pop(-1)
    pop_2_epyc = epyccel(pop_2, language = language)
    python_result = pop_2()
    pyccel_result = pop_2_epyc()
    assert isinstance(python_result, type(pyccel_result))
    assert python_result == pyccel_result

def test_append_basic(language):
    def f():
        a = [1, 2, 3]
        a.append(4)
        return a

    epyc_f = epyccel(f, language=language)
    assert f() == epyc_f()

def test_append_multiple(language):
    def f():
        a = [1, 2, 3]
        a.append(4)
        a.append(5)
        a.append(6)
        return a

    epyc_f = epyccel(f, language=language)
    assert f() == epyc_f()

def test_append_list(language):
    def f():
        a = [[1, 2, 3]]
        a.append([4, 5, 6])
        return a

    epyc_f = epyccel(f, language=language)
    assert f() == epyc_f()

def test_append_range(language):
    def f():
        a = [1, 2, 3]
        for i in range(0, 1000):
            a.append(i)
        a.append(1000)
        return a

    epyc_f = epyccel(f, language=language)
    assert f() == epyc_f()

def test_append_range_list(language):
    def f():
        a = [[1, 2, 3]]
        for i in range(0, 1000):
            a.append([i, i + 1])
        return a

    epyc_f = epyccel(f, language=language)
    assert f() == epyc_f()

<<<<<<< HEAD
=======
def test_append_range_tuple(language):
    def f():
        a = [[1, 2, 3]]
        for i in range(0, 1000):
            a.append((i, i + 1))
        return a

    epyc_f = epyccel(f, language=language)
    assert f() == epyc_f()

def test_append_bool(language):
    def f():
        a = [True, True, True]
        a.append(False)
        a.append(False)
        a.append(True)
        return a

    epyc_f = epyccel(f, language=language)
    assert f() == epyc_f()

def test_append_float(language):
    def f():
        a = [3.5, 2.2, 1.5]
        a.append(3.0)
        a.append(2.9)
        a.append(1.1)
        return a

    epyc_f = epyccel(f, language=language)
    assert f() == epyc_f()

def test_append_complex(language):
    def f():
        a = [1 + 2j, 3 + 4j, 5 + 6j]
        a.append(9j)
        a.append(2 + 2j)
        a.append(1j)
        return a

    epyc_f = epyccel(f, language=language)
    assert f() == epyc_f()

def test_append_ndarrays(language):
    def f():
        from numpy import array

        array1 = array([[1, 2, 3], [4, 5, 6]])
        array2 = array([[7, 8, 9], [10, 11, 12]])
        array3 = array([[13, 14, 15], [16, 17, 18]])
        array4 = array([[5, 4, 66], [69, 2, 180]])
        array5 = array([[13, 14, 15], [6, 27, 0]])
        array6 = array([[13, 1, 5], [16, 17, 18]])
        a = [array1, array2, array3]
        a.append(array4)
        a.append(array5)
        a.append(array6)
        return a

    epyc_f = epyccel(f, language=language)
    assert np.array_equal(f(), epyc_f())

def test_append_user_defined_objects(language):
    import modules.list_user_defined_objs2 as mod

    modnew = epyccel(mod, language=language)
    python_list = mod.fn()
    accelerated_list = modnew.fn()
    assert len(python_list) == len(accelerated_list)
    for python_elem, accelerated_elem in zip(python_list, accelerated_list):
        assert python_elem.x == accelerated_elem.x

>>>>>>> 9183af94
def test_insert_basic(language):
    def f():
        a = [1, 2, 3]
        a.insert(4, 4)
        return a

    epyc_f = epyccel(f, language=language)
    assert f() == epyc_f()

def test_insert_booleans(language):
    def f():
        a = [True, False, True]
        a.insert(0, True)
        a.insert(-100, True)
        a.insert(1000, False)
        a.insert(0, False)
        a.insert(666, True)
        a.insert(-1, True)
        a.insert(-25, False)
        return a

    epyc_f = epyccel(f, language=language)
    assert f() == epyc_f()

def test_insert_complex(language):
    def f():
        a = [2j, 3 + 6j, 0 + 0j]
        a.insert(0, 9j)
        a.insert(-100, 1 - 1j)
        a.insert(1000, -3j)
        a.insert(0, 0j)
        a.insert(666, 1j)
        a.insert(-1, 1 + 0j)
        a.insert(-25, 0 - 0j)
        return a

    epyc_f = epyccel(f, language=language)
    assert f() == epyc_f()

def test_insert_float(language):
    def f():
        a = [0.0, 3.6 , 0.5]
        a.insert(0, 6.4)
        a.insert(-100, 25.12)
        a.insert(1000, 13.04)
        a.insert(0, 19.99)
        a.insert(666, 20.00)
        a.insert(-1, 3.01)
        a.insert(-25, 2.5)
        return a

    epyc_f = epyccel(f, language=language)
    assert f() == epyc_f()

def test_insert_ndarrays(language):
    def f():
        from numpy import array

        array1 = array([[1, 2, 3], [4, 5, 6]])
        array2 = array([[7, 8, 9], [10, 11, 12]])
        array3 = array([[13, 14, 15], [16, 17, 18]])
        array4 = array([[5, 4, 66], [69, 2, 180]])
        array5 = array([[13, 14, 15], [6, 27, 0]])
        array6 = array([[13, 1, 5], [16, 17, 18]])
        a = [array1, array2]
        a.insert(-100, array3)
        a.insert(0, array4)
        a.insert(100, array5)
        a.insert(-3, array6)
        return a

    epyc_f = epyccel(f, language=language)
    assert np.array_equal(f(), epyc_f())

def test_insert_multiple(language):
    def f():
        a = [1, 2, 3]
        a.insert(4, 4)
        a.insert(2, 5)
        a.insert(1, 6)
        return a

    epyc_f = epyccel(f, language=language)
    assert f() == epyc_f()

def test_insert_list(language):
    def f():
        a = [[1, 2, 3]]
        a.insert(1, [4, 5, 6])
        return a

    epyc_f = epyccel(f, language=language)
    assert f() == epyc_f()

def test_insert_range(language):
    def f():
        a = [1, 2, 3]
        for i in range(4, 1000):
            a.insert(i - 1 ,i)
        return a

    epyc_f = epyccel(f, language=language)
    assert f() == epyc_f()

def test_insert_range_list(language):
    def f():
        a = [[1, 2, 3]]
        for i in range(4, 1000):
            a.insert(i, [i, i + 1])
        return a

    epyc_f = epyccel(f, language=language)
    assert f() == epyc_f()

def test_insert_user_defined_objects(language):
    import modules.list_user_defined_objs as mod

    modnew = epyccel(mod, language=language)
    python_list = mod.fn()
    accelerated_list = modnew.fn()
    assert len(python_list) == len(accelerated_list)
    for python_elem, accelerated_elem in zip(python_list, accelerated_list):
        assert python_elem.x == accelerated_elem.x

def test_clear_1(language):

    def clear_1():
        a = [1, 2, 3]
        a.clear()
        return a

    epyc_clear_1 = epyccel(clear_1, language = language)
    pyccel_result = epyc_clear_1()
    python_result = clear_1()
    assert python_result == pyccel_result

def test_clear_2(language):

    def clear_2():
        a = []
        a.clear()
        return a

    epyc_clear_2 = epyccel(clear_2, language = language)
    pyccel_result = epyc_clear_2()
    python_result = clear_2()
    assert python_result == pyccel_result

def test_clear_3(language):

    def clear_3():
        a = [[1, 2, 3]]
        a.clear()
        return a

    epyc_clear_3 = epyccel(clear_3, language = language)
    pyccel_result = epyc_clear_3()
    python_result = clear_3()
    assert python_result == pyccel_result

def test_extend_basic(language):
    def f():
        a = [1, 2, 3]
        b = [4, 5, 6]
        a.extend(b)
        return a

    epyc_f = epyccel(f, language=language)
    assert f() == epyc_f()

def test_extend_multiple(language):
    def f():
        a = [1, 2, 3]
        a.extend([4, 5])
        a.extend([6, 7, 8, 9])
        a.extend([10])
        return a

    epyc_f = epyccel(f, language=language)
    assert f() == epyc_f()

def test_extend_nested_list(language):
    def f():
        a = [[1, 2, 3]]
        a.extend([[4, 5, 6]])
        return a

    epyc_f = epyccel(f, language=language)
    assert f() == epyc_f()

def test_extend_tuple_with_list(language):
    def f():
        a = [1, 2, 3]
        b = (4, 5, 6)
        a.extend(b)
        return a

    epyc_f = epyccel(f, language=language)
    assert f() == epyc_f()

def test_extend_boolean_tuple(language):
    def f():
        a = [True, False, True]
        b = (False, True, False)
        a.extend(b)
        return a

    epyc_f = epyccel(f, language=language)
    assert f() == epyc_f()

def test_extend_float_tuple(language):
    def f():
        a = [3.4, 2.1, 3.9]
        b = (4.1, 5.9, 0.3)
        a.extend(b)
        return a

    epyc_f = epyccel(f, language=language)
    assert f() == epyc_f()

def test_extend_complex_list(language):
    def f():
        a = [1j, 2 + 3j, 0 + 0j]
        b = [4j, 5j, 1 + 6j]
        a.extend(b)
        return a

    epyc_f = epyccel(f, language=language)
    assert f() == epyc_f()

def test_extend_range(language):
    def f():
        a = [1, 2, 3]
        a.extend(range(4, 9))
        return a

    epyc_f = epyccel(f, language=language)
    assert f() == epyc_f()

def test_extend_function_return(language):
    def f():
        def g():
            a = [4, 5]
            return a

        lst = [1, 2, 3]
        lst.extend(g())

    epyc_f = epyccel(f, language=language)
    assert f() == epyc_f()

def test_extend_list_as_arg(language):
    def f():
        a = [1, 2, 3]
        a.extend([4, 5, 6])
        return a

    epyc_f = epyccel(f, language=language)
    assert f() == epyc_f()

def test_extend_tuple_as_arg(language):
    def f():
        a = [1, 2, 3]
        a.extend((4, 5, 6))
        return a

    epyc_f = epyccel(f, language=language)
    assert f() == epyc_f()

def test_extend_np_int(language):
    def f():
        from numpy import ones, int64

        a = [int64(1),int64(2),int64(3)]
        b = ones(3, dtype=int64)
        a.extend(b)
        return a

    epyc_f = epyccel(f, language=language)
    assert f() == epyc_f()

def test_extend_np_float(language):
    def f():
        from numpy import ones, float64

        a = [float64(1.0), float64(2.0), float64(3.0)]
        b = ones(3, dtype=float64)
        a.extend(b)
        return a

    epyc_f = epyccel(f, language=language)
    assert f() == epyc_f()

def test_extend_user_defined_objects(language):
    import modules.list_user_defined_objs2 as mod

    modnew = epyccel(mod, language=language)
    python_list = mod.fn()
    accelerated_list = modnew.fn()
    assert len(python_list) == len(accelerated_list)
    for python_elem, accelerated_elem in zip(python_list, accelerated_list):
        assert python_elem.x == accelerated_elem.x

def test_extend_list_class_attribute(language):
    import modules.list_class_attr as mod

    modnew = epyccel(mod, language=language)
    python_list = mod.fn()
    accelerated_list = modnew.fn()
    assert python_list == accelerated_list

def test_mixed_list_methods(language):
    def f():
        a = [(1, 4, 5), (33, 12, 5), (3, 5)]
        a.append((0, 1, 2))
        a.pop()
        a.clear()
        a.insert(-10, (2, 4, 3))
        a.extend(((4, 5, 6), (3, 3)))
        return a

    epyc_f = epyccel(f, language=language)
    assert f() == epyc_f()

@pytest.mark.parametrize( 'language', [
        pytest.param("c", marks = [
            pytest.mark.skip(reason="List return not supported in c"),
            pytest.mark.c]),
        pytest.param("fortran", marks = [
            pytest.mark.skip(reason="List return not supported in fortran"),
            pytest.mark.fortran]),
        pytest.param("python", marks = [
            pytest.mark.xfail(reason="List return not implemented, related issue #337"),
            pytest.mark.fortran]),
    ]
)
def test_extend_returned_list(language):
    def f():
        def g():
            return [4, 5, 6]
        lst = [1, 2, 3]
        lst.extend(g())
    epyc_f = epyccel(f, language=language)
    assert f() == epyc_f()
<|MERGE_RESOLUTION|>--- conflicted
+++ resolved
@@ -173,8 +173,6 @@
     epyc_f = epyccel(f, language=language)
     assert f() == epyc_f()
 
-<<<<<<< HEAD
-=======
 def test_append_range_tuple(language):
     def f():
         a = [[1, 2, 3]]
@@ -247,7 +245,6 @@
     for python_elem, accelerated_elem in zip(python_list, accelerated_list):
         assert python_elem.x == accelerated_elem.x
 
->>>>>>> 9183af94
 def test_insert_basic(language):
     def f():
         a = [1, 2, 3]
