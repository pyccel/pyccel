--- conflicted
+++ resolved
@@ -177,47 +177,6 @@
     epyc_f = epyccel(f, language=language)
     assert f() == epyc_f()
 
-<<<<<<< HEAD
-def test_extend_basic(language):
-    def f():
-        a = [1, 2, 3]
-        b = [4, 5, 6]
-        a.extend(b)
-        return a
-
-    epyc_f = epyccel(f, language=language)
-    assert f() == epyc_f()
-
-def test_extend_multiple(language):
-    def f():
-        a = [1, 2, 3]
-        a.extend([4, 5])
-        a.extend([6, 7, 8, 9])
-        a.extend([10])
-        return a
-
-    epyc_f = epyccel(f, language=language)
-    assert f() == epyc_f()
-
-def test_extend_nested_list(language):
-    def f():
-        a = [[1, 2, 3]]
-        a.extend([[4, 5, 6]])
-        return a
-
-    epyc_f = epyccel(f, language=language)
-    assert f() == epyc_f()
-
-def test_extend_tuple_with_list(language):
-    def f():
-        a = [1, 2, 3]
-        b = (4, 5, 6)
-        a.extend(b)
-        return a
-
-    epyc_f = epyccel(f, language=language)
-    assert f() == epyc_f()
-=======
 def test_insert_user_defined_objects(language):
     import modules.list_user_defined_objs as mod
 
@@ -263,4 +222,43 @@
     pyccel_result = epyc_clear_3()
     python_result = clear_3()
     assert python_result == pyccel_result
->>>>>>> b4cb4da2
+
+def test_extend_basic(language):
+    def f():
+        a = [1, 2, 3]
+        b = [4, 5, 6]
+        a.extend(b)
+        return a
+
+    epyc_f = epyccel(f, language=language)
+    assert f() == epyc_f()
+
+def test_extend_multiple(language):
+    def f():
+        a = [1, 2, 3]
+        a.extend([4, 5])
+        a.extend([6, 7, 8, 9])
+        a.extend([10])
+        return a
+
+    epyc_f = epyccel(f, language=language)
+    assert f() == epyc_f()
+
+def test_extend_nested_list(language):
+    def f():
+        a = [[1, 2, 3]]
+        a.extend([[4, 5, 6]])
+        return a
+
+    epyc_f = epyccel(f, language=language)
+    assert f() == epyc_f()
+
+def test_extend_tuple_with_list(language):
+    def f():
+        a = [1, 2, 3]
+        b = (4, 5, 6)
+        a.extend(b)
+        return a
+
+    epyc_f = epyccel(f, language=language)
+    assert f() == epyc_f()