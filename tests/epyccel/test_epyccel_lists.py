# pylint: disable=missing-function-docstring, missing-module-docstring
import pytest
import numpy as np
from pyccel import epyccel

@pytest.fixture( params=[
        pytest.param("fortran", marks = [
            pytest.mark.skip(reason="list methods not implemented in fortran"),
            pytest.mark.fortran]),
        pytest.param("c", marks = [
            pytest.mark.skip(reason="list methods not implemented in c"),
            pytest.mark.c]),
        pytest.param("python", marks = pytest.mark.python)
    ],
    scope = "module"
)
def limited_language(request):
    return request.param

def test_pop_last_element(language) :
    def pop_last_element():
        a = [1,3,45]
        return a.pop()
    epyc_last_element = epyccel(pop_last_element, language = language)
    pyccel_result = epyc_last_element()
    python_result = pop_last_element()
    assert isinstance(python_result, type(pyccel_result))
    assert python_result == pyccel_result

def test_pop_list_bool(language) :
    def pop_last_element():
        a = [True, False, True]
        return a.pop()
    epyc_last_element = epyccel(pop_last_element, language = language)
    pyccel_result = epyc_last_element()
    python_result = pop_last_element()
    assert isinstance(python_result, type(pyccel_result))
    assert python_result == pyccel_result

def test_pop_list_float(language) :
    def pop_last_element():
        a = [1.5 , 3.1, 4.5]
        return a.pop()
    epyc_last_element = epyccel(pop_last_element, language = language)
    pyccel_result = epyc_last_element()
    python_result = pop_last_element()
    assert isinstance(python_result, type(pyccel_result))
    assert python_result == pyccel_result

def test_pop_list_of_lists(limited_language) :
    def pop_last_element():
        a = [[4.6, 3.3], [4.2, 9.1], [2.3, 6.8]]
        return a.pop()
    epyc_last_element = epyccel(pop_last_element, language = limited_language)
    pyccel_result = epyc_last_element()
    python_result = pop_last_element()
    assert isinstance(python_result, type(pyccel_result))
    assert python_result == pyccel_result

def test_pop_list_of_tuples(limited_language) :
    def pop_last_element():
        a = [(4.6, 3.3), (4.2, 9.1), (2.3, 6.8)]
        return a.pop()
    epyc_last_element = epyccel(pop_last_element, language = limited_language)
    pyccel_result = epyc_last_element()
    python_result = pop_last_element()
    assert isinstance(python_result, type(pyccel_result))
    assert python_result == pyccel_result

def test_pop_list_of_ndarrays(limited_language) :
    def pop_last_element():
        from numpy import array

        array1 = array([[1, 2, 3], [4, 5, 6]])
        array2 = array([[7, 8, 9], [10, 11, 12]])
        array3 = array([[13, 14, 15], [16, 17, 18]])
        a = [array1, array2, array3]
        r = array(a.pop())
        return r
    epyc_last_element = epyccel(pop_last_element, language = limited_language)
    pyccel_result = epyc_last_element()
    python_result = pop_last_element()
    assert isinstance(python_result, type(pyccel_result))
    assert np.array_equal(python_result, pyccel_result)

def test_pop_specific_index(language) :
    def pop_specific_index():
        a = [1j,3j,45j]
        return a.pop(1)
    epyc_specific_index = epyccel(pop_specific_index, language = language)
    python_result = pop_specific_index()
    pyccel_result = epyc_specific_index()
    assert isinstance(python_result, type(pyccel_result))
    assert python_result == pyccel_result

def test_pop_negative_index(language) :
    def pop_negative_index():
        a = [1j,3j,45j]
        return a.pop(-1)
    epyc_negative_index = epyccel(pop_negative_index, language = language)
    python_result = pop_negative_index()
    pyccel_result = epyc_negative_index()
    assert isinstance(python_result, type(pyccel_result))
    assert python_result == pyccel_result

def test_pop_2(language) :
    def pop_2():
        a = [1.7,2.7,45.0]
        a.pop()
        return a.pop(-1)
    pop_2_epyc = epyccel(pop_2, language = language)
    python_result = pop_2()
    pyccel_result = pop_2_epyc()
    assert isinstance(python_result, type(pyccel_result))
    assert python_result == pyccel_result

def test_pop_expression(language) :
    def pop_last_element():
        a = [1, 3, 45]
        return a.pop() + 3
    epyc_last_element = epyccel(pop_last_element, language = language)
    pyccel_result = epyc_last_element()
    python_result = pop_last_element()
    assert isinstance(python_result, type(pyccel_result))
    assert python_result == pyccel_result

def test_pop_as_arg(language) :
    def pop_as_arg():
        a = [1, 3, 45]
        return a.pop(a.pop(0))
    epyc_as_arg = epyccel(pop_as_arg, language = language)
    pyccel_result = epyc_as_arg()
    python_result = pop_as_arg()
    assert isinstance(python_result, type(pyccel_result))
    assert python_result == pyccel_result

def test_append_basic(language):
    def f():
        a = [1, 2, 3]
        a.append(4)
        return len(a), a[0], a[1], a[2], a[3]

    epyc_f = epyccel(f, language=language)
    assert f() == epyc_f()

def test_append_multiple(language):
    def f():
        a = [1, 2, 3]
        a.append(4)
        a.append(5)
        a.append(6)
        return len(a), a[0], a[1], a[2], a[3], a[4], a[5]

    epyc_f = epyccel(f, language=language)
    assert f() == epyc_f()

def test_append_list(stc_language):
    def f():
        a = [[1, 2, 3]]
        a.append([4, 5, 6])
        return len(a)

    epyc_f = epyccel(f, language=stc_language)
    assert f() == epyc_f()

def test_append_range(language):
    def f():
        a = [1, 2, 3]
        for i in range(0, 1000):
            a.append(i)
        a.append(1000)
        return len(a), a[-1], a[-2]

    epyc_f = epyccel(f, language=language)
    assert f() == epyc_f()

def test_append_range_list(stc_language):
    def f():
        a = [[1, 2, 3]]
        for i in range(0, 1000):
            a.append([i, i + 1])
        return a

    epyc_f = epyccel(f, language=stc_language)
    assert f() == epyc_f()

def test_append_bool(language):
    def f():
        a = [True, True, True]
        a.append(False)
        a.append(False)
        a.append(True)
        return len(a), a[3], a[4], a[5]

    epyc_f = epyccel(f, language=language)
    assert f() == epyc_f()

def test_append_float(language):
    def f():
        a = [3.5, 2.2, 1.5]
        a.append(3.0)
        a.append(2.9)
        a.append(1.1)
        return len(a), a[3], a[4], a[5]

    epyc_f = epyccel(f, language=language)
    assert f() == epyc_f()

def test_append_complex(language):
    def f():
        a = [1 + 2j, 3 + 4j, 5 + 6j]
        a.append(9j)
        a.append(2 + 2j)
        a.append(1j)
        return len(a), a[3], a[4], a[5]

    epyc_f = epyccel(f, language=language)
    assert f() == epyc_f()

def test_append_ndarrays(limited_language):
    def f():
        from numpy import array

        array1 = array([[1, 2, 3], [4, 5, 6]])
        array2 = array([[7, 8, 9], [10, 11, 12]])
        array3 = array([[13, 14, 15], [16, 17, 18]])
        array4 = array([[5, 4, 66], [69, 2, 180]])
        array5 = array([[13, 14, 15], [6, 27, 0]])
        array6 = array([[13, 1, 5], [16, 17, 18]])
        a = [array1, array2, array3]
        a.append(array4)
        a.append(array5)
        a.append(array6)
        return len(a), a[0][0,0], a[-1][1,0]

    epyc_f = epyccel(f, language=limited_language)
    assert f() == epyc_f()

def test_append_user_defined_objects(limited_language):
    import modules.list_user_defined_objs1 as mod

    modnew = epyccel(mod, language=limited_language)
    python_list = mod.fn()
    accelerated_list = modnew.fn()
<<<<<<< HEAD
    assert python_list == accelerated_list
=======
    assert len(python_list) == len(accelerated_list)
    for pi, ai in zip(python_list, accelerated_list):
        assert pi.x == ai.x
>>>>>>> a82f2e53

def test_insert_basic(limited_language):
    def f():
        a = [1, 2, 3]
        a.insert(4, 4)
        return a

    epyc_f = epyccel(f, language=limited_language)
    assert f() == epyc_f()

def test_insert_booleans(limited_language):
    def f():
        a = [True, False, True]
        a.insert(0, True)
        a.insert(-100, True)
        a.insert(1000, False)
        a.insert(0, False)
        a.insert(666, True)
        a.insert(-1, True)
        a.insert(-25, False)
        return a

    epyc_f = epyccel(f, language=limited_language)
    assert f() == epyc_f()

def test_insert_complex(limited_language):
    def f():
        a = [2j, 3 + 6j, 0 + 0j]
        a.insert(0, 9j)
        a.insert(-100, 1 - 1j)
        a.insert(1000, -3j)
        a.insert(0, 0j)
        a.insert(666, 1j)
        a.insert(-1, 1 + 0j)
        a.insert(-25, 0 - 0j)
        return a

    epyc_f = epyccel(f, language=limited_language)
    assert f() == epyc_f()

def test_insert_float(limited_language):
    def f():
        a = [0.0, 3.6 , 0.5]
        a.insert(0, 6.4)
        a.insert(-100, 25.12)
        a.insert(1000, 13.04)
        a.insert(0, 19.99)
        a.insert(666, 20.00)
        a.insert(-1, 3.01)
        a.insert(-25, 2.5)
        return a

    epyc_f = epyccel(f, language=limited_language)
    assert f() == epyc_f()

def test_insert_ndarrays(limited_language):
    def f():
        from numpy import array

        array1 = array([[1, 2, 3], [4, 5, 6]])
        array2 = array([[7, 8, 9], [10, 11, 12]])
        array3 = array([[13, 14, 15], [16, 17, 18]])
        array4 = array([[5, 4, 66], [69, 2, 180]])
        array5 = array([[13, 14, 15], [6, 27, 0]])
        array6 = array([[13, 1, 5], [16, 17, 18]])
        a = [array1, array2]
        a.insert(-100, array3)
        a.insert(0, array4)
        a.insert(100, array5)
        a.insert(-3, array6)
        return len(a), a[0][0,1], a[-1][1,2]

    epyc_f = epyccel(f, language=limited_language)
    assert f() == epyc_f()

def test_insert_multiple(limited_language):
    def f():
        a = [1, 2, 3]
        a.insert(4, 4)
        a.insert(2, 5)
        a.insert(1, 6)
        return a

    epyc_f = epyccel(f, language=limited_language)
    assert f() == epyc_f()

def test_insert_list(limited_language):
    def f():
        a = [[1, 2, 3]]
        a.insert(1, [4, 5, 6])
        return a

    epyc_f = epyccel(f, language=limited_language)
    assert f() == epyc_f()

def test_insert_range(limited_language):
    def f():
        a = [1, 2, 3]
        for i in range(4, 1000):
            a.insert(i - 1 ,i)
        return a

    epyc_f = epyccel(f, language=limited_language)
    assert f() == epyc_f()

def test_insert_range_list(limited_language):
    def f():
        a = [[1, 2, 3]]
        for i in range(4, 1000):
            a.insert(i, [i, i + 1])
        return a

    epyc_f = epyccel(f, language=limited_language)
    assert f() == epyc_f()

def test_insert_user_defined_objects(limited_language):
    import modules.list_user_defined_objs as mod

    modnew = epyccel(mod, language=limited_language)
    python_list = mod.fn()
    accelerated_list = modnew.fn()
    assert python_list == accelerated_list

def test_clear_1(language):

    def clear_1():
        a = [1, 2, 3]
        a.clear()
        return a

    epyc_clear_1 = epyccel(clear_1, language = language)
    pyccel_result = epyc_clear_1()
    python_result = clear_1()
    assert python_result == pyccel_result

def test_clear_2(language):

    def clear_2():
        a : 'list[int]' = []
        a.clear()
        return a

    epyc_clear_2 = epyccel(clear_2, language = language)
    pyccel_result = epyc_clear_2()
    python_result = clear_2()
    assert python_result == pyccel_result

def test_clear_3(limited_language):

    def clear_3():
        a = [[1, 2, 3]]
        a.clear()
        return a

    epyc_clear_3 = epyccel(clear_3, language = limited_language)
    pyccel_result = epyc_clear_3()
    python_result = clear_3()
    assert python_result == pyccel_result

def test_extend_basic(limited_language):
    def f():
        a = [1, 2, 3]
        b = [4, 5, 6]
        a.extend(b)
        return a

    epyc_f = epyccel(f, language=limited_language)
    assert f() == epyc_f()

def test_extend_multiple(limited_language):
    def f():
        a = [1, 2, 3]
        a.extend([4, 5])
        a.extend([6, 7, 8, 9])
        a.extend([10])
        return a

    epyc_f = epyccel(f, language=limited_language)
    assert f() == epyc_f()

def test_extend_nested_list(limited_language):
    def f():
        a = [[1, 2, 3]]
        a.extend([[4, 5, 6]])
        return a

    epyc_f = epyccel(f, language=limited_language)
    assert f() == epyc_f()

def test_extend_tuple_with_list(limited_language):
    def f():
        a = [1, 2, 3]
        b = (4, 5, 6)
        a.extend(b)
        return a

    epyc_f = epyccel(f, language=limited_language)
    assert f() == epyc_f()

def test_extend_boolean_tuple(limited_language):
    def f():
        a = [True, False, True]
        b = (False, True, False)
        a.extend(b)
        return a

    epyc_f = epyccel(f, language=limited_language)
    assert f() == epyc_f()

def test_extend_float_tuple(limited_language):
    def f():
        a = [3.4, 2.1, 3.9]
        b = (4.1, 5.9, 0.3)
        a.extend(b)
        return a

    epyc_f = epyccel(f, language=limited_language)
    assert f() == epyc_f()

def test_extend_complex_list(limited_language):
    def f():
        a = [1j, 2 + 3j, 0 + 0j]
        b = [4j, 5j, 1 + 6j]
        a.extend(b)
        return a

    epyc_f = epyccel(f, language=limited_language)
    assert f() == epyc_f()

def test_extend_range(limited_language):
    def f():
        a = [1, 2, 3]
        a.extend(range(4, 9))
        return a

    epyc_f = epyccel(f, language=limited_language)
    assert f() == epyc_f()

def test_extend_function_return(limited_language):
    def f():
        def g():
            a = [4, 5]
            return a

        lst = [1, 2, 3]
        lst.extend(g())

    epyc_f = epyccel(f, language=limited_language)
    assert f() == epyc_f()

def test_sort_basic(limited_language):
    def f():
        a = [4, 0, 1, -1]
        a.sort()
        return a

    epyc_f = epyccel(f, language=limited_language)
    assert f() == epyc_f()

def test_sort_bool(limited_language):
    def f():
        a = [True, False, False, True, False]
        a.sort()
        return a

    epyc_f = epyccel(f, language=limited_language)
    assert f() == epyc_f()

def test_sort_float(limited_language):
    def f():
        a = [3.4, 1.0, -4.5, 0.0, 2.1]
        a.sort()
        return a

    epyc_f = epyccel(f, language=limited_language)
    assert f() == epyc_f()

def test_extend_list_as_arg(limited_language):
    def f():
        a = [1, 2, 3]
        a.extend([4, 5, 6])
        return a

    epyc_f = epyccel(f, language=limited_language)
    assert f() == epyc_f()

def test_extend_tuple_as_arg(limited_language):
    def f():
        a = [1, 2, 3]
        a.extend((4, 5, 6))
        return a

    epyc_f = epyccel(f, language=limited_language)
    assert f() == epyc_f()

def test_extend_np_int(limited_language):
    def f():
        from numpy import ones, int64

        a = [int64(1),int64(2),int64(3)]
        b = ones(3, dtype=int64)
        a.extend(b)
        return a

    epyc_f = epyccel(f, language=limited_language)
    assert f() == epyc_f()

def test_extend_np_float(limited_language):
    def f():
        from numpy import ones, float64

        a = [float64(1.0), float64(2.0), float64(3.0)]
        b = ones(3, dtype=float64)
        a.extend(b)
        return a

    epyc_f = epyccel(f, language=limited_language)
    assert f() == epyc_f()

def test_extend_user_defined_objects(limited_language):
    import modules.list_user_defined_objs2 as mod

    modnew = epyccel(mod, language=limited_language)
    python_list = mod.fn()
    accelerated_list = modnew.fn()
    assert python_list == accelerated_list

def test_remove_basic(limited_language):
    def f():
        lst = [1, 2, 3, 4]
        lst.remove(3)
        return lst
    epyc_f = epyccel(f, language=limited_language)
    assert f() == epyc_f()

def test_remove_float(limited_language):
    def f():
        lst = [1.4, 2.3, 3.2, 4.4]
        lst.remove(3.2)
        return lst
    epyc_f = epyccel(f, language=limited_language)
    assert f() == epyc_f()

def test_remove_complex(limited_language):
    def f():
        lst = [1j, 3j, 8j]
        lst.remove(3j)
        return lst
    epyc_f = epyccel(f, language=limited_language)
    assert f() == epyc_f()

def test_remove_list_from_list(limited_language):
    def f():
        lst = [[True, False, True], [False, True]]
        lst.remove([False, True])
        return lst
    epyc_f = epyccel(f, language=limited_language)
    assert f() == epyc_f()

def test_extend_list_class_attribute(limited_language):
    import modules.list_class_attr as mod

    modnew = epyccel(mod, language=limited_language)
    python_list = mod.fn()
    accelerated_list = modnew.fn()
    assert python_list == accelerated_list

def test_copy_basic(limited_language):
    def f():
        a = [1, 2, 3]
        b = a.copy()
        return b

    epyc_f = epyccel(f, language=limited_language)
    assert f() == epyc_f()

def test_copy_nested(limited_language):
    def f():
        a = [[1, 2], [3, 4]]
        b = a.copy()
        return b

    epyc_f = epyccel(f, language=limited_language)
    assert f() == epyc_f()

def test_copy_modify_nested_values(limited_language):
    def f():
        a = [[1, 2], [3, 4]]
        b = a.copy()
        a[0][0] = 0
        a[0][1] = 0
        return b

    epyc_f = epyccel(f, language=limited_language)
    assert f() == epyc_f()

def test_mixed_list_methods(limited_language):
    def f():
        a = [(1, 4, 5), (33, 12, 5), (3, 5)]
        a.append((0, 1, 2))
        a.pop()
        a.clear()
        a.insert(-10, (2, 4, 3))
        a.extend(((4, 5, 6), (3, 3)))
        return a

    epyc_f = epyccel(f, language=limited_language)
    assert f() == epyc_f()

@pytest.mark.parametrize( 'language', [
        pytest.param("c", marks = [
            pytest.mark.skip(reason="Function in function not implemented in C. See #601"),
            pytest.mark.c]),
    ]
)
def test_extend_returned_list(language):
    def f():
        def g():
            return [4, 5, 6]
        lst = [1, 2, 3]
        lst.extend(g())
    epyc_f = epyccel(f, language=language)
    assert f() == epyc_f()

def test_mutable_indexing(stc_language):
    def f():
        a = [1,2,3,4]
        a[0] = 5
        a[2] += 6
        return a[0], a[1], a[2], a[3]

    epyc_f = epyccel(f, language=stc_language)
    assert f() == epyc_f()

def test_mutable_multi_level_indexing(stc_language):
    def f():
        a = [1,2,3,4]
        b = [a]
        b[0][0] = 5
        b[0][2] = 6
        return a[0], a[1], a[2], a[3]

    epyc_f = epyccel(f, language=stc_language)
    assert f() == epyc_f()

def test_homogenous_list_int_copy(limited_language):
    def homogeneous_list_int():
        return list([1, 2, 3, 4])
    f1 = homogeneous_list_int
    f2 = epyccel( f1 , language=limited_language)

    python_out = f1()
    pyccel_out = f2()
    print(pyccel_out)
    print(python_out)

    assert python_out == pyccel_out

def test_homogenous_list_bool_copy(limited_language):
    def homogeneous_list_bool():
        return list([True, False, True, False])
    f1 = homogeneous_list_bool
    f2 = epyccel( f1 , language=limited_language)

    python_out = f1()
    pyccel_out = f2()
    print(pyccel_out)
    print(python_out)

    assert python_out == pyccel_out

def test_homogenous_list_float_copy(limited_language):
    def homogeneous_list_float():
        return list([1.0, 2.0, 3.0, 4.0])
    f1 = homogeneous_list_float
    f2 = epyccel( f1 , language=limited_language)

    python_out = f1()
    pyccel_out = f2()
    print(pyccel_out)
    print(python_out)

    assert python_out == pyccel_out

def test_homogenous_list_int_tuple_copy(limited_language):
    def homogeneous_list_int_tuple():
        return list((1, 2, 3, 4))
    f1 = homogeneous_list_int_tuple
    f2 = epyccel( f1 , language=limited_language)

    python_out = f1()
    pyccel_out = f2()
    print(pyccel_out)
    print(python_out)

    assert python_out == pyccel_out

def test_homogenous_list_unknown_size_copy(limited_language):
    def homogeneous_list_unknown_size_copy(n : int):
        a = (3,)*n
        b = list(a)
        return b[0]
    f1 = homogeneous_list_unknown_size_copy
    f2 = epyccel( f1 , language=limited_language)

    python_out = f1(5)
    pyccel_out = f2(5)
    print(pyccel_out)
    print(python_out)

    assert python_out == pyccel_out

def test_list_contains(language):
    def list_contains():
        a = [1, 3, 4, 7, 10, 3]
        return (1 in a), (5 in a), (3 in a)

    epyc_list_contains = epyccel(list_contains, language = language)
    pyccel_result = epyc_list_contains()
    python_result = list_contains()
    assert isinstance(python_result, type(pyccel_result))
    assert python_result == pyccel_result

def test_list_ptr(language):
    def list_ptr():
        a = [1, 3, 4, 7, 10, 3]
        b = a
        b.append(22)
        return len(a), len(b)

    epyc_list_ptr = epyccel(list_ptr, language = language)
    pyccel_result = epyc_list_ptr()
    python_result = list_ptr()
    assert isinstance(python_result, type(pyccel_result))
    assert python_result == pyccel_result

def test_list_return(language):
    def list_return():
        a = [1,2,3,4,5]
        return a

    epyccel_func = epyccel(list_return, language = language)
    pyccel_result = epyccel_func()
    python_result = list_return()
    assert python_result == pyccel_result
    assert isinstance(python_result, type(pyccel_result))
    assert isinstance(python_result.pop(), type(pyccel_result.pop()))


def test_list_min_max(language):
    def list_min_max():
        a_int = [1, 2, 3, 4]
        a_float = [1.1, 2.2, 3.3, 4.4]
        return min(a_int), max(a_int), min(a_float), max(a_float)
    epyccel_func = epyccel(list_min_max, language = language)
    pyccel_result = epyccel_func()
    python_result = list_min_max()
    assert python_result == pyccel_result
    assert isinstance(python_result, type(pyccel_result))


def test_list_reverse(language):
    def list_reverse():
        a_int = [1, 2, 3]
        a_float = [1.1, 2.2, 3.3]
        a_complex = [1j, 2-3j]
        a_single = [1]
        a_int.reverse()
        a_float.reverse()
        a_complex.reverse()
        a_single.reverse()
        return (a_int[0], a_int[-1], a_float[0], a_float[-1],
                a_single[0], a_single[-1], a_complex[0], a_complex[-1])
    epyccel_func = epyccel(list_reverse, language = language)
    pyccel_result = epyccel_func()
    python_result = list_reverse()
    assert python_result == pyccel_result


def test_list_str(stc_language):
    def list_str():
        a = ['hello', 'world', '!']
        return len(a)

    epyccel_func = epyccel(list_str, language = stc_language)
    pyccel_result = epyccel_func()
    python_result = list_str()
    assert python_result == pyccel_result
<|MERGE_RESOLUTION|>--- conflicted
+++ resolved
@@ -242,13 +242,9 @@
     modnew = epyccel(mod, language=limited_language)
     python_list = mod.fn()
     accelerated_list = modnew.fn()
-<<<<<<< HEAD
-    assert python_list == accelerated_list
-=======
     assert len(python_list) == len(accelerated_list)
     for pi, ai in zip(python_list, accelerated_list):
         assert pi.x == ai.x
->>>>>>> a82f2e53
 
 def test_insert_basic(limited_language):
     def f():
