--- conflicted
+++ resolved
@@ -118,7 +118,6 @@
     epyc_f = epyccel(f, language=language)
     assert f() == epyc_f()
 
-<<<<<<< HEAD
 def test_insert_basic(language):
     def f():
         a = [1, 2, 3]
@@ -187,7 +186,6 @@
     assert len(python_list) == len(accelerated_list)
     for python_elem, accelerated_elem in zip(python_list, accelerated_list):
         assert python_elem.x == accelerated_elem.x
-=======
 
 def test_clear_1(language):
 
@@ -223,5 +221,4 @@
     epyc_clear_3 = epyccel(clear_3, language = language)
     pyccel_result = epyc_clear_3()
     python_result = clear_3()
-    assert python_result == pyccel_result
->>>>>>> 666aa640
+    assert python_result == pyccel_result