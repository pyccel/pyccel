# pylint: disable=missing-function-docstring, missing-module-docstring
import pytest
import numpy as np
from pyccel import epyccel

@pytest.fixture( params=[
        pytest.param("fortran", marks = [
            pytest.mark.skip(reason="list methods not implemented in fortran"),
            pytest.mark.fortran]),
        pytest.param("c", marks = [
            pytest.mark.skip(reason="list methods not implemented in c"),
            pytest.mark.c]),
        pytest.param("python", marks = pytest.mark.python)
    ],
    scope = "module"
)
def limited_language(request):
    return request.param

def test_pop_last_element(language) :
    def pop_last_element():
        a = [1,3,45]
        return a.pop()
    epyc_last_element = epyccel(pop_last_element, language = language)
    pyccel_result = epyc_last_element()
    python_result = pop_last_element()
    assert isinstance(python_result, type(pyccel_result))
    assert python_result == pyccel_result

def test_pop_list_bool(language) :
    def pop_last_element():
        a = [True, False, True]
        return a.pop()
    epyc_last_element = epyccel(pop_last_element, language = language)
    pyccel_result = epyc_last_element()
    python_result = pop_last_element()
    assert isinstance(python_result, type(pyccel_result))
    assert python_result == pyccel_result

def test_pop_list_float(language) :
    def pop_last_element():
        a = [1.5 , 3.1, 4.5]
        return a.pop()
    epyc_last_element = epyccel(pop_last_element, language = language)
    pyccel_result = epyc_last_element()
    python_result = pop_last_element()
    assert isinstance(python_result, type(pyccel_result))
    assert python_result == pyccel_result

def test_pop_list_of_lists(limited_language) :
    def pop_last_element():
        a = [[4.6, 3.3], [4.2, 9.1], [2.3, 6.8]]
        return a.pop()
    epyc_last_element = epyccel(pop_last_element, language = limited_language)
    pyccel_result = epyc_last_element()
    python_result = pop_last_element()
    assert isinstance(python_result, type(pyccel_result))
    assert python_result == pyccel_result

def test_pop_list_of_tuples(limited_language) :
    def pop_last_element():
        a = [(4.6, 3.3), (4.2, 9.1), (2.3, 6.8)]
        return a.pop()
    epyc_last_element = epyccel(pop_last_element, language = limited_language)
    pyccel_result = epyc_last_element()
    python_result = pop_last_element()
    assert isinstance(python_result, type(pyccel_result))
    assert python_result == pyccel_result

def test_pop_list_of_ndarrays(limited_language) :
    def pop_last_element():
        from numpy import array

        array1 = array([[1, 2, 3], [4, 5, 6]])
        array2 = array([[7, 8, 9], [10, 11, 12]])
        array3 = array([[13, 14, 15], [16, 17, 18]])
        a = [array1, array2, array3]
        return a.pop()
    epyc_last_element = epyccel(pop_last_element, language = limited_language)
    pyccel_result = epyc_last_element()
    python_result = pop_last_element()
    assert isinstance(python_result, type(pyccel_result))
    assert np.array_equal(python_result, pyccel_result)

def test_pop_specific_index(language) :
    def pop_specific_index():
        a = [1j,3j,45j]
        return a.pop(1)
    epyc_specific_index = epyccel(pop_specific_index, language = language)
    python_result = pop_specific_index()
    pyccel_result = epyc_specific_index()
    assert isinstance(python_result, type(pyccel_result))
    assert python_result == pyccel_result

def test_pop_negative_index(language) :
    def pop_negative_index():
        a = [1j,3j,45j]
        return a.pop(-1)
    epyc_negative_index = epyccel(pop_negative_index, language = language)
    python_result = pop_negative_index()
    pyccel_result = epyc_negative_index()
    assert isinstance(python_result, type(pyccel_result))
    assert python_result == pyccel_result

def test_pop_2(language) :
    def pop_2():
        a = [1.7,2.7,45.0]
        a.pop()
        return a.pop(-1)
    pop_2_epyc = epyccel(pop_2, language = language)
    python_result = pop_2()
    pyccel_result = pop_2_epyc()
    assert isinstance(python_result, type(pyccel_result))
    assert python_result == pyccel_result

def test_pop_expression(language) :
    def pop_last_element():
        a = [1, 3, 45]
        return a.pop() + 3
    epyc_last_element = epyccel(pop_last_element, language = language)
    pyccel_result = epyc_last_element()
    python_result = pop_last_element()
    assert isinstance(python_result, type(pyccel_result))
    assert python_result == pyccel_result

def test_pop_as_arg(language) :
    def pop_as_arg():
        a = [1, 3, 45]
        return a.pop(a.pop(0))
    epyc_as_arg = epyccel(pop_as_arg, language = language)
    pyccel_result = epyc_as_arg()
    python_result = pop_as_arg()
    assert isinstance(python_result, type(pyccel_result))
    assert python_result == pyccel_result

def test_append_basic(language):
    def f():
        a = [1, 2, 3]
        a.append(4)
        return len(a), a[0], a[1], a[2], a[3]

    epyc_f = epyccel(f, language=language)
    assert f() == epyc_f()

def test_append_multiple(language):
    def f():
        a = [1, 2, 3]
        a.append(4)
        a.append(5)
        a.append(6)
        return len(a), a[0], a[1], a[2], a[3], a[4], a[5]

    epyc_f = epyccel(f, language=language)
    assert f() == epyc_f()

def test_append_list(limited_language):
    def f():
        a = [[1, 2, 3]]
        a.append([4, 5, 6])
        return len(a)

    epyc_f = epyccel(f, language=limited_language)
    assert f() == epyc_f()

def test_append_range(language):
    def f():
        a = [1, 2, 3]
        for i in range(0, 1000):
            a.append(i)
        a.append(1000)
        return len(a), a[-1], a[-2]

    epyc_f = epyccel(f, language=language)
    assert f() == epyc_f()

def test_append_range_list(limited_language):
    def f():
        a = [[1, 2, 3]]
        for i in range(0, 1000):
            a.append([i, i + 1])
        return a

    epyc_f = epyccel(f, language=limited_language)
    assert f() == epyc_f()

def test_append_bool(language):
    def f():
        a = [True, True, True]
        a.append(False)
        a.append(False)
        a.append(True)
        return len(a), a[3], a[4], a[5]

    epyc_f = epyccel(f, language=language)
    assert f() == epyc_f()

def test_append_float(language):
    def f():
        a = [3.5, 2.2, 1.5]
        a.append(3.0)
        a.append(2.9)
        a.append(1.1)
        return len(a), a[3], a[4], a[5]

    epyc_f = epyccel(f, language=language)
    assert f() == epyc_f()

def test_append_complex(language):
    def f():
        a = [1 + 2j, 3 + 4j, 5 + 6j]
        a.append(9j)
        a.append(2 + 2j)
        a.append(1j)
        return len(a), a[3], a[4], a[5]

    epyc_f = epyccel(f, language=language)
    assert f() == epyc_f()

def test_append_ndarrays(limited_language):
    def f():
        from numpy import array

        array1 = array([[1, 2, 3], [4, 5, 6]])
        array2 = array([[7, 8, 9], [10, 11, 12]])
        array3 = array([[13, 14, 15], [16, 17, 18]])
        array4 = array([[5, 4, 66], [69, 2, 180]])
        array5 = array([[13, 14, 15], [6, 27, 0]])
        array6 = array([[13, 1, 5], [16, 17, 18]])
        a = [array1, array2, array3]
        a.append(array4)
        a.append(array5)
        a.append(array6)
        return a

    epyc_f = epyccel(f, language=limited_language)
    assert np.array_equal(f(), epyc_f())

def test_append_user_defined_objects(limited_language):
    import modules.list_user_defined_objs2 as mod

    modnew = epyccel(mod, language=limited_language)
    python_list = mod.fn()
    accelerated_list = modnew.fn()
    assert len(python_list) == len(accelerated_list)
    for python_elem, accelerated_elem in zip(python_list, accelerated_list):
        assert python_elem.x == accelerated_elem.x

def test_insert_basic(limited_language):
    def f():
        a = [1, 2, 3]
        a.insert(4, 4)
        return a

    epyc_f = epyccel(f, language=limited_language)
    assert f() == epyc_f()

def test_insert_booleans(limited_language):
    def f():
        a = [True, False, True]
        a.insert(0, True)
        a.insert(-100, True)
        a.insert(1000, False)
        a.insert(0, False)
        a.insert(666, True)
        a.insert(-1, True)
        a.insert(-25, False)
        return a

    epyc_f = epyccel(f, language=limited_language)
    assert f() == epyc_f()

def test_insert_complex(limited_language):
    def f():
        a = [2j, 3 + 6j, 0 + 0j]
        a.insert(0, 9j)
        a.insert(-100, 1 - 1j)
        a.insert(1000, -3j)
        a.insert(0, 0j)
        a.insert(666, 1j)
        a.insert(-1, 1 + 0j)
        a.insert(-25, 0 - 0j)
        return a

    epyc_f = epyccel(f, language=limited_language)
    assert f() == epyc_f()

def test_insert_float(limited_language):
    def f():
        a = [0.0, 3.6 , 0.5]
        a.insert(0, 6.4)
        a.insert(-100, 25.12)
        a.insert(1000, 13.04)
        a.insert(0, 19.99)
        a.insert(666, 20.00)
        a.insert(-1, 3.01)
        a.insert(-25, 2.5)
        return a

    epyc_f = epyccel(f, language=limited_language)
    assert f() == epyc_f()

def test_insert_ndarrays(limited_language):
    def f():
        from numpy import array

        array1 = array([[1, 2, 3], [4, 5, 6]])
        array2 = array([[7, 8, 9], [10, 11, 12]])
        array3 = array([[13, 14, 15], [16, 17, 18]])
        array4 = array([[5, 4, 66], [69, 2, 180]])
        array5 = array([[13, 14, 15], [6, 27, 0]])
        array6 = array([[13, 1, 5], [16, 17, 18]])
        a = [array1, array2]
        a.insert(-100, array3)
        a.insert(0, array4)
        a.insert(100, array5)
        a.insert(-3, array6)
        return a

    epyc_f = epyccel(f, language=limited_language)
    assert np.array_equal(f(), epyc_f())

def test_insert_multiple(limited_language):
    def f():
        a = [1, 2, 3]
        a.insert(4, 4)
        a.insert(2, 5)
        a.insert(1, 6)
        return a

    epyc_f = epyccel(f, language=limited_language)
    assert f() == epyc_f()

def test_insert_list(limited_language):
    def f():
        a = [[1, 2, 3]]
        a.insert(1, [4, 5, 6])
        return a

    epyc_f = epyccel(f, language=limited_language)
    assert f() == epyc_f()

def test_insert_range(limited_language):
    def f():
        a = [1, 2, 3]
        for i in range(4, 1000):
            a.insert(i - 1 ,i)
        return a

    epyc_f = epyccel(f, language=limited_language)
    assert f() == epyc_f()

def test_insert_range_list(limited_language):
    def f():
        a = [[1, 2, 3]]
        for i in range(4, 1000):
            a.insert(i, [i, i + 1])
        return a

    epyc_f = epyccel(f, language=limited_language)
    assert f() == epyc_f()

def test_insert_user_defined_objects(limited_language):
    import modules.list_user_defined_objs as mod

    modnew = epyccel(mod, language=limited_language)
    python_list = mod.fn()
    accelerated_list = modnew.fn()
    assert len(python_list) == len(accelerated_list)
    for python_elem, accelerated_elem in zip(python_list, accelerated_list):
        assert python_elem.x == accelerated_elem.x

def test_clear_1(limited_language):

    def clear_1():
        a = [1, 2, 3]
        a.clear()
        return a

    epyc_clear_1 = epyccel(clear_1, language = limited_language)
    pyccel_result = epyc_clear_1()
    python_result = clear_1()
    assert python_result == pyccel_result

def test_clear_2(limited_language):

    def clear_2():
        a = []
        a.clear()
        return a

    epyc_clear_2 = epyccel(clear_2, language = limited_language)
    pyccel_result = epyc_clear_2()
    python_result = clear_2()
    assert python_result == pyccel_result

def test_clear_3(limited_language):

    def clear_3():
        a = [[1, 2, 3]]
        a.clear()
        return a

    epyc_clear_3 = epyccel(clear_3, language = limited_language)
    pyccel_result = epyc_clear_3()
    python_result = clear_3()
    assert python_result == pyccel_result

def test_extend_basic(limited_language):
    def f():
        a = [1, 2, 3]
        b = [4, 5, 6]
        a.extend(b)
        return a

    epyc_f = epyccel(f, language=limited_language)
    assert f() == epyc_f()

def test_extend_multiple(limited_language):
    def f():
        a = [1, 2, 3]
        a.extend([4, 5])
        a.extend([6, 7, 8, 9])
        a.extend([10])
        return a

    epyc_f = epyccel(f, language=limited_language)
    assert f() == epyc_f()

def test_extend_nested_list(limited_language):
    def f():
        a = [[1, 2, 3]]
        a.extend([[4, 5, 6]])
        return a

    epyc_f = epyccel(f, language=limited_language)
    assert f() == epyc_f()

def test_extend_tuple_with_list(limited_language):
    def f():
        a = [1, 2, 3]
        b = (4, 5, 6)
        a.extend(b)
        return a

    epyc_f = epyccel(f, language=limited_language)
    assert f() == epyc_f()

def test_extend_boolean_tuple(limited_language):
    def f():
        a = [True, False, True]
        b = (False, True, False)
        a.extend(b)
        return a

    epyc_f = epyccel(f, language=limited_language)
    assert f() == epyc_f()

def test_extend_float_tuple(limited_language):
    def f():
        a = [3.4, 2.1, 3.9]
        b = (4.1, 5.9, 0.3)
        a.extend(b)
        return a

    epyc_f = epyccel(f, language=limited_language)
    assert f() == epyc_f()

def test_extend_complex_list(limited_language):
    def f():
        a = [1j, 2 + 3j, 0 + 0j]
        b = [4j, 5j, 1 + 6j]
        a.extend(b)
        return a

    epyc_f = epyccel(f, language=limited_language)
    assert f() == epyc_f()

def test_extend_range(limited_language):
    def f():
        a = [1, 2, 3]
        a.extend(range(4, 9))
        return a

    epyc_f = epyccel(f, language=limited_language)
    assert f() == epyc_f()

def test_extend_function_return(limited_language):
    def f():
        def g():
            a = [4, 5]
            return a

        lst = [1, 2, 3]
        lst.extend(g())

    epyc_f = epyccel(f, language=limited_language)
    assert f() == epyc_f()

def test_sort_basic(limited_language):
    def f():
        a = [4, 0, 1, -1]
        a.sort()
        return a

    epyc_f = epyccel(f, language=limited_language)
    assert f() == epyc_f()

def test_sort_bool(limited_language):
    def f():
        a = [True, False, False, True, False]
        a.sort()
        return a

    epyc_f = epyccel(f, language=limited_language)
    assert f() == epyc_f()

def test_sort_float(limited_language):
    def f():
        a = [3.4, 1.0, -4.5, 0.0, 2.1]
        a.sort()
        return a

    epyc_f = epyccel(f, language=limited_language)
    assert f() == epyc_f()

def test_extend_list_as_arg(limited_language):
    def f():
        a = [1, 2, 3]
        a.extend([4, 5, 6])
        return a

    epyc_f = epyccel(f, language=limited_language)
    assert f() == epyc_f()

def test_extend_tuple_as_arg(limited_language):
    def f():
        a = [1, 2, 3]
        a.extend((4, 5, 6))
        return a

    epyc_f = epyccel(f, language=limited_language)
    assert f() == epyc_f()

def test_extend_np_int(limited_language):
    def f():
        from numpy import ones, int64

        a = [int64(1),int64(2),int64(3)]
        b = ones(3, dtype=int64)
        a.extend(b)
        return a

    epyc_f = epyccel(f, language=limited_language)
    assert f() == epyc_f()

def test_extend_np_float(limited_language):
    def f():
        from numpy import ones, float64

        a = [float64(1.0), float64(2.0), float64(3.0)]
        b = ones(3, dtype=float64)
        a.extend(b)
        return a

    epyc_f = epyccel(f, language=limited_language)
    assert f() == epyc_f()

def test_extend_user_defined_objects(limited_language):
    import modules.list_user_defined_objs2 as mod

    modnew = epyccel(mod, language=limited_language)
    python_list = mod.fn()
    accelerated_list = modnew.fn()
    assert len(python_list) == len(accelerated_list)
    for python_elem, accelerated_elem in zip(python_list, accelerated_list):
        assert python_elem.x == accelerated_elem.x

def test_remove_basic(limited_language):
    def f():
        lst = [1, 2, 3, 4]
        lst.remove(3)
        return lst
    epyc_f = epyccel(f, language=limited_language)
    assert f() == epyc_f()

def test_remove_float(limited_language):
    def f():
        lst = [1.4, 2.3, 3.2, 4.4]
        lst.remove(3.2)
        return lst
    epyc_f = epyccel(f, language=limited_language)
    assert f() == epyc_f()

def test_remove_complex(limited_language):
    def f():
        lst = [1j, 3j, 8j]
        lst.remove(3j)
        return lst
    epyc_f = epyccel(f, language=limited_language)
    assert f() == epyc_f()

def test_remove_list_from_list(limited_language):
    def f():
        lst = [[True, False, True], [False, True]]
        lst.remove([False, True])
        return lst
    epyc_f = epyccel(f, language=limited_language)
    assert f() == epyc_f()

def test_extend_list_class_attribute(limited_language):
    import modules.list_class_attr as mod

    modnew = epyccel(mod, language=limited_language)
    python_list = mod.fn()
    accelerated_list = modnew.fn()
    assert python_list == accelerated_list

def test_copy_basic(limited_language):
    def f():
        a = [1, 2, 3]
        b = a.copy()
        return b

    epyc_f = epyccel(f, language=limited_language)
    assert f() == epyc_f()

def test_copy_nested(limited_language):
    def f():
        a = [[1, 2], [3, 4]]
        b = a.copy()
        return b

    epyc_f = epyccel(f, language=limited_language)
    assert f() == epyc_f()

def test_copy_modify_nested_values(limited_language):
    def f():
        a = [[1, 2], [3, 4]]
        b = a.copy()
        a[0][0] = 0
        a[0][1] = 0
        return b

    epyc_f = epyccel(f, language=limited_language)
    assert f() == epyc_f()

def test_mixed_list_methods(limited_language):
    def f():
        a = [(1, 4, 5), (33, 12, 5), (3, 5)]
        a.append((0, 1, 2))
        a.pop()
        a.clear()
        a.insert(-10, (2, 4, 3))
        a.extend(((4, 5, 6), (3, 3)))
        return a

    epyc_f = epyccel(f, language=limited_language)
    assert f() == epyc_f()

@pytest.mark.parametrize( 'language', [
        pytest.param("c", marks = [
            pytest.mark.skip(reason="List return not supported in c"),
            pytest.mark.c]),
        pytest.param("fortran", marks = [
            pytest.mark.skip(reason="List return not supported in fortran"),
            pytest.mark.fortran]),
        pytest.param("python", marks = [
            pytest.mark.xfail(reason="List return not implemented, related issue #337"),
            pytest.mark.fortran]),
    ]
)
def test_extend_returned_list(language):
    def f():
        def g():
            return [4, 5, 6]
        lst = [1, 2, 3]
        lst.extend(g())
    epyc_f = epyccel(f, language=language)
    assert f() == epyc_f()

def test_mutable_indexing(stc_language):
    def f():
        a = [1,2,3,4]
        a[0] = 5
        a[2] += 6
        return a[0], a[1], a[2], a[3]

    epyc_f = epyccel(f, language=stc_language)
    assert f() == epyc_f()

@pytest.mark.xfail(reason="No way to tell from type if b is a list of pointers or a list of values")
def test_mutable_multi_level_indexing(stc_language):
    def f():
        a = [1,2,3,4]
        b = [a]
        b[0][0] = 5
        b[0][2] = 6
        return a[0], a[1], a[2], a[3]

    epyc_f = epyccel(f, language=stc_language)
    assert f() == epyc_f()

def test_homogenous_list_int_copy(limited_language):
    def homogeneous_list_int():
        return list([1, 2, 3, 4])
    f1 = homogeneous_list_int
    f2 = epyccel( f1 , language=limited_language)

    python_out = f1()
    pyccel_out = f2()
    print(pyccel_out)
    print(python_out)

    assert python_out == pyccel_out

def test_homogenous_list_bool_copy(limited_language):
    def homogeneous_list_bool():
        return list([True, False, True, False])
    f1 = homogeneous_list_bool
    f2 = epyccel( f1 , language=limited_language)

    python_out = f1()
    pyccel_out = f2()
    print(pyccel_out)
    print(python_out)

    assert python_out == pyccel_out

def test_homogenous_list_float_copy(limited_language):
    def homogeneous_list_float():
        return list([1.0, 2.0, 3.0, 4.0])
    f1 = homogeneous_list_float
    f2 = epyccel( f1 , language=limited_language)

    python_out = f1()
    pyccel_out = f2()
    print(pyccel_out)
    print(python_out)

    assert python_out == pyccel_out

def test_homogenous_list_int_tuple_copy(limited_language):
    def homogeneous_list_int_tuple():
        return list((1, 2, 3, 4))
    f1 = homogeneous_list_int_tuple
    f2 = epyccel( f1 , language=limited_language)

    python_out = f1()
    pyccel_out = f2()
    print(pyccel_out)
    print(python_out)

    assert python_out == pyccel_out

def test_homogenous_list_unknown_size_copy(limited_language):
    def homogeneous_list_unknown_size_copy(n : int):
        a = (3,)*n
        b = list(a)
        return b[0]
    f1 = homogeneous_list_unknown_size_copy
    f2 = epyccel( f1 , language=limited_language)

    python_out = f1(5)
    pyccel_out = f2(5)
    print(pyccel_out)
    print(python_out)

    assert python_out == pyccel_out

def test_list_contains(language):
    def list_contains():
        a = [1, 3, 4, 7, 10, 3]
        return (1 in a), (5 in a), (3 in a)

    epyc_list_contains = epyccel(list_contains, language = language)
    pyccel_result = epyc_list_contains()
    python_result = list_contains()
    assert isinstance(python_result, type(pyccel_result))
    assert python_result == pyccel_result

def test_list_ptr(language):
    def list_ptr():
        a = [1, 3, 4, 7, 10, 3]
        b = a
        b.append(22)
        return len(a), len(b)

    epyc_list_ptr = epyccel(list_ptr, language = language)
    pyccel_result = epyc_list_ptr()
    python_result = list_ptr()
    assert isinstance(python_result, type(pyccel_result))
    assert python_result == pyccel_result

def test_list_return(language):
    def list_return():
        a = [1,2,3,4,5]
        return a

    epyccel_func = epyccel(list_return, language = language)
    pyccel_result = epyccel_func()
    python_result = list_return()
    assert python_result == pyccel_result
    assert isinstance(python_result, type(pyccel_result))
    assert isinstance(python_result.pop(), type(pyccel_result.pop()))


def test_list_min_max(language):
    def list_min_max():
<<<<<<< HEAD
        a_int = [1, 2, 3]
        a_float = [1.1, 2.2, 3.3]
=======
        a_int = [1, 2, 3, 4]
        a_float = [1.1, 2.2, 3.3, 4.4]
>>>>>>> 7e407073
        return min(a_int), max(a_int), min(a_float), max(a_float)
    epyccel_func = epyccel(list_min_max, language = language)
    pyccel_result = epyccel_func()
    python_result = list_min_max()
    assert python_result == pyccel_result
    assert isinstance(python_result, type(pyccel_result))

<<<<<<< HEAD
def test_list_reverse(language):
    def list_reverse():
        a_int = [1, 2, 3]
        a_float = [1.1, 2.2, 3.3]
        a_complex = [1j, 2-3j]
        a_single = [1]
        a_int.reverse()
        a_float.reverse()
        a_complex.reverse()
        a_single.reverse()
        return (a_int[0], a_int[-1], a_float[0], a_float[-1], 
                a_single[0], a_single[-1], a_complex[0], a_complex[-1])
    epyccel_func = epyccel(list_reverse, language = language)
    pyccel_result = epyccel_func()
    python_result = list_reverse()
    assert python_result == pyccel_result

=======
>>>>>>> 7e407073
def test_list_str(stc_language):
    def list_str():
        a = ['hello', 'world', '!']
        return len(a)

    epyccel_func = epyccel(list_str, language = stc_language)
    pyccel_result = epyccel_func()
    python_result = list_str()
    assert python_result == pyccel_result
<|MERGE_RESOLUTION|>--- conflicted
+++ resolved
@@ -806,13 +806,8 @@
 
 def test_list_min_max(language):
     def list_min_max():
-<<<<<<< HEAD
-        a_int = [1, 2, 3]
-        a_float = [1.1, 2.2, 3.3]
-=======
         a_int = [1, 2, 3, 4]
         a_float = [1.1, 2.2, 3.3, 4.4]
->>>>>>> 7e407073
         return min(a_int), max(a_int), min(a_float), max(a_float)
     epyccel_func = epyccel(list_min_max, language = language)
     pyccel_result = epyccel_func()
@@ -820,7 +815,7 @@
     assert python_result == pyccel_result
     assert isinstance(python_result, type(pyccel_result))
 
-<<<<<<< HEAD
+
 def test_list_reverse(language):
     def list_reverse():
         a_int = [1, 2, 3]
@@ -838,8 +833,7 @@
     python_result = list_reverse()
     assert python_result == pyccel_result
 
-=======
->>>>>>> 7e407073
+
 def test_list_str(stc_language):
     def list_str():
         a = ['hello', 'world', '!']
