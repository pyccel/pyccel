--- conflicted
+++ resolved
@@ -12,12 +12,7 @@
 from pyccel.decorators import types, template
 from pyccel.epyccel import epyccel
 
-<<<<<<< HEAD
-RTOL = 2e-14
-ATOL = 1e-15
-=======
 numpy_basic_types_deprecated = tuple(int(v) for v in np.version.version.split('.'))>=(1,24,0)
->>>>>>> 3cff9b17
 
 def test_mult_numpy_python_type(language):
 
@@ -119,22 +114,22 @@
 
     pyccel_result = epyccel_func(integer64, fl32)
     python_result = add_numpy_to_numpy_type(integer64, fl32)
-    assert np.isclose(pyccel_result, python_result, rtol=RTOL, atol=ATOL)
+    assert pyccel_result == python_result
     assert isinstance(pyccel_result, type(python_result))
 
     pyccel_result = epyccel_func(integer64, fl64)
     python_result = add_numpy_to_numpy_type(integer64, fl64)
-    assert np.isclose(pyccel_result, python_result, rtol=RTOL, atol=ATOL)
+    assert pyccel_result == python_result
     assert isinstance(pyccel_result, type(python_result))
 
     pyccel_result = epyccel_func(fl64, complex64)
     python_result = add_numpy_to_numpy_type(fl64, complex64)
-    assert np.isclose(pyccel_result, python_result, rtol=RTOL, atol=ATOL)
+    assert pyccel_result == python_result
     assert isinstance(pyccel_result, type(python_result))
 
     pyccel_result = epyccel_func(complex128, fl64)
     python_result = add_numpy_to_numpy_type(complex128, fl64)
-    assert np.isclose(pyccel_result, python_result, rtol=RTOL, atol=ATOL)
+    assert pyccel_result == python_result
     assert isinstance(pyccel_result, type(python_result))
 
 @pytest.mark.skipif(numpy_basic_types_deprecated, reason="Can't import bool from numpy")
