--- conflicted
+++ resolved
@@ -8,14 +8,11 @@
 from pyccel.decorators import types
 from pyccel.epyccel import epyccel
 
-<<<<<<< HEAD
 
 int_types = ['int8', 'int16', 'int','int32', 'int64']
 float_types = ['float', 'float32', 'float64']
 complex_types = ['complex32', 'complex64']
 
-=======
->>>>>>> fb5c63f2
 min_int8 = iinfo('int8').min
 max_int8 = iinfo('int8').max
 
@@ -31,11 +28,7 @@
 min_int64 = iinfo('int64').min
 max_int64 = iinfo('int64').max
 
-<<<<<<< HEAD
-min_float = sys.float_info.min
-=======
 min_float = finfo('float').min
->>>>>>> fb5c63f2
 max_float = finfo('float').max
 
 min_float32 = finfo('float32').min
@@ -574,11 +567,7 @@
         return log(x)
 
     f1 = epyccel(log_call_i, language = language)
-<<<<<<< HEAD
-    x = randint(low=0, high=max_int)
-=======
     x = randint(low=sys.float_info.min, high=1e6)
->>>>>>> fb5c63f2
     assert(isclose(f1(x), log_call_i(x), rtol=RTOL, atol=ATOL))
     assert(type(f1(x)) == type(log_call_i(x).item()))
 
@@ -3500,7 +3489,6 @@
 def test_numpy_real_scalar(language):
 
     @types('bool')
-<<<<<<< HEAD
     @types('int')
     @types('int8')
     @types('int16')
@@ -3512,69 +3500,6 @@
     @types('complex64')
     @types('complex128')
     def get_real(a):
-=======
-    def test_bool(a):
-        from numpy import real
-        b = real(a)
-        return b
-
-    @types('int')
-    def test_int(a):
-        from numpy import real
-        b = real(a)
-        return b
-
-    @types('int8')
-    def test_int8(a):
-        from numpy import real
-        b = real(a)
-        return b
-
-    @types('int16')
-    def test_int16(a):
-        from numpy import real
-        b = real(a)
-        return b
-
-    @types('int32')
-    def test_int32(a):
-        from numpy import real
-        b = real(a)
-        return b
-
-    @types('int64')
-    def test_int64(a):
-        from numpy import real
-        b = real(a)
-        return b
-
-    @types('float')
-    def test_float(a):
-        from numpy import real
-        b = real(a)
-        return b
-
-    @types('float32')
-    def test_float32(a):
-        from numpy import real
-        b = real(a)
-        return b
-
-    @types('float64')
-    def test_float64(a):
-        from numpy import real
-        b = real(a)
-        return b
-
-    @types('complex64')
-    def test_complex64(a):
-        from numpy import real
-        b = real(a)
-        return b
-
-    @types('complex128')
-    def test_complex128(a):
->>>>>>> fb5c63f2
         from numpy import real
         b = real(a)
         return b
@@ -4125,12 +4050,8 @@
     f_complex64 = epyccel(get_imag, language=language)
     f_complex128 = epyccel(get_imag, language=language)
 
-<<<<<<< HEAD
     assert (f_complex64(cmplx64) == get_imag(cmplx64))
     assert (f_complex128(cmplx128) == get_imag(cmplx128))
-=======
-    assert (f_complex64() == test_complex64())
-    assert (f_complex128() == test_complex128())
 
 def test_numpy_int_scalar(language):
 
@@ -5027,5 +4948,4 @@
     test_float64_output = get_complex128(fl64)
 
     assert f_fl64_output == test_float64_output
-    assert type(f_fl64_output) == type(test_float64_output.item())
->>>>>>> fb5c63f2
+    assert type(f_fl64_output) == type(test_float64_output.item())