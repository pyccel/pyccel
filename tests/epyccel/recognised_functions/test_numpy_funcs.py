--- conflicted
+++ resolved
@@ -4455,21 +4455,7 @@
         a = prod(arr)
         return a
 
-<<<<<<< HEAD
     size = 5
-=======
-@pytest.mark.parametrize( 'language', (
-        pytest.param("fortran", marks = pytest.mark.fortran),
-        pytest.param("c", marks = pytest.mark.c),
-        pytest.param("python", marks = [
-            pytest.mark.skip(reason=("complex handles bool types in __new__ so it "
-                "cannot be used in a translated interface in python. See #802")),
-            pytest.mark.python]
-        )
-    )
-)
-def test_numpy_complex64_scalar(language):
->>>>>>> 63f4ab12
 
     bl = randint(0, 1, size = size, dtype= bool)
 
@@ -4934,7 +4920,6 @@
         )
     )
 )
-
 
 def test_numpy_linspace_array_like_1d(language):
 
@@ -5008,7 +4993,6 @@
     )
 )
 
-
 def test_numpy_linspace_array_like_2d(language):
 
     @types('bool[:,:]')
