# pylint: disable=missing-function-docstring, missing-module-docstring, unidiomatic-typecheck/
import sys
import pytest
from numpy.random import rand, randint, uniform
from numpy import isclose

from pyccel.decorators import types
from pyccel.epyccel import epyccel

min_float = sys.float_info.min  # Minimum positive float

# Functions still to be tested:
#    array
#    # ...
#    norm
#    int
#    float
#    double
#    mod
#    float32
#    float64
#    int32
#    int64
#    complex128
#    complex64
#    matmul
#    prod
#    product
#    linspace
#    diag
#    where
#    cross
#    # ---

# Relative and absolute tolerances for array comparisons in the form
# numpy.isclose(a, b, rtol, atol). Windows has larger round-off errors.
if sys.platform == 'win32':
    RTOL = 1e-13
    ATOL = 1e-14
else:
    RTOL = 1e-14
    ATOL = 1e-15

#-------------------------------- Fabs function ------------------------------#
def test_fabs_call_r(language):
    @types('real')
    def fabs_call_r(x):
        from numpy import fabs
        return fabs(x)

    f1 = epyccel(fabs_call_r, language = language)
    x = uniform(high=1e6)
    assert(isclose(f1(x), fabs_call_r(x), rtol=RTOL, atol=ATOL))
    assert(isclose(f1(-x), fabs_call_r(-x), rtol=RTOL, atol=ATOL))
    assert(type(f1(x)) == type(fabs_call_r(x).item()))

def test_fabs_call_i(language):
    @types('int')
    def fabs_call_i(x):
        from numpy import fabs
        return fabs(x)

    f1 = epyccel(fabs_call_i, language = language)
    x = randint(1e6)
    assert(isclose(f1(x), fabs_call_i(x), rtol=RTOL, atol=ATOL))
    assert(isclose(f1(-x), fabs_call_i(-x), rtol=RTOL, atol=ATOL))
    assert(type(f1(x)) == type(fabs_call_i(x).item()))

def test_fabs_phrase_r_r(language):
    @types('real','real')
    def fabs_phrase_r_r(x,y):
        from numpy import fabs
        a = fabs(x)*fabs(y)
        return a

    f2 = epyccel(fabs_phrase_r_r, language = language)
    x = uniform(high=1e6)
    y = uniform(high=1e6)
    assert(isclose(f2(x,y), fabs_phrase_r_r(x,y), rtol=RTOL, atol=ATOL))
    assert(isclose(f2(-x,-y), fabs_phrase_r_r(-x,-y), rtol=RTOL, atol=ATOL))
    assert(isclose(f2(x,-y), fabs_phrase_r_r(x,-y), rtol=RTOL, atol=ATOL))
    assert(isclose(f2(-x,y), fabs_phrase_r_r(-x,y), rtol=RTOL, atol=ATOL))

def test_fabs_phrase_i_i(language):
    @types('int','int')
    def fabs_phrase_i_i(x,y):
        from numpy import fabs
        a = fabs(x)*fabs(y)
        return a

    f2 = epyccel(fabs_phrase_i_i, language = language)
    x = randint(1e6)
    y = randint(1e6)
    assert(isclose(f2(x,y), fabs_phrase_i_i(x,y), rtol=RTOL, atol=ATOL))
    assert(isclose(f2(-x,-y), fabs_phrase_i_i(-x,-y), rtol=RTOL, atol=ATOL))
    assert(isclose(f2(x,-y), fabs_phrase_i_i(x,-y), rtol=RTOL, atol=ATOL))
    assert(isclose(f2(-x,y), fabs_phrase_i_i(-x,y), rtol=RTOL, atol=ATOL))

def test_fabs_phrase_r_i(language):
    @types('real','int')
    def fabs_phrase_r_i(x,y):
        from numpy import fabs
        a = fabs(x)*fabs(y)
        return a

    f2 = epyccel(fabs_phrase_r_i, language = language)
    x = uniform(high=1e6)
    y = randint(1e6)
    assert(isclose(f2(x,y), fabs_phrase_r_i(x,y), rtol=RTOL, atol=ATOL))
    assert(isclose(f2(-x,-y), fabs_phrase_r_i(-x,-y), rtol=RTOL, atol=ATOL))
    assert(isclose(f2(x,-y), fabs_phrase_r_i(x,-y), rtol=RTOL, atol=ATOL))
    assert(isclose(f2(-x,y), fabs_phrase_r_i(-x,y), rtol=RTOL, atol=ATOL))

def test_fabs_phrase_i_r(language):
    @types('int','real')
    def fabs_phrase_r_i(x,y):
        from numpy import fabs
        a = fabs(x)*fabs(y)
        return a

    f2 = epyccel(fabs_phrase_r_i, language = language)
    x = randint(1e6)
    y = uniform(high=1e6)
    assert(isclose(f2(x,y), fabs_phrase_r_i(x,y), rtol=RTOL, atol=ATOL))
    assert(isclose(f2(-x,-y), fabs_phrase_r_i(-x,-y), rtol=RTOL, atol=ATOL))
    assert(isclose(f2(x,-y), fabs_phrase_r_i(x,-y), rtol=RTOL, atol=ATOL))
    assert(isclose(f2(-x,y), fabs_phrase_r_i(-x,y), rtol=RTOL, atol=ATOL))

#------------------------------ absolute function ----------------------------#
def test_absolute_call_r(language):
    @types('real')
    def absolute_call_r(x):
        from numpy import absolute
        return absolute(x)

    f1 = epyccel(absolute_call_r, language = language)
    x = uniform(high=1e6)
    assert(isclose(f1(x), absolute_call_r(x), rtol=RTOL, atol=ATOL))
    assert(isclose(f1(-x), absolute_call_r(-x), rtol=RTOL, atol=ATOL))
    assert(type(f1(x)) == type(absolute_call_r(x).item()))

def test_absolute_call_i(language):
    @types('int')
    def absolute_call_i(x):
        from numpy import absolute
        return absolute(x)

    f1 = epyccel(absolute_call_i, language = language)
    x = randint(1e6)
    assert(isclose(f1(x), absolute_call_i(x), rtol=RTOL, atol=ATOL))
    assert(isclose(f1(-x), absolute_call_i(-x), rtol=RTOL, atol=ATOL))
    assert(type(f1(x)) == type(absolute_call_i(x).item()))

def test_absolute_phrase_r_r(language):
    @types('real','real')
    def absolute_phrase_r_r(x,y):
        from numpy import absolute
        a = absolute(x)*absolute(y)
        return a

    f2 = epyccel(absolute_phrase_r_r, language = language)
    x = uniform(high=1e6)
    y = uniform(high=1e6)
    assert(isclose(f2(x,y), absolute_phrase_r_r(x,y), rtol=RTOL, atol=ATOL))
    assert(isclose(f2(-x,-y), absolute_phrase_r_r(-x,-y), rtol=RTOL, atol=ATOL))
    assert(isclose(f2(-x,y), absolute_phrase_r_r(-x,y), rtol=RTOL, atol=ATOL))
    assert(isclose(f2(x,-y), absolute_phrase_r_r(x,-y), rtol=RTOL, atol=ATOL))

def test_absolute_phrase_i_r(language):
    @types('int','real')
    def absolute_phrase_i_r(x,y):
        from numpy import absolute
        a = absolute(x)*absolute(y)
        return a

    f2 = epyccel(absolute_phrase_i_r, language = language)
    x = randint(1e6)
    y = uniform(high=1e6)
    assert(isclose(f2(x,y), absolute_phrase_i_r(x,y), rtol=RTOL, atol=ATOL))
    assert(isclose(f2(-x,-y), absolute_phrase_i_r(-x,-y), rtol=RTOL, atol=ATOL))
    assert(isclose(f2(-x,y), absolute_phrase_i_r(-x,y), rtol=RTOL, atol=ATOL))
    assert(isclose(f2(x,-y), absolute_phrase_i_r(x,-y), rtol=RTOL, atol=ATOL))

def test_absolute_phrase_r_i(language):
    @types('real','int')
    def absolute_phrase_r_i(x,y):
        from numpy import absolute
        a = absolute(x)*absolute(y)
        return a

    f2 = epyccel(absolute_phrase_r_i, language = language)
    x = uniform(high=1e6)
    y = randint(1e6)
    assert(isclose(f2(x,y), absolute_phrase_r_i(x,y), rtol=RTOL, atol=ATOL))
    assert(isclose(f2(-x,-y), absolute_phrase_r_i(-x,-y), rtol=RTOL, atol=ATOL))
    assert(isclose(f2(-x,y), absolute_phrase_r_i(-x,y), rtol=RTOL, atol=ATOL))
    assert(isclose(f2(x,-y), absolute_phrase_r_i(x,-y), rtol=RTOL, atol=ATOL))

#--------------------------------- sin function ------------------------------#
def test_sin_call_r(language):
    @types('real')
    def sin_call_r(x):
        from numpy import sin
        return sin(x)

    f1 = epyccel(sin_call_r, language = language)
    x = uniform(high=1e6)
    assert(isclose(f1(x), sin_call_r(x), rtol=RTOL, atol=ATOL))
    assert(isclose(f1(-x), sin_call_r(-x), rtol=RTOL, atol=ATOL))
    assert(type(f1(x)) == type(sin_call_r(x).item()))

def test_sin_call_i(language):
    @types('int')
    def sin_call_i(x):
        from numpy import sin
        return sin(x)

    f1 = epyccel(sin_call_i, language = language)
    x = randint(1e6)
    assert(isclose(f1(x), sin_call_i(x), rtol=RTOL, atol=ATOL))
    assert(isclose(f1(-x), sin_call_i(-x), rtol=RTOL, atol=ATOL))
    assert(type(f1(x)) == type(sin_call_i(x).item()))

def test_sin_phrase_r_r(language):
    @types('real','real')
    def sin_phrase_r_r(x,y):
        from numpy import sin
        a = sin(x)+sin(y)
        return a

    f2 = epyccel(sin_phrase_r_r, language = language)
    x = uniform(high=1e6)
    y = uniform(high=1e6)
    assert(isclose(f2(x,y), sin_phrase_r_r(x,y), rtol=RTOL, atol=ATOL))
    assert(isclose(f2(-x,-y), sin_phrase_r_r(-x,-y), rtol=RTOL, atol=ATOL))
    assert(isclose(f2(-x,y), sin_phrase_r_r(-x,y), rtol=RTOL, atol=ATOL))
    assert(isclose(f2(x,-y), sin_phrase_r_r(x,-y), rtol=RTOL, atol=ATOL))

def test_sin_phrase_i_i(language):
    @types('int','int')
    def sin_phrase_i_i(x,y):
        from numpy import sin
        a = sin(x)+sin(y)
        return a

    f2 = epyccel(sin_phrase_i_i, language = language)
    x = randint(1e6)
    y = randint(1e6)
    assert(isclose(f2(x,y), sin_phrase_i_i(x,y), rtol=RTOL, atol=ATOL))
    assert(isclose(f2(-x,-y), sin_phrase_i_i(-x,-y), rtol=RTOL, atol=ATOL))
    assert(isclose(f2(-x,y), sin_phrase_i_i(-x,y), rtol=RTOL, atol=ATOL))
    assert(isclose(f2(x,-y), sin_phrase_i_i(x,-y), rtol=RTOL, atol=ATOL))

def test_sin_phrase_i_r(language):
    @types('int','real')
    def sin_phrase_i_r(x,y):
        from numpy import sin
        a = sin(x)+sin(y)
        return a

    f2 = epyccel(sin_phrase_i_r, language = language)
    x = randint(1e6)
    y = uniform(high=1e6)
    assert(isclose(f2(x,y), sin_phrase_i_r(x,y), rtol=RTOL, atol=ATOL))
    assert(isclose(f2(-x,-y), sin_phrase_i_r(-x,-y), rtol=RTOL, atol=ATOL))
    assert(isclose(f2(-x,y), sin_phrase_i_r(-x,y), rtol=RTOL, atol=ATOL))
    assert(isclose(f2(x,-y), sin_phrase_i_r(x,-y), rtol=RTOL, atol=ATOL))

def test_sin_phrase_r_i(language):
    @types('real','int')
    def sin_phrase_r_i(x,y):
        from numpy import sin
        a = sin(x)+sin(y)
        return a

    f2 = epyccel(sin_phrase_r_i, language = language)
    x = uniform(high=1e6)
    y = randint(1e6)
    assert(isclose(f2(x,y), sin_phrase_r_i(x,y), rtol=RTOL, atol=ATOL))
    assert(isclose(f2(-x,-y), sin_phrase_r_i(-x,-y), rtol=RTOL, atol=ATOL))
    assert(isclose(f2(-x,y), sin_phrase_r_i(-x,y), rtol=RTOL, atol=ATOL))
    assert(isclose(f2(x,-y), sin_phrase_r_i(x,-y), rtol=RTOL, atol=ATOL))

#--------------------------------- cos function ------------------------------#
def test_cos_call_i(language):
    @types('int')
    def cos_call_i(x):
        from numpy import cos
        return cos(x)

    f1 = epyccel(cos_call_i, language = language)
    x = randint(1e6)
    assert(isclose(f1(x), cos_call_i(x), rtol=RTOL, atol=ATOL))
    assert(isclose(f1(-x), cos_call_i(-x), rtol=RTOL, atol=ATOL))
    assert(type(f1(x)) == type(cos_call_i(x).item()))

def test_cos_call_r(language):
    @types('real')
    def cos_call_r(x):
        from numpy import cos
        return cos(x)

    f1 = epyccel(cos_call_r, language = language)
    x = uniform(high=1e6)
    assert(isclose(f1(x), cos_call_r(x), rtol=RTOL, atol=ATOL))
    assert(isclose(f1(-x), cos_call_r(-x), rtol=RTOL, atol=ATOL))
    assert(type(f1(x)) == type(cos_call_r(x).item()))


def test_cos_phrase_i_i(language):
    @types('int','int')
    def cos_phrase_i_i(x,y):
        from numpy import cos
        a = cos(x)+cos(y)
        return a

    f2 = epyccel(cos_phrase_i_i, language = language)
    x = randint(1e6)
    y = randint(1e6)
    assert(isclose(f2(x,y), cos_phrase_i_i(x,y), rtol=RTOL, atol=ATOL))
    assert(isclose(f2(-x,-y), cos_phrase_i_i(-x,-y), rtol=RTOL, atol=ATOL))
    assert(isclose(f2(-x,y), cos_phrase_i_i(-x,y), rtol=RTOL, atol=ATOL))
    assert(isclose(f2(x,-y), cos_phrase_i_i(x,-y), rtol=RTOL, atol=ATOL))

def test_cos_phrase_r_r(language):
    @types('real','real')
    def cos_phrase_r_r(x,y):
        from numpy import cos
        a = cos(x)+cos(y)
        return a

    f2 = epyccel(cos_phrase_r_r, language = language)
    x = uniform(high=1e6)
    y = uniform(high=1e6)
    assert(isclose(f2(x,y), cos_phrase_r_r(x,y), rtol=RTOL, atol=ATOL))
    assert(isclose(f2(-x,-y), cos_phrase_r_r(-x,-y), rtol=RTOL, atol=ATOL))
    assert(isclose(f2(-x,y), cos_phrase_r_r(-x,y), rtol=RTOL, atol=ATOL))
    assert(isclose(f2(x,-y), cos_phrase_r_r(x,-y), rtol=RTOL, atol=ATOL))

def test_cos_phrase_i_r(language):
    @types('int','real')
    def cos_phrase_i_r(x,y):
        from numpy import cos
        a = cos(x)+cos(y)
        return a

    f2 = epyccel(cos_phrase_i_r, language = language)
    x = randint(1e6)
    y = uniform(high=1e6)
    assert(isclose(f2(x,y), cos_phrase_i_r(x,y), rtol=RTOL, atol=ATOL))
    assert(isclose(f2(-x,-y), cos_phrase_i_r(-x,-y), rtol=RTOL, atol=ATOL))
    assert(isclose(f2(-x,y), cos_phrase_i_r(-x,y), rtol=RTOL, atol=ATOL))
    assert(isclose(f2(x,-y), cos_phrase_i_r(x,-y), rtol=RTOL, atol=ATOL))

def test_cos_phrase_r_i(language):
    @types('real','int')
    def cos_phrase_r_i(x,y):
        from numpy import cos
        a = cos(x)+cos(y)
        return a

    f2 = epyccel(cos_phrase_r_i, language = language)
    x = uniform(high=1e6)
    y = randint(1e6)
    assert(isclose(f2(x,y), cos_phrase_r_i(x,y), rtol=RTOL, atol=ATOL))
    assert(isclose(f2(-x,-y), cos_phrase_r_i(-x,-y), rtol=RTOL, atol=ATOL))
    assert(isclose(f2(-x,y), cos_phrase_r_i(-x,y), rtol=RTOL, atol=ATOL))
    assert(isclose(f2(x,-y), cos_phrase_r_i(x,-y), rtol=RTOL, atol=ATOL))

#--------------------------------- tan function ------------------------------#
def test_tan_call_i(language):
    @types('int')
    def tan_call_i(x):
        from numpy import tan
        return tan(x)

    f1 = epyccel(tan_call_i, language = language)
    x = randint(1e6)
    assert(isclose(f1(x), tan_call_i(x), rtol=RTOL, atol=ATOL))
    assert(isclose(f1(-x), tan_call_i(-x), rtol=RTOL, atol=ATOL))
    assert(type(f1(x)) == type(tan_call_i(x).item()))

def test_tan_call_r(language):
    @types('real')
    def tan_call_r(x):
        from numpy import tan
        return tan(x)

    f1 = epyccel(tan_call_r, language = language)
    x = uniform(high=1e6)
    assert(isclose(f1(x), tan_call_r(x), rtol=RTOL, atol=ATOL))
    assert(isclose(f1(-x), tan_call_r(-x), rtol=RTOL, atol=ATOL))
    assert(type(f1(x)) == type(tan_call_r(x).item()))

def test_tan_phrase_i_i(language):
    @types('int','int')
    def tan_phrase_i_i(x,y):
        from numpy import tan
        a = tan(x)+tan(y)
        return a

    f2 = epyccel(tan_phrase_i_i, language = language)
    x = randint(1e6)
    y = randint(1e6)
    assert(isclose(f2(x,y), tan_phrase_i_i(x,y), rtol=RTOL, atol=ATOL))
    assert(isclose(f2(-x,-y), tan_phrase_i_i(-x,-y), rtol=RTOL, atol=ATOL))
    assert(isclose(f2(-x,y), tan_phrase_i_i(-x,y), rtol=RTOL, atol=ATOL))
    assert(isclose(f2(x,-y), tan_phrase_i_i(x,-y), rtol=RTOL, atol=ATOL))

def test_tan_phrase_r_r(language):
    @types('real','real')
    def tan_phrase_r_r(x,y):
        from numpy import tan
        a = tan(x)+tan(y)
        return a

    f2 = epyccel(tan_phrase_r_r, language = language)
    x = uniform(high=1e6)
    y = uniform(high=1e6)
    assert(isclose(f2(x,y), tan_phrase_r_r(x,y), rtol=RTOL, atol=ATOL))
    assert(isclose(f2(-x,-y), tan_phrase_r_r(-x,-y), rtol=RTOL, atol=ATOL))
    assert(isclose(f2(-x,y), tan_phrase_r_r(-x,y), rtol=RTOL, atol=ATOL))
    assert(isclose(f2(x,-y), tan_phrase_r_r(x,-y), rtol=RTOL, atol=ATOL))

def test_tan_phrase_i_r(language):
    @types('int','real')
    def tan_phrase_i_r(x,y):
        from numpy import tan
        a = tan(x)+tan(y)
        return a

    f2 = epyccel(tan_phrase_i_r, language = language)
    x = randint(1e6)
    y = uniform(high=1e6)
    assert(isclose(f2(x,y), tan_phrase_i_r(x,y), rtol=RTOL, atol=ATOL))
    assert(isclose(f2(-x,-y), tan_phrase_i_r(-x,-y), rtol=RTOL, atol=ATOL))
    assert(isclose(f2(-x,y), tan_phrase_i_r(-x,y), rtol=RTOL, atol=ATOL))
    assert(isclose(f2(x,-y), tan_phrase_i_r(x,-y), rtol=RTOL, atol=ATOL))

def test_tan_phrase_r_i(language):
    @types('real','int')
    def tan_phrase_r_i(x,y):
        from numpy import tan
        a = tan(x)+tan(y)
        return a

    f2 = epyccel(tan_phrase_r_i, language = language)
    x = uniform(high=1e6)
    y = randint(1e6)
    assert(isclose(f2(x,y), tan_phrase_r_i(x,y), rtol=RTOL, atol=ATOL))
    assert(isclose(f2(-x,-y), tan_phrase_r_i(-x,-y), rtol=RTOL, atol=ATOL))
    assert(isclose(f2(-x,y), tan_phrase_r_i(-x,y), rtol=RTOL, atol=ATOL))
    assert(isclose(f2(x,-y), tan_phrase_r_i(x,-y), rtol=RTOL, atol=ATOL))

#--------------------------------- exp function ------------------------------#
def test_exp_call_i(language):
    @types('int')
    def exp_call_i(x):
        from numpy import exp
        return exp(x)

    f1 = epyccel(exp_call_i, language = language)
    x = randint(1e2)
    assert(isclose(f1(x), exp_call_i(x), rtol=RTOL, atol=ATOL))
    assert(isclose(f1(-x), exp_call_i(-x), rtol=RTOL, atol=ATOL))
    assert(type(f1(x)) == type(exp_call_i(x).item()))

def test_exp_call_r(language):
    @types('real')
    def exp_call_r(x):
        from numpy import exp
        return exp(x)

    f1 = epyccel(exp_call_r, language = language)
    x = uniform(high=1e2)
    assert(isclose(f1(x), exp_call_r(x), rtol=RTOL, atol=ATOL))
    assert(isclose(f1(-x), exp_call_r(-x), rtol=RTOL, atol=ATOL))
    assert(type(f1(x)) == type(exp_call_r(x).item()))

def test_exp_phrase_i_i(language):
    @types('int','int')
    def exp_phrase_i_i(x,y):
        from numpy import exp
        a = exp(x)+exp(y)
        return a

    f2 = epyccel(exp_phrase_i_i, language = language)
    x = randint(1e2)
    y = randint(1e2)
    assert(isclose(f2(x,y), exp_phrase_i_i(x,y), rtol=RTOL, atol=ATOL))
    assert(isclose(f2(-x,-y), exp_phrase_i_i(-x,-y), rtol=RTOL, atol=ATOL))
    assert(isclose(f2(-x,y), exp_phrase_i_i(-x,y), rtol=RTOL, atol=ATOL))
    assert(isclose(f2(x,-y), exp_phrase_i_i(x,-y), rtol=RTOL, atol=ATOL))

def test_exp_phrase_r_r(language):
    @types('real','real')
    def exp_phrase_r_r(x,y):
        from numpy import exp
        a = exp(x)+exp(y)
        return a

    f2 = epyccel(exp_phrase_r_r, language = language)
    x = uniform(high=1e2)
    y = uniform(high=1e2)
    assert(isclose(f2(x,y), exp_phrase_r_r(x,y), rtol=RTOL, atol=ATOL))
    assert(isclose(f2(-x,-y), exp_phrase_r_r(-x,-y), rtol=RTOL, atol=ATOL))
    assert(isclose(f2(-x,y), exp_phrase_r_r(-x,y), rtol=RTOL, atol=ATOL))
    assert(isclose(f2(x,-y), exp_phrase_r_r(x,-y), rtol=RTOL, atol=ATOL))

def test_exp_phrase_i_r(language):
    @types('int','real')
    def exp_phrase_i_r(x,y):
        from numpy import exp
        a = exp(x)+exp(y)
        return a

    f2 = epyccel(exp_phrase_i_r, language = language)
    x = randint(1e2)
    y = uniform(high=1e2)
    assert(isclose(f2(x,y), exp_phrase_i_r(x,y), rtol=RTOL, atol=ATOL))
    assert(isclose(f2(-x,-y), exp_phrase_i_r(-x,-y), rtol=RTOL, atol=ATOL))
    assert(isclose(f2(-x,y), exp_phrase_i_r(-x,y), rtol=RTOL, atol=ATOL))
    assert(isclose(f2(x,-y), exp_phrase_i_r(x,-y), rtol=RTOL, atol=ATOL))

def test_exp_phrase_r_i(language):
    @types('real','int')
    def exp_phrase_r_i(x,y):
        from numpy import exp
        a = exp(x)+exp(y)
        return a

    f2 = epyccel(exp_phrase_r_i, language = language)
    x = uniform(high=1e2)
    y = randint(1e2)
    assert(isclose(f2(x,y), exp_phrase_r_i(x,y), rtol=RTOL, atol=ATOL))
    assert(isclose(f2(x,y), exp_phrase_r_i(x,y), rtol=RTOL, atol=ATOL))
    assert(isclose(f2(x,y), exp_phrase_r_i(x,y), rtol=RTOL, atol=ATOL))
    assert(isclose(f2(x,-y), exp_phrase_r_i(x,-y), rtol=RTOL, atol=ATOL))

#--------------------------------- log function ------------------------------#
def test_log_call_i(language):
    @types('int')
    def log_call_i(x):
        from numpy import log
        return log(x)

    f1 = epyccel(log_call_i, language = language)
    x = randint(low=min_float, high=1e6)
    assert(isclose(f1(x), log_call_i(x), rtol=RTOL, atol=ATOL))
    assert(type(f1(x)) == type(log_call_i(x).item()))

def test_log_call_r(language):
    @types('real')
    def log_call_r(x):
        from numpy import log
        return log(x)

    f1 = epyccel(log_call_r, language = language)
    x = uniform(low=min_float, high=1e6)
    assert(isclose(f1(x), log_call_r(x), rtol=RTOL, atol=ATOL))
    assert(type(f1(x)) == type(log_call_r(x).item()))

def test_log_phrase(language):
    @types('real','real')
    def log_phrase(x,y):
        from numpy import log
        a = log(x)+log(y)
        return a

    f2 = epyccel(log_phrase, language = language)
    x = uniform(low=min_float, high=1e6)
    y = uniform(low=min_float, high=1e6)
    assert(isclose(f2(x,y), log_phrase(x,y), rtol=RTOL, atol=ATOL))

#----------------------------- arcsin function -------------------------------#
def test_arcsin_call_i(language):
    @types('int')
    def arcsin_call_i(x):
        from numpy import arcsin
        return arcsin(x)

    f1 = epyccel(arcsin_call_i, language = language)
    x = randint(2)
    assert(isclose(f1(x), arcsin_call_i(x), rtol=RTOL, atol=ATOL))
    assert(isclose(f1(-x), arcsin_call_i(-x), rtol=RTOL, atol=ATOL))
    assert(type(f1(x)) == type(arcsin_call_i(x).item()))

def test_arcsin_call_r(language):
    @types('real')
    def arcsin_call_r(x):
        from numpy import arcsin
        return arcsin(x)

    f1 = epyccel(arcsin_call_r, language = language)
    x = rand()
    assert(isclose(f1(x), arcsin_call_r(x), rtol=RTOL, atol=ATOL))
    assert(isclose(f1(-x), arcsin_call_r(-x), rtol=RTOL, atol=ATOL))
    assert(type(f1(x)) == type(arcsin_call_r(x).item()))

def test_arcsin_phrase(language):
    @types('real','real')
    def arcsin_phrase(x,y):
        from numpy import arcsin
        a = arcsin(x)+arcsin(y)
        return a

    f2 = epyccel(arcsin_phrase, language = language)
    x = rand()
    y = rand()
    assert(isclose(f2(x,y), arcsin_phrase(x,y), rtol=RTOL, atol=ATOL))
    assert(isclose(f2(-x,-y), arcsin_phrase(-x,-y), rtol=RTOL, atol=ATOL))
    assert(isclose(f2(-x,y), arcsin_phrase(-x,y), rtol=RTOL, atol=ATOL))
    assert(isclose(f2(x,-y), arcsin_phrase(x,-y), rtol=RTOL, atol=ATOL))

#----------------------------- arccos function -------------------------------#

def test_arccos_call_i(language):
    @types('int')
    def arccos_call_i(x):
        from numpy import arccos
        return arccos(x)

    f1 = epyccel(arccos_call_i, language = language)
    x = randint(2)
    assert(isclose(f1(x), arccos_call_i(x), rtol=RTOL, atol=ATOL))
    assert(isclose(f1(-x), arccos_call_i(-x), rtol=RTOL, atol=ATOL))
    assert(type(f1(x)) == type(arccos_call_i(x).item()))

def test_arccos_call_r(language):
    @types('real')
    def arccos_call_r(x):
        from numpy import arccos
        return arccos(x)

    f1 = epyccel(arccos_call_r, language = language)
    x = rand()
    assert(isclose(f1(x), arccos_call_r(x), rtol=RTOL, atol=ATOL))
    assert(isclose(f1(-x), arccos_call_r(-x), rtol=RTOL, atol=ATOL))
    assert(type(f1(x)) == type(arccos_call_r(x).item()))

def test_arccos_phrase(language):
    @types('real','real')
    def arccos_phrase(x,y):
        from numpy import arccos
        a = arccos(x)+arccos(y)
        return a

    f2 = epyccel(arccos_phrase, language = language)
    x = rand()
    y = rand()
    assert(isclose(f2(x,y), arccos_phrase(x,y), rtol=RTOL, atol=ATOL))
    assert(isclose(f2(-x,-y), arccos_phrase(-x,-y), rtol=RTOL, atol=ATOL))
    assert(isclose(f2(-x,y), arccos_phrase(-x,y), rtol=RTOL, atol=ATOL))
    assert(isclose(f2(x,-y), arccos_phrase(x,-y), rtol=RTOL, atol=ATOL))

#----------------------------- arctan function -------------------------------#
def test_arctan_call_i(language):
    @types('int')
    def arctan_call_i(x):
        from numpy import arctan
        return arctan(x)

    f1 = epyccel(arctan_call_i, language = language)
    x = randint(1e6)
    assert(isclose(f1(x), arctan_call_i(x), rtol=RTOL, atol=ATOL))
    assert(isclose(f1(-x), arctan_call_i(-x), rtol=RTOL, atol=ATOL))
    assert(type(f1(x)) == type(arctan_call_i(x).item()))

def test_arctan_call_r(language):
    @types('real')
    def arctan_call_r(x):
        from numpy import arctan
        return arctan(x)

    f1 = epyccel(arctan_call_r, language = language)
    x = uniform(high=1e6)
    assert(isclose(f1(x), arctan_call_r(x), rtol=RTOL, atol=ATOL))
    assert(isclose(f1(-x), arctan_call_r(-x), rtol=RTOL, atol=ATOL))
    assert(type(f1(x)) == type(arctan_call_r(x).item()))

def test_arctan_phrase(language):
    @types('real','real')
    def arctan_phrase(x,y):
        from numpy import arctan
        a = arctan(x)+arctan(y)
        return a

    f2 = epyccel(arctan_phrase, language = language)
    x = uniform(high=1e6)
    y = uniform(high=1e6)
    assert(isclose(f2(x,y), arctan_phrase(x,y), rtol=RTOL, atol=ATOL))
    assert(isclose(f2(-x,-y), arctan_phrase(-x,-y), rtol=RTOL, atol=ATOL))
    assert(isclose(f2(-x,y), arctan_phrase(-x,y), rtol=RTOL, atol=ATOL))
    assert(isclose(f2(x,-y), arctan_phrase(x,-y), rtol=RTOL, atol=ATOL))

#------------------------------- sinh function -------------------------------#
def test_sinh_call_i(language):
    @types('int')
    def sinh_call_i(x):
        from numpy import sinh
        return sinh(x)

    f1 = epyccel(sinh_call_i, language = language)
    x = randint(100)
    assert(isclose(f1(x), sinh_call_i(x), rtol=RTOL, atol=ATOL))
    assert(isclose(f1(-x), sinh_call_i(-x), rtol=RTOL, atol=ATOL))
    assert(type(f1(x)) == type(sinh_call_i(x).item()))

def test_sinh_call_r(language):
    @types('real')
    def sinh_call_r(x):
        from numpy import sinh
        return sinh(x)

    f1 = epyccel(sinh_call_r, language = language)
    x = uniform(high=1e2)
    assert(isclose(f1(x), sinh_call_r(x), rtol=RTOL, atol=ATOL))
    assert(isclose(f1(-x), sinh_call_r(-x), rtol=RTOL, atol=ATOL))
    assert(type(f1(x)) == type(sinh_call_r(x).item()))

def test_sinh_phrase(language):
    @types('real','real')
    def sinh_phrase(x,y):
        from numpy import sinh
        a = sinh(x)+sinh(y)
        return a

    f2 = epyccel(sinh_phrase, language = language)
    x = uniform(high=1e2)
    y = uniform(high=1e2)
    assert(isclose(f2(x,y), sinh_phrase(x,y), rtol=RTOL, atol=ATOL))
    assert(isclose(f2(-x,-y), sinh_phrase(-x,-y), rtol=RTOL, atol=ATOL))
    assert(isclose(f2(-x,y), sinh_phrase(-x,y), rtol=RTOL, atol=ATOL))
    assert(isclose(f2(x,-y), sinh_phrase(x,-y), rtol=RTOL, atol=ATOL))

#------------------------------- sinh function -------------------------------#
def test_cosh_call_i(language):
    @types('int')
    def cosh_call_i(x):
        from numpy import cosh
        return cosh(x)

    f1 = epyccel(cosh_call_i, language = language)
    x = randint(100)
    assert(isclose(f1(x), cosh_call_i(x), rtol=RTOL, atol=ATOL))
    assert(isclose(f1(-x), cosh_call_i(-x), rtol=RTOL, atol=ATOL))
    assert(type(f1(x)) == type(cosh_call_i(x).item()))

def test_cosh_call_r(language):
    @types('real')
    def cosh_call_r(x):
        from numpy import cosh
        return cosh(x)

    f1 = epyccel(cosh_call_r, language = language)
    x = uniform(high=1e2)
    assert(isclose(f1(x), cosh_call_r(x), rtol=RTOL, atol=ATOL))
    assert(isclose(f1(-x), cosh_call_r(-x), rtol=RTOL, atol=ATOL))
    assert(type(f1(x)) == type(cosh_call_r(x).item()))

def test_cosh_phrase(language):
    @types('real','real')
    def cosh_phrase(x,y):
        from numpy import cosh
        a = cosh(x)+cosh(y)
        return a

    f2 = epyccel(cosh_phrase, language = language)
    x = uniform(high=1e2)
    y = uniform(high=1e2)
    assert(isclose(f2(x,y), cosh_phrase(x,y), rtol=RTOL, atol=ATOL))
    assert(isclose(f2(-x,-y), cosh_phrase(-x,-y), rtol=RTOL, atol=ATOL))
    assert(isclose(f2(-x,y), cosh_phrase(-x,y), rtol=RTOL, atol=ATOL))
    assert(isclose(f2(x,-y), cosh_phrase(x,-y), rtol=RTOL, atol=ATOL))

#------------------------------- sinh function -------------------------------#
def test_tanh_call_i(language):
    @types('int')
    def tanh_call_i(x):
        from numpy import tanh
        return tanh(x)

    f1 = epyccel(tanh_call_i, language = language)
    x = randint(100)
    assert(isclose(f1(x), tanh_call_i(x), rtol=RTOL, atol=ATOL))
    assert(isclose(f1(-x), tanh_call_i(-x), rtol=RTOL, atol=ATOL))
    assert(type(f1(x)) == type(tanh_call_i(x).item()))

def test_tanh_call_r(language):
    @types('real')
    def tanh_call_r(x):
        from numpy import tanh
        return tanh(x)

    f1 = epyccel(tanh_call_r, language = language)
    x = uniform(high=1e2)
    assert(isclose(f1(x), tanh_call_r(x), rtol=RTOL, atol=ATOL))
    assert(isclose(f1(-x), tanh_call_r(-x), rtol=RTOL, atol=ATOL))
    assert(type(f1(x)) == type(tanh_call_r(x).item()))

def test_tanh_phrase(language):
    @types('real','real')
    def tanh_phrase(x,y):
        from numpy import tanh
        a = tanh(x)+tanh(y)
        return a

    f2 = epyccel(tanh_phrase, language = language)
    x = uniform(high=1e2)
    y = uniform(high=1e2)
    assert(isclose(f2(x,y), tanh_phrase(x,y), rtol=RTOL, atol=ATOL))
    assert(isclose(f2(-x,-y), tanh_phrase(-x,-y), rtol=RTOL, atol=ATOL))
    assert(isclose(f2(-x,y), tanh_phrase(-x,y), rtol=RTOL, atol=ATOL))
    assert(isclose(f2(x,-y), tanh_phrase(x,-y), rtol=RTOL, atol=ATOL))

#------------------------------ arctan2 function -----------------------------#
def test_arctan2_call_i_i(language):
    @types('int','int')
    def arctan2_call(x,y):
        from numpy import arctan2
        return arctan2(x,y)

    f1 = epyccel(arctan2_call, language = language)
    x = randint(100)
    y = randint(100)
    assert(isclose(f1(x,y), arctan2_call(x,y), rtol=RTOL, atol=ATOL))
    assert(isclose(f1(-x,-y), arctan2_call(-x,-y), rtol=RTOL, atol=ATOL))
    assert(isclose(f1(-x,y), arctan2_call(-x,y), rtol=RTOL, atol=ATOL))
    assert(isclose(f1(x,-y), arctan2_call(x,-y), rtol=RTOL, atol=ATOL))
    assert(type(f1(x, y)) == type(arctan2_call(x, y).item()))

def test_arctan2_call_i_r(language):
    @types('int','real')
    def arctan2_call(x,y):
        from numpy import arctan2
        return arctan2(x,y)

    f1 = epyccel(arctan2_call, language = language)
    x = randint(100)
    y = uniform(high=1e2)
    assert(isclose(f1(x,y), arctan2_call(x,y), rtol=RTOL, atol=ATOL))
    assert(isclose(f1(-x,-y), arctan2_call(-x,-y), rtol=RTOL, atol=ATOL))
    assert(isclose(f1(-x,y), arctan2_call(-x,y), rtol=RTOL, atol=ATOL))
    assert(isclose(f1(x,-y), arctan2_call(x,-y), rtol=RTOL, atol=ATOL))
    assert(type(f1(x, y)) == type(arctan2_call(x, y).item()))

def test_arctan2_call_r_i(language):
    @types('real','int')
    def arctan2_call(x,y):
        from numpy import arctan2
        return arctan2(x,y)

    f1 = epyccel(arctan2_call, language = language)
    x = uniform(high=1e2)
    y = randint(100)
    assert(isclose(f1(x,y), arctan2_call(x,y), rtol=RTOL, atol=ATOL))
    assert(isclose(f1(-x,-y), arctan2_call(-x,-y), rtol=RTOL, atol=ATOL))
    assert(isclose(f1(-x,y), arctan2_call(-x,y), rtol=RTOL, atol=ATOL))
    assert(isclose(f1(x,-y), arctan2_call(x,-y), rtol=RTOL, atol=ATOL))
    assert(type(f1(x, y)) == type(arctan2_call(x, y).item()))

def test_arctan2_call_r_r(language):
    @types('real','real')
    def arctan2_call(x,y):
        from numpy import arctan2
        return arctan2(x,y)

    f1 = epyccel(arctan2_call, language = language)
    x = uniform(high=1e2)
    y = uniform(high=1e2)
    assert(isclose(f1(x,y), arctan2_call(x,y), rtol=RTOL, atol=ATOL))
    assert(isclose(f1(-x,-y), arctan2_call(-x,-y), rtol=RTOL, atol=ATOL))
    assert(isclose(f1(-x,y), arctan2_call(-x,y), rtol=RTOL, atol=ATOL))
    assert(isclose(f1(x,-y), arctan2_call(x,-y), rtol=RTOL, atol=ATOL))
    assert(type(f1(x, y)) == type(arctan2_call(x, y).item()))

def test_arctan2_phrase(language):
    @types('real','real','real')
    def arctan2_phrase(x,y,z):
        from numpy import arctan2
        a = arctan2(x,y)+arctan2(x,z)
        return a

    f2 = epyccel(arctan2_phrase, language = language)
    x = uniform(high=1e2)
    y = uniform(high=1e2)
    z = uniform(high=1e2)
    assert(isclose(f2(x,y,z), arctan2_phrase(x,y,z), rtol=RTOL, atol=ATOL))
    assert(isclose(f2(-x,y,z), arctan2_phrase(-x,y,z), rtol=RTOL, atol=ATOL))
    assert(isclose(f2(-x,-y,z), arctan2_phrase(-x,-y,z), rtol=RTOL, atol=ATOL))
    assert(isclose(f2(-x,y,-z), arctan2_phrase(-x,y,-z), rtol=RTOL, atol=ATOL))
    assert(isclose(f2(x,-y,z), arctan2_phrase(x,-y,z), rtol=RTOL, atol=ATOL))
    assert(isclose(f2(x,-y,-z), arctan2_phrase(x,-y,-z), rtol=RTOL, atol=ATOL))
    assert(isclose(f2(x,y,-z), arctan2_phrase(x,y,-z), rtol=RTOL, atol=ATOL))
    assert(isclose(f2(-x,-y,-z), arctan2_phrase(-x,-y,-z), rtol=RTOL, atol=ATOL))

#-------------------------------- sqrt function ------------------------------#
def test_sqrt_call(language):
    @types('real')
    def sqrt_call(x):
        from numpy import sqrt
        return sqrt(x)

    f1 = epyccel(sqrt_call, language = language)
    x = rand()
    assert(isclose(f1(x), sqrt_call(x), rtol=RTOL, atol=ATOL))

def test_sqrt_phrase(language):
    @types('real','real')
    def sqrt_phrase(x,y):
        from numpy import sqrt
        a = sqrt(x)*sqrt(y)
        return a

    f2 = epyccel(sqrt_phrase, language = language)
    x = rand()
    y = rand()
    assert(isclose(f2(x,y), sqrt_phrase(x,y), rtol=RTOL, atol=ATOL))

def test_sqrt_return_type_r(language):
    @types('real')
    def sqrt_return_type_real(x):
        from numpy import sqrt
        a = sqrt(x)
        return a

    f1 = epyccel(sqrt_return_type_real, language = language)
    x = rand()
    assert(isclose(f1(x), sqrt_return_type_real(x), rtol=RTOL, atol=ATOL))
    assert(type(f1(x)) == type(sqrt_return_type_real(x).item()))

def test_sqrt_return_type_c(language):
    @types('complex')
    def sqrt_return_type_comp(x):
        from numpy import sqrt
        a = sqrt(x)
        return a

    f1 = epyccel(sqrt_return_type_comp, language = language)
    x = rand() + 1j * rand()
    assert(isclose(f1(x), sqrt_return_type_comp(x), rtol=RTOL, atol=ATOL))
    assert(type(f1(x)) == type(sqrt_return_type_comp(x).item()))

#-------------------------------- floor function -----------------------------#
def test_floor_call_i(language):
    @types('int')
    def floor_call(x):
        from numpy import floor
        return floor(x)

    f1 = epyccel(floor_call, language = language)
    x = randint(1e6)
    assert(isclose(f1(x), floor_call(x), rtol=RTOL, atol=ATOL))
    assert(isclose(f1(-x), floor_call(-x), rtol=RTOL, atol=ATOL))
    assert(type(f1(x)) == type(floor_call(x).item()))

def test_floor_call_r(language):
    @types('real')
    def floor_call(x):
        from numpy import floor
        return floor(x)

    f1 = epyccel(floor_call, language = language)
    x = uniform(high=1e6)
    assert(isclose(f1(x), floor_call(x), rtol=RTOL, atol=ATOL))
    assert(isclose(f1(-x), floor_call(-x), rtol=RTOL, atol=ATOL))
    assert(type(f1(x)) == type(floor_call(x).item()))

def test_floor_phrase(language):
    @types('real','real')
    def floor_phrase(x,y):
        from numpy import floor
        a = floor(x)*floor(y)
        return a

    f2 = epyccel(floor_phrase, language = language)
    x = uniform(high=1e6)
    y = uniform(high=1e6)
    assert(isclose(f2(x,y), floor_phrase(x,y), rtol=RTOL, atol=ATOL))
    assert(isclose(f2(-x,-y), floor_phrase(-x,-y), rtol=RTOL, atol=ATOL))
    assert(isclose(f2(-x,y), floor_phrase(-x,y), rtol=RTOL, atol=ATOL))
    assert(isclose(f2(x,-y), floor_phrase(x,-y), rtol=RTOL, atol=ATOL))

@pytest.mark.parametrize( 'language', (
        pytest.param("fortran", marks = pytest.mark.fortran),
        pytest.param("c", marks = [
            pytest.mark.skip(reason="Tuples not implemented yet"),
            pytest.mark.c]
        )
    )
)
def test_shape_indexed(language):
    @types('int[:]')
    def test_shape_1d(f):
        from numpy import shape
        return shape(f)[0]

    @types('int[:,:]')
    def test_shape_2d(f):
        from numpy import shape
        a = shape(f)
        return a[0], a[1]

    from numpy import empty
    f1 = epyccel(test_shape_1d, language = language)
    f2 = epyccel(test_shape_2d, language = language)
    n1 = randint(20)
    n2 = randint(20)
    n3 = randint(20)
    x1 = empty(n1,dtype = int)
    x2 = empty((n2,n3), dtype = int)
    assert(f1(x1) == test_shape_1d(x1))
    assert(f2(x2) == test_shape_2d(x2))

@pytest.mark.parametrize( 'language', (
        pytest.param("fortran", marks = pytest.mark.fortran),
        pytest.param("c", marks = [
            pytest.mark.skip(reason="Tuples not implemented yet"),
            pytest.mark.c]
        )
    )
)
def test_shape_property(language):
    @types('int[:]')
    def test_shape_1d(f):
        return f.shape[0]

    @types('int[:,:]')
    def test_shape_2d(f):
        a = f.shape
        return a[0], a[1]

    from numpy import empty
    f1 = epyccel(test_shape_1d, language = language)
    f2 = epyccel(test_shape_2d, language = language)
    n1 = randint(20)
    n2 = randint(20)
    n3 = randint(20)
    x1 = empty(n1,dtype = int)
    x2 = empty((n2,n3), dtype = int)
    assert(f1(x1) == test_shape_1d(x1))
    assert(all(isclose(f2(x2), test_shape_2d(x2))))

@pytest.mark.parametrize( 'language', (
        pytest.param("fortran", marks = pytest.mark.fortran),
        pytest.param("c", marks = [
            pytest.mark.skip(reason="Tuples not implemented yet"),
            pytest.mark.c]
        )
    )
)
def test_shape_tuple_output(language):
    @types('int[:]')
    def test_shape_1d(f):
        from numpy import shape
        s = shape(f)
        return s[0]

    @types('int[:]')
    def test_shape_1d_tuple(f):
        from numpy import shape
        s, = shape(f)
        return s

    @types('int[:,:]')
    def test_shape_2d(f):
        from numpy import shape
        a, b = shape(f)
        return a, b

    from numpy import empty
    n1 = randint(20)
    n2 = randint(20)
    n3 = randint(20)
    x1 = empty(n1,dtype = int)
    x2 = empty((n2,n3), dtype = int)
    f1 = epyccel(test_shape_1d, language = language)
    assert(f1(x1)   == test_shape_1d(x1))
    f1_t = epyccel(test_shape_1d_tuple, language = language)
    assert(f1_t(x1) == test_shape_1d_tuple(x1))
    f2 = epyccel(test_shape_2d, language = language)
    assert(f2(x2)   == test_shape_2d(x2))

@pytest.mark.parametrize( 'language', (
        pytest.param("fortran", marks = pytest.mark.fortran),
        pytest.param("c", marks = [
            pytest.mark.skip(reason="Tuples not implemented yet"),
            pytest.mark.c]
        )
    )
)
def test_shape_real(language):
    @types('real[:]')
    def test_shape_1d(f):
        from numpy import shape
        b = shape(f)
        return b[0]

    @types('real[:,:]')
    def test_shape_2d(f):
        from numpy import shape
        a = shape(f)
        return a[0], a[1]

    from numpy import empty
    f1 = epyccel(test_shape_1d, language = language)
    f2 = epyccel(test_shape_2d, language = language)
    n1 = randint(20)
    n2 = randint(20)
    n3 = randint(20)
    x1 = empty(n1,dtype = float)
    x2 = empty((n2,n3), dtype = float)
    assert(f1(x1) == test_shape_1d(x1))
    assert(f2(x2) == test_shape_2d(x2))

@pytest.mark.parametrize( 'language', (
        pytest.param("fortran", marks = pytest.mark.fortran),
        pytest.param("c", marks = [
            pytest.mark.skip(reason="Tuples not implemented yet"),
            pytest.mark.c]
        )
    )
)
def test_shape_int(language):
    @types('int[:]')
    def test_shape_1d(f):
        from numpy import shape
        b = shape(f)
        return b[0]

    @types('int[:,:]')
    def test_shape_2d(f):
        from numpy import shape
        a = shape(f)
        return a[0], a[1]

    f1 = epyccel(test_shape_1d, language = language)
    f2 = epyccel(test_shape_2d, language = language)

    from numpy import empty
    n1 = randint(20)
    n2 = randint(20)
    n3 = randint(20)
    x1 = empty(n1,dtype = int)
    x2 = empty((n2,n3), dtype = int)
    assert(f1(x1) == test_shape_1d(x1))
    assert(f2(x2) == test_shape_2d(x2))

@pytest.mark.parametrize( 'language', (
        pytest.param("fortran", marks = pytest.mark.fortran),
        pytest.param("c", marks = [
            pytest.mark.skip(reason="Tuples not implemented yet"),
            pytest.mark.c]
        )
    )
)
def test_shape_bool(language):
    @types('bool[:]')
    def test_shape_1d(f):
        from numpy import shape
        b = shape(f)
        return b[0]

    @types('bool[:,:]')
    def test_shape_2d(f):
        from numpy import shape
        a = shape(f)
        return a[0], a[1]

    from numpy import empty
    f1 = epyccel(test_shape_1d, language = language)
    f2 = epyccel(test_shape_2d, language = language)
    n1 = randint(20)
    n2 = randint(20)
    n3 = randint(20)
    x1 = empty(n1,dtype = bool)
    x2 = empty((n2,n3), dtype = bool)
    assert(f1(x1) == test_shape_1d(x1))
    assert(f2(x2) == test_shape_2d(x2))

@pytest.mark.parametrize( 'language', (
        pytest.param("fortran", marks = pytest.mark.fortran),
        pytest.param("c", marks = [
            pytest.mark.skip(reason="Tuples not implemented yet"),
            pytest.mark.c]
        )
    )
)
def test_full_basic_int(language):
    @types('int')
    def create_full_shape_1d(n):
        from numpy import full, shape
        a = full(n,4)
        s = shape(a)
        return len(s),s[0]
    @types('int')
    def create_full_shape_2d(n):
        from numpy import full, shape
        a = full((n,n),4)
        s = shape(a)
        return len(s),s[0], s[1]
    @types('int')
    def create_full_val(val):
        from numpy import full
        a = full(3,val)
        return a[0],a[1],a[2]
    @types('int')
    def create_full_arg_names(val):
        from numpy import full
        a = full(fill_value = val, shape = (2,3))
        return a[0,0],a[0,1],a[0,2],a[1,0],a[1,1],a[1,2]

    size = randint(10)

    f_shape_1d  = epyccel(create_full_shape_1d, language = language)
    assert(f_shape_1d(size) == create_full_shape_1d(size))

    f_shape_2d  = epyccel(create_full_shape_2d, language = language)
    assert(f_shape_2d(size) == create_full_shape_2d(size))

    f_val       = epyccel(create_full_val, language = language)
    assert(f_val(size)      == create_full_val(size))
    assert(type(f_val(size)[0])       == type(create_full_val(size)[0].item()))

    f_arg_names = epyccel(create_full_arg_names, language = language)
    assert(f_arg_names(size) == create_full_arg_names(size))
    assert(type(f_arg_names(size)[0]) == type(create_full_arg_names(size)[0].item()))

@pytest.mark.parametrize( 'language', (
        pytest.param("fortran", marks = pytest.mark.fortran),
        pytest.param("c", marks = [
            pytest.mark.skip(reason="Tuples not implemented yet"),
            pytest.mark.c]
        )
    )
)
def test_full_basic_real(language):
    @types('int')
    def create_full_shape_1d(n):
        from numpy import full, shape
        a = full(n,4)
        s = shape(a)
        return len(s),s[0]
    @types('int')
    def create_full_shape_2d(n):
        from numpy import full, shape
        a = full((n,n),4)
        s = shape(a)
        return len(s),s[0], s[1]
    @types('real')
    def create_full_val(val):
        from numpy import full
        a = full(3,val)
        return a[0],a[1],a[2]
    @types('real')
    def create_full_arg_names(val):
        from numpy import full
        a = full(fill_value = val, shape = (2,3))
        return a[0,0],a[0,1],a[0,2],a[1,0],a[1,1],a[1,2]

    size = randint(10)
    val  = rand()*5

    f_shape_1d  = epyccel(create_full_shape_1d, language = language)
    assert(f_shape_1d(size)     == create_full_shape_1d(size))

    f_shape_2d  = epyccel(create_full_shape_2d, language = language)
    assert(f_shape_2d(size)     == create_full_shape_2d(size))

    f_val       = epyccel(create_full_val, language = language)
    assert(f_val(val)           == create_full_val(val))
    assert(type(f_val(val)[0])       == type(create_full_val(val)[0].item()))

    f_arg_names = epyccel(create_full_arg_names, language = language)
    assert(f_arg_names(val)     == create_full_arg_names(val))
    assert(type(f_arg_names(val)[0]) == type(create_full_arg_names(val)[0].item()))

@pytest.mark.parametrize( 'language', (
        pytest.param("fortran", marks = pytest.mark.fortran),
        pytest.param("c", marks = [
            pytest.mark.skip(reason="Tuples not implemented yet"),
            pytest.mark.c]
        )
    )
)
def test_full_basic_bool(language):
    @types('int')
    def create_full_shape_1d(n):
        from numpy import full, shape
        a = full(n,4)
        s = shape(a)
        return len(s),s[0]
    @types('int')
    def create_full_shape_2d(n):
        from numpy import full, shape
        a = full((n,n),4)
        s = shape(a)
        return len(s),s[0], s[1]
    @types('bool')
    def create_full_val(val):
        from numpy import full
        a = full(3,val)
        return a[0],a[1],a[2]
    @types('bool')
    def create_full_arg_names(val):
        from numpy import full
        a = full(fill_value = val, shape = (2,3))
        return a[0,0],a[0,1],a[0,2],a[1,0],a[1,1],a[1,2]

    size = randint(10)
    val  = bool(randint(2))

    f_shape_1d  = epyccel(create_full_shape_1d, language = language)
    assert(f_shape_1d(size)     == create_full_shape_1d(size))

    f_shape_2d  = epyccel(create_full_shape_2d, language = language)
    assert(f_shape_2d(size)     == create_full_shape_2d(size))

    f_val       = epyccel(create_full_val, language = language)
    assert(f_val(val)           == create_full_val(val))
    assert(type(f_val(val)[0])       == type(create_full_val(val)[0].item()))

    f_arg_names = epyccel(create_full_arg_names, language = language)
    assert(f_arg_names(val)     == create_full_arg_names(val))
    assert(type(f_arg_names(val)[0]) == type(create_full_arg_names(val)[0].item()))

@pytest.mark.parametrize( 'language', (
        pytest.param("fortran", marks = pytest.mark.fortran),
        pytest.param("c", marks = [
            pytest.mark.skip(reason="Tuples not implemented yet"),
            pytest.mark.c]
        )
    )
)
def test_full_order(language):
    @types('int','int')
    def create_full_shape_C(n,m):
        from numpy import full, shape
        a = full((n,m),4, order = 'C')
        s = shape(a)
        return len(s),s[0], s[1]
    @types('int','int')
    def create_full_shape_F(n,m):
        from numpy import full, shape
        a = full((n,m),4, order = 'F')
        s = shape(a)
        return len(s),s[0], s[1]

    size_1 = randint(10)
    size_2 = randint(10)

    f_shape_C  = epyccel(create_full_shape_C, language = language)
    assert(f_shape_C(size_1,size_2) == create_full_shape_C(size_1,size_2))

    f_shape_F  = epyccel(create_full_shape_F, language = language)
    assert(f_shape_F(size_1,size_2) == create_full_shape_F(size_1,size_2))

@pytest.mark.parametrize( 'language', (
        pytest.param("fortran", marks = pytest.mark.fortran),
        pytest.param("c", marks = [
            pytest.mark.c]
        )
    )
)
def test_full_dtype(language):
    @types('int')
    def create_full_val_int_int(val):
        from numpy import full
        a = full(3,val,int)
        return a[0]
    @types('int')
    def create_full_val_int_float(val):
        from numpy import full
        a = full(3,val,float)
        return a[0]
    @types('int')
    def create_full_val_int_complex(val):
        from numpy import full
        a = full(3,val,complex)
        return a[0]
    @types('real')
    def create_full_val_real_int32(val):
        from numpy import full, int32
        a = full(3,val,int32)
        return a[0]
    @types('real')
    def create_full_val_real_float32(val):
        from numpy import full, float32
        a = full(3,val,float32)
        return a[0]
    @types('real')
    def create_full_val_real_float64(val):
        from numpy import full, float64
        a = full(3,val,float64)
        return a[0]
    @types('real')
    def create_full_val_real_complex64(val):
        from numpy import full, complex64
        a = full(3,val,complex64)
        return a[0]
    @types('real')
    def create_full_val_real_complex128(val):
        from numpy import full, complex128
        a = full(3,val,complex128)
        return a[0]

    val_int   = randint(100)
    val_float = rand()*100

    f_int_int   = epyccel(create_full_val_int_int, language = language)
    assert(     f_int_int(val_int)        ==      create_full_val_int_int(val_int))
    assert(type(f_int_int(val_int))       == type(create_full_val_int_int(val_int).item()))

    f_int_float = epyccel(create_full_val_int_float, language = language)
    assert(isclose(     f_int_float(val_int)     ,      create_full_val_int_float(val_int), rtol=RTOL, atol=ATOL))
    assert(type(f_int_float(val_int))     == type(create_full_val_int_float(val_int).item()))

    f_int_complex = epyccel(create_full_val_int_complex, language = language)
    assert(isclose(     f_int_complex(val_int)     ,      create_full_val_int_complex(val_int), rtol=RTOL, atol=ATOL))
    assert(type(f_int_complex(val_int))     == type(create_full_val_int_complex(val_int).item()))

    f_real_int32   = epyccel(create_full_val_real_int32, language = language)
    assert(     f_real_int32(val_float)        ==      create_full_val_real_int32(val_float))
    assert(type(f_real_int32(val_float))       == type(create_full_val_real_int32(val_float).item()))

    f_real_float32   = epyccel(create_full_val_real_float32, language = language)
    assert(isclose(     f_real_float32(val_float)       ,      create_full_val_real_float32(val_float), rtol=RTOL, atol=ATOL))
    assert(type(f_real_float32(val_float))       == type(create_full_val_real_float32(val_float).item()))

    f_real_float64   = epyccel(create_full_val_real_float64, language = language)
    assert(isclose(     f_real_float64(val_float)       ,      create_full_val_real_float64(val_float), rtol=RTOL, atol=ATOL))
    assert(type(f_real_float64(val_float))       == type(create_full_val_real_float64(val_float).item()))

    f_real_complex64   = epyccel(create_full_val_real_complex64, language = language)
    assert(isclose(     f_real_complex64(val_float)       ,      create_full_val_real_complex64(val_float), rtol=RTOL, atol=ATOL))
    assert(type(f_real_complex64(val_float))       == type(create_full_val_real_complex64(val_float).item()))

    f_real_complex128   = epyccel(create_full_val_real_complex128, language = language)
    assert(isclose(     f_real_complex128(val_float)       ,      create_full_val_real_complex128(val_float), rtol=RTOL, atol=ATOL))
    assert(type(f_real_complex128(val_float))       == type(create_full_val_real_complex128(val_float).item()))

@pytest.mark.parametrize( 'language', (
        pytest.param("fortran", marks = pytest.mark.fortran),
        pytest.param("c", marks = [
            pytest.mark.skip(reason="Tuples not implemented yet"),
            pytest.mark.c]
        )
    )
)
def test_full_combined_args(language):
    def create_full_1_shape():
        from numpy import full, shape
        a = full((2,1),4.0,int,'F')
        s = shape(a)
        return len(s),s[0],s[1]
    def create_full_1_val():
        from numpy import full
        a = full((2,1),4.0,int,'F')
        return a[0,0]
    def create_full_2_shape():
        from numpy import full, shape
        a = full((4,2),dtype=float,fill_value=1)
        s = shape(a)
        return len(s),s[0],s[1]
    def create_full_2_val():
        from numpy import full
        a = full((4,2),dtype=float,fill_value=1)
        return a[0,0]
    def create_full_3_shape():
        from numpy import full, shape
        a = full(order = 'F', shape = (4,2),dtype=complex,fill_value=1)
        s = shape(a)
        return len(s),s[0],s[1]
    def create_full_3_val():
        from numpy import full
        a = full(order = 'F', shape = (4,2),dtype=complex,fill_value=1)
        return a[0,0]

    f1_shape = epyccel(create_full_1_shape, language = language)
    f1_val   = epyccel(create_full_1_val, language = language)
    assert(f1_shape() == create_full_1_shape())
    assert(f1_val()   == create_full_1_val()  )
    assert(type(f1_val())  == type(create_full_1_val().item()))

    f2_shape = epyccel(create_full_2_shape, language = language)
    f2_val   = epyccel(create_full_2_val, language = language)
    assert(f2_shape() == create_full_2_shape()    )
    assert(isclose(f2_val()  , create_full_2_val()      , rtol=RTOL, atol=ATOL))
    assert(type(f2_val())  == type(create_full_2_val().item()))

    f3_shape = epyccel(create_full_3_shape, language = language)
    f3_val   = epyccel(create_full_3_val, language = language)
    assert(             f3_shape() ==    create_full_3_shape()      )
    assert(isclose(     f3_val()  ,      create_full_3_val()        , rtol=RTOL, atol=ATOL))
    assert(type(f3_val())  == type(create_full_3_val().item()))

@pytest.mark.parametrize( 'language', (
        pytest.param("fortran", marks = pytest.mark.fortran),
        pytest.param("c", marks = [
            pytest.mark.skip(reason="Tuples not implemented yet"),
            pytest.mark.c]
        )
    )
)
def test_empty_basic(language):
    @types('int')
    def create_empty_shape_1d(n):
        from numpy import empty, shape
        a = empty(n)
        s = shape(a)
        return len(s),s[0]
    @types('int')
    def create_empty_shape_2d(n):
        from numpy import empty, shape
        a = empty((n,n))
        s = shape(a)
        return len(s),s[0], s[1]

    size = randint(10)

    f_shape_1d  = epyccel(create_empty_shape_1d, language = language)
    assert(     f_shape_1d(size)      ==      create_empty_shape_1d(size))

    f_shape_2d  = epyccel(create_empty_shape_2d, language = language)
    assert(     f_shape_2d(size)      ==      create_empty_shape_2d(size))

@pytest.mark.parametrize( 'language', (
        pytest.param("fortran", marks = pytest.mark.fortran),
        pytest.param("c", marks = [
            pytest.mark.skip(reason="Tuples not implemented yet"),
            pytest.mark.c]
        )
    )
)
def test_empty_order(language):
    @types('int','int')
    def create_empty_shape_C(n,m):
        from numpy import empty, shape
        a = empty((n,m), order = 'C')
        s = shape(a)
        return len(s),s[0], s[1]
    @types('int','int')
    def create_empty_shape_F(n,m):
        from numpy import empty, shape
        a = empty((n,m), order = 'F')
        s = shape(a)
        return len(s),s[0], s[1]

    size_1 = randint(10)
    size_2 = randint(10)

    f_shape_C  = epyccel(create_empty_shape_C, language = language)
    assert(     f_shape_C(size_1,size_2) == create_empty_shape_C(size_1,size_2))

    f_shape_F  = epyccel(create_empty_shape_F, language = language)
    assert(     f_shape_F(size_1,size_2) == create_empty_shape_F(size_1,size_2))

def test_empty_dtype(language):
    def create_empty_val_int():
        from numpy import empty
        a = empty(3,int)
        return a[0]
    def create_empty_val_float():
        from numpy import empty
        a = empty(3,float)
        return a[0]
    def create_empty_val_complex():
        from numpy import empty
        a = empty(3,complex)
        return a[0]
    def create_empty_val_int32():
        from numpy import empty, int32
        a = empty(3,int32)
        return a[0]
    def create_empty_val_float32():
        from numpy import empty, float32
        a = empty(3,float32)
        return a[0]
    def create_empty_val_float64():
        from numpy import empty, float64
        a = empty(3,float64)
        return a[0]
    def create_empty_val_complex64():
        from numpy import empty, complex64
        a = empty(3,complex64)
        return a[0]
    def create_empty_val_complex128():
        from numpy import empty, complex128
        a = empty(3,complex128)
        return a[0]

    f_int_int   = epyccel(create_empty_val_int, language = language)
    assert(type(f_int_int())         == type(create_empty_val_int().item()))

    f_int_float = epyccel(create_empty_val_float, language = language)
    assert(type(f_int_float())       == type(create_empty_val_float().item()))

    f_int_complex = epyccel(create_empty_val_complex, language = language)
    assert(type(f_int_complex())     == type(create_empty_val_complex().item()))

    f_real_int32   = epyccel(create_empty_val_int32, language = language)
    assert(type(f_real_int32())      == type(create_empty_val_int32().item()))

    f_real_float32   = epyccel(create_empty_val_float32, language = language)
    assert(type(f_real_float32())    == type(create_empty_val_float32().item()))

    f_real_float64   = epyccel(create_empty_val_float64, language = language)
    assert(type(f_real_float64())    == type(create_empty_val_float64().item()))

    f_real_complex64   = epyccel(create_empty_val_complex64, language = language)
    assert(type(f_real_complex64())  == type(create_empty_val_complex64().item()))

    f_real_complex128   = epyccel(create_empty_val_complex128, language = language)
    assert(type(f_real_complex128()) == type(create_empty_val_complex128().item()))

@pytest.mark.parametrize( 'language', (
        pytest.param("fortran", marks = pytest.mark.fortran),
        pytest.param("c", marks = [
            pytest.mark.skip(reason="Tuples not implemented yet"),
            pytest.mark.c]
        )
    )
)
def test_empty_combined_args(language):
    def create_empty_1_shape():
        from numpy import empty, shape
        a = empty((2,1),int,'F')
        s = shape(a)
        return len(s),s[0],s[1]
    def create_empty_1_val():
        from numpy import empty
        a = empty((2,1),int,'F')
        return a[0,0]
    def create_empty_2_shape():
        from numpy import empty, shape
        a = empty((4,2),dtype=float)
        s = shape(a)
        return len(s),s[0],s[1]
    def create_empty_2_val():
        from numpy import empty
        a = empty((4,2),dtype=float)
        return a[0,0]
    def create_empty_3_shape():
        from numpy import empty, shape
        a = empty(order = 'F', shape = (4,2),dtype=complex)
        s = shape(a)
        return len(s),s[0],s[1]
    def create_empty_3_val():
        from numpy import empty
        a = empty(order = 'F', shape = (4,2),dtype=complex)
        return a[0,0]

    f1_shape = epyccel(create_empty_1_shape, language = language)
    f1_val   = epyccel(create_empty_1_val, language = language)
    assert(     f1_shape() ==      create_empty_1_shape()      )
    assert(type(f1_val())  == type(create_empty_1_val().item()))

    f2_shape = epyccel(create_empty_2_shape, language = language)
    f2_val   = epyccel(create_empty_2_val, language = language)
    assert(all(isclose(     f2_shape(),      create_empty_2_shape()      )))
    assert(type(f2_val())  == type(create_empty_2_val().item()))

    f3_shape = epyccel(create_empty_3_shape, language = language)
    f3_val   = epyccel(create_empty_3_val, language = language)
    assert(all(isclose(     f3_shape(),      create_empty_3_shape()      )))
    assert(type(f3_val())  == type(create_empty_3_val().item()))

@pytest.mark.parametrize( 'language', (
        pytest.param("fortran", marks = pytest.mark.fortran),
        pytest.param("c", marks = [
            pytest.mark.skip(reason="Tuples not implemented yet"),
            pytest.mark.c]
        )
    )
)
def test_ones_basic(language):
    @types('int')
    def create_ones_shape_1d(n):
        from numpy import ones, shape
        a = ones(n)
        s = shape(a)
        return len(s),s[0]
    @types('int')
    def create_ones_shape_2d(n):
        from numpy import ones, shape
        a = ones((n,n))
        s = shape(a)
        return len(s),s[0], s[1]

    size = randint(10)

    f_shape_1d  = epyccel(create_ones_shape_1d, language = language)
    assert(     f_shape_1d(size)      ==      create_ones_shape_1d(size))

    f_shape_2d  = epyccel(create_ones_shape_2d, language = language)
    assert(     f_shape_2d(size)      ==      create_ones_shape_2d(size))

@pytest.mark.parametrize( 'language', (
        pytest.param("fortran", marks = pytest.mark.fortran),
        pytest.param("c", marks = [
            pytest.mark.skip(reason="Tuples not implemented yet"),
            pytest.mark.c]
        )
    )
)
def test_ones_order(language):
    @types('int','int')
    def create_ones_shape_C(n,m):
        from numpy import ones, shape
        a = ones((n,m), order = 'C')
        s = shape(a)
        return len(s),s[0], s[1]
    @types('int','int')
    def create_ones_shape_F(n,m):
        from numpy import ones, shape
        a = ones((n,m), order = 'F')
        s = shape(a)
        return len(s),s[0], s[1]

    size_1 = randint(10)
    size_2 = randint(10)

    f_shape_C  = epyccel(create_ones_shape_C, language = language)
    assert(     f_shape_C(size_1,size_2) == create_ones_shape_C(size_1,size_2))

    f_shape_F  = epyccel(create_ones_shape_F, language = language)
    assert(     f_shape_F(size_1,size_2) == create_ones_shape_F(size_1,size_2))

def test_ones_dtype(language):
    def create_ones_val_int():
        from numpy import ones
        a = ones(3,int)
        return a[0]
    def create_ones_val_float():
        from numpy import ones
        a = ones(3,float)
        return a[0]
    def create_ones_val_complex():
        from numpy import ones
        a = ones(3,complex)
        return a[0]
    def create_ones_val_int32():
        from numpy import ones, int32
        a = ones(3,int32)
        return a[0]
    def create_ones_val_float32():
        from numpy import ones, float32
        a = ones(3,float32)
        return a[0]
    def create_ones_val_float64():
        from numpy import ones, float64
        a = ones(3,float64)
        return a[0]
    def create_ones_val_complex64():
        from numpy import ones, complex64
        a = ones(3,complex64)
        return a[0]
    def create_ones_val_complex128():
        from numpy import ones, complex128
        a = ones(3,complex128)
        return a[0]

    f_int_int   = epyccel(create_ones_val_int, language = language)
    assert(     f_int_int()          ==      create_ones_val_int())
    assert(type(f_int_int())         == type(create_ones_val_int().item()))

    f_int_float = epyccel(create_ones_val_float, language = language)
    assert(isclose(     f_int_float()       ,      create_ones_val_float(), rtol=RTOL, atol=ATOL))
    assert(type(f_int_float())       == type(create_ones_val_float().item()))

    f_int_complex = epyccel(create_ones_val_complex, language = language)
    assert(isclose(     f_int_complex()     ,      create_ones_val_complex(), rtol=RTOL, atol=ATOL))
    assert(type(f_int_complex())     == type(create_ones_val_complex().item()))

    f_real_int32   = epyccel(create_ones_val_int32, language = language)
    assert(     f_real_int32()       ==      create_ones_val_int32())
    assert(type(f_real_int32())      == type(create_ones_val_int32().item()))

    f_real_float32   = epyccel(create_ones_val_float32, language = language)
    assert(isclose(     f_real_float32()    ,      create_ones_val_float32(), rtol=RTOL, atol=ATOL))
    assert(type(f_real_float32())    == type(create_ones_val_float32().item()))

    f_real_float64   = epyccel(create_ones_val_float64, language = language)
    assert(isclose(     f_real_float64()    ,      create_ones_val_float64(), rtol=RTOL, atol=ATOL))
    assert(type(f_real_float64())    == type(create_ones_val_float64().item()))

    f_real_complex64   = epyccel(create_ones_val_complex64, language = language)
    assert(isclose(     f_real_complex64()  ,      create_ones_val_complex64(), rtol=RTOL, atol=ATOL))
    assert(type(f_real_complex64())  == type(create_ones_val_complex64().item()))

    f_real_complex128   = epyccel(create_ones_val_complex128, language = language)
    assert(isclose(     f_real_complex128() ,      create_ones_val_complex128(), rtol=RTOL, atol=ATOL))
    assert(type(f_real_complex128()) == type(create_ones_val_complex128().item()))

@pytest.mark.parametrize( 'language', (
        pytest.param("fortran", marks = pytest.mark.fortran),
        pytest.param("c", marks = [
            pytest.mark.skip(reason="Tuples not implemented yet"),
            pytest.mark.c]
        )
    )
)
def test_ones_combined_args(language):
    def create_ones_1_shape():
        from numpy import ones, shape
        a = ones((2,1),int,'F')
        s = shape(a)
        return len(s),s[0],s[1]
    def create_ones_1_val():
        from numpy import ones
        a = ones((2,1),int,'F')
        return a[0,0]
    def create_ones_2_shape():
        from numpy import ones, shape
        a = ones((4,2),dtype=float)
        s = shape(a)
        return len(s),s[0],s[1]
    def create_ones_2_val():
        from numpy import ones
        a = ones((4,2),dtype=float)
        return a[0,0]
    def create_ones_3_shape():
        from numpy import ones, shape
        a = ones(order = 'F', shape = (4,2),dtype=complex)
        s = shape(a)
        return len(s),s[0],s[1]
    def create_ones_3_val():
        from numpy import ones
        a = ones(order = 'F', shape = (4,2),dtype=complex)
        return a[0,0]

    f1_shape = epyccel(create_ones_1_shape, language = language)
    f1_val   = epyccel(create_ones_1_val, language = language)
    assert(     f1_shape() ==      create_ones_1_shape()      )
    assert(     f1_val()   ==      create_ones_1_val()        )
    assert(type(f1_val())  == type(create_ones_1_val().item()))

    f2_shape = epyccel(create_ones_2_shape, language = language)
    f2_val   = epyccel(create_ones_2_val, language = language)
    assert(     f2_shape() ==      create_ones_2_shape()      )
    assert(isclose(     f2_val()  ,      create_ones_2_val()        , rtol=RTOL, atol=ATOL))
    assert(type(f2_val())  == type(create_ones_2_val().item()))

    f3_shape = epyccel(create_ones_3_shape, language = language)
    f3_val   = epyccel(create_ones_3_val, language = language)
    assert(     f3_shape() ==      create_ones_3_shape()      )
    assert(isclose(     f3_val()  ,      create_ones_3_val()        , rtol=RTOL, atol=ATOL))
    assert(type(f3_val())  == type(create_ones_3_val().item()))

@pytest.mark.parametrize( 'language', (
        pytest.param("fortran", marks = pytest.mark.fortran),
        pytest.param("c", marks = [
            pytest.mark.skip(reason="Tuples not implemented yet"),
            pytest.mark.c]
        )
    )
)
def test_zeros_basic(language):
    @types('int')
    def create_zeros_shape_1d(n):
        from numpy import zeros, shape
        a = zeros(n)
        s = shape(a)
        return len(s),s[0]
    @types('int')
    def create_zeros_shape_2d(n):
        from numpy import zeros, shape
        a = zeros((n,n))
        s = shape(a)
        return len(s),s[0], s[1]

    size = randint(10)

    f_shape_1d  = epyccel(create_zeros_shape_1d, language = language)
    assert(     f_shape_1d(size)      ==      create_zeros_shape_1d(size))

    f_shape_2d  = epyccel(create_zeros_shape_2d, language = language)
    assert(     f_shape_2d(size)      ==      create_zeros_shape_2d(size))

@pytest.mark.parametrize( 'language', (
        pytest.param("fortran", marks = pytest.mark.fortran),
        pytest.param("c", marks = [
            pytest.mark.skip(reason="Tuples not implemented yet"),
            pytest.mark.c]
        )
    )
)
def test_zeros_order(language):
    @types('int','int')
    def create_zeros_shape_C(n,m):
        from numpy import zeros, shape
        a = zeros((n,m), order = 'C')
        s = shape(a)
        return len(s),s[0], s[1]
    @types('int','int')
    def create_zeros_shape_F(n,m):
        from numpy import zeros, shape
        a = zeros((n,m), order = 'F')
        s = shape(a)
        return len(s),s[0], s[1]

    size_1 = randint(10)
    size_2 = randint(10)

    f_shape_C  = epyccel(create_zeros_shape_C, language = language)
    assert(     f_shape_C(size_1,size_2) == create_zeros_shape_C(size_1,size_2))

    f_shape_F  = epyccel(create_zeros_shape_F, language = language)
    assert(     f_shape_F(size_1,size_2) == create_zeros_shape_F(size_1,size_2))

def test_zeros_dtype(language):
    def create_zeros_val_int():
        from numpy import zeros
        a = zeros(3,int)
        return a[0]
    def create_zeros_val_float():
        from numpy import zeros
        a = zeros(3,float)
        return a[0]
    def create_zeros_val_complex():
        from numpy import zeros
        a = zeros(3,complex)
        return a[0]
    def create_zeros_val_int32():
        from numpy import zeros, int32
        a = zeros(3,int32)
        return a[0]
    def create_zeros_val_float32():
        from numpy import zeros, float32
        a = zeros(3,float32)
        return a[0]
    def create_zeros_val_float64():
        from numpy import zeros, float64
        a = zeros(3,float64)
        return a[0]
    def create_zeros_val_complex64():
        from numpy import zeros, complex64
        a = zeros(3,complex64)
        return a[0]
    def create_zeros_val_complex128():
        from numpy import zeros, complex128
        a = zeros(3,complex128)
        return a[0]

    f_int_int   = epyccel(create_zeros_val_int, language = language)
    assert(     f_int_int()          ==      create_zeros_val_int())
    assert(type(f_int_int())         == type(create_zeros_val_int().item()))

    f_int_float = epyccel(create_zeros_val_float, language = language)
    assert(isclose(     f_int_float()       ,      create_zeros_val_float(), rtol=RTOL, atol=ATOL))
    assert(type(f_int_float())       == type(create_zeros_val_float().item()))

    f_int_complex = epyccel(create_zeros_val_complex, language = language)
    assert(isclose(     f_int_complex()     ,      create_zeros_val_complex(), rtol=RTOL, atol=ATOL))
    assert(type(f_int_complex())     == type(create_zeros_val_complex().item()))

    f_real_int32   = epyccel(create_zeros_val_int32, language = language)
    assert(     f_real_int32()       ==      create_zeros_val_int32())
    assert(type(f_real_int32())      == type(create_zeros_val_int32().item()))

    f_real_float32   = epyccel(create_zeros_val_float32, language = language)
    assert(isclose(     f_real_float32()    ,      create_zeros_val_float32(), rtol=RTOL, atol=ATOL))
    assert(type(f_real_float32())    == type(create_zeros_val_float32().item()))

    f_real_float64   = epyccel(create_zeros_val_float64, language = language)
    assert(isclose(     f_real_float64()    ,      create_zeros_val_float64(), rtol=RTOL, atol=ATOL))
    assert(type(f_real_float64())    == type(create_zeros_val_float64().item()))

    f_real_complex64   = epyccel(create_zeros_val_complex64, language = language)
    assert(isclose(     f_real_complex64()  ,      create_zeros_val_complex64(), rtol=RTOL, atol=ATOL))
    assert(type(f_real_complex64())  == type(create_zeros_val_complex64().item()))

    f_real_complex128   = epyccel(create_zeros_val_complex128, language = language)
    assert(isclose(     f_real_complex128() ,      create_zeros_val_complex128(), rtol=RTOL, atol=ATOL))
    assert(type(f_real_complex128()) == type(create_zeros_val_complex128().item()))

@pytest.mark.parametrize( 'language', (
        pytest.param("fortran", marks = pytest.mark.fortran),
        pytest.param("c", marks = [
            pytest.mark.skip(reason="Tuples not implemented yet"),
            pytest.mark.c]
        )
    )
)
def test_zeros_combined_args(language):
    def create_zeros_1_shape():
        from numpy import zeros, shape
        a = zeros((2,1),int,'F')
        s = shape(a)
        return len(s),s[0],s[1]
    def create_zeros_1_val():
        from numpy import zeros
        a = zeros((2,1),int,'F')
        return a[0,0]
    def create_zeros_2_shape():
        from numpy import zeros, shape
        a = zeros((4,2),dtype=float)
        s = shape(a)
        return len(s),s[0],s[1]
    def create_zeros_2_val():
        from numpy import zeros
        a = zeros((4,2),dtype=float)
        return a[0,0]
    def create_zeros_3_shape():
        from numpy import zeros, shape
        a = zeros(order = 'F', shape = (4,2),dtype=complex)
        s = shape(a)
        return len(s),s[0],s[1]
    def create_zeros_3_val():
        from numpy import zeros
        a = zeros(order = 'F', shape = (4,2),dtype=complex)
        return a[0,0]

    f1_shape = epyccel(create_zeros_1_shape, language = language)
    f1_val   = epyccel(create_zeros_1_val, language = language)
    assert(     f1_shape() ==      create_zeros_1_shape()      )
    assert(     f1_val()   ==      create_zeros_1_val()        )
    assert(type(f1_val())  == type(create_zeros_1_val().item()))

    f2_shape = epyccel(create_zeros_2_shape, language = language)
    f2_val   = epyccel(create_zeros_2_val, language = language)
    assert(     f2_shape() ==      create_zeros_2_shape()      )
    assert(isclose(     f2_val()  ,      create_zeros_2_val()        , rtol=RTOL, atol=ATOL))
    assert(type(f2_val())  == type(create_zeros_2_val().item()))

    f3_shape = epyccel(create_zeros_3_shape, language = language)
    f3_val   = epyccel(create_zeros_3_val, language = language)
    assert(     f3_shape() ==      create_zeros_3_shape()      )
    assert(isclose(     f3_val()  ,      create_zeros_3_val()        , rtol=RTOL, atol=ATOL))
    assert(type(f3_val())  == type(create_zeros_3_val().item()))

@pytest.mark.parametrize( 'language', (
        pytest.param("fortran", marks = pytest.mark.fortran),
        pytest.param("c", marks = [
            pytest.mark.skip(reason="Tuples not implemented yet"),
            pytest.mark.c]
        )
    )
)
def test_array(language):
    def create_array_list_val():
        from numpy import array
        a = array([[1,2,3],[4,5,6]])
        return a[0,0]
    def create_array_list_shape():
        from numpy import array, shape
        a = array([[1,2,3],[4,5,6]])
        s = shape(a)
        return len(s), s[0], s[1]
    def create_array_tuple_val():
        from numpy import array
        a = array(((1,2,3),(4,5,6)))
        return a[0,0]
    def create_array_tuple_shape():
        from numpy import array, shape
        a = array(((1,2,3),(4,5,6)))
        s = shape(a)
        return len(s), s[0], s[1]
    f1_shape = epyccel(create_array_list_shape, language = language)
    f1_val   = epyccel(create_array_list_val, language = language)
    assert(f1_shape() == create_array_list_shape())
    assert(f1_val()   == create_array_list_val())
    assert(type(f1_val()) == type(create_array_list_val().item()))
    f2_shape = epyccel(create_array_tuple_shape, language = language)
    f2_val   = epyccel(create_array_tuple_val, language = language)
    assert(f2_shape() == create_array_tuple_shape())
    assert(f2_val()   == create_array_tuple_val())
    assert(type(f2_val()) == type(create_array_tuple_val().item()))

@pytest.mark.parametrize( 'language', (
        pytest.param("fortran", marks = pytest.mark.fortran),
        pytest.param("c", marks = [
            pytest.mark.skip(reason="Tuples not implemented yet"),
            pytest.mark.c]
        )
    )
)
def test_rand_basic(language):
    def create_val():
        from numpy.random import rand # pylint: disable=reimported
        return rand()

    f1 = epyccel(create_val, language = language)
    y = [f1() for i in range(10)]
    assert(all([yi <  1 for yi in y]))
    assert(all([yi >= 0 for yi in y]))
    assert(all([isinstance(yi,float) for yi in y]))
    assert(len(set(y))>1)

@pytest.mark.parametrize( 'language', (
        pytest.param("fortran", marks = pytest.mark.fortran),
        pytest.param("c", marks = [
            pytest.mark.skip(reason="Tuples not implemented yet"),
            pytest.mark.c]
        )
    )
)
def test_rand_args(language):
    @types('int')
    def create_array_size_1d(n):
        from numpy.random import rand # pylint: disable=reimported
        from numpy import shape
        a = rand(n)
        return shape(a)[0]

    @types('int','int')
    def create_array_size_2d(n,m):
        from numpy.random import rand # pylint: disable=reimported
        from numpy import shape
        a = rand(n,m)
        return shape(a)[0], shape(a)[1]

    @types('int','int','int')
    def create_array_size_3d(n,m,p):
        from numpy.random import rand # pylint: disable=reimported
        from numpy import shape
        a = rand(n,m,p)
        return shape(a)[0], shape(a)[1], shape(a)[2]

    def create_array_vals_1d():
        from numpy.random import rand # pylint: disable=reimported
        a = rand(4)
        return a[0], a[1], a[2], a[3]

    def create_array_vals_2d():
        from numpy.random import rand # pylint: disable=reimported
        a = rand(2,2)
        return a[0,0], a[0,1], a[1,0], a[1,1]

    n = randint(10)
    m = randint(10)
    p = randint(5)
    f_1d = epyccel(create_array_size_1d, language = language)
    assert( f_1d(n)       == create_array_size_1d(n)      )

    f_2d = epyccel(create_array_size_2d, language = language)
    assert( f_2d(n, m)    == create_array_size_2d(n, m)   )

    f_3d = epyccel(create_array_size_3d, language = language)
    assert( f_3d(n, m, p) == create_array_size_3d(n, m, p))

    g_1d = epyccel(create_array_vals_1d, language = language)
    y = g_1d()
    assert(all([yi <  1 for yi in y]))
    assert(all([yi >= 0 for yi in y]))
    assert(all([isinstance(yi,float) for yi in y]))
    assert(len(set(y))>1)

    g_2d = epyccel(create_array_vals_2d, language = language)
    y = g_2d()
    assert(all([yi <  1 for yi in y]))
    assert(all([yi >= 0 for yi in y]))
    assert(all([isinstance(yi,float) for yi in y]))
    assert(len(set(y))>1)

@pytest.mark.parametrize( 'language', (
        pytest.param("fortran", marks = pytest.mark.fortran),
        pytest.param("c", marks = [
            pytest.mark.skip(reason="Tuples not implemented yet"),
            pytest.mark.c]
        )
    )
)
def test_rand_expr(language):
    def create_val():
        from numpy.random import rand # pylint: disable=reimported
        x = 2*rand()
        return x

    f1 = epyccel(create_val, language = language)
    y = [f1() for i in range(10)]
    assert(all([yi <  2 for yi in y]))
    assert(all([yi >= 0 for yi in y]))
    assert(all([isinstance(yi,float) for yi in y]))
    assert(len(set(y))>1)

@pytest.mark.xfail(reason="a is not allocated")
def test_rand_expr_array(language):
    def create_array_vals_2d():
        from numpy.random import rand # pylint: disable=reimported
        a = rand(2,2)*0.5 + 3
        return a[0,0], a[0,1], a[1,0], a[1,1]

    f2 = epyccel(create_array_vals_2d, language = language)
    y = f2()
    assert(all([yi <  3.5 for yi in y]))
    assert(all([yi >= 3   for yi in y]))
    assert(all([isinstance(yi,float) for yi in y]))
    assert(len(set(y))>1)

@pytest.mark.parametrize( 'language', (
        pytest.param("fortran", marks = pytest.mark.fortran),
        pytest.param("c", marks = [
            pytest.mark.skip(reason="randint not implemented"),
            pytest.mark.c]
        )
    )
)
def test_randint_basic(language):
    def create_rand():
        from numpy.random import randint # pylint: disable=reimported
        return randint(-10, 10)

    @types('int')
    def create_val(high):
        from numpy.random import randint # pylint: disable=reimported
        return randint(high)

    @types('int','int')
    def create_val_low(low, high):
        from numpy.random import randint # pylint: disable=reimported
        return randint(low, high)

    f0 = epyccel(create_rand, language = language)
    y = [f0() for i in range(10)]
    assert(all([yi <  10 for yi in y]))
    assert(all([yi >= -10 for yi in y]))
    assert(all([isinstance(yi,int) for yi in y]))
    assert(len(set(y))>1)

    f1 = epyccel(create_val, language = language)
    y = [f1(100) for i in range(10)]
    assert(all([yi <  100 for yi in y]))
    assert(all([yi >= 0 for yi in y]))
    assert(all([isinstance(yi,int) for yi in y]))
    assert(len(set(y))>1)

    f2 = epyccel(create_val_low, language = language)
    y = [f2(25, 100) for i in range(10)]
    assert(all([yi <  100 for yi in y]))
    assert(all([yi >= 25 for yi in y]))
    assert(all([isinstance(yi,int) for yi in y]))
    assert(len(set(y))>1)

@pytest.mark.parametrize( 'language', (
        pytest.param("fortran", marks = pytest.mark.fortran),
        pytest.param("c", marks = [
            pytest.mark.skip(reason="randint not implemented"),
            pytest.mark.c]
        )
    )
)
def test_randint_expr(language):
    @types('int')
    def create_val(high):
        from numpy.random import randint # pylint: disable=reimported
        x = 2*randint(high)
        return x

    @types('int','int')
    def create_val_low(low, high):
        from numpy.random import randint # pylint: disable=reimported
        x = 2*randint(low, high)
        return x

    f1 = epyccel(create_val, language = language)
    y = [f1(27) for i in range(10)]
    assert(all([yi <  54 for yi in y]))
    assert(all([yi >= 0  for yi in y]))
    assert(all([isinstance(yi,int) for yi in y]))
    assert(len(set(y))>1)

    f2 = epyccel(create_val_low, language = language)
    y = [f2(21,46) for i in range(10)]
    assert(all([yi <  92 for yi in y]))
    assert(all([yi >= 42 for yi in y]))
    assert(all([isinstance(yi,int) for yi in y]))
    assert(len(set(y))>1)

@pytest.mark.parametrize( 'language', (
        pytest.param("fortran", marks = pytest.mark.fortran),
        pytest.param("c", marks = [
            pytest.mark.skip(reason="Tuples not implemented yet"),
            pytest.mark.c]
        )
    )
)
def test_sum_int(language):
    @types('int[:]')
    def sum_call(x):
        from numpy import sum as np_sum
        return np_sum(x)

    f1 = epyccel(sum_call, language = language)
    x = randint(99,size=10)
    assert(f1(x) == sum_call(x))

@pytest.mark.parametrize( 'language', (
        pytest.param("fortran", marks = pytest.mark.fortran),
        pytest.param("c", marks = [
            pytest.mark.skip(reason="Tuples not implemented yet"),
            pytest.mark.c]
        )
    )
)
def test_sum_real(language):
    @types('real[:]')
    def sum_call(x):
        from numpy import sum as np_sum
        return np_sum(x)

    f1 = epyccel(sum_call, language = language)
    x = rand(10)
    assert(isclose(f1(x), sum_call(x), rtol=RTOL, atol=ATOL))

@pytest.mark.parametrize( 'language', (
        pytest.param("fortran", marks = pytest.mark.fortran),
        pytest.param("c", marks = [
            pytest.mark.skip(reason="Tuples not implemented yet"),
            pytest.mark.c]
        )
    )
)
def test_sum_phrase(language):
    @types('real[:]','real[:]')
    def sum_phrase(x,y):
        from numpy import sum as np_sum
        a = np_sum(x)*np_sum(y)
        return a

    f2 = epyccel(sum_phrase, language = language)
    x = rand(10)
    y = rand(15)
    assert(isclose(f2(x,y), sum_phrase(x,y), rtol=RTOL, atol=ATOL))

@pytest.mark.parametrize( 'language', (
        pytest.param("fortran", marks = pytest.mark.fortran),
        pytest.param("c", marks = [
            pytest.mark.skip(reason="Tuples not implemented yet"),
            pytest.mark.c]
        )
    )
)
def test_sum_property(language):
    @types('int[:]')
    def sum_call(x):
        return x.sum()

    f1 = epyccel(sum_call, language = language)
    x = randint(99,size=10)
    assert(f1(x) == sum_call(x))

@pytest.mark.parametrize( 'language', (
        pytest.param("fortran", marks = pytest.mark.fortran),
        pytest.param("c", marks = [
            pytest.mark.skip(reason="Tuples not implemented yet"),
            pytest.mark.c]
        )
    )
)
def test_min_int(language):
    @types('int[:]')
    def min_call(x):
        from numpy import min as np_min
        return np_min(x)

    f1 = epyccel(min_call, language = language)
    x = randint(99,size=10)
    assert(f1(x) == min_call(x))

@pytest.mark.parametrize( 'language', (
        pytest.param("fortran", marks = pytest.mark.fortran),
        pytest.param("c", marks = [
            pytest.mark.skip(reason="Tuples not implemented yet"),
            pytest.mark.c]
        )
    )
)
def test_min_real(language):
    @types('real[:]')
    def min_call(x):
        from numpy import min as np_min
        return np_min(x)

    f1 = epyccel(min_call, language = language)
    x = rand(10)
    assert(isclose(f1(x), min_call(x), rtol=RTOL, atol=ATOL))

@pytest.mark.parametrize( 'language', (
        pytest.param("fortran", marks = pytest.mark.fortran),
        pytest.param("c", marks = [
            pytest.mark.skip(reason="Tuples not implemented yet"),
            pytest.mark.c]
        )
    )
)
def test_min_phrase(language):
    @types('real[:]','real[:]')
    def min_phrase(x,y):
        from numpy import min as np_min
        a = np_min(x)*np_min(y)
        return a

    f2 = epyccel(min_phrase, language = language)
    x = rand(10)
    y = rand(15)
    assert(isclose(f2(x,y), min_phrase(x,y), rtol=RTOL, atol=ATOL))

@pytest.mark.parametrize( 'language', (
        pytest.param("fortran", marks = pytest.mark.fortran),
        pytest.param("c", marks = [
            pytest.mark.skip(reason="Tuples not implemented yet"),
            pytest.mark.c]
        )
    )
)
def test_min_property(language):
    @types('int[:]')
    def min_call(x):
        return x.min()

    f1 = epyccel(min_call, language = language)
    x = randint(99,size=10)
    assert(f1(x) == min_call(x))

@pytest.mark.parametrize( 'language', (
        pytest.param("fortran", marks = pytest.mark.fortran),
        pytest.param("c", marks = [
            pytest.mark.skip(reason="Tuples not implemented yet"),
            pytest.mark.c]
        )
    )
)
def test_max_int(language):
    @types('int[:]')
    def max_call(x):
        from numpy import max as np_max
        return np_max(x)

    f1 = epyccel(max_call, language = language)
    x = randint(99,size=10)
    assert(f1(x) == max_call(x))

@pytest.mark.parametrize( 'language', (
        pytest.param("fortran", marks = pytest.mark.fortran),
        pytest.param("c", marks = [
            pytest.mark.skip(reason="Tuples not implemented yet"),
            pytest.mark.c]
        )
    )
)
def test_max_real(language):
    @types('real[:]')
    def max_call(x):
        from numpy import max as np_max
        return np_max(x)

    f1 = epyccel(max_call, language = language)
    x = rand(10)
    assert(isclose(f1(x), max_call(x), rtol=RTOL, atol=ATOL))

@pytest.mark.parametrize( 'language', (
        pytest.param("fortran", marks = pytest.mark.fortran),
        pytest.param("c", marks = [
            pytest.mark.skip(reason="Tuples not implemented yet"),
            pytest.mark.c]
        )
    )
)
def test_max_phrase(language):
    @types('real[:]','real[:]')
    def max_phrase(x,y):
        from numpy import max as np_max
        a = np_max(x)*np_max(y)
        return a

    f2 = epyccel(max_phrase, language = language)
    x = rand(10)
    y = rand(15)
    assert(isclose(f2(x,y), max_phrase(x,y), rtol=RTOL, atol=ATOL))

@pytest.mark.parametrize( 'language', (
        pytest.param("fortran", marks = pytest.mark.fortran),
        pytest.param("c", marks = [
            pytest.mark.skip(reason="Tuples not implemented yet"),
            pytest.mark.c]
        )
    )
)
def test_max_property(language):
    @types('int[:]')
    def max_call(x):
        return x.max()

    f1 = epyccel(max_call, language = language)
    x = randint(99,size=10)
    assert(f1(x) == max_call(x))

@pytest.mark.parametrize( 'language', (
        pytest.param("fortran", marks = pytest.mark.fortran),
        pytest.param("c", marks = [
            pytest.mark.skip(reason="Tuples not implemented yet"),
            pytest.mark.c]
        )
    )
)

def test_full_like_basic_int(language):
    @types('int')
    def create_full_like_shape_1d(n):
        from numpy import full_like, shape, array
        arr = array([5, 1, 8, 0, 9])
        a = full_like(arr, n, int, 'F')
        s = shape(a)
        return len(s),s[0]
    @types('int')
    def create_full_like_shape_2d(n):
        from numpy import full_like, shape, array
        arr = array([[5, 1, 8, 0, 9], [5, 1, 8, 0, 9]])
        a = full_like(arr, n, int , 'F')
        s = shape(a)
        return len(s),s[0], s[1]
    @types('int')
    def create_full_like_val(val):
        from numpy import full_like, array
        arr = array([5, 1, 8, 0, 9])
        a = full_like(arr, val, int, 'F')
        return a[0],a[1],a[2]
    @types('int')
    def create_full_like_arg_names(val):
        from numpy import full_like, array
        arr = array([[5, 1, 8, 0, 9], [5, 1, 8, 0, 9]])
        a = full_like(arr, val, int, 'F', shape = (2,3))
        return a[0,0],a[0,1],a[0,2],a[1,0],a[1,1],a[1,2]

    size = randint(10)

    f_shape_1d  = epyccel(create_full_like_shape_1d, language = language)
    assert(f_shape_1d(size) == create_full_like_shape_1d(size))

    f_shape_2d  = epyccel(create_full_like_shape_2d, language = language)
    assert(f_shape_2d(size) == create_full_like_shape_2d(size))

    f_val       = epyccel(create_full_like_val, language = language)
    assert(f_val(size)      == create_full_like_val(size))
    assert(type(f_val(size)[0])       == type(create_full_like_val(size)[0].item()))

    f_arg_names = epyccel(create_full_like_arg_names, language = language)
    assert(f_arg_names(size) == create_full_like_arg_names(size))
    assert(type(f_arg_names(size)[0]) == type(create_full_like_arg_names(size)[0].item()))

@pytest.mark.parametrize( 'language', (
        pytest.param("fortran", marks = pytest.mark.fortran),
        pytest.param("c", marks = [
            pytest.mark.skip(reason="Tuples not implemented yet"),
            pytest.mark.c]
        )
    )
)
def test_full_like_basic_real(language):
    @types('real')
    def create_full_like_shape_1d(n):
        from numpy import full_like, shape, array
        arr = array([5, 1, 8, 0, 9])
        a = full_like(arr, n, float, 'F')
        s = shape(a)
        return len(s),s[0]
    @types('real')
    def create_full_like_shape_2d(n):
        from numpy import full_like, shape, array
        arr = array([[5, 1, 8, 0, 9], [5, 1, 8, 0, 9]])
        a = full_like(arr, n, float, 'F')
        s = shape(a)
        return len(s),s[0], s[1]
    @types('real')
    def create_full_like_val(val):
        from numpy import full_like, array
        arr = array([5, 1, 8, 0, 9])
        a = full_like(arr, val, float, 'F')
        return a[0],a[1],a[2]
    @types('real')
    def create_full_like_arg_names(val):
        from numpy import full_like, array
        arr = array([[5, 1, 8, 0, 9], [5, 1, 8, 0, 9]])
        a = full_like(arr, val, float, 'F', shape = (2,3))
        return a[0,0],a[0,1],a[0,2],a[1,0],a[1,1],a[1,2]

    size = uniform(10)
    val  = rand()*5

    f_shape_1d  = epyccel(create_full_like_shape_1d, language = language)
    assert(f_shape_1d(size)     == create_full_like_shape_1d(size))

    f_shape_2d  = epyccel(create_full_like_shape_2d, language = language)
    assert(f_shape_2d(size)     == create_full_like_shape_2d(size))

    f_val       = epyccel(create_full_like_val, language = language)
    assert(f_val(val)           == create_full_like_val(val))
    assert(type(f_val(val)[0])       == type(create_full_like_val(val)[0].item()))

    f_arg_names = epyccel(create_full_like_arg_names, language = language)
    assert(f_arg_names(val)     == create_full_like_arg_names(val))
    assert(type(f_arg_names(val)[0]) == type(create_full_like_arg_names(val)[0].item()))

@pytest.mark.parametrize( 'language', (
        pytest.param("fortran", marks = pytest.mark.fortran),
        pytest.param("c", marks = [
            pytest.mark.skip(reason="Tuples not implemented"),
            pytest.mark.c]
        )
    )
)
def test_full_like_basic_bool(language):
    @types('int')
    def create_full_like_shape_1d(n):
        from numpy import full_like, shape, array
        arr = array([5, 1, 8, 0, 9])
        a = full_like(arr, n, int, 'F')
        s = shape(a)
        return len(s),s[0]
    @types('int')
    def create_full_like_shape_2d(n):
        from numpy import full_like, shape, array
        arr = array([[5, 1, 8, 0, 9], [5, 1, 8, 0, 9]])
        a = full_like(arr, n, int, 'F')
        s = shape(a)
        return len(s),s[0], s[1]
    @types('bool')
    def create_full_like_val(val):
        from numpy import full_like, array
        arr = array([5, 1, 8, 0, 9])
        a = full_like(arr , 3, bool, 'F')
        return a[0],a[1],a[2]
    @types('bool')
    def create_full_like_arg_names(val):
        from numpy import full_like, array
        arr = array([[5, 1, 8, 0, 9], [5, 1, 8, 0, 9]])
        a = full_like(arr ,fill_value = val, dtype=bool, shape = (2,3))
        return a[0,0],a[0,1],a[0,2],a[1,0],a[1,1],a[1,2]

    size = randint(10)
    val  = bool(randint(2))

    f_shape_1d  = epyccel(create_full_like_shape_1d, language = language)
    assert(f_shape_1d(size)     == create_full_like_shape_1d(size))

    f_shape_2d  = epyccel(create_full_like_shape_2d, language = language)
    assert(f_shape_2d(size)     == create_full_like_shape_2d(size))

    f_val       = epyccel(create_full_like_val, language = language)
    assert(f_val(val)           == create_full_like_val(val))
    assert(type(f_val(val)[0])       == type(create_full_like_val(val)[0].item()))

    f_arg_names = epyccel(create_full_like_arg_names, language = language)
    assert(f_arg_names(val)     == create_full_like_arg_names(val))
    assert(type(f_arg_names(val)[0]) == type(create_full_like_arg_names(val)[0].item()))

@pytest.mark.parametrize( 'language', (
        pytest.param("fortran", marks = pytest.mark.fortran),
        pytest.param("c", marks = [
            pytest.mark.skip(reason="Tuples not implemented yet"),
            pytest.mark.c]
        )
    )
)
def test_full_like_order(language):
    @types('int')
    def create_full_like_shape_C(n):
        from numpy import full_like, shape, array
        arr = array([[5, 1, 8, 0, 9], [5, 1, 8, 0, 9]])
        a = full_like(arr,4, order = 'C')
        s = shape(a)
        return len(s),s[0], s[1]
    @types('int')
    def create_full_like_shape_F(n):
        from numpy import full_like, shape, array
        arr = array([[5, 1, 8, 0, 9], [5, 1, 8, 0, 9]])
        a = full_like(arr,4, order = 'F')
        s = shape(a)
        return len(s),s[0], s[1]

    size = randint(10)

    f_shape_C  = epyccel(create_full_like_shape_C, language = language)
    assert(f_shape_C(size) == create_full_like_shape_C(size))

    f_shape_F  = epyccel(create_full_like_shape_F, language = language)
    assert(f_shape_F(size) == create_full_like_shape_F(size))

@pytest.mark.parametrize( 'language', (
        pytest.param("fortran", marks = pytest.mark.fortran),
        pytest.param("c", marks = [
            pytest.mark.c]
        )
    )
)
def test_full_like_dtype(language):
    @types('int')
    def create_full_like_val_int_int(val):
        from numpy import full_like, array
        arr = array([5, 1, 8, 0, 9])
        a = full_like(arr,val,int)
        return a[0]
    @types('int')
    def create_full_like_val_int_float(val):
        from numpy import full_like, array
        arr = array([5, 1, 8, 0, 9])
        a = full_like(arr,val,float)
        return a[0]
    @types('int')
    def create_full_like_val_int_complex(val):
        from numpy import full_like, array
        arr = array([5, 1, 8, 0, 9])
        a = full_like(arr,val,complex)
        return a[0]
    @types('real')
    def create_full_like_val_real_int32(val):
        from numpy import full_like, int32, array
        arr = array([5, 1, 8, 0, 9])
        a = full_like(arr,val,int32)
        return a[0]
    @types('real')
    def create_full_like_val_real_float32(val):
        from numpy import full_like, float32, array
        arr = array([5, 1, 8, 0, 9])
        a = full_like(arr,val,float32)
        return a[0]
    @types('real')
    def create_full_like_val_real_float64(val):
        from numpy import full_like, float64, array
        arr = array([5, 1, 8, 0, 9])
        a = full_like(arr,val,float64)
        return a[0]
    @types('real')
    def create_full_like_val_real_complex64(val):
        from numpy import full_like, complex64, array
        arr = array([5, 1, 8, 0, 9])
        a = full_like(arr,val,complex64)
        return a[0]
    @types('real')
    def create_full_like_val_real_complex128(val):
        from numpy import full_like, complex128, array
        arr = array([5, 1, 8, 0, 9])
        a = full_like(arr,val,complex128)
        return a[0]

    val_int   = randint(100)
    val_float = rand()*100

    f_int_int   = epyccel(create_full_like_val_int_int, language = language)
    assert(     f_int_int(val_int)        ==      create_full_like_val_int_int(val_int))
    assert(type(f_int_int(val_int))       == type(create_full_like_val_int_int(val_int).item()))

    f_int_float = epyccel(create_full_like_val_int_float, language = language)
    assert(isclose(     f_int_float(val_int)     ,      create_full_like_val_int_float(val_int), rtol=RTOL, atol=ATOL))
    assert(type(f_int_float(val_int))     == type(create_full_like_val_int_float(val_int).item()))

    f_int_complex = epyccel(create_full_like_val_int_complex, language = language)
    assert(isclose(     f_int_complex(val_int)     ,      create_full_like_val_int_complex(val_int), rtol=RTOL, atol=ATOL))
    assert(type(f_int_complex(val_int))     == type(create_full_like_val_int_complex(val_int).item()))

    f_real_int32   = epyccel(create_full_like_val_real_int32, language = language)
    assert(     f_real_int32(val_float)        ==      create_full_like_val_real_int32(val_float))
    assert(type(f_real_int32(val_float))       == type(create_full_like_val_real_int32(val_float).item()))

    f_real_float32   = epyccel(create_full_like_val_real_float32, language = language)
    assert(isclose(     f_real_float32(val_float)       ,      create_full_like_val_real_float32(val_float), rtol=RTOL, atol=ATOL))
    assert(type(f_real_float32(val_float))       == type(create_full_like_val_real_float32(val_float).item()))

    f_real_float64   = epyccel(create_full_like_val_real_float64, language = language)
    assert(isclose(     f_real_float64(val_float)       ,      create_full_like_val_real_float64(val_float), rtol=RTOL, atol=ATOL))
    assert(type(f_real_float64(val_float))       == type(create_full_like_val_real_float64(val_float).item()))

    f_real_complex64   = epyccel(create_full_like_val_real_complex64, language = language)
    assert(isclose(     f_real_complex64(val_float)       ,      create_full_like_val_real_complex64(val_float), rtol=RTOL, atol=ATOL))
    assert(type(f_real_complex64(val_float))       == type(create_full_like_val_real_complex64(val_float).item()))

    f_real_complex128   = epyccel(create_full_like_val_real_complex128, language = language)
    assert(isclose(     f_real_complex128(val_float)       ,      create_full_like_val_real_complex128(val_float), rtol=RTOL, atol=ATOL))
    assert(type(f_real_complex128(val_float))       == type(create_full_like_val_real_complex128(val_float).item()))

@pytest.mark.parametrize( 'language', (
        pytest.param("fortran", marks = pytest.mark.fortran),
        pytest.param("c", marks = [
            pytest.mark.skip(reason="Tuples not implemented yet"),
            pytest.mark.c]
        )
    )
)
def test_full_like_combined_args(language):
    def create_full_like_1_shape():
        from numpy import full_like, shape, array
        arr = array([[5, 1, 8, 0, 9], [5, 1, 8, 0, 9]])
        a = full_like(arr,5,int,'F')
        s = shape(a)
        return len(s),s[0],s[1]
    def create_full_like_1_val():
        from numpy import full_like, array
        arr = array([[5, 1, 8, 0, 9], [5, 1, 8, 0, 9]])
        a = full_like(arr, 4.0, int,'F')
        return a[0,0]
    def create_full_like_2_shape():
        from numpy import full_like, shape, array
        arr = array([[5, 1, 8, 0, 9], [5, 1, 8, 0, 9]])
        a = full_like(arr,dtype=float,fill_value=1)
        s = shape(a)
        return len(s),s[0],s[1]
    def create_full_like_2_val():
        from numpy import full_like, array
        arr = array([[5, 1, 8, 0, 9], [5, 1, 8, 0, 9]])
        a = full_like(arr,dtype=float,fill_value=1)
        return a[0,0]
    def create_full_like_3_shape():
        from numpy import full_like, shape, array
        arr = array([[5, 1, 8, 0, 9], [5, 1, 8, 0, 9]])
        a = full_like(arr,order = 'F', shape = (4,2),dtype=complex,fill_value=1)
        s = shape(a)
        return len(s),s[0],s[1]
    def create_full_like_3_val():
        from numpy import full_like, array
        arr = array([[5, 1, 8, 0, 9], [5, 1, 8, 0, 9]])
        a = full_like(arr,order = 'F', shape = (4,2),dtype=complex,fill_value=1)
        return a[0,0]


    f1_shape = epyccel(create_full_like_1_shape, language = language)
    f1_val   = epyccel(create_full_like_1_val, language = language)
    assert(f1_shape() == create_full_like_1_shape())
    assert(f1_val()   == create_full_like_1_val()  )
    assert(type(f1_val())  == type(create_full_like_1_val().item()))

    f2_shape = epyccel(create_full_like_2_shape, language = language)
    f2_val   = epyccel(create_full_like_2_val, language = language)
    assert(f2_shape() == create_full_like_2_shape()    )
    assert(isclose(f2_val()  , create_full_like_2_val()      , rtol=RTOL, atol=ATOL))
    assert(type(f2_val())  == type(create_full_like_2_val().item()))

    f3_shape = epyccel(create_full_like_3_shape, language = language)
    f3_val   = epyccel(create_full_like_3_val, language = language)
    assert(             f3_shape() ==    create_full_like_3_shape()      )
    assert(isclose(     f3_val()  ,      create_full_like_3_val()        , rtol=RTOL, atol=ATOL))
    assert(type(f3_val())  == type(create_full_like_3_val().item()))

@pytest.mark.parametrize( 'language', (
        pytest.param("fortran", marks = pytest.mark.fortran),
        pytest.param("c", marks = [
            pytest.mark.skip(reason="Tuples not implemented yet"),
            pytest.mark.c]
        )
    )
)
def test_empty_like_basic(language):
    @types('int')
    def create_empty_like_shape_1d(n):
        from numpy import empty_like, shape, array
        arr = array([5, 1, 8, 0, 9])
        a = empty_like(arr,int)
        s = shape(a)
        return len(s),s[0]
    @types('int')
    def create_empty_like_shape_2d(n):
        from numpy import empty_like, shape, array
        arr = array([[5, 1, 8, 0, 9], [5, 1, 8, 0, 9]])
        a = empty_like(arr,int)
        s = shape(a)
        return len(s),s[0], s[1]

    size = randint(10)

    f_shape_1d  = epyccel(create_empty_like_shape_1d, language = language)
    assert(     f_shape_1d(size)      ==      create_empty_like_shape_1d(size))

    f_shape_2d  = epyccel(create_empty_like_shape_2d, language = language)
    assert(     f_shape_2d(size)      ==      create_empty_like_shape_2d(size))

@pytest.mark.parametrize( 'language', (
        pytest.param("fortran", marks = pytest.mark.fortran),
        pytest.param("c", marks = [
            pytest.mark.skip(reason="Tuples not implemented yet"),
            pytest.mark.c]
        )
    )
)
def test_empty_like_order(language):
    @types('int','int')
    def create_empty_like_shape_C(n,m):
        from numpy import empty_like, shape, array
        arr = array([[5, 1, 8, 0, 9], [5, 1, 8, 0, 9]])
        a = empty_like(arr, int, order = 'C')
        s = shape(a)
        return len(s),s[0], s[1]
    @types('int', 'int')
    def create_empty_like_shape_F(n,m):
        from numpy import empty_like, shape, array
        arr = array([[5, 1, 8, 0, 9], [5, 1, 8, 0, 9]])
        a = empty_like(arr, int, order = 'F')
        s = shape(a)
        return len(s),s[0], s[1]

    size_1 = randint(10)
    size_2 = randint(10)

    f_shape_C  = epyccel(create_empty_like_shape_C, language = language)
    assert(     f_shape_C(size_1,size_2) == create_empty_like_shape_C(size_1,size_2))

    f_shape_F  = epyccel(create_empty_like_shape_F, language = language)
    assert(     f_shape_F(size_1,size_2) == create_empty_like_shape_F(size_1,size_2))

def test_empty_like_dtype(language):

    def create_empty_like_val_int():
        from numpy import empty_like, array
        arr = array([5, 1, 8, 0, 9])
        a = empty_like(arr, int)
        return a[0]

    def create_empty_like_val_float():
        from numpy import empty_like, array
        arr = array([5, 1, 8, 0, 9])
        a = empty_like(arr, dtype=float)
        return a[0]

    def create_empty_like_val_complex():
        from numpy import empty_like, array
        arr = array([5, 1, 8, 0, 9])
        a = empty_like(arr, dtype=complex)
        return a[0]

    def create_empty_like_val_int32():
        from numpy import empty_like, int32, array
        arr = array([5, 1, 8, 0, 9])
        a = empty_like(arr, dtype=int32)
        return a[0]

    def create_empty_like_val_float32():
        from numpy import empty_like, float32, array
        arr = array([5, 1, 8, 0, 9])
        a = empty_like(arr, dtype=float32)
        return a[0]

    def create_empty_like_val_float64():
        from numpy import empty_like, float64, array
        arr = array([5, 1, 8, 0, 9])
        a = empty_like(arr,dtype=float64)
        return a[0]

    def create_empty_like_val_complex64():
        from numpy import empty_like, complex64, array
        arr = array([5, 1, 8, 0, 9])
        a = empty_like(arr,dtype=complex64)
        return a[0]

    def create_empty_like_val_complex128():
        from numpy import empty_like, complex128, array
        arr = array([5, 1, 8, 0, 9])
        a = empty_like(arr,dtype=complex128)
        return a[0]


    f_int_int   = epyccel(create_empty_like_val_int, language = language)
    assert(type(f_int_int())         == type(create_empty_like_val_int().item()))

    f_int_float = epyccel(create_empty_like_val_float, language = language)
    assert(type(f_int_float())       == type(create_empty_like_val_float().item()))

    f_int_complex = epyccel(create_empty_like_val_complex, language = language)
    assert(type(f_int_complex())     == type(create_empty_like_val_complex().item()))

    f_real_int32   = epyccel(create_empty_like_val_int32, language = language)
    assert(type(f_real_int32())      == type(create_empty_like_val_int32().item()))

    f_real_float32   = epyccel(create_empty_like_val_float32, language = language)
    assert(type(f_real_float32())    == type(create_empty_like_val_float32().item()))

    f_real_float64   = epyccel(create_empty_like_val_float64, language = language)
    assert(type(f_real_float64())    == type(create_empty_like_val_float64().item()))

    f_real_complex64   = epyccel(create_empty_like_val_complex64, language = language)
    assert(type(f_real_complex64())  == type(create_empty_like_val_complex64().item()))

    f_real_complex128   = epyccel(create_empty_like_val_complex128, language = language)
    assert(type(f_real_complex128()) == type(create_empty_like_val_complex128().item()))

@pytest.mark.parametrize( 'language', (
        pytest.param("fortran", marks = pytest.mark.fortran),
        pytest.param("c", marks = [
            pytest.mark.skip(reason="Tuples not implemented yet"),
            pytest.mark.c]
        )
    )
)
def test_empty_like_combined_args(language):

    def create_empty_like_1_shape():
        from numpy import empty_like, shape, array
        arr = array([[5, 1, 8, 0, 9], [5, 1, 8, 0, 9]])
        a = empty_like(arr,dtype=int,order='F')
        s = shape(a)
        return len(s),s[0],s[1]

    def create_empty_like_1_val():
        from numpy import empty_like, array
        arr = array([[5, 1, 8, 0, 9], [5, 1, 8, 0, 9]])
        a = empty_like(arr, dtype=int,order='F')
        return a[0,0]

    def create_empty_like_2_shape():
        from numpy import empty_like, shape, array
        arr = array([[5, 1, 8, 0, 9], [5, 1, 8, 0, 9]])
        a = empty_like(arr, dtype=float)
        s = shape(a)
        return len(s),s[0],s[1]

    def create_empty_like_2_val():
        from numpy import empty_like, array
        arr = array([[5, 1, 8, 0, 9], [5, 1, 8, 0, 9]])
        a = empty_like(arr, dtype=float)
        return a[0,0]

    def create_empty_like_3_shape():
        from numpy import empty_like, shape, array
        arr = array([[5, 1, 8, 0, 9], [5, 1, 8, 0, 9]])
        a = empty_like(arr,shape = (4,2), order = 'F',dtype=complex)
        s = shape(a)
        return len(s),s[0],s[1]

    def create_empty_like_3_val():
        from numpy import empty_like, array
        arr = array([[5, 1, 8, 0, 9], [5, 1, 8, 0, 9]])
        a = empty_like(arr, shape = (4,2),order = 'F',dtype=complex)
        return a[0,0]

    f1_shape = epyccel(create_empty_like_1_shape, language = language)
    f1_val   = epyccel(create_empty_like_1_val, language = language)
    assert(     f1_shape() ==      create_empty_like_1_shape()      )
    assert(type(f1_val())  == type(create_empty_like_1_val().item()))

    f2_shape = epyccel(create_empty_like_2_shape, language = language)
    f2_val   = epyccel(create_empty_like_2_val, language = language)
    assert(all(isclose(     f2_shape(),      create_empty_like_2_shape()      )))
    assert(type(f2_val())  == type(create_empty_like_2_val().item()))

    f3_shape = epyccel(create_empty_like_3_shape, language = language)
    f3_val   = epyccel(create_empty_like_3_val, language = language)
    assert(all(isclose(     f3_shape(),      create_empty_like_3_shape()      )))
    assert(type(f3_val())  == type(create_empty_like_3_val().item()))

@pytest.mark.parametrize( 'language', (
        pytest.param("fortran", marks = pytest.mark.fortran),
        pytest.param("c", marks = [
            pytest.mark.skip(reason="Tuples not implemented yet"),
            pytest.mark.c]
        )
    )
)
def test_ones_like_basic(language):
    @types('int')
    def create_ones_like_shape_1d(n):
        from numpy import ones_like, shape, array
        arr = array([5, 1, 8, 0, 9])
        a = ones_like(arr)
        s = shape(a)
        return len(s),s[0]
    @types('int')
    def create_ones_like_shape_2d(n):
        from numpy import ones_like, shape, array
        arr = array([[5, 1, 8, 0, 9], [5, 1, 8, 0, 9]])
        a = ones_like(arr)
        s = shape(a)
        return len(s),s[0], s[1]

    size = randint(10)

    f_shape_1d  = epyccel(create_ones_like_shape_1d, language = language)
    assert(     f_shape_1d(size)      ==      create_ones_like_shape_1d(size))

    f_shape_2d  = epyccel(create_ones_like_shape_2d, language = language)
    assert(     f_shape_2d(size)      ==      create_ones_like_shape_2d(size))

@pytest.mark.parametrize( 'language', (
        pytest.param("fortran", marks = pytest.mark.fortran),
        pytest.param("c", marks = [
            pytest.mark.skip(reason="Tuples not implemented yet"),
            pytest.mark.c]
        )
    )
)
def test_ones_like_order(language):
    @types('int','int')
    def create_ones_like_shape_C(n,m):
        from numpy import ones_like, shape, array
        arr = array([[5, 1, 8, 0, 9], [5, 1, 8, 0, 9]])
        a = ones_like(arr, order = 'C')
        s = shape(a)
        return len(s),s[0], s[1]
    @types('int','int')
    def create_ones_like_shape_F(n,m):
        from numpy import ones_like, shape, array
        arr = array([[5, 1, 8, 0, 9], [5, 1, 8, 0, 9]])
        a = ones_like(arr, order = 'F')
        s = shape(a)
        return len(s),s[0], s[1]

    size_1 = randint(10)
    size_2 = randint(10)

    f_shape_C  = epyccel(create_ones_like_shape_C, language = language)
    assert(     f_shape_C(size_1,size_2) == create_ones_like_shape_C(size_1,size_2))

    f_shape_F  = epyccel(create_ones_like_shape_F, language = language)
    assert(     f_shape_F(size_1,size_2) == create_ones_like_shape_F(size_1,size_2))

def test_ones_like_dtype(language):

    def create_ones_like_val_int():
        from numpy import ones_like, array
        arr = array([5, 1, 8, 0, 9])
        a = ones_like(arr, int)
        return a[0]

    def create_ones_like_val_float():
        from numpy import ones_like, array
        arr = array([5, 1, 8, 0, 9])
        a = ones_like(arr,float)
        return a[0]

    def create_ones_like_val_complex():
        from numpy import ones_like, array
        arr = array([5, 1, 8, 0, 9])
        a = ones_like(arr, complex)
        return a[0]

    def create_ones_like_val_int32():
        from numpy import ones_like, int32, array
        arr = array([5, 1, 8, 0, 9])
        a = ones_like(arr,int32)
        return a[0]

    def create_ones_like_val_float32():
        from numpy import ones_like, float32, array
        arr = array([5, 1, 8, 0, 9])
        a = ones_like(arr, float32)
        return a[0]

    def create_ones_like_val_float64():
        from numpy import ones_like, float64, array
        arr = array([5, 1, 8, 0, 9])
        a = ones_like(arr, float64)
        return a[0]

    def create_ones_like_val_complex64():
        from numpy import ones_like, complex64, array
        arr = array([5, 1, 8, 0, 9])
        a = ones_like(arr, complex64)
        return a[0]

    def create_ones_like_val_complex128():
        from numpy import ones_like, complex128, array
        arr = array([5, 1, 8, 0, 9])
        a = ones_like(arr, complex128)
        return a[0]


    f_int_int   = epyccel(create_ones_like_val_int, language = language)
    assert(     f_int_int()          ==      create_ones_like_val_int())
    assert(type(f_int_int())         == type(create_ones_like_val_int().item()))

    f_int_float = epyccel(create_ones_like_val_float, language = language)
    assert(isclose(     f_int_float()       ,      create_ones_like_val_float(), rtol=RTOL, atol=ATOL))
    assert(type(f_int_float())       == type(create_ones_like_val_float().item()))

    f_int_complex = epyccel(create_ones_like_val_complex, language = language)
    assert(isclose(     f_int_complex()     ,      create_ones_like_val_complex(), rtol=RTOL, atol=ATOL))
    assert(type(f_int_complex())     == type(create_ones_like_val_complex().item()))

    f_real_int32   = epyccel(create_ones_like_val_int32, language = language)
    assert(     f_real_int32()       ==      create_ones_like_val_int32())
    assert(type(f_real_int32())      == type(create_ones_like_val_int32().item()))

    f_real_float32   = epyccel(create_ones_like_val_float32, language = language)
    assert(isclose(     f_real_float32()    ,      create_ones_like_val_float32(), rtol=RTOL, atol=ATOL))
    assert(type(f_real_float32())    == type(create_ones_like_val_float32().item()))

    f_real_float64   = epyccel(create_ones_like_val_float64, language = language)
    assert(isclose(     f_real_float64()    ,      create_ones_like_val_float64(), rtol=RTOL, atol=ATOL))
    assert(type(f_real_float64())    == type(create_ones_like_val_float64().item()))

    f_real_complex64   = epyccel(create_ones_like_val_complex64, language = language)
    assert(isclose(     f_real_complex64()  ,      create_ones_like_val_complex64(), rtol=RTOL, atol=ATOL))
    assert(type(f_real_complex64())  == type(create_ones_like_val_complex64().item()))

    f_real_complex128   = epyccel(create_ones_like_val_complex128, language = language)
    assert(isclose(     f_real_complex128() ,      create_ones_like_val_complex128(), rtol=RTOL, atol=ATOL))
    assert(type(f_real_complex128()) == type(create_ones_like_val_complex128().item()))

@pytest.mark.parametrize( 'language', (
        pytest.param("fortran", marks = pytest.mark.fortran),
        pytest.param("c", marks = [
            pytest.mark.skip(reason="Tuples not implemented yet"),
            pytest.mark.c]
        )
    )
)
def test_ones_like_combined_args(language):

    def create_ones_like_1_shape():
        from numpy import ones_like, shape, array
        arr = array([[5, 1, 8, 0, 9], [5, 1, 8, 0, 9]])
        a = ones_like(arr,int,'F')
        s = shape(a)
        return len(s),s[0],s[1]

    def create_ones_like_1_val():
        from numpy import ones_like, array
        arr = array([[5, 1, 8, 0, 9], [5, 1, 8, 0, 9]])
        a = ones_like(arr,int,'F')
        return a[0,0]

    def create_ones_like_2_shape():
        from numpy import ones_like, shape, array
        arr = array([[5, 1, 8, 0, 9], [5, 1, 8, 0, 9]])
        a = ones_like(arr,dtype=float)
        s = shape(a)
        return len(s),s[0],s[1]

    def create_ones_like_2_val():
        from numpy import ones_like, array
        arr = array([[5, 1, 8, 0, 9], [5, 1, 8, 0, 9]])
        a = ones_like(arr,dtype=float)
        return a[0,0]

    def create_ones_like_3_shape():
        from numpy import ones_like, shape, array
        arr = array([[5, 1, 8, 0, 9], [5, 1, 8, 0, 9]])
        a = ones_like(arr,shape = (4,2),order = 'F',dtype=complex)
        s = shape(a)
        return len(s),s[0],s[1]

    def create_ones_like_3_val():
        from numpy import ones_like, array
        arr = array([[5, 1, 8, 0, 9], [5, 1, 8, 0, 9]])
        a = ones_like(arr,shape = (4,2),order = 'F',dtype=complex)
        return a[0,0]

    f1_shape = epyccel(create_ones_like_1_shape, language = language)
    f1_val   = epyccel(create_ones_like_1_val, language = language)
    assert(     f1_shape() ==      create_ones_like_1_shape()      )
    assert(     f1_val()   ==      create_ones_like_1_val()        )
    assert(type(f1_val())  == type(create_ones_like_1_val().item()))

    f2_shape = epyccel(create_ones_like_2_shape, language = language)
    f2_val   = epyccel(create_ones_like_2_val, language = language)
    assert(     f2_shape() ==      create_ones_like_2_shape()      )
    assert(isclose(     f2_val()  ,      create_ones_like_2_val()        , rtol=RTOL, atol=ATOL))
    assert(type(f2_val())  == type(create_ones_like_2_val().item()))

    f3_shape = epyccel(create_ones_like_3_shape, language = language)
    f3_val   = epyccel(create_ones_like_3_val, language = language)
    assert(     f3_shape() ==      create_ones_like_3_shape()      )
    assert(isclose(     f3_val()  ,      create_ones_like_3_val()        , rtol=RTOL, atol=ATOL))
    assert(type(f3_val())  == type(create_ones_like_3_val().item()))

@pytest.mark.parametrize( 'language', (
        pytest.param("fortran", marks = pytest.mark.fortran),
        pytest.param("c", marks = [
            pytest.mark.skip(reason="Tuples not implemented yet"),
            pytest.mark.c]
        )
    )
)
def test_zeros_like_basic(language):
    @types('int')
    def create_zeros_like_shape_1d(n):
        from numpy import zeros_like, shape, array
        arr = array([5, 1, 8, 0, 9])
        a = zeros_like(arr, int)
        s = shape(a)
        return len(s),s[0]
    @types('int')
    def create_zeros_like_shape_2d(n):
        from numpy import zeros_like, shape, array
        arr = array([[5, 1, 8, 0, 9], [5, 1, 8, 0, 9]])
        a = zeros_like(arr,int)
        s = shape(a)
        return len(s),s[0], s[1]

    size = randint(10)

    f_shape_1d  = epyccel(create_zeros_like_shape_1d, language = language)
    assert(     f_shape_1d(size)      ==      create_zeros_like_shape_1d(size))

    f_shape_2d  = epyccel(create_zeros_like_shape_2d, language = language)
    assert(     f_shape_2d(size)      ==      create_zeros_like_shape_2d(size))

@pytest.mark.parametrize( 'language', (
        pytest.param("fortran", marks = pytest.mark.fortran),
        pytest.param("c", marks = [
            pytest.mark.skip(reason="Tuples not implemented yet"),
            pytest.mark.c]
        )
    )
)
def test_zeros_like_order(language):
    @types('int','int')
    def create_zeros_like_shape_C(n,m):
        from numpy import zeros_like, shape, array
        arr = array([[5, 1, 8, 0, 9], [5, 1, 8, 0, 9]])
        a = zeros_like(arr, order = 'C')
        s = shape(a)
        return len(s),s[0], s[1]
    @types('int','int')
    def create_zeros_like_shape_F(n,m):
        from numpy import zeros_like, shape, array
        arr = array([[5, 1, 8, 0, 9], [5, 1, 8, 0, 9]])
        a = zeros_like(arr, order = 'F')
        s = shape(a)
        return len(s),s[0], s[1]

    size_1 = randint(10)
    size_2 = randint(10)

    f_shape_C  = epyccel(create_zeros_like_shape_C, language = language)
    assert(     f_shape_C(size_1,size_2) == create_zeros_like_shape_C(size_1,size_2))

    f_shape_F  = epyccel(create_zeros_like_shape_F, language = language)
    assert(     f_shape_F(size_1,size_2) == create_zeros_like_shape_F(size_1,size_2))

def test_zeros_like_dtype(language):

    def create_zeros_like_val_int():
        from numpy import zeros_like, array
        arr = array([5, 1, 8, 0, 9])
        a = zeros_like(arr,int)
        return a[0]

    def create_zeros_like_val_float():
        from numpy import zeros_like, array
        arr = array([5, 1, 8, 0, 9])
        a = zeros_like(arr,float)
        return a[0]

    def create_zeros_like_val_complex():
        from numpy import zeros_like, array
        arr = array([5, 1, 8, 0, 9])
        a = zeros_like(arr,complex)
        return a[0]

    def create_zeros_like_val_int32():
        from numpy import zeros_like, int32, array
        arr = array([5, 1, 8, 0, 9])
        a = zeros_like(arr,int32)
        return a[0]

    def create_zeros_like_val_float32():
        from numpy import zeros_like, float32, array
        arr = array([5, 1, 8, 0, 9])
        a = zeros_like(arr,float32)
        return a[0]

    def create_zeros_like_val_float64():
        from numpy import zeros_like, float64, array
        arr = array([5, 1, 8, 0, 9])
        a = zeros_like(arr,float64)
        return a[0]

    def create_zeros_like_val_complex64():
        from numpy import zeros_like, complex64, array
        arr = array([5, 1, 8, 0, 9])
        a = zeros_like(arr,complex64)
        return a[0]

    def create_zeros_like_val_complex128():
        from numpy import zeros_like, complex128, array
        arr = array([5, 1, 8, 0, 9])
        a = zeros_like(arr,complex128)
        return a[0]

    f_int_int   = epyccel(create_zeros_like_val_int, language = language)
    assert(     f_int_int()          ==      create_zeros_like_val_int())
    assert(type(f_int_int())         == type(create_zeros_like_val_int().item()))

    f_int_float = epyccel(create_zeros_like_val_float, language = language)
    assert(isclose(     f_int_float()       ,      create_zeros_like_val_float(), rtol=RTOL, atol=ATOL))
    assert(type(f_int_float())       == type(create_zeros_like_val_float().item()))

    f_int_complex = epyccel(create_zeros_like_val_complex, language = language)
    assert(isclose(     f_int_complex()     ,      create_zeros_like_val_complex(), rtol=RTOL, atol=ATOL))
    assert(type(f_int_complex())     == type(create_zeros_like_val_complex().item()))

    f_real_int32   = epyccel(create_zeros_like_val_int32, language = language)
    assert(     f_real_int32()       ==      create_zeros_like_val_int32())
    assert(type(f_real_int32())      == type(create_zeros_like_val_int32().item()))

    f_real_float32   = epyccel(create_zeros_like_val_float32, language = language)
    assert(isclose(     f_real_float32()    ,      create_zeros_like_val_float32(), rtol=RTOL, atol=ATOL))
    assert(type(f_real_float32())    == type(create_zeros_like_val_float32().item()))

    f_real_float64   = epyccel(create_zeros_like_val_float64, language = language)
    assert(isclose(     f_real_float64()    ,      create_zeros_like_val_float64(), rtol=RTOL, atol=ATOL))
    assert(type(f_real_float64())    == type(create_zeros_like_val_float64().item()))

    f_real_complex64   = epyccel(create_zeros_like_val_complex64, language = language)
    assert(isclose(     f_real_complex64()  ,      create_zeros_like_val_complex64(), rtol=RTOL, atol=ATOL))
    assert(type(f_real_complex64())  == type(create_zeros_like_val_complex64().item()))

    f_real_complex128   = epyccel(create_zeros_like_val_complex128, language = language)
    assert(isclose(     f_real_complex128() ,      create_zeros_like_val_complex128(), rtol=RTOL, atol=ATOL))
    assert(type(f_real_complex128()) == type(create_zeros_like_val_complex128().item()))

@pytest.mark.parametrize( 'language', (
        pytest.param("fortran", marks = pytest.mark.fortran),
        pytest.param("c", marks = [
            pytest.mark.skip(reason="Tuples not implemented yet"),
            pytest.mark.c]
        )
    )
)
def test_zeros_like_combined_args(language):

    def create_zeros_like_1_shape():
        from numpy import zeros_like, shape, array
        arr = array([[5, 1, 8, 0, 9], [5, 1, 8, 0, 9]])
        a = zeros_like(arr,int,'F')
        s = shape(a)
        return len(s),s[0],s[1]

    def create_zeros_like_1_val():
        from numpy import zeros_like, array
        arr = array([[5, 1, 8, 0, 9], [5, 1, 8, 0, 9]])
        a = zeros_like(arr, int,'F')
        return a[0,0]

    def create_zeros_like_2_shape():
        from numpy import zeros_like, shape, array
        arr = array([[5, 1, 8, 0, 9], [5, 1, 8, 0, 9]])
        a = zeros_like(arr, dtype=float)
        s = shape(a)
        return len(s),s[0],s[1]

    def create_zeros_like_2_val():
        from numpy import zeros_like, array
        arr = array([[5, 1, 8, 0, 9], [5, 1, 8, 0, 9]])
        a = zeros_like(arr, dtype=float)
        return a[0,0]

    def create_zeros_like_3_shape():
        from numpy import zeros_like, shape, array
        arr = array([[5, 1, 8, 0, 9], [5, 1, 8, 0, 9]])
        a = zeros_like(arr, shape = (4,2), order = 'F',dtype=complex)
        s = shape(a)
        return len(s),s[0],s[1]

    def create_zeros_like_3_val():
        from numpy import zeros_like, array
        arr = array([[5, 1, 8, 0, 9], [5, 1, 8, 0, 9]])
        a = zeros_like(arr, shape = (4,2), order = 'F',dtype=complex)
        return a[0,0]

    f1_shape = epyccel(create_zeros_like_1_shape, language = language)
    f1_val   = epyccel(create_zeros_like_1_val, language = language)
    assert(     f1_shape() ==      create_zeros_like_1_shape()      )
    assert(     f1_val()   ==      create_zeros_like_1_val()        )
    assert(type(f1_val())  == type(create_zeros_like_1_val().item()))

    f2_shape = epyccel(create_zeros_like_2_shape, language = language)
    f2_val   = epyccel(create_zeros_like_2_val, language = language)
    assert(     f2_shape() ==      create_zeros_like_2_shape()      )
    assert(isclose(     f2_val()  ,      create_zeros_like_2_val()        , rtol=RTOL, atol=ATOL))
    assert(type(f2_val())  == type(create_zeros_like_2_val().item()))

    f3_shape = epyccel(create_zeros_like_3_shape, language = language)
    f3_val   = epyccel(create_zeros_like_3_val, language = language)
    assert(     f3_shape() ==      create_zeros_like_3_shape()      )
    assert(isclose(     f3_val()  ,      create_zeros_like_3_val()        , rtol=RTOL, atol=ATOL))
    assert(type(f3_val())  == type(create_zeros_like_3_val().item()))

def test_numpy_real_scalar(language):

    @types('bool')
    def test_bool(a):
        import numpy as np
        b = np.real(a)
        return b

    @types('int')
    def test_int(a):
        import numpy as np
        b = np.real(a)
        return b

    @types('int8')
    def test_int8(a):
        import numpy as np
        b = np.real(a)
        return b

    @types('int16')
    def test_int16(a):
        import numpy as np
        b = np.real(a)
        return b

    @types('int32')
    def test_int32(a):
        import numpy as np
        b = np.real(a)
        return b

    @types('int64')
    def test_int64(a):
        import numpy as np
        b = np.real(a)
        return b

    @types('float')
    def test_float(a):
        import numpy as np
        b = np.real(a)
        return b

    @types('float32')
    def test_float32(a):
        import numpy as np
        b = np.real(a)
        return b

    @types('float64')
    def test_float64(a):
        import numpy as np
        b = np.real(a)
        return b

    @types('complex64')
    def test_complex64(a):
        import numpy as np
        b = np.real(a)
        return b

    @types('complex128')
    def test_complex128(a):
        import numpy as np
        b = np.real(a)
        return b

    import numpy as np

    integer = randint(1e6)
    bl = np.bool(randint(1e5))
    integer8 = np.int8(randint(0, 127))
    integer16 = np.int16(randint(1e6))
    integer32 = np.int32(randint(1e6))
    integer64 = np.int64(randint(1e6))
    fl = np.float(randint(1e6))
    fl32 = np.float32(randint(1e6))
    fl64 = np.float64(randint(1e6))

    f_bl = epyccel(test_bool, language=language)
    f_bl = epyccel(test_bool, language=language)

    f_bl_output = f_bl(bl)
    test_bool_output = test_bool(bl)

    assert f_bl_output == test_bool_output

    assert (type(f_bl_output) == type(test_bool_output))

    f_integer = epyccel(test_int, language=language)
    f_integer8 = epyccel(test_int8, language=language)
    f_integer16 = epyccel(test_int16, language=language)
    f_integer32 = epyccel(test_int32, language=language)
    f_integer64 = epyccel(test_int64, language=language)

    f_integer_output = f_integer(integer)
    test_int_output  = test_int(integer)

    assert f_integer_output == test_int_output
    assert type(f_integer_output) == type(test_int_output)

    f_integer8_output = f_integer8(integer8)
    test_int8_output = test_int8(integer8)

    assert f_integer8_output == test_int8_output
    assert type(f_integer8_output) == type(test_int8_output.item())

    f_integer16_output = f_integer16(integer16)
    test_int16_output = test_int16(integer16)

    assert f_integer16_output == test_int16_output
    assert type(f_integer16_output) == type(test_int16_output.item())

    f_integer32_output = f_integer32(integer32)
    test_int32_output = test_int32(integer32)

    assert f_integer32_output == test_int32_output
    assert type(f_integer32_output) == type(test_int32_output.item())

    f_integer64_output = f_integer64(integer64)
    test_int64_output = test_int64(integer64)

    assert f_integer64_output == test_int64_output
    assert type(f_integer64_output) == type(test_int64_output.item())

    f_fl = epyccel(test_float, language=language)
    f_fl32 = epyccel(test_float32, language=language)
    f_fl64 = epyccel(test_float64, language=language)

    f_fl_output = f_fl(fl)
    test_float_output = test_float(fl)

    assert f_fl_output == test_float_output
    assert type(f_fl_output) == type(test_float_output)

    f_fl32_output = f_fl32(fl32)
    test_float32_output = test_float32(fl32)

    assert f_fl32_output == test_float32_output
    assert type(f_fl32_output) == type(test_float32_output.item())

    f_fl64_output = f_fl64(fl64)
    test_float64_output = test_float64(fl64)

    assert f_fl64_output == test_float64_output
    assert type(f_fl64_output) == type(test_float64_output.item())

    f_complex64 = epyccel(test_complex64, language=language)
    f_complex128 = epyccel(test_complex128, language=language)

<<<<<<< HEAD
    f_complex64_output = f_complex64(1+5j)
    test_complex64_output = test_complex64(1+5j)

    assert f_complex64_output == test_complex64_output
    assert (type(f_complex64_output) == type(test_complex64_output))

    f_complex128_output = f_complex128(1+5j)
    test_complex128_output = test_complex128(1+5j)

    assert f_complex128_output == test_complex128_output
    assert (type(f_complex64_output) == type(test_complex64_output))
=======
    f_complex64_output = f_complex64(np.complex64(1+5j))
    test_complex64_output = test_complex64(np.complex64(1+5j))

    assert f_complex64_output == test_complex64_output
    #assert (f_complex64_output == test_complex64_output) can't compare type issue #735

    f_complex128_output = f_complex128(np.complex128(1+5j))
    test_complex128_output = test_complex128(np.complex128(1+5j))

    assert f_complex128_output == test_complex128_output
    #assert (type(f_complex64_output) == type(test_complex64_output)) can't compare type issue #735
>>>>>>> fe4e80d9

@pytest.mark.parametrize( 'language', (
        pytest.param("fortran", marks = pytest.mark.fortran),
        pytest.param("c", marks = [
            pytest.mark.skip(reason="Tuples not implemented yet"),
            pytest.mark.c]
        )
    )
)

def test_numpy_real_array_like_1d(language):

    def test_bool():
        from numpy import real, shape, array
        arr = array([4,5,0,2,1], bool)
        a = real(arr)
        s = shape(a)
        return len(s), s[0], a[0]

    def test_int():
        from numpy import real, shape, array, int as NumpyInt
        arr = array([4,5,6,2,1], NumpyInt)
        a = real(arr)
        s = shape(a)
        return len(s), s[0], a[0]

    # should be uncommented after resolving #733
    # def test_int8():
    #     from numpy import real, shape, array, int8
    #     arr = array([4,5,6,2,1], int8)
    #     a = real(arr)
    #     s = shape(a)
    #     return len(s), s[0], a[0]

    # def test_int16():
    #     from numpy import real, shape, array, int16
    #     arr = array([4,5,6,2,1], int16)
    #     a = real(arr)
    #     s = shape(a)
    #     return len(s), s[0], a[0]

    def test_int32():
        from numpy import real, shape, array, int32
        arr = array([4,5,6,2,1], int32)
        a = real(arr)
        s = shape(a)
        return len(s), s[0], a[0]

    def test_int64():
        from numpy import real, shape, array, int64
        arr = array([4,5,6,2,1], int64)
        a = real(arr)
        s = shape(a)
        return len(s), s[0], a[0]

    def test_float():
        from numpy import real, shape, array
        arr = array([4,5,6,2,1], float)
        a = real(arr)
        s = shape(a)
        return len(s), s[0], a[0]

    def test_float32():
        from numpy import real, shape, array, float32
        arr = array([4,5,6,2,1], float32)
        a = real(arr)
        s = shape(a)
        return len(s), s[0], a[0]

    def test_float64():
        from numpy import real, shape, array, float64
        arr = array([4,5,6,2,1], float64)
        a = real(arr)
        s = shape(a)
        return len(s), s[0], a[0]

    def test_complex64():
        from numpy import real, shape, array, complex64
        arr = array([4,5,6,2,1], complex64)
        a = real(arr)
        s = shape(a)
        return len(s), s[0], a[0]

    def test_complex128():
        from numpy import real, shape, array, complex128
        arr = array([4,5,6,2,1], complex128)
        a = real(arr)
        s = shape(a)
        return len(s), s[0], a[0]

    f_bl = epyccel(test_bool, language=language)
    assert (f_bl() == test_bool())

    f_integer = epyccel(test_int, language=language)

    # should be uncommented after resolving #733
    # int8 and int16 numpy data types not recognised by Pyccel.
    #f_integer8 = epyccel(test_int8, language=language)
    #f_integer16 = epyccel(test_int16, language=language)
    f_integer32 = epyccel(test_int32, language=language)
    f_integer64 = epyccel(test_int64, language=language)

    assert (f_integer() == test_int())

    # should be uncommented after resolving #733
    # int8 and int16 numpy data types not recognised by Pyccel.
    #assert (f_integer8() == test_int8())
    #assert (f_integer16() == test_int16())
    assert (f_integer32() == test_int32())
    assert (f_integer64() == test_int64())

    f_fl = epyccel(test_float, language=language)
    f_fl32 = epyccel(test_float32, language=language)
    f_fl64 = epyccel(test_float64, language=language)

    assert (f_fl() == test_float())
    assert (f_fl32() == test_float32())
    assert (f_fl64() == test_float64())

    f_complex64 = epyccel(test_complex64, language=language)
    f_complex128 = epyccel(test_complex128, language=language)

    assert (f_complex64() == test_complex64())
    assert (f_complex128() == test_complex128())

@pytest.mark.parametrize( 'language', (
        pytest.param("fortran", marks = pytest.mark.fortran),
        pytest.param("c", marks = [
            pytest.mark.skip(reason="Tuples not implemented yet"),
            pytest.mark.c]
        )
    )
)

def test_numpy_real_array_like_2d(language):

    def test_bool():
        from numpy import real, shape, array
        arr = array([[4,5,6,2,1],[4,5,6,2,1]], bool)
        a = real(arr)
        s = shape(a)
        return len(s), s[0], s[1], a[0,1], a[1,0]

    def test_int():
        from numpy import real, shape, array, int as NumpyInt
        arr = array([[4,5,6,2,1],[4,5,6,2,1]], NumpyInt)
        a = real(arr)
        s = shape(a)
        return len(s), s[0], s[1], a[0,1], a[1,0]

    # should be uncommented after resolving #733
    # def test_int8():
    #     from numpy import real, shape, array, int8
    #     arr = array([[4,5,6,2,1],[4,5,6,2,1]], int8)
    #     a = real(arr)
    #     s = shape(a)
    #     return len(s), s[0], s[1], a[0,1], a[1,0]

    # def test_int16():
    #     from numpy import real, shape, array, int16
    #     arr = array([[4,5,6,2,1],[4,5,6,2,1]], int16)
    #     a = real(arr)
    #     s = shape(a)
    #     return len(s), s[0], s[1], a[0,1], a[1,0]

    def test_int32():
        from numpy import real, shape, array, int32
        arr = array([[4,5,6,2,1],[4,5,6,2,1]], int32)
        a = real(arr)
        s = shape(a)
        return len(s), s[0], s[1], a[0,1], a[1,0]

    def test_int64():
        from numpy import real, shape, array, int64
        arr = array([[4,5,6,2,1],[4,5,6,2,1]], int64)
        a = real(arr)
        s = shape(a)
        return len(s), s[0], s[1], a[0,1], a[1,0]

    def test_float():
        from numpy import real, shape, array
        arr = array([[4,5,6,2,1],[4,5,6,2,1]], float)
        a = real(arr)
        s = shape(a)
        return len(s), s[0], s[1], a[0,1], a[1,0]

    def test_float32():
        from numpy import real, shape, array, float32
        arr = array([[4,5,6,2,1],[4,5,6,2,1]], float32)
        a = real(arr)
        s = shape(a)
        return len(s), s[0], s[1], a[0,1], a[1,0]

    def test_float64():
        from numpy import real, shape, array, float64
        arr = array([[4,5,6,2,1],[4,5,6,2,1]], float64)
        a = real(arr)
        s = shape(a)
        return len(s), s[0], s[1], a[0,1], a[1,0]

    def test_complex64():
        from numpy import real, shape, array, complex64
        arr = array([[4,5,6,2,1],[4,5,6,2,1]], complex64)
        a = real(arr)
        s = shape(a)
        return len(s), s[0], s[1]

    def test_complex128():
        from numpy import real, shape, array, complex128
        arr = array([[4,5,6,2,1],[4,5,6,2,1]], complex128)
        a = real(arr)
        s = shape(a)
        return len(s), s[0], s[1]

    f_bl = epyccel(test_bool, language=language)
    assert (f_bl() == test_bool())

    f_integer = epyccel(test_int, language=language)

    # should be uncommented after resolving #733
    # int8 and int16 numpy data types not recognised by Pyccel.
    # f_integer8 = epyccel(test_int8, language=language)
    # f_integer16 = epyccel(test_int16, language=language)
    f_integer32 = epyccel(test_int32, language=language)
    f_integer64 = epyccel(test_int64, language=language)

    assert (f_integer() == test_int())

    # should be uncommented after resolving #733
    # int8 and int16 numpy data types not recognised by Pyccel.
    # assert (f_integer8() == test_int8())
    # assert (f_integer16() == test_int16())
    assert (f_integer32() == test_int32())
    assert (f_integer64() == test_int64())

    f_fl = epyccel(test_float, language=language)
    f_fl32 = epyccel(test_float32, language=language)
    f_fl64 = epyccel(test_float64, language=language)

    assert (f_fl() == test_float())
    assert (f_fl32() == test_float32())
    assert (f_fl64() == test_float64())

    f_complex64 = epyccel(test_complex64, language=language)
    f_complex128 = epyccel(test_complex128, language=language)

    assert (f_complex64() == test_complex64())
    assert (f_complex128() == test_complex128())
<<<<<<< HEAD

def test_numpy_imag_scalar(language):

    @types('bool')
    def test_bool(a):
        import numpy as np
        b = np.imag(a)
        return b

    @types('int')
    def test_int(a):
        import numpy as np
        b = np.imag(a)
        return b

    @types('int8')
    def test_int8(a):
        import numpy as np
        b = np.imag(a)
        return b

    @types('int16')
    def test_int16(a):
        import numpy as np
        b = np.imag(a)
        return b

    @types('int32')
    def test_int32(a):
        import numpy as np
        b = np.imag(a)
        return b

    @types('int64')
    def test_int64(a):
        import numpy as np
        b = np.imag(a)
        return b

    @types('float')
    def test_float(a):
        import numpy as np
        b = np.imag(a)
        return b

    @types('float32')
    def test_float32(a):
        import numpy as np
        b = np.imag(a)
        return b

    @types('float64')
    def test_float64(a):
        import numpy as np
        b = np.imag(a)
        return b

    @types('complex64')
    def test_complex64(a):
        import numpy as np
        b = np.imag(a)
        return b

    @types('complex128')
    def test_complex128(a):
        import numpy as np
        b = np.imag(a)
        return b

    import numpy as np

    integer = randint(1e6)
    bl = np.bool(randint(1e5))
    integer8 = np.int8(randint(0, 127))
    integer16 = np.int16(randint(1e6))
    integer32 = np.int32(randint(1e6))
    integer64 = np.int64(randint(1e6))
    fl = np.float(randint(1e6))
    fl32 = np.float32(randint(1e6))
    fl64 = np.float64(randint(1e6))

    f_bl = epyccel(test_bool, language=language)
    f_bl = epyccel(test_bool, language=language)

    f_bl_output = f_bl(bl)
    test_bool_output = test_bool(bl)

    assert f_bl_output == test_bool_output

    assert (type(f_bl_output) == type(test_bool_output))

    f_integer = epyccel(test_int, language=language)
    f_integer8 = epyccel(test_int8, language=language)
    f_integer16 = epyccel(test_int16, language=language)
    f_integer32 = epyccel(test_int32, language=language)
    f_integer64 = epyccel(test_int64, language=language)

    f_integer_output = f_integer(integer)
    test_int_output  = test_int(integer)

    assert f_integer_output == test_int_output
    assert type(f_integer_output) == type(test_int_output)

    f_integer8_output = f_integer8(integer8)
    test_int8_output = test_int8(integer8)

    assert f_integer8_output == test_int8_output
    assert type(f_integer8_output) == type(test_int8_output.item())

    f_integer16_output = f_integer16(integer16)
    test_int16_output = test_int16(integer16)

    assert f_integer16_output == test_int16_output
    assert type(f_integer16_output) == type(test_int16_output.item())

    f_integer32_output = f_integer32(integer32)
    test_int32_output = test_int32(integer32)

    assert f_integer32_output == test_int32_output
    assert type(f_integer32_output) == type(test_int32_output.item())

    f_integer64_output = f_integer64(integer64)
    test_int64_output = test_int64(integer64)

    assert f_integer64_output == test_int64_output
    assert type(f_integer64_output) == type(test_int64_output.item())

    f_fl = epyccel(test_float, language=language)
    f_fl32 = epyccel(test_float32, language=language)
    f_fl64 = epyccel(test_float64, language=language)

    f_fl_output = f_fl(fl)
    test_float_output = test_float(fl)

    assert f_fl_output == test_float_output
    assert type(f_fl_output) == type(test_float_output)

    f_fl32_output = f_fl32(fl32)
    test_float32_output = test_float32(fl32)

    assert f_fl32_output == test_float32_output
    assert type(f_fl32_output) == type(test_float32_output.item())

    f_fl64_output = f_fl64(fl64)
    test_float64_output = test_float64(fl64)

    assert f_fl64_output == test_float64_output
    assert type(f_fl64_output) == type(test_float64_output.item())

    f_complex64 = epyccel(test_complex64, language=language)
    f_complex128 = epyccel(test_complex128, language=language)

    f_complex64_output = f_complex64(1+5j)
    test_complex64_output = test_complex64(1+5j)

    assert f_complex64_output == test_complex64_output
    assert (type(f_complex64_output) == type(test_complex64_output))

    f_complex128_output = f_complex128(1+5j)
    test_complex128_output = test_complex128(1+5j)

    assert f_complex128_output == test_complex128_output
    assert (type(f_complex64_output) == type(test_complex64_output))

@pytest.mark.parametrize( 'language', (
        pytest.param("fortran", marks = pytest.mark.fortran),
        pytest.param("c", marks = [
            pytest.mark.skip(reason="Tuples not implemented yet"),
            pytest.mark.c]
        )
    )
)

def test_numpy_imag_array_like_1d(language):

    def test_bool():
        from numpy import imag, shape, array
        arr = array([4,5,0,2,1], bool)
        a = imag(arr)
        s = shape(a)
        return len(s), s[0], a[0]

    def test_int():
        from numpy import imag, shape, array, int as NumpyInt
        arr = array([4,5,6,2,1], NumpyInt)
        a = imag(arr)
        s = shape(a)
        return len(s), s[0], a[0]

    # should be uncommented after resolving #733
    # def test_int8():
    #     from numpy import imag, shape, array, int8
    #     arr = array([4,5,6,2,1], int8)
    #     a = imag(arr)
    #     s = shape(a)
    #     return len(s), s[0], a[0]

    # def test_int16():
    #     from numpy import imag, shape, array, int16
    #     arr = array([4,5,6,2,1], int16)
    #     a = imag(arr)
    #     s = shape(a)
    #     return len(s), s[0], a[0]

    def test_int32():
        from numpy import imag, shape, array, int32
        arr = array([4,5,6,2,1], int32)
        a = imag(arr)
        s = shape(a)
        return len(s), s[0], a[0]

    def test_int64():
        from numpy import imag, shape, array, int64
        arr = array([4,5,6,2,1], int64)
        a = imag(arr)
        s = shape(a)
        return len(s), s[0], a[0]

    def test_float():
        from numpy import imag, shape, array
        arr = array([4,5,6,2,1], float)
        a = imag(arr)
        s = shape(a)
        return len(s), s[0], a[0]

    def test_float32():
        from numpy import imag, shape, array, float32
        arr = array([4,5,6,2,1], float32)
        a = imag(arr)
        s = shape(a)
        return len(s), s[0], a[0]

    def test_float64():
        from numpy import imag, shape, array, float64
        arr = array([4,5,6,2,1], float64)
        a = imag(arr)
        s = shape(a)
        return len(s), s[0], a[0]

    def test_complex64():
        from numpy import imag, shape, array, complex64
        arr = array([4,5,6,2,1], complex64)
        a = imag(arr)
        s = shape(a)
        return len(s), s[0], a[0]

    def test_complex128():
        from numpy import imag, shape, array, complex128
        arr = array([4,5,6,2,1], complex128)
        a = imag(arr)
        s = shape(a)
        return len(s), s[0], a[0]

    f_bl = epyccel(test_bool, language=language)
    assert (f_bl() == test_bool())

    f_integer = epyccel(test_int, language=language)

    # should be uncommented after resolving #733
    # int8 and int16 numpy data types not recognised by Pyccel.
    #f_integer8 = epyccel(test_int8, language=language)
    #f_integer16 = epyccel(test_int16, language=language)
    f_integer32 = epyccel(test_int32, language=language)
    f_integer64 = epyccel(test_int64, language=language)

    assert (f_integer() == test_int())

    # should be uncommented after resolving #733
    # int8 and int16 numpy data types not recognised by Pyccel.
    #assert (f_integer8() == test_int8())
    #assert (f_integer16() == test_int16())
    assert (f_integer32() == test_int32())
    assert (f_integer64() == test_int64())

    f_fl = epyccel(test_float, language=language)
    f_fl32 = epyccel(test_float32, language=language)
    f_fl64 = epyccel(test_float64, language=language)

    assert (f_fl() == test_float())
    assert (f_fl32() == test_float32())
    assert (f_fl64() == test_float64())

    f_complex64 = epyccel(test_complex64, language=language)
    f_complex128 = epyccel(test_complex128, language=language)

    assert (f_complex64() == test_complex64())
    assert (f_complex128() == test_complex128())

@pytest.mark.parametrize( 'language', (
        pytest.param("fortran", marks = pytest.mark.fortran),
        pytest.param("c", marks = [
            pytest.mark.skip(reason="Tuples not implemented yet"),
            pytest.mark.c]
        )
    )
)

def test_numpy_imag_array_like_2d(language):

    def test_bool():
        from numpy import imag, shape, array
        arr = array([[4,5,6,2,1],[4,5,6,2,1]], bool)
        a = imag(arr)
        s = shape(a)
        return len(s), s[0], s[1], a[0,1], a[1,0]

    def test_int():
        from numpy import imag, shape, array, int as NumpyInt
        arr = array([[4,5,6,2,1],[4,5,6,2,1]], NumpyInt)
        a = imag(arr)
        s = shape(a)
        return len(s), s[0], s[1], a[0,1], a[1,0]

    # should be uncommented after resolving #733
    # def test_int8():
    #     from numpy import imag, shape, array, int8
    #     arr = array([[4,5,6,2,1],[4,5,6,2,1]], int8)
    #     a = imag(arr)
    #     s = shape(a)
    #     return len(s), s[0], s[1], a[0,1], a[1,0]

    # def test_int16():
    #     from numpy import imag, shape, array, int16
    #     arr = array([[4,5,6,2,1],[4,5,6,2,1]], int16)
    #     a = imag(arr)
    #     s = shape(a)
    #     return len(s), s[0], s[1], a[0,1], a[1,0]

    def test_int32():
        from numpy import imag, shape, array, int32
        arr = array([[4,5,6,2,1],[4,5,6,2,1]], int32)
        a = imag(arr)
        s = shape(a)
        return len(s), s[0], s[1], a[0,1], a[1,0]

    def test_int64():
        from numpy import imag, shape, array, int64
        arr = array([[4,5,6,2,1],[4,5,6,2,1]], int64)
        a = imag(arr)
        s = shape(a)
        return len(s), s[0], s[1], a[0,1], a[1,0]

    def test_float():
        from numpy import imag, shape, array
        arr = array([[4,5,6,2,1],[4,5,6,2,1]], float)
        a = imag(arr)
        s = shape(a)
        return len(s), s[0], s[1], a[0,1], a[1,0]

    def test_float32():
        from numpy import imag, shape, array, float32
        arr = array([[4,5,6,2,1],[4,5,6,2,1]], float32)
        a = imag(arr)
        s = shape(a)
        return len(s), s[0], s[1], a[0,1], a[1,0]

    def test_float64():
        from numpy import imag, shape, array, float64
        arr = array([[4,5,6,2,1],[4,5,6,2,1]], float64)
        a = imag(arr)
        s = shape(a)
        return len(s), s[0], s[1], a[0,1], a[1,0]

    def test_complex64():
        from numpy import imag, shape, array, complex64
        arr = array([[4,5,6,2,1],[4,5,6,2,1]], complex64)
        a = imag(arr)
        s = shape(a)
        return len(s), s[0], s[1]

    def test_complex128():
        from numpy import imag, shape, array, complex128
        arr = array([[4,5,6,2,1],[4,5,6,2,1]], complex128)
        a = imag(arr)
        s = shape(a)
        return len(s), s[0], s[1]

    f_bl = epyccel(test_bool, language=language)
    assert (f_bl() == test_bool())

    f_integer = epyccel(test_int, language=language)

    # should be uncommented after resolving #733
    # int8 and int16 numpy data types not recognised by Pyccel.
    # f_integer8 = epyccel(test_int8, language=language)
    # f_integer16 = epyccel(test_int16, language=language)
    f_integer32 = epyccel(test_int32, language=language)
    f_integer64 = epyccel(test_int64, language=language)

    assert (f_integer() == test_int())

    # should be uncommented after resolving #733
    # int8 and int16 numpy data types not recognised by Pyccel.
    # assert (f_integer8() == test_int8())
    # assert (f_integer16() == test_int16())
    assert (f_integer32() == test_int32())
    assert (f_integer64() == test_int64())

    f_fl = epyccel(test_float, language=language)
    f_fl32 = epyccel(test_float32, language=language)
    f_fl64 = epyccel(test_float64, language=language)

    assert (f_fl() == test_float())
    assert (f_fl32() == test_float32())
    assert (f_fl64() == test_float64())

    f_complex64 = epyccel(test_complex64, language=language)
    f_complex128 = epyccel(test_complex128, language=language)

    assert (f_complex64() == test_complex64())
    assert (f_complex128() == test_complex128())
=======
>>>>>>> fe4e80d9
<|MERGE_RESOLUTION|>--- conflicted
+++ resolved
@@ -3615,19 +3615,6 @@
     f_complex64 = epyccel(test_complex64, language=language)
     f_complex128 = epyccel(test_complex128, language=language)
 
-<<<<<<< HEAD
-    f_complex64_output = f_complex64(1+5j)
-    test_complex64_output = test_complex64(1+5j)
-
-    assert f_complex64_output == test_complex64_output
-    assert (type(f_complex64_output) == type(test_complex64_output))
-
-    f_complex128_output = f_complex128(1+5j)
-    test_complex128_output = test_complex128(1+5j)
-
-    assert f_complex128_output == test_complex128_output
-    assert (type(f_complex64_output) == type(test_complex64_output))
-=======
     f_complex64_output = f_complex64(np.complex64(1+5j))
     test_complex64_output = test_complex64(np.complex64(1+5j))
 
@@ -3639,7 +3626,6 @@
 
     assert f_complex128_output == test_complex128_output
     #assert (type(f_complex64_output) == type(test_complex64_output)) can't compare type issue #735
->>>>>>> fe4e80d9
 
 @pytest.mark.parametrize( 'language', (
         pytest.param("fortran", marks = pytest.mark.fortran),
@@ -3888,7 +3874,6 @@
 
     assert (f_complex64() == test_complex64())
     assert (f_complex128() == test_complex128())
-<<<<<<< HEAD
 
 def test_numpy_imag_scalar(language):
 
@@ -4300,5 +4285,3 @@
 
     assert (f_complex64() == test_complex64())
     assert (f_complex128() == test_complex128())
-=======
->>>>>>> fe4e80d9
