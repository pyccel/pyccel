# pylint: disable=missing-function-docstring, missing-module-docstring, unidiomatic-typecheck/
import sys
import pytest
from numpy.random import rand, randint, uniform
from numpy import isclose, iinfo, finfo
import numpy as np

from pyccel.decorators import types
from pyccel.epyccel import epyccel


int_types = ['int8', 'int16', 'int','int32', 'int64']
float_types = ['float', 'float32', 'float64']
complex_types = ['complex32', 'complex64']

min_int8 = iinfo('int8').min
max_int8 = iinfo('int8').max

min_int16 = iinfo('int16').min
max_int16 = iinfo('int16').max

min_int = iinfo('int').min
max_int = iinfo('int').max

min_int32 = iinfo('int32').min
max_int32 = iinfo('int32').max

min_int64 = iinfo('int64').min
max_int64 = iinfo('int64').max

min_float = finfo('float').min
max_float = finfo('float').max

min_float32 = finfo('float32').min
max_float32 = finfo('float32').max

min_float64 = finfo('float64').min
max_float64 = finfo('float64').max

# Functions still to be tested:
#    array
#    # ...
#    norm
#    mod
#    matmul
#    prod
#    product
#    linspace
#    diag
#    where
#    cross
#    # ---

# Relative and absolute tolerances for array comparisons in the form
# numpy.isclose(a, b, rtol, atol). Windows has larger round-off errors.
if sys.platform == 'win32':
    RTOL = 1e-13
    ATOL = 1e-14
else:
    RTOL = 1e-14
    ATOL = 1e-15

#-------------------------------- Fabs function ------------------------------#
def test_fabs_call_r(language):
    @types('real')
    def fabs_call_r(x):
        from numpy import fabs
        return fabs(x)

    f1 = epyccel(fabs_call_r, language = language)
    x = uniform(high=1e6)
    assert(isclose(f1(x), fabs_call_r(x), rtol=RTOL, atol=ATOL))
    assert(isclose(f1(-x), fabs_call_r(-x), rtol=RTOL, atol=ATOL))
    assert(type(f1(x)) == type(fabs_call_r(x).item()))

def test_fabs_call_i(language):
    @types('int')
    def fabs_call_i(x):
        from numpy import fabs
        return fabs(x)

    f1 = epyccel(fabs_call_i, language = language)
    x = randint(1e6)
    assert(isclose(f1(x), fabs_call_i(x), rtol=RTOL, atol=ATOL))
    assert(isclose(f1(-x), fabs_call_i(-x), rtol=RTOL, atol=ATOL))
    assert(type(f1(x)) == type(fabs_call_i(x).item()))

def test_fabs_phrase_r_r(language):
    @types('real','real')
    def fabs_phrase_r_r(x,y):
        from numpy import fabs
        a = fabs(x)*fabs(y)
        return a

    f2 = epyccel(fabs_phrase_r_r, language = language)
    x = uniform(high=1e6)
    y = uniform(high=1e6)
    assert(isclose(f2(x,y), fabs_phrase_r_r(x,y), rtol=RTOL, atol=ATOL))
    assert(isclose(f2(-x,-y), fabs_phrase_r_r(-x,-y), rtol=RTOL, atol=ATOL))
    assert(isclose(f2(x,-y), fabs_phrase_r_r(x,-y), rtol=RTOL, atol=ATOL))
    assert(isclose(f2(-x,y), fabs_phrase_r_r(-x,y), rtol=RTOL, atol=ATOL))

def test_fabs_phrase_i_i(language):
    @types('int','int')
    def fabs_phrase_i_i(x,y):
        from numpy import fabs
        a = fabs(x)*fabs(y)
        return a

    f2 = epyccel(fabs_phrase_i_i, language = language)
    x = randint(1e6)
    y = randint(1e6)
    assert(isclose(f2(x,y), fabs_phrase_i_i(x,y), rtol=RTOL, atol=ATOL))
    assert(isclose(f2(-x,-y), fabs_phrase_i_i(-x,-y), rtol=RTOL, atol=ATOL))
    assert(isclose(f2(x,-y), fabs_phrase_i_i(x,-y), rtol=RTOL, atol=ATOL))
    assert(isclose(f2(-x,y), fabs_phrase_i_i(-x,y), rtol=RTOL, atol=ATOL))

def test_fabs_phrase_r_i(language):
    @types('real','int')
    def fabs_phrase_r_i(x,y):
        from numpy import fabs
        a = fabs(x)*fabs(y)
        return a

    f2 = epyccel(fabs_phrase_r_i, language = language)
    x = uniform(high=1e6)
    y = randint(1e6)
    assert(isclose(f2(x,y), fabs_phrase_r_i(x,y), rtol=RTOL, atol=ATOL))
    assert(isclose(f2(-x,-y), fabs_phrase_r_i(-x,-y), rtol=RTOL, atol=ATOL))
    assert(isclose(f2(x,-y), fabs_phrase_r_i(x,-y), rtol=RTOL, atol=ATOL))
    assert(isclose(f2(-x,y), fabs_phrase_r_i(-x,y), rtol=RTOL, atol=ATOL))

def test_fabs_phrase_i_r(language):
    @types('int','real')
    def fabs_phrase_r_i(x,y):
        from numpy import fabs
        a = fabs(x)*fabs(y)
        return a

    f2 = epyccel(fabs_phrase_r_i, language = language)
    x = randint(1e6)
    y = uniform(high=1e6)
    assert(isclose(f2(x,y), fabs_phrase_r_i(x,y), rtol=RTOL, atol=ATOL))
    assert(isclose(f2(-x,-y), fabs_phrase_r_i(-x,-y), rtol=RTOL, atol=ATOL))
    assert(isclose(f2(x,-y), fabs_phrase_r_i(x,-y), rtol=RTOL, atol=ATOL))
    assert(isclose(f2(-x,y), fabs_phrase_r_i(-x,y), rtol=RTOL, atol=ATOL))

#------------------------------ absolute function ----------------------------#
def test_absolute_call_r(language):
    @types('real')
    def absolute_call_r(x):
        from numpy import absolute
        return absolute(x)

    f1 = epyccel(absolute_call_r, language = language)
    x = uniform(high=1e6)
    assert(isclose(f1(x), absolute_call_r(x), rtol=RTOL, atol=ATOL))
    assert(isclose(f1(-x), absolute_call_r(-x), rtol=RTOL, atol=ATOL))
    assert(type(f1(x)) == type(absolute_call_r(x).item()))

def test_absolute_call_i(language):
    @types('int')
    def absolute_call_i(x):
        from numpy import absolute
        return absolute(x)

    f1 = epyccel(absolute_call_i, language = language)
    x = randint(1e6)
    assert(isclose(f1(x), absolute_call_i(x), rtol=RTOL, atol=ATOL))
    assert(isclose(f1(-x), absolute_call_i(-x), rtol=RTOL, atol=ATOL))
    assert(type(f1(x)) == type(absolute_call_i(x).item()))

def test_absolute_phrase_r_r(language):
    @types('real','real')
    def absolute_phrase_r_r(x,y):
        from numpy import absolute
        a = absolute(x)*absolute(y)
        return a

    f2 = epyccel(absolute_phrase_r_r, language = language)
    x = uniform(high=1e6)
    y = uniform(high=1e6)
    assert(isclose(f2(x,y), absolute_phrase_r_r(x,y), rtol=RTOL, atol=ATOL))
    assert(isclose(f2(-x,-y), absolute_phrase_r_r(-x,-y), rtol=RTOL, atol=ATOL))
    assert(isclose(f2(-x,y), absolute_phrase_r_r(-x,y), rtol=RTOL, atol=ATOL))
    assert(isclose(f2(x,-y), absolute_phrase_r_r(x,-y), rtol=RTOL, atol=ATOL))

def test_absolute_phrase_i_r(language):
    @types('int','real')
    def absolute_phrase_i_r(x,y):
        from numpy import absolute
        a = absolute(x)*absolute(y)
        return a

    f2 = epyccel(absolute_phrase_i_r, language = language)
    x = randint(1e6)
    y = uniform(high=1e6)
    assert(isclose(f2(x,y), absolute_phrase_i_r(x,y), rtol=RTOL, atol=ATOL))
    assert(isclose(f2(-x,-y), absolute_phrase_i_r(-x,-y), rtol=RTOL, atol=ATOL))
    assert(isclose(f2(-x,y), absolute_phrase_i_r(-x,y), rtol=RTOL, atol=ATOL))
    assert(isclose(f2(x,-y), absolute_phrase_i_r(x,-y), rtol=RTOL, atol=ATOL))

def test_absolute_phrase_r_i(language):
    @types('real','int')
    def absolute_phrase_r_i(x,y):
        from numpy import absolute
        a = absolute(x)*absolute(y)
        return a

    f2 = epyccel(absolute_phrase_r_i, language = language)
    x = uniform(high=1e6)
    y = randint(1e6)
    assert(isclose(f2(x,y), absolute_phrase_r_i(x,y), rtol=RTOL, atol=ATOL))
    assert(isclose(f2(-x,-y), absolute_phrase_r_i(-x,-y), rtol=RTOL, atol=ATOL))
    assert(isclose(f2(-x,y), absolute_phrase_r_i(-x,y), rtol=RTOL, atol=ATOL))
    assert(isclose(f2(x,-y), absolute_phrase_r_i(x,-y), rtol=RTOL, atol=ATOL))

#--------------------------------- sin function ------------------------------#
def test_sin_call_r(language):
    @types('real')
    def sin_call_r(x):
        from numpy import sin
        return sin(x)

    f1 = epyccel(sin_call_r, language = language)
    x = uniform(high=1e6)
    assert(isclose(f1(x), sin_call_r(x), rtol=RTOL, atol=ATOL))
    assert(isclose(f1(-x), sin_call_r(-x), rtol=RTOL, atol=ATOL))
    assert(type(f1(x)) == type(sin_call_r(x).item()))

def test_sin_call_i(language):
    @types('int')
    def sin_call_i(x):
        from numpy import sin
        return sin(x)

    f1 = epyccel(sin_call_i, language = language)
    x = randint(1e6)
    assert(isclose(f1(x), sin_call_i(x), rtol=RTOL, atol=ATOL))
    assert(isclose(f1(-x), sin_call_i(-x), rtol=RTOL, atol=ATOL))
    assert(type(f1(x)) == type(sin_call_i(x).item()))

def test_sin_phrase_r_r(language):
    @types('real','real')
    def sin_phrase_r_r(x,y):
        from numpy import sin
        a = sin(x)+sin(y)
        return a

    f2 = epyccel(sin_phrase_r_r, language = language)
    x = uniform(high=1e6)
    y = uniform(high=1e6)
    assert(isclose(f2(x,y), sin_phrase_r_r(x,y), rtol=RTOL, atol=ATOL))
    assert(isclose(f2(-x,-y), sin_phrase_r_r(-x,-y), rtol=RTOL, atol=ATOL))
    assert(isclose(f2(-x,y), sin_phrase_r_r(-x,y), rtol=RTOL, atol=ATOL))
    assert(isclose(f2(x,-y), sin_phrase_r_r(x,-y), rtol=RTOL, atol=ATOL))

def test_sin_phrase_i_i(language):
    @types('int','int')
    def sin_phrase_i_i(x,y):
        from numpy import sin
        a = sin(x)+sin(y)
        return a

    f2 = epyccel(sin_phrase_i_i, language = language)
    x = randint(1e6)
    y = randint(1e6)
    assert(isclose(f2(x,y), sin_phrase_i_i(x,y), rtol=RTOL, atol=ATOL))
    assert(isclose(f2(-x,-y), sin_phrase_i_i(-x,-y), rtol=RTOL, atol=ATOL))
    assert(isclose(f2(-x,y), sin_phrase_i_i(-x,y), rtol=RTOL, atol=ATOL))
    assert(isclose(f2(x,-y), sin_phrase_i_i(x,-y), rtol=RTOL, atol=ATOL))

def test_sin_phrase_i_r(language):
    @types('int','real')
    def sin_phrase_i_r(x,y):
        from numpy import sin
        a = sin(x)+sin(y)
        return a

    f2 = epyccel(sin_phrase_i_r, language = language)
    x = randint(1e6)
    y = uniform(high=1e6)
    assert(isclose(f2(x,y), sin_phrase_i_r(x,y), rtol=RTOL, atol=ATOL))
    assert(isclose(f2(-x,-y), sin_phrase_i_r(-x,-y), rtol=RTOL, atol=ATOL))
    assert(isclose(f2(-x,y), sin_phrase_i_r(-x,y), rtol=RTOL, atol=ATOL))
    assert(isclose(f2(x,-y), sin_phrase_i_r(x,-y), rtol=RTOL, atol=ATOL))

def test_sin_phrase_r_i(language):
    @types('real','int')
    def sin_phrase_r_i(x,y):
        from numpy import sin
        a = sin(x)+sin(y)
        return a

    f2 = epyccel(sin_phrase_r_i, language = language)
    x = uniform(high=1e6)
    y = randint(1e6)
    assert(isclose(f2(x,y), sin_phrase_r_i(x,y), rtol=RTOL, atol=ATOL))
    assert(isclose(f2(-x,-y), sin_phrase_r_i(-x,-y), rtol=RTOL, atol=ATOL))
    assert(isclose(f2(-x,y), sin_phrase_r_i(-x,y), rtol=RTOL, atol=ATOL))
    assert(isclose(f2(x,-y), sin_phrase_r_i(x,-y), rtol=RTOL, atol=ATOL))

#--------------------------------- cos function ------------------------------#
def test_cos_call_i(language):
    @types('int')
    def cos_call_i(x):
        from numpy import cos
        return cos(x)

    f1 = epyccel(cos_call_i, language = language)
    x = randint(1e6)
    assert(isclose(f1(x), cos_call_i(x), rtol=RTOL, atol=ATOL))
    assert(isclose(f1(-x), cos_call_i(-x), rtol=RTOL, atol=ATOL))
    assert(type(f1(x)) == type(cos_call_i(x).item()))

def test_cos_call_r(language):
    @types('real')
    def cos_call_r(x):
        from numpy import cos
        return cos(x)

    f1 = epyccel(cos_call_r, language = language)
    x = uniform(high=1e6)
    assert(isclose(f1(x), cos_call_r(x), rtol=RTOL, atol=ATOL))
    assert(isclose(f1(-x), cos_call_r(-x), rtol=RTOL, atol=ATOL))
    assert(type(f1(x)) == type(cos_call_r(x).item()))


def test_cos_phrase_i_i(language):
    @types('int','int')
    def cos_phrase_i_i(x,y):
        from numpy import cos
        a = cos(x)+cos(y)
        return a

    f2 = epyccel(cos_phrase_i_i, language = language)
    x = randint(1e6)
    y = randint(1e6)
    assert(isclose(f2(x,y), cos_phrase_i_i(x,y), rtol=RTOL, atol=ATOL))
    assert(isclose(f2(-x,-y), cos_phrase_i_i(-x,-y), rtol=RTOL, atol=ATOL))
    assert(isclose(f2(-x,y), cos_phrase_i_i(-x,y), rtol=RTOL, atol=ATOL))
    assert(isclose(f2(x,-y), cos_phrase_i_i(x,-y), rtol=RTOL, atol=ATOL))

def test_cos_phrase_r_r(language):
    @types('real','real')
    def cos_phrase_r_r(x,y):
        from numpy import cos
        a = cos(x)+cos(y)
        return a

    f2 = epyccel(cos_phrase_r_r, language = language)
    x = uniform(high=1e6)
    y = uniform(high=1e6)
    assert(isclose(f2(x,y), cos_phrase_r_r(x,y), rtol=RTOL, atol=ATOL))
    assert(isclose(f2(-x,-y), cos_phrase_r_r(-x,-y), rtol=RTOL, atol=ATOL))
    assert(isclose(f2(-x,y), cos_phrase_r_r(-x,y), rtol=RTOL, atol=ATOL))
    assert(isclose(f2(x,-y), cos_phrase_r_r(x,-y), rtol=RTOL, atol=ATOL))

def test_cos_phrase_i_r(language):
    @types('int','real')
    def cos_phrase_i_r(x,y):
        from numpy import cos
        a = cos(x)+cos(y)
        return a

    f2 = epyccel(cos_phrase_i_r, language = language)
    x = randint(1e6)
    y = uniform(high=1e6)
    assert(isclose(f2(x,y), cos_phrase_i_r(x,y), rtol=RTOL, atol=ATOL))
    assert(isclose(f2(-x,-y), cos_phrase_i_r(-x,-y), rtol=RTOL, atol=ATOL))
    assert(isclose(f2(-x,y), cos_phrase_i_r(-x,y), rtol=RTOL, atol=ATOL))
    assert(isclose(f2(x,-y), cos_phrase_i_r(x,-y), rtol=RTOL, atol=ATOL))

def test_cos_phrase_r_i(language):
    @types('real','int')
    def cos_phrase_r_i(x,y):
        from numpy import cos
        a = cos(x)+cos(y)
        return a

    f2 = epyccel(cos_phrase_r_i, language = language)
    x = uniform(high=1e6)
    y = randint(1e6)
    assert(isclose(f2(x,y), cos_phrase_r_i(x,y), rtol=RTOL, atol=ATOL))
    assert(isclose(f2(-x,-y), cos_phrase_r_i(-x,-y), rtol=RTOL, atol=ATOL))
    assert(isclose(f2(-x,y), cos_phrase_r_i(-x,y), rtol=RTOL, atol=ATOL))
    assert(isclose(f2(x,-y), cos_phrase_r_i(x,-y), rtol=RTOL, atol=ATOL))

#--------------------------------- tan function ------------------------------#
def test_tan_call_i(language):
    @types('int')
    def tan_call_i(x):
        from numpy import tan
        return tan(x)

    f1 = epyccel(tan_call_i, language = language)
    x = randint(1e6)
    assert(isclose(f1(x), tan_call_i(x), rtol=RTOL, atol=ATOL))
    assert(isclose(f1(-x), tan_call_i(-x), rtol=RTOL, atol=ATOL))
    assert(type(f1(x)) == type(tan_call_i(x).item()))

def test_tan_call_r(language):
    @types('real')
    def tan_call_r(x):
        from numpy import tan
        return tan(x)

    f1 = epyccel(tan_call_r, language = language)
    x = uniform(high=1e6)
    assert(isclose(f1(x), tan_call_r(x), rtol=RTOL, atol=ATOL))
    assert(isclose(f1(-x), tan_call_r(-x), rtol=RTOL, atol=ATOL))
    assert(type(f1(x)) == type(tan_call_r(x).item()))

def test_tan_phrase_i_i(language):
    @types('int','int')
    def tan_phrase_i_i(x,y):
        from numpy import tan
        a = tan(x)+tan(y)
        return a

    f2 = epyccel(tan_phrase_i_i, language = language)
    x = randint(1e6)
    y = randint(1e6)
    assert(isclose(f2(x,y), tan_phrase_i_i(x,y), rtol=RTOL, atol=ATOL))
    assert(isclose(f2(-x,-y), tan_phrase_i_i(-x,-y), rtol=RTOL, atol=ATOL))
    assert(isclose(f2(-x,y), tan_phrase_i_i(-x,y), rtol=RTOL, atol=ATOL))
    assert(isclose(f2(x,-y), tan_phrase_i_i(x,-y), rtol=RTOL, atol=ATOL))

def test_tan_phrase_r_r(language):
    @types('real','real')
    def tan_phrase_r_r(x,y):
        from numpy import tan
        a = tan(x)+tan(y)
        return a

    f2 = epyccel(tan_phrase_r_r, language = language)
    x = uniform(high=1e6)
    y = uniform(high=1e6)
    assert(isclose(f2(x,y), tan_phrase_r_r(x,y), rtol=RTOL, atol=ATOL))
    assert(isclose(f2(-x,-y), tan_phrase_r_r(-x,-y), rtol=RTOL, atol=ATOL))
    assert(isclose(f2(-x,y), tan_phrase_r_r(-x,y), rtol=RTOL, atol=ATOL))
    assert(isclose(f2(x,-y), tan_phrase_r_r(x,-y), rtol=RTOL, atol=ATOL))

def test_tan_phrase_i_r(language):
    @types('int','real')
    def tan_phrase_i_r(x,y):
        from numpy import tan
        a = tan(x)+tan(y)
        return a

    f2 = epyccel(tan_phrase_i_r, language = language)
    x = randint(1e6)
    y = uniform(high=1e6)
    assert(isclose(f2(x,y), tan_phrase_i_r(x,y), rtol=RTOL, atol=ATOL))
    assert(isclose(f2(-x,-y), tan_phrase_i_r(-x,-y), rtol=RTOL, atol=ATOL))
    assert(isclose(f2(-x,y), tan_phrase_i_r(-x,y), rtol=RTOL, atol=ATOL))
    assert(isclose(f2(x,-y), tan_phrase_i_r(x,-y), rtol=RTOL, atol=ATOL))

def test_tan_phrase_r_i(language):
    @types('real','int')
    def tan_phrase_r_i(x,y):
        from numpy import tan
        a = tan(x)+tan(y)
        return a

    f2 = epyccel(tan_phrase_r_i, language = language)
    x = uniform(high=1e6)
    y = randint(1e6)
    assert(isclose(f2(x,y), tan_phrase_r_i(x,y), rtol=RTOL, atol=ATOL))
    assert(isclose(f2(-x,-y), tan_phrase_r_i(-x,-y), rtol=RTOL, atol=ATOL))
    assert(isclose(f2(-x,y), tan_phrase_r_i(-x,y), rtol=RTOL, atol=ATOL))
    assert(isclose(f2(x,-y), tan_phrase_r_i(x,-y), rtol=RTOL, atol=ATOL))

#--------------------------------- exp function ------------------------------#
def test_exp_call_i(language):
    @types('int')
    def exp_call_i(x):
        from numpy import exp
        return exp(x)

    f1 = epyccel(exp_call_i, language = language)
    x = randint(1e2)
    assert(isclose(f1(x), exp_call_i(x), rtol=RTOL, atol=ATOL))
    assert(isclose(f1(-x), exp_call_i(-x), rtol=RTOL, atol=ATOL))
    assert(type(f1(x)) == type(exp_call_i(x).item()))

def test_exp_call_r(language):
    @types('real')
    def exp_call_r(x):
        from numpy import exp
        return exp(x)

    f1 = epyccel(exp_call_r, language = language)
    x = uniform(high=1e2)
    assert(isclose(f1(x), exp_call_r(x), rtol=RTOL, atol=ATOL))
    assert(isclose(f1(-x), exp_call_r(-x), rtol=RTOL, atol=ATOL))
    assert(type(f1(x)) == type(exp_call_r(x).item()))

def test_exp_phrase_i_i(language):
    @types('int','int')
    def exp_phrase_i_i(x,y):
        from numpy import exp
        a = exp(x)+exp(y)
        return a

    f2 = epyccel(exp_phrase_i_i, language = language)
    x = randint(1e2)
    y = randint(1e2)
    assert(isclose(f2(x,y), exp_phrase_i_i(x,y), rtol=RTOL, atol=ATOL))
    assert(isclose(f2(-x,-y), exp_phrase_i_i(-x,-y), rtol=RTOL, atol=ATOL))
    assert(isclose(f2(-x,y), exp_phrase_i_i(-x,y), rtol=RTOL, atol=ATOL))
    assert(isclose(f2(x,-y), exp_phrase_i_i(x,-y), rtol=RTOL, atol=ATOL))

def test_exp_phrase_r_r(language):
    @types('real','real')
    def exp_phrase_r_r(x,y):
        from numpy import exp
        a = exp(x)+exp(y)
        return a

    f2 = epyccel(exp_phrase_r_r, language = language)
    x = uniform(high=1e2)
    y = uniform(high=1e2)
    assert(isclose(f2(x,y), exp_phrase_r_r(x,y), rtol=RTOL, atol=ATOL))
    assert(isclose(f2(-x,-y), exp_phrase_r_r(-x,-y), rtol=RTOL, atol=ATOL))
    assert(isclose(f2(-x,y), exp_phrase_r_r(-x,y), rtol=RTOL, atol=ATOL))
    assert(isclose(f2(x,-y), exp_phrase_r_r(x,-y), rtol=RTOL, atol=ATOL))

def test_exp_phrase_i_r(language):
    @types('int','real')
    def exp_phrase_i_r(x,y):
        from numpy import exp
        a = exp(x)+exp(y)
        return a

    f2 = epyccel(exp_phrase_i_r, language = language)
    x = randint(1e2)
    y = uniform(high=1e2)
    assert(isclose(f2(x,y), exp_phrase_i_r(x,y), rtol=RTOL, atol=ATOL))
    assert(isclose(f2(-x,-y), exp_phrase_i_r(-x,-y), rtol=RTOL, atol=ATOL))
    assert(isclose(f2(-x,y), exp_phrase_i_r(-x,y), rtol=RTOL, atol=ATOL))
    assert(isclose(f2(x,-y), exp_phrase_i_r(x,-y), rtol=RTOL, atol=ATOL))

def test_exp_phrase_r_i(language):
    @types('real','int')
    def exp_phrase_r_i(x,y):
        from numpy import exp
        a = exp(x)+exp(y)
        return a

    f2 = epyccel(exp_phrase_r_i, language = language)
    x = uniform(high=1e2)
    y = randint(1e2)
    assert(isclose(f2(x,y), exp_phrase_r_i(x,y), rtol=RTOL, atol=ATOL))
    assert(isclose(f2(x,y), exp_phrase_r_i(x,y), rtol=RTOL, atol=ATOL))
    assert(isclose(f2(x,y), exp_phrase_r_i(x,y), rtol=RTOL, atol=ATOL))
    assert(isclose(f2(x,-y), exp_phrase_r_i(x,-y), rtol=RTOL, atol=ATOL))

#--------------------------------- log function ------------------------------#
def test_log_call_i(language):
    @types('int')
    def log_call_i(x):
        from numpy import log
        return log(x)

    f1 = epyccel(log_call_i, language = language)
    x = randint(low=sys.float_info.min, high=1e6)
    assert(isclose(f1(x), log_call_i(x), rtol=RTOL, atol=ATOL))
    assert(type(f1(x)) == type(log_call_i(x).item()))

def test_log_call_r(language):
    @types('real')
    def log_call_r(x):
        from numpy import log
        return log(x)

    f1 = epyccel(log_call_r, language = language)
    x = uniform(low=sys.float_info.min, high=max_float)
    assert(isclose(f1(x), log_call_r(x), rtol=RTOL, atol=ATOL))
    assert(type(f1(x)) == type(log_call_r(x).item()))

def test_log_phrase(language):
    @types('real','real')
    def log_phrase(x,y):
        from numpy import log
        a = log(x)+log(y)
        return a

    f2 = epyccel(log_phrase, language = language)
    x = uniform(low=sys.float_info.min, high=1e6)
    y = uniform(low=sys.float_info.min, high=1e6)
    assert(isclose(f2(x,y), log_phrase(x,y), rtol=RTOL, atol=ATOL))

#----------------------------- arcsin function -------------------------------#
def test_arcsin_call_i(language):
    @types('int')
    def arcsin_call_i(x):
        from numpy import arcsin
        return arcsin(x)

    f1 = epyccel(arcsin_call_i, language = language)
    x = randint(2)
    assert(isclose(f1(x), arcsin_call_i(x), rtol=RTOL, atol=ATOL))
    assert(isclose(f1(-x), arcsin_call_i(-x), rtol=RTOL, atol=ATOL))
    assert(type(f1(x)) == type(arcsin_call_i(x).item()))

def test_arcsin_call_r(language):
    @types('real')
    def arcsin_call_r(x):
        from numpy import arcsin
        return arcsin(x)

    f1 = epyccel(arcsin_call_r, language = language)
    x = rand()
    assert(isclose(f1(x), arcsin_call_r(x), rtol=RTOL, atol=ATOL))
    assert(isclose(f1(-x), arcsin_call_r(-x), rtol=RTOL, atol=ATOL))
    assert(type(f1(x)) == type(arcsin_call_r(x).item()))

def test_arcsin_phrase(language):
    @types('real','real')
    def arcsin_phrase(x,y):
        from numpy import arcsin
        a = arcsin(x)+arcsin(y)
        return a

    f2 = epyccel(arcsin_phrase, language = language)
    x = rand()
    y = rand()
    assert(isclose(f2(x,y), arcsin_phrase(x,y), rtol=RTOL, atol=ATOL))
    assert(isclose(f2(-x,-y), arcsin_phrase(-x,-y), rtol=RTOL, atol=ATOL))
    assert(isclose(f2(-x,y), arcsin_phrase(-x,y), rtol=RTOL, atol=ATOL))
    assert(isclose(f2(x,-y), arcsin_phrase(x,-y), rtol=RTOL, atol=ATOL))

#----------------------------- arccos function -------------------------------#

def test_arccos_call_i(language):
    @types('int')
    def arccos_call_i(x):
        from numpy import arccos
        return arccos(x)

    f1 = epyccel(arccos_call_i, language = language)
    x = randint(2)
    assert(isclose(f1(x), arccos_call_i(x), rtol=RTOL, atol=ATOL))
    assert(isclose(f1(-x), arccos_call_i(-x), rtol=RTOL, atol=ATOL))
    assert(type(f1(x)) == type(arccos_call_i(x).item()))

def test_arccos_call_r(language):
    @types('real')
    def arccos_call_r(x):
        from numpy import arccos
        return arccos(x)

    f1 = epyccel(arccos_call_r, language = language)
    x = rand()
    assert(isclose(f1(x), arccos_call_r(x), rtol=RTOL, atol=ATOL))
    assert(isclose(f1(-x), arccos_call_r(-x), rtol=RTOL, atol=ATOL))
    assert(type(f1(x)) == type(arccos_call_r(x).item()))

def test_arccos_phrase(language):
    @types('real','real')
    def arccos_phrase(x,y):
        from numpy import arccos
        a = arccos(x)+arccos(y)
        return a

    f2 = epyccel(arccos_phrase, language = language)
    x = rand()
    y = rand()
    assert(isclose(f2(x,y), arccos_phrase(x,y), rtol=RTOL, atol=ATOL))
    assert(isclose(f2(-x,-y), arccos_phrase(-x,-y), rtol=RTOL, atol=ATOL))
    assert(isclose(f2(-x,y), arccos_phrase(-x,y), rtol=RTOL, atol=ATOL))
    assert(isclose(f2(x,-y), arccos_phrase(x,-y), rtol=RTOL, atol=ATOL))

#----------------------------- arctan function -------------------------------#
def test_arctan_call_i(language):
    @types('int')
    def arctan_call_i(x):
        from numpy import arctan
        return arctan(x)

    f1 = epyccel(arctan_call_i, language = language)
    x = randint(1e6)
    assert(isclose(f1(x), arctan_call_i(x), rtol=RTOL, atol=ATOL))
    assert(isclose(f1(-x), arctan_call_i(-x), rtol=RTOL, atol=ATOL))
    assert(type(f1(x)) == type(arctan_call_i(x).item()))

def test_arctan_call_r(language):
    @types('real')
    def arctan_call_r(x):
        from numpy import arctan
        return arctan(x)

    f1 = epyccel(arctan_call_r, language = language)
    x = uniform(high=1e6)
    assert(isclose(f1(x), arctan_call_r(x), rtol=RTOL, atol=ATOL))
    assert(isclose(f1(-x), arctan_call_r(-x), rtol=RTOL, atol=ATOL))
    assert(type(f1(x)) == type(arctan_call_r(x).item()))

def test_arctan_phrase(language):
    @types('real','real')
    def arctan_phrase(x,y):
        from numpy import arctan
        a = arctan(x)+arctan(y)
        return a

    f2 = epyccel(arctan_phrase, language = language)
    x = uniform(high=1e6)
    y = uniform(high=1e6)
    assert(isclose(f2(x,y), arctan_phrase(x,y), rtol=RTOL, atol=ATOL))
    assert(isclose(f2(-x,-y), arctan_phrase(-x,-y), rtol=RTOL, atol=ATOL))
    assert(isclose(f2(-x,y), arctan_phrase(-x,y), rtol=RTOL, atol=ATOL))
    assert(isclose(f2(x,-y), arctan_phrase(x,-y), rtol=RTOL, atol=ATOL))

#------------------------------- sinh function -------------------------------#
def test_sinh_call_i(language):
    @types('int')
    def sinh_call_i(x):
        from numpy import sinh
        return sinh(x)

    f1 = epyccel(sinh_call_i, language = language)
    x = randint(100)
    assert(isclose(f1(x), sinh_call_i(x), rtol=RTOL, atol=ATOL))
    assert(isclose(f1(-x), sinh_call_i(-x), rtol=RTOL, atol=ATOL))
    assert(type(f1(x)) == type(sinh_call_i(x).item()))

def test_sinh_call_r(language):
    @types('real')
    def sinh_call_r(x):
        from numpy import sinh
        return sinh(x)

    f1 = epyccel(sinh_call_r, language = language)
    x = uniform(high=1e2)
    assert(isclose(f1(x), sinh_call_r(x), rtol=RTOL, atol=ATOL))
    assert(isclose(f1(-x), sinh_call_r(-x), rtol=RTOL, atol=ATOL))
    assert(type(f1(x)) == type(sinh_call_r(x).item()))

def test_sinh_phrase(language):
    @types('real','real')
    def sinh_phrase(x,y):
        from numpy import sinh
        a = sinh(x)+sinh(y)
        return a

    f2 = epyccel(sinh_phrase, language = language)
    x = uniform(high=1e2)
    y = uniform(high=1e2)
    assert(isclose(f2(x,y), sinh_phrase(x,y), rtol=RTOL, atol=ATOL))
    assert(isclose(f2(-x,-y), sinh_phrase(-x,-y), rtol=RTOL, atol=ATOL))
    assert(isclose(f2(-x,y), sinh_phrase(-x,y), rtol=RTOL, atol=ATOL))
    assert(isclose(f2(x,-y), sinh_phrase(x,-y), rtol=RTOL, atol=ATOL))

#------------------------------- sinh function -------------------------------#
def test_cosh_call_i(language):
    @types('int')
    def cosh_call_i(x):
        from numpy import cosh
        return cosh(x)

    f1 = epyccel(cosh_call_i, language = language)
    x = randint(100)
    assert(isclose(f1(x), cosh_call_i(x), rtol=RTOL, atol=ATOL))
    assert(isclose(f1(-x), cosh_call_i(-x), rtol=RTOL, atol=ATOL))
    assert(type(f1(x)) == type(cosh_call_i(x).item()))

def test_cosh_call_r(language):
    @types('real')
    def cosh_call_r(x):
        from numpy import cosh
        return cosh(x)

    f1 = epyccel(cosh_call_r, language = language)
    x = uniform(high=1e2)
    assert(isclose(f1(x), cosh_call_r(x), rtol=RTOL, atol=ATOL))
    assert(isclose(f1(-x), cosh_call_r(-x), rtol=RTOL, atol=ATOL))
    assert(type(f1(x)) == type(cosh_call_r(x).item()))

def test_cosh_phrase(language):
    @types('real','real')
    def cosh_phrase(x,y):
        from numpy import cosh
        a = cosh(x)+cosh(y)
        return a

    f2 = epyccel(cosh_phrase, language = language)
    x = uniform(high=1e2)
    y = uniform(high=1e2)
    assert(isclose(f2(x,y), cosh_phrase(x,y), rtol=RTOL, atol=ATOL))
    assert(isclose(f2(-x,-y), cosh_phrase(-x,-y), rtol=RTOL, atol=ATOL))
    assert(isclose(f2(-x,y), cosh_phrase(-x,y), rtol=RTOL, atol=ATOL))
    assert(isclose(f2(x,-y), cosh_phrase(x,-y), rtol=RTOL, atol=ATOL))

#------------------------------- sinh function -------------------------------#
def test_tanh_call_i(language):
    @types('int')
    def tanh_call_i(x):
        from numpy import tanh
        return tanh(x)

    f1 = epyccel(tanh_call_i, language = language)
    x = randint(100)
    assert(isclose(f1(x), tanh_call_i(x), rtol=RTOL, atol=ATOL))
    assert(isclose(f1(-x), tanh_call_i(-x), rtol=RTOL, atol=ATOL))
    assert(type(f1(x)) == type(tanh_call_i(x).item()))

def test_tanh_call_r(language):
    @types('real')
    def tanh_call_r(x):
        from numpy import tanh
        return tanh(x)

    f1 = epyccel(tanh_call_r, language = language)
    x = uniform(high=1e2)
    assert(isclose(f1(x), tanh_call_r(x), rtol=RTOL, atol=ATOL))
    assert(isclose(f1(-x), tanh_call_r(-x), rtol=RTOL, atol=ATOL))
    assert(type(f1(x)) == type(tanh_call_r(x).item()))

def test_tanh_phrase(language):
    @types('real','real')
    def tanh_phrase(x,y):
        from numpy import tanh
        a = tanh(x)+tanh(y)
        return a

    f2 = epyccel(tanh_phrase, language = language)
    x = uniform(high=1e2)
    y = uniform(high=1e2)
    assert(isclose(f2(x,y), tanh_phrase(x,y), rtol=RTOL, atol=ATOL))
    assert(isclose(f2(-x,-y), tanh_phrase(-x,-y), rtol=RTOL, atol=ATOL))
    assert(isclose(f2(-x,y), tanh_phrase(-x,y), rtol=RTOL, atol=ATOL))
    assert(isclose(f2(x,-y), tanh_phrase(x,-y), rtol=RTOL, atol=ATOL))

#------------------------------ arctan2 function -----------------------------#
def test_arctan2_call_i_i(language):
    @types('int','int')
    def arctan2_call(x,y):
        from numpy import arctan2
        return arctan2(x,y)

    f1 = epyccel(arctan2_call, language = language)
    x = randint(100)
    y = randint(100)
    assert(isclose(f1(x,y), arctan2_call(x,y), rtol=RTOL, atol=ATOL))
    assert(isclose(f1(-x,-y), arctan2_call(-x,-y), rtol=RTOL, atol=ATOL))
    assert(isclose(f1(-x,y), arctan2_call(-x,y), rtol=RTOL, atol=ATOL))
    assert(isclose(f1(x,-y), arctan2_call(x,-y), rtol=RTOL, atol=ATOL))
    assert(type(f1(x, y)) == type(arctan2_call(x, y).item()))

def test_arctan2_call_i_r(language):
    @types('int','real')
    def arctan2_call(x,y):
        from numpy import arctan2
        return arctan2(x,y)

    f1 = epyccel(arctan2_call, language = language)
    x = randint(100)
    y = uniform(high=1e2)
    assert(isclose(f1(x,y), arctan2_call(x,y), rtol=RTOL, atol=ATOL))
    assert(isclose(f1(-x,-y), arctan2_call(-x,-y), rtol=RTOL, atol=ATOL))
    assert(isclose(f1(-x,y), arctan2_call(-x,y), rtol=RTOL, atol=ATOL))
    assert(isclose(f1(x,-y), arctan2_call(x,-y), rtol=RTOL, atol=ATOL))
    assert(type(f1(x, y)) == type(arctan2_call(x, y).item()))

def test_arctan2_call_r_i(language):
    @types('real','int')
    def arctan2_call(x,y):
        from numpy import arctan2
        return arctan2(x,y)

    f1 = epyccel(arctan2_call, language = language)
    x = uniform(high=1e2)
    y = randint(100)
    assert(isclose(f1(x,y), arctan2_call(x,y), rtol=RTOL, atol=ATOL))
    assert(isclose(f1(-x,-y), arctan2_call(-x,-y), rtol=RTOL, atol=ATOL))
    assert(isclose(f1(-x,y), arctan2_call(-x,y), rtol=RTOL, atol=ATOL))
    assert(isclose(f1(x,-y), arctan2_call(x,-y), rtol=RTOL, atol=ATOL))
    assert(type(f1(x, y)) == type(arctan2_call(x, y).item()))

def test_arctan2_call_r_r(language):
    @types('real','real')
    def arctan2_call(x,y):
        from numpy import arctan2
        return arctan2(x,y)

    f1 = epyccel(arctan2_call, language = language)
    x = uniform(high=1e2)
    y = uniform(high=1e2)
    assert(isclose(f1(x,y), arctan2_call(x,y), rtol=RTOL, atol=ATOL))
    assert(isclose(f1(-x,-y), arctan2_call(-x,-y), rtol=RTOL, atol=ATOL))
    assert(isclose(f1(-x,y), arctan2_call(-x,y), rtol=RTOL, atol=ATOL))
    assert(isclose(f1(x,-y), arctan2_call(x,-y), rtol=RTOL, atol=ATOL))
    assert(type(f1(x, y)) == type(arctan2_call(x, y).item()))

def test_arctan2_phrase(language):
    @types('real','real','real')
    def arctan2_phrase(x,y,z):
        from numpy import arctan2
        a = arctan2(x,y)+arctan2(x,z)
        return a

    f2 = epyccel(arctan2_phrase, language = language)
    x = uniform(high=1e2)
    y = uniform(high=1e2)
    z = uniform(high=1e2)
    assert(isclose(f2(x,y,z), arctan2_phrase(x,y,z), rtol=RTOL, atol=ATOL))
    assert(isclose(f2(-x,y,z), arctan2_phrase(-x,y,z), rtol=RTOL, atol=ATOL))
    assert(isclose(f2(-x,-y,z), arctan2_phrase(-x,-y,z), rtol=RTOL, atol=ATOL))
    assert(isclose(f2(-x,y,-z), arctan2_phrase(-x,y,-z), rtol=RTOL, atol=ATOL))
    assert(isclose(f2(x,-y,z), arctan2_phrase(x,-y,z), rtol=RTOL, atol=ATOL))
    assert(isclose(f2(x,-y,-z), arctan2_phrase(x,-y,-z), rtol=RTOL, atol=ATOL))
    assert(isclose(f2(x,y,-z), arctan2_phrase(x,y,-z), rtol=RTOL, atol=ATOL))
    assert(isclose(f2(-x,-y,-z), arctan2_phrase(-x,-y,-z), rtol=RTOL, atol=ATOL))

#-------------------------------- sqrt function ------------------------------#
def test_sqrt_call(language):
    @types('real')
    def sqrt_call(x):
        from numpy import sqrt
        return sqrt(x)

    f1 = epyccel(sqrt_call, language = language)
    x = rand()
    assert(isclose(f1(x), sqrt_call(x), rtol=RTOL, atol=ATOL))

def test_sqrt_phrase(language):
    @types('real','real')
    def sqrt_phrase(x,y):
        from numpy import sqrt
        a = sqrt(x)*sqrt(y)
        return a

    f2 = epyccel(sqrt_phrase, language = language)
    x = rand()
    y = rand()
    assert(isclose(f2(x,y), sqrt_phrase(x,y), rtol=RTOL, atol=ATOL))

def test_sqrt_return_type_r(language):
    @types('real')
    def sqrt_return_type_real(x):
        from numpy import sqrt
        a = sqrt(x)
        return a

    f1 = epyccel(sqrt_return_type_real, language = language)
    x = rand()
    assert(isclose(f1(x), sqrt_return_type_real(x), rtol=RTOL, atol=ATOL))
    assert(type(f1(x)) == type(sqrt_return_type_real(x).item()))

def test_sqrt_return_type_c(language):
    @types('complex')
    def sqrt_return_type_comp(x):
        from numpy import sqrt
        a = sqrt(x)
        return a

    f1 = epyccel(sqrt_return_type_comp, language = language)
    x = rand() + 1j * rand()
    assert(isclose(f1(x), sqrt_return_type_comp(x), rtol=RTOL, atol=ATOL))
    assert(type(f1(x)) == type(sqrt_return_type_comp(x).item()))

#-------------------------------- floor function -----------------------------#
def test_floor_call_i(language):
    @types('int')
    def floor_call(x):
        from numpy import floor
        return floor(x)

    f1 = epyccel(floor_call, language = language)
    x = randint(1e6)
    assert(isclose(f1(x), floor_call(x), rtol=RTOL, atol=ATOL))
    assert(isclose(f1(-x), floor_call(-x), rtol=RTOL, atol=ATOL))
    assert(type(f1(x)) == type(floor_call(x).item()))

def test_floor_call_r(language):
    @types('real')
    def floor_call(x):
        from numpy import floor
        return floor(x)

    f1 = epyccel(floor_call, language = language)
    x = uniform(high=1e6)
    assert(isclose(f1(x), floor_call(x), rtol=RTOL, atol=ATOL))
    assert(isclose(f1(-x), floor_call(-x), rtol=RTOL, atol=ATOL))
    assert(type(f1(x)) == type(floor_call(x).item()))

def test_floor_phrase(language):
    @types('real','real')
    def floor_phrase(x,y):
        from numpy import floor
        a = floor(x)*floor(y)
        return a

    f2 = epyccel(floor_phrase, language = language)
    x = uniform(high=1e6)
    y = uniform(high=1e6)
    assert(isclose(f2(x,y), floor_phrase(x,y), rtol=RTOL, atol=ATOL))
    assert(isclose(f2(-x,-y), floor_phrase(-x,-y), rtol=RTOL, atol=ATOL))
    assert(isclose(f2(-x,y), floor_phrase(-x,y), rtol=RTOL, atol=ATOL))
    assert(isclose(f2(x,-y), floor_phrase(x,-y), rtol=RTOL, atol=ATOL))

@pytest.mark.parametrize( 'language', (
        pytest.param("fortran", marks = pytest.mark.fortran),
        pytest.param("c", marks = [
            pytest.mark.skip(reason="Tuples not implemented yet"),
            pytest.mark.c]
        )
    )
)
def test_shape_indexed(language):
    @types('int[:]')
    def test_shape_1d(f):
        from numpy import shape
        return shape(f)[0]

    @types('int[:,:]')
    def test_shape_2d(f):
        from numpy import shape
        a = shape(f)
        return a[0], a[1]

    from numpy import empty
    f1 = epyccel(test_shape_1d, language = language)
    f2 = epyccel(test_shape_2d, language = language)
    n1 = randint(20)
    n2 = randint(20)
    n3 = randint(20)
    x1 = empty(n1,dtype = int)
    x2 = empty((n2,n3), dtype = int)
    assert(f1(x1) == test_shape_1d(x1))
    assert(f2(x2) == test_shape_2d(x2))

@pytest.mark.parametrize( 'language', (
        pytest.param("fortran", marks = pytest.mark.fortran),
        pytest.param("c", marks = [
            pytest.mark.skip(reason="Tuples not implemented yet"),
            pytest.mark.c]
        )
    )
)
def test_shape_property(language):
    @types('int[:]')
    def test_shape_1d(f):
        return f.shape[0]

    @types('int[:,:]')
    def test_shape_2d(f):
        a = f.shape
        return a[0], a[1]

    from numpy import empty
    f1 = epyccel(test_shape_1d, language = language)
    f2 = epyccel(test_shape_2d, language = language)
    n1 = randint(20)
    n2 = randint(20)
    n3 = randint(20)
    x1 = empty(n1,dtype = int)
    x2 = empty((n2,n3), dtype = int)
    assert(f1(x1) == test_shape_1d(x1))
    assert(all(isclose(f2(x2), test_shape_2d(x2))))

@pytest.mark.parametrize( 'language', (
        pytest.param("fortran", marks = pytest.mark.fortran),
        pytest.param("c", marks = [
            pytest.mark.skip(reason="Tuples not implemented yet"),
            pytest.mark.c]
        )
    )
)
def test_shape_tuple_output(language):
    @types('int[:]')
    def test_shape_1d(f):
        from numpy import shape
        s = shape(f)
        return s[0]

    @types('int[:]')
    def test_shape_1d_tuple(f):
        from numpy import shape
        s, = shape(f)
        return s

    @types('int[:,:]')
    def test_shape_2d(f):
        from numpy import shape
        a, b = shape(f)
        return a, b

    from numpy import empty
    n1 = randint(20)
    n2 = randint(20)
    n3 = randint(20)
    x1 = empty(n1,dtype = int)
    x2 = empty((n2,n3), dtype = int)
    f1 = epyccel(test_shape_1d, language = language)
    assert(f1(x1)   == test_shape_1d(x1))
    f1_t = epyccel(test_shape_1d_tuple, language = language)
    assert(f1_t(x1) == test_shape_1d_tuple(x1))
    f2 = epyccel(test_shape_2d, language = language)
    assert(f2(x2)   == test_shape_2d(x2))

@pytest.mark.parametrize( 'language', (
        pytest.param("fortran", marks = pytest.mark.fortran),
        pytest.param("c", marks = [
            pytest.mark.skip(reason="Tuples not implemented yet"),
            pytest.mark.c]
        )
    )
)
def test_shape_real(language):
    @types('real[:]')
    def test_shape_1d(f):
        from numpy import shape
        b = shape(f)
        return b[0]

    @types('real[:,:]')
    def test_shape_2d(f):
        from numpy import shape
        a = shape(f)
        return a[0], a[1]

    from numpy import empty
    f1 = epyccel(test_shape_1d, language = language)
    f2 = epyccel(test_shape_2d, language = language)
    n1 = randint(20)
    n2 = randint(20)
    n3 = randint(20)
    x1 = empty(n1,dtype = float)
    x2 = empty((n2,n3), dtype = float)
    assert(f1(x1) == test_shape_1d(x1))
    assert(f2(x2) == test_shape_2d(x2))

@pytest.mark.parametrize( 'language', (
        pytest.param("fortran", marks = pytest.mark.fortran),
        pytest.param("c", marks = [
            pytest.mark.skip(reason="Tuples not implemented yet"),
            pytest.mark.c]
        )
    )
)
def test_shape_int(language):
    @types('int[:]')
    def test_shape_1d(f):
        from numpy import shape
        b = shape(f)
        return b[0]

    @types('int[:,:]')
    def test_shape_2d(f):
        from numpy import shape
        a = shape(f)
        return a[0], a[1]

    f1 = epyccel(test_shape_1d, language = language)
    f2 = epyccel(test_shape_2d, language = language)

    from numpy import empty
    n1 = randint(20)
    n2 = randint(20)
    n3 = randint(20)
    x1 = empty(n1,dtype = int)
    x2 = empty((n2,n3), dtype = int)
    assert(f1(x1) == test_shape_1d(x1))
    assert(f2(x2) == test_shape_2d(x2))

@pytest.mark.parametrize( 'language', (
        pytest.param("fortran", marks = pytest.mark.fortran),
        pytest.param("c", marks = [
            pytest.mark.skip(reason="Tuples not implemented yet"),
            pytest.mark.c]
        )
    )
)
def test_shape_bool(language):
    @types('bool[:]')
    def test_shape_1d(f):
        from numpy import shape
        b = shape(f)
        return b[0]

    @types('bool[:,:]')
    def test_shape_2d(f):
        from numpy import shape
        a = shape(f)
        return a[0], a[1]

    from numpy import empty
    f1 = epyccel(test_shape_1d, language = language)
    f2 = epyccel(test_shape_2d, language = language)
    n1 = randint(20)
    n2 = randint(20)
    n3 = randint(20)
    x1 = empty(n1,dtype = bool)
    x2 = empty((n2,n3), dtype = bool)
    assert(f1(x1) == test_shape_1d(x1))
    assert(f2(x2) == test_shape_2d(x2))

@pytest.mark.parametrize( 'language', (
        pytest.param("fortran", marks = pytest.mark.fortran),
        pytest.param("c", marks = [
            pytest.mark.skip(reason="Tuples not implemented yet"),
            pytest.mark.c]
        )
    )
)
def test_full_basic_int(language):
    @types('int')
    def create_full_shape_1d(n):
        from numpy import full, shape
        a = full(n,4)
        s = shape(a)
        return len(s),s[0]
    @types('int')
    def create_full_shape_2d(n):
        from numpy import full, shape
        a = full((n,n),4)
        s = shape(a)
        return len(s),s[0], s[1]
    @types('int')
    def create_full_val(val):
        from numpy import full
        a = full(3,val)
        return a[0],a[1],a[2]
    @types('int')
    def create_full_arg_names(val):
        from numpy import full
        a = full(fill_value = val, shape = (2,3))
        return a[0,0],a[0,1],a[0,2],a[1,0],a[1,1],a[1,2]

    size = randint(10)

    f_shape_1d  = epyccel(create_full_shape_1d, language = language)
    assert(f_shape_1d(size) == create_full_shape_1d(size))

    f_shape_2d  = epyccel(create_full_shape_2d, language = language)
    assert(f_shape_2d(size) == create_full_shape_2d(size))

    f_val       = epyccel(create_full_val, language = language)
    assert(f_val(size)      == create_full_val(size))
    assert(type(f_val(size)[0])       == type(create_full_val(size)[0].item()))

    f_arg_names = epyccel(create_full_arg_names, language = language)
    assert(f_arg_names(size) == create_full_arg_names(size))
    assert(type(f_arg_names(size)[0]) == type(create_full_arg_names(size)[0].item()))

@pytest.mark.parametrize( 'language', (
        pytest.param("fortran", marks = pytest.mark.fortran),
        pytest.param("c", marks = [
            pytest.mark.skip(reason="Tuples not implemented yet"),
            pytest.mark.c]
        )
    )
)
def test_full_basic_real(language):
    @types('int')
    def create_full_shape_1d(n):
        from numpy import full, shape
        a = full(n,4)
        s = shape(a)
        return len(s),s[0]
    @types('int')
    def create_full_shape_2d(n):
        from numpy import full, shape
        a = full((n,n),4)
        s = shape(a)
        return len(s),s[0], s[1]
    @types('real')
    def create_full_val(val):
        from numpy import full
        a = full(3,val)
        return a[0],a[1],a[2]
    @types('real')
    def create_full_arg_names(val):
        from numpy import full
        a = full(fill_value = val, shape = (2,3))
        return a[0,0],a[0,1],a[0,2],a[1,0],a[1,1],a[1,2]

    size = randint(10)
    val  = rand()*5

    f_shape_1d  = epyccel(create_full_shape_1d, language = language)
    assert(f_shape_1d(size)     == create_full_shape_1d(size))

    f_shape_2d  = epyccel(create_full_shape_2d, language = language)
    assert(f_shape_2d(size)     == create_full_shape_2d(size))

    f_val       = epyccel(create_full_val, language = language)
    assert(f_val(val)           == create_full_val(val))
    assert(type(f_val(val)[0])       == type(create_full_val(val)[0].item()))

    f_arg_names = epyccel(create_full_arg_names, language = language)
    assert(f_arg_names(val)     == create_full_arg_names(val))
    assert(type(f_arg_names(val)[0]) == type(create_full_arg_names(val)[0].item()))

@pytest.mark.parametrize( 'language', (
        pytest.param("fortran", marks = pytest.mark.fortran),
        pytest.param("c", marks = [
            pytest.mark.skip(reason="Tuples not implemented yet"),
            pytest.mark.c]
        )
    )
)
def test_full_basic_bool(language):
    @types('int')
    def create_full_shape_1d(n):
        from numpy import full, shape
        a = full(n,4)
        s = shape(a)
        return len(s),s[0]
    @types('int')
    def create_full_shape_2d(n):
        from numpy import full, shape
        a = full((n,n),4)
        s = shape(a)
        return len(s),s[0], s[1]
    @types('bool')
    def create_full_val(val):
        from numpy import full
        a = full(3,val)
        return a[0],a[1],a[2]
    @types('bool')
    def create_full_arg_names(val):
        from numpy import full
        a = full(fill_value = val, shape = (2,3))
        return a[0,0],a[0,1],a[0,2],a[1,0],a[1,1],a[1,2]

    size = randint(10)
    val  = bool(randint(2))

    f_shape_1d  = epyccel(create_full_shape_1d, language = language)
    assert(f_shape_1d(size)     == create_full_shape_1d(size))

    f_shape_2d  = epyccel(create_full_shape_2d, language = language)
    assert(f_shape_2d(size)     == create_full_shape_2d(size))

    f_val       = epyccel(create_full_val, language = language)
    assert(f_val(val)           == create_full_val(val))
    assert(type(f_val(val)[0])       == type(create_full_val(val)[0].item()))

    f_arg_names = epyccel(create_full_arg_names, language = language)
    assert(f_arg_names(val)     == create_full_arg_names(val))
    assert(type(f_arg_names(val)[0]) == type(create_full_arg_names(val)[0].item()))

@pytest.mark.parametrize( 'language', (
        pytest.param("fortran", marks = pytest.mark.fortran),
        pytest.param("c", marks = [
            pytest.mark.skip(reason="Tuples not implemented yet"),
            pytest.mark.c]
        )
    )
)
def test_full_order(language):
    @types('int','int')
    def create_full_shape_C(n,m):
        from numpy import full, shape
        a = full((n,m),4, order = 'C')
        s = shape(a)
        return len(s),s[0], s[1]
    @types('int','int')
    def create_full_shape_F(n,m):
        from numpy import full, shape
        a = full((n,m),4, order = 'F')
        s = shape(a)
        return len(s),s[0], s[1]

    size_1 = randint(10)
    size_2 = randint(10)

    f_shape_C  = epyccel(create_full_shape_C, language = language)
    assert(f_shape_C(size_1,size_2) == create_full_shape_C(size_1,size_2))

    f_shape_F  = epyccel(create_full_shape_F, language = language)
    assert(f_shape_F(size_1,size_2) == create_full_shape_F(size_1,size_2))

@pytest.mark.parametrize( 'language', (
        pytest.param("fortran", marks = pytest.mark.fortran),
        pytest.param("c", marks = [
            pytest.mark.c]
        )
    )
)
def test_full_dtype(language):
    @types('int')
    def create_full_val_int_int(val):
        from numpy import full
        a = full(3,val,int)
        return a[0]
    @types('int')
    def create_full_val_int_float(val):
        from numpy import full
        a = full(3,val,float)
        return a[0]
    @types('int')
    def create_full_val_int_complex(val):
        from numpy import full
        a = full(3,val,complex)
        return a[0]
    @types('real')
    def create_full_val_real_int32(val):
        from numpy import full, int32
        a = full(3,val,int32)
        return a[0]
    @types('real')
    def create_full_val_real_float32(val):
        from numpy import full, float32
        a = full(3,val,float32)
        return a[0]
    @types('real')
    def create_full_val_real_float64(val):
        from numpy import full, float64
        a = full(3,val,float64)
        return a[0]
    @types('real')
    def create_full_val_real_complex64(val):
        from numpy import full, complex64
        a = full(3,val,complex64)
        return a[0]
    @types('real')
    def create_full_val_real_complex128(val):
        from numpy import full, complex128
        a = full(3,val,complex128)
        return a[0]

    val_int   = randint(100)
    val_float = rand()*100

    f_int_int   = epyccel(create_full_val_int_int, language = language)
    assert(     f_int_int(val_int)        ==      create_full_val_int_int(val_int))
    assert(type(f_int_int(val_int))       == type(create_full_val_int_int(val_int).item()))

    f_int_float = epyccel(create_full_val_int_float, language = language)
    assert(isclose(     f_int_float(val_int)     ,      create_full_val_int_float(val_int), rtol=RTOL, atol=ATOL))
    assert(type(f_int_float(val_int))     == type(create_full_val_int_float(val_int).item()))

    f_int_complex = epyccel(create_full_val_int_complex, language = language)
    assert(isclose(     f_int_complex(val_int)     ,      create_full_val_int_complex(val_int), rtol=RTOL, atol=ATOL))
    assert(type(f_int_complex(val_int))     == type(create_full_val_int_complex(val_int).item()))

    f_real_int32   = epyccel(create_full_val_real_int32, language = language)
    assert(     f_real_int32(val_float)        ==      create_full_val_real_int32(val_float))
    assert(type(f_real_int32(val_float))       == type(create_full_val_real_int32(val_float).item()))

    f_real_float32   = epyccel(create_full_val_real_float32, language = language)
    assert(isclose(     f_real_float32(val_float)       ,      create_full_val_real_float32(val_float), rtol=RTOL, atol=ATOL))
    assert(type(f_real_float32(val_float))       == type(create_full_val_real_float32(val_float).item()))

    f_real_float64   = epyccel(create_full_val_real_float64, language = language)
    assert(isclose(     f_real_float64(val_float)       ,      create_full_val_real_float64(val_float), rtol=RTOL, atol=ATOL))
    assert(type(f_real_float64(val_float))       == type(create_full_val_real_float64(val_float).item()))

    f_real_complex64   = epyccel(create_full_val_real_complex64, language = language)
    assert(isclose(     f_real_complex64(val_float)       ,      create_full_val_real_complex64(val_float), rtol=RTOL, atol=ATOL))
    assert(type(f_real_complex64(val_float))       == type(create_full_val_real_complex64(val_float).item()))

    f_real_complex128   = epyccel(create_full_val_real_complex128, language = language)
    assert(isclose(     f_real_complex128(val_float)       ,      create_full_val_real_complex128(val_float), rtol=RTOL, atol=ATOL))
    assert(type(f_real_complex128(val_float))       == type(create_full_val_real_complex128(val_float).item()))

@pytest.mark.parametrize( 'language', (
        pytest.param("fortran", marks = pytest.mark.fortran),
        pytest.param("c", marks = [
            pytest.mark.skip(reason="Tuples not implemented yet"),
            pytest.mark.c]
        )
    )
)
def test_full_combined_args(language):
    def create_full_1_shape():
        from numpy import full, shape
        a = full((2,1),4.0,int,'F')
        s = shape(a)
        return len(s),s[0],s[1]
    def create_full_1_val():
        from numpy import full
        a = full((2,1),4.0,int,'F')
        return a[0,0]
    def create_full_2_shape():
        from numpy import full, shape
        a = full((4,2),dtype=float,fill_value=1)
        s = shape(a)
        return len(s),s[0],s[1]
    def create_full_2_val():
        from numpy import full
        a = full((4,2),dtype=float,fill_value=1)
        return a[0,0]
    def create_full_3_shape():
        from numpy import full, shape
        a = full(order = 'F', shape = (4,2),dtype=complex,fill_value=1)
        s = shape(a)
        return len(s),s[0],s[1]
    def create_full_3_val():
        from numpy import full
        a = full(order = 'F', shape = (4,2),dtype=complex,fill_value=1)
        return a[0,0]

    f1_shape = epyccel(create_full_1_shape, language = language)
    f1_val   = epyccel(create_full_1_val, language = language)
    assert(f1_shape() == create_full_1_shape())
    assert(f1_val()   == create_full_1_val()  )
    assert(type(f1_val())  == type(create_full_1_val().item()))

    f2_shape = epyccel(create_full_2_shape, language = language)
    f2_val   = epyccel(create_full_2_val, language = language)
    assert(f2_shape() == create_full_2_shape()    )
    assert(isclose(f2_val()  , create_full_2_val()      , rtol=RTOL, atol=ATOL))
    assert(type(f2_val())  == type(create_full_2_val().item()))

    f3_shape = epyccel(create_full_3_shape, language = language)
    f3_val   = epyccel(create_full_3_val, language = language)
    assert(             f3_shape() ==    create_full_3_shape()      )
    assert(isclose(     f3_val()  ,      create_full_3_val()        , rtol=RTOL, atol=ATOL))
    assert(type(f3_val())  == type(create_full_3_val().item()))

@pytest.mark.parametrize( 'language', (
        pytest.param("fortran", marks = pytest.mark.fortran),
        pytest.param("c", marks = [
            pytest.mark.skip(reason="Tuples not implemented yet"),
            pytest.mark.c]
        )
    )
)
def test_empty_basic(language):
    @types('int')
    def create_empty_shape_1d(n):
        from numpy import empty, shape
        a = empty(n)
        s = shape(a)
        return len(s),s[0]
    @types('int')
    def create_empty_shape_2d(n):
        from numpy import empty, shape
        a = empty((n,n))
        s = shape(a)
        return len(s),s[0], s[1]

    size = randint(10)

    f_shape_1d  = epyccel(create_empty_shape_1d, language = language)
    assert(     f_shape_1d(size)      ==      create_empty_shape_1d(size))

    f_shape_2d  = epyccel(create_empty_shape_2d, language = language)
    assert(     f_shape_2d(size)      ==      create_empty_shape_2d(size))

@pytest.mark.parametrize( 'language', (
        pytest.param("fortran", marks = pytest.mark.fortran),
        pytest.param("c", marks = [
            pytest.mark.skip(reason="Tuples not implemented yet"),
            pytest.mark.c]
        )
    )
)
def test_empty_order(language):
    @types('int','int')
    def create_empty_shape_C(n,m):
        from numpy import empty, shape
        a = empty((n,m), order = 'C')
        s = shape(a)
        return len(s),s[0], s[1]
    @types('int','int')
    def create_empty_shape_F(n,m):
        from numpy import empty, shape
        a = empty((n,m), order = 'F')
        s = shape(a)
        return len(s),s[0], s[1]

    size_1 = randint(10)
    size_2 = randint(10)

    f_shape_C  = epyccel(create_empty_shape_C, language = language)
    assert(     f_shape_C(size_1,size_2) == create_empty_shape_C(size_1,size_2))

    f_shape_F  = epyccel(create_empty_shape_F, language = language)
    assert(     f_shape_F(size_1,size_2) == create_empty_shape_F(size_1,size_2))

def test_empty_dtype(language):
    def create_empty_val_int():
        from numpy import empty
        a = empty(3,int)
        return a[0]
    def create_empty_val_float():
        from numpy import empty
        a = empty(3,float)
        return a[0]
    def create_empty_val_complex():
        from numpy import empty
        a = empty(3,complex)
        return a[0]
    def create_empty_val_int32():
        from numpy import empty, int32
        a = empty(3,int32)
        return a[0]
    def create_empty_val_float32():
        from numpy import empty, float32
        a = empty(3,float32)
        return a[0]
    def create_empty_val_float64():
        from numpy import empty, float64
        a = empty(3,float64)
        return a[0]
    def create_empty_val_complex64():
        from numpy import empty, complex64
        a = empty(3,complex64)
        return a[0]
    def create_empty_val_complex128():
        from numpy import empty, complex128
        a = empty(3,complex128)
        return a[0]

    f_int_int   = epyccel(create_empty_val_int, language = language)
    assert(type(f_int_int())         == type(create_empty_val_int().item()))

    f_int_float = epyccel(create_empty_val_float, language = language)
    assert(type(f_int_float())       == type(create_empty_val_float().item()))

    f_int_complex = epyccel(create_empty_val_complex, language = language)
    assert(type(f_int_complex())     == type(create_empty_val_complex().item()))

    f_real_int32   = epyccel(create_empty_val_int32, language = language)
    assert(type(f_real_int32())      == type(create_empty_val_int32().item()))

    f_real_float32   = epyccel(create_empty_val_float32, language = language)
    assert(type(f_real_float32())    == type(create_empty_val_float32().item()))

    f_real_float64   = epyccel(create_empty_val_float64, language = language)
    assert(type(f_real_float64())    == type(create_empty_val_float64().item()))

    f_real_complex64   = epyccel(create_empty_val_complex64, language = language)
    assert(type(f_real_complex64())  == type(create_empty_val_complex64().item()))

    f_real_complex128   = epyccel(create_empty_val_complex128, language = language)
    assert(type(f_real_complex128()) == type(create_empty_val_complex128().item()))

@pytest.mark.parametrize( 'language', (
        pytest.param("fortran", marks = pytest.mark.fortran),
        pytest.param("c", marks = [
            pytest.mark.skip(reason="Tuples not implemented yet"),
            pytest.mark.c]
        )
    )
)
def test_empty_combined_args(language):
    def create_empty_1_shape():
        from numpy import empty, shape
        a = empty((2,1),int,'F')
        s = shape(a)
        return len(s),s[0],s[1]
    def create_empty_1_val():
        from numpy import empty
        a = empty((2,1),int,'F')
        return a[0,0]
    def create_empty_2_shape():
        from numpy import empty, shape
        a = empty((4,2),dtype=float)
        s = shape(a)
        return len(s),s[0],s[1]
    def create_empty_2_val():
        from numpy import empty
        a = empty((4,2),dtype=float)
        return a[0,0]
    def create_empty_3_shape():
        from numpy import empty, shape
        a = empty(order = 'F', shape = (4,2),dtype=complex)
        s = shape(a)
        return len(s),s[0],s[1]
    def create_empty_3_val():
        from numpy import empty
        a = empty(order = 'F', shape = (4,2),dtype=complex)
        return a[0,0]

    f1_shape = epyccel(create_empty_1_shape, language = language)
    f1_val   = epyccel(create_empty_1_val, language = language)
    assert(     f1_shape() ==      create_empty_1_shape()      )
    assert(type(f1_val())  == type(create_empty_1_val().item()))

    f2_shape = epyccel(create_empty_2_shape, language = language)
    f2_val   = epyccel(create_empty_2_val, language = language)
    assert(all(isclose(     f2_shape(),      create_empty_2_shape()      )))
    assert(type(f2_val())  == type(create_empty_2_val().item()))

    f3_shape = epyccel(create_empty_3_shape, language = language)
    f3_val   = epyccel(create_empty_3_val, language = language)
    assert(all(isclose(     f3_shape(),      create_empty_3_shape()      )))
    assert(type(f3_val())  == type(create_empty_3_val().item()))

@pytest.mark.parametrize( 'language', (
        pytest.param("fortran", marks = pytest.mark.fortran),
        pytest.param("c", marks = [
            pytest.mark.skip(reason="Tuples not implemented yet"),
            pytest.mark.c]
        )
    )
)
def test_ones_basic(language):
    @types('int')
    def create_ones_shape_1d(n):
        from numpy import ones, shape
        a = ones(n)
        s = shape(a)
        return len(s),s[0]
    @types('int')
    def create_ones_shape_2d(n):
        from numpy import ones, shape
        a = ones((n,n))
        s = shape(a)
        return len(s),s[0], s[1]

    size = randint(10)

    f_shape_1d  = epyccel(create_ones_shape_1d, language = language)
    assert(     f_shape_1d(size)      ==      create_ones_shape_1d(size))

    f_shape_2d  = epyccel(create_ones_shape_2d, language = language)
    assert(     f_shape_2d(size)      ==      create_ones_shape_2d(size))

@pytest.mark.parametrize( 'language', (
        pytest.param("fortran", marks = pytest.mark.fortran),
        pytest.param("c", marks = [
            pytest.mark.skip(reason="Tuples not implemented yet"),
            pytest.mark.c]
        )
    )
)
def test_ones_order(language):
    @types('int','int')
    def create_ones_shape_C(n,m):
        from numpy import ones, shape
        a = ones((n,m), order = 'C')
        s = shape(a)
        return len(s),s[0], s[1]
    @types('int','int')
    def create_ones_shape_F(n,m):
        from numpy import ones, shape
        a = ones((n,m), order = 'F')
        s = shape(a)
        return len(s),s[0], s[1]

    size_1 = randint(10)
    size_2 = randint(10)

    f_shape_C  = epyccel(create_ones_shape_C, language = language)
    assert(     f_shape_C(size_1,size_2) == create_ones_shape_C(size_1,size_2))

    f_shape_F  = epyccel(create_ones_shape_F, language = language)
    assert(     f_shape_F(size_1,size_2) == create_ones_shape_F(size_1,size_2))

def test_ones_dtype(language):
    def create_ones_val_int():
        from numpy import ones
        a = ones(3,int)
        return a[0]
    def create_ones_val_float():
        from numpy import ones
        a = ones(3,float)
        return a[0]
    def create_ones_val_complex():
        from numpy import ones
        a = ones(3,complex)
        return a[0]
    def create_ones_val_int32():
        from numpy import ones, int32
        a = ones(3,int32)
        return a[0]
    def create_ones_val_float32():
        from numpy import ones, float32
        a = ones(3,float32)
        return a[0]
    def create_ones_val_float64():
        from numpy import ones, float64
        a = ones(3,float64)
        return a[0]
    def create_ones_val_complex64():
        from numpy import ones, complex64
        a = ones(3,complex64)
        return a[0]
    def create_ones_val_complex128():
        from numpy import ones, complex128
        a = ones(3,complex128)
        return a[0]

    f_int_int   = epyccel(create_ones_val_int, language = language)
    assert(     f_int_int()          ==      create_ones_val_int())
    assert(type(f_int_int())         == type(create_ones_val_int().item()))

    f_int_float = epyccel(create_ones_val_float, language = language)
    assert(isclose(     f_int_float()       ,      create_ones_val_float(), rtol=RTOL, atol=ATOL))
    assert(type(f_int_float())       == type(create_ones_val_float().item()))

    f_int_complex = epyccel(create_ones_val_complex, language = language)
    assert(isclose(     f_int_complex()     ,      create_ones_val_complex(), rtol=RTOL, atol=ATOL))
    assert(type(f_int_complex())     == type(create_ones_val_complex().item()))

    f_real_int32   = epyccel(create_ones_val_int32, language = language)
    assert(     f_real_int32()       ==      create_ones_val_int32())
    assert(type(f_real_int32())      == type(create_ones_val_int32().item()))

    f_real_float32   = epyccel(create_ones_val_float32, language = language)
    assert(isclose(     f_real_float32()    ,      create_ones_val_float32(), rtol=RTOL, atol=ATOL))
    assert(type(f_real_float32())    == type(create_ones_val_float32().item()))

    f_real_float64   = epyccel(create_ones_val_float64, language = language)
    assert(isclose(     f_real_float64()    ,      create_ones_val_float64(), rtol=RTOL, atol=ATOL))
    assert(type(f_real_float64())    == type(create_ones_val_float64().item()))

    f_real_complex64   = epyccel(create_ones_val_complex64, language = language)
    assert(isclose(     f_real_complex64()  ,      create_ones_val_complex64(), rtol=RTOL, atol=ATOL))
    assert(type(f_real_complex64())  == type(create_ones_val_complex64().item()))

    f_real_complex128   = epyccel(create_ones_val_complex128, language = language)
    assert(isclose(     f_real_complex128() ,      create_ones_val_complex128(), rtol=RTOL, atol=ATOL))
    assert(type(f_real_complex128()) == type(create_ones_val_complex128().item()))

@pytest.mark.parametrize( 'language', (
        pytest.param("fortran", marks = pytest.mark.fortran),
        pytest.param("c", marks = [
            pytest.mark.skip(reason="Tuples not implemented yet"),
            pytest.mark.c]
        )
    )
)
def test_ones_combined_args(language):
    def create_ones_1_shape():
        from numpy import ones, shape
        a = ones((2,1),int,'F')
        s = shape(a)
        return len(s),s[0],s[1]
    def create_ones_1_val():
        from numpy import ones
        a = ones((2,1),int,'F')
        return a[0,0]
    def create_ones_2_shape():
        from numpy import ones, shape
        a = ones((4,2),dtype=float)
        s = shape(a)
        return len(s),s[0],s[1]
    def create_ones_2_val():
        from numpy import ones
        a = ones((4,2),dtype=float)
        return a[0,0]
    def create_ones_3_shape():
        from numpy import ones, shape
        a = ones(order = 'F', shape = (4,2),dtype=complex)
        s = shape(a)
        return len(s),s[0],s[1]
    def create_ones_3_val():
        from numpy import ones
        a = ones(order = 'F', shape = (4,2),dtype=complex)
        return a[0,0]

    f1_shape = epyccel(create_ones_1_shape, language = language)
    f1_val   = epyccel(create_ones_1_val, language = language)
    assert(     f1_shape() ==      create_ones_1_shape()      )
    assert(     f1_val()   ==      create_ones_1_val()        )
    assert(type(f1_val())  == type(create_ones_1_val().item()))

    f2_shape = epyccel(create_ones_2_shape, language = language)
    f2_val   = epyccel(create_ones_2_val, language = language)
    assert(     f2_shape() ==      create_ones_2_shape()      )
    assert(isclose(     f2_val()  ,      create_ones_2_val()        , rtol=RTOL, atol=ATOL))
    assert(type(f2_val())  == type(create_ones_2_val().item()))

    f3_shape = epyccel(create_ones_3_shape, language = language)
    f3_val   = epyccel(create_ones_3_val, language = language)
    assert(     f3_shape() ==      create_ones_3_shape()      )
    assert(isclose(     f3_val()  ,      create_ones_3_val()        , rtol=RTOL, atol=ATOL))
    assert(type(f3_val())  == type(create_ones_3_val().item()))

@pytest.mark.parametrize( 'language', (
        pytest.param("fortran", marks = pytest.mark.fortran),
        pytest.param("c", marks = [
            pytest.mark.skip(reason="Tuples not implemented yet"),
            pytest.mark.c]
        )
    )
)
def test_zeros_basic(language):
    @types('int')
    def create_zeros_shape_1d(n):
        from numpy import zeros, shape
        a = zeros(n)
        s = shape(a)
        return len(s),s[0]
    @types('int')
    def create_zeros_shape_2d(n):
        from numpy import zeros, shape
        a = zeros((n,n))
        s = shape(a)
        return len(s),s[0], s[1]

    size = randint(10)

    f_shape_1d  = epyccel(create_zeros_shape_1d, language = language)
    assert(     f_shape_1d(size)      ==      create_zeros_shape_1d(size))

    f_shape_2d  = epyccel(create_zeros_shape_2d, language = language)
    assert(     f_shape_2d(size)      ==      create_zeros_shape_2d(size))

@pytest.mark.parametrize( 'language', (
        pytest.param("fortran", marks = pytest.mark.fortran),
        pytest.param("c", marks = [
            pytest.mark.skip(reason="Tuples not implemented yet"),
            pytest.mark.c]
        )
    )
)
def test_zeros_order(language):
    @types('int','int')
    def create_zeros_shape_C(n,m):
        from numpy import zeros, shape
        a = zeros((n,m), order = 'C')
        s = shape(a)
        return len(s),s[0], s[1]
    @types('int','int')
    def create_zeros_shape_F(n,m):
        from numpy import zeros, shape
        a = zeros((n,m), order = 'F')
        s = shape(a)
        return len(s),s[0], s[1]

    size_1 = randint(10)
    size_2 = randint(10)

    f_shape_C  = epyccel(create_zeros_shape_C, language = language)
    assert(     f_shape_C(size_1,size_2) == create_zeros_shape_C(size_1,size_2))

    f_shape_F  = epyccel(create_zeros_shape_F, language = language)
    assert(     f_shape_F(size_1,size_2) == create_zeros_shape_F(size_1,size_2))

def test_zeros_dtype(language):
    def create_zeros_val_int():
        from numpy import zeros
        a = zeros(3,int)
        return a[0]
    def create_zeros_val_float():
        from numpy import zeros
        a = zeros(3,float)
        return a[0]
    def create_zeros_val_complex():
        from numpy import zeros
        a = zeros(3,complex)
        return a[0]
    def create_zeros_val_int32():
        from numpy import zeros, int32
        a = zeros(3,int32)
        return a[0]
    def create_zeros_val_float32():
        from numpy import zeros, float32
        a = zeros(3,float32)
        return a[0]
    def create_zeros_val_float64():
        from numpy import zeros, float64
        a = zeros(3,float64)
        return a[0]
    def create_zeros_val_complex64():
        from numpy import zeros, complex64
        a = zeros(3,complex64)
        return a[0]
    def create_zeros_val_complex128():
        from numpy import zeros, complex128
        a = zeros(3,complex128)
        return a[0]

    f_int_int   = epyccel(create_zeros_val_int, language = language)
    assert(     f_int_int()          ==      create_zeros_val_int())
    assert(type(f_int_int())         == type(create_zeros_val_int().item()))

    f_int_float = epyccel(create_zeros_val_float, language = language)
    assert(isclose(     f_int_float()       ,      create_zeros_val_float(), rtol=RTOL, atol=ATOL))
    assert(type(f_int_float())       == type(create_zeros_val_float().item()))

    f_int_complex = epyccel(create_zeros_val_complex, language = language)
    assert(isclose(     f_int_complex()     ,      create_zeros_val_complex(), rtol=RTOL, atol=ATOL))
    assert(type(f_int_complex())     == type(create_zeros_val_complex().item()))

    f_real_int32   = epyccel(create_zeros_val_int32, language = language)
    assert(     f_real_int32()       ==      create_zeros_val_int32())
    assert(type(f_real_int32())      == type(create_zeros_val_int32().item()))

    f_real_float32   = epyccel(create_zeros_val_float32, language = language)
    assert(isclose(     f_real_float32()    ,      create_zeros_val_float32(), rtol=RTOL, atol=ATOL))
    assert(type(f_real_float32())    == type(create_zeros_val_float32().item()))

    f_real_float64   = epyccel(create_zeros_val_float64, language = language)
    assert(isclose(     f_real_float64()    ,      create_zeros_val_float64(), rtol=RTOL, atol=ATOL))
    assert(type(f_real_float64())    == type(create_zeros_val_float64().item()))

    f_real_complex64   = epyccel(create_zeros_val_complex64, language = language)
    assert(isclose(     f_real_complex64()  ,      create_zeros_val_complex64(), rtol=RTOL, atol=ATOL))
    assert(type(f_real_complex64())  == type(create_zeros_val_complex64().item()))

    f_real_complex128   = epyccel(create_zeros_val_complex128, language = language)
    assert(isclose(     f_real_complex128() ,      create_zeros_val_complex128(), rtol=RTOL, atol=ATOL))
    assert(type(f_real_complex128()) == type(create_zeros_val_complex128().item()))

@pytest.mark.parametrize( 'language', (
        pytest.param("fortran", marks = pytest.mark.fortran),
        pytest.param("c", marks = [
            pytest.mark.skip(reason="Tuples not implemented yet"),
            pytest.mark.c]
        )
    )
)
def test_zeros_combined_args(language):
    def create_zeros_1_shape():
        from numpy import zeros, shape
        a = zeros((2,1),int,'F')
        s = shape(a)
        return len(s),s[0],s[1]
    def create_zeros_1_val():
        from numpy import zeros
        a = zeros((2,1),int,'F')
        return a[0,0]
    def create_zeros_2_shape():
        from numpy import zeros, shape
        a = zeros((4,2),dtype=float)
        s = shape(a)
        return len(s),s[0],s[1]
    def create_zeros_2_val():
        from numpy import zeros
        a = zeros((4,2),dtype=float)
        return a[0,0]
    def create_zeros_3_shape():
        from numpy import zeros, shape
        a = zeros(order = 'F', shape = (4,2),dtype=complex)
        s = shape(a)
        return len(s),s[0],s[1]
    def create_zeros_3_val():
        from numpy import zeros
        a = zeros(order = 'F', shape = (4,2),dtype=complex)
        return a[0,0]

    f1_shape = epyccel(create_zeros_1_shape, language = language)
    f1_val   = epyccel(create_zeros_1_val, language = language)
    assert(     f1_shape() ==      create_zeros_1_shape()      )
    assert(     f1_val()   ==      create_zeros_1_val()        )
    assert(type(f1_val())  == type(create_zeros_1_val().item()))

    f2_shape = epyccel(create_zeros_2_shape, language = language)
    f2_val   = epyccel(create_zeros_2_val, language = language)
    assert(     f2_shape() ==      create_zeros_2_shape()      )
    assert(isclose(     f2_val()  ,      create_zeros_2_val()        , rtol=RTOL, atol=ATOL))
    assert(type(f2_val())  == type(create_zeros_2_val().item()))

    f3_shape = epyccel(create_zeros_3_shape, language = language)
    f3_val   = epyccel(create_zeros_3_val, language = language)
    assert(     f3_shape() ==      create_zeros_3_shape()      )
    assert(isclose(     f3_val()  ,      create_zeros_3_val()        , rtol=RTOL, atol=ATOL))
    assert(type(f3_val())  == type(create_zeros_3_val().item()))

@pytest.mark.parametrize( 'language', (
        pytest.param("fortran", marks = pytest.mark.fortran),
        pytest.param("c", marks = [
            pytest.mark.skip(reason="Tuples not implemented yet"),
            pytest.mark.c]
        )
    )
)
def test_array(language):
    def create_array_list_val():
        from numpy import array
        a = array([[1,2,3],[4,5,6]])
        return a[0,0]
    def create_array_list_shape():
        from numpy import array, shape
        a = array([[1,2,3],[4,5,6]])
        s = shape(a)
        return len(s), s[0], s[1]
    def create_array_tuple_val():
        from numpy import array
        a = array(((1,2,3),(4,5,6)))
        return a[0,0]
    def create_array_tuple_shape():
        from numpy import array, shape
        a = array(((1,2,3),(4,5,6)))
        s = shape(a)
        return len(s), s[0], s[1]
    f1_shape = epyccel(create_array_list_shape, language = language)
    f1_val   = epyccel(create_array_list_val, language = language)
    assert(f1_shape() == create_array_list_shape())
    assert(f1_val()   == create_array_list_val())
    assert(type(f1_val()) == type(create_array_list_val().item()))
    f2_shape = epyccel(create_array_tuple_shape, language = language)
    f2_val   = epyccel(create_array_tuple_val, language = language)
    assert(f2_shape() == create_array_tuple_shape())
    assert(f2_val()   == create_array_tuple_val())
    assert(type(f2_val()) == type(create_array_tuple_val().item()))

@pytest.mark.parametrize( 'language', (
        pytest.param("fortran", marks = pytest.mark.fortran),
        pytest.param("c", marks = [
            pytest.mark.skip(reason="Tuples not implemented yet"),
            pytest.mark.c]
        )
    )
)
def test_rand_basic(language):
    def create_val():
        from numpy.random import rand # pylint: disable=reimported
        return rand()

    f1 = epyccel(create_val, language = language)
    y = [f1() for i in range(10)]
    assert(all([yi <  1 for yi in y]))
    assert(all([yi >= 0 for yi in y]))
    assert(all([isinstance(yi,float) for yi in y]))
    assert(len(set(y))>1)

@pytest.mark.parametrize( 'language', (
        pytest.param("fortran", marks = pytest.mark.fortran),
        pytest.param("c", marks = [
            pytest.mark.skip(reason="Tuples not implemented yet"),
            pytest.mark.c]
        )
    )
)
def test_rand_args(language):
    @types('int')
    def create_array_size_1d(n):
        from numpy.random import rand # pylint: disable=reimported
        from numpy import shape
        a = rand(n)
        return shape(a)[0]

    @types('int','int')
    def create_array_size_2d(n,m):
        from numpy.random import rand # pylint: disable=reimported
        from numpy import shape
        a = rand(n,m)
        return shape(a)[0], shape(a)[1]

    @types('int','int','int')
    def create_array_size_3d(n,m,p):
        from numpy.random import rand # pylint: disable=reimported
        from numpy import shape
        a = rand(n,m,p)
        return shape(a)[0], shape(a)[1], shape(a)[2]

    def create_array_vals_1d():
        from numpy.random import rand # pylint: disable=reimported
        a = rand(4)
        return a[0], a[1], a[2], a[3]

    def create_array_vals_2d():
        from numpy.random import rand # pylint: disable=reimported
        a = rand(2,2)
        return a[0,0], a[0,1], a[1,0], a[1,1]

    n = randint(10)
    m = randint(10)
    p = randint(5)
    f_1d = epyccel(create_array_size_1d, language = language)
    assert( f_1d(n)       == create_array_size_1d(n)      )

    f_2d = epyccel(create_array_size_2d, language = language)
    assert( f_2d(n, m)    == create_array_size_2d(n, m)   )

    f_3d = epyccel(create_array_size_3d, language = language)
    assert( f_3d(n, m, p) == create_array_size_3d(n, m, p))

    g_1d = epyccel(create_array_vals_1d, language = language)
    y = g_1d()
    assert(all([yi <  1 for yi in y]))
    assert(all([yi >= 0 for yi in y]))
    assert(all([isinstance(yi,float) for yi in y]))
    assert(len(set(y))>1)

    g_2d = epyccel(create_array_vals_2d, language = language)
    y = g_2d()
    assert(all([yi <  1 for yi in y]))
    assert(all([yi >= 0 for yi in y]))
    assert(all([isinstance(yi,float) for yi in y]))
    assert(len(set(y))>1)

@pytest.mark.parametrize( 'language', (
        pytest.param("fortran", marks = pytest.mark.fortran),
        pytest.param("c", marks = [
            pytest.mark.skip(reason="Tuples not implemented yet"),
            pytest.mark.c]
        )
    )
)
def test_rand_expr(language):
    def create_val():
        from numpy.random import rand # pylint: disable=reimported
        x = 2*rand()
        return x

    f1 = epyccel(create_val, language = language)
    y = [f1() for i in range(10)]
    assert(all([yi <  2 for yi in y]))
    assert(all([yi >= 0 for yi in y]))
    assert(all([isinstance(yi,float) for yi in y]))
    assert(len(set(y))>1)

@pytest.mark.xfail(reason="a is not allocated")
def test_rand_expr_array(language):
    def create_array_vals_2d():
        from numpy.random import rand # pylint: disable=reimported
        a = rand(2,2)*0.5 + 3
        return a[0,0], a[0,1], a[1,0], a[1,1]

    f2 = epyccel(create_array_vals_2d, language = language)
    y = f2()
    assert(all([yi <  3.5 for yi in y]))
    assert(all([yi >= 3   for yi in y]))
    assert(all([isinstance(yi,float) for yi in y]))
    assert(len(set(y))>1)

@pytest.mark.parametrize( 'language', (
        pytest.param("fortran", marks = pytest.mark.fortran),
        pytest.param("c", marks = [
            pytest.mark.skip(reason="randint not implemented"),
            pytest.mark.c]
        )
    )
)
def test_randint_basic(language):
    def create_rand():
        from numpy.random import randint # pylint: disable=reimported
        return randint(-10, 10)

    @types('int')
    def create_val(high):
        from numpy.random import randint # pylint: disable=reimported
        return randint(high)

    @types('int','int')
    def create_val_low(low, high):
        from numpy.random import randint # pylint: disable=reimported
        return randint(low, high)

    f0 = epyccel(create_rand, language = language)
    y = [f0() for i in range(10)]
    assert(all([yi <  10 for yi in y]))
    assert(all([yi >= -10 for yi in y]))
    assert(all([isinstance(yi,int) for yi in y]))
    assert(len(set(y))>1)

    f1 = epyccel(create_val, language = language)
    y = [f1(100) for i in range(10)]
    assert(all([yi <  100 for yi in y]))
    assert(all([yi >= 0 for yi in y]))
    assert(all([isinstance(yi,int) for yi in y]))
    assert(len(set(y))>1)

    f2 = epyccel(create_val_low, language = language)
    y = [f2(25, 100) for i in range(10)]
    assert(all([yi <  100 for yi in y]))
    assert(all([yi >= 25 for yi in y]))
    assert(all([isinstance(yi,int) for yi in y]))
    assert(len(set(y))>1)

@pytest.mark.parametrize( 'language', (
        pytest.param("fortran", marks = pytest.mark.fortran),
        pytest.param("c", marks = [
            pytest.mark.skip(reason="randint not implemented"),
            pytest.mark.c]
        )
    )
)
def test_randint_expr(language):
    @types('int')
    def create_val(high):
        from numpy.random import randint # pylint: disable=reimported
        x = 2*randint(high)
        return x

    @types('int','int')
    def create_val_low(low, high):
        from numpy.random import randint # pylint: disable=reimported
        x = 2*randint(low, high)
        return x

    f1 = epyccel(create_val, language = language)
    y = [f1(27) for i in range(10)]
    assert(all([yi <  54 for yi in y]))
    assert(all([yi >= 0  for yi in y]))
    assert(all([isinstance(yi,int) for yi in y]))
    assert(len(set(y))>1)

    f2 = epyccel(create_val_low, language = language)
    y = [f2(21,46) for i in range(10)]
    assert(all([yi <  92 for yi in y]))
    assert(all([yi >= 42 for yi in y]))
    assert(all([isinstance(yi,int) for yi in y]))
    assert(len(set(y))>1)

@pytest.mark.parametrize( 'language', (
        pytest.param("fortran", marks = pytest.mark.fortran),
        pytest.param("c", marks = [
            pytest.mark.skip(reason="Tuples not implemented yet"),
            pytest.mark.c]
        )
    )
)
def test_sum_int(language):
    @types('int[:]')
    def sum_call(x):
        from numpy import sum as np_sum
        return np_sum(x)

    f1 = epyccel(sum_call, language = language)
    x = randint(99,size=10)
    assert(f1(x) == sum_call(x))

@pytest.mark.parametrize( 'language', (
        pytest.param("fortran", marks = pytest.mark.fortran),
        pytest.param("c", marks = [
            pytest.mark.skip(reason="Tuples not implemented yet"),
            pytest.mark.c]
        )
    )
)
def test_sum_real(language):
    @types('real[:]')
    def sum_call(x):
        from numpy import sum as np_sum
        return np_sum(x)

    f1 = epyccel(sum_call, language = language)
    x = rand(10)
    assert(isclose(f1(x), sum_call(x), rtol=RTOL, atol=ATOL))

@pytest.mark.parametrize( 'language', (
        pytest.param("fortran", marks = pytest.mark.fortran),
        pytest.param("c", marks = [
            pytest.mark.skip(reason="Tuples not implemented yet"),
            pytest.mark.c]
        )
    )
)
def test_sum_phrase(language):
    @types('real[:]','real[:]')
    def sum_phrase(x,y):
        from numpy import sum as np_sum
        a = np_sum(x)*np_sum(y)
        return a

    f2 = epyccel(sum_phrase, language = language)
    x = rand(10)
    y = rand(15)
    assert(isclose(f2(x,y), sum_phrase(x,y), rtol=RTOL, atol=ATOL))

@pytest.mark.parametrize( 'language', (
        pytest.param("fortran", marks = pytest.mark.fortran),
        pytest.param("c", marks = [
            pytest.mark.skip(reason="Tuples not implemented yet"),
            pytest.mark.c]
        )
    )
)
def test_sum_property(language):
    @types('int[:]')
    def sum_call(x):
        return x.sum()

    f1 = epyccel(sum_call, language = language)
    x = randint(99,size=10)
    assert(f1(x) == sum_call(x))

@pytest.mark.parametrize( 'language', (
        pytest.param("fortran", marks = pytest.mark.fortran),
        pytest.param("c", marks = [
            pytest.mark.skip(reason="Tuples not implemented yet"),
            pytest.mark.c]
        )
    )
)
def test_min_int(language):
    @types('int[:]')
    def min_call(x):
        from numpy import min as np_min
        return np_min(x)

    f1 = epyccel(min_call, language = language)
    x = randint(99,size=10)
    assert(f1(x) == min_call(x))

@pytest.mark.parametrize( 'language', (
        pytest.param("fortran", marks = pytest.mark.fortran),
        pytest.param("c", marks = [
            pytest.mark.skip(reason="Tuples not implemented yet"),
            pytest.mark.c]
        )
    )
)
def test_min_real(language):
    @types('real[:]')
    def min_call(x):
        from numpy import min as np_min
        return np_min(x)

    f1 = epyccel(min_call, language = language)
    x = rand(10)
    assert(isclose(f1(x), min_call(x), rtol=RTOL, atol=ATOL))

@pytest.mark.parametrize( 'language', (
        pytest.param("fortran", marks = pytest.mark.fortran),
        pytest.param("c", marks = [
            pytest.mark.skip(reason="Tuples not implemented yet"),
            pytest.mark.c]
        )
    )
)
def test_min_phrase(language):
    @types('real[:]','real[:]')
    def min_phrase(x,y):
        from numpy import min as np_min
        a = np_min(x)*np_min(y)
        return a

    f2 = epyccel(min_phrase, language = language)
    x = rand(10)
    y = rand(15)
    assert(isclose(f2(x,y), min_phrase(x,y), rtol=RTOL, atol=ATOL))

@pytest.mark.parametrize( 'language', (
        pytest.param("fortran", marks = pytest.mark.fortran),
        pytest.param("c", marks = [
            pytest.mark.skip(reason="Tuples not implemented yet"),
            pytest.mark.c]
        )
    )
)
def test_min_property(language):
    @types('int[:]')
    def min_call(x):
        return x.min()

    f1 = epyccel(min_call, language = language)
    x = randint(99,size=10)
    assert(f1(x) == min_call(x))

@pytest.mark.parametrize( 'language', (
        pytest.param("fortran", marks = pytest.mark.fortran),
        pytest.param("c", marks = [
            pytest.mark.skip(reason="Tuples not implemented yet"),
            pytest.mark.c]
        )
    )
)
def test_max_int(language):
    @types('int[:]')
    def max_call(x):
        from numpy import max as np_max
        return np_max(x)

    f1 = epyccel(max_call, language = language)
    x = randint(99,size=10)
    assert(f1(x) == max_call(x))

@pytest.mark.parametrize( 'language', (
        pytest.param("fortran", marks = pytest.mark.fortran),
        pytest.param("c", marks = [
            pytest.mark.skip(reason="Tuples not implemented yet"),
            pytest.mark.c]
        )
    )
)
def test_max_real(language):
    @types('real[:]')
    def max_call(x):
        from numpy import max as np_max
        return np_max(x)

    f1 = epyccel(max_call, language = language)
    x = rand(10)
    assert(isclose(f1(x), max_call(x), rtol=RTOL, atol=ATOL))

@pytest.mark.parametrize( 'language', (
        pytest.param("fortran", marks = pytest.mark.fortran),
        pytest.param("c", marks = [
            pytest.mark.skip(reason="Tuples not implemented yet"),
            pytest.mark.c]
        )
    )
)
def test_max_phrase(language):
    @types('real[:]','real[:]')
    def max_phrase(x,y):
        from numpy import max as np_max
        a = np_max(x)*np_max(y)
        return a

    f2 = epyccel(max_phrase, language = language)
    x = rand(10)
    y = rand(15)
    assert(isclose(f2(x,y), max_phrase(x,y), rtol=RTOL, atol=ATOL))

@pytest.mark.parametrize( 'language', (
        pytest.param("fortran", marks = pytest.mark.fortran),
        pytest.param("c", marks = [
            pytest.mark.skip(reason="Tuples not implemented yet"),
            pytest.mark.c]
        )
    )
)
def test_max_property(language):
    @types('int[:]')
    def max_call(x):
        return x.max()

    f1 = epyccel(max_call, language = language)
    x = randint(99,size=10)
    assert(f1(x) == max_call(x))

@pytest.mark.parametrize( 'language', (
        pytest.param("fortran", marks = pytest.mark.fortran),
        pytest.param("c", marks = [
            pytest.mark.skip(reason="Tuples not implemented yet"),
            pytest.mark.c]
        )
    )
)

def test_full_like_basic_int(language):
    @types('int')
    def create_full_like_shape_1d(n):
        from numpy import full_like, shape, array
        arr = array([5, 1, 8, 0, 9])
        a = full_like(arr, n, int, 'F')
        s = shape(a)
        return len(s),s[0]
    @types('int')
    def create_full_like_shape_2d(n):
        from numpy import full_like, shape, array
        arr = array([[5, 1, 8, 0, 9], [5, 1, 8, 0, 9]])
        a = full_like(arr, n, int , 'F')
        s = shape(a)
        return len(s),s[0], s[1]
    @types('int')
    def create_full_like_val(val):
        from numpy import full_like, array
        arr = array([5, 1, 8, 0, 9])
        a = full_like(arr, val, int, 'F')
        return a[0],a[1],a[2]
    @types('int')
    def create_full_like_arg_names(val):
        from numpy import full_like, array
        arr = array([[5, 1, 8, 0, 9], [5, 1, 8, 0, 9]])
        a = full_like(arr, val, int, 'F', shape = (2,3))
        return a[0,0],a[0,1],a[0,2],a[1,0],a[1,1],a[1,2]

    size = randint(10)

    f_shape_1d  = epyccel(create_full_like_shape_1d, language = language)
    assert(f_shape_1d(size) == create_full_like_shape_1d(size))

    f_shape_2d  = epyccel(create_full_like_shape_2d, language = language)
    assert(f_shape_2d(size) == create_full_like_shape_2d(size))

    f_val       = epyccel(create_full_like_val, language = language)
    assert(f_val(size)      == create_full_like_val(size))
    assert(type(f_val(size)[0])       == type(create_full_like_val(size)[0].item()))

    f_arg_names = epyccel(create_full_like_arg_names, language = language)
    assert(f_arg_names(size) == create_full_like_arg_names(size))
    assert(type(f_arg_names(size)[0]) == type(create_full_like_arg_names(size)[0].item()))

@pytest.mark.parametrize( 'language', (
        pytest.param("fortran", marks = pytest.mark.fortran),
        pytest.param("c", marks = [
            pytest.mark.skip(reason="Tuples not implemented yet"),
            pytest.mark.c]
        )
    )
)
def test_full_like_basic_real(language):
    @types('real')
    def create_full_like_shape_1d(n):
        from numpy import full_like, shape, array
        arr = array([5, 1, 8, 0, 9])
        a = full_like(arr, n, float, 'F')
        s = shape(a)
        return len(s),s[0]
    @types('real')
    def create_full_like_shape_2d(n):
        from numpy import full_like, shape, array
        arr = array([[5, 1, 8, 0, 9], [5, 1, 8, 0, 9]])
        a = full_like(arr, n, float, 'F')
        s = shape(a)
        return len(s),s[0], s[1]
    @types('real')
    def create_full_like_val(val):
        from numpy import full_like, array
        arr = array([5, 1, 8, 0, 9])
        a = full_like(arr, val, float, 'F')
        return a[0],a[1],a[2]
    @types('real')
    def create_full_like_arg_names(val):
        from numpy import full_like, array
        arr = array([[5, 1, 8, 0, 9], [5, 1, 8, 0, 9]])
        a = full_like(arr, val, float, 'F', shape = (2,3))
        return a[0,0],a[0,1],a[0,2],a[1,0],a[1,1],a[1,2]

    size = uniform(10)
    val  = rand()*5

    f_shape_1d  = epyccel(create_full_like_shape_1d, language = language)
    assert(f_shape_1d(size)     == create_full_like_shape_1d(size))

    f_shape_2d  = epyccel(create_full_like_shape_2d, language = language)
    assert(f_shape_2d(size)     == create_full_like_shape_2d(size))

    f_val       = epyccel(create_full_like_val, language = language)
    assert(f_val(val)           == create_full_like_val(val))
    assert(type(f_val(val)[0])       == type(create_full_like_val(val)[0].item()))

    f_arg_names = epyccel(create_full_like_arg_names, language = language)
    assert(f_arg_names(val)     == create_full_like_arg_names(val))
    assert(type(f_arg_names(val)[0]) == type(create_full_like_arg_names(val)[0].item()))

@pytest.mark.parametrize( 'language', (
        pytest.param("fortran", marks = pytest.mark.fortran),
        pytest.param("c", marks = [
            pytest.mark.skip(reason="Tuples not implemented"),
            pytest.mark.c]
        )
    )
)
def test_full_like_basic_bool(language):
    @types('int')
    def create_full_like_shape_1d(n):
        from numpy import full_like, shape, array
        arr = array([5, 1, 8, 0, 9])
        a = full_like(arr, n, int, 'F')
        s = shape(a)
        return len(s),s[0]
    @types('int')
    def create_full_like_shape_2d(n):
        from numpy import full_like, shape, array
        arr = array([[5, 1, 8, 0, 9], [5, 1, 8, 0, 9]])
        a = full_like(arr, n, int, 'F')
        s = shape(a)
        return len(s),s[0], s[1]
    @types('bool')
    def create_full_like_val(val):
        from numpy import full_like, array
        arr = array([5, 1, 8, 0, 9])
        a = full_like(arr , 3, bool, 'F')
        return a[0],a[1],a[2]
    @types('bool')
    def create_full_like_arg_names(val):
        from numpy import full_like, array
        arr = array([[5, 1, 8, 0, 9], [5, 1, 8, 0, 9]])
        a = full_like(arr ,fill_value = val, dtype=bool, shape = (2,3))
        return a[0,0],a[0,1],a[0,2],a[1,0],a[1,1],a[1,2]

    size = randint(10)
    val  = bool(randint(2))

    f_shape_1d  = epyccel(create_full_like_shape_1d, language = language)
    assert(f_shape_1d(size)     == create_full_like_shape_1d(size))

    f_shape_2d  = epyccel(create_full_like_shape_2d, language = language)
    assert(f_shape_2d(size)     == create_full_like_shape_2d(size))

    f_val       = epyccel(create_full_like_val, language = language)
    assert(f_val(val)           == create_full_like_val(val))
    assert(type(f_val(val)[0])       == type(create_full_like_val(val)[0].item()))

    f_arg_names = epyccel(create_full_like_arg_names, language = language)
    assert(f_arg_names(val)     == create_full_like_arg_names(val))
    assert(type(f_arg_names(val)[0]) == type(create_full_like_arg_names(val)[0].item()))

@pytest.mark.parametrize( 'language', (
        pytest.param("fortran", marks = pytest.mark.fortran),
        pytest.param("c", marks = [
            pytest.mark.skip(reason="Tuples not implemented yet"),
            pytest.mark.c]
        )
    )
)
def test_full_like_order(language):
    @types('int')
    def create_full_like_shape_C(n):
        from numpy import full_like, shape, array
        arr = array([[5, 1, 8, 0, 9], [5, 1, 8, 0, 9]])
        a = full_like(arr,4, order = 'C')
        s = shape(a)
        return len(s),s[0], s[1]
    @types('int')
    def create_full_like_shape_F(n):
        from numpy import full_like, shape, array
        arr = array([[5, 1, 8, 0, 9], [5, 1, 8, 0, 9]])
        a = full_like(arr,4, order = 'F')
        s = shape(a)
        return len(s),s[0], s[1]

    size = randint(10)

    f_shape_C  = epyccel(create_full_like_shape_C, language = language)
    assert(f_shape_C(size) == create_full_like_shape_C(size))

    f_shape_F  = epyccel(create_full_like_shape_F, language = language)
    assert(f_shape_F(size) == create_full_like_shape_F(size))

@pytest.mark.parametrize( 'language', (
        pytest.param("fortran", marks = pytest.mark.fortran),
        pytest.param("c", marks = [
            pytest.mark.c]
        )
    )
)
def test_full_like_dtype(language):
    @types('int')
    def create_full_like_val_int_int(val):
        from numpy import full_like, array
        arr = array([5, 1, 8, 0, 9])
        a = full_like(arr,val,int)
        return a[0]
    @types('int')
    def create_full_like_val_int_float(val):
        from numpy import full_like, array
        arr = array([5, 1, 8, 0, 9])
        a = full_like(arr,val,float)
        return a[0]
    @types('int')
    def create_full_like_val_int_complex(val):
        from numpy import full_like, array
        arr = array([5, 1, 8, 0, 9])
        a = full_like(arr,val,complex)
        return a[0]
    @types('real')
    def create_full_like_val_real_int32(val):
        from numpy import full_like, int32, array
        arr = array([5, 1, 8, 0, 9])
        a = full_like(arr,val,int32)
        return a[0]
    @types('real')
    def create_full_like_val_real_float32(val):
        from numpy import full_like, float32, array
        arr = array([5, 1, 8, 0, 9])
        a = full_like(arr,val,float32)
        return a[0]
    @types('real')
    def create_full_like_val_real_float64(val):
        from numpy import full_like, float64, array
        arr = array([5, 1, 8, 0, 9])
        a = full_like(arr,val,float64)
        return a[0]
    @types('real')
    def create_full_like_val_real_complex64(val):
        from numpy import full_like, complex64, array
        arr = array([5, 1, 8, 0, 9])
        a = full_like(arr,val,complex64)
        return a[0]
    @types('real')
    def create_full_like_val_real_complex128(val):
        from numpy import full_like, complex128, array
        arr = array([5, 1, 8, 0, 9])
        a = full_like(arr,val,complex128)
        return a[0]

    val_int   = randint(100)
    val_float = rand()*100

    f_int_int   = epyccel(create_full_like_val_int_int, language = language)
    assert(     f_int_int(val_int)        ==      create_full_like_val_int_int(val_int))
    assert(type(f_int_int(val_int))       == type(create_full_like_val_int_int(val_int).item()))

    f_int_float = epyccel(create_full_like_val_int_float, language = language)
    assert(isclose(     f_int_float(val_int)     ,      create_full_like_val_int_float(val_int), rtol=RTOL, atol=ATOL))
    assert(type(f_int_float(val_int))     == type(create_full_like_val_int_float(val_int).item()))

    f_int_complex = epyccel(create_full_like_val_int_complex, language = language)
    assert(isclose(     f_int_complex(val_int)     ,      create_full_like_val_int_complex(val_int), rtol=RTOL, atol=ATOL))
    assert(type(f_int_complex(val_int))     == type(create_full_like_val_int_complex(val_int).item()))

    f_real_int32   = epyccel(create_full_like_val_real_int32, language = language)
    assert(     f_real_int32(val_float)        ==      create_full_like_val_real_int32(val_float))
    assert(type(f_real_int32(val_float))       == type(create_full_like_val_real_int32(val_float).item()))

    f_real_float32   = epyccel(create_full_like_val_real_float32, language = language)
    assert(isclose(     f_real_float32(val_float)       ,      create_full_like_val_real_float32(val_float), rtol=RTOL, atol=ATOL))
    assert(type(f_real_float32(val_float))       == type(create_full_like_val_real_float32(val_float).item()))

    f_real_float64   = epyccel(create_full_like_val_real_float64, language = language)
    assert(isclose(     f_real_float64(val_float)       ,      create_full_like_val_real_float64(val_float), rtol=RTOL, atol=ATOL))
    assert(type(f_real_float64(val_float))       == type(create_full_like_val_real_float64(val_float).item()))

    f_real_complex64   = epyccel(create_full_like_val_real_complex64, language = language)
    assert(isclose(     f_real_complex64(val_float)       ,      create_full_like_val_real_complex64(val_float), rtol=RTOL, atol=ATOL))
    assert(type(f_real_complex64(val_float))       == type(create_full_like_val_real_complex64(val_float).item()))

    f_real_complex128   = epyccel(create_full_like_val_real_complex128, language = language)
    assert(isclose(     f_real_complex128(val_float)       ,      create_full_like_val_real_complex128(val_float), rtol=RTOL, atol=ATOL))
    assert(type(f_real_complex128(val_float))       == type(create_full_like_val_real_complex128(val_float).item()))

@pytest.mark.parametrize( 'language', (
        pytest.param("fortran", marks = pytest.mark.fortran),
        pytest.param("c", marks = [
            pytest.mark.skip(reason="Tuples not implemented yet"),
            pytest.mark.c]
        )
    )
)
def test_full_like_combined_args(language):
    def create_full_like_1_shape():
        from numpy import full_like, shape, array
        arr = array([[5, 1, 8, 0, 9], [5, 1, 8, 0, 9]])
        a = full_like(arr,5,int,'F')
        s = shape(a)
        return len(s),s[0],s[1]
    def create_full_like_1_val():
        from numpy import full_like, array
        arr = array([[5, 1, 8, 0, 9], [5, 1, 8, 0, 9]])
        a = full_like(arr, 4.0, int,'F')
        return a[0,0]
    def create_full_like_2_shape():
        from numpy import full_like, shape, array
        arr = array([[5, 1, 8, 0, 9], [5, 1, 8, 0, 9]])
        a = full_like(arr,dtype=float,fill_value=1)
        s = shape(a)
        return len(s),s[0],s[1]
    def create_full_like_2_val():
        from numpy import full_like, array
        arr = array([[5, 1, 8, 0, 9], [5, 1, 8, 0, 9]])
        a = full_like(arr,dtype=float,fill_value=1)
        return a[0,0]
    def create_full_like_3_shape():
        from numpy import full_like, shape, array
        arr = array([[5, 1, 8, 0, 9], [5, 1, 8, 0, 9]])
        a = full_like(arr,order = 'F', shape = (4,2),dtype=complex,fill_value=1)
        s = shape(a)
        return len(s),s[0],s[1]
    def create_full_like_3_val():
        from numpy import full_like, array
        arr = array([[5, 1, 8, 0, 9], [5, 1, 8, 0, 9]])
        a = full_like(arr,order = 'F', shape = (4,2),dtype=complex,fill_value=1)
        return a[0,0]


    f1_shape = epyccel(create_full_like_1_shape, language = language)
    f1_val   = epyccel(create_full_like_1_val, language = language)
    assert(f1_shape() == create_full_like_1_shape())
    assert(f1_val()   == create_full_like_1_val()  )
    assert(type(f1_val())  == type(create_full_like_1_val().item()))

    f2_shape = epyccel(create_full_like_2_shape, language = language)
    f2_val   = epyccel(create_full_like_2_val, language = language)
    assert(f2_shape() == create_full_like_2_shape()    )
    assert(isclose(f2_val()  , create_full_like_2_val()      , rtol=RTOL, atol=ATOL))
    assert(type(f2_val())  == type(create_full_like_2_val().item()))

    f3_shape = epyccel(create_full_like_3_shape, language = language)
    f3_val   = epyccel(create_full_like_3_val, language = language)
    assert(             f3_shape() ==    create_full_like_3_shape()      )
    assert(isclose(     f3_val()  ,      create_full_like_3_val()        , rtol=RTOL, atol=ATOL))
    assert(type(f3_val())  == type(create_full_like_3_val().item()))

@pytest.mark.parametrize( 'language', (
        pytest.param("fortran", marks = pytest.mark.fortran),
        pytest.param("c", marks = [
            pytest.mark.skip(reason="Tuples not implemented yet"),
            pytest.mark.c]
        )
    )
)
def test_empty_like_basic(language):
    @types('int')
    def create_empty_like_shape_1d(n):
        from numpy import empty_like, shape, array
        arr = array([5, 1, 8, 0, 9])
        a = empty_like(arr,int)
        s = shape(a)
        return len(s),s[0]
    @types('int')
    def create_empty_like_shape_2d(n):
        from numpy import empty_like, shape, array
        arr = array([[5, 1, 8, 0, 9], [5, 1, 8, 0, 9]])
        a = empty_like(arr,int)
        s = shape(a)
        return len(s),s[0], s[1]

    size = randint(10)

    f_shape_1d  = epyccel(create_empty_like_shape_1d, language = language)
    assert(     f_shape_1d(size)      ==      create_empty_like_shape_1d(size))

    f_shape_2d  = epyccel(create_empty_like_shape_2d, language = language)
    assert(     f_shape_2d(size)      ==      create_empty_like_shape_2d(size))

@pytest.mark.parametrize( 'language', (
        pytest.param("fortran", marks = pytest.mark.fortran),
        pytest.param("c", marks = [
            pytest.mark.skip(reason="Tuples not implemented yet"),
            pytest.mark.c]
        )
    )
)
def test_empty_like_order(language):
    @types('int','int')
    def create_empty_like_shape_C(n,m):
        from numpy import empty_like, shape, array
        arr = array([[5, 1, 8, 0, 9], [5, 1, 8, 0, 9]])
        a = empty_like(arr, int, order = 'C')
        s = shape(a)
        return len(s),s[0], s[1]
    @types('int', 'int')
    def create_empty_like_shape_F(n,m):
        from numpy import empty_like, shape, array
        arr = array([[5, 1, 8, 0, 9], [5, 1, 8, 0, 9]])
        a = empty_like(arr, int, order = 'F')
        s = shape(a)
        return len(s),s[0], s[1]

    size_1 = randint(10)
    size_2 = randint(10)

    f_shape_C  = epyccel(create_empty_like_shape_C, language = language)
    assert(     f_shape_C(size_1,size_2) == create_empty_like_shape_C(size_1,size_2))

    f_shape_F  = epyccel(create_empty_like_shape_F, language = language)
    assert(     f_shape_F(size_1,size_2) == create_empty_like_shape_F(size_1,size_2))

def test_empty_like_dtype(language):

    def create_empty_like_val_int():
        from numpy import empty_like, array
        arr = array([5, 1, 8, 0, 9])
        a = empty_like(arr, int)
        return a[0]

    def create_empty_like_val_float():
        from numpy import empty_like, array
        arr = array([5, 1, 8, 0, 9])
        a = empty_like(arr, dtype=float)
        return a[0]

    def create_empty_like_val_complex():
        from numpy import empty_like, array
        arr = array([5, 1, 8, 0, 9])
        a = empty_like(arr, dtype=complex)
        return a[0]

    def create_empty_like_val_int32():
        from numpy import empty_like, int32, array
        arr = array([5, 1, 8, 0, 9])
        a = empty_like(arr, dtype=int32)
        return a[0]

    def create_empty_like_val_float32():
        from numpy import empty_like, float32, array
        arr = array([5, 1, 8, 0, 9])
        a = empty_like(arr, dtype=float32)
        return a[0]

    def create_empty_like_val_float64():
        from numpy import empty_like, float64, array
        arr = array([5, 1, 8, 0, 9])
        a = empty_like(arr,dtype=float64)
        return a[0]

    def create_empty_like_val_complex64():
        from numpy import empty_like, complex64, array
        arr = array([5, 1, 8, 0, 9])
        a = empty_like(arr,dtype=complex64)
        return a[0]

    def create_empty_like_val_complex128():
        from numpy import empty_like, complex128, array
        arr = array([5, 1, 8, 0, 9])
        a = empty_like(arr,dtype=complex128)
        return a[0]


    f_int_int   = epyccel(create_empty_like_val_int, language = language)
    assert(type(f_int_int())         == type(create_empty_like_val_int().item()))

    f_int_float = epyccel(create_empty_like_val_float, language = language)
    assert(type(f_int_float())       == type(create_empty_like_val_float().item()))

    f_int_complex = epyccel(create_empty_like_val_complex, language = language)
    assert(type(f_int_complex())     == type(create_empty_like_val_complex().item()))

    f_real_int32   = epyccel(create_empty_like_val_int32, language = language)
    assert(type(f_real_int32())      == type(create_empty_like_val_int32().item()))

    f_real_float32   = epyccel(create_empty_like_val_float32, language = language)
    assert(type(f_real_float32())    == type(create_empty_like_val_float32().item()))

    f_real_float64   = epyccel(create_empty_like_val_float64, language = language)
    assert(type(f_real_float64())    == type(create_empty_like_val_float64().item()))

    f_real_complex64   = epyccel(create_empty_like_val_complex64, language = language)
    assert(type(f_real_complex64())  == type(create_empty_like_val_complex64().item()))

    f_real_complex128   = epyccel(create_empty_like_val_complex128, language = language)
    assert(type(f_real_complex128()) == type(create_empty_like_val_complex128().item()))

@pytest.mark.parametrize( 'language', (
        pytest.param("fortran", marks = pytest.mark.fortran),
        pytest.param("c", marks = [
            pytest.mark.skip(reason="Tuples not implemented yet"),
            pytest.mark.c]
        )
    )
)
def test_empty_like_combined_args(language):

    def create_empty_like_1_shape():
        from numpy import empty_like, shape, array
        arr = array([[5, 1, 8, 0, 9], [5, 1, 8, 0, 9]])
        a = empty_like(arr,dtype=int,order='F')
        s = shape(a)
        return len(s),s[0],s[1]

    def create_empty_like_1_val():
        from numpy import empty_like, array
        arr = array([[5, 1, 8, 0, 9], [5, 1, 8, 0, 9]])
        a = empty_like(arr, dtype=int,order='F')
        return a[0,0]

    def create_empty_like_2_shape():
        from numpy import empty_like, shape, array
        arr = array([[5, 1, 8, 0, 9], [5, 1, 8, 0, 9]])
        a = empty_like(arr, dtype=float)
        s = shape(a)
        return len(s),s[0],s[1]

    def create_empty_like_2_val():
        from numpy import empty_like, array
        arr = array([[5, 1, 8, 0, 9], [5, 1, 8, 0, 9]])
        a = empty_like(arr, dtype=float)
        return a[0,0]

    def create_empty_like_3_shape():
        from numpy import empty_like, shape, array
        arr = array([[5, 1, 8, 0, 9], [5, 1, 8, 0, 9]])
        a = empty_like(arr,shape = (4,2), order = 'F',dtype=complex)
        s = shape(a)
        return len(s),s[0],s[1]

    def create_empty_like_3_val():
        from numpy import empty_like, array
        arr = array([[5, 1, 8, 0, 9], [5, 1, 8, 0, 9]])
        a = empty_like(arr, shape = (4,2),order = 'F',dtype=complex)
        return a[0,0]

    f1_shape = epyccel(create_empty_like_1_shape, language = language)
    f1_val   = epyccel(create_empty_like_1_val, language = language)
    assert(     f1_shape() ==      create_empty_like_1_shape()      )
    assert(type(f1_val())  == type(create_empty_like_1_val().item()))

    f2_shape = epyccel(create_empty_like_2_shape, language = language)
    f2_val   = epyccel(create_empty_like_2_val, language = language)
    assert(all(isclose(     f2_shape(),      create_empty_like_2_shape()      )))
    assert(type(f2_val())  == type(create_empty_like_2_val().item()))

    f3_shape = epyccel(create_empty_like_3_shape, language = language)
    f3_val   = epyccel(create_empty_like_3_val, language = language)
    assert(all(isclose(     f3_shape(),      create_empty_like_3_shape()      )))
    assert(type(f3_val())  == type(create_empty_like_3_val().item()))

@pytest.mark.parametrize( 'language', (
        pytest.param("fortran", marks = pytest.mark.fortran),
        pytest.param("c", marks = [
            pytest.mark.skip(reason="Tuples not implemented yet"),
            pytest.mark.c]
        )
    )
)
def test_ones_like_basic(language):
    @types('int')
    def create_ones_like_shape_1d(n):
        from numpy import ones_like, shape, array
        arr = array([5, 1, 8, 0, 9])
        a = ones_like(arr)
        s = shape(a)
        return len(s),s[0]
    @types('int')
    def create_ones_like_shape_2d(n):
        from numpy import ones_like, shape, array
        arr = array([[5, 1, 8, 0, 9], [5, 1, 8, 0, 9]])
        a = ones_like(arr)
        s = shape(a)
        return len(s),s[0], s[1]

    size = randint(10)

    f_shape_1d  = epyccel(create_ones_like_shape_1d, language = language)
    assert(     f_shape_1d(size)      ==      create_ones_like_shape_1d(size))

    f_shape_2d  = epyccel(create_ones_like_shape_2d, language = language)
    assert(     f_shape_2d(size)      ==      create_ones_like_shape_2d(size))

@pytest.mark.parametrize( 'language', (
        pytest.param("fortran", marks = pytest.mark.fortran),
        pytest.param("c", marks = [
            pytest.mark.skip(reason="Tuples not implemented yet"),
            pytest.mark.c]
        )
    )
)
def test_ones_like_order(language):
    @types('int','int')
    def create_ones_like_shape_C(n,m):
        from numpy import ones_like, shape, array
        arr = array([[5, 1, 8, 0, 9], [5, 1, 8, 0, 9]])
        a = ones_like(arr, order = 'C')
        s = shape(a)
        return len(s),s[0], s[1]
    @types('int','int')
    def create_ones_like_shape_F(n,m):
        from numpy import ones_like, shape, array
        arr = array([[5, 1, 8, 0, 9], [5, 1, 8, 0, 9]])
        a = ones_like(arr, order = 'F')
        s = shape(a)
        return len(s),s[0], s[1]

    size_1 = randint(10)
    size_2 = randint(10)

    f_shape_C  = epyccel(create_ones_like_shape_C, language = language)
    assert(     f_shape_C(size_1,size_2) == create_ones_like_shape_C(size_1,size_2))

    f_shape_F  = epyccel(create_ones_like_shape_F, language = language)
    assert(     f_shape_F(size_1,size_2) == create_ones_like_shape_F(size_1,size_2))

def test_ones_like_dtype(language):

    def create_ones_like_val_int():
        from numpy import ones_like, array
        arr = array([5, 1, 8, 0, 9])
        a = ones_like(arr, int)
        return a[0]

    def create_ones_like_val_float():
        from numpy import ones_like, array
        arr = array([5, 1, 8, 0, 9])
        a = ones_like(arr,float)
        return a[0]

    def create_ones_like_val_complex():
        from numpy import ones_like, array
        arr = array([5, 1, 8, 0, 9])
        a = ones_like(arr, complex)
        return a[0]

    def create_ones_like_val_int32():
        from numpy import ones_like, int32, array
        arr = array([5, 1, 8, 0, 9])
        a = ones_like(arr,int32)
        return a[0]

    def create_ones_like_val_float32():
        from numpy import ones_like, float32, array
        arr = array([5, 1, 8, 0, 9])
        a = ones_like(arr, float32)
        return a[0]

    def create_ones_like_val_float64():
        from numpy import ones_like, float64, array
        arr = array([5, 1, 8, 0, 9])
        a = ones_like(arr, float64)
        return a[0]

    def create_ones_like_val_complex64():
        from numpy import ones_like, complex64, array
        arr = array([5, 1, 8, 0, 9])
        a = ones_like(arr, complex64)
        return a[0]

    def create_ones_like_val_complex128():
        from numpy import ones_like, complex128, array
        arr = array([5, 1, 8, 0, 9])
        a = ones_like(arr, complex128)
        return a[0]


    f_int_int   = epyccel(create_ones_like_val_int, language = language)
    assert(     f_int_int()          ==      create_ones_like_val_int())
    assert(type(f_int_int())         == type(create_ones_like_val_int().item()))

    f_int_float = epyccel(create_ones_like_val_float, language = language)
    assert(isclose(     f_int_float()       ,      create_ones_like_val_float(), rtol=RTOL, atol=ATOL))
    assert(type(f_int_float())       == type(create_ones_like_val_float().item()))

    f_int_complex = epyccel(create_ones_like_val_complex, language = language)
    assert(isclose(     f_int_complex()     ,      create_ones_like_val_complex(), rtol=RTOL, atol=ATOL))
    assert(type(f_int_complex())     == type(create_ones_like_val_complex().item()))

    f_real_int32   = epyccel(create_ones_like_val_int32, language = language)
    assert(     f_real_int32()       ==      create_ones_like_val_int32())
    assert(type(f_real_int32())      == type(create_ones_like_val_int32().item()))

    f_real_float32   = epyccel(create_ones_like_val_float32, language = language)
    assert(isclose(     f_real_float32()    ,      create_ones_like_val_float32(), rtol=RTOL, atol=ATOL))
    assert(type(f_real_float32())    == type(create_ones_like_val_float32().item()))

    f_real_float64   = epyccel(create_ones_like_val_float64, language = language)
    assert(isclose(     f_real_float64()    ,      create_ones_like_val_float64(), rtol=RTOL, atol=ATOL))
    assert(type(f_real_float64())    == type(create_ones_like_val_float64().item()))

    f_real_complex64   = epyccel(create_ones_like_val_complex64, language = language)
    assert(isclose(     f_real_complex64()  ,      create_ones_like_val_complex64(), rtol=RTOL, atol=ATOL))
    assert(type(f_real_complex64())  == type(create_ones_like_val_complex64().item()))

    f_real_complex128   = epyccel(create_ones_like_val_complex128, language = language)
    assert(isclose(     f_real_complex128() ,      create_ones_like_val_complex128(), rtol=RTOL, atol=ATOL))
    assert(type(f_real_complex128()) == type(create_ones_like_val_complex128().item()))

@pytest.mark.parametrize( 'language', (
        pytest.param("fortran", marks = pytest.mark.fortran),
        pytest.param("c", marks = [
            pytest.mark.skip(reason="Tuples not implemented yet"),
            pytest.mark.c]
        )
    )
)
def test_ones_like_combined_args(language):

    def create_ones_like_1_shape():
        from numpy import ones_like, shape, array
        arr = array([[5, 1, 8, 0, 9], [5, 1, 8, 0, 9]])
        a = ones_like(arr,int,'F')
        s = shape(a)
        return len(s),s[0],s[1]

    def create_ones_like_1_val():
        from numpy import ones_like, array
        arr = array([[5, 1, 8, 0, 9], [5, 1, 8, 0, 9]])
        a = ones_like(arr,int,'F')
        return a[0,0]

    def create_ones_like_2_shape():
        from numpy import ones_like, shape, array
        arr = array([[5, 1, 8, 0, 9], [5, 1, 8, 0, 9]])
        a = ones_like(arr,dtype=float)
        s = shape(a)
        return len(s),s[0],s[1]

    def create_ones_like_2_val():
        from numpy import ones_like, array
        arr = array([[5, 1, 8, 0, 9], [5, 1, 8, 0, 9]])
        a = ones_like(arr,dtype=float)
        return a[0,0]

    def create_ones_like_3_shape():
        from numpy import ones_like, shape, array
        arr = array([[5, 1, 8, 0, 9], [5, 1, 8, 0, 9]])
        a = ones_like(arr,shape = (4,2),order = 'F',dtype=complex)
        s = shape(a)
        return len(s),s[0],s[1]

    def create_ones_like_3_val():
        from numpy import ones_like, array
        arr = array([[5, 1, 8, 0, 9], [5, 1, 8, 0, 9]])
        a = ones_like(arr,shape = (4,2),order = 'F',dtype=complex)
        return a[0,0]

    f1_shape = epyccel(create_ones_like_1_shape, language = language)
    f1_val   = epyccel(create_ones_like_1_val, language = language)
    assert(     f1_shape() ==      create_ones_like_1_shape()      )
    assert(     f1_val()   ==      create_ones_like_1_val()        )
    assert(type(f1_val())  == type(create_ones_like_1_val().item()))

    f2_shape = epyccel(create_ones_like_2_shape, language = language)
    f2_val   = epyccel(create_ones_like_2_val, language = language)
    assert(     f2_shape() ==      create_ones_like_2_shape()      )
    assert(isclose(     f2_val()  ,      create_ones_like_2_val()        , rtol=RTOL, atol=ATOL))
    assert(type(f2_val())  == type(create_ones_like_2_val().item()))

    f3_shape = epyccel(create_ones_like_3_shape, language = language)
    f3_val   = epyccel(create_ones_like_3_val, language = language)
    assert(     f3_shape() ==      create_ones_like_3_shape()      )
    assert(isclose(     f3_val()  ,      create_ones_like_3_val()        , rtol=RTOL, atol=ATOL))
    assert(type(f3_val())  == type(create_ones_like_3_val().item()))

@pytest.mark.parametrize( 'language', (
        pytest.param("fortran", marks = pytest.mark.fortran),
        pytest.param("c", marks = [
            pytest.mark.skip(reason="Tuples not implemented yet"),
            pytest.mark.c]
        )
    )
)
def test_zeros_like_basic(language):
    @types('int')
    def create_zeros_like_shape_1d(n):
        from numpy import zeros_like, shape, array
        arr = array([5, 1, 8, 0, 9])
        a = zeros_like(arr, int)
        s = shape(a)
        return len(s),s[0]
    @types('int')
    def create_zeros_like_shape_2d(n):
        from numpy import zeros_like, shape, array
        arr = array([[5, 1, 8, 0, 9], [5, 1, 8, 0, 9]])
        a = zeros_like(arr,int)
        s = shape(a)
        return len(s),s[0], s[1]

    size = randint(10)

    f_shape_1d  = epyccel(create_zeros_like_shape_1d, language = language)
    assert(     f_shape_1d(size)      ==      create_zeros_like_shape_1d(size))

    f_shape_2d  = epyccel(create_zeros_like_shape_2d, language = language)
    assert(     f_shape_2d(size)      ==      create_zeros_like_shape_2d(size))

@pytest.mark.parametrize( 'language', (
        pytest.param("fortran", marks = pytest.mark.fortran),
        pytest.param("c", marks = [
            pytest.mark.skip(reason="Tuples not implemented yet"),
            pytest.mark.c]
        )
    )
)
def test_zeros_like_order(language):
    @types('int','int')
    def create_zeros_like_shape_C(n,m):
        from numpy import zeros_like, shape, array
        arr = array([[5, 1, 8, 0, 9], [5, 1, 8, 0, 9]])
        a = zeros_like(arr, order = 'C')
        s = shape(a)
        return len(s),s[0], s[1]
    @types('int','int')
    def create_zeros_like_shape_F(n,m):
        from numpy import zeros_like, shape, array
        arr = array([[5, 1, 8, 0, 9], [5, 1, 8, 0, 9]])
        a = zeros_like(arr, order = 'F')
        s = shape(a)
        return len(s),s[0], s[1]

    size_1 = randint(10)
    size_2 = randint(10)

    f_shape_C  = epyccel(create_zeros_like_shape_C, language = language)
    assert(     f_shape_C(size_1,size_2) == create_zeros_like_shape_C(size_1,size_2))

    f_shape_F  = epyccel(create_zeros_like_shape_F, language = language)
    assert(     f_shape_F(size_1,size_2) == create_zeros_like_shape_F(size_1,size_2))

def test_zeros_like_dtype(language):

    def create_zeros_like_val_int():
        from numpy import zeros_like, array
        arr = array([5, 1, 8, 0, 9])
        a = zeros_like(arr,int)
        return a[0]

    def create_zeros_like_val_float():
        from numpy import zeros_like, array
        arr = array([5, 1, 8, 0, 9])
        a = zeros_like(arr,float)
        return a[0]

    def create_zeros_like_val_complex():
        from numpy import zeros_like, array
        arr = array([5, 1, 8, 0, 9])
        a = zeros_like(arr,complex)
        return a[0]

    def create_zeros_like_val_int32():
        from numpy import zeros_like, int32, array
        arr = array([5, 1, 8, 0, 9])
        a = zeros_like(arr,int32)
        return a[0]

    def create_zeros_like_val_float32():
        from numpy import zeros_like, float32, array
        arr = array([5, 1, 8, 0, 9])
        a = zeros_like(arr,float32)
        return a[0]

    def create_zeros_like_val_float64():
        from numpy import zeros_like, float64, array
        arr = array([5, 1, 8, 0, 9])
        a = zeros_like(arr,float64)
        return a[0]

    def create_zeros_like_val_complex64():
        from numpy import zeros_like, complex64, array
        arr = array([5, 1, 8, 0, 9])
        a = zeros_like(arr,complex64)
        return a[0]

    def create_zeros_like_val_complex128():
        from numpy import zeros_like, complex128, array
        arr = array([5, 1, 8, 0, 9])
        a = zeros_like(arr,complex128)
        return a[0]

    f_int_int   = epyccel(create_zeros_like_val_int, language = language)
    assert(     f_int_int()          ==      create_zeros_like_val_int())
    assert(type(f_int_int())         == type(create_zeros_like_val_int().item()))

    f_int_float = epyccel(create_zeros_like_val_float, language = language)
    assert(isclose(     f_int_float()       ,      create_zeros_like_val_float(), rtol=RTOL, atol=ATOL))
    assert(type(f_int_float())       == type(create_zeros_like_val_float().item()))

    f_int_complex = epyccel(create_zeros_like_val_complex, language = language)
    assert(isclose(     f_int_complex()     ,      create_zeros_like_val_complex(), rtol=RTOL, atol=ATOL))
    assert(type(f_int_complex())     == type(create_zeros_like_val_complex().item()))

    f_real_int32   = epyccel(create_zeros_like_val_int32, language = language)
    assert(     f_real_int32()       ==      create_zeros_like_val_int32())
    assert(type(f_real_int32())      == type(create_zeros_like_val_int32().item()))

    f_real_float32   = epyccel(create_zeros_like_val_float32, language = language)
    assert(isclose(     f_real_float32()    ,      create_zeros_like_val_float32(), rtol=RTOL, atol=ATOL))
    assert(type(f_real_float32())    == type(create_zeros_like_val_float32().item()))

    f_real_float64   = epyccel(create_zeros_like_val_float64, language = language)
    assert(isclose(     f_real_float64()    ,      create_zeros_like_val_float64(), rtol=RTOL, atol=ATOL))
    assert(type(f_real_float64())    == type(create_zeros_like_val_float64().item()))

    f_real_complex64   = epyccel(create_zeros_like_val_complex64, language = language)
    assert(isclose(     f_real_complex64()  ,      create_zeros_like_val_complex64(), rtol=RTOL, atol=ATOL))
    assert(type(f_real_complex64())  == type(create_zeros_like_val_complex64().item()))

    f_real_complex128   = epyccel(create_zeros_like_val_complex128, language = language)
    assert(isclose(     f_real_complex128() ,      create_zeros_like_val_complex128(), rtol=RTOL, atol=ATOL))
    assert(type(f_real_complex128()) == type(create_zeros_like_val_complex128().item()))

@pytest.mark.parametrize( 'language', (
        pytest.param("fortran", marks = pytest.mark.fortran),
        pytest.param("c", marks = [
            pytest.mark.skip(reason="Tuples not implemented yet"),
            pytest.mark.c]
        )
    )
)
def test_zeros_like_combined_args(language):

    def create_zeros_like_1_shape():
        from numpy import zeros_like, shape, array
        arr = array([[5, 1, 8, 0, 9], [5, 1, 8, 0, 9]])
        a = zeros_like(arr,int,'F')
        s = shape(a)
        return len(s),s[0],s[1]

    def create_zeros_like_1_val():
        from numpy import zeros_like, array
        arr = array([[5, 1, 8, 0, 9], [5, 1, 8, 0, 9]])
        a = zeros_like(arr, int,'F')
        return a[0,0]

    def create_zeros_like_2_shape():
        from numpy import zeros_like, shape, array
        arr = array([[5, 1, 8, 0, 9], [5, 1, 8, 0, 9]])
        a = zeros_like(arr, dtype=float)
        s = shape(a)
        return len(s),s[0],s[1]

    def create_zeros_like_2_val():
        from numpy import zeros_like, array
        arr = array([[5, 1, 8, 0, 9], [5, 1, 8, 0, 9]])
        a = zeros_like(arr, dtype=float)
        return a[0,0]

    def create_zeros_like_3_shape():
        from numpy import zeros_like, shape, array
        arr = array([[5, 1, 8, 0, 9], [5, 1, 8, 0, 9]])
        a = zeros_like(arr, shape = (4,2), order = 'F',dtype=complex)
        s = shape(a)
        return len(s),s[0],s[1]

    def create_zeros_like_3_val():
        from numpy import zeros_like, array
        arr = array([[5, 1, 8, 0, 9], [5, 1, 8, 0, 9]])
        a = zeros_like(arr, shape = (4,2), order = 'F',dtype=complex)
        return a[0,0]

    f1_shape = epyccel(create_zeros_like_1_shape, language = language)
    f1_val   = epyccel(create_zeros_like_1_val, language = language)
    assert(     f1_shape() ==      create_zeros_like_1_shape()      )
    assert(     f1_val()   ==      create_zeros_like_1_val()        )
    assert(type(f1_val())  == type(create_zeros_like_1_val().item()))

    f2_shape = epyccel(create_zeros_like_2_shape, language = language)
    f2_val   = epyccel(create_zeros_like_2_val, language = language)
    assert(     f2_shape() ==      create_zeros_like_2_shape()      )
    assert(isclose(     f2_val()  ,      create_zeros_like_2_val()        , rtol=RTOL, atol=ATOL))
    assert(type(f2_val())  == type(create_zeros_like_2_val().item()))

    f3_shape = epyccel(create_zeros_like_3_shape, language = language)
    f3_val   = epyccel(create_zeros_like_3_val, language = language)
    assert(     f3_shape() ==      create_zeros_like_3_shape()      )
    assert(isclose(     f3_val()  ,      create_zeros_like_3_val()        , rtol=RTOL, atol=ATOL))
    assert(type(f3_val())  == type(create_zeros_like_3_val().item()))

def test_numpy_real_scalar(language):

    @types('bool')
    @types('int')
    @types('int8')
    @types('int16')
    @types('int32')
    @types('int64')
    @types('float')
    @types('float32')
    @types('float64')
    @types('complex64')
    @types('complex128')
    def get_real(a):
        from numpy import real
        b = real(a)
        return b

    integer8 = randint(min_int8, max_int8, dtype=np.int8)
    integer16 = randint(min_int16, max_int16, dtype=np.int16)
    integer = randint(min_int, max_int, dtype=np.int)
    integer32 = randint(min_int32, max_int32, dtype=np.int32)
    integer64 = randint(min_int64, max_int64, dtype=np.int64)

    fl = uniform(min_int / 2, max_int / 2)
    fl32 = uniform(min_int, max_int)
    fl32 = np.float32(fl32)
    fl64 = uniform(min_int / 2, max_int / 2)

    cmplx128_from_float32 = uniform(low=min_float32 / 2, high=max_float32 / 2) + uniform(low=min_float32 / 2, high=max_float32 / 2) * 1j
    # the result of the last operation is a Python complex type which has 8 bytes in the alignment,
    # that's why we need to convert it to a numpy.complex64 the needed type.
    cmplx64 = np.complex64(cmplx128_from_float32)
    cmplx128 = uniform(low=min_float64 / 2, high=max_float64 / 2) + uniform(low=min_float64 / 2, high=max_float64 / 2) * 1j

    f_bl = epyccel(get_real, language=language)

    f_bl_true_output = f_bl(True)
    test_bool_true_output = get_real(True)

    f_bl_false_output = f_bl(False)
    test_bool_false_output = get_real(False)

    assert f_bl_true_output == test_bool_true_output
    assert f_bl_false_output == test_bool_false_output

    assert (type(f_bl_true_output) == type(test_bool_false_output))

    f_integer = epyccel(get_real, language=language)
    f_integer8 = epyccel(get_real, language=language)
    f_integer16 = epyccel(get_real, language=language)
    f_integer32 = epyccel(get_real, language=language)
    f_integer64 = epyccel(get_real, language=language)

    f_integer_output = f_integer(integer)
    test_int_output  = get_real(integer)

    assert f_integer_output == test_int_output
    assert type(f_integer_output) == type(test_int_output)

    f_integer8_output = f_integer8(integer8)
    test_int8_output = get_real(integer8)

    assert f_integer8_output == test_int8_output
    assert type(f_integer8_output) == type(test_int8_output.item())

    f_integer16_output = f_integer16(integer16)
    test_int16_output = get_real(integer16)

    assert f_integer16_output == test_int16_output
    assert type(f_integer16_output) == type(test_int16_output.item())

    f_integer32_output = f_integer32(integer32)
    test_int32_output = get_real(integer32)

    assert f_integer32_output == test_int32_output
    assert type(f_integer32_output) == type(test_int32_output.item())

    # the if block shoud be removed after resolving (https://github.com/pyccel/pyccel/issues/735).
    if sys.platform != 'win32':
        f_integer64_output = f_integer64(integer64)
        test_int64_output = get_real(integer64)

        assert f_integer64_output == test_int64_output
        assert type(f_integer64_output) == type(test_int64_output.item())

    f_fl = epyccel(get_real, language=language)
    f_fl32 = epyccel(get_real, language=language)
    f_fl64 = epyccel(get_real, language=language)

    f_fl_output = f_fl(fl)
    test_float_output = get_real(fl)

    assert f_fl_output == test_float_output
    assert type(f_fl_output) == type(test_float_output)

    f_fl32_output = f_fl32(fl32)
    test_float32_output = get_real(fl32)

    assert f_fl32_output == test_float32_output
    assert type(f_fl32_output) == type(test_float32_output.item())

    f_fl64_output = f_fl64(fl64)
    test_float64_output = get_real(fl64)

    assert f_fl64_output == test_float64_output
    assert type(f_fl64_output) == type(test_float64_output)

    f_complex64 = epyccel(get_real, language=language)
    f_complex128 = epyccel(get_real, language=language)

    f_complex64_output = f_complex64(cmplx64)
    test_complex64_output = get_real(cmplx64)

    assert f_complex64_output == test_complex64_output
    assert (type(f_complex64_output) == type(test_complex64_output.item()))

    f_complex128_output = f_complex128(cmplx128)
    test_complex128_output = get_real(cmplx128)

    assert f_complex128_output == test_complex128_output
    assert (type(f_complex64_output) == type(test_complex64_output.item()))

@pytest.mark.parametrize( 'language', (
        pytest.param("fortran", marks = pytest.mark.fortran),
        pytest.param("c", marks = [
            pytest.mark.skip(reason="Tuples not implemented yet"),
            pytest.mark.c]
        )
    )
)

def test_numpy_real_array_like_1d(language):

    @types('bool[:]')
    @types('int[:]')
    @types('int8[:]')
    @types('int16[:]')
    @types('int32[:]')
    @types('int64[:]')
    @types('float[:]')
    @types('float32[:]')
    @types('float64[:]')
    @types('complex64[:]')
    @types('complex128[:]')
    def get_real(arr):
        from numpy import real, shape
        a = real(arr)
        s = shape(a)
        return len(s), s[0], a[0]

    size = 5

    bl = randint(0, 1, size = size, dtype= bool)

    integer8 = randint(min_int8, max_int8, size = size, dtype=np.int8)
    integer16 = randint(min_int16, max_int16, size = size, dtype=np.int16)
    integer = randint(min_int, max_int, size = size, dtype=np.int)
    integer32 = randint(min_int32, max_int32, size = size, dtype=np.int32)
    integer64 = randint(min_int64, max_int64, size = size, dtype=np.int64)

    fl = uniform(min_float / 2, max_float / 2, size = size)
    fl32 = uniform(min_float32, max_float32, size = size)
    fl32 = np.float32(fl32)
    fl64 = uniform(min_float64 / 2, max_float64 / 2, size = size)

    cmplx128_from_float32 = uniform(low=min_float32 / 2, high=max_float32 / 2, size = size) + uniform(low=min_float32 / 2, high=max_float32 / 2, size = size) * 1j
    # the result of the last operation is a Python complex type which has 8 bytes in the alignment,
    # that's why we need to convert it to a numpy.complex64 the needed type.
    cmplx64 = np.complex64(cmplx128_from_float32)
    cmplx128 = uniform(low=min_float64 / 2, high=max_float64 / 2, size = size) + uniform(low=min_float64 / 2, high=max_float64 / 2, size = size) * 1j

    f_bl = epyccel(get_real, language=language)

    assert (f_bl(bl) == get_real(bl))

    f_integer8 = epyccel(get_real, language=language)
    f_integer16 = epyccel(get_real, language=language)
    f_integer = epyccel(get_real, language=language)
    f_integer32 = epyccel(get_real, language=language)

    assert (f_integer8(integer8) == get_real(integer8))
    assert (f_integer16(integer16) == get_real(integer16))
    assert (f_integer(integer) == get_real(integer))
    assert (f_integer32(integer32) == get_real(integer32))

    # the if block shoud be removed after resolving (https://github.com/pyccel/pyccel/issues/735).
    if sys.platform != 'win32':
        f_integer64 = epyccel(get_real, language=language)
        assert (f_integer64(integer64) == get_real(integer64))

        f_fl = epyccel(get_real, language=language)
        f_fl32 = epyccel(get_real, language=language)
        f_fl64 = epyccel(get_real, language=language)

        assert (f_fl(fl) == get_real(fl))
        assert (f_fl32(fl32) == get_real(fl32))
        assert (f_fl64(fl64) == get_real(fl64))

    f_complex64 = epyccel(get_real, language=language)
    f_complex128 = epyccel(get_real, language=language)

    assert (f_complex64(cmplx64) == get_real(cmplx64))
    assert (f_complex128(cmplx128) == get_real(cmplx128))

@pytest.mark.parametrize( 'language', (
        pytest.param("fortran", marks = pytest.mark.fortran),
        pytest.param("c", marks = [
            pytest.mark.skip(reason="Tuples not implemented yet"),
            pytest.mark.c]
        )
    )
)

def test_numpy_real_array_like_2d(language):

    @types('bool[:,:]')
    @types('int[:,:]')
    @types('int8[:,:]')
    @types('int16[:,:]')
    @types('int32[:,:]')
    @types('int64[:,:]')
    @types('float[:,:]')
    @types('float32[:,:]')
    @types('float64[:,:]')
    @types('complex64[:,:]')
    @types('complex128[:,:]')
    def get_real(arr):
        from numpy import real, shape
        a = real(arr)
        s = shape(a)
        return len(s), s[0], s[1], a[0,1], a[1,0]

    size = (2, 5)

    bl = randint(0, 1, size = size, dtype= bool)

    integer8 = randint(min_int8, max_int8, size = size, dtype=np.int8)
    integer16 = randint(min_int16, max_int16, size = size, dtype=np.int16)
    integer = randint(min_int, max_int, size = size, dtype=np.int)
    integer32 = randint(min_int32, max_int32, size = size, dtype=np.int32)
    integer64 = randint(min_int64, max_int64, size = size, dtype=np.int64)

    fl = uniform(min_float / 2, max_float / 2, size = size)
    fl32 = uniform(min_float32, max_float32, size = size)
    fl32 = np.float32(fl32)
    fl64 = uniform(min_float64 / 2, max_float64 / 2, size = size)

    cmplx128_from_float32 = uniform(low=min_float32 / 2, high=max_float32 / 2, size = size) + uniform(low=min_float32 / 2, high=max_float32 / 2, size = size) * 1j
    # the result of the last operation is a Python complex type which has 8 bytes in the alignment,
    # that's why we need to convert it to a numpy.complex64 the needed type.
    cmplx64 = np.complex64(cmplx128_from_float32)
    cmplx128 = uniform(low=min_float64 / 2, high=max_float64 / 2, size = size) + uniform(low=min_float64 / 2, high=max_float64 / 2, size = size) * 1j

    f_bl = epyccel(get_real, language=language)

    assert (f_bl(bl) == get_real(bl))

    f_integer8 = epyccel(get_real, language=language)
    f_integer16 = epyccel(get_real, language=language)
    f_integer = epyccel(get_real, language=language)
    f_integer32 = epyccel(get_real, language=language)

    assert (f_integer8(integer8) == get_real(integer8))
    assert (f_integer16(integer16) == get_real(integer16))
    assert (f_integer(integer) == get_real(integer))
    assert (f_integer32(integer32) == get_real(integer32))

    # the if block shoud be removed after resolving (https://github.com/pyccel/pyccel/issues/735).
    if sys.platform != 'win32':
        f_integer64 = epyccel(get_real, language=language)
        assert (f_integer64(integer64) == get_real(integer64))

        f_fl = epyccel(get_real, language=language)
        f_fl32 = epyccel(get_real, language=language)
        f_fl64 = epyccel(get_real, language=language)

        assert (f_fl(fl) == get_real(fl))
        assert (f_fl32(fl32) == get_real(fl32))
        assert (f_fl64(fl64) == get_real(fl64))

    f_complex64 = epyccel(get_real, language=language)
    f_complex128 = epyccel(get_real, language=language)

    assert (f_complex64(cmplx64) == get_real(cmplx64))
    assert (f_complex128(cmplx128) == get_real(cmplx128))


def test_numpy_imag_scalar(language):

    @types('bool')
    @types('int')
    @types('int8')
    @types('int16')
    @types('int32')
    @types('int64')
    @types('float')
    @types('float32')
    @types('float64')
    @types('complex64')
    @types('complex128')
    def get_imag(a):
        from numpy import imag
        b = imag(a)
        return b

    integer8 = randint(min_int8, max_int8, dtype=np.int8)
    integer16 = randint(min_int16, max_int16, dtype=np.int16)
    integer = randint(min_int, max_int, dtype=np.int)
    integer32 = randint(min_int32, max_int32, dtype=np.int32)
    integer64 = randint(min_int64, max_int64, dtype=np.int64)

    fl = uniform(min_int / 2, max_int / 2)
    fl32 = uniform(min_int, max_int)
    fl32 = np.float32(fl32)
    fl64 = uniform(min_int / 2, max_int / 2)

    cmplx128_from_float32 = uniform(low=min_float32 / 2, high=max_float32 / 2) + uniform(low=min_float32 / 2, high=max_float32 / 2) * 1j
    # the result of the last operation is a Python complex type which has 8 bytes in the alignment,
    # that's why we need to convert it to a numpy.complex64 the needed type.
    cmplx64 = np.complex64(cmplx128_from_float32)
    cmplx128 = uniform(low=min_float64 / 2, high=max_float64 / 2) + uniform(low=min_float64 / 2, high=max_float64 / 2) * 1j

    f_bl = epyccel(get_imag, language=language)

    f_bl_true_output = f_bl(True)
    test_bool_true_output = get_imag(True)

    f_bl_false_output = f_bl(False)
    test_bool_false_output = get_imag(False)

    assert f_bl_true_output == test_bool_true_output
    assert f_bl_false_output == test_bool_false_output

    assert (type(f_bl_true_output) == type(test_bool_false_output))

    f_integer = epyccel(get_imag, language=language)
    f_integer8 = epyccel(get_imag, language=language)
    f_integer16 = epyccel(get_imag, language=language)
    f_integer32 = epyccel(get_imag, language=language)
    f_integer64 = epyccel(get_imag, language=language)

    f_integer_output = f_integer(integer)
    test_int_output  = get_imag(integer)

    assert f_integer_output == test_int_output
    assert type(f_integer_output) == type(test_int_output)

    f_integer8_output = f_integer8(integer8)
    test_int8_output = get_imag(integer8)

    assert f_integer8_output == test_int8_output
    assert type(f_integer8_output) == type(test_int8_output.item())

    f_integer16_output = f_integer16(integer16)
    test_int16_output = get_imag(integer16)

    assert f_integer16_output == test_int16_output
    assert type(f_integer16_output) == type(test_int16_output.item())

    f_integer32_output = f_integer32(integer32)
    test_int32_output = get_imag(integer32)

    assert f_integer32_output == test_int32_output
    assert type(f_integer32_output) == type(test_int32_output.item())

    # the if block shoud be removed after resolving (https://github.com/pyccel/pyccel/issues/735).
    if sys.platform != 'win32':
        f_integer64_output = f_integer64(integer64)
        test_int64_output = get_imag(integer64)

        assert f_integer64_output == test_int64_output
        assert type(f_integer64_output) == type(test_int64_output.item())

    f_fl = epyccel(get_imag, language=language)
    f_fl32 = epyccel(get_imag, language=language)
    f_fl64 = epyccel(get_imag, language=language)

    f_fl_output = f_fl(fl)
    test_float_output = get_imag(fl)

    assert f_fl_output == test_float_output
    assert type(f_fl_output) == type(test_float_output)

    f_fl32_output = f_fl32(fl32)
    test_float32_output = get_imag(fl32)

    assert f_fl32_output == test_float32_output
    assert type(f_fl32_output) == type(test_float32_output.item())

    f_fl64_output = f_fl64(fl64)
    test_float64_output = get_imag(fl64)

    assert f_fl64_output == test_float64_output
    assert type(f_fl64_output) == type(test_float64_output)

    f_complex64 = epyccel(get_imag, language=language)
    f_complex128 = epyccel(get_imag, language=language)

    f_complex64_output = f_complex64(cmplx64)
    test_complex64_output = get_imag(cmplx64)

    assert f_complex64_output == test_complex64_output
    assert (type(f_complex64_output) == type(test_complex64_output.item()))

    f_complex128_output = f_complex128(cmplx128)
    test_complex128_output = get_imag(cmplx128)

    assert f_complex128_output == test_complex128_output
    assert (type(f_complex64_output) == type(test_complex64_output.item()))

@pytest.mark.parametrize( 'language', (
        pytest.param("fortran", marks = pytest.mark.fortran),
        pytest.param("c", marks = [
            pytest.mark.skip(reason="Tuples not implemented yet"),
            pytest.mark.c]
        )
    )
)

def test_numpy_imag_array_like_1d(language):

    @types('bool[:]')
    @types('int[:]')
    @types('int8[:]')
    @types('int16[:]')
    @types('int32[:]')
    @types('int64[:]')
    @types('float[:]')
    @types('float32[:]')
    @types('float64[:]')
    @types('complex64[:]')
    @types('complex128[:]')
    def get_imag(arr):
        from numpy import imag, shape
        a = imag(arr)
        s = shape(a)
        return len(s), s[0], a[0]

    size = 5

    bl = randint(0, 1, size = size, dtype= bool)

    integer8 = randint(min_int8, max_int8, size = size, dtype=np.int8)
    integer16 = randint(min_int16, max_int16, size = size, dtype=np.int16)
    integer = randint(min_int, max_int, size = size, dtype=np.int)
    integer32 = randint(min_int32, max_int32, size = size, dtype=np.int32)
    integer64 = randint(min_int64, max_int64, size = size, dtype=np.int64)

    fl = uniform(min_float / 2, max_float / 2, size = size)
    fl32 = uniform(min_float32, max_float32, size = size)
    fl32 = np.float32(fl32)
    fl64 = uniform(min_float64 / 2, max_float64 / 2, size = size)

    cmplx128_from_float32 = uniform(low=min_float32 / 2, high=max_float32 / 2, size = size) + uniform(low=min_float32 / 2, high=max_float32 / 2, size = size) * 1j
    # the result of the last operation is a Python complex type which has 8 bytes in the alignment,
    # that's why we need to convert it to a numpy.complex64 the needed type.
    cmplx64 = np.complex64(cmplx128_from_float32)
    cmplx128 = uniform(low=min_float64 / 2, high=max_float64 / 2, size = size) + uniform(low=min_float64 / 2, high=max_float64 / 2, size = size) * 1j

    f_bl = epyccel(get_imag, language=language)

    assert (f_bl(bl) == get_imag(bl))

    f_integer8 = epyccel(get_imag, language=language)
    f_integer16 = epyccel(get_imag, language=language)
    f_integer = epyccel(get_imag, language=language)
    f_integer32 = epyccel(get_imag, language=language)

    assert (f_integer8(integer8) == get_imag(integer8))
    assert (f_integer16(integer16) == get_imag(integer16))
    assert (f_integer(integer) == get_imag(integer))
    assert (f_integer32(integer32) == get_imag(integer32))

    # the if block shoud be removed after resolving (https://github.com/pyccel/pyccel/issues/735).
    if sys.platform != 'win32':
        f_integer64 = epyccel(get_imag, language=language)
        assert (f_integer64(integer64) == get_imag(integer64))

        f_fl = epyccel(get_imag, language=language)
        f_fl32 = epyccel(get_imag, language=language)
        f_fl64 = epyccel(get_imag, language=language)

        assert (f_fl(fl) == get_imag(fl))
        assert (f_fl32(fl32) == get_imag(fl32))
        assert (f_fl64(fl64) == get_imag(fl64))

    f_complex64 = epyccel(get_imag, language=language)
    f_complex128 = epyccel(get_imag, language=language)

    assert (f_complex64(cmplx64) == get_imag(cmplx64))
    assert (f_complex128(cmplx128) == get_imag(cmplx128))

@pytest.mark.parametrize( 'language', (
        pytest.param("fortran", marks = pytest.mark.fortran),
        pytest.param("c", marks = [
            pytest.mark.skip(reason="Tuples not implemented yet"),
            pytest.mark.c]
        )
    )
)

def test_numpy_imag_array_like_2d(language):

    @types('bool[:,:]')
    @types('int[:,:]')
    @types('int8[:,:]')
    @types('int16[:,:]')
    @types('int32[:,:]')
    @types('int64[:,:]')
    @types('float[:,:]')
    @types('float32[:,:]')
    @types('float64[:,:]')
    @types('complex64[:,:]')
    @types('complex128[:,:]')
    def get_imag(arr):
        from numpy import imag, shape
        a = imag(arr)
        s = shape(a)
        return len(s), s[0], s[1], a[0,1], a[1,0]

    size = (2, 5)

    bl = randint(0, 1, size = size, dtype= bool)

    integer8 = randint(min_int8, max_int8, size = size, dtype=np.int8)
    integer16 = randint(min_int16, max_int16, size = size, dtype=np.int16)
    integer = randint(min_int, max_int, size = size, dtype=np.int)
    integer32 = randint(min_int32, max_int32, size = size, dtype=np.int32)
    integer64 = randint(min_int64, max_int64, size = size, dtype=np.int64)

    fl = uniform(min_float / 2, max_float / 2, size = size)
    fl32 = uniform(min_float32, max_float32, size = size)
    fl32 = np.float32(fl32)
    fl64 = uniform(min_float64 / 2, max_float64 / 2, size = size)

    cmplx128_from_float32 = uniform(low=min_float32 / 2, high=max_float32 / 2, size = size) + uniform(low=min_float32 / 2, high=max_float32 / 2, size = size) * 1j
    # the result of the last operation is a Python complex type which has 8 bytes in the alignment,
    # that's why we need to convert it to a numpy.complex64 the needed type.
    cmplx64 = np.complex64(cmplx128_from_float32)
    cmplx128 = uniform(low=min_float64 / 2, high=max_float64 / 2, size = size) + uniform(low=min_float64 / 2, high=max_float64 / 2, size = size) * 1j

    f_bl = epyccel(get_imag, language=language)

    assert (f_bl(bl) == get_imag(bl))

    f_integer8 = epyccel(get_imag, language=language)
    f_integer16 = epyccel(get_imag, language=language)
    f_integer = epyccel(get_imag, language=language)
    f_integer32 = epyccel(get_imag, language=language)

    assert (f_integer8(integer8) == get_imag(integer8))
    assert (f_integer16(integer16) == get_imag(integer16))
    assert (f_integer(integer) == get_imag(integer))
    assert (f_integer32(integer32) == get_imag(integer32))

    # the if block shoud be removed after resolving (https://github.com/pyccel/pyccel/issues/735).
    if sys.platform != 'win32':
        f_integer64 = epyccel(get_imag, language=language)
        assert (f_integer64(integer64) == get_imag(integer64))

        f_fl = epyccel(get_imag, language=language)
        f_fl32 = epyccel(get_imag, language=language)
        f_fl64 = epyccel(get_imag, language=language)

        assert (f_fl(fl) == get_imag(fl))
        assert (f_fl32(fl32) == get_imag(fl32))
        assert (f_fl64(fl64) == get_imag(fl64))

    f_complex64 = epyccel(get_imag, language=language)
    f_complex128 = epyccel(get_imag, language=language)

    assert (f_complex64(cmplx64) == get_imag(cmplx64))
    assert (f_complex128(cmplx128) == get_imag(cmplx128))

def test_numpy_int_scalar(language):

    @types('bool')
    @types('int')
    @types('int8')
    @types('int16')
    @types('int32')
    @types('int64')
    @types('float')
    @types('float32')
    @types('float64')
    def get_int(a):
        from numpy import int as NumpyInt
        b = NumpyInt(a)
        return b

    integer8 = randint(min_int8, max_int8, dtype=np.int8)
    integer16 = randint(min_int16, max_int16, dtype=np.int16)
    integer = randint(min_int, max_int, dtype=np.int)
    integer32 = randint(min_int32, max_int32, dtype=np.int32)
    integer64 = randint(min_int64, max_int64, dtype=np.int64)

    fl = uniform(min_int / 2, max_int / 2)
    fl32 = uniform(min_int, max_int)
    fl32 = np.float32(fl32)
    fl64 = uniform(min_int / 2, max_int / 2)


    f_bl = epyccel(get_int, language=language)

    f_bl_true_output = f_bl(True)
    test_bool_true_output = get_int(True)

    f_bl_false_output = f_bl(False)
    test_bool_false_output = get_int(False)

    assert f_bl_true_output == test_bool_true_output
    assert f_bl_false_output == test_bool_false_output

    assert (type(f_bl_true_output) == type(test_bool_false_output))

    f_integer = epyccel(get_int, language=language)
    f_integer8 = epyccel(get_int, language=language)
    f_integer16 = epyccel(get_int, language=language)
    f_integer32 = epyccel(get_int, language=language)
    f_integer64 = epyccel(get_int, language=language)

    f_integer_output = f_integer(integer)
    test_int_output  = get_int(integer)

    assert f_integer_output == test_int_output
    assert type(f_integer_output) == type(test_int_output)

    f_integer8_output = f_integer8(integer8)
    test_int8_output = get_int(integer8)

    assert f_integer8_output == test_int8_output
    assert type(f_integer8_output) == type(test_int8_output)

    f_integer16_output = f_integer16(integer16)
    test_int16_output = get_int(integer16)

    assert f_integer16_output == test_int16_output
    assert type(f_integer16_output) == type(test_int16_output)

    f_integer32_output = f_integer32(integer32)
    test_int32_output = get_int(integer32)

    assert f_integer32_output == test_int32_output
    assert type(f_integer32_output) == type(test_int32_output)

    # the if block shoud be removed after resolving (https://github.com/pyccel/pyccel/issues/735).
    if sys.platform != 'win32':
        f_integer64_output = f_integer64(integer64)
        test_int64_output = get_int(integer64)

        assert f_integer64_output == test_int64_output
        assert type(f_integer64_output) == type(test_int64_output)

    f_fl = epyccel(get_int, language=language)
    f_fl32 = epyccel(get_int, language=language)
    f_fl64 = epyccel(get_int, language=language)

    f_fl_output = f_fl(fl)
    test_float_output = get_int(fl)

    assert f_fl_output == test_float_output
    assert type(f_fl_output) == type(test_float_output)

    f_fl32_output = f_fl32(fl32)
    test_float32_output = get_int(fl32)

    assert f_fl32_output == test_float32_output
    assert type(f_fl32_output) == type(test_float32_output)

    f_fl64_output = f_fl64(fl64)
    test_float64_output = get_int(fl64)

    assert f_fl64_output == test_float64_output
    assert type(f_fl64_output) == type(test_float64_output)

def test_numpy_int32_scalar(language):

    @types('bool')
    @types('int')
    @types('int8')
    @types('int16')
    @types('int32')
    @types('int64')
    @types('float')
    @types('float32')
    @types('float64')
    def get_int32(a):
        from numpy import int32
        b = int32(a)
        return b

    integer8 = randint(min_int8, max_int8, dtype=np.int8)
    integer16 = randint(min_int16, max_int16, dtype=np.int16)
    integer = randint(min_int, max_int, dtype=np.int)
    integer32 = randint(min_int32, max_int32, dtype=np.int32)
    integer64 = randint(min_int64, max_int64, dtype=np.int64)

    fl = uniform(min_int32 / 2, max_int32 / 2)
    fl32 = uniform(min_int32, max_int32)
    fl32 = np.float32(fl32)
    fl64 = uniform(min_int32 / 2, max_int32 / 2)


    f_bl = epyccel(get_int32, language=language)

    f_bl_true_output = f_bl(True)
    test_bool_true_output = get_int32(True)

    f_bl_false_output = f_bl(False)
    test_bool_false_output = get_int32(False)

    assert f_bl_true_output == test_bool_true_output
    assert f_bl_false_output == test_bool_false_output

    assert (type(f_bl_true_output) == type(test_bool_false_output.item()))

    f_integer = epyccel(get_int32, language=language)
    f_integer8 = epyccel(get_int32, language=language)
    f_integer16 = epyccel(get_int32, language=language)
    f_integer32 = epyccel(get_int32, language=language)
    f_integer64 = epyccel(get_int32, language=language)

    f_integer_output = f_integer(integer)
    test_int_output  = get_int32(integer)

    assert f_integer_output == test_int_output
    assert type(f_integer_output) == type(test_int_output.item())

    f_integer8_output = f_integer8(integer8)
    test_int8_output = get_int32(integer8)

    assert f_integer8_output == test_int8_output
    assert type(f_integer8_output) == type(test_int8_output.item())

    f_integer16_output = f_integer16(integer16)
    test_int16_output = get_int32(integer16)

    assert f_integer16_output == test_int16_output
    assert type(f_integer16_output) == type(test_int16_output.item())

    f_integer32_output = f_integer32(integer32)
    test_int32_output = get_int32(integer32)

    assert f_integer32_output == test_int32_output
    assert type(f_integer32_output) == type(test_int32_output.item())

    # the if block shoud be removed after resolving (https://github.com/pyccel/pyccel/issues/735).
    if sys.platform != 'win32':
        f_integer64_output = f_integer64(integer64)
        test_int64_output = get_int32(integer64)

        assert f_integer64_output == test_int64_output
        assert type(f_integer64_output) == type(test_int64_output.item())

    f_fl = epyccel(get_int32, language=language)
    f_fl32 = epyccel(get_int32, language=language)
    f_fl64 = epyccel(get_int32, language=language)

    f_fl_output = f_fl(fl)
    test_float_output = get_int32(fl)

    assert f_fl_output == test_float_output
    assert type(f_fl_output) == type(test_float_output.item())

    f_fl32_output = f_fl32(fl32)
    test_float32_output = get_int32(fl32)

    assert f_fl32_output == test_float32_output
    assert type(f_fl32_output) == type(test_float32_output.item())

    f_fl64_output = f_fl64(fl64)
    test_float64_output = get_int32(fl64)

    assert f_fl64_output == test_float64_output
    assert type(f_fl64_output) == type(test_float64_output.item())

def test_numpy_int64_scalar(language):

    @types('bool')
    @types('int')
    @types('int8')
    @types('int16')
    @types('int32')
    @types('int64')
    @types('float')
    @types('float32')
    @types('float64')
    def get_int64(a):
        from numpy import int64
        b = int64(a)
        return b

    integer8 = randint(min_int8, max_int8, dtype=np.int8)
    integer16 = randint(min_int16, max_int16, dtype=np.int16)
    integer = randint(min_int, max_int, dtype=np.int)
    integer32 = randint(min_int32, max_int32, dtype=np.int32)
    integer64 = randint(min_int64, max_int64, dtype=np.int64)

    fl = uniform(min_int / 2, max_int / 2)
    fl32 = uniform(min_int, max_int)
    fl32 = np.float32(fl32)
    fl64 = uniform(min_int / 2, max_int / 2)


    f_bl = epyccel(get_int64, language=language)

    f_bl_true_output = f_bl(True)
    test_bool_true_output = get_int64(True)

    f_bl_false_output = f_bl(False)
    test_bool_false_output = get_int64(False)

    assert f_bl_true_output == test_bool_true_output
    assert f_bl_false_output == test_bool_false_output

    assert (type(f_bl_true_output) == type(test_bool_false_output.item()))

    f_integer = epyccel(get_int64, language=language)
    f_integer8 = epyccel(get_int64, language=language)
    f_integer16 = epyccel(get_int64, language=language)
    f_integer32 = epyccel(get_int64, language=language)
    f_integer64 = epyccel(get_int64, language=language)

    f_integer_output = f_integer(integer)
    test_int_output  = get_int64(integer)

    assert f_integer_output == test_int_output
    assert type(f_integer_output) == type(test_int_output.item())

    f_integer8_output = f_integer8(integer8)
    test_int8_output = get_int64(integer8)

    assert f_integer8_output == test_int8_output
    assert type(f_integer8_output) == type(test_int8_output.item())

    f_integer16_output = f_integer16(integer16)
    test_int16_output = get_int64(integer16)

    assert f_integer16_output == test_int16_output
    assert type(f_integer16_output) == type(test_int16_output.item())

    f_integer32_output = f_integer32(integer32)
    test_int32_output = get_int64(integer32)

    assert f_integer32_output == test_int32_output
    assert type(f_integer32_output) == type(test_int32_output.item())

    # the if block shoud be removed after resolving (https://github.com/pyccel/pyccel/issues/735).
    if sys.platform != 'win32':
        f_integer64_output = f_integer64(integer64)
        test_int64_output = get_int64(integer64)

        assert f_integer64_output == test_int64_output
        assert type(f_integer64_output) == type(test_int64_output.item())

    f_fl = epyccel(get_int64, language=language)
    f_fl32 = epyccel(get_int64, language=language)
    f_fl64 = epyccel(get_int64, language=language)

    f_fl_output = f_fl(fl)
    test_float_output = get_int64(fl)

    assert f_fl_output == test_float_output
    assert type(f_fl_output) == type(test_float_output.item())

    f_fl32_output = f_fl32(fl32)
    test_float32_output = get_int64(fl32)

    assert f_fl32_output == test_float32_output
    assert type(f_fl32_output) == type(test_float32_output.item())

    f_fl64_output = f_fl64(fl64)
    test_float64_output = get_int64(fl64)

    assert f_fl64_output == test_float64_output
    assert type(f_fl64_output) == type(test_float64_output.item())

def test_numpy_float_scalar(language):

    @types('bool')
    @types('int')
    @types('int8')
    @types('int16')
    @types('int32')
    @types('int64')
    @types('float')
    @types('float32')
    @types('float64')
    def get_float(a):
        from numpy import float as NumpyFloat
        b = NumpyFloat(a)
        return b

    integer8 = randint(min_int8, max_int8, dtype=np.int8)
    integer16 = randint(min_int16, max_int16, dtype=np.int16)
    integer = randint(min_int, max_int, dtype=np.int)
    integer32 = randint(min_int32, max_int32, dtype=np.int32)
    integer64 = randint(min_int64, max_int64, dtype=np.int64)

    fl = uniform(min_int / 2, max_int / 2)
    fl32 = uniform(min_int, max_int)
    fl32 = np.float32(fl32)
    fl64 = uniform(min_int / 2, max_int / 2)


    f_bl = epyccel(get_float, language=language)

    f_bl_true_output = f_bl(True)
    test_bool_true_output = get_float(True)

    f_bl_false_output = f_bl(False)
    test_bool_false_output = get_float(False)

    assert f_bl_true_output == test_bool_true_output
    assert f_bl_false_output == test_bool_false_output

    f_integer = epyccel(get_float, language=language)
    f_integer8 = epyccel(get_float, language=language)
    f_integer16 = epyccel(get_float, language=language)
    f_integer32 = epyccel(get_float, language=language)
    f_integer64 = epyccel(get_float, language=language)

    f_integer_output = f_integer(integer)
    test_int_output  = get_float(integer)

    assert f_integer_output == test_int_output
    assert type(f_integer_output) == type(test_int_output)

    f_integer8_output = f_integer8(integer8)
    test_int8_output = get_float(integer8)

    assert f_integer8_output == test_int8_output
    assert type(f_integer8_output) == type(test_int8_output)

    f_integer16_output = f_integer16(integer16)
    test_int16_output = get_float(integer16)

    assert f_integer16_output == test_int16_output
    assert type(f_integer16_output) == type(test_int16_output)

    f_integer32_output = f_integer32(integer32)
    test_int32_output = get_float(integer32)

    assert f_integer32_output == test_int32_output
    assert type(f_integer32_output) == type(test_int32_output)

    # the if block shoud be removed after resolving (https://github.com/pyccel/pyccel/issues/735).
    if sys.platform != 'win32':
        f_integer64_output = f_integer64(integer64)
        test_int64_output = get_float(integer64)

        assert f_integer64_output == test_int64_output
        assert type(f_integer64_output) == type(test_int64_output)

    f_fl = epyccel(get_float, language=language)
    f_fl32 = epyccel(get_float, language=language)
    f_fl64 = epyccel(get_float, language=language)

    f_fl_output = f_fl(fl)
    test_float_output = get_float(fl)

    assert f_fl_output == test_float_output
    assert type(f_fl_output) == type(test_float_output)

    f_fl32_output = f_fl32(fl32)
    test_float32_output = get_float(fl32)

    assert f_fl32_output == test_float32_output
    assert type(f_fl32_output) == type(test_float32_output)

    f_fl64_output = f_fl64(fl64)
    test_float64_output = get_float(fl64)

    assert f_fl64_output == test_float64_output
    assert type(f_fl64_output) == type(test_float64_output)

def test_numpy_float32_scalar(language):

    @types('bool')
    @types('int')
    @types('int8')
    @types('int16')
    @types('int32')
    @types('int64')
    @types('float')
    @types('float32')
    @types('float64')
    def get_float32(a):
        from numpy import float32
        b = float32(a)
        return b

    integer8 = randint(min_int8, max_int8, dtype=np.int8)
    integer16 = randint(min_int16, max_int16, dtype=np.int16)
    integer = randint(min_int, max_int, dtype=np.int)
    integer32 = randint(min_int32, max_int32, dtype=np.int32)
    integer64 = randint(min_int64, max_int64, dtype=np.int64)

    fl = uniform(min_int / 2, max_int / 2)
    fl32 = uniform(min_int, max_int)
    fl32 = np.float32(fl32)
    fl64 = uniform(min_int / 2, max_int / 2)


    f_bl = epyccel(get_float32, language=language)

    f_bl_true_output = f_bl(True)
    test_bool_true_output = get_float32(True)

    f_bl_false_output = f_bl(False)
    test_bool_false_output = get_float32(False)

    assert f_bl_true_output == test_bool_true_output
    assert f_bl_false_output == test_bool_false_output

    f_integer = epyccel(get_float32, language=language)
    f_integer8 = epyccel(get_float32, language=language)
    f_integer16 = epyccel(get_float32, language=language)
    f_integer32 = epyccel(get_float32, language=language)
    f_integer64 = epyccel(get_float32, language=language)

    f_integer_output = f_integer(integer)
    test_int_output  = get_float32(integer)

    assert f_integer_output == test_int_output
    assert type(f_integer_output) == type(test_int_output.item())

    f_integer8_output = f_integer8(integer8)
    test_int8_output = get_float32(integer8)

    assert f_integer8_output == test_int8_output
    assert type(f_integer8_output) == type(test_int8_output.item())

    f_integer16_output = f_integer16(integer16)
    test_int16_output = get_float32(integer16)

    assert f_integer16_output == test_int16_output
    assert type(f_integer16_output) == type(test_int16_output.item())

    f_integer32_output = f_integer32(integer32)
    test_int32_output = get_float32(integer32)

    assert f_integer32_output == test_int32_output
    assert type(f_integer32_output) == type(test_int32_output.item())

    # the if block shoud be removed after resolving (https://github.com/pyccel/pyccel/issues/735).
    if sys.platform != 'win32':
        f_integer64_output = f_integer64(integer64)
        test_int64_output = get_float32(integer64)

        assert f_integer64_output == test_int64_output
        assert type(f_integer64_output) == type(test_int64_output.item())

    f_fl = epyccel(get_float32, language=language)
    f_fl32 = epyccel(get_float32, language=language)
    f_fl64 = epyccel(get_float32, language=language)

    f_fl_output = f_fl(fl)
    test_float_output = get_float32(fl)

    assert f_fl_output == test_float_output
    assert type(f_fl_output) == type(test_float_output.item())

    f_fl32_output = f_fl32(fl32)
    test_float32_output = get_float32(fl32)

    assert f_fl32_output == test_float32_output
    assert type(f_fl32_output) == type(test_float32_output.item())

    f_fl64_output = f_fl64(fl64)
    test_float64_output = get_float32(fl64)

    assert f_fl64_output == test_float64_output
    assert type(f_fl64_output) == type(test_float64_output.item())

def test_numpy_float64_scalar(language):

    @types('bool')
    @types('int')
    @types('int8')
    @types('int16')
    @types('int32')
    @types('int64')
    @types('float')
    @types('float32')
    @types('float64')
    def get_float64(a):
        from numpy import float64
        b = float64(a)
        return b

    integer8 = randint(min_int8, max_int8, dtype=np.int8)
    integer16 = randint(min_int16, max_int16, dtype=np.int16)
    integer = randint(min_int, max_int, dtype=np.int)
    integer32 = randint(min_int32, max_int32, dtype=np.int32)
    integer64 = randint(min_int64, max_int64, dtype=np.int64)

    fl = uniform(min_int / 2, max_int / 2)
    fl32 = uniform(min_int, max_int)
    fl32 = np.float32(fl32)
    fl64 = uniform(min_int / 2, max_int / 2)


    f_bl = epyccel(get_float64, language=language)

    f_bl_true_output = f_bl(True)
    test_bool_true_output = get_float64(True)

    f_bl_false_output = f_bl(False)
    test_bool_false_output = get_float64(False)

    assert f_bl_true_output == test_bool_true_output
    assert f_bl_false_output == test_bool_false_output

    f_integer = epyccel(get_float64, language=language)
    f_integer8 = epyccel(get_float64, language=language)
    f_integer16 = epyccel(get_float64, language=language)
    f_integer32 = epyccel(get_float64, language=language)
    f_integer64 = epyccel(get_float64, language=language)

    f_integer_output = f_integer(integer)
    test_int_output  = get_float64(integer)

    assert f_integer_output == test_int_output
    assert type(f_integer_output) == type(test_int_output.item())

    f_integer8_output = f_integer8(integer8)
    test_int8_output = get_float64(integer8)

    assert f_integer8_output == test_int8_output
    assert type(f_integer8_output) == type(test_int8_output.item())

    f_integer16_output = f_integer16(integer16)
    test_int16_output = get_float64(integer16)

    assert f_integer16_output == test_int16_output
    assert type(f_integer16_output) == type(test_int16_output.item())

    f_integer32_output = f_integer32(integer32)
    test_int32_output = get_float64(integer32)

    assert f_integer32_output == test_int32_output
    assert type(f_integer32_output) == type(test_int32_output.item())

    # the if block shoud be removed after resolving (https://github.com/pyccel/pyccel/issues/735).
    if sys.platform != 'win32':
        f_integer64_output = f_integer64(integer64)
        test_int64_output = get_float64(integer64)

        assert f_integer64_output == test_int64_output
        assert type(f_integer64_output) == type(test_int64_output.item())

    f_fl = epyccel(get_float64, language=language)
    f_fl32 = epyccel(get_float64, language=language)
    f_fl64 = epyccel(get_float64, language=language)

    f_fl_output = f_fl(fl)
    test_float_output = get_float64(fl)

    assert f_fl_output == test_float_output
    assert type(f_fl_output) == type(test_float_output.item())

    f_fl32_output = f_fl32(fl32)
    test_float32_output = get_float64(fl32)

    assert f_fl32_output == test_float32_output
    assert type(f_fl32_output) == type(test_float32_output.item())

    f_fl64_output = f_fl64(fl64)
    test_float64_output = get_float64(fl64)

    assert f_fl64_output == test_float64_output
    assert type(f_fl64_output) == type(test_float64_output.item())

def test_numpy_double_scalar(language):

    @types('bool')
    @types('int')
    @types('int8')
    @types('int16')
    @types('int32')
    @types('int64')
    @types('float')
    @types('float32')
    @types('float64')
    def get_double(a):
        from numpy import double
        b = double(a)
        return b

    integer8 = randint(min_int8, max_int8, dtype=np.int8)
    integer16 = randint(min_int16, max_int16, dtype=np.int16)
    integer = randint(min_int, max_int, dtype=np.int)
    integer32 = randint(min_int32, max_int32, dtype=np.int32)
    integer64 = randint(min_int64, max_int64, dtype=np.int64)

    fl = uniform(min_int / 2, max_int / 2)
    fl32 = uniform(min_int, max_int)
    fl32 = np.float32(fl32)
    fl64 = uniform(min_int / 2, max_int / 2)


    f_bl = epyccel(get_double, language=language)

    f_bl_true_output = f_bl(True)
    test_bool_true_output = get_double(True)

    f_bl_false_output = f_bl(False)
    test_bool_false_output = get_double(False)

    assert f_bl_true_output == test_bool_true_output
    assert f_bl_false_output == test_bool_false_output

    f_integer = epyccel(get_double, language=language)
    f_integer8 = epyccel(get_double, language=language)
    f_integer16 = epyccel(get_double, language=language)
    f_integer32 = epyccel(get_double, language=language)
    f_integer64 = epyccel(get_double, language=language)

    f_integer_output = f_integer(integer)
    test_int_output  = get_double(integer)

    assert f_integer_output == test_int_output
    assert type(f_integer_output) == type(test_int_output.item())

    f_integer8_output = f_integer8(integer8)
    test_int8_output = get_double(integer8)

    assert f_integer8_output == test_int8_output
    assert type(f_integer8_output) == type(test_int8_output.item())

    f_integer16_output = f_integer16(integer16)
    test_int16_output = get_double(integer16)

    assert f_integer16_output == test_int16_output
    assert type(f_integer16_output) == type(test_int16_output.item())

    f_integer32_output = f_integer32(integer32)
    test_int32_output = get_double(integer32)

    assert f_integer32_output == test_int32_output
    assert type(f_integer32_output) == type(test_int32_output.item())

    # the if block shoud be removed after resolving (https://github.com/pyccel/pyccel/issues/735).
    if sys.platform != 'win32':
        f_integer64_output = f_integer64(integer64)
        test_int64_output = get_double(integer64)

        assert f_integer64_output == test_int64_output
        assert type(f_integer64_output) == type(test_int64_output.item())

    f_fl = epyccel(get_double, language=language)
    f_fl32 = epyccel(get_double, language=language)
    f_fl64 = epyccel(get_double, language=language)

    f_fl_output = f_fl(fl)
    test_float_output = get_double(fl)

    assert f_fl_output == test_float_output
    assert type(f_fl_output) == type(test_float_output.item())

    f_fl32_output = f_fl32(fl32)
    test_float32_output = get_double(fl32)

    assert f_fl32_output == test_float32_output
    assert type(f_fl32_output) == type(test_float32_output.item())

    f_fl64_output = f_fl64(fl64)
    test_float64_output = get_double(fl64)

    assert f_fl64_output == test_float64_output
    assert type(f_fl64_output) == type(test_float64_output.item())

def test_numpy_complex64_scalar(language):

    @types('bool')
    @types('int')
    @types('int8')
    @types('int16')
    @types('int32')
    @types('int64')
    @types('float')
    @types('float32')
    @types('float64')
    def get_complex64(a):
        from numpy import complex64
        b = complex64(a)
        return b

    integer8 = randint(min_int8, max_int8, dtype=np.int8)
    integer16 = randint(min_int16, max_int16, dtype=np.int16)
    integer = randint(min_int, max_int, dtype=np.int)
    integer32 = randint(min_int32, max_int32, dtype=np.int32)
    integer64 = randint(min_int64, max_int64, dtype=np.int64)

    fl = uniform(min_int / 2, max_int / 2)
    fl32 = uniform(min_int, max_int)
    fl32 = np.float32(fl32)
    fl64 = uniform(min_int / 2, max_int / 2)


    f_bl = epyccel(get_complex64, language=language)

    f_bl_true_output = f_bl(True)
    test_bool_true_output = get_complex64(True)

    f_bl_false_output = f_bl(False)
    test_bool_false_output = get_complex64(False)

    assert f_bl_true_output == test_bool_true_output
    assert f_bl_false_output == test_bool_false_output

    f_integer = epyccel(get_complex64, language=language)
    f_integer8 = epyccel(get_complex64, language=language)
    f_integer16 = epyccel(get_complex64, language=language)
    f_integer32 = epyccel(get_complex64, language=language)
    f_integer64 = epyccel(get_complex64, language=language)

    f_integer_output = f_integer(integer)
    test_int_output  = get_complex64(integer)

    assert f_integer_output == test_int_output
    assert type(f_integer_output) == type(test_int_output.item())

    f_integer8_output = f_integer8(integer8)
    test_int8_output = get_complex64(integer8)

    assert f_integer8_output == test_int8_output
    assert type(f_integer8_output) == type(test_int8_output.item())

    f_integer16_output = f_integer16(integer16)
    test_int16_output = get_complex64(integer16)

    assert f_integer16_output == test_int16_output
    assert type(f_integer16_output) == type(test_int16_output.item())

    f_integer32_output = f_integer32(integer32)
    test_int32_output = get_complex64(integer32)

    assert f_integer32_output == test_int32_output
    assert type(f_integer32_output) == type(test_int32_output.item())

    # the if block shoud be removed after resolving (https://github.com/pyccel/pyccel/issues/735).
    if sys.platform != 'win32':
        f_integer64_output = f_integer64(integer64)
        test_int64_output = get_complex64(integer64)

        assert f_integer64_output == test_int64_output
        assert type(f_integer64_output) == type(test_int64_output.item())

    f_fl = epyccel(get_complex64, language=language)
    f_fl32 = epyccel(get_complex64, language=language)
    f_fl64 = epyccel(get_complex64, language=language)

    f_fl_output = f_fl(fl)
    test_float_output = get_complex64(fl)

    assert f_fl_output == test_float_output
    assert type(f_fl_output) == type(test_float_output.item())

    f_fl32_output = f_fl32(fl32)
    test_float32_output = get_complex64(fl32)

    assert f_fl32_output == test_float32_output
    assert type(f_fl32_output) == type(test_float32_output.item())

    f_fl64_output = f_fl64(fl64)
    test_float64_output = get_complex64(fl64)

    assert f_fl64_output == test_float64_output
    assert type(f_fl64_output) == type(test_float64_output.item())

def test_numpy_complex128_scalar(language):

    @types('bool')
    @types('int')
    @types('int8')
    @types('int16')
    @types('int32')
    @types('int64')
    @types('float')
    @types('float32')
    @types('float64')
    def get_complex128(a):
        from numpy import complex128
        b = complex128(a)
        return b

    integer8 = randint(min_int8, max_int8, dtype=np.int8)
    integer16 = randint(min_int16, max_int16, dtype=np.int16)
    integer = randint(min_int, max_int, dtype=np.int)
    integer32 = randint(min_int32, max_int32, dtype=np.int32)
    integer64 = randint(min_int64, max_int64, dtype=np.int64)

    fl = uniform(min_int / 2, max_int / 2)
    fl32 = uniform(min_int, max_int)
    fl32 = np.float32(fl32)
    fl64 = uniform(min_int / 2, max_int / 2)


    f_bl = epyccel(get_complex128, language=language)

    f_bl_true_output = f_bl(True)
    test_bool_true_output = get_complex128(True)

    f_bl_false_output = f_bl(False)
    test_bool_false_output = get_complex128(False)

    assert f_bl_true_output == test_bool_true_output
    assert f_bl_false_output == test_bool_false_output

    f_integer = epyccel(get_complex128, language=language)
    f_integer8 = epyccel(get_complex128, language=language)
    f_integer16 = epyccel(get_complex128, language=language)
    f_integer32 = epyccel(get_complex128, language=language)
    f_integer64 = epyccel(get_complex128, language=language)

    f_integer_output = f_integer(integer)
    test_int_output  = get_complex128(integer)

    assert f_integer_output == test_int_output
    assert type(f_integer_output) == type(test_int_output.item())

    f_integer8_output = f_integer8(integer8)
    test_int8_output = get_complex128(integer8)

    assert f_integer8_output == test_int8_output
    assert type(f_integer8_output) == type(test_int8_output.item())

    f_integer16_output = f_integer16(integer16)
    test_int16_output = get_complex128(integer16)

    assert f_integer16_output == test_int16_output
    assert type(f_integer16_output) == type(test_int16_output.item())

    f_integer32_output = f_integer32(integer32)
    test_int32_output = get_complex128(integer32)

    assert f_integer32_output == test_int32_output
    assert type(f_integer32_output) == type(test_int32_output.item())

    # the if block shoud be removed after resolving (https://github.com/pyccel/pyccel/issues/735).
    if sys.platform != 'win32':
        f_integer64_output = f_integer64(integer64)
        test_int64_output = get_complex128(integer64)

        assert f_integer64_output == test_int64_output
        assert type(f_integer64_output) == type(test_int64_output.item())

    f_fl = epyccel(get_complex128, language=language)
    f_fl32 = epyccel(get_complex128, language=language)
    f_fl64 = epyccel(get_complex128, language=language)

    f_fl_output = f_fl(fl)
    test_float_output = get_complex128(fl)

    assert f_fl_output == test_float_output
    assert type(f_fl_output) == type(test_float_output.item())

    f_fl32_output = f_fl32(fl32)
    test_float32_output = get_complex128(fl32)

    assert f_fl32_output == test_float32_output
    assert type(f_fl32_output) == type(test_float32_output.item())

    f_fl64_output = f_fl64(fl64)
    test_float64_output = get_complex128(fl64)

    assert f_fl64_output == test_float64_output
    assert type(f_fl64_output) == type(test_float64_output.item())

@pytest.mark.parametrize( 'language', (
        pytest.param("fortran", marks = [pytest.mark.fortran]),
        pytest.param("c", marks = [
<<<<<<< HEAD
            pytest.mark.skip(reason="Prod function not supported in C"),
=======
            pytest.mark.skip(reason="Mod function not supported in C"),
>>>>>>> 8cf9a7bf
            pytest.mark.c]
        )
    )
)

<<<<<<< HEAD
# Not all arguments are supported

def test_numpy_prod_scalar(language):
=======
# Not all the arguments supported

def test_numpy_mod_scalar(language):
>>>>>>> 8cf9a7bf

    @types('bool')
    @types('int')
    @types('int8')
    @types('int16')
    @types('int32')
    @types('int64')
    @types('float')
    @types('float32')
    @types('float64')
<<<<<<< HEAD
    @types('complex64')
    @types('complex128')
    def get_prod(a):
        from numpy import prod
        b = prod(a)
=======
    def get_mod(a):
        from numpy import mod
        b = mod(a, a)
>>>>>>> 8cf9a7bf
        return b

    integer8 = randint(min_int8, max_int8, dtype=np.int8)
    integer16 = randint(min_int16, max_int16, dtype=np.int16)
    integer = randint(min_int, max_int, dtype=np.int)
    integer32 = randint(min_int32, max_int32, dtype=np.int32)
    integer64 = randint(min_int64, max_int64, dtype=np.int64)

    fl = uniform(min_int / 2, max_int / 2)
    fl32 = uniform(min_int, max_int)
    fl32 = np.float32(fl32)
    fl64 = uniform(min_int / 2, max_int / 2)

<<<<<<< HEAD
    cmplx128_from_float32 = uniform(low=min_float32 / 2, high=max_float32 / 2) + uniform(low=min_float32 / 2, high=max_float32 / 2) * 1j
    # the result of the last operation is a Python complex type which has 8 bytes in the alignment,
    # that's why we need to convert it to a numpy.complex64 the needed type.
    cmplx64 = np.complex64(cmplx128_from_float32)
    cmplx128 = uniform(low=min_float64 / 2, high=max_float64 / 2) + uniform(low=min_float64 / 2, high=max_float64 / 2) * 1j

    f_bl = epyccel(get_prod, language=language)

    f_bl_true_output = f_bl(True)
    test_bool_true_output = get_prod(True)

    f_bl_false_output = f_bl(False)
    test_bool_false_output = get_prod(False)
=======

    f_bl = epyccel(get_mod, language=language)

    f_bl_true_output = f_bl(True)
    test_bool_true_output = get_mod(True)

    f_bl_false_output = f_bl(False)
    test_bool_false_output = get_mod(False)
>>>>>>> 8cf9a7bf

    assert f_bl_true_output == test_bool_true_output
    assert f_bl_false_output == test_bool_false_output

<<<<<<< HEAD
    assert (type(f_bl_true_output) == type(test_bool_false_output.item()))

    f_integer = epyccel(get_prod, language=language)
    f_integer8 = epyccel(get_prod, language=language)
    f_integer16 = epyccel(get_prod, language=language)
    f_integer32 = epyccel(get_prod, language=language)
    f_integer64 = epyccel(get_prod, language=language)

    f_integer_output = f_integer(integer)
    test_int_output  = get_prod(integer)
=======
    f_integer = epyccel(get_mod, language=language)
    f_integer8 = epyccel(get_mod, language=language)
    f_integer16 = epyccel(get_mod, language=language)
    f_integer32 = epyccel(get_mod, language=language)
    f_integer64 = epyccel(get_mod, language=language)

    f_integer_output = f_integer(integer)
    test_int_output  = get_mod(integer)
>>>>>>> 8cf9a7bf

    assert f_integer_output == test_int_output
    assert type(f_integer_output) == type(test_int_output.item())

    f_integer8_output = f_integer8(integer8)
<<<<<<< HEAD
    test_int8_output = get_prod(integer8)
=======
    test_int8_output = get_mod(integer8)
>>>>>>> 8cf9a7bf

    assert f_integer8_output == test_int8_output
    assert type(f_integer8_output) == type(test_int8_output.item())

    f_integer16_output = f_integer16(integer16)
<<<<<<< HEAD
    test_int16_output = get_prod(integer16)
=======
    test_int16_output = get_mod(integer16)
>>>>>>> 8cf9a7bf

    assert f_integer16_output == test_int16_output
    assert type(f_integer16_output) == type(test_int16_output.item())

    f_integer32_output = f_integer32(integer32)
<<<<<<< HEAD
    test_int32_output = get_prod(integer32)
=======
    test_int32_output = get_mod(integer32)
>>>>>>> 8cf9a7bf

    assert f_integer32_output == test_int32_output
    assert type(f_integer32_output) == type(test_int32_output.item())

    # the if block shoud be removed after resolving (https://github.com/pyccel/pyccel/issues/735).
    if sys.platform != 'win32':
        f_integer64_output = f_integer64(integer64)
<<<<<<< HEAD
        test_int64_output = get_prod(integer64)
=======
        test_int64_output = get_mod(integer64)
>>>>>>> 8cf9a7bf

        assert f_integer64_output == test_int64_output
        assert type(f_integer64_output) == type(test_int64_output.item())

<<<<<<< HEAD
    f_fl = epyccel(get_prod, language=language)
    f_fl32 = epyccel(get_prod, language=language)
    f_fl64 = epyccel(get_prod, language=language)

    f_fl_output = f_fl(fl)
    test_float_output = get_prod(fl)
=======
    f_fl = epyccel(get_mod, language=language)
    f_fl32 = epyccel(get_mod, language=language)
    f_fl64 = epyccel(get_mod, language=language)

    f_fl_output = f_fl(fl)
    test_float_output = get_mod(fl)
>>>>>>> 8cf9a7bf

    assert f_fl_output == test_float_output
    assert type(f_fl_output) == type(test_float_output.item())

    f_fl32_output = f_fl32(fl32)
<<<<<<< HEAD
    test_float32_output = get_prod(fl32)
=======
    test_float32_output = get_mod(fl32)
>>>>>>> 8cf9a7bf

    assert f_fl32_output == test_float32_output
    assert type(f_fl32_output) == type(test_float32_output.item())

    f_fl64_output = f_fl64(fl64)
<<<<<<< HEAD
    test_float64_output = get_prod(fl64)
=======
    test_float64_output = get_mod(fl64)
>>>>>>> 8cf9a7bf

    assert f_fl64_output == test_float64_output
    assert type(f_fl64_output) == type(test_float64_output.item())

<<<<<<< HEAD
    f_complex64 = epyccel(get_prod, language=language)
    f_complex128 = epyccel(get_prod, language=language)

    f_complex64_output = f_complex64(cmplx64)
    test_complex64_output = get_prod(cmplx64)

    assert f_complex64_output == test_complex64_output
    assert (type(f_complex64_output) == type(test_complex64_output.item()))

    f_complex128_output = f_complex128(cmplx128)
    test_complex128_output = get_prod(cmplx128)

    assert f_complex128_output == test_complex128_output
    assert (type(f_complex64_output) == type(test_complex64_output.item()))

@pytest.mark.parametrize( 'language', (
        pytest.param("fortran", marks = [pytest.mark.fortran]),
        pytest.param("c", marks = [
            pytest.mark.skip(reason="Prod function not supported in C"),
=======
@pytest.mark.parametrize( 'language', (
        pytest.param("fortran", marks = [pytest.mark.fortran]),
        pytest.param("c", marks = [
            pytest.mark.skip(reason="Mod function not supported in C"),
>>>>>>> 8cf9a7bf
            pytest.mark.c]
        )
    )
)

<<<<<<< HEAD
def test_numpy_prod_array_like_1d(language):
=======
def test_numpy_mod_array_like_1d(language):
>>>>>>> 8cf9a7bf

    @types('bool[:]')
    @types('int[:]')
    @types('int8[:]')
    @types('int16[:]')
    @types('int32[:]')
    @types('int64[:]')
    @types('float[:]')
    @types('float32[:]')
    @types('float64[:]')
<<<<<<< HEAD
    @types('complex64[:]')
    @types('complex128[:]')
    def get_prod(arr):
        from numpy import prod
        a = prod(arr)
        return a

    size = 5

    bl = randint(0, 1, size = size, dtype= bool)

    integer8 = randint(min_int8, max_int8, size = size, dtype=np.int8)
    integer16 = randint(min_int16, max_int16, size = size, dtype=np.int16)
    integer = randint(min_int, max_int, size = size, dtype=np.int)
    integer32 = randint(min_int32, max_int32, size = size, dtype=np.int32)
    integer64 = randint(min_int64, max_int64, size = size, dtype=np.int64)

    fl = uniform(min_float / 2, max_float / 2, size = size)
    fl32 = uniform(min_float32, max_float32, size = size)
    fl32 = np.float32(fl32)
    fl64 = uniform(min_float64 / 2, max_float64 / 2, size = size)

    cmplx128_from_float32 = uniform(low=-((-min_float32) ** (1/5)), high=(max_float32 ** (1/5)), size = size) + uniform(low=-((-min_float32) ** (1/5)), high=(max_float32 ** (1/5)), size = size) * 1j
    # the result of the last operation is a Python complex type which has 8 bytes in the alignment,
    # that's why we need to convert it to a numpy.complex64 the needed type.
    cmplx64 = np.complex64(cmplx128_from_float32)
    cmplx128 = uniform(low=-((-min_float64) ** (1/5)), high=(max_float64 ** (1/5)), size = size) + uniform(low=-((-min_float64) ** (1/5)), high=(max_float64 ** (1/5)), size = size) * 1j

    f_bl = epyccel(get_prod, language=language)

    assert (f_bl(bl) == get_prod(bl))

    f_integer8 = epyccel(get_prod, language=language)
    f_integer16 = epyccel(get_prod, language=language)
    f_integer = epyccel(get_prod, language=language)
    f_integer32 = epyccel(get_prod, language=language)

    assert (f_integer8(integer8) == get_prod(integer8))
    assert (f_integer16(integer16) == get_prod(integer16))
    assert (f_integer(integer) == get_prod(integer))
    assert (f_integer32(integer32) == get_prod(integer32))

    # the if block shoud be removed after resolving (https://github.com/pyccel/pyccel/issues/735).
    if sys.platform != 'win32':
        f_integer64 = epyccel(get_prod, language=language)
        assert (f_integer64(integer64) == get_prod(integer64))

    f_fl = epyccel(get_prod, language=language)
    f_fl32 = epyccel(get_prod, language=language)
    f_fl64 = epyccel(get_prod, language=language)

    assert (f_fl(fl) == get_prod(fl))
    assert (f_fl32(fl32) == get_prod(fl32))
    assert (f_fl64(fl64) == get_prod(fl64))

    f_complex64 = epyccel(get_prod, language=language)
    f_complex128 = epyccel(get_prod, language=language)

    assert (f_complex64(cmplx64) == get_prod(cmplx64))
    assert (f_complex128(cmplx128) == get_prod(cmplx128))
=======
    def get_mod(arr):
        from numpy import mod, shape
        a = mod(arr, arr)
        s = shape(a)
        return len(s), s[0], a[0]

    bl = randint(0, 1, size=(5), dtype= bool)

    integer8 = randint(min_int8, max_int8, size=(5), dtype=np.int8)
    integer16 = randint(min_int16, max_int16, size=(5), dtype=np.int16)
    integer = randint(min_int, max_int, size=(5), dtype=np.int)
    integer32 = randint(min_int32, max_int32, size=(5), dtype=np.int32)
    integer64 = randint(min_int64, max_int64, size=(5), dtype=np.int64)

    fl = uniform(min_float / 2, max_float / 2, size=(5))
    fl32 = uniform(min_float32, max_float32, size=(5))
    fl32 = np.float32(fl32)
    fl64 = uniform(min_float64 / 2, max_float64 / 2, size=(5))

    f_bl = epyccel(get_mod, language=language)

    assert (f_bl(bl) == get_mod(bl))

    f_integer8 = epyccel(get_mod, language=language)
    f_integer16 = epyccel(get_mod, language=language)
    f_integer = epyccel(get_mod, language=language)
    f_integer32 = epyccel(get_mod, language=language)

    assert (f_integer8(integer8) == get_mod(integer8))
    assert (f_integer16(integer16) == get_mod(integer16))
    assert (f_integer(integer) == get_mod(integer))
    assert (f_integer32(integer32) == get_mod(integer32))

    # the if block shoud be removed after resolving (https://github.com/pyccel/pyccel/issues/735).
    if sys.platform != 'win32':
        f_integer64 = epyccel(get_mod, language=language)
        assert (f_integer64(integer64) == get_mod(integer64))

    f_fl = epyccel(get_mod, language=language)
    f_fl32 = epyccel(get_mod, language=language)
    f_fl64 = epyccel(get_mod, language=language)

    assert (f_fl(fl) == get_mod(fl))
    assert (f_fl32(fl32) == get_mod(fl32))
    assert (f_fl64(fl64) == get_mod(fl64))
>>>>>>> 8cf9a7bf

@pytest.mark.parametrize( 'language', (
        pytest.param("fortran", marks = [pytest.mark.fortran]),
        pytest.param("c", marks = [
<<<<<<< HEAD
            pytest.mark.skip(reason="Prod function not supported in C"),
=======
            pytest.mark.skip(reason="Mod function not supported in C"),
>>>>>>> 8cf9a7bf
            pytest.mark.c]
        )
    )
)

<<<<<<< HEAD

def test_numpy_prod_array_like_2d(language):
=======
def test_numpy_mod_array_like_2d(language):
>>>>>>> 8cf9a7bf

    @types('bool[:,:]')
    @types('int[:,:]')
    @types('int8[:,:]')
    @types('int16[:,:]')
    @types('int32[:,:]')
    @types('int64[:,:]')
    @types('float[:,:]')
    @types('float32[:,:]')
    @types('float64[:,:]')
<<<<<<< HEAD
    @types('complex64[:,:]')
    @types('complex128[:,:]')
    def get_prod(arr):
        from numpy import prod
        a = prod(arr)
        return a

    size = (2, 5)

    bl = randint(0, 1, size = size, dtype= bool)

    integer8 = randint(min_int8, max_int8, size = size, dtype=np.int8)
    integer16 = randint(min_int16, max_int16, size = size, dtype=np.int16)
    integer = randint(min_int, max_int, size = size, dtype=np.int)
    integer32 = randint(min_int32, max_int32, size = size, dtype=np.int32)
    integer64 = randint(min_int64, max_int64, size = size, dtype=np.int64)

    fl = uniform(min_float / 2, max_float / 2, size = size)
    fl32 = uniform(min_float32, max_float32, size = size)
    fl32 = np.float32(fl32)
    fl64 = uniform(min_float64 / 2, max_float64 / 2, size = size)

    cmplx128_from_float32 = uniform(low=-((-min_float32) ** (1/10)), high=(max_float32 ** (1/10)), size = size) + uniform(low=-((-min_float32) ** (1/10)), high=(max_float32 ** (1/10)), size = size) * 1j
    # the result of the last operation is a Python complex type which has 8 bytes in the alignment,
    # that's why we need to convert it to a numpy.complex64 the needed type.
    cmplx64 = np.complex64(cmplx128_from_float32)
    cmplx128 = uniform(low=-((-min_float64) ** (1/10)), high=(max_float64 ** (1/10)), size = size) + uniform(low=-((-min_float64) ** (1/10)), high=(max_float64 ** (1/10)), size = size) * 1j

    f_bl = epyccel(get_prod, language=language)

    assert (f_bl(bl) == get_prod(bl))

    f_integer8 = epyccel(get_prod, language=language)
    f_integer16 = epyccel(get_prod, language=language)
    f_integer = epyccel(get_prod, language=language)
    f_integer32 = epyccel(get_prod, language=language)

    assert (f_integer8(integer8) == get_prod(integer8))
    assert (f_integer16(integer16) == get_prod(integer16))
    assert (f_integer(integer) == get_prod(integer))
    assert (f_integer32(integer32) == get_prod(integer32))

    # the if block shoud be removed after resolving (https://github.com/pyccel/pyccel/issues/735).
    if sys.platform != 'win32':
        f_integer64 = epyccel(get_prod, language=language)
        assert (f_integer64(integer64) == get_prod(integer64))

    f_fl = epyccel(get_prod, language=language)
    f_fl32 = epyccel(get_prod, language=language)
    f_fl64 = epyccel(get_prod, language=language)

    assert (f_fl(fl) == get_prod(fl))
    assert (f_fl32(fl32) == get_prod(fl32))
    assert (f_fl64(fl64) == get_prod(fl64))

    f_complex64 = epyccel(get_prod, language=language)
    f_complex128 = epyccel(get_prod, language=language)

    assert (f_complex64(cmplx64) == get_prod(cmplx64))
    assert (f_complex128(cmplx128) == get_prod(cmplx128))
=======
    def get_mod(arr):
        from numpy import mod, shape
        a = mod(arr, arr)
        s = shape(a)
        return len(s), s[0], s[1], a[0,1], a[1,0]

    bl = randint(0, 1, size=(2, 5), dtype= bool)

    integer8 = randint(min_int8, max_int8, size=(2, 5), dtype=np.int8)
    integer16 = randint(min_int16, max_int16, size=(2, 5), dtype=np.int16)
    integer = randint(min_int, max_int, size=(2, 5), dtype=np.int)
    integer32 = randint(min_int32, max_int32, size=(2, 5), dtype=np.int32)
    integer64 = randint(min_int64, max_int64, size=(2, 5), dtype=np.int64)

    fl = uniform(min_float / 2, max_float / 2, size=(2, 5))
    fl32 = uniform(min_float32, max_float32, size=(2, 5))
    fl32 = np.float32(fl32)
    fl64 = uniform(min_float64 / 2, max_float64 / 2, size=(2, 5))

    f_bl = epyccel(get_mod, language=language)

    assert (f_bl(bl) == get_mod(bl))

    f_integer8 = epyccel(get_mod, language=language)
    f_integer16 = epyccel(get_mod, language=language)
    f_integer = epyccel(get_mod, language=language)
    f_integer32 = epyccel(get_mod, language=language)

    assert (f_integer8(integer8) == get_mod(integer8))
    assert (f_integer16(integer16) == get_mod(integer16))
    assert (f_integer(integer) == get_mod(integer))
    assert (f_integer32(integer32) == get_mod(integer32))

    # the if block shoud be removed after resolving (https://github.com/pyccel/pyccel/issues/735).
    if sys.platform != 'win32':
        f_integer64 = epyccel(get_mod, language=language)
        assert (f_integer64(integer64) == get_mod(integer64))

    f_fl = epyccel(get_mod, language=language)
    f_fl32 = epyccel(get_mod, language=language)
    f_fl64 = epyccel(get_mod, language=language)

    assert (f_fl(fl) == get_mod(fl))
    assert (f_fl32(fl32) == get_mod(fl32))
    assert (f_fl64(fl64) == get_mod(fl64))
>>>>>>> 8cf9a7bf
<|MERGE_RESOLUTION|>--- conflicted
+++ resolved
@@ -4958,25 +4958,15 @@
 @pytest.mark.parametrize( 'language', (
         pytest.param("fortran", marks = [pytest.mark.fortran]),
         pytest.param("c", marks = [
-<<<<<<< HEAD
-            pytest.mark.skip(reason="Prod function not supported in C"),
-=======
             pytest.mark.skip(reason="Mod function not supported in C"),
->>>>>>> 8cf9a7bf
-            pytest.mark.c]
-        )
-    )
-)
-
-<<<<<<< HEAD
-# Not all arguments are supported
-
-def test_numpy_prod_scalar(language):
-=======
+            pytest.mark.c]
+        )
+    )
+)
+
 # Not all the arguments supported
 
 def test_numpy_mod_scalar(language):
->>>>>>> 8cf9a7bf
 
     @types('bool')
     @types('int')
@@ -4987,17 +4977,9 @@
     @types('float')
     @types('float32')
     @types('float64')
-<<<<<<< HEAD
-    @types('complex64')
-    @types('complex128')
-    def get_prod(a):
-        from numpy import prod
-        b = prod(a)
-=======
     def get_mod(a):
         from numpy import mod
         b = mod(a, a)
->>>>>>> 8cf9a7bf
         return b
 
     integer8 = randint(min_int8, max_int8, dtype=np.int8)
@@ -5011,21 +4993,6 @@
     fl32 = np.float32(fl32)
     fl64 = uniform(min_int / 2, max_int / 2)
 
-<<<<<<< HEAD
-    cmplx128_from_float32 = uniform(low=min_float32 / 2, high=max_float32 / 2) + uniform(low=min_float32 / 2, high=max_float32 / 2) * 1j
-    # the result of the last operation is a Python complex type which has 8 bytes in the alignment,
-    # that's why we need to convert it to a numpy.complex64 the needed type.
-    cmplx64 = np.complex64(cmplx128_from_float32)
-    cmplx128 = uniform(low=min_float64 / 2, high=max_float64 / 2) + uniform(low=min_float64 / 2, high=max_float64 / 2) * 1j
-
-    f_bl = epyccel(get_prod, language=language)
-
-    f_bl_true_output = f_bl(True)
-    test_bool_true_output = get_prod(True)
-
-    f_bl_false_output = f_bl(False)
-    test_bool_false_output = get_prod(False)
-=======
 
     f_bl = epyccel(get_mod, language=language)
 
@@ -5034,23 +5001,10 @@
 
     f_bl_false_output = f_bl(False)
     test_bool_false_output = get_mod(False)
->>>>>>> 8cf9a7bf
 
     assert f_bl_true_output == test_bool_true_output
     assert f_bl_false_output == test_bool_false_output
 
-<<<<<<< HEAD
-    assert (type(f_bl_true_output) == type(test_bool_false_output.item()))
-
-    f_integer = epyccel(get_prod, language=language)
-    f_integer8 = epyccel(get_prod, language=language)
-    f_integer16 = epyccel(get_prod, language=language)
-    f_integer32 = epyccel(get_prod, language=language)
-    f_integer64 = epyccel(get_prod, language=language)
-
-    f_integer_output = f_integer(integer)
-    test_int_output  = get_prod(integer)
-=======
     f_integer = epyccel(get_mod, language=language)
     f_integer8 = epyccel(get_mod, language=language)
     f_integer16 = epyccel(get_mod, language=language)
@@ -5059,37 +5013,24 @@
 
     f_integer_output = f_integer(integer)
     test_int_output  = get_mod(integer)
->>>>>>> 8cf9a7bf
 
     assert f_integer_output == test_int_output
     assert type(f_integer_output) == type(test_int_output.item())
 
     f_integer8_output = f_integer8(integer8)
-<<<<<<< HEAD
-    test_int8_output = get_prod(integer8)
-=======
     test_int8_output = get_mod(integer8)
->>>>>>> 8cf9a7bf
 
     assert f_integer8_output == test_int8_output
     assert type(f_integer8_output) == type(test_int8_output.item())
 
     f_integer16_output = f_integer16(integer16)
-<<<<<<< HEAD
-    test_int16_output = get_prod(integer16)
-=======
     test_int16_output = get_mod(integer16)
->>>>>>> 8cf9a7bf
 
     assert f_integer16_output == test_int16_output
     assert type(f_integer16_output) == type(test_int16_output.item())
 
     f_integer32_output = f_integer32(integer32)
-<<<<<<< HEAD
-    test_int32_output = get_prod(integer32)
-=======
     test_int32_output = get_mod(integer32)
->>>>>>> 8cf9a7bf
 
     assert f_integer32_output == test_int32_output
     assert type(f_integer32_output) == type(test_int32_output.item())
@@ -5097,90 +5038,43 @@
     # the if block shoud be removed after resolving (https://github.com/pyccel/pyccel/issues/735).
     if sys.platform != 'win32':
         f_integer64_output = f_integer64(integer64)
-<<<<<<< HEAD
-        test_int64_output = get_prod(integer64)
-=======
         test_int64_output = get_mod(integer64)
->>>>>>> 8cf9a7bf
 
         assert f_integer64_output == test_int64_output
         assert type(f_integer64_output) == type(test_int64_output.item())
 
-<<<<<<< HEAD
-    f_fl = epyccel(get_prod, language=language)
-    f_fl32 = epyccel(get_prod, language=language)
-    f_fl64 = epyccel(get_prod, language=language)
-
-    f_fl_output = f_fl(fl)
-    test_float_output = get_prod(fl)
-=======
     f_fl = epyccel(get_mod, language=language)
     f_fl32 = epyccel(get_mod, language=language)
     f_fl64 = epyccel(get_mod, language=language)
 
     f_fl_output = f_fl(fl)
     test_float_output = get_mod(fl)
->>>>>>> 8cf9a7bf
 
     assert f_fl_output == test_float_output
     assert type(f_fl_output) == type(test_float_output.item())
 
     f_fl32_output = f_fl32(fl32)
-<<<<<<< HEAD
-    test_float32_output = get_prod(fl32)
-=======
     test_float32_output = get_mod(fl32)
->>>>>>> 8cf9a7bf
 
     assert f_fl32_output == test_float32_output
     assert type(f_fl32_output) == type(test_float32_output.item())
 
     f_fl64_output = f_fl64(fl64)
-<<<<<<< HEAD
-    test_float64_output = get_prod(fl64)
-=======
     test_float64_output = get_mod(fl64)
->>>>>>> 8cf9a7bf
 
     assert f_fl64_output == test_float64_output
     assert type(f_fl64_output) == type(test_float64_output.item())
 
-<<<<<<< HEAD
-    f_complex64 = epyccel(get_prod, language=language)
-    f_complex128 = epyccel(get_prod, language=language)
-
-    f_complex64_output = f_complex64(cmplx64)
-    test_complex64_output = get_prod(cmplx64)
-
-    assert f_complex64_output == test_complex64_output
-    assert (type(f_complex64_output) == type(test_complex64_output.item()))
-
-    f_complex128_output = f_complex128(cmplx128)
-    test_complex128_output = get_prod(cmplx128)
-
-    assert f_complex128_output == test_complex128_output
-    assert (type(f_complex64_output) == type(test_complex64_output.item()))
-
 @pytest.mark.parametrize( 'language', (
         pytest.param("fortran", marks = [pytest.mark.fortran]),
         pytest.param("c", marks = [
-            pytest.mark.skip(reason="Prod function not supported in C"),
-=======
-@pytest.mark.parametrize( 'language', (
-        pytest.param("fortran", marks = [pytest.mark.fortran]),
-        pytest.param("c", marks = [
             pytest.mark.skip(reason="Mod function not supported in C"),
->>>>>>> 8cf9a7bf
-            pytest.mark.c]
-        )
-    )
-)
-
-<<<<<<< HEAD
-def test_numpy_prod_array_like_1d(language):
-=======
+            pytest.mark.c]
+        )
+    )
+)
+
 def test_numpy_mod_array_like_1d(language):
->>>>>>> 8cf9a7bf
 
     @types('bool[:]')
     @types('int[:]')
@@ -5191,68 +5085,6 @@
     @types('float[:]')
     @types('float32[:]')
     @types('float64[:]')
-<<<<<<< HEAD
-    @types('complex64[:]')
-    @types('complex128[:]')
-    def get_prod(arr):
-        from numpy import prod
-        a = prod(arr)
-        return a
-
-    size = 5
-
-    bl = randint(0, 1, size = size, dtype= bool)
-
-    integer8 = randint(min_int8, max_int8, size = size, dtype=np.int8)
-    integer16 = randint(min_int16, max_int16, size = size, dtype=np.int16)
-    integer = randint(min_int, max_int, size = size, dtype=np.int)
-    integer32 = randint(min_int32, max_int32, size = size, dtype=np.int32)
-    integer64 = randint(min_int64, max_int64, size = size, dtype=np.int64)
-
-    fl = uniform(min_float / 2, max_float / 2, size = size)
-    fl32 = uniform(min_float32, max_float32, size = size)
-    fl32 = np.float32(fl32)
-    fl64 = uniform(min_float64 / 2, max_float64 / 2, size = size)
-
-    cmplx128_from_float32 = uniform(low=-((-min_float32) ** (1/5)), high=(max_float32 ** (1/5)), size = size) + uniform(low=-((-min_float32) ** (1/5)), high=(max_float32 ** (1/5)), size = size) * 1j
-    # the result of the last operation is a Python complex type which has 8 bytes in the alignment,
-    # that's why we need to convert it to a numpy.complex64 the needed type.
-    cmplx64 = np.complex64(cmplx128_from_float32)
-    cmplx128 = uniform(low=-((-min_float64) ** (1/5)), high=(max_float64 ** (1/5)), size = size) + uniform(low=-((-min_float64) ** (1/5)), high=(max_float64 ** (1/5)), size = size) * 1j
-
-    f_bl = epyccel(get_prod, language=language)
-
-    assert (f_bl(bl) == get_prod(bl))
-
-    f_integer8 = epyccel(get_prod, language=language)
-    f_integer16 = epyccel(get_prod, language=language)
-    f_integer = epyccel(get_prod, language=language)
-    f_integer32 = epyccel(get_prod, language=language)
-
-    assert (f_integer8(integer8) == get_prod(integer8))
-    assert (f_integer16(integer16) == get_prod(integer16))
-    assert (f_integer(integer) == get_prod(integer))
-    assert (f_integer32(integer32) == get_prod(integer32))
-
-    # the if block shoud be removed after resolving (https://github.com/pyccel/pyccel/issues/735).
-    if sys.platform != 'win32':
-        f_integer64 = epyccel(get_prod, language=language)
-        assert (f_integer64(integer64) == get_prod(integer64))
-
-    f_fl = epyccel(get_prod, language=language)
-    f_fl32 = epyccel(get_prod, language=language)
-    f_fl64 = epyccel(get_prod, language=language)
-
-    assert (f_fl(fl) == get_prod(fl))
-    assert (f_fl32(fl32) == get_prod(fl32))
-    assert (f_fl64(fl64) == get_prod(fl64))
-
-    f_complex64 = epyccel(get_prod, language=language)
-    f_complex128 = epyccel(get_prod, language=language)
-
-    assert (f_complex64(cmplx64) == get_prod(cmplx64))
-    assert (f_complex128(cmplx128) == get_prod(cmplx128))
-=======
     def get_mod(arr):
         from numpy import mod, shape
         a = mod(arr, arr)
@@ -5298,27 +5130,17 @@
     assert (f_fl(fl) == get_mod(fl))
     assert (f_fl32(fl32) == get_mod(fl32))
     assert (f_fl64(fl64) == get_mod(fl64))
->>>>>>> 8cf9a7bf
 
 @pytest.mark.parametrize( 'language', (
         pytest.param("fortran", marks = [pytest.mark.fortran]),
         pytest.param("c", marks = [
-<<<<<<< HEAD
-            pytest.mark.skip(reason="Prod function not supported in C"),
-=======
             pytest.mark.skip(reason="Mod function not supported in C"),
->>>>>>> 8cf9a7bf
-            pytest.mark.c]
-        )
-    )
-)
-
-<<<<<<< HEAD
-
-def test_numpy_prod_array_like_2d(language):
-=======
+            pytest.mark.c]
+        )
+    )
+)
+
 def test_numpy_mod_array_like_2d(language):
->>>>>>> 8cf9a7bf
 
     @types('bool[:,:]')
     @types('int[:,:]')
@@ -5329,7 +5151,288 @@
     @types('float[:,:]')
     @types('float32[:,:]')
     @types('float64[:,:]')
-<<<<<<< HEAD
+    def get_mod(arr):
+        from numpy import mod, shape
+        a = mod(arr, arr)
+        s = shape(a)
+        return len(s), s[0], s[1], a[0,1], a[1,0]
+
+    bl = randint(0, 1, size=(2, 5), dtype= bool)
+
+    integer8 = randint(min_int8, max_int8, size=(2, 5), dtype=np.int8)
+    integer16 = randint(min_int16, max_int16, size=(2, 5), dtype=np.int16)
+    integer = randint(min_int, max_int, size=(2, 5), dtype=np.int)
+    integer32 = randint(min_int32, max_int32, size=(2, 5), dtype=np.int32)
+    integer64 = randint(min_int64, max_int64, size=(2, 5), dtype=np.int64)
+
+    fl = uniform(min_float / 2, max_float / 2, size=(2, 5))
+    fl32 = uniform(min_float32, max_float32, size=(2, 5))
+    fl32 = np.float32(fl32)
+    fl64 = uniform(min_float64 / 2, max_float64 / 2, size=(2, 5))
+
+    f_bl = epyccel(get_mod, language=language)
+
+    assert (f_bl(bl) == get_mod(bl))
+
+    f_integer8 = epyccel(get_mod, language=language)
+    f_integer16 = epyccel(get_mod, language=language)
+    f_integer = epyccel(get_mod, language=language)
+    f_integer32 = epyccel(get_mod, language=language)
+
+    assert (f_integer8(integer8) == get_mod(integer8))
+    assert (f_integer16(integer16) == get_mod(integer16))
+    assert (f_integer(integer) == get_mod(integer))
+    assert (f_integer32(integer32) == get_mod(integer32))
+
+    # the if block shoud be removed after resolving (https://github.com/pyccel/pyccel/issues/735).
+    if sys.platform != 'win32':
+        f_integer64 = epyccel(get_mod, language=language)
+        assert (f_integer64(integer64) == get_mod(integer64))
+
+    f_fl = epyccel(get_mod, language=language)
+    f_fl32 = epyccel(get_mod, language=language)
+    f_fl64 = epyccel(get_mod, language=language)
+
+    assert (f_fl(fl) == get_mod(fl))
+    assert (f_fl32(fl32) == get_mod(fl32))
+    assert (f_fl64(fl64) == get_mod(fl64))
+
+@pytest.mark.parametrize( 'language', (
+        pytest.param("fortran", marks = [pytest.mark.fortran]),
+        pytest.param("c", marks = [
+            pytest.mark.skip(reason="Prod function not supported in C"),
+            pytest.mark.c]
+        )
+    )
+)
+
+# Not all arguments are supported
+
+def test_numpy_prod_scalar(language):
+
+    @types('bool')
+    @types('int')
+    @types('int8')
+    @types('int16')
+    @types('int32')
+    @types('int64')
+    @types('float')
+    @types('float32')
+    @types('float64')
+    @types('complex64')
+    @types('complex128')
+    def get_prod(a):
+        from numpy import prod
+        b = prod(a)
+        return b
+
+    integer8 = randint(min_int8, max_int8, dtype=np.int8)
+    integer16 = randint(min_int16, max_int16, dtype=np.int16)
+    integer = randint(min_int, max_int, dtype=np.int)
+    integer32 = randint(min_int32, max_int32, dtype=np.int32)
+    integer64 = randint(min_int64, max_int64, dtype=np.int64)
+
+    fl = uniform(min_int / 2, max_int / 2)
+    fl32 = uniform(min_int, max_int)
+    fl32 = np.float32(fl32)
+    fl64 = uniform(min_int / 2, max_int / 2)
+
+    cmplx128_from_float32 = uniform(low=min_float32 / 2, high=max_float32 / 2) + uniform(low=min_float32 / 2, high=max_float32 / 2) * 1j
+    # the result of the last operation is a Python complex type which has 8 bytes in the alignment,
+    # that's why we need to convert it to a numpy.complex64 the needed type.
+    cmplx64 = np.complex64(cmplx128_from_float32)
+    cmplx128 = uniform(low=min_float64 / 2, high=max_float64 / 2) + uniform(low=min_float64 / 2, high=max_float64 / 2) * 1j
+
+    f_bl = epyccel(get_prod, language=language)
+
+    f_bl_true_output = f_bl(True)
+    test_bool_true_output = get_prod(True)
+
+    f_bl_false_output = f_bl(False)
+    test_bool_false_output = get_prod(False)
+
+    assert f_bl_true_output == test_bool_true_output
+    assert f_bl_false_output == test_bool_false_output
+
+    assert (type(f_bl_true_output) == type(test_bool_false_output.item()))
+
+    f_integer = epyccel(get_prod, language=language)
+    f_integer8 = epyccel(get_prod, language=language)
+    f_integer16 = epyccel(get_prod, language=language)
+    f_integer32 = epyccel(get_prod, language=language)
+    f_integer64 = epyccel(get_prod, language=language)
+
+    f_integer_output = f_integer(integer)
+    test_int_output  = get_prod(integer)
+
+    assert f_integer_output == test_int_output
+    assert type(f_integer_output) == type(test_int_output.item())
+
+    f_integer8_output = f_integer8(integer8)
+    test_int8_output = get_prod(integer8)
+
+    assert f_integer8_output == test_int8_output
+    assert type(f_integer8_output) == type(test_int8_output.item())
+
+    f_integer16_output = f_integer16(integer16)
+    test_int16_output = get_prod(integer16)
+
+    assert f_integer16_output == test_int16_output
+    assert type(f_integer16_output) == type(test_int16_output.item())
+
+    f_integer32_output = f_integer32(integer32)
+    test_int32_output = get_prod(integer32)
+
+    assert f_integer32_output == test_int32_output
+    assert type(f_integer32_output) == type(test_int32_output.item())
+
+    # the if block shoud be removed after resolving (https://github.com/pyccel/pyccel/issues/735).
+    if sys.platform != 'win32':
+        f_integer64_output = f_integer64(integer64)
+        test_int64_output = get_prod(integer64)
+
+        assert f_integer64_output == test_int64_output
+        assert type(f_integer64_output) == type(test_int64_output.item())
+
+    f_fl = epyccel(get_prod, language=language)
+    f_fl32 = epyccel(get_prod, language=language)
+    f_fl64 = epyccel(get_prod, language=language)
+
+    f_fl_output = f_fl(fl)
+    test_float_output = get_prod(fl)
+
+    assert f_fl_output == test_float_output
+    assert type(f_fl_output) == type(test_float_output.item())
+
+    f_fl32_output = f_fl32(fl32)
+    test_float32_output = get_prod(fl32)
+
+    assert f_fl32_output == test_float32_output
+    assert type(f_fl32_output) == type(test_float32_output.item())
+
+    f_fl64_output = f_fl64(fl64)
+    test_float64_output = get_prod(fl64)
+
+    assert f_fl64_output == test_float64_output
+    assert type(f_fl64_output) == type(test_float64_output.item())
+
+    f_complex64 = epyccel(get_prod, language=language)
+    f_complex128 = epyccel(get_prod, language=language)
+
+    f_complex64_output = f_complex64(cmplx64)
+    test_complex64_output = get_prod(cmplx64)
+
+    assert f_complex64_output == test_complex64_output
+    assert (type(f_complex64_output) == type(test_complex64_output.item()))
+
+    f_complex128_output = f_complex128(cmplx128)
+    test_complex128_output = get_prod(cmplx128)
+
+    assert f_complex128_output == test_complex128_output
+    assert (type(f_complex64_output) == type(test_complex64_output.item()))
+
+@pytest.mark.parametrize( 'language', (
+        pytest.param("fortran", marks = [pytest.mark.fortran]),
+        pytest.param("c", marks = [
+            pytest.mark.skip(reason="Prod function not supported in C"),
+            pytest.mark.c]
+        )
+    )
+)
+
+def test_numpy_prod_array_like_1d(language):
+
+    @types('bool[:]')
+    @types('int[:]')
+    @types('int8[:]')
+    @types('int16[:]')
+    @types('int32[:]')
+    @types('int64[:]')
+    @types('float[:]')
+    @types('float32[:]')
+    @types('float64[:]')
+    @types('complex64[:]')
+    @types('complex128[:]')
+    def get_prod(arr):
+        from numpy import prod
+        a = prod(arr)
+        return a
+
+    size = 5
+
+    bl = randint(0, 1, size = size, dtype= bool)
+
+    integer8 = randint(min_int8, max_int8, size = size, dtype=np.int8)
+    integer16 = randint(min_int16, max_int16, size = size, dtype=np.int16)
+    integer = randint(min_int, max_int, size = size, dtype=np.int)
+    integer32 = randint(min_int32, max_int32, size = size, dtype=np.int32)
+    integer64 = randint(min_int64, max_int64, size = size, dtype=np.int64)
+
+    fl = uniform(min_float / 2, max_float / 2, size = size)
+    fl32 = uniform(min_float32, max_float32, size = size)
+    fl32 = np.float32(fl32)
+    fl64 = uniform(min_float64 / 2, max_float64 / 2, size = size)
+
+    cmplx128_from_float32 = uniform(low=-((-min_float32) ** (1/5)), high=(max_float32 ** (1/5)), size = size) + uniform(low=-((-min_float32) ** (1/5)), high=(max_float32 ** (1/5)), size = size) * 1j
+    # the result of the last operation is a Python complex type which has 8 bytes in the alignment,
+    # that's why we need to convert it to a numpy.complex64 the needed type.
+    cmplx64 = np.complex64(cmplx128_from_float32)
+    cmplx128 = uniform(low=-((-min_float64) ** (1/5)), high=(max_float64 ** (1/5)), size = size) + uniform(low=-((-min_float64) ** (1/5)), high=(max_float64 ** (1/5)), size = size) * 1j
+
+    f_bl = epyccel(get_prod, language=language)
+
+    assert (f_bl(bl) == get_prod(bl))
+
+    f_integer8 = epyccel(get_prod, language=language)
+    f_integer16 = epyccel(get_prod, language=language)
+    f_integer = epyccel(get_prod, language=language)
+    f_integer32 = epyccel(get_prod, language=language)
+
+    assert (f_integer8(integer8) == get_prod(integer8))
+    assert (f_integer16(integer16) == get_prod(integer16))
+    assert (f_integer(integer) == get_prod(integer))
+    assert (f_integer32(integer32) == get_prod(integer32))
+
+    # the if block shoud be removed after resolving (https://github.com/pyccel/pyccel/issues/735).
+    if sys.platform != 'win32':
+        f_integer64 = epyccel(get_prod, language=language)
+        assert (f_integer64(integer64) == get_prod(integer64))
+
+    f_fl = epyccel(get_prod, language=language)
+    f_fl32 = epyccel(get_prod, language=language)
+    f_fl64 = epyccel(get_prod, language=language)
+
+    assert (f_fl(fl) == get_prod(fl))
+    assert (f_fl32(fl32) == get_prod(fl32))
+    assert (f_fl64(fl64) == get_prod(fl64))
+
+    f_complex64 = epyccel(get_prod, language=language)
+    f_complex128 = epyccel(get_prod, language=language)
+
+    assert (f_complex64(cmplx64) == get_prod(cmplx64))
+    assert (f_complex128(cmplx128) == get_prod(cmplx128))
+
+@pytest.mark.parametrize( 'language', (
+        pytest.param("fortran", marks = [pytest.mark.fortran]),
+        pytest.param("c", marks = [
+            pytest.mark.skip(reason="Prod function not supported in C"),
+            pytest.mark.c]
+        )
+    )
+)
+
+
+def test_numpy_prod_array_like_2d(language):
+
+    @types('bool[:,:]')
+    @types('int[:,:]')
+    @types('int8[:,:]')
+    @types('int16[:,:]')
+    @types('int32[:,:]')
+    @types('int64[:,:]')
+    @types('float[:,:]')
+    @types('float32[:,:]')
+    @types('float64[:,:]')
     @types('complex64[:,:]')
     @types('complex128[:,:]')
     def get_prod(arr):
@@ -5389,51 +5492,4 @@
     f_complex128 = epyccel(get_prod, language=language)
 
     assert (f_complex64(cmplx64) == get_prod(cmplx64))
-    assert (f_complex128(cmplx128) == get_prod(cmplx128))
-=======
-    def get_mod(arr):
-        from numpy import mod, shape
-        a = mod(arr, arr)
-        s = shape(a)
-        return len(s), s[0], s[1], a[0,1], a[1,0]
-
-    bl = randint(0, 1, size=(2, 5), dtype= bool)
-
-    integer8 = randint(min_int8, max_int8, size=(2, 5), dtype=np.int8)
-    integer16 = randint(min_int16, max_int16, size=(2, 5), dtype=np.int16)
-    integer = randint(min_int, max_int, size=(2, 5), dtype=np.int)
-    integer32 = randint(min_int32, max_int32, size=(2, 5), dtype=np.int32)
-    integer64 = randint(min_int64, max_int64, size=(2, 5), dtype=np.int64)
-
-    fl = uniform(min_float / 2, max_float / 2, size=(2, 5))
-    fl32 = uniform(min_float32, max_float32, size=(2, 5))
-    fl32 = np.float32(fl32)
-    fl64 = uniform(min_float64 / 2, max_float64 / 2, size=(2, 5))
-
-    f_bl = epyccel(get_mod, language=language)
-
-    assert (f_bl(bl) == get_mod(bl))
-
-    f_integer8 = epyccel(get_mod, language=language)
-    f_integer16 = epyccel(get_mod, language=language)
-    f_integer = epyccel(get_mod, language=language)
-    f_integer32 = epyccel(get_mod, language=language)
-
-    assert (f_integer8(integer8) == get_mod(integer8))
-    assert (f_integer16(integer16) == get_mod(integer16))
-    assert (f_integer(integer) == get_mod(integer))
-    assert (f_integer32(integer32) == get_mod(integer32))
-
-    # the if block shoud be removed after resolving (https://github.com/pyccel/pyccel/issues/735).
-    if sys.platform != 'win32':
-        f_integer64 = epyccel(get_mod, language=language)
-        assert (f_integer64(integer64) == get_mod(integer64))
-
-    f_fl = epyccel(get_mod, language=language)
-    f_fl32 = epyccel(get_mod, language=language)
-    f_fl64 = epyccel(get_mod, language=language)
-
-    assert (f_fl(fl) == get_mod(fl))
-    assert (f_fl32(fl32) == get_mod(fl32))
-    assert (f_fl64(fl64) == get_mod(fl64))
->>>>>>> 8cf9a7bf
+    assert (f_complex128(cmplx128) == get_prod(cmplx128))