--- conflicted
+++ resolved
@@ -4554,30 +4554,12 @@
     assert epyccel_func(integer32) == get_prod(integer32)
     # the if block should be removed after resolving (https://github.com/pyccel/pyccel/issues/735).
     if sys.platform != 'win32':
-<<<<<<< HEAD
         assert epyccel_func(integer64) == get_prod(integer64)
     assert epyccel_func(fl) == get_prod(fl)
     assert epyccel_func(fl32) == get_prod(fl32)
     assert epyccel_func(fl64) == get_prod(fl64)
     assert (epyccel_func(cmplx64) == get_prod(cmplx64))
     assert (epyccel_func(cmplx128) == get_prod(cmplx128))
-=======
-        f_integer64 = epyccel(get_prod, language=language)
-        assert (f_integer64(integer64) == get_prod(integer64))
-
-    f_fl = epyccel(get_prod, language=language)
-    f_fl32 = epyccel(get_prod, language=language)
-    f_fl64 = epyccel(get_prod, language=language)
-
-    assert (f_fl(fl) == get_prod(fl))
-    assert (f_fl32(fl32) == get_prod(fl32))
-    assert (f_fl64(fl64) == get_prod(fl64))
-
-    f_complex64 = epyccel(get_prod, language=language)
-    f_complex128 = epyccel(get_prod, language=language)
-
-    assert (f_complex64(cmplx64) == get_prod(cmplx64))
-    assert (f_complex128(cmplx128) == get_prod(cmplx128))
 
 @pytest.mark.parametrize( 'language', (
         pytest.param("fortran", marks = [pytest.mark.fortran]),
@@ -5061,4 +5043,493 @@
     assert np.allclose(epyccel_func(fl64), get_norm(fl64), rtol=RTOL, atol=ATOL)
     assert np.allclose(epyccel_func(cmplx64), get_norm(cmplx64), rtol=RTOL32, atol=ATOL32)
     assert np.allclose(epyccel_func(cmplx128), get_norm(cmplx128), rtol=RTOL, atol=ATOL)
->>>>>>> dec12206
+
+@pytest.mark.parametrize( 'language', (
+        pytest.param("fortran", marks = [pytest.mark.fortran,
+            pytest.mark.skip(reason="Pyccel raises 'ValueError: Incompatible rank in variable allocation' (semantic.py), see https://github.com/pyccel/pyccel/issues/767")]),
+        pytest.param("c", marks = [
+            pytest.mark.skip(reason="Needs a C printer see https://github.com/pyccel/pyccel/issues/791"),
+            pytest.mark.c]
+        ),
+        pytest.param("python", marks = [
+            pytest.mark.python,
+            pytest.mark.skip(reason="Pyccel raises 'ValueError: Incompatible rank in variable allocation' (semantic.py), see https://github.com/pyccel/pyccel/issues/767")]
+        )
+    )
+)
+
+def test_numpy_matmul_array_like_1d(language):
+
+    @types('bool[:]')
+    @types('int[:]')
+    @types('int8[:]')
+    @types('int16[:]')
+    @types('int32[:]')
+    @types('int64[:]')
+    @types('float[:]')
+    @types('float32[:]')
+    @types('float64[:]')
+    @types('complex64[:]')
+    @types('complex128[:]')
+    def get_matmul(arr):
+        from numpy import matmul
+        a = matmul(arr, arr)
+        return a
+
+    size = 5
+
+    bl = randint(0, 1, size=size, dtype= bool)
+
+    integer8 = randint(min_int8, max_int8, size=size, dtype=np.int8)
+    integer16 = randint(min_int16, max_int16, size=size, dtype=np.int16)
+    integer = randint(min_int, max_int, size=size, dtype=np.int)
+    integer32 = randint(min_int32, max_int32, size=size, dtype=np.int32)
+    integer64 = randint(min_int64, max_int64, size=size, dtype=np.int64)
+
+    fl = uniform(min_float / 2, max_float / 2, size = size)
+    fl32 = uniform(min_float32 / 2, max_float32 / 2, size = size)
+    fl32 = np.float32(fl32)
+    fl64 = uniform(min_float64 / 2, max_float64 / 2, size = size)
+
+    cmplx128_from_float32 = uniform(low=min_float32 / 2, high=max_float32 / 2, size=size) + uniform(low=min_float32 / 2, high=max_float32 / 2, size=size) * 1j
+    # the result of the last operation is a Python complex type which has 8 bytes in the alignment,
+    # that's why we need to convert it to a numpy.complex64 the needed type.
+    cmplx64 = np.complex64(cmplx128_from_float32)
+    cmplx128 = uniform(low=min_float64 / 2, high=max_float64 / 2, size=size) + uniform(low=min_float64 / 2, high=max_float64 / 2, size=size) * 1j
+
+    epyccel_func = epyccel(get_matmul, language=language)
+
+    assert epyccel_func(bl) == get_matmul(bl)
+    assert epyccel_func(integer8) == get_matmul(integer8)
+    assert epyccel_func(integer16) == get_matmul(integer16)
+    assert epyccel_func(integer) == get_matmul(integer)
+    assert epyccel_func(integer32) == get_matmul(integer32)
+    # the if block should be removed after resolving (https://github.com/pyccel/pyccel/issues/735).
+    if sys.platform != 'win32':
+        assert epyccel_func(integer64) == get_matmul(integer64)
+    assert epyccel_func(fl) == get_matmul(fl)
+    assert epyccel_func(fl32) == get_matmul(fl32)
+    assert epyccel_func(fl64) == get_matmul(fl64)
+    assert (epyccel_func(cmplx64) == get_matmul(cmplx64))
+    assert (epyccel_func(cmplx128) == get_matmul(cmplx128))
+
+@pytest.mark.parametrize( 'language', (
+        pytest.param("fortran", marks = [pytest.mark.fortran]),
+        pytest.param("c", marks = [
+            pytest.mark.skip(reason="Needs a C printer see https://github.com/pyccel/pyccel/issues/791"),
+            pytest.mark.c]
+        ),
+        pytest.param("python", marks = [
+            pytest.mark.python],
+        )
+    )
+)
+
+def test_numpy_matmul_array_like_2x2d(language):
+
+    @types('bool[:,:]')
+    @types('int[:,:]')
+    @types('int8[:,:]')
+    @types('int16[:,:]')
+    @types('int32[:,:]')
+    @types('int64[:,:]')
+    @types('float[:,:]')
+    @types('float32[:,:]')
+    @types('float64[:,:]')
+    @types('complex64[:,:]')
+    @types('complex128[:,:]')
+    def get_matmul(arr):
+        from numpy import matmul, shape
+        a = matmul(arr, arr)
+        s = shape(a)
+        return len(s) , s[0] , s[1] , a[0,1] , a[1,0]
+
+    size = (2, 2)
+
+    bl = randint(0, 1, size=size, dtype= bool)
+
+    integer8 = randint(min_int8, max_int8, size=size, dtype=np.int8)
+    integer16 = randint(min_int16, max_int16, size=size, dtype=np.int16)
+    integer = randint(min_int, max_int, size=size, dtype=np.int)
+    integer32 = randint(min_int32, max_int32, size=size, dtype=np.int32)
+    integer64 = randint(min_int64, max_int64, size=size, dtype=np.int64)
+
+    fl = uniform(-((abs(min_float) / size[0])**(1/2)), (abs(max_float) / size[0])**(1/2), size = size)
+    fl32 = uniform(-((abs(min_float32) / size[0])**(1/2)), (abs(max_float32) / size[0])**(1/2), size = size)
+    fl32 = np.float32(fl32)
+    fl64 = uniform(-((abs(min_float64) / size[0])**(1/2)), (abs(max_float64) / size[0])**(1/2), size = size)
+
+    cmplx128_from_float32 = uniform(low=-((abs(min_int) / size[0] * 2)**(1/2)), high=(max_int / size[0] * 2)**(1/2), size=size) + uniform(low=-((abs(min_int) / size[0] * 2)**(1/2)), high=(max_int / size[0] * 2)**(1/2), size=size) * 1j
+    # the result of the last operation is a Python complex type which has 8 bytes in the alignment,
+    # that's why we need to convert it to a numpy.complex64 the needed type.
+    cmplx64 = np.complex64(cmplx128_from_float32)
+    cmplx128 = uniform(low=-((abs(min_int) / size[0] * 2)**(1/2)), high=(max_int / size[0] * 2)**(1/2), size=size) + uniform(low=-((abs(min_int) / size[0] * 2)**(1/2)), high=(max_int / size[0] * 2)**(1/2), size=size) * 1j
+
+    epyccel_func = epyccel(get_matmul, language=language)
+
+    assert np.allclose(epyccel_func(bl), get_matmul(bl), rtol=RTOL, atol=ATOL)
+    assert np.allclose(epyccel_func(integer8), get_matmul(integer8), rtol=RTOL, atol=ATOL)
+    assert np.allclose(epyccel_func(integer16), get_matmul(integer16), rtol=RTOL, atol=ATOL)
+    assert np.allclose(epyccel_func(integer), get_matmul(integer), rtol=RTOL, atol=ATOL)
+    assert np.allclose(epyccel_func(integer32), get_matmul(integer32), rtol=RTOL, atol=ATOL)
+    # the if block should be removed after resolving (https://github.com/pyccel/pyccel/issues/735).
+    if sys.platform != 'win32':
+        assert np.allclose(epyccel_func(integer64), get_matmul(integer64), rtol=RTOL, atol=ATOL)
+    assert np.allclose(epyccel_func(fl), get_matmul(fl), rtol=RTOL, atol=ATOL)
+    assert np.allclose(epyccel_func(fl32), get_matmul(fl32), rtol=RTOL32, atol=ATOL32)
+    assert np.allclose(epyccel_func(fl64), get_matmul(fl64), rtol=RTOL, atol=ATOL)
+    assert np.allclose(epyccel_func(cmplx64), get_matmul(cmplx64), rtol=RTOL32, atol=ATOL32)
+    assert np.allclose(epyccel_func(cmplx128), get_matmul(cmplx128), rtol=RTOL, atol=ATOL)
+
+@pytest.mark.parametrize( 'language', (
+        pytest.param("fortran", marks = [pytest.mark.fortran,
+            pytest.mark.skip(reason="Still under maintenance, See #770")]),
+        pytest.param("c", marks = [
+            pytest.mark.skip(reason="Needs a C printer see https://github.com/pyccel/pyccel/issues/791"),
+            pytest.mark.c]
+        ),
+        pytest.param("python", marks = [
+            pytest.mark.python,
+            pytest.mark.skip(reason="Outdated Python printer")]
+        )
+    )
+)
+
+def test_numpy_where_array_like_1d_with_condition(language):
+
+    @types('bool[:]')
+    @types('int[:]')
+    @types('int8[:]')
+    @types('int16[:]')
+    @types('int32[:]')
+    @types('int64[:]')
+    @types('float[:]')
+    @types('float32[:]')
+    @types('float64[:]')
+    @types('complex64[:]')
+    @types('complex128[:]')
+    def get_chosen_elements(arr):
+        from numpy import where, shape
+        a = where(arr > 5, arr, arr*2)
+        s = shape(a)
+        return len(s), s[0], a[1], a[0]
+
+    size = 5
+
+    bl = randint(0, 1, size=size, dtype= bool)
+
+    integer8 = randint(min_int8, max_int8, size=size, dtype=np.int8)
+    integer16 = randint(min_int16, max_int16, size=size, dtype=np.int16)
+    integer = randint(min_int, max_int, size=size, dtype=np.int)
+    integer32 = randint(min_int32, max_int32, size=size, dtype=np.int32)
+    integer64 = randint(min_int64, max_int64, size=size, dtype=np.int64)
+
+    fl = uniform(min_float / 2, max_float / 2, size = size)
+    fl32 = uniform(min_float32 / 2, max_float32 / 2, size = size)
+    fl32 = np.float32(fl32)
+    fl64 = uniform(min_float64 / 2, max_float64 / 2, size = size)
+
+    cmplx128_from_float32 = uniform(low=min_float32 / 2, high=max_float32 / 2, size=size) + uniform(low=min_float32 / 2, high=max_float32 / 2, size=size) * 1j
+    # the result of the last operation is a Python complex type which has 8 bytes in the alignment,
+    # that's why we need to convert it to a numpy.complex64 the needed type.
+    cmplx64 = np.complex64(cmplx128_from_float32)
+    cmplx128 = uniform(low=min_float64 / 2, high=max_float64 / 2, size=size) + uniform(low=min_float64 / 2, high=max_float64 / 2, size=size) * 1j
+
+    epyccel_func = epyccel(get_chosen_elements, language=language)
+
+    assert epyccel_func(bl) == get_chosen_elements(bl)
+    assert epyccel_func(integer8) == get_chosen_elements(integer8)
+    assert epyccel_func(integer16) == get_chosen_elements(integer16)
+    assert epyccel_func(integer) == get_chosen_elements(integer)
+    assert epyccel_func(integer32) == get_chosen_elements(integer32)
+    # the if block should be removed after resolving (https://github.com/pyccel/pyccel/issues/735).
+    if sys.platform != 'win32':
+        assert epyccel_func(integer64) == get_chosen_elements(integer64)
+    assert epyccel_func(fl) == get_chosen_elements(fl)
+    assert epyccel_func(fl32) == get_chosen_elements(fl32)
+    assert epyccel_func(fl64) == get_chosen_elements(fl64)
+    assert (epyccel_func(cmplx64) == get_chosen_elements(cmplx64))
+    assert (epyccel_func(cmplx128) == get_chosen_elements(cmplx128))
+
+@pytest.mark.parametrize( 'language', (
+        pytest.param("fortran", marks = [pytest.mark.fortran,
+            pytest.mark.skip(reason="Still under maintenance, See #770")]),
+        pytest.param("c", marks = [
+            pytest.mark.skip(reason="Needs a C printer see https://github.com/pyccel/pyccel/issues/791"),
+            pytest.mark.c]
+        ),
+        pytest.param("python", marks = [
+            pytest.mark.python,
+            pytest.mark.skip(reason="Outdated Python printer")]
+        )
+    )
+)
+
+def test_numpy_where_array_like_2d_with_condition(language):
+
+    @types('bool[:,:]')
+    @types('int[:,:]')
+    @types('int8[:,:]')
+    @types('int16[:,:]')
+    @types('int32[:,:]')
+    @types('int64[:,:]')
+    @types('float[:,:]')
+    @types('float32[:,:]')
+    @types('float64[:,:]')
+    @types('complex64[:,:]')
+    @types('complex128[:,:]')
+    def get_chosen_elements(arr):
+        from numpy import where, shape
+        a = where(arr%2, arr, arr+1)
+        s = shape(a)
+        return len(s), s[0], a[0,0], a[0,1], a[1,0], a[1,1]
+
+    size = (2, 5)
+
+    bl = randint(0, 1, size=size, dtype= bool)
+
+    integer8 = randint(min_int8, max_int8, size=size, dtype=np.int8)
+    integer16 = randint(min_int16, max_int16, size=size, dtype=np.int16)
+    integer = randint(min_int, max_int, size=size, dtype=np.int)
+    integer32 = randint(min_int32, max_int32, size=size, dtype=np.int32)
+    integer64 = randint(min_int64, max_int64, size=size, dtype=np.int64)
+
+    fl = uniform(min_float / 2, max_float / 2, size = size)
+    fl32 = uniform(min_float32 / 2, max_float32 / 2, size = size)
+    fl32 = np.float32(fl32)
+    fl64 = uniform(min_float64 / 2, max_float64 / 2, size = size)
+
+    cmplx128_from_float32 = uniform(low=min_float32 / 2, high=max_float32 / 2, size=size) + uniform(low=min_float32 / 2, high=max_float32 / 2, size=size) * 1j
+    # the result of the last operation is a Python complex type which has 8 bytes in the alignment,
+    # that's why we need to convert it to a numpy.complex64 the needed type.
+    cmplx64 = np.complex64(cmplx128_from_float32)
+    cmplx128 = uniform(low=min_float64 / 2, high=max_float64 / 2, size=size) + uniform(low=min_float64 / 2, high=max_float64 / 2, size=size) * 1j
+
+    epyccel_func = epyccel(get_chosen_elements, language=language)
+
+    assert epyccel_func(bl) == get_chosen_elements(bl)
+    assert epyccel_func(integer8) == get_chosen_elements(integer8)
+    assert epyccel_func(integer16) == get_chosen_elements(integer16)
+    assert epyccel_func(integer) == get_chosen_elements(integer)
+    assert epyccel_func(integer32) == get_chosen_elements(integer32)
+    # the if block should be removed after resolving (https://github.com/pyccel/pyccel/issues/735).
+    if sys.platform != 'win32':
+        assert epyccel_func(integer64) == get_chosen_elements(integer64)
+    assert epyccel_func(fl) == get_chosen_elements(fl)
+    assert epyccel_func(fl32) == get_chosen_elements(fl32)
+    assert epyccel_func(fl64) == get_chosen_elements(fl64)
+    assert (epyccel_func(cmplx64) == get_chosen_elements(cmplx64))
+    assert (epyccel_func(cmplx128) == get_chosen_elements(cmplx128))
+
+@pytest.mark.parametrize( 'language', (
+        pytest.param("fortran", marks = [pytest.mark.fortran,
+            pytest.mark.skip(reason="Still under maintenance, See #771")]),
+        pytest.param("c", marks = [
+            pytest.mark.skip(reason="Needs a C printer see https://github.com/pyccel/pyccel/issues/791"),
+            pytest.mark.c]
+        ),
+        pytest.param("python", marks = [
+            pytest.mark.python]
+        )
+    )
+)
+
+def test_numpy_linspace_scalar(language):
+
+    @types('bool')
+    @types('int')
+    @types('int8')
+    @types('int16')
+    @types('int32')
+    @types('int64')
+    @types('float')
+    @types('float32')
+    @types('float64')
+    @types('complex64')
+    @types('complex128')
+    def get_linspace(start):
+        from numpy import linspace, shape
+        stop = start + 7
+        numberOfSamplesToGenerate = 7
+        b = linspace(start, stop, numberOfSamplesToGenerate)
+        s = shape(b)
+        return len(s), s[0], b[0], b[5]
+
+    integer8 = randint(min_int8, max_int8, dtype=np.int8)
+    integer16 = randint(min_int16, max_int16, dtype=np.int16)
+    integer = randint(min_int, max_int, dtype=np.int)
+    integer32 = randint(min_int32, max_int32, dtype=np.int32)
+    integer64 = randint(min_int64, max_int64, dtype=np.int64)
+
+    fl = uniform(min_float / 2, max_float / 2)
+    fl32 = uniform(min_float32 / 2, max_float32 / 2)
+    fl32 = np.float32(fl32)
+    fl64 = uniform(min_float64 / 2, max_float64 / 2)
+
+    cmplx128_from_float32 = uniform(low=min_float32 / 2, high=max_float32 / 2) + uniform(low=min_float32 / 2, high=max_float32 / 2) * 1j
+    # the result of the last operation is a Python complex type which has 8 bytes in the alignment,
+    # that's why we need to convert it to a numpy.complex64 the needed type.
+    cmplx64 = np.complex64(cmplx128_from_float32)
+    cmplx128 = uniform(low=min_float64 / 2, high=max_float64 / 2) + uniform(low=min_float64 / 2, high=max_float64 / 2) * 1j
+
+    epyccel_func = epyccel(get_linspace, language=language)
+
+    assert epyccel_func(True) == get_linspace(True)
+    assert epyccel_func(False) == get_linspace(False)
+    assert epyccel_func(integer8) == get_linspace(integer8)
+    assert epyccel_func(integer16) == get_linspace(integer16)
+    assert epyccel_func(integer) == get_linspace(integer)
+    assert epyccel_func(integer32) == get_linspace(integer32)
+    # the if block should be removed after resolving (https://github.com/pyccel/pyccel/issues/735).
+    if sys.platform != 'win32':
+        assert epyccel_func(integer64) == get_linspace(integer64)
+    assert epyccel_func(fl) == get_linspace(fl)
+    assert epyccel_func(fl32) == get_linspace(fl32)
+    assert epyccel_func(fl64) == get_linspace(fl64)
+    assert (epyccel_func(cmplx64) == get_linspace(cmplx64))
+    assert (epyccel_func(cmplx128) == get_linspace(cmplx128))
+
+@pytest.mark.parametrize( 'language', (
+        pytest.param("fortran", marks = [pytest.mark.fortran,
+            pytest.mark.skip(reason="Still under maintenance, See #771")]),
+        pytest.param("c", marks = [
+            pytest.mark.skip(reason="Needs a C printer see https://github.com/pyccel/pyccel/issues/791"),
+            pytest.mark.c]
+        ),
+        pytest.param("python", marks = [
+            pytest.mark.python]
+        )
+    )
+)
+
+def test_numpy_linspace_array_like_1d(language):
+
+    @types('bool[:]')
+    @types('int[:]')
+    @types('int8[:]')
+    @types('int16[:]')
+    @types('int32[:]')
+    @types('int64[:]')
+    @types('float[:]')
+    @types('float32[:]')
+    @types('float64[:]')
+    @types('complex64[:]')
+    @types('complex128[:]')
+    def get_linspace(arr):
+        from numpy import linspace, shape, ones
+        numberOfSamplesToGenerate = 7
+        start = ones(5)
+        stop = arr
+        a = linspace(start, stop, numberOfSamplesToGenerate)
+        s = shape(a)
+        return len(s), s[0], s[1], a[0,0], a[0,4], a[1,0], a[1,4]
+
+    size = 5
+
+    bl = randint(0, 1, size=size, dtype= bool)
+
+    integer8 = randint(min_int8, max_int8, size=size, dtype=np.int8)
+    integer16 = randint(min_int16, max_int16, size=size, dtype=np.int16)
+    integer = randint(min_int, max_int, size=size, dtype=np.int)
+    integer32 = randint(min_int32, max_int32, size=size, dtype=np.int32)
+    integer64 = randint(min_int64, max_int64, size=size, dtype=np.int64)
+
+    fl = uniform(min_float / 2, max_float / 2, size = size)
+    fl32 = uniform(min_float32 / 2, max_float32 / 2, size = size)
+    fl32 = np.float32(fl32)
+    fl64 = uniform(min_int64, max_int, size = size)
+
+    cmplx128_from_float32 = uniform(low=min_float32 / 10, high=max_float32 / 10, size=size) + uniform(low=min_float32 / 10, high=max_float32 / 10, size=size) * 1j
+    # the result of the last operation is a Python complex type which has 8 bytes in the alignment,
+    # that's why we need to convert it to a numpy.complex64 the needed type.
+    cmplx64 = np.complex64(cmplx128_from_float32)
+    cmplx128 = uniform(low=min_float64 / 10, high=max_float64 / 10, size=size) + uniform(low=min_float64 / 10, high=max_float64 / 10, size=size) * 1j
+
+    epyccel_func = epyccel(get_linspace, language=language)
+
+    assert epyccel_func(bl) == get_linspace(bl)
+    assert epyccel_func(integer8) == get_linspace(integer8)
+    assert epyccel_func(integer16) == get_linspace(integer16)
+    assert epyccel_func(integer) == get_linspace(integer)
+    assert epyccel_func(integer32) == get_linspace(integer32)
+    # the if block should be removed after resolving (https://github.com/pyccel/pyccel/issues/735).
+    if sys.platform != 'win32':
+        assert epyccel_func(integer64) == get_linspace(integer64)
+    assert epyccel_func(fl) == get_linspace(fl)
+    assert epyccel_func(fl32) == get_linspace(fl32)
+    assert epyccel_func(fl64) == get_linspace(fl64)
+    assert (epyccel_func(cmplx64) == get_linspace(cmplx64))
+    assert (epyccel_func(cmplx128) == get_linspace(cmplx128))
+
+@pytest.mark.parametrize( 'language', (
+        pytest.param("fortran", marks = [pytest.mark.fortran,
+            pytest.mark.skip(reason="Still under maintenance, See #771")]),
+        pytest.param("c", marks = [
+            pytest.mark.skip(reason="Needs a C printer see https://github.com/pyccel/pyccel/issues/791"),
+            pytest.mark.c]
+        ),
+        pytest.param("python", marks = [
+            pytest.mark.python]
+        )
+    )
+)
+
+def test_numpy_linspace_array_like_2d(language):
+
+    @types('bool[:,:]')
+    @types('int[:,:]')
+    @types('int8[:,:]')
+    @types('int16[:,:]')
+    @types('int32[:,:]')
+    @types('int64[:,:]')
+    @types('float[:,:]')
+    @types('float32[:,:]')
+    @types('float64[:,:]')
+    @types('complex64[:,:]')
+    @types('complex128[:,:]')
+    def get_linspace(arr):
+        from numpy import linspace, shape, ones
+        numberOfSamplesToGenerate = 7
+        start = ones((2,5))
+        stop = arr
+        a = linspace(start, stop, numberOfSamplesToGenerate)
+        s = shape(a)
+        return len(s), s[0], s[1], s[2], a[0, 0, 0], a[0, 1, 0], a[1, 0, 0], a[1, 1, 0], \
+                                         a[0, 0, 4], a[0, 1, 4], a[1, 0, 4], a[1, 1, 4]
+
+    size = (2, 5)
+
+    bl = randint(0, 1, size=size, dtype= bool)
+
+    integer8 = randint(min_int8, max_int8, size=size, dtype=np.int8)
+    integer16 = randint(min_int16, max_int16, size=size, dtype=np.int16)
+    integer = randint(min_int, max_int, size=size, dtype=np.int)
+    integer32 = randint(min_int32, max_int32, size=size, dtype=np.int32)
+    integer64 = randint(min_int64, max_int64, size=size, dtype=np.int64)
+
+    fl = uniform(min_float / 2, max_float / 2, size = size)
+    fl32 = uniform(min_float32 / 2, max_float32 / 2, size = size)
+    fl32 = np.float32(fl32)
+    fl64 = uniform(min_float64 / 2, max_float64 / 2, size = size)
+
+    cmplx128_from_float32 = uniform(low=min_float32 / 2, high=max_float32 / 2, size=size) + uniform(low=min_float32 / 2, high=max_float32 / 2, size=size) * 1j
+    # the result of the last operation is a Python complex type which has 8 bytes in the alignment,
+    # that's why we need to convert it to a numpy.complex64 the needed type.
+    cmplx64 = np.complex64(cmplx128_from_float32)
+    cmplx128 = uniform(low=min_float64 / 2, high=max_float64 / 2, size=size) + uniform(low=min_float64 / 2, high=max_float64 / 2, size=size) * 1j
+
+    epyccel_func = epyccel(get_linspace, language=language)
+
+    assert epyccel_func(bl) == get_linspace(bl)
+    assert epyccel_func(integer8) == get_linspace(integer8)
+    assert epyccel_func(integer16) == get_linspace(integer16)
+    assert epyccel_func(integer) == get_linspace(integer)
+    assert epyccel_func(integer32) == get_linspace(integer32)
+    # the if block should be removed after resolving (https://github.com/pyccel/pyccel/issues/735).
+    if sys.platform != 'win32':
+        assert epyccel_func(integer64) == get_linspace(integer64)
+    assert epyccel_func(fl) == get_linspace(fl)
+    assert epyccel_func(fl32) == get_linspace(fl32)
+    assert epyccel_func(fl64) == get_linspace(fl64)
+    assert (epyccel_func(cmplx64) == get_linspace(cmplx64))
+    assert (epyccel_func(cmplx128) == get_linspace(cmplx128))