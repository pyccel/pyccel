# pylint: disable=missing-function-docstring, missing-module-docstring, unidiomatic-typecheck/
import sys
import pytest
from numpy.random import rand, randint, uniform
from numpy import isclose

from pyccel.decorators import types
from pyccel.epyccel import epyccel

min_float = sys.float_info.min  # Minimum positive float

# Functions still to be tested:
#    full_like
#    empty_like
#    zeros_like
#    ones_like
#    array
#    # ...
#    norm
#    int
#    real
#    imag
#    float
#    double
#    mod
#    float32
#    float64
#    int32
#    int64
#    complex128
#    complex64
#    matmul
#    prod
#    product
#    linspace
#    diag
#    where
#    cross
#    # ---

# Relative and absolute tolerances for array comparisons in the form
# numpy.isclose(a, b, rtol, atol). Windows has larger round-off errors.
if sys.platform == 'win32':
    RTOL = 1e-13
    ATOL = 1e-14
else:
    RTOL = 1e-14
    ATOL = 1e-15

#-------------------------------- Fabs function ------------------------------#
def test_fabs_call_r(language):
    @types('real')
    def fabs_call_r(x):
        from numpy import fabs
        return fabs(x)

    f1 = epyccel(fabs_call_r, language = language)
    x = uniform(high=1e6)
    assert(isclose(f1(x), fabs_call_r(x), rtol=RTOL, atol=ATOL))
    assert(isclose(f1(-x), fabs_call_r(-x), rtol=RTOL, atol=ATOL))
    assert(type(f1(x)) == type(fabs_call_r(x).item()))

def test_fabs_call_i(language):
    @types('int')
    def fabs_call_i(x):
        from numpy import fabs
        return fabs(x)

    f1 = epyccel(fabs_call_i, language = language)
    x = randint(1e6)
    assert(isclose(f1(x), fabs_call_i(x), rtol=RTOL, atol=ATOL))
    assert(isclose(f1(-x), fabs_call_i(-x), rtol=RTOL, atol=ATOL))
    assert(type(f1(x)) == type(fabs_call_i(x).item()))

def test_fabs_phrase_r_r(language):
    @types('real','real')
    def fabs_phrase_r_r(x,y):
        from numpy import fabs
        a = fabs(x)*fabs(y)
        return a

    f2 = epyccel(fabs_phrase_r_r, language = language)
    x = uniform(high=1e6)
    y = uniform(high=1e6)
    assert(isclose(f2(x,y), fabs_phrase_r_r(x,y), rtol=RTOL, atol=ATOL))
    assert(isclose(f2(-x,-y), fabs_phrase_r_r(-x,-y), rtol=RTOL, atol=ATOL))
    assert(isclose(f2(x,-y), fabs_phrase_r_r(x,-y), rtol=RTOL, atol=ATOL))
    assert(isclose(f2(-x,y), fabs_phrase_r_r(-x,y), rtol=RTOL, atol=ATOL))

def test_fabs_phrase_i_i(language):
    @types('int','int')
    def fabs_phrase_i_i(x,y):
        from numpy import fabs
        a = fabs(x)*fabs(y)
        return a

    f2 = epyccel(fabs_phrase_i_i, language = language)
    x = randint(1e6)
    y = randint(1e6)
    assert(isclose(f2(x,y), fabs_phrase_i_i(x,y), rtol=RTOL, atol=ATOL))
    assert(isclose(f2(-x,-y), fabs_phrase_i_i(-x,-y), rtol=RTOL, atol=ATOL))
    assert(isclose(f2(x,-y), fabs_phrase_i_i(x,-y), rtol=RTOL, atol=ATOL))
    assert(isclose(f2(-x,y), fabs_phrase_i_i(-x,y), rtol=RTOL, atol=ATOL))

def test_fabs_phrase_r_i(language):
    @types('real','int')
    def fabs_phrase_r_i(x,y):
        from numpy import fabs
        a = fabs(x)*fabs(y)
        return a

    f2 = epyccel(fabs_phrase_r_i, language = language)
    x = uniform(high=1e6)
    y = randint(1e6)
    assert(isclose(f2(x,y), fabs_phrase_r_i(x,y), rtol=RTOL, atol=ATOL))
    assert(isclose(f2(-x,-y), fabs_phrase_r_i(-x,-y), rtol=RTOL, atol=ATOL))
    assert(isclose(f2(x,-y), fabs_phrase_r_i(x,-y), rtol=RTOL, atol=ATOL))
    assert(isclose(f2(-x,y), fabs_phrase_r_i(-x,y), rtol=RTOL, atol=ATOL))

def test_fabs_phrase_i_r(language):
    @types('int','real')
    def fabs_phrase_r_i(x,y):
        from numpy import fabs
        a = fabs(x)*fabs(y)
        return a

    f2 = epyccel(fabs_phrase_r_i, language = language)
    x = randint(1e6)
    y = uniform(high=1e6)
    assert(isclose(f2(x,y), fabs_phrase_r_i(x,y), rtol=RTOL, atol=ATOL))
    assert(isclose(f2(-x,-y), fabs_phrase_r_i(-x,-y), rtol=RTOL, atol=ATOL))
    assert(isclose(f2(x,-y), fabs_phrase_r_i(x,-y), rtol=RTOL, atol=ATOL))
    assert(isclose(f2(-x,y), fabs_phrase_r_i(-x,y), rtol=RTOL, atol=ATOL))

#------------------------------ absolute function ----------------------------#
def test_absolute_call_r(language):
    @types('real')
    def absolute_call_r(x):
        from numpy import absolute
        return absolute(x)

    f1 = epyccel(absolute_call_r, language = language)
    x = uniform(high=1e6)
    assert(isclose(f1(x), absolute_call_r(x), rtol=RTOL, atol=ATOL))
    assert(isclose(f1(-x), absolute_call_r(-x), rtol=RTOL, atol=ATOL))
    assert(type(f1(x)) == type(absolute_call_r(x).item()))

def test_absolute_call_i(language):
    @types('int')
    def absolute_call_i(x):
        from numpy import absolute
        return absolute(x)

    f1 = epyccel(absolute_call_i, language = language)
    x = randint(1e6)
    assert(isclose(f1(x), absolute_call_i(x), rtol=RTOL, atol=ATOL))
    assert(isclose(f1(-x), absolute_call_i(-x), rtol=RTOL, atol=ATOL))
    assert(type(f1(x)) == type(absolute_call_i(x).item()))

def test_absolute_phrase_r_r(language):
    @types('real','real')
    def absolute_phrase_r_r(x,y):
        from numpy import absolute
        a = absolute(x)*absolute(y)
        return a

    f2 = epyccel(absolute_phrase_r_r, language = language)
    x = uniform(high=1e6)
    y = uniform(high=1e6)
    assert(isclose(f2(x,y), absolute_phrase_r_r(x,y), rtol=RTOL, atol=ATOL))
    assert(isclose(f2(-x,-y), absolute_phrase_r_r(-x,-y), rtol=RTOL, atol=ATOL))
    assert(isclose(f2(-x,y), absolute_phrase_r_r(-x,y), rtol=RTOL, atol=ATOL))
    assert(isclose(f2(x,-y), absolute_phrase_r_r(x,-y), rtol=RTOL, atol=ATOL))

def test_absolute_phrase_i_r(language):
    @types('int','real')
    def absolute_phrase_i_r(x,y):
        from numpy import absolute
        a = absolute(x)*absolute(y)
        return a

    f2 = epyccel(absolute_phrase_i_r, language = language)
    x = randint(1e6)
    y = uniform(high=1e6)
    assert(isclose(f2(x,y), absolute_phrase_i_r(x,y), rtol=RTOL, atol=ATOL))
    assert(isclose(f2(-x,-y), absolute_phrase_i_r(-x,-y), rtol=RTOL, atol=ATOL))
    assert(isclose(f2(-x,y), absolute_phrase_i_r(-x,y), rtol=RTOL, atol=ATOL))
    assert(isclose(f2(x,-y), absolute_phrase_i_r(x,-y), rtol=RTOL, atol=ATOL))

def test_absolute_phrase_r_i(language):
    @types('real','int')
    def absolute_phrase_r_i(x,y):
        from numpy import absolute
        a = absolute(x)*absolute(y)
        return a

    f2 = epyccel(absolute_phrase_r_i, language = language)
    x = uniform(high=1e6)
    y = randint(1e6)
    assert(isclose(f2(x,y), absolute_phrase_r_i(x,y), rtol=RTOL, atol=ATOL))
    assert(isclose(f2(-x,-y), absolute_phrase_r_i(-x,-y), rtol=RTOL, atol=ATOL))
    assert(isclose(f2(-x,y), absolute_phrase_r_i(-x,y), rtol=RTOL, atol=ATOL))
    assert(isclose(f2(x,-y), absolute_phrase_r_i(x,-y), rtol=RTOL, atol=ATOL))

#--------------------------------- sin function ------------------------------#
def test_sin_call_r(language):
    @types('real')
    def sin_call_r(x):
        from numpy import sin
        return sin(x)

    f1 = epyccel(sin_call_r, language = language)
    x = uniform(high=1e6)
    assert(isclose(f1(x), sin_call_r(x), rtol=RTOL, atol=ATOL))
    assert(isclose(f1(-x), sin_call_r(-x), rtol=RTOL, atol=ATOL))
    assert(type(f1(x)) == type(sin_call_r(x).item()))

def test_sin_call_i(language):
    @types('int')
    def sin_call_i(x):
        from numpy import sin
        return sin(x)

    f1 = epyccel(sin_call_i, language = language)
    x = randint(1e6)
    assert(isclose(f1(x), sin_call_i(x), rtol=RTOL, atol=ATOL))
    assert(isclose(f1(-x), sin_call_i(-x), rtol=RTOL, atol=ATOL))
    assert(type(f1(x)) == type(sin_call_i(x).item()))

def test_sin_phrase_r_r(language):
    @types('real','real')
    def sin_phrase_r_r(x,y):
        from numpy import sin
        a = sin(x)+sin(y)
        return a

    f2 = epyccel(sin_phrase_r_r, language = language)
    x = uniform(high=1e6)
    y = uniform(high=1e6)
    assert(isclose(f2(x,y), sin_phrase_r_r(x,y), rtol=RTOL, atol=ATOL))
    assert(isclose(f2(-x,-y), sin_phrase_r_r(-x,-y), rtol=RTOL, atol=ATOL))
    assert(isclose(f2(-x,y), sin_phrase_r_r(-x,y), rtol=RTOL, atol=ATOL))
    assert(isclose(f2(x,-y), sin_phrase_r_r(x,-y), rtol=RTOL, atol=ATOL))

def test_sin_phrase_i_i(language):
    @types('int','int')
    def sin_phrase_i_i(x,y):
        from numpy import sin
        a = sin(x)+sin(y)
        return a

    f2 = epyccel(sin_phrase_i_i, language = language)
    x = randint(1e6)
    y = randint(1e6)
    assert(isclose(f2(x,y), sin_phrase_i_i(x,y), rtol=RTOL, atol=ATOL))
    assert(isclose(f2(-x,-y), sin_phrase_i_i(-x,-y), rtol=RTOL, atol=ATOL))
    assert(isclose(f2(-x,y), sin_phrase_i_i(-x,y), rtol=RTOL, atol=ATOL))
    assert(isclose(f2(x,-y), sin_phrase_i_i(x,-y), rtol=RTOL, atol=ATOL))

def test_sin_phrase_i_r(language):
    @types('int','real')
    def sin_phrase_i_r(x,y):
        from numpy import sin
        a = sin(x)+sin(y)
        return a

    f2 = epyccel(sin_phrase_i_r, language = language)
    x = randint(1e6)
    y = uniform(high=1e6)
    assert(isclose(f2(x,y), sin_phrase_i_r(x,y), rtol=RTOL, atol=ATOL))
    assert(isclose(f2(-x,-y), sin_phrase_i_r(-x,-y), rtol=RTOL, atol=ATOL))
    assert(isclose(f2(-x,y), sin_phrase_i_r(-x,y), rtol=RTOL, atol=ATOL))
    assert(isclose(f2(x,-y), sin_phrase_i_r(x,-y), rtol=RTOL, atol=ATOL))

def test_sin_phrase_r_i(language):
    @types('real','int')
    def sin_phrase_r_i(x,y):
        from numpy import sin
        a = sin(x)+sin(y)
        return a

    f2 = epyccel(sin_phrase_r_i, language = language)
    x = uniform(high=1e6)
    y = randint(1e6)
    assert(isclose(f2(x,y), sin_phrase_r_i(x,y), rtol=RTOL, atol=ATOL))
    assert(isclose(f2(-x,-y), sin_phrase_r_i(-x,-y), rtol=RTOL, atol=ATOL))
    assert(isclose(f2(-x,y), sin_phrase_r_i(-x,y), rtol=RTOL, atol=ATOL))
    assert(isclose(f2(x,-y), sin_phrase_r_i(x,-y), rtol=RTOL, atol=ATOL))

#--------------------------------- cos function ------------------------------#
def test_cos_call_i(language):
    @types('int')
    def cos_call_i(x):
        from numpy import cos
        return cos(x)

    f1 = epyccel(cos_call_i, language = language)
    x = randint(1e6)
    assert(isclose(f1(x), cos_call_i(x), rtol=RTOL, atol=ATOL))
    assert(isclose(f1(-x), cos_call_i(-x), rtol=RTOL, atol=ATOL))
    assert(type(f1(x)) == type(cos_call_i(x).item()))

def test_cos_call_r(language):
    @types('real')
    def cos_call_r(x):
        from numpy import cos
        return cos(x)

    f1 = epyccel(cos_call_r, language = language)
    x = uniform(high=1e6)
    assert(isclose(f1(x), cos_call_r(x), rtol=RTOL, atol=ATOL))
    assert(isclose(f1(-x), cos_call_r(-x), rtol=RTOL, atol=ATOL))
    assert(type(f1(x)) == type(cos_call_r(x).item()))


def test_cos_phrase_i_i(language):
    @types('int','int')
    def cos_phrase_i_i(x,y):
        from numpy import cos
        a = cos(x)+cos(y)
        return a

    f2 = epyccel(cos_phrase_i_i, language = language)
    x = randint(1e6)
    y = randint(1e6)
    assert(isclose(f2(x,y), cos_phrase_i_i(x,y), rtol=RTOL, atol=ATOL))
    assert(isclose(f2(-x,-y), cos_phrase_i_i(-x,-y), rtol=RTOL, atol=ATOL))
    assert(isclose(f2(-x,y), cos_phrase_i_i(-x,y), rtol=RTOL, atol=ATOL))
    assert(isclose(f2(x,-y), cos_phrase_i_i(x,-y), rtol=RTOL, atol=ATOL))

def test_cos_phrase_r_r(language):
    @types('real','real')
    def cos_phrase_r_r(x,y):
        from numpy import cos
        a = cos(x)+cos(y)
        return a

    f2 = epyccel(cos_phrase_r_r, language = language)
    x = uniform(high=1e6)
    y = uniform(high=1e6)
    assert(isclose(f2(x,y), cos_phrase_r_r(x,y), rtol=RTOL, atol=ATOL))
    assert(isclose(f2(-x,-y), cos_phrase_r_r(-x,-y), rtol=RTOL, atol=ATOL))
    assert(isclose(f2(-x,y), cos_phrase_r_r(-x,y), rtol=RTOL, atol=ATOL))
    assert(isclose(f2(x,-y), cos_phrase_r_r(x,-y), rtol=RTOL, atol=ATOL))

def test_cos_phrase_i_r(language):
    @types('int','real')
    def cos_phrase_i_r(x,y):
        from numpy import cos
        a = cos(x)+cos(y)
        return a

    f2 = epyccel(cos_phrase_i_r, language = language)
    x = randint(1e6)
    y = uniform(high=1e6)
    assert(isclose(f2(x,y), cos_phrase_i_r(x,y), rtol=RTOL, atol=ATOL))
    assert(isclose(f2(-x,-y), cos_phrase_i_r(-x,-y), rtol=RTOL, atol=ATOL))
    assert(isclose(f2(-x,y), cos_phrase_i_r(-x,y), rtol=RTOL, atol=ATOL))
    assert(isclose(f2(x,-y), cos_phrase_i_r(x,-y), rtol=RTOL, atol=ATOL))

def test_cos_phrase_r_i(language):
    @types('real','int')
    def cos_phrase_r_i(x,y):
        from numpy import cos
        a = cos(x)+cos(y)
        return a

    f2 = epyccel(cos_phrase_r_i, language = language)
    x = uniform(high=1e6)
    y = randint(1e6)
    assert(isclose(f2(x,y), cos_phrase_r_i(x,y), rtol=RTOL, atol=ATOL))
    assert(isclose(f2(-x,-y), cos_phrase_r_i(-x,-y), rtol=RTOL, atol=ATOL))
    assert(isclose(f2(-x,y), cos_phrase_r_i(-x,y), rtol=RTOL, atol=ATOL))
    assert(isclose(f2(x,-y), cos_phrase_r_i(x,-y), rtol=RTOL, atol=ATOL))

#--------------------------------- tan function ------------------------------#
def test_tan_call_i(language):
    @types('int')
    def tan_call_i(x):
        from numpy import tan
        return tan(x)

    f1 = epyccel(tan_call_i, language = language)
    x = randint(1e6)
    assert(isclose(f1(x), tan_call_i(x), rtol=RTOL, atol=ATOL))
    assert(isclose(f1(-x), tan_call_i(-x), rtol=RTOL, atol=ATOL))
    assert(type(f1(x)) == type(tan_call_i(x).item()))

def test_tan_call_r(language):
    @types('real')
    def tan_call_r(x):
        from numpy import tan
        return tan(x)

    f1 = epyccel(tan_call_r, language = language)
    x = uniform(high=1e6)
    assert(isclose(f1(x), tan_call_r(x), rtol=RTOL, atol=ATOL))
    assert(isclose(f1(-x), tan_call_r(-x), rtol=RTOL, atol=ATOL))
    assert(type(f1(x)) == type(tan_call_r(x).item()))

def test_tan_phrase_i_i(language):
    @types('int','int')
    def tan_phrase_i_i(x,y):
        from numpy import tan
        a = tan(x)+tan(y)
        return a

    f2 = epyccel(tan_phrase_i_i, language = language)
    x = randint(1e6)
    y = randint(1e6)
    assert(isclose(f2(x,y), tan_phrase_i_i(x,y), rtol=RTOL, atol=ATOL))
    assert(isclose(f2(-x,-y), tan_phrase_i_i(-x,-y), rtol=RTOL, atol=ATOL))
    assert(isclose(f2(-x,y), tan_phrase_i_i(-x,y), rtol=RTOL, atol=ATOL))
    assert(isclose(f2(x,-y), tan_phrase_i_i(x,-y), rtol=RTOL, atol=ATOL))

def test_tan_phrase_r_r(language):
    @types('real','real')
    def tan_phrase_r_r(x,y):
        from numpy import tan
        a = tan(x)+tan(y)
        return a

    f2 = epyccel(tan_phrase_r_r, language = language)
    x = uniform(high=1e6)
    y = uniform(high=1e6)
    assert(isclose(f2(x,y), tan_phrase_r_r(x,y), rtol=RTOL, atol=ATOL))
    assert(isclose(f2(-x,-y), tan_phrase_r_r(-x,-y), rtol=RTOL, atol=ATOL))
    assert(isclose(f2(-x,y), tan_phrase_r_r(-x,y), rtol=RTOL, atol=ATOL))
    assert(isclose(f2(x,-y), tan_phrase_r_r(x,-y), rtol=RTOL, atol=ATOL))

def test_tan_phrase_i_r(language):
    @types('int','real')
    def tan_phrase_i_r(x,y):
        from numpy import tan
        a = tan(x)+tan(y)
        return a

    f2 = epyccel(tan_phrase_i_r, language = language)
    x = randint(1e6)
    y = uniform(high=1e6)
    assert(isclose(f2(x,y), tan_phrase_i_r(x,y), rtol=RTOL, atol=ATOL))
    assert(isclose(f2(-x,-y), tan_phrase_i_r(-x,-y), rtol=RTOL, atol=ATOL))
    assert(isclose(f2(-x,y), tan_phrase_i_r(-x,y), rtol=RTOL, atol=ATOL))
    assert(isclose(f2(x,-y), tan_phrase_i_r(x,-y), rtol=RTOL, atol=ATOL))

def test_tan_phrase_r_i(language):
    @types('real','int')
    def tan_phrase_r_i(x,y):
        from numpy import tan
        a = tan(x)+tan(y)
        return a

    f2 = epyccel(tan_phrase_r_i, language = language)
    x = uniform(high=1e6)
    y = randint(1e6)
    assert(isclose(f2(x,y), tan_phrase_r_i(x,y), rtol=RTOL, atol=ATOL))
    assert(isclose(f2(-x,-y), tan_phrase_r_i(-x,-y), rtol=RTOL, atol=ATOL))
    assert(isclose(f2(-x,y), tan_phrase_r_i(-x,y), rtol=RTOL, atol=ATOL))
    assert(isclose(f2(x,-y), tan_phrase_r_i(x,-y), rtol=RTOL, atol=ATOL))

#--------------------------------- exp function ------------------------------#
def test_exp_call_i(language):
    @types('int')
    def exp_call_i(x):
        from numpy import exp
        return exp(x)

    f1 = epyccel(exp_call_i, language = language)
    x = randint(1e2)
    assert(isclose(f1(x), exp_call_i(x), rtol=RTOL, atol=ATOL))
    assert(isclose(f1(-x), exp_call_i(-x), rtol=RTOL, atol=ATOL))
    assert(type(f1(x)) == type(exp_call_i(x).item()))

def test_exp_call_r(language):
    @types('real')
    def exp_call_r(x):
        from numpy import exp
        return exp(x)

    f1 = epyccel(exp_call_r, language = language)
    x = uniform(high=1e2)
    assert(isclose(f1(x), exp_call_r(x), rtol=RTOL, atol=ATOL))
    assert(isclose(f1(-x), exp_call_r(-x), rtol=RTOL, atol=ATOL))
    assert(type(f1(x)) == type(exp_call_r(x).item()))

def test_exp_phrase_i_i(language):
    @types('int','int')
    def exp_phrase_i_i(x,y):
        from numpy import exp
        a = exp(x)+exp(y)
        return a

    f2 = epyccel(exp_phrase_i_i, language = language)
    x = randint(1e2)
    y = randint(1e2)
    assert(isclose(f2(x,y), exp_phrase_i_i(x,y), rtol=RTOL, atol=ATOL))
    assert(isclose(f2(-x,-y), exp_phrase_i_i(-x,-y), rtol=RTOL, atol=ATOL))
    assert(isclose(f2(-x,y), exp_phrase_i_i(-x,y), rtol=RTOL, atol=ATOL))
    assert(isclose(f2(x,-y), exp_phrase_i_i(x,-y), rtol=RTOL, atol=ATOL))

def test_exp_phrase_r_r(language):
    @types('real','real')
    def exp_phrase_r_r(x,y):
        from numpy import exp
        a = exp(x)+exp(y)
        return a

    f2 = epyccel(exp_phrase_r_r, language = language)
    x = uniform(high=1e2)
    y = uniform(high=1e2)
    assert(isclose(f2(x,y), exp_phrase_r_r(x,y), rtol=RTOL, atol=ATOL))
    assert(isclose(f2(-x,-y), exp_phrase_r_r(-x,-y), rtol=RTOL, atol=ATOL))
    assert(isclose(f2(-x,y), exp_phrase_r_r(-x,y), rtol=RTOL, atol=ATOL))
    assert(isclose(f2(x,-y), exp_phrase_r_r(x,-y), rtol=RTOL, atol=ATOL))

def test_exp_phrase_i_r(language):
    @types('int','real')
    def exp_phrase_i_r(x,y):
        from numpy import exp
        a = exp(x)+exp(y)
        return a

    f2 = epyccel(exp_phrase_i_r, language = language)
    x = randint(1e2)
    y = uniform(high=1e2)
    assert(isclose(f2(x,y), exp_phrase_i_r(x,y), rtol=RTOL, atol=ATOL))
    assert(isclose(f2(-x,-y), exp_phrase_i_r(-x,-y), rtol=RTOL, atol=ATOL))
    assert(isclose(f2(-x,y), exp_phrase_i_r(-x,y), rtol=RTOL, atol=ATOL))
    assert(isclose(f2(x,-y), exp_phrase_i_r(x,-y), rtol=RTOL, atol=ATOL))

def test_exp_phrase_r_i(language):
    @types('real','int')
    def exp_phrase_r_i(x,y):
        from numpy import exp
        a = exp(x)+exp(y)
        return a

    f2 = epyccel(exp_phrase_r_i, language = language)
    x = uniform(high=1e2)
    y = randint(1e2)
    assert(isclose(f2(x,y), exp_phrase_r_i(x,y), rtol=RTOL, atol=ATOL))
    assert(isclose(f2(x,y), exp_phrase_r_i(x,y), rtol=RTOL, atol=ATOL))
    assert(isclose(f2(x,y), exp_phrase_r_i(x,y), rtol=RTOL, atol=ATOL))
    assert(isclose(f2(x,-y), exp_phrase_r_i(x,-y), rtol=RTOL, atol=ATOL))

#--------------------------------- log function ------------------------------#
def test_log_call_i(language):
    @types('int')
    def log_call_i(x):
        from numpy import log
        return log(x)

    f1 = epyccel(log_call_i, language = language)
    x = randint(low=min_float, high=1e6)
    assert(isclose(f1(x), log_call_i(x), rtol=RTOL, atol=ATOL))
    assert(type(f1(x)) == type(log_call_i(x).item()))

def test_log_call_r(language):
    @types('real')
    def log_call_r(x):
        from numpy import log
        return log(x)

    f1 = epyccel(log_call_r, language = language)
    x = uniform(low=min_float, high=1e6)
    assert(isclose(f1(x), log_call_r(x), rtol=RTOL, atol=ATOL))
    assert(type(f1(x)) == type(log_call_r(x).item()))

def test_log_phrase(language):
    @types('real','real')
    def log_phrase(x,y):
        from numpy import log
        a = log(x)+log(y)
        return a

    f2 = epyccel(log_phrase, language = language)
    x = uniform(low=min_float, high=1e6)
    y = uniform(low=min_float, high=1e6)
    assert(isclose(f2(x,y), log_phrase(x,y), rtol=RTOL, atol=ATOL))

#----------------------------- arcsin function -------------------------------#
def test_arcsin_call_i(language):
    @types('int')
    def arcsin_call_i(x):
        from numpy import arcsin
        return arcsin(x)

    f1 = epyccel(arcsin_call_i, language = language)
    x = randint(2)
    assert(isclose(f1(x), arcsin_call_i(x), rtol=RTOL, atol=ATOL))
    assert(isclose(f1(-x), arcsin_call_i(-x), rtol=RTOL, atol=ATOL))
    assert(type(f1(x)) == type(arcsin_call_i(x).item()))

def test_arcsin_call_r(language):
    @types('real')
    def arcsin_call_r(x):
        from numpy import arcsin
        return arcsin(x)

    f1 = epyccel(arcsin_call_r, language = language)
    x = rand()
    assert(isclose(f1(x), arcsin_call_r(x), rtol=RTOL, atol=ATOL))
    assert(isclose(f1(-x), arcsin_call_r(-x), rtol=RTOL, atol=ATOL))
    assert(type(f1(x)) == type(arcsin_call_r(x).item()))

def test_arcsin_phrase(language):
    @types('real','real')
    def arcsin_phrase(x,y):
        from numpy import arcsin
        a = arcsin(x)+arcsin(y)
        return a

    f2 = epyccel(arcsin_phrase, language = language)
    x = rand()
    y = rand()
    assert(isclose(f2(x,y), arcsin_phrase(x,y), rtol=RTOL, atol=ATOL))
    assert(isclose(f2(-x,-y), arcsin_phrase(-x,-y), rtol=RTOL, atol=ATOL))
    assert(isclose(f2(-x,y), arcsin_phrase(-x,y), rtol=RTOL, atol=ATOL))
    assert(isclose(f2(x,-y), arcsin_phrase(x,-y), rtol=RTOL, atol=ATOL))

#----------------------------- arccos function -------------------------------#

def test_arccos_call_i(language):
    @types('int')
    def arccos_call_i(x):
        from numpy import arccos
        return arccos(x)

    f1 = epyccel(arccos_call_i, language = language)
    x = randint(2)
    assert(isclose(f1(x), arccos_call_i(x), rtol=RTOL, atol=ATOL))
    assert(isclose(f1(-x), arccos_call_i(-x), rtol=RTOL, atol=ATOL))
    assert(type(f1(x)) == type(arccos_call_i(x).item()))

def test_arccos_call_r(language):
    @types('real')
    def arccos_call_r(x):
        from numpy import arccos
        return arccos(x)

    f1 = epyccel(arccos_call_r, language = language)
    x = rand()
    assert(isclose(f1(x), arccos_call_r(x), rtol=RTOL, atol=ATOL))
    assert(isclose(f1(-x), arccos_call_r(-x), rtol=RTOL, atol=ATOL))
    assert(type(f1(x)) == type(arccos_call_r(x).item()))

def test_arccos_phrase(language):
    @types('real','real')
    def arccos_phrase(x,y):
        from numpy import arccos
        a = arccos(x)+arccos(y)
        return a

    f2 = epyccel(arccos_phrase, language = language)
    x = rand()
    y = rand()
    assert(isclose(f2(x,y), arccos_phrase(x,y), rtol=RTOL, atol=ATOL))
    assert(isclose(f2(-x,-y), arccos_phrase(-x,-y), rtol=RTOL, atol=ATOL))
    assert(isclose(f2(-x,y), arccos_phrase(-x,y), rtol=RTOL, atol=ATOL))
    assert(isclose(f2(x,-y), arccos_phrase(x,-y), rtol=RTOL, atol=ATOL))

#----------------------------- arctan function -------------------------------#
def test_arctan_call_i(language):
    @types('int')
    def arctan_call_i(x):
        from numpy import arctan
        return arctan(x)

    f1 = epyccel(arctan_call_i, language = language)
    x = randint(1e6)
    assert(isclose(f1(x), arctan_call_i(x), rtol=RTOL, atol=ATOL))
    assert(isclose(f1(-x), arctan_call_i(-x), rtol=RTOL, atol=ATOL))
    assert(type(f1(x)) == type(arctan_call_i(x).item()))

def test_arctan_call_r(language):
    @types('real')
    def arctan_call_r(x):
        from numpy import arctan
        return arctan(x)

    f1 = epyccel(arctan_call_r, language = language)
    x = uniform(high=1e6)
    assert(isclose(f1(x), arctan_call_r(x), rtol=RTOL, atol=ATOL))
    assert(isclose(f1(-x), arctan_call_r(-x), rtol=RTOL, atol=ATOL))
    assert(type(f1(x)) == type(arctan_call_r(x).item()))

def test_arctan_phrase(language):
    @types('real','real')
    def arctan_phrase(x,y):
        from numpy import arctan
        a = arctan(x)+arctan(y)
        return a

    f2 = epyccel(arctan_phrase, language = language)
    x = uniform(high=1e6)
    y = uniform(high=1e6)
    assert(isclose(f2(x,y), arctan_phrase(x,y), rtol=RTOL, atol=ATOL))
    assert(isclose(f2(-x,-y), arctan_phrase(-x,-y), rtol=RTOL, atol=ATOL))
    assert(isclose(f2(-x,y), arctan_phrase(-x,y), rtol=RTOL, atol=ATOL))
    assert(isclose(f2(x,-y), arctan_phrase(x,-y), rtol=RTOL, atol=ATOL))

#------------------------------- sinh function -------------------------------#
def test_sinh_call_i(language):
    @types('int')
    def sinh_call_i(x):
        from numpy import sinh
        return sinh(x)

    f1 = epyccel(sinh_call_i, language = language)
    x = randint(100)
    assert(isclose(f1(x), sinh_call_i(x), rtol=RTOL, atol=ATOL))
    assert(isclose(f1(-x), sinh_call_i(-x), rtol=RTOL, atol=ATOL))
    assert(type(f1(x)) == type(sinh_call_i(x).item()))

def test_sinh_call_r(language):
    @types('real')
    def sinh_call_r(x):
        from numpy import sinh
        return sinh(x)

    f1 = epyccel(sinh_call_r, language = language)
    x = uniform(high=1e2)
    assert(isclose(f1(x), sinh_call_r(x), rtol=RTOL, atol=ATOL))
    assert(isclose(f1(-x), sinh_call_r(-x), rtol=RTOL, atol=ATOL))
    assert(type(f1(x)) == type(sinh_call_r(x).item()))

def test_sinh_phrase(language):
    @types('real','real')
    def sinh_phrase(x,y):
        from numpy import sinh
        a = sinh(x)+sinh(y)
        return a

    f2 = epyccel(sinh_phrase, language = language)
    x = uniform(high=1e2)
    y = uniform(high=1e2)
    assert(isclose(f2(x,y), sinh_phrase(x,y), rtol=RTOL, atol=ATOL))
    assert(isclose(f2(-x,-y), sinh_phrase(-x,-y), rtol=RTOL, atol=ATOL))
    assert(isclose(f2(-x,y), sinh_phrase(-x,y), rtol=RTOL, atol=ATOL))
    assert(isclose(f2(x,-y), sinh_phrase(x,-y), rtol=RTOL, atol=ATOL))

#------------------------------- sinh function -------------------------------#
def test_cosh_call_i(language):
    @types('int')
    def cosh_call_i(x):
        from numpy import cosh
        return cosh(x)

    f1 = epyccel(cosh_call_i, language = language)
    x = randint(100)
    assert(isclose(f1(x), cosh_call_i(x), rtol=RTOL, atol=ATOL))
    assert(isclose(f1(-x), cosh_call_i(-x), rtol=RTOL, atol=ATOL))
    assert(type(f1(x)) == type(cosh_call_i(x).item()))

def test_cosh_call_r(language):
    @types('real')
    def cosh_call_r(x):
        from numpy import cosh
        return cosh(x)

    f1 = epyccel(cosh_call_r, language = language)
    x = uniform(high=1e2)
    assert(isclose(f1(x), cosh_call_r(x), rtol=RTOL, atol=ATOL))
    assert(isclose(f1(-x), cosh_call_r(-x), rtol=RTOL, atol=ATOL))
    assert(type(f1(x)) == type(cosh_call_r(x).item()))

def test_cosh_phrase(language):
    @types('real','real')
    def cosh_phrase(x,y):
        from numpy import cosh
        a = cosh(x)+cosh(y)
        return a

    f2 = epyccel(cosh_phrase, language = language)
    x = uniform(high=1e2)
    y = uniform(high=1e2)
    assert(isclose(f2(x,y), cosh_phrase(x,y), rtol=RTOL, atol=ATOL))
    assert(isclose(f2(-x,-y), cosh_phrase(-x,-y), rtol=RTOL, atol=ATOL))
    assert(isclose(f2(-x,y), cosh_phrase(-x,y), rtol=RTOL, atol=ATOL))
    assert(isclose(f2(x,-y), cosh_phrase(x,-y), rtol=RTOL, atol=ATOL))

#------------------------------- sinh function -------------------------------#
def test_tanh_call_i(language):
    @types('int')
    def tanh_call_i(x):
        from numpy import tanh
        return tanh(x)

    f1 = epyccel(tanh_call_i, language = language)
    x = randint(100)
    assert(isclose(f1(x), tanh_call_i(x), rtol=RTOL, atol=ATOL))
    assert(isclose(f1(-x), tanh_call_i(-x), rtol=RTOL, atol=ATOL))
    assert(type(f1(x)) == type(tanh_call_i(x).item()))

def test_tanh_call_r(language):
    @types('real')
    def tanh_call_r(x):
        from numpy import tanh
        return tanh(x)

    f1 = epyccel(tanh_call_r, language = language)
    x = uniform(high=1e2)
    assert(isclose(f1(x), tanh_call_r(x), rtol=RTOL, atol=ATOL))
    assert(isclose(f1(-x), tanh_call_r(-x), rtol=RTOL, atol=ATOL))
    assert(type(f1(x)) == type(tanh_call_r(x).item()))

def test_tanh_phrase(language):
    @types('real','real')
    def tanh_phrase(x,y):
        from numpy import tanh
        a = tanh(x)+tanh(y)
        return a

    f2 = epyccel(tanh_phrase, language = language)
    x = uniform(high=1e2)
    y = uniform(high=1e2)
    assert(isclose(f2(x,y), tanh_phrase(x,y), rtol=RTOL, atol=ATOL))
    assert(isclose(f2(-x,-y), tanh_phrase(-x,-y), rtol=RTOL, atol=ATOL))
    assert(isclose(f2(-x,y), tanh_phrase(-x,y), rtol=RTOL, atol=ATOL))
    assert(isclose(f2(x,-y), tanh_phrase(x,-y), rtol=RTOL, atol=ATOL))

#------------------------------ arctan2 function -----------------------------#
def test_arctan2_call_i_i(language):
    @types('int','int')
    def arctan2_call(x,y):
        from numpy import arctan2
        return arctan2(x,y)

    f1 = epyccel(arctan2_call, language = language)
    x = randint(100)
    y = randint(100)
    assert(isclose(f1(x,y), arctan2_call(x,y), rtol=RTOL, atol=ATOL))
    assert(isclose(f1(-x,-y), arctan2_call(-x,-y), rtol=RTOL, atol=ATOL))
    assert(isclose(f1(-x,y), arctan2_call(-x,y), rtol=RTOL, atol=ATOL))
    assert(isclose(f1(x,-y), arctan2_call(x,-y), rtol=RTOL, atol=ATOL))
    assert(type(f1(x, y)) == type(arctan2_call(x, y).item()))

def test_arctan2_call_i_r(language):
    @types('int','real')
    def arctan2_call(x,y):
        from numpy import arctan2
        return arctan2(x,y)

    f1 = epyccel(arctan2_call, language = language)
    x = randint(100)
    y = uniform(high=1e2)
    assert(isclose(f1(x,y), arctan2_call(x,y), rtol=RTOL, atol=ATOL))
    assert(isclose(f1(-x,-y), arctan2_call(-x,-y), rtol=RTOL, atol=ATOL))
    assert(isclose(f1(-x,y), arctan2_call(-x,y), rtol=RTOL, atol=ATOL))
    assert(isclose(f1(x,-y), arctan2_call(x,-y), rtol=RTOL, atol=ATOL))
    assert(type(f1(x, y)) == type(arctan2_call(x, y).item()))

def test_arctan2_call_r_i(language):
    @types('real','int')
    def arctan2_call(x,y):
        from numpy import arctan2
        return arctan2(x,y)

    f1 = epyccel(arctan2_call, language = language)
    x = uniform(high=1e2)
    y = randint(100)
    assert(isclose(f1(x,y), arctan2_call(x,y), rtol=RTOL, atol=ATOL))
    assert(isclose(f1(-x,-y), arctan2_call(-x,-y), rtol=RTOL, atol=ATOL))
    assert(isclose(f1(-x,y), arctan2_call(-x,y), rtol=RTOL, atol=ATOL))
    assert(isclose(f1(x,-y), arctan2_call(x,-y), rtol=RTOL, atol=ATOL))
    assert(type(f1(x, y)) == type(arctan2_call(x, y).item()))

def test_arctan2_call_r_r(language):
    @types('real','real')
    def arctan2_call(x,y):
        from numpy import arctan2
        return arctan2(x,y)

    f1 = epyccel(arctan2_call, language = language)
    x = uniform(high=1e2)
    y = uniform(high=1e2)
    assert(isclose(f1(x,y), arctan2_call(x,y), rtol=RTOL, atol=ATOL))
    assert(isclose(f1(-x,-y), arctan2_call(-x,-y), rtol=RTOL, atol=ATOL))
    assert(isclose(f1(-x,y), arctan2_call(-x,y), rtol=RTOL, atol=ATOL))
    assert(isclose(f1(x,-y), arctan2_call(x,-y), rtol=RTOL, atol=ATOL))
    assert(type(f1(x, y)) == type(arctan2_call(x, y).item()))

def test_arctan2_phrase(language):
    @types('real','real','real')
    def arctan2_phrase(x,y,z):
        from numpy import arctan2
        a = arctan2(x,y)+arctan2(x,z)
        return a

    f2 = epyccel(arctan2_phrase, language = language)
    x = uniform(high=1e2)
    y = uniform(high=1e2)
    z = uniform(high=1e2)
    assert(isclose(f2(x,y,z), arctan2_phrase(x,y,z), rtol=RTOL, atol=ATOL))
    assert(isclose(f2(-x,y,z), arctan2_phrase(-x,y,z), rtol=RTOL, atol=ATOL))
    assert(isclose(f2(-x,-y,z), arctan2_phrase(-x,-y,z), rtol=RTOL, atol=ATOL))
    assert(isclose(f2(-x,y,-z), arctan2_phrase(-x,y,-z), rtol=RTOL, atol=ATOL))
    assert(isclose(f2(x,-y,z), arctan2_phrase(x,-y,z), rtol=RTOL, atol=ATOL))
    assert(isclose(f2(x,-y,-z), arctan2_phrase(x,-y,-z), rtol=RTOL, atol=ATOL))
    assert(isclose(f2(x,y,-z), arctan2_phrase(x,y,-z), rtol=RTOL, atol=ATOL))
    assert(isclose(f2(-x,-y,-z), arctan2_phrase(-x,-y,-z), rtol=RTOL, atol=ATOL))

#-------------------------------- sqrt function ------------------------------#
def test_sqrt_call(language):
    @types('real')
    def sqrt_call(x):
        from numpy import sqrt
        return sqrt(x)

    f1 = epyccel(sqrt_call, language = language)
    x = rand()
    assert(isclose(f1(x), sqrt_call(x), rtol=RTOL, atol=ATOL))

def test_sqrt_phrase(language):
    @types('real','real')
    def sqrt_phrase(x,y):
        from numpy import sqrt
        a = sqrt(x)*sqrt(y)
        return a

    f2 = epyccel(sqrt_phrase, language = language)
    x = rand()
    y = rand()
    assert(isclose(f2(x,y), sqrt_phrase(x,y), rtol=RTOL, atol=ATOL))

def test_sqrt_return_type_r(language):
    @types('real')
    def sqrt_return_type_real(x):
        from numpy import sqrt
        a = sqrt(x)
        return a

    f1 = epyccel(sqrt_return_type_real, language = language)
    x = rand()
    assert(isclose(f1(x), sqrt_return_type_real(x), rtol=RTOL, atol=ATOL))
    assert(type(f1(x)) == type(sqrt_return_type_real(x).item()))

def test_sqrt_return_type_c(language):
    @types('complex')
    def sqrt_return_type_comp(x):
        from numpy import sqrt
        a = sqrt(x)
        return a

    f1 = epyccel(sqrt_return_type_comp, language = language)
    x = rand() + 1j * rand()
    assert(isclose(f1(x), sqrt_return_type_comp(x), rtol=RTOL, atol=ATOL))
    assert(type(f1(x)) == type(sqrt_return_type_comp(x).item()))

#-------------------------------- floor function -----------------------------#
def test_floor_call_i(language):
    @types('int')
    def floor_call(x):
        from numpy import floor
        return floor(x)

    f1 = epyccel(floor_call, language = language)
    x = randint(1e6)
    assert(isclose(f1(x), floor_call(x), rtol=RTOL, atol=ATOL))
    assert(isclose(f1(-x), floor_call(-x), rtol=RTOL, atol=ATOL))
    assert(type(f1(x)) == type(floor_call(x).item()))

def test_floor_call_r(language):
    @types('real')
    def floor_call(x):
        from numpy import floor
        return floor(x)

    f1 = epyccel(floor_call, language = language)
    x = uniform(high=1e6)
    assert(isclose(f1(x), floor_call(x), rtol=RTOL, atol=ATOL))
    assert(isclose(f1(-x), floor_call(-x), rtol=RTOL, atol=ATOL))
    assert(type(f1(x)) == type(floor_call(x).item()))

def test_floor_phrase(language):
    @types('real','real')
    def floor_phrase(x,y):
        from numpy import floor
        a = floor(x)*floor(y)
        return a

    f2 = epyccel(floor_phrase, language = language)
    x = uniform(high=1e6)
    y = uniform(high=1e6)
    assert(isclose(f2(x,y), floor_phrase(x,y), rtol=RTOL, atol=ATOL))
    assert(isclose(f2(-x,-y), floor_phrase(-x,-y), rtol=RTOL, atol=ATOL))
    assert(isclose(f2(-x,y), floor_phrase(-x,y), rtol=RTOL, atol=ATOL))
    assert(isclose(f2(x,-y), floor_phrase(x,-y), rtol=RTOL, atol=ATOL))

@pytest.mark.parametrize( 'language', (
        pytest.param("fortran", marks = pytest.mark.fortran),
        pytest.param("c", marks = [
            pytest.mark.skip(reason="arrays not implemented"),
            pytest.mark.c]
        )
    )
)
def test_shape_indexed(language):
    @types('int[:]')
    def test_shape_1d(f):
        from numpy import shape
        return shape(f)[0]

    @types('int[:,:]')
    def test_shape_2d(f):
        from numpy import shape
        a = shape(f)
        return a[0], a[1]

    from numpy import empty
    f1 = epyccel(test_shape_1d, language = language)
    f2 = epyccel(test_shape_2d, language = language)
    n1 = randint(20)
    n2 = randint(20)
    n3 = randint(20)
    x1 = empty(n1,dtype = int)
    x2 = empty((n2,n3), dtype = int)
    assert(f1(x1) == test_shape_1d(x1))
    assert(f2(x2) == test_shape_2d(x2))

@pytest.mark.parametrize( 'language', (
        pytest.param("fortran", marks = pytest.mark.fortran),
        pytest.param("c", marks = [
            pytest.mark.skip(reason="arrays not implemented"),
            pytest.mark.c]
        )
    )
)
def test_shape_property(language):
    @types('int[:]')
    def test_shape_1d(f):
        return f.shape[0]

    @types('int[:,:]')
    def test_shape_2d(f):
        a = f.shape
        return a[0], a[1]

    from numpy import empty
    f1 = epyccel(test_shape_1d, language = language)
    f2 = epyccel(test_shape_2d, language = language)
    n1 = randint(20)
    n2 = randint(20)
    n3 = randint(20)
    x1 = empty(n1,dtype = int)
    x2 = empty((n2,n3), dtype = int)
    assert(f1(x1) == test_shape_1d(x1))
    assert(all(isclose(f2(x2), test_shape_2d(x2))))

@pytest.mark.parametrize( 'language', (
        pytest.param("fortran", marks = pytest.mark.fortran),
        pytest.param("c", marks = [
            pytest.mark.skip(reason="arrays not implemented"),
            pytest.mark.c]
        )
    )
)
def test_shape_tuple_output(language):
    @types('int[:]')
    def test_shape_1d(f):
        from numpy import shape
        s = shape(f)
        return s[0]

    @types('int[:]')
    def test_shape_1d_tuple(f):
        from numpy import shape
        s, = shape(f)
        return s

    @types('int[:,:]')
    def test_shape_2d(f):
        from numpy import shape
        a, b = shape(f)
        return a, b

    from numpy import empty
    n1 = randint(20)
    n2 = randint(20)
    n3 = randint(20)
    x1 = empty(n1,dtype = int)
    x2 = empty((n2,n3), dtype = int)
    f1 = epyccel(test_shape_1d, language = language)
    assert(f1(x1)   == test_shape_1d(x1))
    f1_t = epyccel(test_shape_1d_tuple, language = language)
    assert(f1_t(x1) == test_shape_1d_tuple(x1))
    f2 = epyccel(test_shape_2d, language = language)
    assert(f2(x2)   == test_shape_2d(x2))

@pytest.mark.parametrize( 'language', (
        pytest.param("fortran", marks = pytest.mark.fortran),
        pytest.param("c", marks = [
            pytest.mark.skip(reason="arrays not implemented"),
            pytest.mark.c]
        )
    )
)
def test_shape_real(language):
    @types('real[:]')
    def test_shape_1d(f):
        from numpy import shape
        b = shape(f)
        return b[0]

    @types('real[:,:]')
    def test_shape_2d(f):
        from numpy import shape
        a = shape(f)
        return a[0], a[1]

    from numpy import empty
    f1 = epyccel(test_shape_1d, language = language)
    f2 = epyccel(test_shape_2d, language = language)
    n1 = randint(20)
    n2 = randint(20)
    n3 = randint(20)
    x1 = empty(n1,dtype = float)
    x2 = empty((n2,n3), dtype = float)
    assert(f1(x1) == test_shape_1d(x1))
    assert(f2(x2) == test_shape_2d(x2))

@pytest.mark.parametrize( 'language', (
        pytest.param("fortran", marks = pytest.mark.fortran),
        pytest.param("c", marks = [
            pytest.mark.skip(reason="arrays not implemented"),
            pytest.mark.c]
        )
    )
)
def test_shape_int(language):
    @types('int[:]')
    def test_shape_1d(f):
        from numpy import shape
        b = shape(f)
        return b[0]

    @types('int[:,:]')
    def test_shape_2d(f):
        from numpy import shape
        a = shape(f)
        return a[0], a[1]

    f1 = epyccel(test_shape_1d, language = language)
    f2 = epyccel(test_shape_2d, language = language)

    from numpy import empty
    n1 = randint(20)
    n2 = randint(20)
    n3 = randint(20)
    x1 = empty(n1,dtype = int)
    x2 = empty((n2,n3), dtype = int)
    assert(f1(x1) == test_shape_1d(x1))
    assert(f2(x2) == test_shape_2d(x2))

@pytest.mark.parametrize( 'language', (
        pytest.param("fortran", marks = pytest.mark.fortran),
        pytest.param("c", marks = [
            pytest.mark.skip(reason="arrays not implemented"),
            pytest.mark.c]
        )
    )
)
def test_shape_bool(language):
    @types('bool[:]')
    def test_shape_1d(f):
        from numpy import shape
        b = shape(f)
        return b[0]

    @types('bool[:,:]')
    def test_shape_2d(f):
        from numpy import shape
        a = shape(f)
        return a[0], a[1]

    from numpy import empty
    f1 = epyccel(test_shape_1d, language = language)
    f2 = epyccel(test_shape_2d, language = language)
    n1 = randint(20)
    n2 = randint(20)
    n3 = randint(20)
    x1 = empty(n1,dtype = bool)
    x2 = empty((n2,n3), dtype = bool)
    assert(f1(x1) == test_shape_1d(x1))
    assert(f2(x2) == test_shape_2d(x2))

@pytest.mark.parametrize( 'language', (
        pytest.param("fortran", marks = pytest.mark.fortran),
        pytest.param("c", marks = [
            pytest.mark.skip(reason="arrays not implemented"),
            pytest.mark.c]
        )
    )
)
def test_full_basic_int(language):
    @types('int')
    def create_full_shape_1d(n):
        from numpy import full, shape
        a = full(n,4)
        s = shape(a)
        return len(s),s[0]
    @types('int')
    def create_full_shape_2d(n):
        from numpy import full, shape
        a = full((n,n),4)
        s = shape(a)
        return len(s),s[0], s[1]
    @types('int')
    def create_full_val(val):
        from numpy import full
        a = full(3,val)
        return a[0],a[1],a[2]
    @types('int')
    def create_full_arg_names(val):
        from numpy import full
        a = full(fill_value = val, shape = (2,3))
        return a[0,0],a[0,1],a[0,2],a[1,0],a[1,1],a[1,2]

    size = randint(10)

    f_shape_1d  = epyccel(create_full_shape_1d, language = language)
    assert(f_shape_1d(size) == create_full_shape_1d(size))

    f_shape_2d  = epyccel(create_full_shape_2d, language = language)
    assert(f_shape_2d(size) == create_full_shape_2d(size))

    f_val       = epyccel(create_full_val, language = language)
    assert(f_val(size)      == create_full_val(size))
    assert(type(f_val(size)[0])       == type(create_full_val(size)[0].item()))

    f_arg_names = epyccel(create_full_arg_names, language = language)
    assert(f_arg_names(size) == create_full_arg_names(size))
    assert(type(f_arg_names(size)[0]) == type(create_full_arg_names(size)[0].item()))

@pytest.mark.parametrize( 'language', (
        pytest.param("fortran", marks = pytest.mark.fortran),
        pytest.param("c", marks = [
            pytest.mark.skip(reason="arrays not implemented"),
            pytest.mark.c]
        )
    )
)
def test_full_basic_real(language):
    @types('int')
    def create_full_shape_1d(n):
        from numpy import full, shape
        a = full(n,4)
        s = shape(a)
        return len(s),s[0]
    @types('int')
    def create_full_shape_2d(n):
        from numpy import full, shape
        a = full((n,n),4)
        s = shape(a)
        return len(s),s[0], s[1]
    @types('real')
    def create_full_val(val):
        from numpy import full
        a = full(3,val)
        return a[0],a[1],a[2]
    @types('real')
    def create_full_arg_names(val):
        from numpy import full
        a = full(fill_value = val, shape = (2,3))
        return a[0,0],a[0,1],a[0,2],a[1,0],a[1,1],a[1,2]

    size = randint(10)
    val  = rand()*5

    f_shape_1d  = epyccel(create_full_shape_1d, language = language)
    assert(f_shape_1d(size)     == create_full_shape_1d(size))

    f_shape_2d  = epyccel(create_full_shape_2d, language = language)
    assert(f_shape_2d(size)     == create_full_shape_2d(size))

    f_val       = epyccel(create_full_val, language = language)
    assert(f_val(val)           == create_full_val(val))
    assert(type(f_val(val)[0])       == type(create_full_val(val)[0].item()))

    f_arg_names = epyccel(create_full_arg_names, language = language)
    assert(f_arg_names(val)     == create_full_arg_names(val))
    assert(type(f_arg_names(val)[0]) == type(create_full_arg_names(val)[0].item()))

@pytest.mark.parametrize( 'language', (
        pytest.param("fortran", marks = pytest.mark.fortran),
        pytest.param("c", marks = [
            pytest.mark.skip(reason="tuples not implemented"),
            pytest.mark.c]
        )
    )
)
def test_full_basic_bool(language):
    @types('int')
    def create_full_shape_1d(n):
        from numpy import full, shape
        a = full(n,4)
        s = shape(a)
        return len(s),s[0]
    @types('int')
    def create_full_shape_2d(n):
        from numpy import full, shape
        a = full((n,n),4)
        s = shape(a)
        return len(s),s[0], s[1]
    @types('bool')
    def create_full_val(val):
        from numpy import full
        a = full(3,val)
        return a[0],a[1],a[2]
    @types('bool')
    def create_full_arg_names(val):
        from numpy import full
        a = full(fill_value = val, shape = (2,3))
        return a[0,0],a[0,1],a[0,2],a[1,0],a[1,1],a[1,2]

    size = randint(10)
    val  = bool(randint(2))

    f_shape_1d  = epyccel(create_full_shape_1d, language = language)
    assert(f_shape_1d(size)     == create_full_shape_1d(size))

    f_shape_2d  = epyccel(create_full_shape_2d, language = language)
    assert(f_shape_2d(size)     == create_full_shape_2d(size))

    f_val       = epyccel(create_full_val, language = language)
    assert(f_val(val)           == create_full_val(val))
    assert(type(f_val(val)[0])       == type(create_full_val(val)[0].item()))

    f_arg_names = epyccel(create_full_arg_names, language = language)
    assert(f_arg_names(val)     == create_full_arg_names(val))
    assert(type(f_arg_names(val)[0]) == type(create_full_arg_names(val)[0].item()))

@pytest.mark.parametrize( 'language', (
        pytest.param("fortran", marks = pytest.mark.fortran),
        pytest.param("c", marks = [
            pytest.mark.skip(reason="arrays not implemented"),
            pytest.mark.c]
        )
    )
)
def test_full_order(language):
    @types('int','int')
    def create_full_shape_C(n,m):
        from numpy import full, shape
        a = full((n,m),4, order = 'C')
        s = shape(a)
        return len(s),s[0], s[1]
    @types('int','int')
    def create_full_shape_F(n,m):
        from numpy import full, shape
        a = full((n,m),4, order = 'F')
        s = shape(a)
        return len(s),s[0], s[1]

    size_1 = randint(10)
    size_2 = randint(10)

    f_shape_C  = epyccel(create_full_shape_C, language = language)
    assert(f_shape_C(size_1,size_2) == create_full_shape_C(size_1,size_2))

    f_shape_F  = epyccel(create_full_shape_F, language = language)
    assert(f_shape_F(size_1,size_2) == create_full_shape_F(size_1,size_2))

@pytest.mark.parametrize( 'language', (
        pytest.param("fortran", marks = pytest.mark.fortran),
        pytest.param("c", marks = [
<<<<<<< HEAD
            pytest.mark.skip(reason="casting to complex in not handled corectly"),
=======
            pytest.mark.skip(reason="casting to complex in not handled correctly"),
>>>>>>> 8085b170
            pytest.mark.c]
        )
    )
)
def test_full_dtype(language):
    @types('int')
    def create_full_val_int_int(val):
        from numpy import full
        a = full(3,val,int)
        return a[0]
    @types('int')
    def create_full_val_int_float(val):
        from numpy import full
        a = full(3,val,float)
        return a[0]
    @types('int')
    def create_full_val_int_complex(val):
        from numpy import full
        a = full(3,val,complex)
        return a[0]
    @types('real')
    def create_full_val_real_int32(val):
        from numpy import full, int32
        a = full(3,val,int32)
        return a[0]
    @types('real')
    def create_full_val_real_float32(val):
        from numpy import full, float32
        a = full(3,val,float32)
        return a[0]
    @types('real')
    def create_full_val_real_float64(val):
        from numpy import full, float64
        a = full(3,val,float64)
        return a[0]
    @types('real')
    def create_full_val_real_complex64(val):
        from numpy import full, complex64
        a = full(3,val,complex64)
        return a[0]
    @types('real')
    def create_full_val_real_complex128(val):
        from numpy import full, complex128
        a = full(3,val,complex128)
        return a[0]

    val_int   = randint(100)
    val_float = rand()*100

    f_int_int   = epyccel(create_full_val_int_int, language = language)
    assert(     f_int_int(val_int)        ==      create_full_val_int_int(val_int))
    assert(type(f_int_int(val_int))       == type(create_full_val_int_int(val_int).item()))

    f_int_float = epyccel(create_full_val_int_float, language = language)
    assert(isclose(     f_int_float(val_int)     ,      create_full_val_int_float(val_int), rtol=RTOL, atol=ATOL))
    assert(type(f_int_float(val_int))     == type(create_full_val_int_float(val_int).item()))

    f_int_complex = epyccel(create_full_val_int_complex, language = language)
    assert(isclose(     f_int_complex(val_int)     ,      create_full_val_int_complex(val_int), rtol=RTOL, atol=ATOL))
    assert(type(f_int_complex(val_int))     == type(create_full_val_int_complex(val_int).item()))

    f_real_int32   = epyccel(create_full_val_real_int32, language = language)
    assert(     f_real_int32(val_float)        ==      create_full_val_real_int32(val_float))
    assert(type(f_real_int32(val_float))       == type(create_full_val_real_int32(val_float).item()))

    f_real_float32   = epyccel(create_full_val_real_float32, language = language)
    assert(isclose(     f_real_float32(val_float)       ,      create_full_val_real_float32(val_float), rtol=RTOL, atol=ATOL))
    assert(type(f_real_float32(val_float))       == type(create_full_val_real_float32(val_float).item()))

    f_real_float64   = epyccel(create_full_val_real_float64, language = language)
    assert(isclose(     f_real_float64(val_float)       ,      create_full_val_real_float64(val_float), rtol=RTOL, atol=ATOL))
    assert(type(f_real_float64(val_float))       == type(create_full_val_real_float64(val_float).item()))

    f_real_complex64   = epyccel(create_full_val_real_complex64, language = language)
    assert(isclose(     f_real_complex64(val_float)       ,      create_full_val_real_complex64(val_float), rtol=RTOL, atol=ATOL))
    assert(type(f_real_complex64(val_float))       == type(create_full_val_real_complex64(val_float).item()))

    f_real_complex128   = epyccel(create_full_val_real_complex128, language = language)
    assert(isclose(     f_real_complex128(val_float)       ,      create_full_val_real_complex128(val_float), rtol=RTOL, atol=ATOL))
    assert(type(f_real_complex128(val_float))       == type(create_full_val_real_complex128(val_float).item()))

@pytest.mark.parametrize( 'language', (
        pytest.param("fortran", marks = pytest.mark.fortran),
        pytest.param("c", marks = [
            pytest.mark.skip(reason="arrays not implemented"),
            pytest.mark.c]
        )
    )
)
def test_full_combined_args(language):
    def create_full_1_shape():
        from numpy import full, shape
        a = full((2,1),4.0,int,'F')
        s = shape(a)
        return len(s),s[0],s[1]
    def create_full_1_val():
        from numpy import full
        a = full((2,1),4.0,int,'F')
        return a[0,0]
    def create_full_2_shape():
        from numpy import full, shape
        a = full((4,2),dtype=float,fill_value=1)
        s = shape(a)
        return len(s),s[0],s[1]
    def create_full_2_val():
        from numpy import full
        a = full((4,2),dtype=float,fill_value=1)
        return a[0,0]
    def create_full_3_shape():
        from numpy import full, shape
        a = full(order = 'F', shape = (4,2),dtype=complex,fill_value=1)
        s = shape(a)
        return len(s),s[0],s[1]
    def create_full_3_val():
        from numpy import full
        a = full(order = 'F', shape = (4,2),dtype=complex,fill_value=1)
        return a[0,0]

    f1_shape = epyccel(create_full_1_shape, language = language)
    f1_val   = epyccel(create_full_1_val, language = language)
    assert(f1_shape() == create_full_1_shape())
    assert(f1_val()   == create_full_1_val()  )
    assert(type(f1_val())  == type(create_full_1_val().item()))

    f2_shape = epyccel(create_full_2_shape, language = language)
    f2_val   = epyccel(create_full_2_val, language = language)
    assert(f2_shape() == create_full_2_shape()    )
    assert(isclose(f2_val()  , create_full_2_val()      , rtol=RTOL, atol=ATOL))
    assert(type(f2_val())  == type(create_full_2_val().item()))

    f3_shape = epyccel(create_full_3_shape, language = language)
    f3_val   = epyccel(create_full_3_val, language = language)
    assert(             f3_shape() ==    create_full_3_shape()      )
    assert(isclose(     f3_val()  ,      create_full_3_val()        , rtol=RTOL, atol=ATOL))
    assert(type(f3_val())  == type(create_full_3_val().item()))

@pytest.mark.parametrize( 'language', (
        pytest.param("fortran", marks = pytest.mark.fortran),
        pytest.param("c", marks = [
            pytest.mark.skip(reason="arrays not implemented"),
            pytest.mark.c]
        )
    )
)
def test_empty_basic(language):
    @types('int')
    def create_empty_shape_1d(n):
        from numpy import empty, shape
        a = empty(n)
        s = shape(a)
        return len(s),s[0]
    @types('int')
    def create_empty_shape_2d(n):
        from numpy import empty, shape
        a = empty((n,n))
        s = shape(a)
        return len(s),s[0], s[1]

    size = randint(10)

    f_shape_1d  = epyccel(create_empty_shape_1d, language = language)
    assert(     f_shape_1d(size)      ==      create_empty_shape_1d(size))

    f_shape_2d  = epyccel(create_empty_shape_2d, language = language)
    assert(     f_shape_2d(size)      ==      create_empty_shape_2d(size))

@pytest.mark.parametrize( 'language', (
        pytest.param("fortran", marks = pytest.mark.fortran),
        pytest.param("c", marks = [
            pytest.mark.skip(reason="arrays not implemented"),
            pytest.mark.c]
        )
    )
)
def test_empty_order(language):
    @types('int','int')
    def create_empty_shape_C(n,m):
        from numpy import empty, shape
        a = empty((n,m), order = 'C')
        s = shape(a)
        return len(s),s[0], s[1]
    @types('int','int')
    def create_empty_shape_F(n,m):
        from numpy import empty, shape
        a = empty((n,m), order = 'F')
        s = shape(a)
        return len(s),s[0], s[1]

    size_1 = randint(10)
    size_2 = randint(10)

    f_shape_C  = epyccel(create_empty_shape_C, language = language)
    assert(     f_shape_C(size_1,size_2) == create_empty_shape_C(size_1,size_2))

    f_shape_F  = epyccel(create_empty_shape_F, language = language)
    assert(     f_shape_F(size_1,size_2) == create_empty_shape_F(size_1,size_2))

def test_empty_dtype(language):
    def create_empty_val_int():
        from numpy import empty
        a = empty(3,int)
        return a[0]
    def create_empty_val_float():
        from numpy import empty
        a = empty(3,float)
        return a[0]
    def create_empty_val_complex():
        from numpy import empty
        a = empty(3,complex)
        return a[0]
    def create_empty_val_int32():
        from numpy import empty, int32
        a = empty(3,int32)
        return a[0]
    def create_empty_val_float32():
        from numpy import empty, float32
        a = empty(3,float32)
        return a[0]
    def create_empty_val_float64():
        from numpy import empty, float64
        a = empty(3,float64)
        return a[0]
    def create_empty_val_complex64():
        from numpy import empty, complex64
        a = empty(3,complex64)
        return a[0]
    def create_empty_val_complex128():
        from numpy import empty, complex128
        a = empty(3,complex128)
        return a[0]

    f_int_int   = epyccel(create_empty_val_int, language = language)
    assert(type(f_int_int())         == type(create_empty_val_int().item()))

    f_int_float = epyccel(create_empty_val_float, language = language)
    assert(type(f_int_float())       == type(create_empty_val_float().item()))

    f_int_complex = epyccel(create_empty_val_complex, language = language)
    assert(type(f_int_complex())     == type(create_empty_val_complex().item()))

    f_real_int32   = epyccel(create_empty_val_int32, language = language)
    assert(type(f_real_int32())      == type(create_empty_val_int32().item()))

    f_real_float32   = epyccel(create_empty_val_float32, language = language)
    assert(type(f_real_float32())    == type(create_empty_val_float32().item()))

    f_real_float64   = epyccel(create_empty_val_float64, language = language)
    assert(type(f_real_float64())    == type(create_empty_val_float64().item()))

    f_real_complex64   = epyccel(create_empty_val_complex64, language = language)
    assert(type(f_real_complex64())  == type(create_empty_val_complex64().item()))

    f_real_complex128   = epyccel(create_empty_val_complex128, language = language)
    assert(type(f_real_complex128()) == type(create_empty_val_complex128().item()))

@pytest.mark.parametrize( 'language', (
        pytest.param("fortran", marks = pytest.mark.fortran),
        pytest.param("c", marks = [
            pytest.mark.skip(reason="arrays not implemented"),
            pytest.mark.c]
        )
    )
)
def test_empty_combined_args(language):
    def create_empty_1_shape():
        from numpy import empty, shape
        a = empty((2,1),int,'F')
        s = shape(a)
        return len(s),s[0],s[1]
    def create_empty_1_val():
        from numpy import empty
        a = empty((2,1),int,'F')
        return a[0,0]
    def create_empty_2_shape():
        from numpy import empty, shape
        a = empty((4,2),dtype=float)
        s = shape(a)
        return len(s),s[0],s[1]
    def create_empty_2_val():
        from numpy import empty
        a = empty((4,2),dtype=float)
        return a[0,0]
    def create_empty_3_shape():
        from numpy import empty, shape
        a = empty(order = 'F', shape = (4,2),dtype=complex)
        s = shape(a)
        return len(s),s[0],s[1]
    def create_empty_3_val():
        from numpy import empty
        a = empty(order = 'F', shape = (4,2),dtype=complex)
        return a[0,0]

    f1_shape = epyccel(create_empty_1_shape, language = language)
    f1_val   = epyccel(create_empty_1_val, language = language)
    assert(     f1_shape() ==      create_empty_1_shape()      )
    assert(type(f1_val())  == type(create_empty_1_val().item()))

    f2_shape = epyccel(create_empty_2_shape, language = language)
    f2_val   = epyccel(create_empty_2_val, language = language)
    assert(all(isclose(     f2_shape(),      create_empty_2_shape()      )))
    assert(type(f2_val())  == type(create_empty_2_val().item()))

    f3_shape = epyccel(create_empty_3_shape, language = language)
    f3_val   = epyccel(create_empty_3_val, language = language)
    assert(all(isclose(     f3_shape(),      create_empty_3_shape()      )))
    assert(type(f3_val())  == type(create_empty_3_val().item()))

@pytest.mark.parametrize( 'language', (
        pytest.param("fortran", marks = pytest.mark.fortran),
        pytest.param("c", marks = [
            pytest.mark.skip(reason="arrays not implemented"),
            pytest.mark.c]
        )
    )
)
def test_ones_basic(language):
    @types('int')
    def create_ones_shape_1d(n):
        from numpy import ones, shape
        a = ones(n)
        s = shape(a)
        return len(s),s[0]
    @types('int')
    def create_ones_shape_2d(n):
        from numpy import ones, shape
        a = ones((n,n))
        s = shape(a)
        return len(s),s[0], s[1]

    size = randint(10)

    f_shape_1d  = epyccel(create_ones_shape_1d, language = language)
    assert(     f_shape_1d(size)      ==      create_ones_shape_1d(size))

    f_shape_2d  = epyccel(create_ones_shape_2d, language = language)
    assert(     f_shape_2d(size)      ==      create_ones_shape_2d(size))

@pytest.mark.parametrize( 'language', (
        pytest.param("fortran", marks = pytest.mark.fortran),
        pytest.param("c", marks = [
            pytest.mark.skip(reason="arrays not implemented"),
            pytest.mark.c]
        )
    )
)
def test_ones_order(language):
    @types('int','int')
    def create_ones_shape_C(n,m):
        from numpy import ones, shape
        a = ones((n,m), order = 'C')
        s = shape(a)
        return len(s),s[0], s[1]
    @types('int','int')
    def create_ones_shape_F(n,m):
        from numpy import ones, shape
        a = ones((n,m), order = 'F')
        s = shape(a)
        return len(s),s[0], s[1]

    size_1 = randint(10)
    size_2 = randint(10)

    f_shape_C  = epyccel(create_ones_shape_C, language = language)
    assert(     f_shape_C(size_1,size_2) == create_ones_shape_C(size_1,size_2))

    f_shape_F  = epyccel(create_ones_shape_F, language = language)
    assert(     f_shape_F(size_1,size_2) == create_ones_shape_F(size_1,size_2))

def test_ones_dtype(language):
    def create_ones_val_int():
        from numpy import ones
        a = ones(3,int)
        return a[0]
    def create_ones_val_float():
        from numpy import ones
        a = ones(3,float)
        return a[0]
    def create_ones_val_complex():
        from numpy import ones
        a = ones(3,complex)
        return a[0]
    def create_ones_val_int32():
        from numpy import ones, int32
        a = ones(3,int32)
        return a[0]
    def create_ones_val_float32():
        from numpy import ones, float32
        a = ones(3,float32)
        return a[0]
    def create_ones_val_float64():
        from numpy import ones, float64
        a = ones(3,float64)
        return a[0]
    def create_ones_val_complex64():
        from numpy import ones, complex64
        a = ones(3,complex64)
        return a[0]
    def create_ones_val_complex128():
        from numpy import ones, complex128
        a = ones(3,complex128)
        return a[0]

    f_int_int   = epyccel(create_ones_val_int, language = language)
    assert(     f_int_int()          ==      create_ones_val_int())
    assert(type(f_int_int())         == type(create_ones_val_int().item()))

    f_int_float = epyccel(create_ones_val_float, language = language)
    assert(isclose(     f_int_float()       ,      create_ones_val_float(), rtol=RTOL, atol=ATOL))
    assert(type(f_int_float())       == type(create_ones_val_float().item()))

    f_int_complex = epyccel(create_ones_val_complex, language = language)
    assert(isclose(     f_int_complex()     ,      create_ones_val_complex(), rtol=RTOL, atol=ATOL))
    assert(type(f_int_complex())     == type(create_ones_val_complex().item()))

    f_real_int32   = epyccel(create_ones_val_int32, language = language)
    assert(     f_real_int32()       ==      create_ones_val_int32())
    assert(type(f_real_int32())      == type(create_ones_val_int32().item()))

    f_real_float32   = epyccel(create_ones_val_float32, language = language)
    assert(isclose(     f_real_float32()    ,      create_ones_val_float32(), rtol=RTOL, atol=ATOL))
    assert(type(f_real_float32())    == type(create_ones_val_float32().item()))

    f_real_float64   = epyccel(create_ones_val_float64, language = language)
    assert(isclose(     f_real_float64()    ,      create_ones_val_float64(), rtol=RTOL, atol=ATOL))
    assert(type(f_real_float64())    == type(create_ones_val_float64().item()))

    f_real_complex64   = epyccel(create_ones_val_complex64, language = language)
    assert(isclose(     f_real_complex64()  ,      create_ones_val_complex64(), rtol=RTOL, atol=ATOL))
    assert(type(f_real_complex64())  == type(create_ones_val_complex64().item()))

    f_real_complex128   = epyccel(create_ones_val_complex128, language = language)
    assert(isclose(     f_real_complex128() ,      create_ones_val_complex128(), rtol=RTOL, atol=ATOL))
    assert(type(f_real_complex128()) == type(create_ones_val_complex128().item()))

@pytest.mark.parametrize( 'language', (
        pytest.param("fortran", marks = pytest.mark.fortran),
        pytest.param("c", marks = [
            pytest.mark.skip(reason="arrays not implemented"),
            pytest.mark.c]
        )
    )
)
def test_ones_combined_args(language):
    def create_ones_1_shape():
        from numpy import ones, shape
        a = ones((2,1),int,'F')
        s = shape(a)
        return len(s),s[0],s[1]
    def create_ones_1_val():
        from numpy import ones
        a = ones((2,1),int,'F')
        return a[0,0]
    def create_ones_2_shape():
        from numpy import ones, shape
        a = ones((4,2),dtype=float)
        s = shape(a)
        return len(s),s[0],s[1]
    def create_ones_2_val():
        from numpy import ones
        a = ones((4,2),dtype=float)
        return a[0,0]
    def create_ones_3_shape():
        from numpy import ones, shape
        a = ones(order = 'F', shape = (4,2),dtype=complex)
        s = shape(a)
        return len(s),s[0],s[1]
    def create_ones_3_val():
        from numpy import ones
        a = ones(order = 'F', shape = (4,2),dtype=complex)
        return a[0,0]

    f1_shape = epyccel(create_ones_1_shape, language = language)
    f1_val   = epyccel(create_ones_1_val, language = language)
    assert(     f1_shape() ==      create_ones_1_shape()      )
    assert(     f1_val()   ==      create_ones_1_val()        )
    assert(type(f1_val())  == type(create_ones_1_val().item()))

    f2_shape = epyccel(create_ones_2_shape, language = language)
    f2_val   = epyccel(create_ones_2_val, language = language)
    assert(     f2_shape() ==      create_ones_2_shape()      )
    assert(isclose(     f2_val()  ,      create_ones_2_val()        , rtol=RTOL, atol=ATOL))
    assert(type(f2_val())  == type(create_ones_2_val().item()))

    f3_shape = epyccel(create_ones_3_shape, language = language)
    f3_val   = epyccel(create_ones_3_val, language = language)
    assert(     f3_shape() ==      create_ones_3_shape()      )
    assert(isclose(     f3_val()  ,      create_ones_3_val()        , rtol=RTOL, atol=ATOL))
    assert(type(f3_val())  == type(create_ones_3_val().item()))

@pytest.mark.parametrize( 'language', (
        pytest.param("fortran", marks = pytest.mark.fortran),
        pytest.param("c", marks = [
            pytest.mark.skip(reason="arrays not implemented"),
            pytest.mark.c]
        )
    )
)
def test_zeros_basic(language):
    @types('int')
    def create_zeros_shape_1d(n):
        from numpy import zeros, shape
        a = zeros(n)
        s = shape(a)
        return len(s),s[0]
    @types('int')
    def create_zeros_shape_2d(n):
        from numpy import zeros, shape
        a = zeros((n,n))
        s = shape(a)
        return len(s),s[0], s[1]

    size = randint(10)

    f_shape_1d  = epyccel(create_zeros_shape_1d, language = language)
    assert(     f_shape_1d(size)      ==      create_zeros_shape_1d(size))

    f_shape_2d  = epyccel(create_zeros_shape_2d, language = language)
    assert(     f_shape_2d(size)      ==      create_zeros_shape_2d(size))

@pytest.mark.parametrize( 'language', (
        pytest.param("fortran", marks = pytest.mark.fortran),
        pytest.param("c", marks = [
            pytest.mark.skip(reason="arrays not implemented"),
            pytest.mark.c]
        )
    )
)
def test_zeros_order(language):
    @types('int','int')
    def create_zeros_shape_C(n,m):
        from numpy import zeros, shape
        a = zeros((n,m), order = 'C')
        s = shape(a)
        return len(s),s[0], s[1]
    @types('int','int')
    def create_zeros_shape_F(n,m):
        from numpy import zeros, shape
        a = zeros((n,m), order = 'F')
        s = shape(a)
        return len(s),s[0], s[1]

    size_1 = randint(10)
    size_2 = randint(10)

    f_shape_C  = epyccel(create_zeros_shape_C, language = language)
    assert(     f_shape_C(size_1,size_2) == create_zeros_shape_C(size_1,size_2))

    f_shape_F  = epyccel(create_zeros_shape_F, language = language)
    assert(     f_shape_F(size_1,size_2) == create_zeros_shape_F(size_1,size_2))

def test_zeros_dtype(language):
    def create_zeros_val_int():
        from numpy import zeros
        a = zeros(3,int)
        return a[0]
    def create_zeros_val_float():
        from numpy import zeros
        a = zeros(3,float)
        return a[0]
    def create_zeros_val_complex():
        from numpy import zeros
        a = zeros(3,complex)
        return a[0]
    def create_zeros_val_int32():
        from numpy import zeros, int32
        a = zeros(3,int32)
        return a[0]
    def create_zeros_val_float32():
        from numpy import zeros, float32
        a = zeros(3,float32)
        return a[0]
    def create_zeros_val_float64():
        from numpy import zeros, float64
        a = zeros(3,float64)
        return a[0]
    def create_zeros_val_complex64():
        from numpy import zeros, complex64
        a = zeros(3,complex64)
        return a[0]
    def create_zeros_val_complex128():
        from numpy import zeros, complex128
        a = zeros(3,complex128)
        return a[0]

    f_int_int   = epyccel(create_zeros_val_int, language = language)
    assert(     f_int_int()          ==      create_zeros_val_int())
    assert(type(f_int_int())         == type(create_zeros_val_int().item()))

    f_int_float = epyccel(create_zeros_val_float, language = language)
    assert(isclose(     f_int_float()       ,      create_zeros_val_float(), rtol=RTOL, atol=ATOL))
    assert(type(f_int_float())       == type(create_zeros_val_float().item()))

    f_int_complex = epyccel(create_zeros_val_complex, language = language)
    assert(isclose(     f_int_complex()     ,      create_zeros_val_complex(), rtol=RTOL, atol=ATOL))
    assert(type(f_int_complex())     == type(create_zeros_val_complex().item()))

    f_real_int32   = epyccel(create_zeros_val_int32, language = language)
    assert(     f_real_int32()       ==      create_zeros_val_int32())
    assert(type(f_real_int32())      == type(create_zeros_val_int32().item()))

    f_real_float32   = epyccel(create_zeros_val_float32, language = language)
    assert(isclose(     f_real_float32()    ,      create_zeros_val_float32(), rtol=RTOL, atol=ATOL))
    assert(type(f_real_float32())    == type(create_zeros_val_float32().item()))

    f_real_float64   = epyccel(create_zeros_val_float64, language = language)
    assert(isclose(     f_real_float64()    ,      create_zeros_val_float64(), rtol=RTOL, atol=ATOL))
    assert(type(f_real_float64())    == type(create_zeros_val_float64().item()))

    f_real_complex64   = epyccel(create_zeros_val_complex64, language = language)
    assert(isclose(     f_real_complex64()  ,      create_zeros_val_complex64(), rtol=RTOL, atol=ATOL))
    assert(type(f_real_complex64())  == type(create_zeros_val_complex64().item()))

    f_real_complex128   = epyccel(create_zeros_val_complex128, language = language)
    assert(isclose(     f_real_complex128() ,      create_zeros_val_complex128(), rtol=RTOL, atol=ATOL))
    assert(type(f_real_complex128()) == type(create_zeros_val_complex128().item()))

@pytest.mark.parametrize( 'language', (
        pytest.param("fortran", marks = pytest.mark.fortran),
        pytest.param("c", marks = [
            pytest.mark.skip(reason="arrays not implemented"),
            pytest.mark.c]
        )
    )
)
def test_zeros_combined_args(language):
    def create_zeros_1_shape():
        from numpy import zeros, shape
        a = zeros((2,1),int,'F')
        s = shape(a)
        return len(s),s[0],s[1]
    def create_zeros_1_val():
        from numpy import zeros
        a = zeros((2,1),int,'F')
        return a[0,0]
    def create_zeros_2_shape():
        from numpy import zeros, shape
        a = zeros((4,2),dtype=float)
        s = shape(a)
        return len(s),s[0],s[1]
    def create_zeros_2_val():
        from numpy import zeros
        a = zeros((4,2),dtype=float)
        return a[0,0]
    def create_zeros_3_shape():
        from numpy import zeros, shape
        a = zeros(order = 'F', shape = (4,2),dtype=complex)
        s = shape(a)
        return len(s),s[0],s[1]
    def create_zeros_3_val():
        from numpy import zeros
        a = zeros(order = 'F', shape = (4,2),dtype=complex)
        return a[0,0]

    f1_shape = epyccel(create_zeros_1_shape, language = language)
    f1_val   = epyccel(create_zeros_1_val, language = language)
    assert(     f1_shape() ==      create_zeros_1_shape()      )
    assert(     f1_val()   ==      create_zeros_1_val()        )
    assert(type(f1_val())  == type(create_zeros_1_val().item()))

    f2_shape = epyccel(create_zeros_2_shape, language = language)
    f2_val   = epyccel(create_zeros_2_val, language = language)
    assert(     f2_shape() ==      create_zeros_2_shape()      )
    assert(isclose(     f2_val()  ,      create_zeros_2_val()        , rtol=RTOL, atol=ATOL))
    assert(type(f2_val())  == type(create_zeros_2_val().item()))

    f3_shape = epyccel(create_zeros_3_shape, language = language)
    f3_val   = epyccel(create_zeros_3_val, language = language)
    assert(     f3_shape() ==      create_zeros_3_shape()      )
    assert(isclose(     f3_val()  ,      create_zeros_3_val()        , rtol=RTOL, atol=ATOL))
    assert(type(f3_val())  == type(create_zeros_3_val().item()))

@pytest.mark.parametrize( 'language', (
        pytest.param("fortran", marks = pytest.mark.fortran),
        pytest.param("c", marks = [
            pytest.mark.skip(reason="arrays not implemented"),
            pytest.mark.c]
        )
    )
)
def test_array(language):
    def create_array_list_val():
        from numpy import array
        a = array([[1,2,3],[4,5,6]])
        return a[0,0]
    def create_array_list_shape():
        from numpy import array, shape
        a = array([[1,2,3],[4,5,6]])
        s = shape(a)
        return len(s), s[0], s[1]
    def create_array_tuple_val():
        from numpy import array
        a = array(((1,2,3),(4,5,6)))
        return a[0,0]
    def create_array_tuple_shape():
        from numpy import array, shape
        a = array(((1,2,3),(4,5,6)))
        s = shape(a)
        return len(s), s[0], s[1]
    f1_shape = epyccel(create_array_list_shape, language = language)
    f1_val   = epyccel(create_array_list_val, language = language)
    assert(f1_shape() == create_array_list_shape())
    assert(f1_val()   == create_array_list_val())
    assert(type(f1_val()) == type(create_array_list_val().item()))
    f2_shape = epyccel(create_array_tuple_shape, language = language)
    f2_val   = epyccel(create_array_tuple_val, language = language)
    assert(f2_shape() == create_array_tuple_shape())
    assert(f2_val()   == create_array_tuple_val())
    assert(type(f2_val()) == type(create_array_tuple_val().item()))

@pytest.mark.parametrize( 'language', (
        pytest.param("fortran", marks = pytest.mark.fortran),
        pytest.param("c", marks = [
            pytest.mark.skip(reason="arrays not implemented"),
            pytest.mark.c]
        )
    )
)
def test_rand_basic(language):
    def create_val():
        from numpy.random import rand # pylint: disable=reimported
        return rand()

    f1 = epyccel(create_val, language = language)
    y = [f1() for i in range(10)]
    assert(all([yi <  1 for yi in y]))
    assert(all([yi >= 0 for yi in y]))
    assert(all([isinstance(yi,float) for yi in y]))
    assert(len(set(y))>1)

@pytest.mark.parametrize( 'language', (
        pytest.param("fortran", marks = pytest.mark.fortran),
        pytest.param("c", marks = [
            pytest.mark.skip(reason="arrays not implemented"),
            pytest.mark.c]
        )
    )
)
def test_rand_args(language):
    @types('int')
    def create_array_size_1d(n):
        from numpy.random import rand # pylint: disable=reimported
        from numpy import shape
        a = rand(n)
        return shape(a)[0]

    @types('int','int')
    def create_array_size_2d(n,m):
        from numpy.random import rand # pylint: disable=reimported
        from numpy import shape
        a = rand(n,m)
        return shape(a)[0], shape(a)[1]

    @types('int','int','int')
    def create_array_size_3d(n,m,p):
        from numpy.random import rand # pylint: disable=reimported
        from numpy import shape
        a = rand(n,m,p)
        return shape(a)[0], shape(a)[1], shape(a)[2]

    def create_array_vals_1d():
        from numpy.random import rand # pylint: disable=reimported
        a = rand(4)
        return a[0], a[1], a[2], a[3]

    def create_array_vals_2d():
        from numpy.random import rand # pylint: disable=reimported
        a = rand(2,2)
        return a[0,0], a[0,1], a[1,0], a[1,1]

    n = randint(10)
    m = randint(10)
    p = randint(5)
    f_1d = epyccel(create_array_size_1d, language = language)
    assert( f_1d(n)       == create_array_size_1d(n)      )

    f_2d = epyccel(create_array_size_2d, language = language)
    assert( f_2d(n, m)    == create_array_size_2d(n, m)   )

    f_3d = epyccel(create_array_size_3d, language = language)
    assert( f_3d(n, m, p) == create_array_size_3d(n, m, p))

    g_1d = epyccel(create_array_vals_1d, language = language)
    y = g_1d()
    assert(all([yi <  1 for yi in y]))
    assert(all([yi >= 0 for yi in y]))
    assert(all([isinstance(yi,float) for yi in y]))
    assert(len(set(y))>1)

    g_2d = epyccel(create_array_vals_2d, language = language)
    y = g_2d()
    assert(all([yi <  1 for yi in y]))
    assert(all([yi >= 0 for yi in y]))
    assert(all([isinstance(yi,float) for yi in y]))
    assert(len(set(y))>1)

@pytest.mark.parametrize( 'language', (
        pytest.param("fortran", marks = pytest.mark.fortran),
        pytest.param("c", marks = [
            pytest.mark.skip(reason="arrays not implemented"),
            pytest.mark.c]
        )
    )
)
def test_rand_expr(language):
    def create_val():
        from numpy.random import rand # pylint: disable=reimported
        x = 2*rand()
        return x

    f1 = epyccel(create_val, language = language)
    y = [f1() for i in range(10)]
    assert(all([yi <  2 for yi in y]))
    assert(all([yi >= 0 for yi in y]))
    assert(all([isinstance(yi,float) for yi in y]))
    assert(len(set(y))>1)

@pytest.mark.xfail(reason="a is not allocated")
def test_rand_expr_array(language):
    def create_array_vals_2d():
        from numpy.random import rand # pylint: disable=reimported
        a = rand(2,2)*0.5 + 3
        return a[0,0], a[0,1], a[1,0], a[1,1]

    f2 = epyccel(create_array_vals_2d, language = language)
    y = f2()
    assert(all([yi <  3.5 for yi in y]))
    assert(all([yi >= 3   for yi in y]))
    assert(all([isinstance(yi,float) for yi in y]))
    assert(len(set(y))>1)

@pytest.mark.parametrize( 'language', (
        pytest.param("fortran", marks = pytest.mark.fortran),
        pytest.param("c", marks = [
            pytest.mark.skip(reason="randint not implemented"),
            pytest.mark.c]
        )
    )
)
def test_randint_basic(language):
    def create_rand():
        from numpy.random import randint # pylint: disable=reimported
        return randint(-10, 10)

    @types('int')
    def create_val(high):
        from numpy.random import randint # pylint: disable=reimported
        return randint(high)

    @types('int','int')
    def create_val_low(low, high):
        from numpy.random import randint # pylint: disable=reimported
        return randint(low, high)

    f0 = epyccel(create_rand, language = language)
    y = [f0() for i in range(10)]
    assert(all([yi <  10 for yi in y]))
    assert(all([yi >= -10 for yi in y]))
    assert(all([isinstance(yi,int) for yi in y]))
    assert(len(set(y))>1)

    f1 = epyccel(create_val, language = language)
    y = [f1(100) for i in range(10)]
    assert(all([yi <  100 for yi in y]))
    assert(all([yi >= 0 for yi in y]))
    assert(all([isinstance(yi,int) for yi in y]))
    assert(len(set(y))>1)

    f2 = epyccel(create_val_low, language = language)
    y = [f2(25, 100) for i in range(10)]
    assert(all([yi <  100 for yi in y]))
    assert(all([yi >= 25 for yi in y]))
    assert(all([isinstance(yi,int) for yi in y]))
    assert(len(set(y))>1)

@pytest.mark.parametrize( 'language', (
        pytest.param("fortran", marks = pytest.mark.fortran),
        pytest.param("c", marks = [
            pytest.mark.skip(reason="randint not implemented"),
            pytest.mark.c]
        )
    )
)
def test_randint_expr(language):
    @types('int')
    def create_val(high):
        from numpy.random import randint # pylint: disable=reimported
        x = 2*randint(high)
        return x

    @types('int','int')
    def create_val_low(low, high):
        from numpy.random import randint # pylint: disable=reimported
        x = 2*randint(low, high)
        return x

    f1 = epyccel(create_val, language = language)
    y = [f1(27) for i in range(10)]
    assert(all([yi <  54 for yi in y]))
    assert(all([yi >= 0  for yi in y]))
    assert(all([isinstance(yi,int) for yi in y]))
    assert(len(set(y))>1)

    f2 = epyccel(create_val_low, language = language)
    y = [f2(21,46) for i in range(10)]
    assert(all([yi <  92 for yi in y]))
    assert(all([yi >= 42 for yi in y]))
    assert(all([isinstance(yi,int) for yi in y]))
    assert(len(set(y))>1)

@pytest.mark.parametrize( 'language', (
        pytest.param("fortran", marks = pytest.mark.fortran),
        pytest.param("c", marks = [
            pytest.mark.skip(reason="arrays not implemented"),
            pytest.mark.c]
        )
    )
)
def test_sum_int(language):
    @types('int[:]')
    def sum_call(x):
        from numpy import sum as np_sum
        return np_sum(x)

    f1 = epyccel(sum_call, language = language)
    x = randint(99,size=10)
    assert(f1(x) == sum_call(x))

@pytest.mark.parametrize( 'language', (
        pytest.param("fortran", marks = pytest.mark.fortran),
        pytest.param("c", marks = [
            pytest.mark.skip(reason="arrays not implemented"),
            pytest.mark.c]
        )
    )
)
def test_sum_real(language):
    @types('real[:]')
    def sum_call(x):
        from numpy import sum as np_sum
        return np_sum(x)

    f1 = epyccel(sum_call, language = language)
    x = rand(10)
    assert(isclose(f1(x), sum_call(x), rtol=RTOL, atol=ATOL))

@pytest.mark.parametrize( 'language', (
        pytest.param("fortran", marks = pytest.mark.fortran),
        pytest.param("c", marks = [
            pytest.mark.skip(reason="arrays not implemented"),
            pytest.mark.c]
        )
    )
)
def test_sum_phrase(language):
    @types('real[:]','real[:]')
    def sum_phrase(x,y):
        from numpy import sum as np_sum
        a = np_sum(x)*np_sum(y)
        return a

    f2 = epyccel(sum_phrase, language = language)
    x = rand(10)
    y = rand(15)
    assert(isclose(f2(x,y), sum_phrase(x,y), rtol=RTOL, atol=ATOL))

@pytest.mark.parametrize( 'language', (
        pytest.param("fortran", marks = pytest.mark.fortran),
        pytest.param("c", marks = [
            pytest.mark.skip(reason="arrays not implemented"),
            pytest.mark.c]
        )
    )
)
def test_sum_property(language):
    @types('int[:]')
    def sum_call(x):
        return x.sum()

    f1 = epyccel(sum_call, language = language)
    x = randint(99,size=10)
    assert(f1(x) == sum_call(x))

@pytest.mark.parametrize( 'language', (
        pytest.param("fortran", marks = pytest.mark.fortran),
        pytest.param("c", marks = [
            pytest.mark.skip(reason="arrays not implemented"),
            pytest.mark.c]
        )
    )
)
def test_min_int(language):
    @types('int[:]')
    def min_call(x):
        from numpy import min as np_min
        return np_min(x)

    f1 = epyccel(min_call, language = language)
    x = randint(99,size=10)
    assert(f1(x) == min_call(x))

@pytest.mark.parametrize( 'language', (
        pytest.param("fortran", marks = pytest.mark.fortran),
        pytest.param("c", marks = [
            pytest.mark.skip(reason="arrays not implemented"),
            pytest.mark.c]
        )
    )
)
def test_min_real(language):
    @types('real[:]')
    def min_call(x):
        from numpy import min as np_min
        return np_min(x)

    f1 = epyccel(min_call, language = language)
    x = rand(10)
    assert(isclose(f1(x), min_call(x), rtol=RTOL, atol=ATOL))

@pytest.mark.parametrize( 'language', (
        pytest.param("fortran", marks = pytest.mark.fortran),
        pytest.param("c", marks = [
            pytest.mark.skip(reason="arrays not implemented"),
            pytest.mark.c]
        )
    )
)
def test_min_phrase(language):
    @types('real[:]','real[:]')
    def min_phrase(x,y):
        from numpy import min as np_min
        a = np_min(x)*np_min(y)
        return a

    f2 = epyccel(min_phrase, language = language)
    x = rand(10)
    y = rand(15)
    assert(isclose(f2(x,y), min_phrase(x,y), rtol=RTOL, atol=ATOL))

@pytest.mark.parametrize( 'language', (
        pytest.param("fortran", marks = pytest.mark.fortran),
        pytest.param("c", marks = [
            pytest.mark.skip(reason="arrays not implemented"),
            pytest.mark.c]
        )
    )
)
def test_min_property(language):
    @types('int[:]')
    def min_call(x):
        return x.min()

    f1 = epyccel(min_call, language = language)
    x = randint(99,size=10)
    assert(f1(x) == min_call(x))

@pytest.mark.parametrize( 'language', (
        pytest.param("fortran", marks = pytest.mark.fortran),
        pytest.param("c", marks = [
            pytest.mark.skip(reason="arrays not implemented"),
            pytest.mark.c]
        )
    )
)
def test_max_int(language):
    @types('int[:]')
    def max_call(x):
        from numpy import max as np_max
        return np_max(x)

    f1 = epyccel(max_call, language = language)
    x = randint(99,size=10)
    assert(f1(x) == max_call(x))

@pytest.mark.parametrize( 'language', (
        pytest.param("fortran", marks = pytest.mark.fortran),
        pytest.param("c", marks = [
            pytest.mark.skip(reason="arrays not implemented"),
            pytest.mark.c]
        )
    )
)
def test_max_real(language):
    @types('real[:]')
    def max_call(x):
        from numpy import max as np_max
        return np_max(x)

    f1 = epyccel(max_call, language = language)
    x = rand(10)
    assert(isclose(f1(x), max_call(x), rtol=RTOL, atol=ATOL))

@pytest.mark.parametrize( 'language', (
        pytest.param("fortran", marks = pytest.mark.fortran),
        pytest.param("c", marks = [
            pytest.mark.skip(reason="arrays not implemented"),
            pytest.mark.c]
        )
    )
)
def test_max_phrase(language):
    @types('real[:]','real[:]')
    def max_phrase(x,y):
        from numpy import max as np_max
        a = np_max(x)*np_max(y)
        return a

    f2 = epyccel(max_phrase, language = language)
    x = rand(10)
    y = rand(15)
    assert(isclose(f2(x,y), max_phrase(x,y), rtol=RTOL, atol=ATOL))

@pytest.mark.parametrize( 'language', (
        pytest.param("fortran", marks = pytest.mark.fortran),
        pytest.param("c", marks = [
            pytest.mark.skip(reason="arrays not implemented"),
            pytest.mark.c]
        )
    )
)
def test_max_property(language):
    @types('int[:]')
    def max_call(x):
        return x.max()

    f1 = epyccel(max_call, language = language)
    x = randint(99,size=10)
    assert(f1(x) == max_call(x))<|MERGE_RESOLUTION|>--- conflicted
+++ resolved
@@ -1364,11 +1364,7 @@
 @pytest.mark.parametrize( 'language', (
         pytest.param("fortran", marks = pytest.mark.fortran),
         pytest.param("c", marks = [
-<<<<<<< HEAD
-            pytest.mark.skip(reason="casting to complex in not handled corectly"),
-=======
             pytest.mark.skip(reason="casting to complex in not handled correctly"),
->>>>>>> 8085b170
             pytest.mark.c]
         )
     )
