--- conflicted
+++ resolved
@@ -198,7 +198,6 @@
 
     assert f(x) == f_epyc(x)
 
-<<<<<<< HEAD
 def test_sum_with_condition(language):
     def f():
         v = sum(i for i in range(20) if i % 2 == 1)
@@ -245,7 +244,7 @@
         return v
     
     f_epyc = epyccel(f, language = language)
-=======
+
 def test_sum_with_two_variables(language):
     def f():
         x = sum(i-j for i in range(10) for j in range(7))
@@ -253,5 +252,4 @@
 
     f_epyc = epyccel(f, language=language)
 
->>>>>>> 1e89a52b
     assert f() == f_epyc()