# pylint: disable=missing-function-docstring, missing-module-docstring
import pytest
import numpy as np
from pyccel import epyccel

RTOL = 2e-14
ATOL = 1e-15

def test_module_1(language):
    import modules.Module_1 as mod

    modnew = epyccel(mod, language=language)

    from numpy import zeros

    # ...
    x_expected = zeros(5)
    x          = zeros(5)

    mod.f(x_expected)
    mod.g(x_expected)

    modnew.f(x)
    modnew.g(x)

    assert np.allclose( x, x_expected, rtol=RTOL, atol=ATOL )
    # ...

def test_local_module_1(language):
    import Module_1 as mod

    modnew = epyccel(mod, language=language)

    from numpy import zeros

    # ...
    x_expected = zeros(5)
    x          = zeros(5)

    mod.f(x_expected)
    mod.g(x_expected)

    modnew.f(x)
    modnew.g(x)

    assert np.allclose( x, x_expected, rtol=RTOL, atol=ATOL )
    # ...

def test_module_2(language):
    import modules.Module_2 as mod

    modnew = epyccel(mod, language=language)

    # ...
    m1 = 2 ; m2 = 3

    x = np.zeros((m1,m2))
    modnew.f6(m1, m2, x)

    x_expected = np.zeros((m1,m2))
    mod.f6(m1, m2, x_expected)

    assert np.allclose( x, x_expected, rtol=RTOL, atol=ATOL )
    # ...

def test_module_3(language):
    import modules.call_user_defined_funcs as mod

    modnew = epyccel(mod, language=language)

    r = 4.5
    x_expected = mod.circle_volume(r)
    x = modnew.circle_volume(r)
    assert np.isclose( x, x_expected, rtol=RTOL, atol=ATOL )

    i = np.random.randint(4,20)
    n = np.random.randint(2,8)
    arr = np.array(100*np.random.random_sample(n), dtype=int)
    x_expected, y_expected = mod.alias(arr, i)
    x, y = modnew.alias(arr, i)

    assert np.allclose( x, x_expected, rtol=RTOL, atol=ATOL )
    assert np.allclose( y, y_expected, rtol=RTOL, atol=ATOL )
    assert x.dtype is x_expected.dtype
    assert y.dtype is y_expected.dtype

def test_module_4(language):
    import modules.Module_6 as mod

    modnew = epyccel(mod, language=language)

    n_x = np.random.randint(4,20)
    n_y = np.random.randint(4,20)

    x = np.empty(n_x, dtype=float)
    y = np.random.random_sample(n_y)

    x_pyc = x.copy()
    y_pyc = y.copy()

    max_pyt = mod.f(x,y)
    max_pyc = modnew.f(x_pyc, y_pyc)
    assert np.isclose( max_pyt, max_pyc, rtol=1e-14, atol=1e-14 )
    assert np.allclose( x, x_pyc, rtol=1e-14, atol=1e-14 )
    assert np.allclose( y, y_pyc, rtol=1e-14, atol=1e-14 )

def test_module_5(language):
    import modules.Module_7 as mod

    modnew = epyccel(mod, language=language)

    max_pyt = mod.get_sum()
    max_pyc = modnew.get_sum()
    assert np.isclose( max_pyt, max_pyc, rtol=1e-14, atol=1e-14 )

    max_pyt = mod.get_sum2()
    max_pyc = modnew.get_sum2()
    assert np.isclose( max_pyt, max_pyc, rtol=1e-14, atol=1e-14 )

def test_module_6(language):
    import modules.consts as mod

    modnew = epyccel(mod, language=language)

    atts = ('g', 'R0', 'rMin', 'rMax', 'skip_centre',
            'method', 'compl', 'tiny')
    for att in atts:
        mod_att = getattr(mod, att)
        modnew_att = getattr(modnew, att)
        assert mod_att == modnew_att
        assert type(mod_att) is type(modnew_att)

def test_module_7(language):
    import modules.array_consts as mod

    modnew = epyccel(mod, language=language)

    atts = ('a', 'b', 'c', 'd', 'e')
    for att in atts:
        mod_att = getattr(mod, att)
        modnew_att = getattr(modnew, att)
        assert np.array_equal(mod_att, modnew_att)
        assert mod_att.dtype == modnew_att.dtype

    modnew.update_a()
    mod.update_a()

    mod_att = mod.a
    modnew_att = modnew.a
    assert np.array_equal(mod_att, modnew_att)
    assert mod_att.dtype == modnew_att.dtype

    mod.a[3] = 10
    modnew.a[3] = 10
    assert np.array_equal(mod_att, modnew_att)
    assert mod.get_elem_a(3) == modnew.get_elem_a(3)

    mod.c[1,0] = 10
    modnew.c[1,0] = 10
    assert np.array_equal(mod.c, modnew.c)
    assert mod.get_elem_c(1,0) == modnew.get_elem_c(1,0)

    mod.e[1,0,2] = 50
    modnew.e[1,0,2] = 50
    assert np.array_equal(mod.e, modnew.e)
    assert mod.get_elem_e(1,0,2) == modnew.get_elem_e(1,0,2)

    # Necessary as python does not reload modules
    mod.reset_a()
    mod.reset_c()
    mod.reset_e()

@pytest.mark.parametrize( 'language', (
<<<<<<< HEAD
        pytest.param("fortran", marks = pytest.mark.fortran),
=======
        pytest.param("fortran", marks = [
            pytest.mark.xfail(reason="List wrapper is not implemented yet."),
            pytest.mark.fortran]
            ),
>>>>>>> 758de515
        pytest.param("c", marks = [
            pytest.mark.xfail(reason="List indexing is not yet supported in C"),
            pytest.mark.c]
        ),
        pytest.param("python", marks = pytest.mark.python)
    )
)
def test_module_8(language):
<<<<<<< HEAD
    import modules.array_consts as mod
=======
    import modules.list_comprehension as mod
>>>>>>> 758de515

    modnew = epyccel(mod, language=language)

    assert np.array_equal(mod.F, modnew.F)

def test_awkward_names(language):
    import modules.awkward_names as mod

    modnew = epyccel(mod, language=language)

    assert mod.awkward_names == modnew.awkward_names
    assert mod.a == modnew.a
    assert mod.A == modnew.A
    assert mod.function() == modnew.function()
    assert mod.pure() == modnew.pure()
    assert mod.allocate(1) == modnew.allocate(1)<|MERGE_RESOLUTION|>--- conflicted
+++ resolved
@@ -171,14 +171,10 @@
     mod.reset_e()
 
 @pytest.mark.parametrize( 'language', (
-<<<<<<< HEAD
-        pytest.param("fortran", marks = pytest.mark.fortran),
-=======
         pytest.param("fortran", marks = [
             pytest.mark.xfail(reason="List wrapper is not implemented yet."),
             pytest.mark.fortran]
             ),
->>>>>>> 758de515
         pytest.param("c", marks = [
             pytest.mark.xfail(reason="List indexing is not yet supported in C"),
             pytest.mark.c]
@@ -187,11 +183,7 @@
     )
 )
 def test_module_8(language):
-<<<<<<< HEAD
-    import modules.array_consts as mod
-=======
     import modules.list_comprehension as mod
->>>>>>> 758de515
 
     modnew = epyccel(mod, language=language)
 
