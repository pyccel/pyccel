# pylint: disable=missing-function-docstring, missing-module-docstring, missing-class-docstring
<<<<<<< HEAD
#$ header class Point(public)
#$ header method __init__(Point, [double])
#$ header method __del__(Point)
#$ header method translate(Point, [double])

#$ header class Points(public)
#$ header method __init__(Points, Point)
#$ header method __del__(Points)
=======
from numpy import ones
>>>>>>> b10051d8

class Point(object):
    def __init__(self : 'Point', x : 'float[:]'):
        self.x = x

    def __del__(self : 'Point'):
        pass

    def translate(self : 'Point', a : 'float[:]'):
        self.x = self.x + a


class Points(object):
    def __init__(self : 'Points', x : Point):
        self.x = x

    def __del__(self : 'Points'):
        pass

x = [1., 1., 1.]
P1 = Point(x)
P2 = Points(P1)
P3 = P2.x
P4 = P2
P5 = P2.x.x
print(x,P5)

<|MERGE_RESOLUTION|>--- conflicted
+++ resolved
@@ -1,16 +1,5 @@
 # pylint: disable=missing-function-docstring, missing-module-docstring, missing-class-docstring
-<<<<<<< HEAD
-#$ header class Point(public)
-#$ header method __init__(Point, [double])
-#$ header method __del__(Point)
-#$ header method translate(Point, [double])
-
-#$ header class Points(public)
-#$ header method __init__(Points, Point)
-#$ header method __del__(Points)
-=======
 from numpy import ones
->>>>>>> b10051d8
 
 class Point(object):
     def __init__(self : 'Point', x : 'float[:]'):
