--- conflicted
+++ resolved
@@ -1,21 +1,7 @@
 # pylint: disable=missing-function-docstring, disable=unused-variable, missing-module-docstring/
 
+from pyccel.decorators import kernel, types
 import cupy as cp
-from pyccel.decorators import kernel, types
-<<<<<<< HEAD
-from pyccel import cuda
-=======
-import cupy as cp
->>>>>>> 30750a3c
 
 if __name__ == '__main__':
-<<<<<<< HEAD
-    threads_per_block = 32
-    n_blocks = 1
-    arr = cp.arange(32)
-    cuda.synchronize()
-    func[n_blocks, threads_per_block](arr)
-    cuda.synchronize()
-=======
-    arr = cp.arange(32)
->>>>>>> 30750a3c
+    arr = cp.arange(32)