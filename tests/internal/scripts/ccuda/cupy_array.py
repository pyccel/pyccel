# pylint: disable=missing-function-docstring, disable=unused-variable, missing-module-docstring/

import cupy as cp
from pyccel.decorators import kernel, types
<<<<<<< HEAD
from pyccel import cuda
=======
import cupy as cp
>>>>>>> 30750a3c

if __name__ == '__main__':
    arr = cp.array([0, 1, 2, 3, 4])<|MERGE_RESOLUTION|>--- conflicted
+++ resolved
@@ -1,12 +1,7 @@
 # pylint: disable=missing-function-docstring, disable=unused-variable, missing-module-docstring/
 
+from pyccel.decorators import kernel, types
 import cupy as cp
-from pyccel.decorators import kernel, types
-<<<<<<< HEAD
-from pyccel import cuda
-=======
-import cupy as cp
->>>>>>> 30750a3c
 
 if __name__ == '__main__':
     arr = cp.array([0, 1, 2, 3, 4])