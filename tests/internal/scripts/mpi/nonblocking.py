# pylint: disable=missing-function-docstring, missing-module-docstring/
# coding: utf-8

from pyccel.stdlib.internal.mpi import mpi_init
from pyccel.stdlib.internal.mpi import mpi_finalize
from pyccel.stdlib.internal.mpi import mpi_comm_size
from pyccel.stdlib.internal.mpi import mpi_comm_rank
from pyccel.stdlib.internal.mpi import mpi_comm_world
from pyccel.stdlib.internal.mpi import mpi_status_size
from pyccel.stdlib.internal.mpi import mpi_isend
from pyccel.stdlib.internal.mpi import mpi_irecv
from pyccel.stdlib.internal.mpi import mpi_waitall
from pyccel.stdlib.internal.mpi import MPI_REAL8

import numpy as np

<<<<<<< HEAD
# we need to declare these variables somehow,
# since we are calling mpi subroutines
ierr = np.int32(-1)
sizes = np.int32(-1)
rank = np.int32(-1)
=======
if __name__ == '__main__':
    # we need to declare these variables somehow,
    # since we are calling mpi subroutines
    ierr = np.int32(-1)
    size = np.int32(-1)
    rank = np.int32(-1)
>>>>>>> 2c77f98d

    mpi_init(ierr)

<<<<<<< HEAD
comm = mpi_comm_world
mpi_comm_size(comm, sizes, ierr)
mpi_comm_rank(comm, rank, ierr)
=======
    comm = mpi_comm_world
    mpi_comm_size(comm, size, ierr)
    mpi_comm_rank(comm, rank, ierr)
>>>>>>> 2c77f98d

    n = np.int32(4)
    x = np.zeros(n)
    y = np.zeros(n)

    if rank == 0:
        x[:] = 1.0
        y[:] = 2.0

    # ...
    tag0 = np.int32(1234)
    tag1 = np.int32(5678)
    reqs = np.zeros(4, 'int32')
    # ...

<<<<<<< HEAD
# ...
before = np.int32(rank - 1)
after  = np.int32(rank + 1)
if rank == 0:
    before = np.int32(sizes - 1)
if rank == sizes - 1:
    after  = np.int32(0)
=======
    # ...
    before = np.int32(rank - 1)
    after  = np.int32(rank + 1)
    if rank == 0:
        before = np.int32(size - 1)
    if rank == size - 1:
        after  = np.int32(0)
>>>>>>> 2c77f98d

    # ...
    mpi_irecv(x, n, MPI_REAL8, before, tag0, comm, reqs[0], ierr)
    mpi_irecv(y, n, MPI_REAL8, after , tag1, comm, reqs[1], ierr)

    mpi_isend(x, n, MPI_REAL8, before, tag1, comm, reqs[2], ierr)
    mpi_isend(y, n, MPI_REAL8, after , tag0, comm, reqs[3], ierr)
    # ...

    # ...
    statuses = np.zeros((mpi_status_size, n), 'int32')
    mpi_waitall(n, reqs, statuses, ierr)
    # ...

    mpi_finalize(ierr)<|MERGE_RESOLUTION|>--- conflicted
+++ resolved
@@ -14,32 +14,18 @@
 
 import numpy as np
 
-<<<<<<< HEAD
-# we need to declare these variables somehow,
-# since we are calling mpi subroutines
-ierr = np.int32(-1)
-sizes = np.int32(-1)
-rank = np.int32(-1)
-=======
 if __name__ == '__main__':
     # we need to declare these variables somehow,
     # since we are calling mpi subroutines
     ierr = np.int32(-1)
-    size = np.int32(-1)
+    sizes = np.int32(-1)
     rank = np.int32(-1)
->>>>>>> 2c77f98d
 
     mpi_init(ierr)
 
-<<<<<<< HEAD
-comm = mpi_comm_world
-mpi_comm_size(comm, sizes, ierr)
-mpi_comm_rank(comm, rank, ierr)
-=======
     comm = mpi_comm_world
-    mpi_comm_size(comm, size, ierr)
+    mpi_comm_size(comm, sizes, ierr)
     mpi_comm_rank(comm, rank, ierr)
->>>>>>> 2c77f98d
 
     n = np.int32(4)
     x = np.zeros(n)
@@ -55,23 +41,14 @@
     reqs = np.zeros(4, 'int32')
     # ...
 
-<<<<<<< HEAD
-# ...
-before = np.int32(rank - 1)
-after  = np.int32(rank + 1)
-if rank == 0:
-    before = np.int32(sizes - 1)
-if rank == sizes - 1:
-    after  = np.int32(0)
-=======
+
     # ...
     before = np.int32(rank - 1)
     after  = np.int32(rank + 1)
     if rank == 0:
-        before = np.int32(size - 1)
+        before = np.int32(sizes - 1)
     if rank == size - 1:
         after  = np.int32(0)
->>>>>>> 2c77f98d
 
     # ...
     mpi_irecv(x, n, MPI_REAL8, before, tag0, comm, reqs[0], ierr)
