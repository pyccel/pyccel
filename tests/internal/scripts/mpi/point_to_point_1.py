--- conflicted
+++ resolved
@@ -13,50 +13,17 @@
 
 import numpy as np
 
-<<<<<<< HEAD
-# we need to declare these variables somehow,
-# since we are calling mpi subroutines
-ierr = np.int32(-1)
-sizes = np.int32(-1)
-rank = np.int32(-1)
-
-mpi_init(ierr)
-
-comm = mpi_comm_world
-mpi_comm_size(comm, sizes, ierr)
-mpi_comm_rank(comm, rank, ierr)
-
-nx = 4
-x = np.zeros(nx)
-
-if rank == 0:
-    x[:] = 1.0
-
-source = np.int32(0)
-dest   = np.int32(1)
-
-# ...
-tag1 = np.int32(1234)
-if rank == source:
-    x[1] = 2.0
-    count = np.int32(1)
-    mpi_send(x[1], count, MPI_REAL8, dest, tag1, comm, ierr)
-    print("> processor ", rank, " sent x(1) = ", x)
-# ...
-
-mpi_finalize(ierr)
-=======
 if __name__ == '__main__':
     # we need to declare these variables somehow,
     # since we are calling mpi subroutines
     ierr = np.int32(-1)
-    size = np.int32(-1)
+    sizes = np.int32(-1)
     rank = np.int32(-1)
 
     mpi_init(ierr)
 
     comm = mpi_comm_world
-    mpi_comm_size(comm, size, ierr)
+    mpi_comm_size(comm, sizes, ierr)
     mpi_comm_rank(comm, rank, ierr)
 
     nx = 4
@@ -77,5 +44,4 @@
         print("> processor ", rank, " sent x(1) = ", x)
     # ...
 
-    mpi_finalize(ierr)
->>>>>>> 2c77f98d
+    mpi_finalize(ierr)