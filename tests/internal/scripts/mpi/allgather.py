--- conflicted
+++ resolved
@@ -12,40 +12,23 @@
 
 import numpy as np
 
-<<<<<<< HEAD
-# we need to declare these variables somehow,
-# since we are calling mpi subroutines
-ierr = np.int32(-1)
-sizes = np.int32(-1)
-rank = np.int32(-1)
-=======
+
 if __name__ == '__main__':
     # we need to declare these variables somehow,
     # since we are calling mpi subroutines
     ierr = np.int32(-1)
-    size = np.int32(-1)
+    sizes = np.int32(-1)
     rank = np.int32(-1)
->>>>>>> 2c77f98d
 
     mpi_init(ierr)
 
-<<<<<<< HEAD
-comm = mpi_comm_world
-mpi_comm_size(comm, sizes, ierr)
-mpi_comm_rank(comm, rank, ierr)
-=======
     comm = mpi_comm_world
-    mpi_comm_size(comm, size, ierr)
+    mpi_comm_size(comm, sizes, ierr)
     mpi_comm_rank(comm, rank, ierr)
->>>>>>> 2c77f98d
 
     nb_values = 8
 
-<<<<<<< HEAD
-block_length = np.int32(nb_values // sizes)
-=======
-    block_length = np.int32(nb_values // size)
->>>>>>> 2c77f98d
+    block_length = np.int32(nb_values // sizes)
 
     # ...
     values = np.zeros(block_length, 'int')
