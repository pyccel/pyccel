# pylint: disable=missing-function-docstring, missing-module-docstring/
# coding: utf-8

from pyccel.stdlib.internal.mpi import mpi_init
from pyccel.stdlib.internal.mpi import mpi_finalize
from pyccel.stdlib.internal.mpi import mpi_comm_size
from pyccel.stdlib.internal.mpi import mpi_comm_rank
from pyccel.stdlib.internal.mpi import mpi_comm_world
from pyccel.stdlib.internal.mpi import mpi_status_size
from pyccel.stdlib.internal.mpi import mpi_recv
from pyccel.stdlib.internal.mpi import mpi_send
from pyccel.stdlib.internal.mpi import mpi_type_contiguous
from pyccel.stdlib.internal.mpi import mpi_type_commit
from pyccel.stdlib.internal.mpi import mpi_type_free
from pyccel.stdlib.internal.mpi import MPI_INTEGER8

import numpy as np

<<<<<<< HEAD
# we need to declare these variables somehow,
# since we are calling mpi subroutines
ierr = np.int32(-1)
sizes = np.int32(-1)
rank = np.int32(-1)
=======
if __name__ == '__main__':
    # we need to declare these variables somehow,
    # since we are calling mpi subroutines
    ierr = np.int32(-1)
    size = np.int32(-1)
    rank = np.int32(-1)
>>>>>>> 2c77f98d

    mpi_init(ierr)

    comm = mpi_comm_world

<<<<<<< HEAD
mpi_comm_size(comm, sizes, ierr)
mpi_comm_rank(comm, rank, ierr)
=======
    mpi_comm_size(comm, size, ierr)
    mpi_comm_rank(comm, rank, ierr)
>>>>>>> 2c77f98d

    nb_lines   = np.int32(3)
    nb_columns = np.int32(4)
    tag        = np.int32(100)

    a      = np.zeros((nb_lines, nb_columns), 'int')
    status = np.zeros(mpi_status_size, dtype='int32')

    # Initialization of the matrix on each process
    a[:,:] = 1000 + rank

    # Definition of the type_column datatype
    type_column = np.int32(-1)
    mpi_type_contiguous (nb_lines, MPI_INTEGER8, type_column, ierr)

    # Validation of the type_column datatype
    mpi_type_commit (type_column, ierr)

    # Sending of the first column
    if ( rank == 0 ):
        count = np.int32(1)
        dest  = np.int32(1)
        mpi_send (a[0,0], count, type_column, dest, tag, comm, ierr)

    # Reception in the last column
    if ( rank == 1 ):
        source = np.int32(0)
        mpi_recv (a[0,nb_columns-1], nb_lines, MPI_INTEGER8, source, tag, comm, status, ierr)

    print('I process ', rank, ', has a = ', a)

    # Free the datatype
    mpi_type_free (type_column, ierr)

    mpi_finalize(ierr)<|MERGE_RESOLUTION|>--- conflicted
+++ resolved
@@ -16,32 +16,19 @@
 
 import numpy as np
 
-<<<<<<< HEAD
-# we need to declare these variables somehow,
-# since we are calling mpi subroutines
-ierr = np.int32(-1)
-sizes = np.int32(-1)
-rank = np.int32(-1)
-=======
 if __name__ == '__main__':
     # we need to declare these variables somehow,
     # since we are calling mpi subroutines
     ierr = np.int32(-1)
-    size = np.int32(-1)
+    sizes = np.int32(-1)
     rank = np.int32(-1)
->>>>>>> 2c77f98d
 
     mpi_init(ierr)
 
     comm = mpi_comm_world
 
-<<<<<<< HEAD
-mpi_comm_size(comm, sizes, ierr)
-mpi_comm_rank(comm, rank, ierr)
-=======
-    mpi_comm_size(comm, size, ierr)
+    mpi_comm_size(comm, sizes, ierr)
     mpi_comm_rank(comm, rank, ierr)
->>>>>>> 2c77f98d
 
     nb_lines   = np.int32(3)
     nb_columns = np.int32(4)
