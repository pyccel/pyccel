--- conflicted
+++ resolved
@@ -13,107 +13,17 @@
 
 import numpy as np
 
-<<<<<<< HEAD
-# we need to declare these variables somehow,
-# since we are calling mpi subroutines
-ierr = np.int32(-1)
-sizes = np.int32(-1)
-rank = np.int32(-1)
-
-mpi_init(ierr)
-
-comm = mpi_comm_world
-mpi_comm_size(comm, sizes, ierr)
-mpi_comm_rank(comm, rank, ierr)
-
-nx = np.int32(4)
-ny = np.int32(3 * 2)
-x = np.zeros(nx)
-y = np.zeros((3,2))
-
-if rank == 0:
-    x[:] = 1.0
-    y[:,:] = 1.0
-
-source = np.int32(0)
-dest   = np.int32(1)
-status = np.zeros(mpi_status_size, 'int32')
-
-# ...
-tag1 = np.int32(1234)
-if rank == source:
-    mpi_send(x, nx, MPI_REAL8, dest, tag1, comm, ierr)
-    print("> test 1: processor ", rank, " sent ", x)
-
-if rank == dest:
-    mpi_recv(x, nx, MPI_REAL8, source, tag1, comm, status, ierr)
-    print("> test 1: processor ", rank, " got  ", x)
-# ...
-
-# ...
-tag2 = np.int32(5678)
-count = np.int32(1)
-if rank == source:
-    x[:] = 0.0
-    x[1] = 2.0
-    mpi_send(x[1], count, MPI_REAL8, dest, tag2, comm, ierr)
-    print("> test 2: processor ", rank, " sent ", x[1])
-
-if rank == dest:
-    mpi_recv(x[1], count, MPI_REAL8, source, tag2, comm, status, ierr)
-    print("> test 2: processor ", rank, " got  ", x[1])
-# ...
-
-# ...
-tag3 = np.int32(4321)
-if rank == source:
-    mpi_send(y, ny, MPI_REAL8, dest, tag3, comm, ierr)
-    print("> test 3: processor ", rank, " sent ", y)
-
-if rank == dest:
-    mpi_recv(y, ny, MPI_REAL8, source, tag3, comm, status, ierr)
-    print("> test 3: processor ", rank, " got  ", y)
-# ...
-
-# ...
-tag4 = np.int32(8765)
-count = np.int32(1)
-if rank == source:
-    y[:,:] = 0.0
-    y[1,1] = 2.0
-    mpi_send(y[1,1], count, MPI_REAL8, dest, tag4, comm, ierr)
-    print("> test 4: processor ", rank, " sent ", y[1,1])
-
-if rank == dest:
-    mpi_recv(y[1,1], count, MPI_REAL8, source, tag4, comm, status, ierr)
-    print("> test 4: processor ", rank, " got  ", y[1,1])
-# ...
-
-# ...
-tag5 = np.int32(6587)
-count = np.int32(2)
-if rank == source:
-    mpi_send(y[1,:], count, MPI_REAL8, dest, tag5, comm, ierr)
-    print("> test 5: processor ", rank, " sent ", y[1,:])
-
-if rank == dest:
-    mpi_recv(y[1,:], count, MPI_REAL8, source, tag5, comm, status, ierr)
-    print("> test 5: processor ", rank, " got  ", y[1,:])
-# ...
-
-mpi_finalize(ierr)
-=======
 if __name__ == '__main__':
     # we need to declare these variables somehow,
     # since we are calling mpi subroutines
     ierr = np.int32(-1)
-    size = np.int32(-1)
+    sizes = np.int32(-1)
     rank = np.int32(-1)
 
     mpi_init(ierr)
 
     comm = mpi_comm_world
-    mpi_comm_size(comm, size, ierr)
+    mpi_comm_size(comm, sizes, ierr)
     mpi_comm_rank(comm, rank, ierr)
 
     nx = np.int32(4)
@@ -191,5 +101,4 @@
         print("> test 5: processor ", rank, " got  ", y[1,:])
     # ...
 
-    mpi_finalize(ierr)
->>>>>>> 2c77f98d
+    mpi_finalize(ierr)