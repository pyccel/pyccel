<<<<<<< HEAD
# Undefined function
=======
# Object has already been defined with type
>>>>>>> 74febf0c
# pylint: disable=missing-function-docstring, missing-module-docstring

def f():
    return 1

if __name__ == '__main__':
    a = f()
    f = 2<|MERGE_RESOLUTION|>--- conflicted
+++ resolved
@@ -1,8 +1,4 @@
-<<<<<<< HEAD
-# Undefined function
-=======
 # Object has already been defined with type
->>>>>>> 74febf0c
 # pylint: disable=missing-function-docstring, missing-module-docstring
 
 def f():
