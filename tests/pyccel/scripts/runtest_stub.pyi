--- conflicted
+++ resolved
@@ -1,10 +1,4 @@
-<<<<<<< HEAD
-from typing import Final
-from pyccel.decorators import template
-=======
 from typing import Final, TypeVar
-from typing import overload
->>>>>>> 16a5783c
 from numpy import float64
 from typing import overload
 
