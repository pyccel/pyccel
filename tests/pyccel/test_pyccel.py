# pylint: disable=missing-function-docstring, missing-module-docstring
import subprocess
import json
import os
import shutil
import sys
import re
import random
import pytest
import numpy as np
from pyccel.codegen.pipeline import execute_pyccel
from pyccel.ast.utilities import python_builtin_libs

#==============================================================================
# UTILITIES
#==============================================================================

#------------------------------------------------------------------------------

def get_abs_path(relative_path):
    relative_path = os.path.normpath(relative_path)
    base_dir = os.path.dirname(os.path.realpath(__file__))
    return os.path.join(base_dir, relative_path)

#------------------------------------------------------------------------------
def get_exe(filename, language=None):
    if language!="python":
        exefile1 = os.path.splitext(filename)[0]
    else:
        exefile1 = filename

    if sys.platform == "win32" and language!="python":
        exefile1 += ".exe"

    dirname = os.path.dirname(filename)
    basename = os.path.basename(exefile1)
    exefile2 = os.path.join(dirname, basename)

    if os.path.isfile(exefile2):
        return exefile2
    else:
        assert(os.path.isfile(exefile1))
        return exefile1

#------------------------------------------------------------------------------
def insert_pyccel_folder(abs_path):
    base_dir = os.path.dirname(abs_path)
    base_name = os.path.basename(abs_path)
    return os.path.join(base_dir, "__pyccel__" + os.environ.get('PYTEST_XDIST_WORKER', ''), base_name)

#------------------------------------------------------------------------------
def get_python_output(abs_path, cwd = None):
    if cwd is None:
        p = subprocess.Popen([sys.executable , "%s" % abs_path], stdout=subprocess.PIPE, universal_newlines=True)
    else:
        p = subprocess.Popen([sys.executable , "%s" % abs_path], stdout=subprocess.PIPE, universal_newlines=True, cwd=cwd)
    out, _ = p.communicate()
    assert(p.returncode==0)
    return out

#------------------------------------------------------------------------------
def compile_pyccel(path_dir, test_file, options = ""):
    if "python" in options and "--output" not in options:
        options += " --output=__pyccel__"
    cmd = [shutil.which("pyccel"), test_file]
    if options != "":
        cmd += options.strip().split()
    p = subprocess.Popen(cmd, universal_newlines=True, cwd=path_dir)
    p.wait()
    assert(p.returncode==0)

#------------------------------------------------------------------------------
def compile_c(path_dir, test_file, dependencies, is_mod=False):
    """
    Compile C code manually.

    Compile C code manually. This is a wrapper around compile_fortran_or_c.

    Parameters
    ----------
    path_dir : str
        The path to the directory where the compilation command should be run from.

    test_file : str
        The Python file which was translated.

    dependencies : list of str
        A list of any Python dependencies of the file.

    is_mod : bool, default=False
        True if translating a module, False if translating a program

    See also
    --------
    compile_fortran_or_c : The function that is called.
    """
    gcc = shutil.which('gcc')
    folder = os.path.join(os.path.dirname(test_file), '__pyccel__')
    deps = []
    subfolders = [ f.path for f in os.scandir(folder) if f.is_dir() ]
    for f in subfolders:
        for fi in os.listdir(f):
            root, ext = os.path.splitext(fi)
            if ext == '.c':
                deps.append(os.path.join(f, root) +'.py')
                with subprocess.Popen([gcc, '-c', fi, '-o', root+'.o'], text=True, cwd=f) as p:
                    p.wait()
    compile_fortran_or_c(gcc, '.c', path_dir, test_file, dependencies, deps, is_mod)

#------------------------------------------------------------------------------
def compile_fortran(path_dir, test_file, dependencies, is_mod=False):
    """
    Compile Fortran code manually.

    Compile Fortran code manually. This is a wrapper around compile_fortran_or_c.

    Parameters
    ----------
    path_dir : str
        The path to the directory where the compilation command should be run from.

    test_file : str
        The Python file which was translated.

    dependencies : list of str
        A list of any Python dependencies of the file.

    is_mod : bool, default=False
        True if translating a module, False if translating a program

    See also
    --------
    compile_fortran_or_c : The function that is called.
    """
    compile_fortran_or_c(shutil.which('gfortran'), '.f90', path_dir, test_file, dependencies, (), is_mod)

#------------------------------------------------------------------------------
def compile_fortran_or_c(compiler, extension, path_dir, test_file, dependencies, std_deps, is_mod=False):
    """
    Compile Fortran or C code manually.

    Compile Fortran or C code manually. This is necessary when support is missing for the
    wrapper or when dependencies also need to be translated and compiled.

    Parameters
    ----------
    compiler : str
        The compiler (gfortran/gcc).

    extension : str
        The extension of the generated file (.c/.f90).

    path_dir : str
        The path to the directory where the compilation command should be run from.

    test_file : str
        The Python file which was translated.

    dependencies : list of str
        A list of any Python dependencies of the file.

    std_deps : list of str
        A list of any language-specific dependencies of the file (e.g. ndarrays).

    is_mod : bool, default=False
        True if translating a module, False if translating a program
    """
    root = insert_pyccel_folder(test_file)[:-3]

    assert(os.path.isfile(root+extension))

    deps = [dependencies] if isinstance(dependencies, str) else dependencies
    base_dir = os.path.dirname(root)
    if not is_mod:
        base_name = os.path.basename(root)
        prog_root = os.path.join(base_dir, "prog_"+base_name)
        if os.path.isfile(prog_root+extension):
            compile_fortran_or_c(compiler, extension,
                                path_dir, test_file,
                                dependencies, std_deps,
                                is_mod = True)
            root = prog_root
            deps.append(test_file)

    if is_mod:
        command = [shutil.which(compiler), "-c", root+extension]
        for d in deps:
            d = insert_pyccel_folder(d)
            command.append("-I"+os.path.dirname(d))
        for d in std_deps:
            command.append("-I"+os.path.dirname(d))
    else:
        command = [compiler, "-O3", root+extension]
        for d in deps:
            d = insert_pyccel_folder(d)
            command.append(d[:-3]+".o")
            command.append("-I"+os.path.dirname(d))
        for d in std_deps:
            command.append(d[:-3]+".o")
            command.append("-I"+os.path.dirname(d))
    command.append("-I"+base_dir)

    command.append("-o")
    if is_mod:
        command.append("%s.o" % root)
    else:
        command.append("%s" % test_file[:-3])

    with subprocess.Popen(command, universal_newlines=True, cwd=path_dir) as p:
        p.wait()

#------------------------------------------------------------------------------
def get_lang_output(abs_path, language):
    abs_path = get_exe(abs_path, language)
    if language=="python":
        return get_python_output(abs_path)
    else:
        p = subprocess.Popen(["%s" % abs_path], stdout=subprocess.PIPE, universal_newlines=True)
        out, _ = p.communicate()
        assert(p.returncode==0)
        return out

#------------------------------------------------------------------------------
def get_value(string, regex, conversion):
    match = regex.search(string)
    assert(match)
    value = conversion(match.group())
    string = string[match.span()[1]:]
    return value, string

def compare_pyth_fort_output_by_type( p_output, f_output, dtype=float, language=None):

    if dtype is str:
        p_output_split = re.split('\n', p_output)
        f_output_split = re.split('\n', f_output)
        p_list = p_output_split[0].strip()
        f_list = f_output_split[0].strip()
        p_output = '\n'.join(p_output_split[1:])
        f_output = '\n'.join(f_output_split[1:])
        assert(p_list==f_list)
    elif dtype is complex:
        rx = re.compile('[-0-9.eEj]+')
        p, p_output = get_value(p_output, rx, complex)
        if p.imag == 0:
            p2, p_output = get_value(p_output, rx, complex)
            p = p+p2
        if language == 'python':
            f, f_output = get_value(f_output, rx, complex)
            if f.imag == 0:
                f2, f_output = get_value(f_output, rx, complex)
                f = f+f2
        else:
            rx = re.compile('[-0-9.eE]+')
            f, f_output  = get_value(f_output, rx, float)
            f2, f_output = get_value(f_output, rx, float)
            f = f+f2*1j
        assert(np.isclose(p, f))
    elif dtype is bool:
        rx = re.compile('TRUE|True|true|1|T|t|FALSE|False|false|F|f|0')
        bool_conversion = lambda m: m.lower() in ['true', 't', '1']
        p, p_output = get_value(p_output, rx, bool_conversion)
        f, f_output = get_value(f_output, rx, bool_conversion)
        assert(p==f)

    elif dtype is float:
        rx = re.compile('[-0-9.eE]+')
        p, p_output = get_value(p_output, rx, float)
        f, f_output = get_value(f_output, rx, float)
        assert(np.isclose(p, f))

    elif dtype is int:
        rx = re.compile('[-0-9eE]+')
        p, p_output = get_value(p_output, rx, int)
        f, f_output = get_value(f_output, rx, int)
        assert(p==f)
    else:
        raise NotImplementedError("Type comparison not implemented")
    return p_output, f_output

#------------------------------------------------------------------------------
def compare_pyth_fort_output( p_output, f_output, dtype=float, language=None):

    if isinstance(dtype, list):
        for d in dtype:
            p_output, f_output = compare_pyth_fort_output_by_type(p_output, f_output, d, language=language)
    elif dtype is complex:
        while len(p_output)>0 and len(f_output)>0:
            p_output, f_output = compare_pyth_fort_output_by_type(p_output, f_output, complex, language=language)
    elif dtype is str:
        compare_pyth_fort_output_by_type(p_output, f_output, dtype)
    else:
        p_output = p_output.strip().split()
        f_output = f_output.strip().split()
        for p, f in zip(p_output, f_output):
            compare_pyth_fort_output_by_type(p, f, dtype)

#------------------------------------------------------------------------------
def pyccel_test(test_file, dependencies = None, compile_with_pyccel = True,
        cwd = None, pyccel_commands = "", output_dtype = float,
        language = None, output_dir = None):
    """
    Run pyccel and compare the output to ensure that the results
    are equivalent

    Parameters
    ----------
    test_file : str
                The name of the file containing the program.
                The path must either be absolute or relative
                to the folder containing this file
    dependencies : str/list
                The name of any files which are called by the
                test_file and must therefore be pyccelized in
                order to run it
                The paths must either be absolute or relative
                to the folder containing this file
    compile_with_pyccel : bool
                Indicates whether the compilation step should
                be handled by a basic call to gfortran/gcc (False)
                or internally by pyccel (True)
                default : True
    cwd : str
                The directory from which pyccel and other executables
                will be called
                default : The folder containing the test_file
    pyccel_commands : str
                Any additional commands which should be passed to
                pyccel
    output_dtype : type/list of types
                The types expected as output of the program.
                If one argument is provided then all types are
                assumed to be the same
    language : str
                The language pyccel should translate to
                default = 'fortran'
    output_dir : str
                The folder in which the generated files should be
                saved
    """

    rel_test_dir = os.path.dirname(test_file)

    test_file = os.path.normpath(test_file)

    if (cwd is None):
        cwd = os.path.dirname(test_file)

    cwd = get_abs_path(cwd)

    test_file = get_abs_path(test_file)

    pyth_out = get_python_output(test_file, cwd)

    if language:
        pyccel_commands += " --language="+language
    else:
        language='fortran'

    if output_dir is None:
        if language=="python":
            output_dir = os.path.join(get_abs_path(rel_test_dir), '__pyccel__')

    if dependencies:
        if isinstance(dependencies, str):
            dependencies = [dependencies]
        for i, d in enumerate(dependencies):
            dependencies[i] = get_abs_path(d)
            if output_dir:
                rel_path = os.path.relpath(os.path.dirname(d), start=rel_test_dir)
                output = get_abs_path(os.path.join(output_dir, rel_path))
                pyc_command = pyccel_commands + ' --output={}'.format(output)
            else:
                pyc_command = pyccel_commands

            if not compile_with_pyccel:
                compile_pyccel (cwd, dependencies[i], pyc_command+" -t")
                if language == 'fortran':
                    compile_fortran(cwd, dependencies[i], [], is_mod = True)
                elif language == 'c':
                    compile_c(cwd, dependencies[i], [], is_mod = True)
            else:
                compile_pyccel(cwd, dependencies[i], pyc_command)

    if output_dir:
        pyccel_commands += " --output "+output_dir
        output_test_file = os.path.join(output_dir, os.path.basename(test_file))
    else:
        output_test_file = test_file

    if compile_with_pyccel:
        compile_pyccel(cwd, test_file, pyccel_commands)
    else:
        compile_pyccel (cwd, test_file, pyccel_commands+" -t")
        if not dependencies:
            dependencies = []
        if language=='fortran':
            compile_fortran(cwd, output_test_file, dependencies)
        elif language == 'c':
            compile_c(cwd, output_test_file, dependencies)

    lang_out = get_lang_output(output_test_file, language)
    compare_pyth_fort_output(pyth_out, lang_out, output_dtype, language)

#==============================================================================
# UNIT TESTS
#==============================================================================
def test_relative_imports_in_project(language):

    base_dir = os.path.dirname(os.path.realpath(__file__))
    path_dir = os.path.join(base_dir, "project_rel_imports")
    dependencies = ['project_rel_imports/project/folder1/mod1.py',
                    'project_rel_imports/project/folder2/mod2.py',
                    'project_rel_imports/project/folder2/mod3.py']
    pyccel_test("project_rel_imports/runtest.py", dependencies,
            cwd = path_dir,
            language = language)

#------------------------------------------------------------------------------
def test_absolute_imports_in_project(language):

    base_dir = os.path.dirname(os.path.realpath(__file__))
    path_dir = os.path.join(base_dir, "project_abs_imports")
    dependencies = ['project_abs_imports/project/folder1/mod1.py',
             'project_abs_imports/project/folder2/mod2.py',
             'project_abs_imports/project/folder2/mod3.py']
    pyccel_test("project_abs_imports/runtest.py", dependencies,
            cwd = path_dir,
            language = language)

#------------------------------------------------------------------------------
def test_rel_imports_python_accessible_folder(language):
    # pyccel is called on scripts/folder2/runtest_rel_imports.py from the scripts folder
    # From this folder python understands relative imports
    base_dir = os.path.dirname(os.path.realpath(__file__))
    path_dir = os.path.join(base_dir, "scripts")
    from scripts.folder2.runtest_rel_imports import test_func

    tmp_dir = os.path.join(base_dir, '__pyccel__')

    pyth_out = str(test_func())

    pyccel_opt = '--language={}'.format(language)
    if language == 'python':
        pyccel_opt += ' --output={}'.format(os.path.join(tmp_dir, "folder2"))
    compile_pyccel(os.path.join(path_dir, "folder2"), get_abs_path("scripts/folder2/folder2_funcs.py"), pyccel_opt)
    compile_pyccel(path_dir, get_abs_path("scripts/folder2/runtest_rel_imports.py"), pyccel_opt)
    if language == 'python':
        test_location = "__pyccel__.folder2.runtest_rel_imports"
    else:
        test_location = "scripts.folder2.runtest_rel_imports"
    p = subprocess.Popen([sys.executable , "%s" % os.path.join(base_dir, "run_import_function.py"), test_location],
                stdout=subprocess.PIPE, universal_newlines=True)
    fort_out, _ = p.communicate()
    assert(p.returncode==0)

    compare_pyth_fort_output(pyth_out, fort_out)

#------------------------------------------------------------------------------
@pytest.mark.parametrize( 'language', (
        pytest.param("fortran", marks = pytest.mark.fortran),
        pytest.param("python", marks = pytest.mark.python),
        pytest.param("c", marks = [
            pytest.mark.skip(reason="Collisions are not handled"),
            pytest.mark.c]
        )
    )
)
def test_multi_imports_project(language):

    base_dir = os.path.dirname(os.path.realpath(__file__))
    path_dir = os.path.join(base_dir, "project_multi_imports")
    dependencies = ['project_multi_imports/file1.py',
             'project_multi_imports/file2.py',
             'project_multi_imports/file3.py']
    pyccel_test("project_multi_imports/file4.py", dependencies,
            cwd = path_dir,
            language = language,
            output_dtype = str)

#------------------------------------------------------------------------------
@pytest.mark.xdist_incompatible
def test_imports_compile(language):
    pyccel_test("scripts/runtest_imports.py", "scripts/funcs.py",
            compile_with_pyccel = False, language = language)

#------------------------------------------------------------------------------
@pytest.mark.xdist_incompatible
def test_imports_in_folder(language):
    pyccel_test("scripts/runtest_folder_imports.py", "scripts/folder1/folder1_funcs.py",
            compile_with_pyccel = False, language = language)

#------------------------------------------------------------------------------
@pytest.mark.xdist_incompatible
def test_imports(language):
    pyccel_test("scripts/runtest_imports.py", "scripts/funcs.py",
            language = language)

#------------------------------------------------------------------------------
@pytest.mark.xdist_incompatible
def test_folder_imports(language):
    # pyccel is called on scripts/folder2/runtest_imports2.py from the scripts/folder2 folder
    # which is where the final .so file should be
    # From this folder python doesn't understand relative imports
    base_dir = os.path.dirname(os.path.realpath(__file__))
    path_dir = os.path.join(base_dir, "scripts")
    tmp_dir = os.path.join(base_dir, '__pyccel__')

    from scripts.folder2.runtest_imports2 import test_func
    pyth_out = str(test_func())

    language_opt = '--language={}'.format(language)
    pyccel_opt = language_opt
    if language == 'python':
        pyccel_opt = language_opt+' --output={}'.format(os.path.join(tmp_dir, "folder1"))
    compile_pyccel(os.path.join(path_dir, "folder1"), get_abs_path("scripts/folder1/folder1_funcs.py"),
            pyccel_opt)
    if language == 'python':
        pyccel_opt = language_opt+' --output={}'.format(os.path.join(tmp_dir, "folder2"))
    compile_pyccel(os.path.join(path_dir, "folder2"), get_abs_path("scripts/folder2/runtest_imports2.py"),
            pyccel_opt)

    if language == 'python':
        test_location = "__pyccel__.folder2.runtest_imports2"
    else:
        test_location = "scripts.folder2.runtest_imports2"
    p = subprocess.Popen([sys.executable , "%s" % os.path.join(base_dir, "run_import_function.py"), test_location],
            stdout=subprocess.PIPE, universal_newlines=True)
    fort_out, _ = p.communicate()
    assert(p.returncode==0)

    compare_pyth_fort_output(pyth_out, fort_out)

#------------------------------------------------------------------------------
@pytest.mark.xdist_incompatible
def test_funcs(language):
    pyccel_test("scripts/runtest_funcs.py", language = language)

#------------------------------------------------------------------------------
# Enumerate not supported in c
def test_inout_func(language):
    pyccel_test("scripts/runtest_inoutfunc.py", language = language)

#------------------------------------------------------------------------------
def test_bool(language):
    pyccel_test("scripts/bool_comp.py", output_dtype = bool, language = language)

#------------------------------------------------------------------------------
def test_expressions(language):
    types = [float, complex, int, float, float, int] + [float]*3 + \
            [complex, int, complex, complex, int, int, float] + [complex]*3 + \
            [float]*3 + [int] + [float]*2 + [int] + [float]*3 + [int] + \
            [float]*3 + [int]*2 + [float]*2 + [int]*5 + [complex] + [bool]*9
    pyccel_test("scripts/expressions.py", language=language,
            output_dtype = types)

#------------------------------------------------------------------------------
# See issue #756 for c problem
def test_generic_functions():
    pyccel_test("scripts/runtest_generic_functions.py",
            dependencies = "scripts/generic_functions.py",
            compile_with_pyccel = False,
            output_dtype = [float, float, float, float, float, float,
                    float, float, float, float, float, float, float, int, float,
                    int, int])

#------------------------------------------------------------------------------
def test_default_arguments(language):
    pyccel_test("scripts/runtest_default_args.py",
            dependencies = "scripts/default_args_mod.py",
            output_dtype = [int, int, float, float, float,
                float, float, float, float, bool, bool, bool,
                float, float, float, float, float, float,
                float, float],
            language=language)

#------------------------------------------------------------------------------
@pytest.mark.xdist_incompatible
def test_pyccel_calling_directory(language):
    cwd = get_abs_path(".")

    test_file = get_abs_path("scripts/runtest_funcs.py")
    pyth_out = get_python_output(test_file)

    language_opt = '--language={}'.format(language)
    compile_pyccel(cwd, test_file, language_opt)

    if language == "python":
        test_file = get_abs_path(os.path.join('__pyccel__',
                                os.path.basename(test_file)))
    fort_out = get_lang_output(test_file, language)

    compare_pyth_fort_output( pyth_out, fort_out )

#------------------------------------------------------------------------------
def test_in_specified(language):
    pyccel_test("scripts/runtest_degree_in.py", language=language)

#------------------------------------------------------------------------------
@pytest.mark.parametrize( "test_file", ["scripts/hope_benchmarks/hope_fib.py",
                                        "scripts/hope_benchmarks/quicksort.py",
                                        "scripts/hope_benchmarks/hope_pisum.py",
                                        "scripts/hope_benchmarks/hope_ln_python.py",
                                        "scripts/hope_benchmarks/hope_pairwise_python.py",
                                        "scripts/hope_benchmarks/point_spread_func.py",
                                        "scripts/hope_benchmarks/simplify.py",
                                        "scripts/hope_benchmarks_decorators/fib.py",
                                        "scripts/hope_benchmarks_decorators/hope_ln_python.py",
                                        "scripts/hope_benchmarks_decorators/hope_pairwise_python.py",
                                        "scripts/hope_benchmarks_decorators/point_spread_func.py",
                                        "scripts/hope_benchmarks_decorators/simplify.py",
                                        "scripts/hope_benchmarks_decorators/quicksort.py",

                                        ] )
@pytest.mark.parametrize( "language", (
        pytest.param("fortran", marks = pytest.mark.fortran),
        pytest.param("python", marks = pytest.mark.python),
    )
)
def test_hope_benchmarks( test_file, language ):
    pyccel_test(test_file, language=language)

#------------------------------------------------------------------------------
@pytest.mark.c
@pytest.mark.parametrize( "test_file", ["scripts/hope_benchmarks/hope_fib.py",
                                        "scripts/hope_benchmarks/quicksort.py",
                                        "scripts/hope_benchmarks/hope_pisum.py",
                                        "scripts/hope_benchmarks/hope_ln_python.py",
                                        "scripts/hope_benchmarks/hope_pairwise_python.py",
                                        pytest.param("scripts/hope_benchmarks/point_spread_func.py",
                                            marks = pytest.mark.skip(reason="Numpy sum not implemented in c")),
                                        "scripts/hope_benchmarks/simplify.py",
                                        "scripts/hope_benchmarks_decorators/fib.py",
                                        "scripts/hope_benchmarks_decorators/hope_ln_python.py",
                                        "scripts/hope_benchmarks_decorators/hope_pairwise_python.py",
                                        pytest.param("scripts/hope_benchmarks_decorators/point_spread_func.py",
                                            marks = pytest.mark.skip(reason="Numpy sum not implemented in c")),
                                        "scripts/hope_benchmarks_decorators/simplify.py",
                                        "scripts/hope_benchmarks_decorators/quicksort.py",
                                        ] )
def test_hope_benchmarks_c( test_file ):
    pyccel_test(test_file, language='c')

#------------------------------------------------------------------------------
@pytest.mark.parametrize( "test_file", ["scripts/import_syntax/from_mod_import.py",
                                        "scripts/import_syntax/from_mod_import_as.py",
                                        "scripts/import_syntax/import_mod.py",
                                        "scripts/import_syntax/import_mod_as.py",
                                        "scripts/import_syntax/from_mod_import_func.py",
                                        "scripts/import_syntax/from_mod_import_as_func.py",
                                        "scripts/import_syntax/import_mod_func.py",
                                        "scripts/import_syntax/import_mod_as_func.py",
                                        "scripts/import_syntax/collisions3.py",
                                        "scripts/import_syntax/collisions5.py",
                                        ] )
@pytest.mark.parametrize( "language", (
        pytest.param("fortran", marks = pytest.mark.fortran),
        pytest.param("python", marks = pytest.mark.python),
    )
)
def test_import_syntax( test_file, language ):
    pyccel_test(test_file, language=language)

#------------------------------------------------------------------------------
@pytest.mark.parametrize( "test_file", ["scripts/import_syntax/from_mod_import_as_user_func.py",
                                        "scripts/import_syntax/from_mod_import_as_user.py",
                                        "scripts/import_syntax/collisions2.py"
                                        ] )
@pytest.mark.parametrize( "language", (
        pytest.param("fortran", marks = pytest.mark.fortran),
        pytest.param("python", marks = pytest.mark.python),
    )
)
@pytest.mark.xdist_incompatible
def test_import_syntax_user_as( test_file, language ):
    pyccel_test(test_file, dependencies = "scripts/import_syntax/user_mod.py",
            language = language)

#------------------------------------------------------------------------------
@pytest.mark.parametrize( "test_file", ["scripts/import_syntax/from_mod_import_user.py",
                                        "scripts/import_syntax/import_mod_user.py",
                                        "scripts/import_syntax/import_mod_as_user.py",
                                        "scripts/import_syntax/from_mod_import_user_func.py",
                                        "scripts/import_syntax/import_mod_user_func.py",
                                        "scripts/import_syntax/import_mod_as_user_func.py",
                                        ] )
@pytest.mark.parametrize( "language", (
        pytest.param("fortran", marks = pytest.mark.fortran),
        pytest.param("python", marks = pytest.mark.python),
    )
)
@pytest.mark.xdist_incompatible
def test_import_syntax_user( test_file, language ):
    pyccel_test(test_file, dependencies = "scripts/import_syntax/user_mod.py", language = language)

#------------------------------------------------------------------------------
@pytest.mark.parametrize( "language", (
        pytest.param("fortran", marks = pytest.mark.fortran),
        pytest.param("python", marks = pytest.mark.python),
    )
)
@pytest.mark.xdist_incompatible
def test_import_collisions(language):
    pyccel_test("scripts/import_syntax/collisions4.py",
            dependencies = ["scripts/import_syntax/user_mod.py", "scripts/import_syntax/user_mod2.py"],
            language=language)

#------------------------------------------------------------------------------
# Numpy sum required
@pytest.mark.parametrize( "language", (
        pytest.param("fortran", marks = pytest.mark.fortran),
        pytest.param("python", marks = pytest.mark.python),
    )
)
def test_numpy_kernels_compile(language):
    pyccel_opt = '--language={}'.format(language)
    cwd = get_abs_path(".")
    compile_pyccel(os.path.join(cwd, "scripts/numpy/"),
            "numpy_kernels.py",
            pyccel_opt)

#------------------------------------------------------------------------------
def test_multiple_results(language):
    pyccel_test("scripts/runtest_multiple_results.py",
            output_dtype = [int, float, complex, bool, int, complex,
                int, bool, float, float, float, float, float, float,
                float, float, float, float, float, float
                , float, float, float, float, int, int], language=language)

#------------------------------------------------------------------------------
def test_elemental(language):
    pyccel_test("scripts/decorators_elemental.py", language = language)

#------------------------------------------------------------------------------
def test_print_strings(language):
    types = str
    pyccel_test("scripts/print_strings.py", language=language, output_dtype=types)

#------------------------------------------------------------------------------
def test_print_integers(language):
    types = str
    pyccel_test("scripts/print_integers.py", language=language, output_dtype=types)

#------------------------------------------------------------------------------
def test_print_tuples(language):
    types = str
    pyccel_test("scripts/print_tuples.py", language=language, output_dtype=types)

#------------------------------------------------------------------------------
def test_print_sp_and_end(language):
    types = str
    pyccel_test("scripts/print_sp_and_end.py", language=language, output_dtype=types)

#------------------------------------------------------------------------------
def test_c_arrays(language):
    types = [int]*15 + [float]*5 + [int]*25 + [float]* 20 * 5 + \
            [complex] * 3 * 10 + [complex] * 5 + [float] * 10 + [float] * 6 + \
            [float] * 2 * 3 + [complex] * 3 * 10 + [float] * 2 * 3 + [int] * 3
    pyccel_test("scripts/c_arrays.py", language=language, output_dtype=types)

#------------------------------------------------------------------------------
def test_arrays_view(language):
    types = [int] * 10 + [int] * 10 + [int] * 4 + [int] * 4 + [int] * 10 + \
            [int] * 6 + [int] * 10 + [int] * 10 + [int] * 25 + [int] * 60
    pyccel_test("scripts/arrays_view.py", language=language, output_dtype=types)

#------------------------------------------------------------------------------
def test_return_numpy_arrays(language):
    types = [int]*4 # 4 ints for a
    types += [int]*2 # 2 ints for b
    types += [float]*2 # 2 floats for c
    types += [bool]*2 # 2 bools for d
    types += [complex]*2 # 2 complexs for e
    types += [float]*5 # 5 floats for h
    types += [int]*5 # 5 ints for g
    types += [int]*4 # 4 ints for k
    pyccel_test("scripts/return_numpy_arrays.py", language=language, output_dtype=types)

#------------------------------------------------------------------------------
def test_array_binary_op(language):
    types = [int] * 4
    types += [int, float, int, int]
    types += [int] * 4
    types += [int, float, int, int]
    types += [int] * 4
    types += [int, float, int, int]
    types += [int] * 4
    types += [int, float, int, int]
    types += [int] * 8
    pyccel_test("scripts/array_binary_operation.py", language = language, output_dtype=types)

#------------------------------------------------------------------------------
def test_basic_header():
    filename='scripts/basic_header.pyh'
    cwd = get_abs_path('.')
    compile_pyccel(cwd, filename)

#------------------------------------------------------------------------------
@pytest.mark.xdist_incompatible
@pytest.mark.parametrize( "test_file", ["scripts/classes/classes.py",
                                        "scripts/classes/classes_1.py",
                                        "scripts/classes/classes_2.py",
                                        "scripts/classes/classes_3.py",
                                        "scripts/classes/classes_4.py",
                                        "scripts/classes/classes_5.py",
                                        "scripts/classes/classes_6.py",
                                        "scripts/classes/classes_7.py",
                                        "scripts/classes/classes_8.py",
                                        "scripts/classes/class_headers.py",
                                        "scripts/classes/pep526.py",
                                        "scripts/classes/class_variables.py",
                                        "scripts/classes/class_temporary_in_constructor.py",
                                        "scripts/classes/class_with_non_target_array_arg.py",
                                        "scripts/classes/class_pointer.py",
                                        ] )
def test_classes( test_file , language):
    pyccel_test(test_file, language=language)

def test_classes_type_print(language):
    test_file = "scripts/classes/empty_class.py"

    rel_test_dir = os.path.dirname(test_file)

    test_file = os.path.normpath(test_file)

    cwd = os.path.dirname(test_file)
    cwd = get_abs_path(cwd)

    test_file = get_abs_path(test_file)

    pyccel_commands = " --language="+language

    if language=="python":
        output_dir = os.path.join(get_abs_path(rel_test_dir), '__pyccel__')
        pyccel_commands += " --output "+output_dir
        output_test_file = os.path.join(output_dir, os.path.basename(test_file))
    else:
        output_test_file = test_file

    compile_pyccel(cwd, test_file, pyccel_commands)

    lang_out = get_lang_output(output_test_file, language)

    rx = re.compile(r'\bA\b')
    assert rx.search(lang_out)

#------------------------------------------------------------------------------
@pytest.mark.xdist_incompatible
@pytest.mark.parametrize( "test_file", ["scripts/classes/generic_methods.py",
                                        ] )
@pytest.mark.parametrize( 'language', (
        pytest.param("python", marks = pytest.mark.python),
        pytest.param("c", marks = pytest.mark.c),
        pytest.param("fortran", marks = [
            pytest.mark.xfail(reason="Issue #1595"),
            pytest.mark.fortran])
    )
)

def test_interfaces_in_classes( test_file , language):
    pyccel_test(test_file, language=language)

#------------------------------------------------------------------------------
@pytest.mark.parametrize( "test_file", ["scripts/lapack_subroutine.py",
                                        ] )
@pytest.mark.skipif( sys.platform == 'win32', reason="Compilation problem. On execution Windows raises: error while loading shared libraries: liblapack.dll: cannot open shared object file: No such file or directory" )
@pytest.mark.external
def test_lapack( test_file ):
    #TODO: Uncomment this when dgetri can be expressed with scipy
    #pyccel_test(test_file)

    #TODO: Remove the rest of the function when dgetri can be expressed with scipy
    test_file = os.path.normpath(test_file)
    test_file = get_abs_path(test_file)

    cwd = get_abs_path('.')

    compile_pyccel(cwd, test_file)

    lang_out = get_lang_output(test_file, 'fortran')
    rx = re.compile('[-0-9.eE]+')
    lang_out_vals = []
    while lang_out:
        try:
            f, lang_out = get_value(lang_out, rx, float)
            lang_out_vals.append(f)
        except AssertionError:
            lang_out = None
    output_mat = np.array(lang_out_vals).reshape(4, 4)
    expected_output = np.eye(4)

    assert np.allclose(output_mat, expected_output, rtol=1e-14, atol=1e-15)

#------------------------------------------------------------------------------
def test_type_print( language ):
    pyccel_test("scripts/runtest_type_print.py",
                language = language, output_dtype=str)

def test_container_type_print(language):
    test_file = "scripts/runtest_array_type_print.py"

    rel_test_dir = os.path.dirname(test_file)

    test_file = os.path.normpath(test_file)

    cwd = os.path.dirname(test_file)
    cwd = get_abs_path(cwd)

    test_file = get_abs_path(test_file)

    pyccel_commands = " --language="+language

    if language=="python":
        output_dir = os.path.join(get_abs_path(rel_test_dir), '__pyccel__')
        pyccel_commands += " --output "+output_dir
        output_test_file = os.path.join(output_dir, os.path.basename(test_file))
    else:
        output_test_file = test_file

    compile_pyccel(cwd, test_file, pyccel_commands)

    lang_out = get_lang_output(output_test_file, language)

    rx = re.compile(r'\bnumpy.ndarray\b')
    assert rx.search(lang_out)

    if language!="python":
        rx = re.compile(r'\bfloat64\b')
        assert rx.search(lang_out)
#------------------------------------------------------------------------------

@pytest.mark.parametrize( 'language', (
        pytest.param("fortran", marks = pytest.mark.fortran),
        pytest.param("python", marks = pytest.mark.python),
        pytest.param("c", marks = [
            pytest.mark.skip(reason="Collisions (initialised boolean) are not handled."),
            pytest.mark.c]
        )
    )
)
def test_module_init( language ):
    test_mod  = get_abs_path("scripts/module_init.py")
    test_prog = get_abs_path("scripts/runtest_module_init.py")

    output_dir   = get_abs_path('scripts/__pyccel__')
    output_test_file = os.path.join(output_dir, os.path.basename(test_prog))

    cwd = get_abs_path("scripts")

    pyccel_commands = "--language="+language
    if language=="python":
        if output_dir is None:
            pyccel_commands += "--output="+output_dir

    pyth_out = get_python_output(test_prog)

    compile_pyccel(cwd, test_mod, pyccel_commands)

    if language != "python":
        pyth_mod_out = get_python_output(test_prog, cwd)
        compare_pyth_fort_output(pyth_out, pyth_mod_out, str, language)

    compile_pyccel(cwd, test_prog, pyccel_commands)

    if language == 'python' :
        lang_out = get_lang_output(output_test_file, language)
    else:
        lang_out = get_lang_output(test_prog, language)

    compare_pyth_fort_output(pyth_out, lang_out, str, language)

#------------------------------------------------------------------------------
def get_lang_exit_value(abs_path, language, cwd=None):
    abs_path = get_exe(abs_path, language)
    if language == "python":
        if cwd is None:
            p = subprocess.Popen([sys.executable , abs_path])
        else:
            p = subprocess.Popen([sys.executable , abs_path], cwd=cwd)
    else:
        p = subprocess.Popen([abs_path])
    p.communicate()
    return p.returncode

@pytest.mark.parametrize( "test_file", ["scripts/asserts/valid_assert.py",
                                        "scripts/asserts/unvalid_assert1.py",
                                        "scripts/asserts/unvalid_assert2.py",
                                        "scripts/asserts/unvalid_assert3.py",
                                        ] )

def test_assert(language, test_file):
    test_dir = os.path.dirname(test_file)
    test_file = get_abs_path(os.path.normpath(test_file))

    output_dir   = os.path.join(get_abs_path(test_dir), '__pyccel__')
    output_test_file = os.path.join(output_dir, os.path.basename(test_file))

    cwd = get_abs_path(test_dir)

    if not language:
        language = "fortran"
    pyccel_commands = " --language="+language
    pyccel_commands += " --output="+ output_dir

    compile_pyccel(cwd, test_file, pyccel_commands)
    lang_out = get_lang_exit_value(output_test_file, language)
    pyth_out = get_lang_exit_value(test_file, "python")
    assert (not lang_out and not pyth_out) or (lang_out and pyth_out)

#------------------------------------------------------------------------------
@pytest.mark.parametrize( "test_file", ["scripts/exits/empty_exit.py",
                                        "scripts/exits/negative_exit1.py",
                                        "scripts/exits/negative_exit2.py",
                                        "scripts/exits/positive_exit1.py",
                                        "scripts/exits/positive_exit2.py",
                                        "scripts/exits/positive_exit3.py",
                                        "scripts/exits/zero_exit.py",
                                        "scripts/exits/error_message_exit.py",
                                        ] )

def test_exit(language, test_file):
    test_dir = os.path.dirname(test_file)
    test_file = get_abs_path(os.path.normpath(test_file))

    output_dir   = os.path.join(get_abs_path(test_dir), '__pyccel__')
    output_test_file = os.path.join(output_dir, os.path.basename(test_file))

    cwd = get_abs_path(test_dir)

    if not language:
        language = "fortran"
    pyccel_commands = " --language="+language
    pyccel_commands += " --output="+ output_dir

    compile_pyccel(cwd, test_file, pyccel_commands)
    lang_out = get_lang_exit_value(output_test_file, language)
    pyth_out = get_lang_exit_value(test_file, "python")
    assert lang_out == pyth_out

#------------------------------------------------------------------------------
@pytest.mark.parametrize( 'language', (
        pytest.param("fortran", marks = pytest.mark.fortran),
        pytest.param("python", marks = pytest.mark.python),
        pytest.param("c", marks = [
            pytest.mark.skip(reason="Collisions are not handled. And chained imports (see #756)"),
            pytest.mark.c]
        )
    )
)
def test_module_init_collisions( language ):
    test_mod  = get_abs_path("scripts/module_init2.py")
    test_prog = get_abs_path("scripts/runtest_module_init2.py")

    output_dir   = get_abs_path('scripts/__pyccel__')
    output_test_file = os.path.join(output_dir, os.path.basename(test_prog))

    cwd = get_abs_path("scripts")

    pyccel_commands = "--language="+language
    if language=="python":
        if output_dir is None:
            pyccel_commands += "--output="+output_dir

    pyth_out = get_python_output(test_prog)

    compile_pyccel(cwd, test_mod, pyccel_commands)
    compile_pyccel(cwd, test_prog, pyccel_commands)

    if language == 'python' :
        lang_out = get_lang_output(output_test_file, language)
    else:
        lang_out = get_lang_output(test_prog, language)

    compare_pyth_fort_output(pyth_out, lang_out, [float, float, float, int, float, float, float, int], language)

def test_function_aliasing():
    pyccel_test("scripts/runtest_function_alias.py",
            language = 'fortran')

#------------------------------------------------------------------------------

def test_function(language):
    pyccel_test("scripts/functions.py",
            language = language, output_dtype=[str]+[int]*8 )

#------------------------------------------------------------------------------
@pytest.mark.xdist_incompatible
@pytest.mark.xfail(os.environ.get('PYCCEL_DEFAULT_COMPILER', None) == 'intel', reason="1671")
def test_inline(language):
    pyccel_test("scripts/decorators_inline.py", language = language)

#------------------------------------------------------------------------------
@pytest.mark.xdist_incompatible
@pytest.mark.parametrize( 'language', (
        pytest.param("fortran", marks = pytest.mark.fortran),
        pytest.param("python", marks = pytest.mark.python),
        pytest.param("c", marks = [
            pytest.mark.skip(reason="Collisions (initialised boolean) are not handled."),
            pytest.mark.c]
        )
    )
)
@pytest.mark.xfail(os.environ.get('PYCCEL_DEFAULT_COMPILER', None) == 'intel', reason="1671")
def test_inline_import(language):
    pyccel_test("scripts/runtest_decorators_inline.py",
            dependencies = ("scripts/decorators_inline.py"),
                language = language)

#------------------------------------------------------------------------------
@pytest.mark.xdist_incompatible
def test_json():
    pyccel_test("scripts/runtest_funcs.py", language = 'fortran',
            pyccel_commands='--export-compile-info test.json')
    with open(get_abs_path('scripts/test.json'), 'r') as f:
        dict_1 = json.load(f)
    pyccel_test("scripts/runtest_funcs.py", language = 'fortran',
        pyccel_commands='--compiler test.json --export-compile-info test2.json')
    with open(get_abs_path('scripts/test2.json'), 'r') as f:
        dict_2 = json.load(f)

    assert dict_1 == dict_2

@pytest.mark.xdist_incompatible
def test_json_relative_path():
    pyccel_test("scripts/runtest_funcs.py", language = 'fortran',
            pyccel_commands='--export-compile-info test.json')
    shutil.move(get_abs_path('scripts/test.json'), get_abs_path('scripts/hope_benchmarks/test.json'))
    compile_pyccel(get_abs_path('scripts/hope_benchmarks'), "../runtest_funcs.py", '--compiler test.json')

#------------------------------------------------------------------------------
def test_reserved_file_name():
    with pytest.raises(ValueError) as exc_info:
        libname = str(random.choice(tuple(python_builtin_libs))) + ".py" # nosec B311
        execute_pyccel(fname=libname)
    assert str(exc_info.value) == f"File called {libname} has the same name as a Python built-in package and can't be imported from Python. See #1402"

#------------------------------------------------------------------------------
def test_concatentation():
    pyccel_test("scripts/concatenation.py",
                language = 'fortran',
                output_dtype=[int]*15+[str])

#------------------------------------------------------------------------------
<<<<<<< HEAD
@pytest.mark.parametrize( 'language', (
        pytest.param("fortran", marks = pytest.mark.fortran),
        pytest.param("c", marks = pytest.mark.c)
    )
)
def test_class_imports(language):
    cwd = get_abs_path('project_class_imports')

    test_file = get_abs_path('project_class_imports/runtest.py')

    pyth_out = get_python_output(test_file, cwd)

    compile_file = get_abs_path('project_class_imports/project/basics/Point_mod.py')
    compile_pyccel(cwd, compile_file, f"--language={language} --verbose")

    out1 = get_python_output(test_file, cwd)
    compare_pyth_fort_output(pyth_out, out1, float, 'python')

    compile_file = get_abs_path('project_class_imports/project/basics/Line_mod.py')
    compile_pyccel(cwd, compile_file, f"--language={language} --verbose")

    out2 = get_python_output(test_file, cwd)
    compare_pyth_fort_output(pyth_out, out2, float, 'python')

    compile_file = get_abs_path('project_class_imports/project/shapes/Square_mod.py')
    compile_pyccel(cwd, compile_file, f"--language={language} --verbose")

    out3 = get_python_output(test_file, cwd)
    compare_pyth_fort_output(pyth_out, out3, float, 'python')

    compile_file = get_abs_path('project_class_imports/runtest.py')
    compile_pyccel(cwd, compile_file, f"--language={language} --verbose")

    lang_out = get_lang_output(test_file, language)
    compare_pyth_fort_output(pyth_out, lang_out, float, language)
=======
def test_time_execution_flag():
    test_file  = get_abs_path("scripts/runtest_funcs.py")

    cwd = get_abs_path("scripts")

    cmd = [shutil.which("pyccel"), test_file, "--language=fortran", "--time_execution"]
    with subprocess.Popen(cmd, universal_newlines=True, cwd=cwd,
                          stdout=subprocess.PIPE, stderr=subprocess.PIPE) as p:
        result, _ = p.communicate()

    result_lines = result.split('\n')
    assert 'Timers' in result_lines[0]
    assert 'Total' in result_lines[-2]
    for l in result_lines[1:-1]:
        assert ' : ' in l
>>>>>>> e74c36bd
<|MERGE_RESOLUTION|>--- conflicted
+++ resolved
@@ -1140,7 +1140,6 @@
                 output_dtype=[int]*15+[str])
 
 #------------------------------------------------------------------------------
-<<<<<<< HEAD
 @pytest.mark.parametrize( 'language', (
         pytest.param("fortran", marks = pytest.mark.fortran),
         pytest.param("c", marks = pytest.mark.c)
@@ -1176,7 +1175,8 @@
 
     lang_out = get_lang_output(test_file, language)
     compare_pyth_fort_output(pyth_out, lang_out, float, language)
-=======
+
+#------------------------------------------------------------------------------
 def test_time_execution_flag():
     test_file  = get_abs_path("scripts/runtest_funcs.py")
 
@@ -1191,5 +1191,4 @@
     assert 'Timers' in result_lines[0]
     assert 'Total' in result_lines[-2]
     for l in result_lines[1:-1]:
-        assert ' : ' in l
->>>>>>> e74c36bd
+        assert ' : ' in l