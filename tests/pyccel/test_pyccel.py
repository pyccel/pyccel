# pylint: disable=missing-function-docstring, missing-module-docstring/
import subprocess
import os
import shutil
import sys
import re
import pytest
import numpy as np

#==============================================================================
# UTILITIES
#==============================================================================

#------------------------------------------------------------------------------

def get_abs_path(relative_path):
    relative_path = os.path.normpath(relative_path)
    base_dir = os.path.dirname(os.path.realpath(__file__))
    return os.path.join(base_dir, relative_path)

#------------------------------------------------------------------------------
def get_exe(filename, language=None):
    if language!="python":
        exefile1 = os.path.splitext(filename)[0]
    else:
        exefile1 = filename

    if sys.platform == "win32" and language!="python":
        exefile1 += ".exe"

    dirname = os.path.dirname(filename)
    basename = os.path.basename(exefile1)
    exefile2 = os.path.join(dirname, basename)

    if os.path.isfile(exefile2):
        return exefile2
    else:
        assert(os.path.isfile(exefile1))
        return exefile1

#------------------------------------------------------------------------------
def insert_pyccel_folder(abs_path):
    base_dir = os.path.dirname(abs_path)
    base_name = os.path.basename(abs_path)
    return os.path.join(base_dir, "__pyccel__", base_name)

#------------------------------------------------------------------------------
def get_python_output(abs_path, cwd = None):
    if cwd is None:
        p = subprocess.Popen([sys.executable , "%s" % abs_path], stdout=subprocess.PIPE, universal_newlines=True)
    else:
        p = subprocess.Popen([sys.executable , "%s" % abs_path], stdout=subprocess.PIPE, universal_newlines=True, cwd=cwd)
    out, _ = p.communicate()
    assert(p.returncode==0)
    return out

#------------------------------------------------------------------------------
def compile_pyccel(path_dir,test_file, options = ""):
    if "python" in options and "--output" not in options:
        options += " --output=__pyccel__"
    cmd = [shutil.which("pyccel"), "%s" % test_file]
    if options != "":
        cmd += options.strip().split()
    p = subprocess.Popen(cmd, universal_newlines=True, cwd=path_dir)
    p.wait()
    assert(p.returncode==0)

#------------------------------------------------------------------------------
def compile_c(path_dir,test_file,dependencies,is_mod=False):
    compile_fortran_or_c('gcc', '.c', path_dir,test_file,dependencies,is_mod)

#------------------------------------------------------------------------------
def compile_fortran(path_dir,test_file,dependencies,is_mod=False):
    compile_fortran_or_c('gfortran', '.f90', path_dir,test_file,dependencies,is_mod)

#------------------------------------------------------------------------------
def compile_fortran_or_c(compiler,extension,path_dir,test_file,dependencies,is_mod=False):
    root = insert_pyccel_folder(test_file)[:-3]

    assert(os.path.isfile(root+extension))

    deps = [dependencies] if isinstance(dependencies, str) else dependencies
    base_dir = os.path.dirname(root)
    if not is_mod:
        base_name = os.path.basename(root)
        prog_root = os.path.join(base_dir, "prog_"+base_name)
        if os.path.isfile(prog_root+extension):
            compile_fortran_or_c(compiler, extension,
                                path_dir, test_file,
                                dependencies, is_mod = True)
            root = prog_root
            deps.append(test_file)

    if is_mod:
        command = [shutil.which(compiler), "-c", root+extension]
        for d in deps:
            d = insert_pyccel_folder(d)
            command.append("-I"+os.path.dirname(d))
    else:
        command = [shutil.which(compiler), "-O3", root+extension]
        for d in deps:
            d = insert_pyccel_folder(d)
            command.append(d[:-3]+".o")
            command.append("-I"+os.path.dirname(d))
    command.append("-I"+base_dir)

    command.append("-o")
    if is_mod:
        command.append("%s.o" % root)
    else:
        command.append("%s" % test_file[:-3])
    p = subprocess.Popen(command, universal_newlines=True, cwd=path_dir)
    p.wait()

#------------------------------------------------------------------------------
def get_lang_output(abs_path, language):
    abs_path = get_exe(abs_path, language)
    if language=="python":
        return get_python_output(abs_path)
    else:
        p = subprocess.Popen(["%s" % abs_path], stdout=subprocess.PIPE, universal_newlines=True)
        out, _ = p.communicate()
        assert(p.returncode==0)
        return out

#------------------------------------------------------------------------------
def get_value(string, regex, conversion):
    match = regex.search(string)
    assert(match)
    value = conversion(match.group())
    string = string[match.span()[1]:]
    return value, string

def compare_pyth_fort_output_by_type( p_output, f_output, dtype=float, language=None):

    if dtype is str:
        p_list = [e.strip() for e in re.split('\n', p_output)]
        f_list = [e.strip() for e in re.split('\n', f_output)]
        assert(p_list==f_list)
    elif dtype is complex:
        rx = re.compile('[-0-9.eEj]+')
        p, p_output = get_value(p_output, rx, complex)
        if p.imag == 0:
            p2, p_output = get_value(p_output, rx, complex)
            p = p+p2
        if language == 'python':
            f, f_output = get_value(f_output, rx, complex)
            if f.imag == 0:
                f2, f_output = get_value(f_output, rx, complex)
                f = f+f2
        else:
            rx = re.compile('[-0-9.eE]+')
            f, f_output  = get_value(f_output, rx, float)
            f2, f_output = get_value(f_output, rx, float)
            f = f+f2*1j
        assert(np.isclose(p,f))
    elif dtype is bool:
        rx = re.compile('TRUE|True|true|1|T|t|FALSE|False|false|F|f|0')
        bool_conversion = lambda m: m.lower() in ['true', 't', '1']
        p, p_output = get_value(p_output, rx, bool_conversion)
        f, f_output = get_value(f_output, rx, bool_conversion)
        assert(p==f)

    elif dtype is float:
        rx = re.compile('[-0-9.eE]+')
        p, p_output = get_value(p_output, rx, float)
        f, f_output = get_value(f_output, rx, float)
        assert(np.isclose(p,f))

    elif dtype is int:
        rx = re.compile('[-0-9eE]+')
        p, p_output = get_value(p_output, rx, int)
        f, f_output = get_value(f_output, rx, int)
        assert(p==f)
    else:
        raise NotImplementedError("Type comparison not implemented")
    return p_output,f_output

#------------------------------------------------------------------------------
def compare_pyth_fort_output( p_output, f_output, dtype=float, language=None):

    if isinstance(dtype,list):
        for d in dtype:
            p_output,f_output = compare_pyth_fort_output_by_type(p_output,f_output,d,language=language)
    elif dtype is complex:
        while len(p_output)>0 and len(f_output)>0:
            p_output,f_output = compare_pyth_fort_output_by_type(p_output,f_output,complex, language=language)
    elif dtype is str:
        compare_pyth_fort_output_by_type(p_output,f_output,dtype)
    else:
        p_output = p_output.strip().split()
        f_output = f_output.strip().split()
        for p, f in zip(p_output, f_output):
            compare_pyth_fort_output_by_type(p,f,dtype)

#------------------------------------------------------------------------------
def pyccel_test(test_file, dependencies = None, compile_with_pyccel = True,
        cwd = None, pyccel_commands = "", output_dtype = float,
        language = None, output_dir = None):
    """
    Run pyccel and compare the output to ensure that the results
    are equivalent

    Parameters
    ----------
    test_file : str
                The name of the file containing the program.
                The path must either be absolute or relative
                to the folder containing this file
    dependencies : str/list
                The name of any files which are called by the
                test_file and must therefore be pyccelized in
                order to run it
                The paths must either be absolute or relative
                to the folder containing this file
    compile_with_pyccel : bool
                Indicates whether the compilation step should
                be handled by a basic call to gfortran/gcc (False)
                or internally by pyccel (True)
                default : True
    cwd : str
                The directory from which pyccel and other executables
                will be called
                default : The folder containing the test_file
    pyccel_commands : str
                Any additional commands which should be passed to
                pyccel
    output_dtype : type/list of types
                The types expected as output of the program.
                If one argument is provided then all types are
                assumed to be the same
    language : str
                The language pyccel should translate to
                default = 'fortran'
    output_dir : str
                The folder in which the generated files should be
                saved
    """

    rel_test_dir = os.path.dirname(test_file)

    test_file = os.path.normpath(test_file)

    if (cwd is None):
        cwd = os.path.dirname(test_file)

    cwd = get_abs_path(cwd)

    test_file = get_abs_path(test_file)

    pyth_out = get_python_output(test_file, cwd)

    if language:
        pyccel_commands += " --language="+language
    else:
        language='fortran'

    if output_dir is None:
        if language=="python":
            output_dir = os.path.join(get_abs_path(rel_test_dir),'__pyccel__')

    if dependencies:
        if isinstance(dependencies, str):
            dependencies = [dependencies]
        for i, d in enumerate(dependencies):
            dependencies[i] = get_abs_path(d)
            if output_dir:
                rel_path = os.path.relpath(os.path.dirname(d), start=rel_test_dir)
                output = get_abs_path(os.path.join(output_dir, rel_path))
                pyc_command = pyccel_commands + ' --output={}'.format(output)
            else:
                pyc_command = pyccel_commands

            if not compile_with_pyccel:
                compile_pyccel (cwd, dependencies[i], pyc_command+" -t")
                if language == 'fortran':
                    compile_fortran(cwd, dependencies[i], [], is_mod = True)
                elif language == 'c':
                    compile_c(cwd, dependencies[i], [], is_mod = True)
            else:
                compile_pyccel(cwd, dependencies[i], pyc_command)

    if output_dir:
        pyccel_commands += " --output "+output_dir
        output_test_file = os.path.join(output_dir, os.path.basename(test_file))
    else:
        output_test_file = test_file

    if compile_with_pyccel:
        compile_pyccel(cwd, test_file, pyccel_commands)
    else:
        compile_pyccel (cwd, test_file, pyccel_commands+" -t")
        if not dependencies:
            dependencies = []
        if language=='fortran':
            compile_fortran(cwd, output_test_file, dependencies)
        elif language == 'c':
            compile_c(cwd, output_test_file, dependencies)

    lang_out = get_lang_output(output_test_file, language)
    compare_pyth_fort_output(pyth_out, lang_out, output_dtype, language)

#==============================================================================
# UNIT TESTS
#==============================================================================
def test_relative_imports_in_project(language):

    base_dir = os.path.dirname(os.path.realpath(__file__))
    path_dir = os.path.join(base_dir, "project_rel_imports")
    dependencies = ['project_rel_imports/project/folder1/mod1.py',
                    'project_rel_imports/project/folder2/mod2.py',
                    'project_rel_imports/project/folder2/mod3.py']
    pyccel_test("project_rel_imports/runtest.py",dependencies,
            cwd = path_dir,
            language = language)

#------------------------------------------------------------------------------
def test_absolute_imports_in_project(language):

    base_dir = os.path.dirname(os.path.realpath(__file__))
    path_dir = os.path.join(base_dir, "project_abs_imports")
    dependencies = ['project_abs_imports/project/folder1/mod1.py',
             'project_abs_imports/project/folder2/mod2.py',
             'project_abs_imports/project/folder2/mod3.py']
    pyccel_test("project_abs_imports/runtest.py", dependencies,
            cwd = path_dir,
            language = language)

#------------------------------------------------------------------------------
def test_rel_imports_python_accessible_folder(language):
    # pyccel is called on scripts/folder2/runtest_rel_imports.py from the scripts folder
    # From this folder python understands relative imports
    base_dir = os.path.dirname(os.path.realpath(__file__))
    path_dir = os.path.join(base_dir, "scripts")
    from scripts.folder2.runtest_rel_imports import test_func

    tmp_dir = os.path.join(base_dir, '__pyccel__')

    pyth_out = str(test_func())

    pyccel_opt = '--language={}'.format(language)
    if language == 'python':
        pyccel_opt += ' --output={}'.format(os.path.join(tmp_dir,"folder2"))
    compile_pyccel(os.path.join(path_dir, "folder2"), get_abs_path("scripts/folder2/folder2_funcs.py"), pyccel_opt)
    compile_pyccel(path_dir, get_abs_path("scripts/folder2/runtest_rel_imports.py"), pyccel_opt)
    if language == 'python':
        test_location = "__pyccel__.folder2.runtest_rel_imports"
    else:
        test_location = "scripts.folder2.runtest_rel_imports"
    p = subprocess.Popen([sys.executable , "%s" % os.path.join(base_dir, "run_import_function.py"), test_location],
                stdout=subprocess.PIPE, universal_newlines=True)
    fort_out, _ = p.communicate()
    assert(p.returncode==0)

    compare_pyth_fort_output(pyth_out, fort_out)

#------------------------------------------------------------------------------
@pytest.mark.xdist_incompatible
def test_imports_compile(language):
    pyccel_test("scripts/runtest_imports.py","scripts/funcs.py",
            compile_with_pyccel = False, language = language)

#------------------------------------------------------------------------------
@pytest.mark.xdist_incompatible
def test_imports_in_folder(language):
    pyccel_test("scripts/runtest_folder_imports.py","scripts/folder1/folder1_funcs.py",
            compile_with_pyccel = False, language = language)

#------------------------------------------------------------------------------
@pytest.mark.xdist_incompatible
def test_imports(language):
    pyccel_test("scripts/runtest_imports.py","scripts/funcs.py",
            language = language)

#------------------------------------------------------------------------------
@pytest.mark.xdist_incompatible
def test_folder_imports(language):
    # pyccel is called on scripts/folder2/runtest_imports2.py from the scripts/folder2 folder
    # which is where the final .so file should be
    # From this folder python doesn't understand relative imports
    base_dir = os.path.dirname(os.path.realpath(__file__))
    path_dir = os.path.join(base_dir, "scripts")
    tmp_dir = os.path.join(base_dir, '__pyccel__')

    from scripts.folder2.runtest_imports2 import test_func
    pyth_out = str(test_func())

    language_opt = '--language={}'.format(language)
    pyccel_opt = language_opt
    if language == 'python':
        pyccel_opt = language_opt+' --output={}'.format(os.path.join(tmp_dir,"folder1"))
    compile_pyccel(os.path.join(path_dir,"folder1"), get_abs_path("scripts/folder1/folder1_funcs.py"),
            pyccel_opt)
    if language == 'python':
        pyccel_opt = language_opt+' --output={}'.format(os.path.join(tmp_dir,"folder2"))
    compile_pyccel(os.path.join(path_dir,"folder2"), get_abs_path("scripts/folder2/runtest_imports2.py"),
            pyccel_opt)

    if language == 'python':
        test_location = "__pyccel__.folder2.runtest_imports2"
    else:
        test_location = "scripts.folder2.runtest_imports2"
    p = subprocess.Popen([sys.executable , "%s" % os.path.join(base_dir, "run_import_function.py"), test_location],
            stdout=subprocess.PIPE, universal_newlines=True)
    fort_out, _ = p.communicate()
    assert(p.returncode==0)

    compare_pyth_fort_output(pyth_out, fort_out)

#------------------------------------------------------------------------------
@pytest.mark.xdist_incompatible
def test_funcs(language):
    pyccel_test("scripts/runtest_funcs.py", language = language)

#------------------------------------------------------------------------------
# Enumerate not supported in c
def test_inout_func(language):
    pyccel_test("scripts/runtest_inoutfunc.py", language = language)

#------------------------------------------------------------------------------
def test_bool(language):
    pyccel_test("scripts/bool_comp.py", output_dtype = bool, language = language)

#------------------------------------------------------------------------------
def test_expressions(language):
    types = [float, complex, int, float, float, int] + [float]*3 + \
            [complex, int, complex, complex, int, int, float] + [complex]*3 + \
            [float]*3 + [int] + [float]*2 + [int] + [float]*3 + [int] + \
            [float]*3 + [int]*2 + [float]*2 + [int]*5 + [complex] + [bool]*9
    pyccel_test("scripts/expressions.py", language=language,
            output_dtype = types)

#------------------------------------------------------------------------------
# See issue #756 for c problem
def test_generic_functions():
    pyccel_test("scripts/runtest_generic_functions.py",
            dependencies = "scripts/generic_functions.py",
            compile_with_pyccel = False,
            output_dtype = [float,float,float,float,float,float,
                    float,float,float,float,float,float,float,int,float,
                    int,int])

#------------------------------------------------------------------------------
def test_default_arguments(language):
    pyccel_test("scripts/runtest_default_args.py",
            dependencies = "scripts/default_args_mod.py",
            output_dtype = [int,int,float,float,float,
                float,float,float,float,bool,bool,bool,
                float,float,float,float],
            language=language)

#------------------------------------------------------------------------------
@pytest.mark.xdist_incompatible
def test_pyccel_calling_directory(language):
    cwd = get_abs_path(".")

    test_file = get_abs_path("scripts/runtest_funcs.py")
    pyth_out = get_python_output(test_file)

    language_opt = '--language={}'.format(language)
    compile_pyccel(cwd, test_file, language_opt)

    if language == "python":
        test_file = get_abs_path(os.path.join('__pyccel__',
                                os.path.basename(test_file)))
    fort_out = get_lang_output(test_file, language)

    compare_pyth_fort_output( pyth_out, fort_out )

#------------------------------------------------------------------------------
def test_in_specified(language):
    pyccel_test("scripts/runtest_degree_in.py", language=language)

#------------------------------------------------------------------------------
@pytest.mark.parametrize( "test_file", ["scripts/hope_benchmarks/hope_fib.py",
                                        "scripts/hope_benchmarks/quicksort.py",
                                        "scripts/hope_benchmarks/hope_pisum.py",
                                        "scripts/hope_benchmarks/hope_ln_python.py",
                                        "scripts/hope_benchmarks/hope_pairwise_python.py",
                                        "scripts/hope_benchmarks/point_spread_func.py",
                                        "scripts/hope_benchmarks/simplify.py",
                                        pytest.param("scripts/hope_benchmarks_decorators/fib.py",
                                            marks = pytest.mark.xfail(reason="Issue 344 : Functions and modules cannot share the same name")),
                                        "scripts/hope_benchmarks_decorators/hope_ln_python.py",
                                        "scripts/hope_benchmarks_decorators/hope_pairwise_python.py",
                                        "scripts/hope_benchmarks_decorators/point_spread_func.py",
                                        "scripts/hope_benchmarks_decorators/simplify.py",
                                        "scripts/hope_benchmarks_decorators/hope_fib.py",
                                        "scripts/hope_benchmarks_decorators/quicksort.py",

                                        ] )
@pytest.mark.parametrize( "language", (
        pytest.param("fortran", marks = pytest.mark.fortran),
        pytest.param("python", marks = pytest.mark.python),
    )
)
def test_hope_benchmarks( test_file, language ):
    pyccel_test(test_file, language=language)

#------------------------------------------------------------------------------
@pytest.mark.c
@pytest.mark.parametrize( "test_file", ["scripts/hope_benchmarks/hope_fib.py",
                                        "scripts/hope_benchmarks/quicksort.py",
                                        "scripts/hope_benchmarks/hope_pisum.py",
                                        "scripts/hope_benchmarks/hope_ln_python.py",
                                        "scripts/hope_benchmarks/hope_pairwise_python.py",
                                        pytest.param("scripts/hope_benchmarks/point_spread_func.py",
                                            marks = pytest.mark.skip(reason="Numpy sum not implemented in c")),
                                        "scripts/hope_benchmarks/simplify.py",
                                        "scripts/hope_benchmarks_decorators/fib.py",
                                        "scripts/hope_benchmarks_decorators/hope_ln_python.py",
                                        "scripts/hope_benchmarks_decorators/hope_pairwise_python.py",
                                        pytest.param("scripts/hope_benchmarks_decorators/point_spread_func.py",
                                            marks = pytest.mark.skip(reason="Numpy sum not implemented in c")),
                                        "scripts/hope_benchmarks_decorators/simplify.py",
                                        "scripts/hope_benchmarks_decorators/quicksort.py",
                                        ] )
def test_hope_benchmarks_c( test_file ):
    pyccel_test(test_file, language='c')

#------------------------------------------------------------------------------
@pytest.mark.parametrize( "test_file", ["scripts/import_syntax/from_mod_import.py",
                                        "scripts/import_syntax/from_mod_import_as.py",
                                        "scripts/import_syntax/import_mod.py",
                                        "scripts/import_syntax/import_mod_as.py",
                                        "scripts/import_syntax/from_mod_import_func.py",
                                        "scripts/import_syntax/from_mod_import_as_func.py",
                                        "scripts/import_syntax/import_mod_func.py",
                                        "scripts/import_syntax/import_mod_as_func.py",
                                        "scripts/import_syntax/collisions3.py",
                                        "scripts/import_syntax/collisions5.py",
                                        ] )
@pytest.mark.parametrize( "language", (
        pytest.param("fortran", marks = pytest.mark.fortran),
        pytest.param("python", marks = pytest.mark.python),
    )
)
def test_import_syntax( test_file, language ):
    pyccel_test(test_file, language=language)

#------------------------------------------------------------------------------
@pytest.mark.parametrize( "test_file", ["scripts/import_syntax/from_mod_import_as_user_func.py",
                                        "scripts/import_syntax/from_mod_import_as_user.py",
                                        "scripts/import_syntax/collisions2.py"
                                        ] )
@pytest.mark.parametrize( "language", (
        pytest.param("fortran", marks = pytest.mark.fortran),
        pytest.param("python", marks = pytest.mark.python),
    )
)
@pytest.mark.xdist_incompatible
def test_import_syntax_user_as( test_file, language ):
    pyccel_test(test_file, dependencies = "scripts/import_syntax/user_mod.py",
            language = language)

#------------------------------------------------------------------------------
@pytest.mark.parametrize( "test_file", ["scripts/import_syntax/from_mod_import_user.py",
                                        "scripts/import_syntax/import_mod_user.py",
                                        "scripts/import_syntax/import_mod_as_user.py",
                                        "scripts/import_syntax/from_mod_import_user_func.py",
                                        "scripts/import_syntax/import_mod_user_func.py",
                                        "scripts/import_syntax/import_mod_as_user_func.py",
                                        ] )
@pytest.mark.parametrize( "language", (
        pytest.param("fortran", marks = pytest.mark.fortran),
        pytest.param("python", marks = pytest.mark.python),
    )
)
@pytest.mark.xdist_incompatible
def test_import_syntax_user( test_file, language ):
    pyccel_test(test_file, dependencies = "scripts/import_syntax/user_mod.py", language = language)

#------------------------------------------------------------------------------
@pytest.mark.parametrize( "language", (
        pytest.param("fortran", marks = pytest.mark.fortran),
        pytest.param("python", marks = pytest.mark.python),
    )
)
@pytest.mark.xdist_incompatible
def test_import_collisions(language):
    pyccel_test("scripts/import_syntax/collisions4.py",
            dependencies = ["scripts/import_syntax/user_mod.py", "scripts/import_syntax/user_mod2.py"],
            language=language)

#------------------------------------------------------------------------------
# Numpy sum required
@pytest.mark.parametrize( "language", (
        pytest.param("fortran", marks = pytest.mark.fortran),
        pytest.param("python", marks = pytest.mark.python),
    )
)
def test_numpy_kernels_compile(language):
    pyccel_opt = '--language={}'.format(language)
    cwd = get_abs_path(".")
    compile_pyccel(os.path.join(cwd, "scripts/numpy/"),
            "numpy_kernels.py",
            pyccel_opt)

#------------------------------------------------------------------------------
def test_multiple_results(language):
    pyccel_test("scripts/runtest_multiple_results.py",
            output_dtype = [int,float,complex,bool,int,complex,
                int,bool,float,float,float,float,float,float,
                float,float,float,float,float,float
                ,float,float,float,float,int,int], language=language)

#------------------------------------------------------------------------------
def test_elemental(language):
    pyccel_test("scripts/decorators_elemental.py", language = language)

#------------------------------------------------------------------------------
def test_print_strings(language):
    types = str
    pyccel_test("scripts/print_strings.py", language=language, output_dtype=types)

#------------------------------------------------------------------------------
@pytest.mark.parametrize( 'language', (
        pytest.param("c", marks = pytest.mark.c),
        pytest.param("python", marks = pytest.mark.python),
        pytest.param("fortran", marks = [
            pytest.mark.xfail(reason="formated string not implemented in fortran"),
            pytest.mark.fortran]
        )
    )
)
def test_print_sp_and_end(language):
    types = str
    pyccel_test("scripts/print_sp_and_end.py", language=language, output_dtype=types)


#------------------------------------------------------------------------------
def test_c_arrays(language):
    types = [int]*15 + [float]*5 + [int]*25 + [float]* 20 * 5 + \
            [complex] * 3 * 10 + [complex] * 5 + [float] * 10 + [float] * 6 + \
            [float] * 2 * 3 + [complex] * 3 * 10 + [float] * 2 * 3 + [int] * 3
    pyccel_test("scripts/c_arrays.py", language=language, output_dtype=types)

#------------------------------------------------------------------------------
def test_arrays_view(language):
    types = [int] * 10 + [int] * 10 + [int] * 4 + [int] * 4 + [int] * 10 + \
            [int] * 6 + [int] * 10
    pyccel_test("scripts/arrays_view.py", language=language, output_dtype=types)

#------------------------------------------------------------------------------
@pytest.mark.parametrize( 'language', (
        pytest.param("c", marks = pytest.mark.c),
        pytest.param("fortran", marks = pytest.mark.fortran)
        # Test does not make sense in pure python
    )
)
def test_headers(language):
    test_file = "scripts/runtest_headers.py"
    test_file = os.path.normpath(test_file)
    test_file = get_abs_path(test_file)

    header_file = 'scripts/headers.pyh'
    header_file = os.path.normpath(header_file)
    header_file = get_abs_path(header_file)

    with open(test_file, 'w') as f:
        code = ("from headers import f\n"
                "def f(x):\n"
                "    y = x\n"
                "    return y\n"
                "if __name__ == '__main__':\n"
                "    print(f(1))\n")

        f.write(code)

    with open(header_file, 'w') as f:
        code =("#$ header metavar ignore_at_import=True\n"
               "#$ header function f(int)")

        f.write(code)

    test_file = os.path.normpath(test_file)
    cwd = os.path.dirname(test_file)
    cwd = get_abs_path(cwd)

    pyccel_commands = " --language="+language

    compile_pyccel(cwd, test_file, pyccel_commands)

    lang_out = get_lang_output(test_file, language)
    assert int(lang_out) == 1

    with open(test_file, 'w') as f:
        code = ("from headers import f\n"
                "def f(x):\n"
                "    y = x\n"
                "    return y\n"
                "if __name__ == '__main__':\n"
                "    print(f(1.5))\n")

        f.write(code)

    with open(header_file, 'w') as f:
        code =("#$ header metavar ignore_at_import=True\n"
               "#$ header function f(float)")

        f.write(code)

    compile_pyccel(cwd, test_file, pyccel_commands)

    lang_out = get_lang_output(test_file, language)
    assert float(lang_out) == 1.5

    with open(test_file, 'w') as f:
        code = ("")
        f.write(code)

#------------------------------------------------------------------------------
def test_basic_header():
    filename='scripts/basic_header.pyh'
    cwd = get_abs_path('.')
    compile_pyccel(cwd, filename)

#------------------------------------------------------------------------------
@pytest.mark.parametrize( "test_file", ["scripts/classes/classes.py",
                                        "scripts/classes/classes_1.py",
                                        "scripts/classes/classes_5.py",
                                        ] )
def test_classes( test_file ):
    pyccel_test(test_file, compile_with_pyccel = False)

#------------------------------------------------------------------------------
<<<<<<< HEAD
@pytest.mark.parametrize( "test_file", ["scripts/lapack_subroutine.py",
                                        ] )
def test_lapack( test_file ):
    #TODO: Uncomment this when dgetri can be expressed with scipy
    #pyccel_test(test_file)

    #TODO: Remove the rest of the function when dgetri can be expressed with scipy
    test_file = os.path.normpath(test_file)
    test_file = get_abs_path(test_file)

    cwd = get_abs_path('.')

    compile_pyccel(cwd, test_file)

    lang_out = get_lang_output(test_file, 'fortran')
    lang_out = [float(l) for l in lang_out.split()]
    output_mat = np.array(lang_out).reshape(4,4)
    expected_output = np.eye(4)

    assert np.allclose(output_mat, expected_output, rtol=1e-14, atol=1e-15)
=======

def test_type_print( language ):
    test_file = 'scripts/runtest_type_print.py'

    test_file = os.path.normpath(test_file)

    cwd = os.path.dirname(test_file)
    cwd = get_abs_path(cwd)

    test_file = get_abs_path(test_file)

    pyccel_commands = "--language="+language

    if language=="python":
        output_dir = get_abs_path('__pyccel__')
        pyccel_commands += " --output=" + output_dir
        output_test_file = os.path.join(output_dir, os.path.basename(test_file))
    else:
        output_test_file = test_file

    compile_pyccel(cwd, test_file, pyccel_commands)

    lang_out = get_lang_output(output_test_file, language)
    lang_out = lang_out.split('\n')
    assert len(lang_out)>=5

    if language=="python":
        assert 'int16' in lang_out[0]
        if sys.platform == "win32":
            assert 'int' in lang_out[1]
            assert 'int64' in lang_out[2]
        else:
            assert 'int32' in lang_out[1]
            assert 'int' in lang_out[2]
        assert 'float32' in lang_out[3]
        assert 'float' in lang_out[4]
    else:
        assert 'int16' in lang_out[0]
        assert 'int32' in lang_out[1]
        assert 'int64' in lang_out[2]
        # TODO: Change with issue #932
        assert 'real32' in lang_out[3]
        assert 'real64' in lang_out[4]

def test_module_init( language ):
    test_mod  = get_abs_path("scripts/module_init.py")
    test_prog = get_abs_path("scripts/runtest_module_init.py")

    output_dir   = get_abs_path('scripts/__pyccel__')
    output_test_file = os.path.join(output_dir, os.path.basename(test_prog))

    cwd = get_abs_path("scripts")

    pyccel_commands = "--language="+language
    if language=="python":
        if output_dir is None:
            pyccel_commands += "--output="+output_dir

    pyth_out = get_python_output(test_prog)

    compile_pyccel(cwd, test_mod, pyccel_commands)

    if language != "python":
        pyth_mod_out = get_python_output(test_prog, cwd)
        compare_pyth_fort_output(pyth_out, pyth_mod_out, str, language)

    compile_pyccel(cwd, test_prog, pyccel_commands)

    if language == 'python' :
        lang_out = get_lang_output(output_test_file, language)
    else:
        lang_out = get_lang_output(test_prog, language)

    compare_pyth_fort_output(pyth_out, lang_out, str, language)

#------------------------------------------------------------------------------
@pytest.mark.parametrize( 'language', (
        pytest.param("fortran", marks = pytest.mark.fortran),
        pytest.param("python", marks = pytest.mark.python),
        pytest.param("c", marks = [
            pytest.mark.skip(reason="Collisions are not handled. And chained imports (see #756)"),
            pytest.mark.c]
        )
    )
)
def test_module_init_collisions( language ):
    test_mod  = get_abs_path("scripts/module_init2.py")
    test_prog = get_abs_path("scripts/runtest_module_init2.py")

    output_dir   = get_abs_path('scripts/__pyccel__')
    output_test_file = os.path.join(output_dir, os.path.basename(test_prog))

    cwd = get_abs_path("scripts")

    pyccel_commands = "--language="+language
    if language=="python":
        if output_dir is None:
            pyccel_commands += "--output="+output_dir

    pyth_out = get_python_output(test_prog)

    compile_pyccel(cwd, test_mod, pyccel_commands)
    compile_pyccel(cwd, test_prog, pyccel_commands)

    if language == 'python' :
        lang_out = get_lang_output(output_test_file, language)
    else:
        lang_out = get_lang_output(test_prog, language)

    compare_pyth_fort_output(pyth_out, lang_out, [float, float, float, int, float, float, float, int], language)
>>>>>>> 68afff1c
<|MERGE_RESOLUTION|>--- conflicted
+++ resolved
@@ -724,7 +724,6 @@
     pyccel_test(test_file, compile_with_pyccel = False)
 
 #------------------------------------------------------------------------------
-<<<<<<< HEAD
 @pytest.mark.parametrize( "test_file", ["scripts/lapack_subroutine.py",
                                         ] )
 def test_lapack( test_file ):
@@ -745,8 +744,8 @@
     expected_output = np.eye(4)
 
     assert np.allclose(output_mat, expected_output, rtol=1e-14, atol=1e-15)
-=======
-
+
+#------------------------------------------------------------------------------
 def test_type_print( language ):
     test_file = 'scripts/runtest_type_print.py'
 
@@ -855,5 +854,4 @@
     else:
         lang_out = get_lang_output(test_prog, language)
 
-    compare_pyth_fort_output(pyth_out, lang_out, [float, float, float, int, float, float, float, int], language)
->>>>>>> 68afff1c
+    compare_pyth_fort_output(pyth_out, lang_out, [float, float, float, int, float, float, float, int], language)