--- conflicted
+++ resolved
@@ -774,6 +774,7 @@
                                         "scripts/classes/classes_5.py",
                                         "scripts/classes/generic_methods.py",
                                         "scripts/classes/classes_2_C.py",
+                                        "scripts/classes/classes_3_C.py",
                                         ] )
 @pytest.mark.parametrize( 'language', (
         pytest.param("python", marks = pytest.mark.python),
@@ -785,23 +786,8 @@
 def test_classes( test_file , language):
     if language == "fortran":
         pyccel_test(test_file, compile_with_pyccel = False, language=language)
-<<<<<<< HEAD
-
-#------------------------------------------------------------------------------
-@pytest.mark.parametrize( "test_file", ["scripts/classes/classes_2.py",
-                                        "scripts/classes/classes_3.py",
-                                        ] )
-@pytest.mark.parametrize( 'language', (
-        pytest.param("c", marks = pytest.mark.c),
-    )
-)
-
-def test_class_c( test_file , language):
-    pyccel_test(test_file, language=language)
-=======
     elif language != "c" or test_file.endswith("_C.py"):
         pyccel_test(test_file, language=language)
->>>>>>> fd0c5c19
 
 #------------------------------------------------------------------------------
 @pytest.mark.parametrize( "test_file", ["scripts/lapack_subroutine.py",
