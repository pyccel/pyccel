--- conflicted
+++ resolved
@@ -385,14 +385,7 @@
             [float]*3 + [int]*2 + [float]*2 + [int]*5 + [complex] + [bool]*9
     pyccel_test("scripts/expressions.py", language=language,
                 output_dtype = types)
-<<<<<<< HEAD
-#------------------------------------------------------------------------------
-def test_highorder():
-    pyccel_test("scripts/runtest_highorder_functions.py",
-            dependencies = "scripts/highorder_functions.py",
-            compile_with_pyccel = False,
-            output_dtype = [int,int,float,float,float,int,float,
-                float, int])
+
 #------------------------------------------------------------------------------
 def test_generic_functions():
     pyccel_test("scripts/runtest_generic_functions.py",
@@ -400,9 +393,7 @@
             compile_with_pyccel = False,
             output_dtype = [float,float,float,float,float,complex,
                     float,float,float,float,float,float,float])
-=======
-
->>>>>>> 51047b09
+
 #------------------------------------------------------------------------------
 def test_default_arguments():
     pyccel_test("scripts/runtest_default_args.py",
