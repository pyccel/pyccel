# pylint: disable=missing-function-docstring, missing-module-docstring
import subprocess
import json
import os
import platform
import shutil
import sys
import re
import random
import pytest
import numpy as np
from filelock import FileLock
from pyccel.codegen.pipeline import execute_pyccel
from pyccel.ast.utilities import python_builtin_libs
from pyccel.compilers.default_compilers import available_compilers

#==============================================================================
# UTILITIES
#==============================================================================

#------------------------------------------------------------------------------

def get_abs_path(relative_path):
    relative_path = os.path.normpath(relative_path)
    base_dir = os.path.dirname(os.path.realpath(__file__))
    return os.path.join(base_dir, relative_path)

#------------------------------------------------------------------------------
def get_exe(filename, language=None):
    if language!="python":
        exefile1 = os.path.splitext(filename)[0]
    else:
        exefile1 = filename

    if sys.platform == "win32" and language!="python":
        exefile1 += ".exe"

    dirname = os.path.dirname(filename)
    basename = os.path.basename(exefile1)
    exefile2 = os.path.join(dirname, basename)

    if os.path.isfile(exefile2):
        return exefile2
    else:
        assert os.path.isfile(exefile1)
        return exefile1

#------------------------------------------------------------------------------
def insert_pyccel_folder(abs_path):
    base_dir = os.path.dirname(abs_path)
    base_name = os.path.basename(abs_path)
    return os.path.join(base_dir, "__pyccel__" + os.environ.get('PYTEST_XDIST_WORKER', ''), base_name)

#------------------------------------------------------------------------------
def get_python_output(abs_path, cwd = None):
    with subprocess.Popen([sys.executable , abs_path], stdout=subprocess.PIPE, universal_newlines=True, cwd=cwd) as p:
        out, _ = p.communicate()
        assert p.returncode==0
    return out

#------------------------------------------------------------------------------
def compile_pyccel(path_dir, test_file, options = ""):
    if "python" in options and "--output" not in options:
        options += " --output=__pyccel__"
    cmd = [shutil.which("pyccel"), test_file]
    if options != "":
        cmd += options.strip().split()
    p = subprocess.Popen(cmd, universal_newlines=True, cwd=path_dir)
    p.wait()
    assert p.returncode==0

#------------------------------------------------------------------------------
def compile_c(path_dir, test_file, dependencies, is_mod=False):
    """
    Compile C code manually.

    Compile C code manually. This is a wrapper around compile_fortran_or_c.

    Parameters
    ----------
    path_dir : str
        The path to the directory where the compilation command should be run from.

    test_file : str
        The Python file which was translated.

    dependencies : list of str
        A list of any Python dependencies of the file.

    is_mod : bool, default=False
        True if translating a module, False if translating a program

    See also
    --------
    compile_fortran_or_c : The function that is called.
    """
    compiler_family = os.environ.get('PYCCEL_DEFAULT_COMPILER', 'GNU')
    compiler_info = available_compilers[compiler_family]['c']
    compiler = compiler_info['exec']
    folder = os.path.join(os.path.dirname(test_file), '__pyccel__')
    deps = []
    subfolders = [ f.path for f in os.scandir(folder) if f.is_dir() ]
    for f in subfolders:
        for fi in os.listdir(f):
            root, ext = os.path.splitext(fi)
            if ext == '.c':
                deps.append(os.path.join(f, root) +'.py')
                with subprocess.Popen([compiler, '-c', fi, '-o', root+'.o'], text=True, cwd=f) as p:
                    p.wait()
    compile_fortran_or_c(compiler_info, '.c', path_dir, test_file, dependencies, deps, is_mod)

#------------------------------------------------------------------------------
def compile_fortran(path_dir, test_file, dependencies, is_mod=False):
    """
    Compile Fortran code manually.

    Compile Fortran code manually. This is a wrapper around compile_fortran_or_c.

    Parameters
    ----------
    path_dir : str
        The path to the directory where the compilation command should be run from.

    test_file : str
        The Python file which was translated.

    dependencies : list of str
        A list of any Python dependencies of the file.

    is_mod : bool, default=False
        True if translating a module, False if translating a program

    See also
    --------
    compile_fortran_or_c : The function that is called.
    """
    compiler_family = os.environ.get('PYCCEL_DEFAULT_COMPILER', 'GNU')
    compiler_info = available_compilers[compiler_family]['fortran']
    compile_fortran_or_c(compiler_info, '.f90', path_dir, test_file, dependencies, (), is_mod)

#------------------------------------------------------------------------------
def compile_fortran_or_c(compiler_info, extension, path_dir, test_file, dependencies, std_deps, is_mod=False):
    """
    Compile Fortran or C code manually.

    Compile Fortran or C code manually. This is necessary when support is missing for the
    wrapper or when dependencies also need to be translated and compiled.

    Parameters
    ----------
    compiler_info : dict
        A dictionary describing the compiler properties.

    extension : str
        The extension of the generated file (.c/.f90).

    path_dir : str
        The path to the directory where the compilation command should be run from.

    test_file : str
        The Python file which was translated.

    dependencies : list of str
        A list of any Python dependencies of the file.

    std_deps : list of str
        A list of any language-specific dependencies of the file (e.g. ndarrays).

    is_mod : bool, default=False
        True if translating a module, False if translating a program
    """
    compiler = compiler_info['exec']
    root = insert_pyccel_folder(test_file)[:-3]

    assert os.path.isfile(root+extension)

    deps = [dependencies] if isinstance(dependencies, str) else dependencies
    base_dir = os.path.dirname(root)
    if not is_mod:
        base_name = os.path.basename(root)
        prog_root = os.path.join(base_dir, "prog_"+base_name)
        if os.path.isfile(prog_root+extension):
            compile_fortran_or_c(compiler_info, extension,
                                path_dir, test_file,
                                dependencies, std_deps,
                                is_mod = True)
            root = prog_root
            deps.append(test_file)

    if is_mod:
        command = [shutil.which(compiler), "-c", root+extension]
        for d in deps:
            d = insert_pyccel_folder(d)
            command.append("-I"+os.path.dirname(d))
        for d in std_deps:
            command.append("-I"+os.path.dirname(d))
    else:
        command = [compiler, "-O3", root+extension]
        for d in deps:
            d = insert_pyccel_folder(d)
            command.append(d[:-3]+".o")
            command.append("-I"+os.path.dirname(d))
        for d in std_deps:
            command.append(d[:-3]+".o")
            command.append("-I"+os.path.dirname(d))
    command.append("-I"+base_dir)

    command.append("-o")
    if is_mod:
        command.append(f"{root}.o")
    else:
        command.append(test_file[:-3])

    if 'module_output_flag' in compiler_info:
        command.append(compiler_info['module_output_flag'])
        command.append(base_dir)

    with subprocess.Popen(command, universal_newlines=True, cwd=path_dir) as p:
        p.wait()

#------------------------------------------------------------------------------
def get_lang_output(abs_path, language):
    abs_path = get_exe(abs_path, language)
    if language=="python":
        return get_python_output(abs_path)
    else:
        p = subprocess.Popen(["%s" % abs_path], stdout=subprocess.PIPE, universal_newlines=True)
        out, _ = p.communicate()
        assert p.returncode==0
        return out

#------------------------------------------------------------------------------
def get_value(string, regex, conversion):
    match = regex.search(string)
    assert match
    value = conversion(match.group())
    string = string[match.span()[1]:]
    return value, string

def compare_pyth_fort_output_by_type( p_output, f_output, dtype=float, language=None):

    if dtype is str:
        p_output_split = re.split('\n', p_output)
        f_output_split = re.split('\n', f_output)
        p_list = p_output_split[0].strip()
        f_list = f_output_split[0].strip()
        p_output = '\n'.join(p_output_split[1:])
        f_output = '\n'.join(f_output_split[1:])
        assert p_list==f_list
    elif dtype is complex:
        rx = re.compile('-?[0-9.]+([eE][+-]?[0-9]+)?j?')
        p, p_output = get_value(p_output, rx, complex)
        if p.imag == 0:
            p2, p_output = get_value(p_output, rx, complex)
            p = p+p2
        if language == 'python':
            f, f_output = get_value(f_output, rx, complex)
            if f.imag == 0:
                f2, f_output = get_value(f_output, rx, complex)
                f = f+f2
        else:
            rx = re.compile('-?[0-9.]+([eE][+-]?[0-9]+)?')
            f, f_output  = get_value(f_output, rx, float)
            f2, f_output = get_value(f_output, rx, float)
            f = f+f2*1j
        assert np.isclose(p, f)
    elif dtype is bool:
        rx = re.compile('TRUE|True|true|1|T|t|FALSE|False|false|F|f|0')
        bool_conversion = lambda m: m.lower() in ['true', 't', '1']
        p, p_output = get_value(p_output, rx, bool_conversion)
        f, f_output = get_value(f_output, rx, bool_conversion)
        assert p==f

    elif dtype is float:
        rx = re.compile('-?[0-9.]+([eE][+-]?[0-9]+)?')
        p, p_output = get_value(p_output, rx, float)
        f, f_output = get_value(f_output, rx, float)
        assert np.isclose(p, f)

    elif dtype is int:
        rx = re.compile('-?[0-9]+([eE][+-]?[0-9]+)?')
        p, p_output = get_value(p_output, rx, int)
        f, f_output = get_value(f_output, rx, int)
        assert p==f
    else:
        raise NotImplementedError("Type comparison not implemented")
    return p_output, f_output

#------------------------------------------------------------------------------
def compare_pyth_fort_output( p_output, f_output, dtype=float, language=None):

    if isinstance(dtype, list):
        for d in dtype:
            p_output, f_output = compare_pyth_fort_output_by_type(p_output, f_output, d, language=language)
    elif dtype is complex:
        while len(p_output)>0 and len(f_output)>0:
            p_output, f_output = compare_pyth_fort_output_by_type(p_output, f_output, complex, language=language)
    elif dtype is str:
        compare_pyth_fort_output_by_type(p_output, f_output, dtype)
    else:
        p_output = p_output.strip().split()
        f_output = f_output.strip().split()
        for p, f in zip(p_output, f_output):
            compare_pyth_fort_output_by_type(p, f, dtype)

#------------------------------------------------------------------------------
def pyccel_test(test_file, dependencies = None, compile_with_pyccel = True,
        cwd = None, pyccel_commands = "", output_dtype = float,
        language = None, output_dir = None):
    """
    Run pyccel and compare the output to ensure that the results
    are equivalent

    Parameters
    ----------
    test_file : str
                The name of the file containing the program.
                The path must either be absolute or relative
                to the folder containing this file
    dependencies : str/list
                The name of any files which are called by the
                test_file and must therefore be pyccelized in
                order to run it
                The paths must either be absolute or relative
                to the folder containing this file
    compile_with_pyccel : bool
                Indicates whether the compilation step should
                be handled by a basic call to gfortran/gcc (False)
                or internally by pyccel (True)
                default : True
    cwd : str
                The directory from which pyccel and other executables
                will be called
                default : The folder containing the test_file
    pyccel_commands : str
                Any additional commands which should be passed to
                pyccel
    output_dtype : type/list of types
                The types expected as output of the program.
                If one argument is provided then all types are
                assumed to be the same
    language : str
                The language pyccel should translate to
                default = 'fortran'
    output_dir : str
                The folder in which the generated files should be
                saved
    """

    rel_test_dir = os.path.dirname(test_file)

    test_file = os.path.normpath(test_file)

    if (cwd is None):
        cwd = os.path.dirname(test_file)

    cwd = get_abs_path(cwd)

    test_file = get_abs_path(test_file)

    pyth_out = get_python_output(test_file, cwd)

    if language:
        pyccel_commands += " --language="+language
    else:
        language='fortran'

    if output_dir is None:
        if language=="python":
            output_dir = os.path.join(get_abs_path(rel_test_dir), '__pyccel__')

    if dependencies:
        if isinstance(dependencies, str):
            dependencies = [dependencies]
        for i, d in enumerate(dependencies):
            dependencies[i] = get_abs_path(d)
            if output_dir:
                rel_path = os.path.relpath(os.path.dirname(d), start=rel_test_dir)
                output = get_abs_path(os.path.join(output_dir, rel_path))
                pyc_command = pyccel_commands + ' --output={}'.format(output)
            else:
                pyc_command = pyccel_commands

            if not compile_with_pyccel:
                compile_pyccel (cwd, dependencies[i], pyc_command+" -t")
                if language == 'fortran':
                    compile_fortran(cwd, dependencies[i], [], is_mod = True)
                elif language == 'c':
                    compile_c(cwd, dependencies[i], [], is_mod = True)
            else:
                compile_pyccel(cwd, dependencies[i], pyc_command)

    if output_dir:
        pyccel_commands += " --output "+output_dir
        output_test_file = os.path.join(output_dir, os.path.basename(test_file))
    else:
        output_test_file = test_file

    if compile_with_pyccel:
        compile_pyccel(cwd, test_file, pyccel_commands)
    else:
        compile_pyccel (cwd, test_file, pyccel_commands+" -t")
        if not dependencies:
            dependencies = []
        if language=='fortran':
            compile_fortran(cwd, output_test_file, dependencies)
        elif language == 'c':
            compile_c(cwd, output_test_file, dependencies)

    lang_out = get_lang_output(output_test_file, language)
    compare_pyth_fort_output(pyth_out, lang_out, output_dtype, language)

#==============================================================================
# UNIT TESTS
#==============================================================================
def test_relative_imports_in_project(language):

    base_dir = os.path.dirname(os.path.realpath(__file__))
    path_dir = os.path.join(base_dir, "project_rel_imports")
    dependencies = ['project_rel_imports/project/folder1/mod1.py',
                    'project_rel_imports/project/folder2/mod2.py',
                    'project_rel_imports/project/folder2/mod3.py']
    pyccel_test("project_rel_imports/runtest.py", dependencies,
            cwd = path_dir,
            language = language)

#------------------------------------------------------------------------------
def test_absolute_imports_in_project(language):

    base_dir = os.path.dirname(os.path.realpath(__file__))
    path_dir = os.path.join(base_dir, "project_abs_imports")
    dependencies = ['project_abs_imports/project/folder1/mod1.py',
             'project_abs_imports/project/folder2/mod2.py',
             'project_abs_imports/project/folder2/mod3.py']
    pyccel_test("project_abs_imports/runtest.py", dependencies,
            cwd = path_dir,
            language = language)

#------------------------------------------------------------------------------
def test_rel_imports_python_accessible_folder(language):
    # pyccel is called on scripts/folder2/runtest_rel_imports.py from the scripts folder
    # From this folder python understands relative imports
    base_dir = os.path.dirname(os.path.realpath(__file__))
    path_dir = os.path.join(base_dir, "scripts")
    from scripts.folder2.runtest_rel_imports import test_func

    tmp_dir = os.path.join(base_dir, '__pyccel__')

    pyth_out = str(test_func())

    pyccel_opt = '--language={}'.format(language)
    if language == 'python':
        pyccel_opt += ' --output={}'.format(os.path.join(tmp_dir, "folder2"))
    compile_pyccel(os.path.join(path_dir, "folder2"), get_abs_path("scripts/folder2/folder2_funcs.py"), pyccel_opt)
    compile_pyccel(path_dir, get_abs_path("scripts/folder2/runtest_rel_imports.py"), pyccel_opt)
    if language == 'python':
        test_location = "__pyccel__.folder2.runtest_rel_imports"
    else:
        test_location = "scripts.folder2.runtest_rel_imports"
    p = subprocess.Popen([sys.executable , "%s" % os.path.join(base_dir, "run_import_function.py"), test_location],
                stdout=subprocess.PIPE, universal_newlines=True)
    fort_out, _ = p.communicate()
    assert p.returncode==0

    compare_pyth_fort_output(pyth_out, fort_out)

#------------------------------------------------------------------------------
def test_multi_imports_project(language):

    base_dir = os.path.dirname(os.path.realpath(__file__))
    path_dir = os.path.join(base_dir, "project_multi_imports")
    dependencies = ['project_multi_imports/file1.py',
             'project_multi_imports/file2.py',
             'project_multi_imports/file3.py']
    pyccel_test("project_multi_imports/file4.py", dependencies,
            cwd = path_dir,
            language = language,
            output_dtype = str)

#------------------------------------------------------------------------------
@pytest.mark.xdist_incompatible
def test_imports_compile(language):
    pyccel_test("scripts/runtest_imports.py", "scripts/funcs.py",
            compile_with_pyccel = False, language = language)

#------------------------------------------------------------------------------
@pytest.mark.xdist_incompatible
def test_imports_in_folder(language):
    pyccel_test("scripts/runtest_folder_imports.py", "scripts/folder1/folder1_funcs.py",
            compile_with_pyccel = False, language = language)

#------------------------------------------------------------------------------
@pytest.mark.xdist_incompatible
def test_imports(language):
    pyccel_test("scripts/runtest_imports.py", "scripts/funcs.py",
            language = language)

#------------------------------------------------------------------------------
@pytest.mark.xdist_incompatible
def test_folder_imports(language):
    # pyccel is called on scripts/folder2/runtest_imports2.py from the scripts/folder2 folder
    # which is where the final .so file should be
    # From this folder python doesn't understand relative imports
    base_dir = os.path.dirname(os.path.realpath(__file__))
    path_dir = os.path.join(base_dir, "scripts")
    tmp_dir = os.path.join(base_dir, '__pyccel__')

    from scripts.folder2.runtest_imports2 import test_func
    pyth_out = str(test_func())

    language_opt = '--language={}'.format(language)
    pyccel_opt = language_opt
    if language == 'python':
        pyccel_opt = language_opt+' --output={}'.format(os.path.join(tmp_dir, "folder1"))
    compile_pyccel(os.path.join(path_dir, "folder1"), get_abs_path("scripts/folder1/folder1_funcs.py"),
            pyccel_opt)
    if language == 'python':
        pyccel_opt = language_opt+' --output={}'.format(os.path.join(tmp_dir, "folder2"))
    compile_pyccel(os.path.join(path_dir, "folder2"), get_abs_path("scripts/folder2/runtest_imports2.py"),
            pyccel_opt)

    if language == 'python':
        test_location = "__pyccel__.folder2.runtest_imports2"
    else:
        test_location = "scripts.folder2.runtest_imports2"
    p = subprocess.Popen([sys.executable , "%s" % os.path.join(base_dir, "run_import_function.py"), test_location],
            stdout=subprocess.PIPE, universal_newlines=True)
    fort_out, _ = p.communicate()
    assert p.returncode==0

    compare_pyth_fort_output(pyth_out, fort_out)

#------------------------------------------------------------------------------
@pytest.mark.xdist_incompatible
def test_funcs(language):
    pyccel_test("scripts/runtest_funcs.py", language = language)

@pytest.mark.xdist_incompatible
def test_capitalised_language(language):
    test_file = get_abs_path("scripts/runtest_funcs.py")
    cwd = os.path.dirname(test_file)
    output_folder = "__pyccel__" + os.environ.get('PYTEST_XDIST_WORKER', '')
    compile_pyccel(cwd, test_file, f'--language={language.capitalize()} --output={output_folder}')

#------------------------------------------------------------------------------
# Enumerate not supported in c
def test_inout_func(language):
    pyccel_test("scripts/runtest_inoutfunc.py", language = language)

#------------------------------------------------------------------------------
def test_bool(language):
    pyccel_test("scripts/bool_comp.py", output_dtype = bool, language = language)

#------------------------------------------------------------------------------
def test_expressions(language):
    types = [float, complex, int, float, float, int] + [float]*3 + \
            [complex, int, complex, complex, int, int, float] + [complex]*3 + \
            [float]*3 + [int] + [float]*2 + [int] + [float]*3 + [int] + \
            [float]*3 + [int]*2 + [float]*2 + [int]*5 + [complex] + [bool]*9
    pyccel_test("scripts/expressions.py", language=language,
            output_dtype = types)

#------------------------------------------------------------------------------
# See issue #756 for c problem
def test_generic_functions():
    pyccel_test("scripts/runtest_generic_functions.py",
            dependencies = "scripts/generic_functions.py",
            compile_with_pyccel = False,
            output_dtype = [float, float, float, float, float, float,
                    float, float, float, float, float, float, float, int, float,
                    int, int])

#------------------------------------------------------------------------------
@pytest.mark.xdist_incompatible
def test_default_arguments(language):
    pyccel_test("scripts/runtest_default_args.py",
            dependencies = "scripts/default_args_mod.py",
            output_dtype = [int, int, float, float, float,
                float, float, float, float, bool, bool, bool,
                float, float, float, float, int, int,
                float, float, float, float],
            language=language)

#------------------------------------------------------------------------------
@pytest.mark.xdist_incompatible
def test_pyccel_calling_directory(language):
    cwd = get_abs_path(".")

    test_file = get_abs_path("scripts/runtest_funcs.py")
    pyth_out = get_python_output(test_file)

    language_opt = '--language={}'.format(language)
    compile_pyccel(cwd, test_file, language_opt)

    if language == "python":
        test_file = get_abs_path(os.path.join('__pyccel__',
                                os.path.basename(test_file)))
    fort_out = get_lang_output(test_file, language)

    compare_pyth_fort_output( pyth_out, fort_out )

#------------------------------------------------------------------------------
def test_in_specified(language):
    pyccel_test("scripts/runtest_degree_in.py", language=language)

#------------------------------------------------------------------------------
@pytest.mark.parametrize( "test_file", ["scripts/hope_benchmarks/fib.py",
                                        "scripts/hope_benchmarks/quicksort.py",
                                        "scripts/hope_benchmarks/hope_pisum.py",
                                        "scripts/hope_benchmarks/hope_ln_python.py",
                                        "scripts/hope_benchmarks/hope_pairwise_python.py",
                                        "scripts/hope_benchmarks/point_spread_func.py",
                                        "scripts/hope_benchmarks/simplify.py",
                                        ] )
def test_hope_benchmarks( test_file, language ):
    pyccel_test(test_file, language=language)

#------------------------------------------------------------------------------
@pytest.mark.parametrize( "test_file", ["scripts/import_syntax/from_mod_import.py",
                                        "scripts/import_syntax/from_mod_import_as.py",
                                        "scripts/import_syntax/import_mod.py",
                                        "scripts/import_syntax/import_mod_as.py",
                                        "scripts/import_syntax/from_mod_import_func.py",
                                        "scripts/import_syntax/from_mod_import_as_func.py",
                                        "scripts/import_syntax/import_mod_func.py",
                                        "scripts/import_syntax/import_mod_as_func.py",
                                        "scripts/import_syntax/collisions3.py",
                                        "scripts/import_syntax/collisions5.py",
                                        ] )
def test_import_syntax(test_file, language):
    pyccel_test(test_file, language=language)

#------------------------------------------------------------------------------
@pytest.mark.parametrize( "test_file", ["scripts/import_syntax/from_mod_import_as_user_func.py",
                                        "scripts/import_syntax/from_mod_import_as_user.py",
                                        "scripts/import_syntax/collisions2.py",
                                        "scripts/runtest_import_mod_project_as.py",
                                        ] )
@pytest.mark.xdist_incompatible
def test_import_syntax_user_as( test_file, language ):
    pyccel_test(test_file, dependencies = "scripts/import_syntax/user_mod.py",
            language = language)

#------------------------------------------------------------------------------
@pytest.mark.parametrize( "test_file", ["scripts/import_syntax/from_mod_import_user.py",
                                        "scripts/import_syntax/import_mod_user.py",
                                        "scripts/import_syntax/import_mod_as_user.py",
                                        "scripts/import_syntax/from_mod_import_user_func.py",
                                        "scripts/import_syntax/import_mod_user_func.py",
                                        "scripts/import_syntax/import_mod_as_user_func.py",
                                        ] )
@pytest.mark.xdist_incompatible
def test_import_syntax_user(test_file, language):
    pyccel_test(test_file, dependencies = "scripts/import_syntax/user_mod.py", language = language)

#------------------------------------------------------------------------------
@pytest.mark.xdist_incompatible
def test_import_collisions(language):
    pyccel_test("scripts/import_syntax/collisions4.py",
            dependencies = ["scripts/import_syntax/user_mod.py", "scripts/import_syntax/user_mod2.py"],
            language=language)

#------------------------------------------------------------------------------
@pytest.mark.parametrize( "language", (
        pytest.param("fortran", marks = pytest.mark.fortran),
        pytest.param("python", marks = pytest.mark.python),
        pytest.param("c", marks = [
            pytest.mark.skip(reason="Collisions are not handled in C"),
            pytest.mark.c]
        )
    )
)
@pytest.mark.xdist_incompatible
def test_import_collisions_builtins(language):
    pyccel_test("scripts/import_syntax/collisions6.py",
            dependencies = ["scripts/import_syntax/user_mod_builtin_conflict.py"],
            language=language)

#------------------------------------------------------------------------------
# Numpy sum required
@pytest.mark.parametrize( "language", (
        pytest.param("fortran", marks = pytest.mark.fortran),
        pytest.param("python", marks = pytest.mark.python),
    )
)
def test_numpy_kernels_compile(language):
    pyccel_opt = '--language={}'.format(language)
    cwd = get_abs_path(".")
    compile_pyccel(os.path.join(cwd, "scripts/numpy/"),
            "numpy_kernels.py",
            pyccel_opt)

#------------------------------------------------------------------------------
def test_multiple_results(language):
    pyccel_test("scripts/runtest_multiple_results.py",
            output_dtype = [int, float, complex, bool, int, complex,
                int, bool, float, float, float, float, float, float,
                float, float, float, float, float, float,
                float, float, float, float, float, float,
                float, float, float, float, int, int], language=language)

#------------------------------------------------------------------------------
def test_elemental(language):
    pyccel_test("scripts/decorators_elemental.py", language = language)

#------------------------------------------------------------------------------
def test_print_strings(language):
    types = str
    pyccel_test("scripts/print_strings.py", language=language, output_dtype=types)

#------------------------------------------------------------------------------
@pytest.mark.parametrize( 'language', (
        pytest.param("python", marks = pytest.mark.python),
        pytest.param("c", marks = pytest.mark.c),
        pytest.param("fortran", marks = [
            pytest.mark.skip(reason="Can't print NaN in Fortran"),
            pytest.mark.fortran])
    )
)
def test_print_nan(language):
    types = str
    pyccel_test("scripts/print_nan.py", language=language, output_dtype=types)

#------------------------------------------------------------------------------
def test_print_integers(language):
    types = str
    pyccel_test("scripts/print_integers.py", language=language, output_dtype=types)

#------------------------------------------------------------------------------
def test_print_sp_and_end(language):
    types = str
    pyccel_test("scripts/print_sp_and_end.py", language=language, output_dtype=types)

#------------------------------------------------------------------------------
def test_c_arrays(language):
    types = [int]*15 + [float]*5 + [int]*25 + [float]* 20 * 5 + \
            [complex] * 3 * 10 + [complex] * 5 + [float] * 10 + [float] * 6 + \
            [float] * 2 * 3 + [complex] * 3 * 10 + [float] * 2 * 3 + [int] * 3
    pyccel_test("scripts/c_arrays.py", language=language, output_dtype=types)

#------------------------------------------------------------------------------
@pytest.mark.parametrize( 'language', (
        pytest.param("fortran", marks = pytest.mark.fortran),
        pytest.param("python", marks = pytest.mark.python),
        pytest.param("c", marks = [
            pytest.mark.xfail(reason="Negative slices are not handled"),
            pytest.mark.c]
        )
    )
)
def test_arrays_view(language):
    types = [int] * 10 + [int] * 10 + [int] * 4 + [int] * 4 + [int] * 10 + \
            [int] * 6 + [int] * 10 + [int] * 10 + [int] * 25 + [int] * 60
    if platform.system() in ('Darwin', 'Windows') and language=='fortran':
        # MacOS compiler incorrectly reports
        # Fortran runtime error: Index '4378074096' of dimension 2 of array 'a' outside of expected range (0:2)
        # At line 208 of file /Users/runner/work/pyccel/pyccel/tests/pyccel/scripts/__pyccel__/arrays_view.f90
        # x(0:) => a(1_i64:, merge(3_i64 + v, v, v < 0_i64))
        pyccel_test("scripts/arrays_view.py", language=language, output_dtype=types,
                    pyccel_commands="--no-debug")
    else:
        pyccel_test("scripts/arrays_view.py", language=language, output_dtype=types)

#------------------------------------------------------------------------------
def test_return_numpy_arrays(language):
    types = [int]*4 # 4 ints for a
    types += [int]*2 # 2 ints for b
    types += [float]*2 # 2 floats for c
    types += [bool]*2 # 2 bools for d
    types += [complex]*2 # 2 complexes for e
    types += [float]*5 # 5 floats for h
    types += [int]*5 # 5 ints for g
    types += [int]*4 # 4 ints for k
    types += [float]*48 # 48 floats for x
    pyccel_test("scripts/return_numpy_arrays.py", language=language, output_dtype=types)

#------------------------------------------------------------------------------
def test_array_binary_op(language):
    types = [int] * 4
    types += [int, float, int, int]
    types += [int] * 4
    types += [int, float, int, int]
    types += [int] * 4
    types += [int, float, int, int]
    types += [int] * 4
    types += [int, float, int, int]
    types += [int] * 8
    pyccel_test("scripts/array_binary_operation.py", language = language, output_dtype=types)

#------------------------------------------------------------------------------
@pytest.mark.parametrize( "test_file", ["scripts/classes/classes.py",
                                        "scripts/classes/classes_1.py",
                                        "scripts/classes/classes_2.py",
                                        "scripts/classes/classes_3.py",
                                        "scripts/classes/classes_4.py",
                                        "scripts/classes/classes_5.py",
                                        "scripts/classes/classes_6.py",
                                        "scripts/classes/classes_7.py",
                                        "scripts/classes/classes_8.py",
                                        "scripts/classes/classes_9.py",
                                        "scripts/classes/pep526.py",
                                        "scripts/classes/class_variables.py",
                                        "scripts/classes/class_temporary_in_constructor.py",
                                        "scripts/classes/class_with_non_target_array_arg.py",
                                        "scripts/classes/class_pointer.py",
                                        "scripts/classes/class_pointer_2.py",
                                        ] )
def test_classes( test_file , language):
    pyccel_test(test_file, language=language)

def test_class_magic(language):
    pyccel_test("scripts/classes/class_magic.py", language=language,
            output_dtype = [int]*6 + [bool]*2 + [int])

def test_tuples_in_classes(language):
    test_file = "scripts/classes/tuples_in_classes.py"
    pyccel_test(test_file, language=language, output_dtype = [float, float, float, bool, bool])

def test_classes_type_print(language):
    test_file = "scripts/classes/empty_class.py"

    rel_test_dir = os.path.dirname(test_file)

    test_file = os.path.normpath(test_file)

    cwd = os.path.dirname(test_file)
    cwd = get_abs_path(cwd)

    test_file = get_abs_path(test_file)

    pyccel_commands = " --language="+language

    if language=="python":
        output_dir = os.path.join(get_abs_path(rel_test_dir), '__pyccel__')
        pyccel_commands += " --output "+output_dir
        output_test_file = os.path.join(output_dir, os.path.basename(test_file))
    else:
        output_test_file = test_file

    compile_pyccel(cwd, test_file, pyccel_commands)

    lang_out = get_lang_output(output_test_file, language)

    rx = re.compile(r'\bA\b')
    assert rx.search(lang_out)

#------------------------------------------------------------------------------
@pytest.mark.xdist_incompatible
@pytest.mark.parametrize( "test_file", ["scripts/classes/generic_methods.py",
                                        ] )
@pytest.mark.parametrize( 'language', (
        pytest.param("python", marks = pytest.mark.python),
        pytest.param("c", marks = pytest.mark.c),
        pytest.param("fortran", marks = [
            pytest.mark.xfail(reason="Issue #1595"),
            pytest.mark.fortran])
    )
)

def test_interfaces_in_classes( test_file , language):
    pyccel_test(test_file, language=language)

#------------------------------------------------------------------------------
@pytest.mark.parametrize( "test_file", ["scripts/lapack_subroutine.py",
                                        ] )
@pytest.mark.skipif( sys.platform == 'win32', reason="Compilation problem. On execution Windows raises: error while loading shared libraries: liblapack.dll: cannot open shared object file: No such file or directory" )
@pytest.mark.external
def test_lapack( test_file ):
    #TODO: Uncomment this when dgetri can be expressed with scipy
    #pyccel_test(test_file)

    #TODO: Remove the rest of the function when dgetri can be expressed with scipy
    test_file = os.path.normpath(test_file)
    test_file = get_abs_path(test_file)

    cwd = get_abs_path('.')

    compile_pyccel(cwd, test_file)

    lang_out = get_lang_output(test_file, 'fortran')
    rx = re.compile('[-0-9.eE]+')
    lang_out_vals = []
    while lang_out:
        try:
            f, lang_out = get_value(lang_out, rx, float)
            lang_out_vals.append(f)
        except AssertionError:
            lang_out = None
    output_mat = np.array(lang_out_vals).reshape(4, 4)
    expected_output = np.eye(4)

    assert np.allclose(output_mat, expected_output, rtol=1e-14, atol=1e-15)

#------------------------------------------------------------------------------
def test_type_print( language ):
    pyccel_test("scripts/runtest_type_print.py",
                language = language, output_dtype=str)

def test_container_type_print(language):
    test_file = "scripts/runtest_array_type_print.py"

    rel_test_dir = os.path.dirname(test_file)

    test_file = os.path.normpath(test_file)

    cwd = os.path.dirname(test_file)
    cwd = get_abs_path(cwd)

    test_file = get_abs_path(test_file)

    pyccel_commands = " --language="+language

    if language=="python":
        output_dir = os.path.join(get_abs_path(rel_test_dir), '__pyccel__')
        pyccel_commands += " --output "+output_dir
        output_test_file = os.path.join(output_dir, os.path.basename(test_file))
    else:
        output_test_file = test_file

    compile_pyccel(cwd, test_file, pyccel_commands)

    lang_out = get_lang_output(output_test_file, language)

    rx = re.compile(r'\bnumpy.ndarray\b')
    assert rx.search(lang_out)

    if language!="python":
        rx = re.compile(r'\bfloat64\b')
        assert rx.search(lang_out)
#------------------------------------------------------------------------------

def test_module_init( language ):
    test_mod  = get_abs_path("scripts/module_init.py")
    test_prog = get_abs_path("scripts/runtest_module_init.py")

    output_dir   = get_abs_path('scripts/__pyccel__')
    output_test_file = os.path.join(output_dir, os.path.basename(test_prog))

    cwd = get_abs_path("scripts")

    pyccel_commands = "--language="+language
    if language=="python":
        if output_dir is None:
            pyccel_commands += "--output="+output_dir

    pyth_out = get_python_output(test_prog)

    compile_pyccel(cwd, test_mod, pyccel_commands)

    if language != "python":
        pyth_mod_out = get_python_output(test_prog, cwd)
        compare_pyth_fort_output(pyth_out, pyth_mod_out, str, language)

    compile_pyccel(cwd, test_prog, pyccel_commands)

    if language == 'python' :
        lang_out = get_lang_output(output_test_file, language)
    else:
        lang_out = get_lang_output(test_prog, language)

    compare_pyth_fort_output(pyth_out, lang_out, str, language)

#------------------------------------------------------------------------------
def get_lang_exit_value(abs_path, language, cwd=None):
    abs_path = get_exe(abs_path, language)
    if language == "python":
        if cwd is None:
            p = subprocess.Popen([sys.executable , abs_path])
        else:
            p = subprocess.Popen([sys.executable , abs_path], cwd=cwd)
    else:
        p = subprocess.Popen([abs_path])
    p.communicate()
    return p.returncode

@pytest.mark.parametrize( "test_file", ["scripts/asserts/valid_assert.py",
                                        "scripts/asserts/invalid_assert1.py",
                                        "scripts/asserts/invalid_assert2.py",
                                        "scripts/asserts/invalid_assert3.py",
                                        ] )

def test_assert(language, test_file):
    test_dir = os.path.dirname(test_file)
    test_file = get_abs_path(os.path.normpath(test_file))

    output_dir   = os.path.join(get_abs_path(test_dir), '__pyccel__')
    output_test_file = os.path.join(output_dir, os.path.basename(test_file))

    cwd = get_abs_path(test_dir)

    pyccel_commands = " --language="+language
    pyccel_commands += " --output="+ output_dir

    compile_pyccel(cwd, test_file, pyccel_commands)
    lang_out = get_lang_exit_value(output_test_file, language)
    pyth_out = get_lang_exit_value(test_file, "python")
    assert (not lang_out and not pyth_out) or (lang_out and pyth_out)

#------------------------------------------------------------------------------
@pytest.mark.parametrize( "test_file", ["scripts/exits/empty_exit.py",
                                        "scripts/exits/negative_exit1.py",
                                        "scripts/exits/negative_exit2.py",
                                        "scripts/exits/positive_exit1.py",
                                        "scripts/exits/positive_exit2.py",
                                        "scripts/exits/positive_exit3.py",
                                        "scripts/exits/zero_exit.py",
                                        "scripts/exits/error_message_exit.py",
                                        ] )

def test_exit(language, test_file):
    test_dir = os.path.dirname(test_file)
    test_file = get_abs_path(os.path.normpath(test_file))

    output_dir   = os.path.join(get_abs_path(test_dir), '__pyccel__')
    output_test_file = os.path.join(output_dir, os.path.basename(test_file))

    cwd = get_abs_path(test_dir)

    if not language:
        language = "fortran"
    pyccel_commands = " --language="+language
    pyccel_commands += " --output="+ output_dir

    compile_pyccel(cwd, test_file, pyccel_commands)
    lang_out = get_lang_exit_value(output_test_file, language)
    pyth_out = get_lang_exit_value(test_file, "python")
    assert lang_out == pyth_out

#------------------------------------------------------------------------------
@pytest.mark.parametrize( 'language', (
        pytest.param("fortran", marks = pytest.mark.fortran),
        pytest.param("python", marks = pytest.mark.python),
        pytest.param("c", marks = [
            pytest.mark.skip(reason="Functions in functions not implemented in C."),
            pytest.mark.c]
        )
    )
)
def test_module_init_collisions( language ):
    test_mod  = get_abs_path("scripts/module_init2.py")
    test_prog = get_abs_path("scripts/runtest_module_init2.py")

    output_dir   = get_abs_path('scripts/__pyccel__')
    output_test_file = os.path.join(output_dir, os.path.basename(test_prog))

    cwd = get_abs_path("scripts")

    pyccel_commands = "--language="+language
    if language=="python":
        if output_dir is None:
            pyccel_commands += "--output="+output_dir

    pyth_out = get_python_output(test_prog)

    compile_pyccel(cwd, test_mod, pyccel_commands)
    compile_pyccel(cwd, test_prog, pyccel_commands)

    if language == 'python' :
        lang_out = get_lang_output(output_test_file, language)
    else:
        lang_out = get_lang_output(test_prog, language)

    compare_pyth_fort_output(pyth_out, lang_out, [float, float, float, int, float, float, float, int], language)

def test_function_aliasing():
    pyccel_test("scripts/runtest_function_alias.py",
            language = 'fortran')

#------------------------------------------------------------------------------

def test_function(language):
    pyccel_test("scripts/functions.py",
            language = language, output_dtype=str )

#------------------------------------------------------------------------------
@pytest.mark.xdist_incompatible
<<<<<<< HEAD
@pytest.mark.xfail(os.environ.get('PYCCEL_DEFAULT_COMPILER', None) == 'intel', reason="1671")
=======
@pytest.mark.skipif_by_language(os.environ.get('PYCCEL_DEFAULT_COMPILER', None) == 'intel', reason="1671", language='fortran')
>>>>>>> c4d4fdb5
def test_inline(language):
    pyccel_test("scripts/decorators_inline.py", language = language)

#------------------------------------------------------------------------------
@pytest.mark.xdist_incompatible
<<<<<<< HEAD
@pytest.mark.xfail(os.environ.get('PYCCEL_DEFAULT_COMPILER', None) == 'intel', reason="1671")
=======
@pytest.mark.parametrize( 'language', (
        pytest.param("fortran", marks = pytest.mark.fortran),
        pytest.param("python", marks = pytest.mark.python),
        pytest.param("c", marks = [
            pytest.mark.skip(reason="Collisions (initialised boolean) are not handled."),
            pytest.mark.c]
        )
    )
)
@pytest.mark.skipif_by_language(os.environ.get('PYCCEL_DEFAULT_COMPILER', None) == 'intel', reason="1671", language='fortran')
>>>>>>> c4d4fdb5
def test_inline_import(language):
    pyccel_test("scripts/runtest_decorators_inline.py",
            dependencies = ("scripts/decorators_inline.py"),
                language = language)

#------------------------------------------------------------------------------
def test_json():
    output_dir = get_abs_path(insert_pyccel_folder('scripts/'))
    cmd = [shutil.which("pyccel"), '--export-compiler-config', f'{output_dir}/test.json', '--compiler-family', 'intel']
    subprocess.run(cmd, check=True)
    with open(get_abs_path(f'{output_dir}/test.json'), 'r', encoding='utf-8') as f:
        dict_1 = json.load(f)
    assert dict_1['c']['exec'] == 'icx'
    cmd = [shutil.which("pyccel"),
           '--compiler-config',
           f'{output_dir}/test.json',
           '--export-compiler-config',
           f'{output_dir}/test2.json']
    subprocess.run(cmd, check=True)
    with open(get_abs_path(f'{output_dir}/test2.json'), 'r', encoding='utf-8') as f:
        dict_2 = json.load(f)

    assert dict_1 == dict_2

#------------------------------------------------------------------------------
def test_ambiguous_json():
    output_dir = get_abs_path(insert_pyccel_folder('scripts/'))
    cmd = [shutil.which("pyccel"), '--export-compiler-config', f'{output_dir}/test']
    subprocess.run(cmd, check=True)
    with open(get_abs_path(f'{output_dir}/test.json'), 'r', encoding='utf-8') as f:
        dict_1 = json.load(f)
    cmd = [shutil.which("pyccel"),
           '--compiler-config',
           f'{output_dir}/test.json',
           '--export-compiler-config',
           f'{output_dir}/test2']
    subprocess.run(cmd, check=True)
    with open(get_abs_path(f'{output_dir}/test2.json'), 'r', encoding='utf-8') as f:
        dict_2 = json.load(f)

    assert dict_1 == dict_2

@pytest.mark.xdist_incompatible
def test_json_relative_path():
    output_dir = get_abs_path(insert_pyccel_folder('scripts/'))
    cmd = [shutil.which("pyccel"), '--export-compiler-config', f'{output_dir}/test.json']
    subprocess.run(cmd, check=True)
    shutil.move(get_abs_path(f'{output_dir}/test.json'), get_abs_path('scripts/hope_benchmarks/test.json'))
    compile_pyccel(get_abs_path('scripts/hope_benchmarks'), "../runtest_funcs.py", '--compiler-config test.json')

#------------------------------------------------------------------------------
def test_reserved_file_name():
    with pytest.raises(ValueError) as exc_info:
        libname = str(random.choice(tuple(python_builtin_libs))) + ".py" # nosec B311
        execute_pyccel(fname=libname)
    assert str(exc_info.value) == f"File called {libname} has the same name as a Python built-in package and can't be imported from Python. See #1402"

#------------------------------------------------------------------------------
@pytest.mark.skip(reason="List concatenation not yet implemented")
def test_concatenation():
    pyccel_test("scripts/concatenation.py",
                language = 'fortran',
                output_dtype=[int]*15+[str])

#------------------------------------------------------------------------------
@pytest.mark.parametrize( 'language', (
        pytest.param("fortran", marks = pytest.mark.fortran),
        pytest.param("c", marks = pytest.mark.c)
    )
)
def test_class_imports(language):
    cwd = get_abs_path('project_class_imports')

    test_file = get_abs_path('project_class_imports/runtest.py')

    pyth_out = get_python_output(test_file, cwd)

    compile_file = get_abs_path('project_class_imports/project/basics/Point_mod.py')
    compile_pyccel(cwd, compile_file, f"--language={language} --verbose")

    out1 = get_python_output(test_file, cwd)
    compare_pyth_fort_output(pyth_out, out1, float, 'python')

    compile_file = get_abs_path('project_class_imports/project/basics/Line_mod.py')
    compile_pyccel(cwd, compile_file, f"--language={language} --verbose")

    out2 = get_python_output(test_file, cwd)
    compare_pyth_fort_output(pyth_out, out2, float, 'python')

    compile_file = get_abs_path('project_class_imports/project/shapes/Square_mod.py')
    compile_pyccel(cwd, compile_file, f"--language={language} --verbose")

    out3 = get_python_output(test_file, cwd)
    compare_pyth_fort_output(pyth_out, out3, float, 'python')

    compile_file = get_abs_path('project_class_imports/runtest.py')
    compile_pyccel(cwd, compile_file, f"--language={language} --verbose")

    lang_out = get_lang_output(test_file, language)
    compare_pyth_fort_output(pyth_out, lang_out, float, language)

#------------------------------------------------------------------------------
def test_time_execution_flag():
    test_file  = get_abs_path("scripts/runtest_funcs.py")

    cwd = get_abs_path("scripts")

    cmd = [shutil.which("pyccel"), test_file, "--language=fortran", "--time-execution"]
    with subprocess.Popen(cmd, universal_newlines=True, cwd=cwd,
                          stdout=subprocess.PIPE, stderr=subprocess.PIPE) as p:
        result, _ = p.communicate()

    result_lines = result.split('\n')
    assert 'Timers' in result_lines[0]
    assert 'Total' in result_lines[-2]
    for l in result_lines[1:-1]:
        assert ' : ' in l

#------------------------------------------------------------------------------
def test_module_name_containing_conflict(language):
    base_dir = os.path.dirname(os.path.realpath(__file__))
    path_dir = os.path.join(base_dir, "scripts")
    compile_pyccel(path_dir, get_abs_path("scripts/endif.py"), options = f"--language={language}")

    test_file = get_abs_path("scripts/runtest_badly_named_module.py")
    out1 = get_python_output(test_file)
    out2 = get_python_output(test_file)

    assert out1 == out2

#------------------------------------------------------------------------------
@pytest.mark.skipif(sys.platform == 'win32' and not np.__version__.startswith('2.'), reason="Integer mismatch with numpy 1.*")
def test_stubs(language):
    """
    This tests that a stub file is generated and ensures the stub files are
    still generated with the expected format. However it is not a good test.
    It prevents any changes being made to the output format and doesn't
    check that it can be parsed. This test should be replaced once stub files
    can be read.
    """
    base_dir = os.path.dirname(os.path.realpath(__file__))
    path_dir = os.path.join(base_dir, "scripts")

    with open(get_abs_path(f"scripts/runtest_stub.{language}.pyi"), 'r', encoding="utf-8") as f:
        expected_pyi = f.read()

    wk_dir = get_abs_path("scripts/stub_test")
    with FileLock(wk_dir+'.lock'):
        compile_pyccel(path_dir, get_abs_path("scripts/runtest_stub.py"), options = f"--language={language} --output=stub_test")
        with open(get_abs_path(f"scripts/stub_test/__pyccel__{os.environ.get('PYTEST_XDIST_WORKER', '')}/runtest_stub.pyi"), 'r', encoding="utf-8") as f:
            generated_pyi = f.read()
        shutil.rmtree(wk_dir)

    assert expected_pyi == generated_pyi

#------------------------------------------------------------------------------
def test_builtin_container_print(language):
    pyccel_test("scripts/print_builtin_containers.py", output_dtype = str,
            language = language)

#------------------------------------------------------------------------------
def test_pyccel_generated_compilation_dependency(language):
    pyccel_test("scripts/runtest_pyccel_generated_compilation_dependency.py",
            dependencies = ["scripts/pyccel_generated_compilation_dependency.py"],
            output_dtype = int,
            language = language)

#------------------------------------------------------------------------------
def test_generated_name_collision(language):
    pyccel_test("scripts/GENERATED_NAME_COLLISION.py", output_dtype = int,
            language = language)

#------------------------------------------------------------------------------
def test_array_tuple_shape(language):
    pyccel_test("scripts/array_tuple_shape.py", output_dtype = int,
            language = language)

#------------------------------------------------------------------------------
def test_varargs(language):
    pyccel_test("scripts/runtest_varargs.py",
                language = language)

#------------------------------------------------------------------------------
@pytest.mark.python
def test_varkwargs():
    pyccel_test("scripts/runtest_varkwargs.py",
                language = 'python',
                output_dtype = str)

#------------------------------------------------------------------------------
@pytest.mark.xdist_incompatible
<<<<<<< HEAD
#@pytest.mark.skipif_by_language(os.environ.get('PYCCEL_DEFAULT_COMPILER', None) == 'intel', reason="1671", language='fortran')
@pytest.mark.skipif_by_language(os.environ.get('PYCCEL_DEFAULT_COMPILER', 'GNU') == 'GNU', reason="1671", language='fortran')
def test_inline_using_import(language):
    pyccel_test("scripts/inlining/runtest_inline_using_import.py",
                dependencies = ["scripts/inlining/inline_using_import.py", "scripts/inlining/numpy_like.py"],
=======
@pytest.mark.skipif_by_language(os.environ.get('PYCCEL_DEFAULT_COMPILER', None) == 'intel', reason="1671", language='fortran')
def test_inline_using_import(language):
    pyccel_test("scripts/inlining/runtest_inline_using_import.py",
                dependencies = ["scripts/inlining/my_func.py",
                                "scripts/inlining/my_other_func.py",
                                "scripts/inlining/inline_using_import.py"],
>>>>>>> c4d4fdb5
                language = language,
                output_dtype = float)

#------------------------------------------------------------------------------
<<<<<<< HEAD
@pytest.mark.xdist_incompatible
@pytest.mark.xfail(os.environ.get('PYCCEL_DEFAULT_COMPILER', None) == 'intel', reason="1671")
def test_inline_using_import_2(language):
    pyccel_test("scripts/inlining/runtest_inline_using_import_2.py",
                dependencies = ["scripts/inlining/inline_using_import.py"],
=======
@pytest.mark.parametrize( 'language', (
        pytest.param("fortran", marks = pytest.mark.fortran),
        pytest.param("python", marks = pytest.mark.python),
        pytest.param("c", marks = [
            pytest.mark.skip(reason="Collisions are not handled"),
            pytest.mark.c]
        )
    )
)
@pytest.mark.xdist_incompatible
@pytest.mark.skipif_by_language(os.environ.get('PYCCEL_DEFAULT_COMPILER', None) == 'intel', reason="1671", language='fortran')
def test_inline_using_import_2(language):
    pyccel_test("scripts/inlining/runtest_inline_using_import_2.py",
                dependencies = ["scripts/inlining/my_func.py",
                                "scripts/inlining/my_other_func.py",
                                "scripts/inlining/inline_using_import.py"],
>>>>>>> c4d4fdb5
                language = language,
                output_dtype = float)

#------------------------------------------------------------------------------
<<<<<<< HEAD
@pytest.mark.xdist_incompatible
@pytest.mark.xfail(os.environ.get('PYCCEL_DEFAULT_COMPILER', None) == 'intel', reason="1671")
def test_inline_using_named_import(language):
    pyccel_test("scripts/inlining/runtest_inline_using_named_import.py",
                dependencies = ["scripts/inlining/numpy_twist.py", "scripts/inlining/inline_using_named_import.py"],
=======
@pytest.mark.parametrize( 'language', (
        pytest.param("fortran", marks = pytest.mark.fortran),
        pytest.param("python", marks = pytest.mark.python),
        pytest.param("c", marks = [
            pytest.mark.skip(reason="Collisions are not handled"),
            pytest.mark.c]
        )
    )
)
@pytest.mark.xdist_incompatible
@pytest.mark.skipif_by_language(os.environ.get('PYCCEL_DEFAULT_COMPILER', None) == 'intel', reason="1671", language='fortran')
def test_inline_using_named_import(language):
    pyccel_test("scripts/inlining/runtest_inline_using_named_import.py",
                dependencies = ["scripts/inlining/my_func.py",
                                "scripts/inlining/my_func2.py",
                                "scripts/inlining/inline_using_named_import.py"],
>>>>>>> c4d4fdb5
                language = language,
                output_dtype = float)<|MERGE_RESOLUTION|>--- conflicted
+++ resolved
@@ -1074,30 +1074,13 @@
 
 #------------------------------------------------------------------------------
 @pytest.mark.xdist_incompatible
-<<<<<<< HEAD
-@pytest.mark.xfail(os.environ.get('PYCCEL_DEFAULT_COMPILER', None) == 'intel', reason="1671")
-=======
 @pytest.mark.skipif_by_language(os.environ.get('PYCCEL_DEFAULT_COMPILER', None) == 'intel', reason="1671", language='fortran')
->>>>>>> c4d4fdb5
 def test_inline(language):
     pyccel_test("scripts/decorators_inline.py", language = language)
 
 #------------------------------------------------------------------------------
 @pytest.mark.xdist_incompatible
-<<<<<<< HEAD
-@pytest.mark.xfail(os.environ.get('PYCCEL_DEFAULT_COMPILER', None) == 'intel', reason="1671")
-=======
-@pytest.mark.parametrize( 'language', (
-        pytest.param("fortran", marks = pytest.mark.fortran),
-        pytest.param("python", marks = pytest.mark.python),
-        pytest.param("c", marks = [
-            pytest.mark.skip(reason="Collisions (initialised boolean) are not handled."),
-            pytest.mark.c]
-        )
-    )
-)
 @pytest.mark.skipif_by_language(os.environ.get('PYCCEL_DEFAULT_COMPILER', None) == 'intel', reason="1671", language='fortran')
->>>>>>> c4d4fdb5
 def test_inline_import(language):
     pyccel_test("scripts/runtest_decorators_inline.py",
             dependencies = ("scripts/decorators_inline.py"),
@@ -1289,40 +1272,16 @@
 
 #------------------------------------------------------------------------------
 @pytest.mark.xdist_incompatible
-<<<<<<< HEAD
-#@pytest.mark.skipif_by_language(os.environ.get('PYCCEL_DEFAULT_COMPILER', None) == 'intel', reason="1671", language='fortran')
-@pytest.mark.skipif_by_language(os.environ.get('PYCCEL_DEFAULT_COMPILER', 'GNU') == 'GNU', reason="1671", language='fortran')
-def test_inline_using_import(language):
-    pyccel_test("scripts/inlining/runtest_inline_using_import.py",
-                dependencies = ["scripts/inlining/inline_using_import.py", "scripts/inlining/numpy_like.py"],
-=======
 @pytest.mark.skipif_by_language(os.environ.get('PYCCEL_DEFAULT_COMPILER', None) == 'intel', reason="1671", language='fortran')
 def test_inline_using_import(language):
     pyccel_test("scripts/inlining/runtest_inline_using_import.py",
                 dependencies = ["scripts/inlining/my_func.py",
                                 "scripts/inlining/my_other_func.py",
                                 "scripts/inlining/inline_using_import.py"],
->>>>>>> c4d4fdb5
                 language = language,
                 output_dtype = float)
 
 #------------------------------------------------------------------------------
-<<<<<<< HEAD
-@pytest.mark.xdist_incompatible
-@pytest.mark.xfail(os.environ.get('PYCCEL_DEFAULT_COMPILER', None) == 'intel', reason="1671")
-def test_inline_using_import_2(language):
-    pyccel_test("scripts/inlining/runtest_inline_using_import_2.py",
-                dependencies = ["scripts/inlining/inline_using_import.py"],
-=======
-@pytest.mark.parametrize( 'language', (
-        pytest.param("fortran", marks = pytest.mark.fortran),
-        pytest.param("python", marks = pytest.mark.python),
-        pytest.param("c", marks = [
-            pytest.mark.skip(reason="Collisions are not handled"),
-            pytest.mark.c]
-        )
-    )
-)
 @pytest.mark.xdist_incompatible
 @pytest.mark.skipif_by_language(os.environ.get('PYCCEL_DEFAULT_COMPILER', None) == 'intel', reason="1671", language='fortran')
 def test_inline_using_import_2(language):
@@ -1330,27 +1289,10 @@
                 dependencies = ["scripts/inlining/my_func.py",
                                 "scripts/inlining/my_other_func.py",
                                 "scripts/inlining/inline_using_import.py"],
->>>>>>> c4d4fdb5
                 language = language,
                 output_dtype = float)
 
 #------------------------------------------------------------------------------
-<<<<<<< HEAD
-@pytest.mark.xdist_incompatible
-@pytest.mark.xfail(os.environ.get('PYCCEL_DEFAULT_COMPILER', None) == 'intel', reason="1671")
-def test_inline_using_named_import(language):
-    pyccel_test("scripts/inlining/runtest_inline_using_named_import.py",
-                dependencies = ["scripts/inlining/numpy_twist.py", "scripts/inlining/inline_using_named_import.py"],
-=======
-@pytest.mark.parametrize( 'language', (
-        pytest.param("fortran", marks = pytest.mark.fortran),
-        pytest.param("python", marks = pytest.mark.python),
-        pytest.param("c", marks = [
-            pytest.mark.skip(reason="Collisions are not handled"),
-            pytest.mark.c]
-        )
-    )
-)
 @pytest.mark.xdist_incompatible
 @pytest.mark.skipif_by_language(os.environ.get('PYCCEL_DEFAULT_COMPILER', None) == 'intel', reason="1671", language='fortran')
 def test_inline_using_named_import(language):
@@ -1358,6 +1300,5 @@
                 dependencies = ["scripts/inlining/my_func.py",
                                 "scripts/inlining/my_func2.py",
                                 "scripts/inlining/inline_using_named_import.py"],
->>>>>>> c4d4fdb5
                 language = language,
                 output_dtype = float)