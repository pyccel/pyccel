--- conflicted
+++ resolved
@@ -803,11 +803,7 @@
                                         "scripts/classes/classes_3.py",
                                         "scripts/classes/classes_4.py",
                                         "scripts/classes/classes_6.py",
-<<<<<<< HEAD
-                                        "scripts/classes/classes_7.py",
                                         "scripts/classes/classes_8.py",
-=======
->>>>>>> 636bdd20
                                         "scripts/classes/class_headers.py",
                                         "scripts/classes/pep526.py",
                                         "scripts/classes/class_variables.py",
