--- conflicted
+++ resolved
@@ -1289,7 +1289,11 @@
             language = language)
 
 #------------------------------------------------------------------------------
-<<<<<<< HEAD
+def test_generated_name_collision(language):
+    pyccel_test("scripts/GENERATED_NAME_COLLISION.py", output_dtype = int,
+            language = language)
+
+#------------------------------------------------------------------------------
 def test_varargs(language):
     rel_test_path = "scripts/runtest_varargs.py"
     abs_test_path = get_abs_path(rel_test_path)
@@ -1316,9 +1320,4 @@
 def test_varkwargs():
     pyccel_test("scripts/runtest_varkwargs.py",
                 language = 'python',
-                output_dtype = str)
-=======
-def test_generated_name_collision(language):
-    pyccel_test("scripts/GENERATED_NAME_COLLISION.py", output_dtype = int,
-            language = language)
->>>>>>> 4559564d
+                output_dtype = str)