--- conflicted
+++ resolved
@@ -724,7 +724,7 @@
     pyccel_test(test_file, compile_with_pyccel = False)
 
 #------------------------------------------------------------------------------
-<<<<<<< HEAD
+
 def test_type_print( language ):
     test_file = 'scripts/runtest_type_print.py'
 
@@ -767,7 +767,7 @@
         # TODO: Change with issue #932
         assert 'real32' in lang_out[3]
         assert 'real64' in lang_out[4]
-=======
+
 def test_module_init( language ):
     test_mod  = get_abs_path("scripts/module_init.py")
     test_prog = get_abs_path("scripts/runtest_module_init.py")
@@ -833,5 +833,4 @@
     else:
         lang_out = get_lang_output(test_prog, language)
 
-    compare_pyth_fort_output(pyth_out, lang_out, [float, float, float, int, float, float, float, int], language)
->>>>>>> f4d919e6
+    compare_pyth_fort_output(pyth_out, lang_out, [float, float, float, int, float, float, float, int], language)