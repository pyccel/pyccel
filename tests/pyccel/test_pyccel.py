# pylint: disable=missing-function-docstring, missing-module-docstring
import subprocess
import json
import os
import shutil
import sys
import re
import random
import pytest
import numpy as np
from pyccel.codegen.pipeline import execute_pyccel
from pyccel.ast.utilities import python_builtin_libs

#==============================================================================
# UTILITIES
#==============================================================================

#------------------------------------------------------------------------------

def get_abs_path(relative_path):
    relative_path = os.path.normpath(relative_path)
    base_dir = os.path.dirname(os.path.realpath(__file__))
    return os.path.join(base_dir, relative_path)

#------------------------------------------------------------------------------
def get_exe(filename, language=None):
    if language!="python":
        exefile1 = os.path.splitext(filename)[0]
    else:
        exefile1 = filename

    if sys.platform == "win32" and language!="python":
        exefile1 += ".exe"

    dirname = os.path.dirname(filename)
    basename = os.path.basename(exefile1)
    exefile2 = os.path.join(dirname, basename)

    if os.path.isfile(exefile2):
        return exefile2
    else:
        assert(os.path.isfile(exefile1))
        return exefile1

#------------------------------------------------------------------------------
def insert_pyccel_folder(abs_path):
    base_dir = os.path.dirname(abs_path)
    base_name = os.path.basename(abs_path)
    return os.path.join(base_dir, "__pyccel__" + os.environ.get('PYTEST_XDIST_WORKER', ''), base_name)

#------------------------------------------------------------------------------
def get_python_output(abs_path, cwd = None):
    if cwd is None:
        p = subprocess.Popen([sys.executable , "%s" % abs_path], stdout=subprocess.PIPE, universal_newlines=True)
    else:
        p = subprocess.Popen([sys.executable , "%s" % abs_path], stdout=subprocess.PIPE, universal_newlines=True, cwd=cwd)
    out, _ = p.communicate()
    assert(p.returncode==0)
    return out

#------------------------------------------------------------------------------
def compile_pyccel(path_dir, test_file, options = ""):
    if "python" in options and "--output" not in options:
        options += " --output=__pyccel__"
    cmd = [shutil.which("pyccel"), "%s" % test_file]
    if options != "":
        cmd += options.strip().split()
    p = subprocess.Popen(cmd, universal_newlines=True, cwd=path_dir)
    p.wait()
    assert(p.returncode==0)

#------------------------------------------------------------------------------
def compile_c(path_dir, test_file, dependencies, is_mod=False):
    """
    Compile C code manually.

    Compile C code manually. This is a wrapper around compile_fortran_or_c.

    Parameters
    ----------
    path_dir : str
        The path to the directory where the compilation command should be run from.

    test_file : str
        The Python file which was translated.

    dependencies : list of str
        A list of any Python dependencies of the file.

    is_mod : bool, default=False
        True if translating a module, False if translating a program

    See also
    --------
    compile_fortran_or_c : The function that is called.
    """
    gcc = shutil.which('gcc')
    folder = os.path.join(os.path.dirname(test_file), '__pyccel__')
    deps = []
    subfolders = [ f.path for f in os.scandir(folder) if f.is_dir() ]
    for f in subfolders:
        for fi in os.listdir(f):
            root, ext = os.path.splitext(fi)
            if ext == '.c':
                deps.append(os.path.join(f, root) +'.py')
                with subprocess.Popen([gcc, '-c', fi, '-o', root+'.o'], text=True, cwd=f) as p:
                    p.wait()
    compile_fortran_or_c(gcc, '.c', path_dir, test_file, dependencies, deps, is_mod)

#------------------------------------------------------------------------------
def compile_fortran(path_dir, test_file, dependencies, is_mod=False):
    """
    Compile Fortran code manually.

    Compile Fortran code manually. This is a wrapper around compile_fortran_or_c.

    Parameters
    ----------
    path_dir : str
        The path to the directory where the compilation command should be run from.

    test_file : str
        The Python file which was translated.

    dependencies : list of str
        A list of any Python dependencies of the file.

    is_mod : bool, default=False
        True if translating a module, False if translating a program

    See also
    --------
    compile_fortran_or_c : The function that is called.
    """
    compile_fortran_or_c(shutil.which('gfortran'), '.f90', path_dir, test_file, dependencies, (), is_mod)

#------------------------------------------------------------------------------
def compile_fortran_or_c(compiler, extension, path_dir, test_file, dependencies, std_deps, is_mod=False):
    """
    Compile Fortran or C code manually.

    Compile Fortran or C code manually. This is necessary when support is missing for the
    wrapper or when dependencies also need to be translated and compiled.

    Parameters
    ----------
    compiler : str
        The compiler (gfortran/gcc).

    extension : str
        The extension of the generated file (.c/.f90).

    path_dir : str
        The path to the directory where the compilation command should be run from.

    test_file : str
        The Python file which was translated.

    dependencies : list of str
        A list of any Python dependencies of the file.

    std_deps : list of str
        A list of any language-specific dependencies of the file (e.g. ndarrays).

    is_mod : bool, default=False
        True if translating a module, False if translating a program
    """
    root = insert_pyccel_folder(test_file)[:-3]

    assert(os.path.isfile(root+extension))

    deps = [dependencies] if isinstance(dependencies, str) else dependencies
    base_dir = os.path.dirname(root)
    if not is_mod:
        base_name = os.path.basename(root)
        prog_root = os.path.join(base_dir, "prog_"+base_name)
        if os.path.isfile(prog_root+extension):
            compile_fortran_or_c(compiler, extension,
                                path_dir, test_file,
                                dependencies, std_deps,
                                is_mod = True)
            root = prog_root
            deps.append(test_file)

    if is_mod:
        command = [shutil.which(compiler), "-c", root+extension]
        for d in deps:
            d = insert_pyccel_folder(d)
            command.append("-I"+os.path.dirname(d))
        for d in std_deps:
            command.append("-I"+os.path.dirname(d))
    else:
        command = [compiler, "-O3", root+extension]
        for d in deps:
            d = insert_pyccel_folder(d)
            command.append(d[:-3]+".o")
            command.append("-I"+os.path.dirname(d))
        for d in std_deps:
            command.append(d[:-3]+".o")
            command.append("-I"+os.path.dirname(d))
    command.append("-I"+base_dir)

    command.append("-o")
    if is_mod:
        command.append("%s.o" % root)
    else:
        command.append("%s" % test_file[:-3])

    with subprocess.Popen(command, universal_newlines=True, cwd=path_dir) as p:
        p.wait()

#------------------------------------------------------------------------------
def get_lang_output(abs_path, language):
    abs_path = get_exe(abs_path, language)
    if language=="python":
        return get_python_output(abs_path)
    else:
        p = subprocess.Popen(["%s" % abs_path], stdout=subprocess.PIPE, universal_newlines=True)
        out, _ = p.communicate()
        assert(p.returncode==0)
        return out

#------------------------------------------------------------------------------
def get_value(string, regex, conversion):
    match = regex.search(string)
    assert(match)
    value = conversion(match.group())
    string = string[match.span()[1]:]
    return value, string

def compare_pyth_fort_output_by_type( p_output, f_output, dtype=float, language=None):

    if dtype is str:
        p_output_split = re.split('\n', p_output)
        f_output_split = re.split('\n', f_output)
        p_list = p_output_split[0].strip()
        f_list = f_output_split[0].strip()
        p_output = '\n'.join(p_output_split[1:])
        f_output = '\n'.join(f_output_split[1:])
        assert(p_list==f_list)
    elif dtype is complex:
        rx = re.compile('[-0-9.eEj]+')
        p, p_output = get_value(p_output, rx, complex)
        if p.imag == 0:
            p2, p_output = get_value(p_output, rx, complex)
            p = p+p2
        if language == 'python':
            f, f_output = get_value(f_output, rx, complex)
            if f.imag == 0:
                f2, f_output = get_value(f_output, rx, complex)
                f = f+f2
        else:
            rx = re.compile('[-0-9.eE]+')
            f, f_output  = get_value(f_output, rx, float)
            f2, f_output = get_value(f_output, rx, float)
            f = f+f2*1j
        assert(np.isclose(p, f))
    elif dtype is bool:
        rx = re.compile('TRUE|True|true|1|T|t|FALSE|False|false|F|f|0')
        bool_conversion = lambda m: m.lower() in ['true', 't', '1']
        p, p_output = get_value(p_output, rx, bool_conversion)
        f, f_output = get_value(f_output, rx, bool_conversion)
        assert(p==f)

    elif dtype is float:
        rx = re.compile('[-0-9.eE]+')
        p, p_output = get_value(p_output, rx, float)
        f, f_output = get_value(f_output, rx, float)
        assert(np.isclose(p, f))

    elif dtype is int:
        rx = re.compile('[-0-9eE]+')
        p, p_output = get_value(p_output, rx, int)
        f, f_output = get_value(f_output, rx, int)
        assert(p==f)
    else:
        raise NotImplementedError("Type comparison not implemented")
    return p_output, f_output

#------------------------------------------------------------------------------
def compare_pyth_fort_output( p_output, f_output, dtype=float, language=None):

    if isinstance(dtype, list):
        for d in dtype:
            p_output, f_output = compare_pyth_fort_output_by_type(p_output, f_output, d, language=language)
    elif dtype is complex:
        while len(p_output)>0 and len(f_output)>0:
            p_output, f_output = compare_pyth_fort_output_by_type(p_output, f_output, complex, language=language)
    elif dtype is str:
        compare_pyth_fort_output_by_type(p_output, f_output, dtype)
    else:
        p_output = p_output.strip().split()
        f_output = f_output.strip().split()
        for p, f in zip(p_output, f_output):
            compare_pyth_fort_output_by_type(p, f, dtype)

#------------------------------------------------------------------------------
def pyccel_test(test_file, dependencies = None, compile_with_pyccel = True,
        cwd = None, pyccel_commands = "", output_dtype = float,
        language = None, output_dir = None):
    """
    Run pyccel and compare the output to ensure that the results
    are equivalent

    Parameters
    ----------
    test_file : str
                The name of the file containing the program.
                The path must either be absolute or relative
                to the folder containing this file
    dependencies : str/list
                The name of any files which are called by the
                test_file and must therefore be pyccelized in
                order to run it
                The paths must either be absolute or relative
                to the folder containing this file
    compile_with_pyccel : bool
                Indicates whether the compilation step should
                be handled by a basic call to gfortran/gcc (False)
                or internally by pyccel (True)
                default : True
    cwd : str
                The directory from which pyccel and other executables
                will be called
                default : The folder containing the test_file
    pyccel_commands : str
                Any additional commands which should be passed to
                pyccel
    output_dtype : type/list of types
                The types expected as output of the program.
                If one argument is provided then all types are
                assumed to be the same
    language : str
                The language pyccel should translate to
                default = 'fortran'
    output_dir : str
                The folder in which the generated files should be
                saved
    """

    rel_test_dir = os.path.dirname(test_file)

    test_file = os.path.normpath(test_file)

    if (cwd is None):
        cwd = os.path.dirname(test_file)

    cwd = get_abs_path(cwd)

    test_file = get_abs_path(test_file)

    pyth_out = get_python_output(test_file, cwd)

    if language:
        pyccel_commands += " --language="+language
    else:
        language='fortran'

    if output_dir is None:
        if language=="python":
            output_dir = os.path.join(get_abs_path(rel_test_dir), '__pyccel__')

    if dependencies:
        if isinstance(dependencies, str):
            dependencies = [dependencies]
        for i, d in enumerate(dependencies):
            dependencies[i] = get_abs_path(d)
            if output_dir:
                rel_path = os.path.relpath(os.path.dirname(d), start=rel_test_dir)
                output = get_abs_path(os.path.join(output_dir, rel_path))
                pyc_command = pyccel_commands + ' --output={}'.format(output)
            else:
                pyc_command = pyccel_commands

            if not compile_with_pyccel:
                compile_pyccel (cwd, dependencies[i], pyc_command+" -t")
                if language == 'fortran':
                    compile_fortran(cwd, dependencies[i], [], is_mod = True)
                elif language == 'c':
                    compile_c(cwd, dependencies[i], [], is_mod = True)
            else:
                compile_pyccel(cwd, dependencies[i], pyc_command)

    if output_dir:
        pyccel_commands += " --output "+output_dir
        output_test_file = os.path.join(output_dir, os.path.basename(test_file))
    else:
        output_test_file = test_file

    if compile_with_pyccel:
        compile_pyccel(cwd, test_file, pyccel_commands)
    else:
        compile_pyccel (cwd, test_file, pyccel_commands+" -t")
        if not dependencies:
            dependencies = []
        if language=='fortran':
            compile_fortran(cwd, output_test_file, dependencies)
        elif language == 'c':
            compile_c(cwd, output_test_file, dependencies)

    lang_out = get_lang_output(output_test_file, language)
    compare_pyth_fort_output(pyth_out, lang_out, output_dtype, language)

#==============================================================================
# UNIT TESTS
#==============================================================================
def test_relative_imports_in_project(language):

    base_dir = os.path.dirname(os.path.realpath(__file__))
    path_dir = os.path.join(base_dir, "project_rel_imports")
    dependencies = ['project_rel_imports/project/folder1/mod1.py',
                    'project_rel_imports/project/folder2/mod2.py',
                    'project_rel_imports/project/folder2/mod3.py']
    pyccel_test("project_rel_imports/runtest.py", dependencies,
            cwd = path_dir,
            language = language)

#------------------------------------------------------------------------------
def test_absolute_imports_in_project(language):

    base_dir = os.path.dirname(os.path.realpath(__file__))
    path_dir = os.path.join(base_dir, "project_abs_imports")
    dependencies = ['project_abs_imports/project/folder1/mod1.py',
             'project_abs_imports/project/folder2/mod2.py',
             'project_abs_imports/project/folder2/mod3.py']
    pyccel_test("project_abs_imports/runtest.py", dependencies,
            cwd = path_dir,
            language = language)

#------------------------------------------------------------------------------
def test_rel_imports_python_accessible_folder(language):
    # pyccel is called on scripts/folder2/runtest_rel_imports.py from the scripts folder
    # From this folder python understands relative imports
    base_dir = os.path.dirname(os.path.realpath(__file__))
    path_dir = os.path.join(base_dir, "scripts")
    from scripts.folder2.runtest_rel_imports import test_func

    tmp_dir = os.path.join(base_dir, '__pyccel__')

    pyth_out = str(test_func())

    pyccel_opt = '--language={}'.format(language)
    if language == 'python':
        pyccel_opt += ' --output={}'.format(os.path.join(tmp_dir, "folder2"))
    compile_pyccel(os.path.join(path_dir, "folder2"), get_abs_path("scripts/folder2/folder2_funcs.py"), pyccel_opt)
    compile_pyccel(path_dir, get_abs_path("scripts/folder2/runtest_rel_imports.py"), pyccel_opt)
    if language == 'python':
        test_location = "__pyccel__.folder2.runtest_rel_imports"
    else:
        test_location = "scripts.folder2.runtest_rel_imports"
    p = subprocess.Popen([sys.executable , "%s" % os.path.join(base_dir, "run_import_function.py"), test_location],
                stdout=subprocess.PIPE, universal_newlines=True)
    fort_out, _ = p.communicate()
    assert(p.returncode==0)

    compare_pyth_fort_output(pyth_out, fort_out)

#------------------------------------------------------------------------------
@pytest.mark.parametrize( 'language', (
        pytest.param("fortran", marks = pytest.mark.fortran),
        pytest.param("python", marks = pytest.mark.python),
        pytest.param("c", marks = [
            pytest.mark.skip(reason="Collisions are not handled"),
            pytest.mark.c]
        )
    )
)
def test_multi_imports_project(language):

    base_dir = os.path.dirname(os.path.realpath(__file__))
    path_dir = os.path.join(base_dir, "project_multi_imports")
    dependencies = ['project_multi_imports/file1.py',
             'project_multi_imports/file2.py',
             'project_multi_imports/file3.py']
    pyccel_test("project_multi_imports/file4.py", dependencies,
            cwd = path_dir,
            language = language,
            output_dtype = str)

#------------------------------------------------------------------------------
@pytest.mark.xdist_incompatible
def test_imports_compile(language):
    pyccel_test("scripts/runtest_imports.py", "scripts/funcs.py",
            compile_with_pyccel = False, language = language)

#------------------------------------------------------------------------------
@pytest.mark.xdist_incompatible
def test_imports_in_folder(language):
    pyccel_test("scripts/runtest_folder_imports.py", "scripts/folder1/folder1_funcs.py",
            compile_with_pyccel = False, language = language)

#------------------------------------------------------------------------------
@pytest.mark.xdist_incompatible
def test_imports(language):
    pyccel_test("scripts/runtest_imports.py", "scripts/funcs.py",
            language = language)

#------------------------------------------------------------------------------
@pytest.mark.xdist_incompatible
def test_folder_imports(language):
    # pyccel is called on scripts/folder2/runtest_imports2.py from the scripts/folder2 folder
    # which is where the final .so file should be
    # From this folder python doesn't understand relative imports
    base_dir = os.path.dirname(os.path.realpath(__file__))
    path_dir = os.path.join(base_dir, "scripts")
    tmp_dir = os.path.join(base_dir, '__pyccel__')

    from scripts.folder2.runtest_imports2 import test_func
    pyth_out = str(test_func())

    language_opt = '--language={}'.format(language)
    pyccel_opt = language_opt
    if language == 'python':
        pyccel_opt = language_opt+' --output={}'.format(os.path.join(tmp_dir, "folder1"))
    compile_pyccel(os.path.join(path_dir, "folder1"), get_abs_path("scripts/folder1/folder1_funcs.py"),
            pyccel_opt)
    if language == 'python':
        pyccel_opt = language_opt+' --output={}'.format(os.path.join(tmp_dir, "folder2"))
    compile_pyccel(os.path.join(path_dir, "folder2"), get_abs_path("scripts/folder2/runtest_imports2.py"),
            pyccel_opt)

    if language == 'python':
        test_location = "__pyccel__.folder2.runtest_imports2"
    else:
        test_location = "scripts.folder2.runtest_imports2"
    p = subprocess.Popen([sys.executable , "%s" % os.path.join(base_dir, "run_import_function.py"), test_location],
            stdout=subprocess.PIPE, universal_newlines=True)
    fort_out, _ = p.communicate()
    assert(p.returncode==0)

    compare_pyth_fort_output(pyth_out, fort_out)

#------------------------------------------------------------------------------
@pytest.mark.xdist_incompatible
def test_funcs(language):
    pyccel_test("scripts/runtest_funcs.py", language = language)

#------------------------------------------------------------------------------
# Enumerate not supported in c
def test_inout_func(language):
    pyccel_test("scripts/runtest_inoutfunc.py", language = language)

#------------------------------------------------------------------------------
def test_bool(language):
    pyccel_test("scripts/bool_comp.py", output_dtype = bool, language = language)

#------------------------------------------------------------------------------
def test_expressions(language):
    types = [float, complex, int, float, float, int] + [float]*3 + \
            [complex, int, complex, complex, int, int, float] + [complex]*3 + \
            [float]*3 + [int] + [float]*2 + [int] + [float]*3 + [int] + \
            [float]*3 + [int]*2 + [float]*2 + [int]*5 + [complex] + [bool]*9
    pyccel_test("scripts/expressions.py", language=language,
            output_dtype = types)

#------------------------------------------------------------------------------
# See issue #756 for c problem
def test_generic_functions():
    pyccel_test("scripts/runtest_generic_functions.py",
            dependencies = "scripts/generic_functions.py",
            compile_with_pyccel = False,
            output_dtype = [float, float, float, float, float, float,
                    float, float, float, float, float, float, float, int, float,
                    int, int])

#------------------------------------------------------------------------------
def test_default_arguments(language):
    pyccel_test("scripts/runtest_default_args.py",
            dependencies = "scripts/default_args_mod.py",
            output_dtype = [int, int, float, float, float,
                float, float, float, float, bool, bool, bool,
                float, float, float, float],
            language=language)

#------------------------------------------------------------------------------
@pytest.mark.xdist_incompatible
def test_pyccel_calling_directory(language):
    cwd = get_abs_path(".")

    test_file = get_abs_path("scripts/runtest_funcs.py")
    pyth_out = get_python_output(test_file)

    language_opt = '--language={}'.format(language)
    compile_pyccel(cwd, test_file, language_opt)

    if language == "python":
        test_file = get_abs_path(os.path.join('__pyccel__',
                                os.path.basename(test_file)))
    fort_out = get_lang_output(test_file, language)

    compare_pyth_fort_output( pyth_out, fort_out )

#------------------------------------------------------------------------------
def test_in_specified(language):
    pyccel_test("scripts/runtest_degree_in.py", language=language)

#------------------------------------------------------------------------------
@pytest.mark.parametrize( "test_file", ["scripts/hope_benchmarks/hope_fib.py",
                                        "scripts/hope_benchmarks/quicksort.py",
                                        "scripts/hope_benchmarks/hope_pisum.py",
                                        "scripts/hope_benchmarks/hope_ln_python.py",
                                        "scripts/hope_benchmarks/hope_pairwise_python.py",
                                        "scripts/hope_benchmarks/point_spread_func.py",
                                        "scripts/hope_benchmarks/simplify.py",
                                        "scripts/hope_benchmarks_decorators/fib.py",
                                        "scripts/hope_benchmarks_decorators/hope_ln_python.py",
                                        "scripts/hope_benchmarks_decorators/hope_pairwise_python.py",
                                        "scripts/hope_benchmarks_decorators/point_spread_func.py",
                                        "scripts/hope_benchmarks_decorators/simplify.py",
                                        "scripts/hope_benchmarks_decorators/quicksort.py",

                                        ] )
@pytest.mark.parametrize( "language", (
        pytest.param("fortran", marks = pytest.mark.fortran),
        pytest.param("python", marks = pytest.mark.python),
    )
)
def test_hope_benchmarks( test_file, language ):
    pyccel_test(test_file, language=language)

#------------------------------------------------------------------------------
@pytest.mark.c
@pytest.mark.parametrize( "test_file", ["scripts/hope_benchmarks/hope_fib.py",
                                        "scripts/hope_benchmarks/quicksort.py",
                                        "scripts/hope_benchmarks/hope_pisum.py",
                                        "scripts/hope_benchmarks/hope_ln_python.py",
                                        "scripts/hope_benchmarks/hope_pairwise_python.py",
                                        pytest.param("scripts/hope_benchmarks/point_spread_func.py",
                                            marks = pytest.mark.skip(reason="Numpy sum not implemented in c")),
                                        "scripts/hope_benchmarks/simplify.py",
                                        "scripts/hope_benchmarks_decorators/fib.py",
                                        "scripts/hope_benchmarks_decorators/hope_ln_python.py",
                                        "scripts/hope_benchmarks_decorators/hope_pairwise_python.py",
                                        pytest.param("scripts/hope_benchmarks_decorators/point_spread_func.py",
                                            marks = pytest.mark.skip(reason="Numpy sum not implemented in c")),
                                        "scripts/hope_benchmarks_decorators/simplify.py",
                                        "scripts/hope_benchmarks_decorators/quicksort.py",
                                        ] )
def test_hope_benchmarks_c( test_file ):
    pyccel_test(test_file, language='c')

#------------------------------------------------------------------------------
@pytest.mark.parametrize( "test_file", ["scripts/import_syntax/from_mod_import.py",
                                        "scripts/import_syntax/from_mod_import_as.py",
                                        "scripts/import_syntax/import_mod.py",
                                        "scripts/import_syntax/import_mod_as.py",
                                        "scripts/import_syntax/from_mod_import_func.py",
                                        "scripts/import_syntax/from_mod_import_as_func.py",
                                        "scripts/import_syntax/import_mod_func.py",
                                        "scripts/import_syntax/import_mod_as_func.py",
                                        "scripts/import_syntax/collisions3.py",
                                        "scripts/import_syntax/collisions5.py",
                                        ] )
@pytest.mark.parametrize( "language", (
        pytest.param("fortran", marks = pytest.mark.fortran),
        pytest.param("python", marks = pytest.mark.python),
    )
)
def test_import_syntax( test_file, language ):
    pyccel_test(test_file, language=language)

#------------------------------------------------------------------------------
@pytest.mark.parametrize( "test_file", ["scripts/import_syntax/from_mod_import_as_user_func.py",
                                        "scripts/import_syntax/from_mod_import_as_user.py",
                                        "scripts/import_syntax/collisions2.py"
                                        ] )
@pytest.mark.parametrize( "language", (
        pytest.param("fortran", marks = pytest.mark.fortran),
        pytest.param("python", marks = pytest.mark.python),
    )
)
@pytest.mark.xdist_incompatible
def test_import_syntax_user_as( test_file, language ):
    pyccel_test(test_file, dependencies = "scripts/import_syntax/user_mod.py",
            language = language)

#------------------------------------------------------------------------------
@pytest.mark.parametrize( "test_file", ["scripts/import_syntax/from_mod_import_user.py",
                                        "scripts/import_syntax/import_mod_user.py",
                                        "scripts/import_syntax/import_mod_as_user.py",
                                        "scripts/import_syntax/from_mod_import_user_func.py",
                                        "scripts/import_syntax/import_mod_user_func.py",
                                        "scripts/import_syntax/import_mod_as_user_func.py",
                                        ] )
@pytest.mark.parametrize( "language", (
        pytest.param("fortran", marks = pytest.mark.fortran),
        pytest.param("python", marks = pytest.mark.python),
    )
)
@pytest.mark.xdist_incompatible
def test_import_syntax_user( test_file, language ):
    pyccel_test(test_file, dependencies = "scripts/import_syntax/user_mod.py", language = language)

#------------------------------------------------------------------------------
@pytest.mark.parametrize( "language", (
        pytest.param("fortran", marks = pytest.mark.fortran),
        pytest.param("python", marks = pytest.mark.python),
    )
)
@pytest.mark.xdist_incompatible
def test_import_collisions(language):
    pyccel_test("scripts/import_syntax/collisions4.py",
            dependencies = ["scripts/import_syntax/user_mod.py", "scripts/import_syntax/user_mod2.py"],
            language=language)

#------------------------------------------------------------------------------
# Numpy sum required
@pytest.mark.parametrize( "language", (
        pytest.param("fortran", marks = pytest.mark.fortran),
        pytest.param("python", marks = pytest.mark.python),
    )
)
def test_numpy_kernels_compile(language):
    pyccel_opt = '--language={}'.format(language)
    cwd = get_abs_path(".")
    compile_pyccel(os.path.join(cwd, "scripts/numpy/"),
            "numpy_kernels.py",
            pyccel_opt)

#------------------------------------------------------------------------------
def test_multiple_results(language):
    pyccel_test("scripts/runtest_multiple_results.py",
            output_dtype = [int, float, complex, bool, int, complex,
                int, bool, float, float, float, float, float, float,
                float, float, float, float, float, float
                , float, float, float, float, int, int], language=language)

#------------------------------------------------------------------------------
def test_elemental(language):
    pyccel_test("scripts/decorators_elemental.py", language = language)

#------------------------------------------------------------------------------
def test_print_strings(language):
    types = str
    pyccel_test("scripts/print_strings.py", language=language, output_dtype=types)

#------------------------------------------------------------------------------
def test_print_integers(language):
    types = str
    pyccel_test("scripts/print_integers.py", language=language, output_dtype=types)

#------------------------------------------------------------------------------
def test_print_tuples(language):
    types = str
    pyccel_test("scripts/print_tuples.py", language=language, output_dtype=types)

#------------------------------------------------------------------------------
def test_print_sp_and_end(language):
    types = str
    pyccel_test("scripts/print_sp_and_end.py", language=language, output_dtype=types)

#------------------------------------------------------------------------------
def test_c_arrays(language):
    types = [int]*15 + [float]*5 + [int]*25 + [float]* 20 * 5 + \
            [complex] * 3 * 10 + [complex] * 5 + [float] * 10 + [float] * 6 + \
            [float] * 2 * 3 + [complex] * 3 * 10 + [float] * 2 * 3 + [int] * 3
    pyccel_test("scripts/c_arrays.py", language=language, output_dtype=types)

#------------------------------------------------------------------------------
def test_arrays_view(language):
    types = [int] * 10 + [int] * 10 + [int] * 4 + [int] * 4 + [int] * 10 + \
            [int] * 6 + [int] * 10 + [int] * 10 + [int] * 25 + [int] * 60
    pyccel_test("scripts/arrays_view.py", language=language, output_dtype=types)

#------------------------------------------------------------------------------
def test_return_numpy_arrays(language):
    types = [int]*4 # 4 ints for a
    types += [int]*2 # 2 ints for b
    types += [float]*2 # 2 floats for c
    types += [bool]*2 # 2 bools for d
    types += [complex]*2 # 2 complexs for e
    types += [float]*5 # 5 floats for h
    types += [int]*5 # 5 ints for g
    types += [int]*4 # 4 ints for k
    pyccel_test("scripts/return_numpy_arrays.py", language=language, output_dtype=types)

#------------------------------------------------------------------------------
def test_array_binary_op(language):
    types = [int] * 4
    types += [int, float, int, int]
    types += [int] * 4
    types += [int, float, int, int]
    types += [int] * 4
    types += [int, float, int, int]
    types += [int] * 4
    types += [int, float, int, int]
    types += [int] * 8
    pyccel_test("scripts/array_binary_operation.py", language = language, output_dtype=types)

#------------------------------------------------------------------------------
@pytest.mark.parametrize( 'language', (
        pytest.param("c", marks = pytest.mark.c),
        pytest.param("fortran", marks = pytest.mark.fortran)
        # Test does not make sense in pure python
    )
)
def test_headers(language):
    test_file = "scripts/runtest_headers.py"
    test_file = os.path.normpath(test_file)
    test_file = get_abs_path(test_file)

    header_file = 'scripts/headers.pyh'
    header_file = os.path.normpath(header_file)
    header_file = get_abs_path(header_file)

    with open(test_file, 'w') as f:
        code = ("from headers import f\n"
                "def f(x):\n"
                "    y = x\n"
                "    return y\n"
                "if __name__ == '__main__':\n"
                "    print(f(1))\n")

        f.write(code)

    with open(header_file, 'w') as f:
        code =("#$ header metavar ignore_at_import=True\n"
               "#$ header function f(int)")

        f.write(code)

    test_file = os.path.normpath(test_file)
    cwd = os.path.dirname(test_file)
    cwd = get_abs_path(cwd)

    pyccel_commands = " --language="+language

    compile_pyccel(cwd, test_file, pyccel_commands)

    lang_out = get_lang_output(test_file, language)
    assert int(lang_out) == 1

    with open(test_file, 'w') as f:
        code = ("from headers import f\n"
                "def f(x):\n"
                "    y = x\n"
                "    return y\n"
                "if __name__ == '__main__':\n"
                "    print(f(1.5))\n")

        f.write(code)

    with open(header_file, 'w') as f:
        code =("#$ header metavar ignore_at_import=True\n"
               "#$ header function f(float)")

        f.write(code)

    compile_pyccel(cwd, test_file, pyccel_commands)

    lang_out = get_lang_output(test_file, language)
    assert float(lang_out) == 1.5

    with open(test_file, 'w') as f:
        code = ("")
        f.write(code)

#------------------------------------------------------------------------------
def test_basic_header():
    filename='scripts/basic_header.pyh'
    cwd = get_abs_path('.')
    compile_pyccel(cwd, filename)

#------------------------------------------------------------------------------
@pytest.mark.parametrize( "test_file", ["scripts/classes/classes.py",
                                        "scripts/classes/classes_1.py",
                                        ] )
@pytest.mark.parametrize( 'language', (
        pytest.param("python", marks = pytest.mark.python),
        pytest.param("fortran", marks = pytest.mark.fortran)
    )
)

def test_classes_f_only( test_file , language):
    if language == "python":
        pyccel_test(test_file, language=language)
    else:
        pyccel_test(test_file, compile_with_pyccel = False, language=language)

#------------------------------------------------------------------------------
@pytest.mark.xdist_incompatible
@pytest.mark.parametrize( "test_file", ["scripts/classes/classes_2_C.py",
                                        "scripts/classes/classes_5.py",
                                        "scripts/classes/classes_3.py",
<<<<<<< HEAD
                                        "scripts/classes/classes_1.py",
                                        "scripts/classes/classes.py",
=======
                                        "scripts/classes/generic_methods.py",
>>>>>>> b10051d8
                                        ] )
@pytest.mark.parametrize( 'language', (
        pytest.param("python", marks = pytest.mark.python),
        pytest.param("c", marks = pytest.mark.c),
        pytest.param("fortran", marks = pytest.mark.fortran)
    )
)

def test_classes( test_file , language):
    if language == "python":
        pyccel_test(test_file, language=language)
    else:
        pyccel_test(test_file, compile_with_pyccel = False, language=language)

#------------------------------------------------------------------------------
@pytest.mark.parametrize( "test_file", ["scripts/lapack_subroutine.py",
                                        ] )
@pytest.mark.skipif( sys.platform == 'win32', reason="Compilation problem. On execution Windows raises: error while loading shared libraries: liblapack.dll: cannot open shared object file: No such file or directory" )
@pytest.mark.external
def test_lapack( test_file ):
    #TODO: Uncomment this when dgetri can be expressed with scipy
    #pyccel_test(test_file)

    #TODO: Remove the rest of the function when dgetri can be expressed with scipy
    test_file = os.path.normpath(test_file)
    test_file = get_abs_path(test_file)

    cwd = get_abs_path('.')

    compile_pyccel(cwd, test_file)

    lang_out = get_lang_output(test_file, 'fortran')
    rx = re.compile('[-0-9.eE]+')
    lang_out_vals = []
    while lang_out:
        try:
            f, lang_out = get_value(lang_out, rx, float)
            lang_out_vals.append(f)
        except AssertionError:
            lang_out = None
    output_mat = np.array(lang_out_vals).reshape(4, 4)
    expected_output = np.eye(4)

    assert np.allclose(output_mat, expected_output, rtol=1e-14, atol=1e-15)

#------------------------------------------------------------------------------
def test_type_print( language ):
    pyccel_test("scripts/runtest_type_print.py",
                language = language, output_dtype=str)

@pytest.mark.parametrize( 'language', (
        pytest.param("fortran", marks = pytest.mark.fortran),
        pytest.param("python", marks = pytest.mark.python),
        pytest.param("c", marks = [
            pytest.mark.skip(reason="Collisions (initialised boolean) are not handled."),
            pytest.mark.c]
        )
    )
)
def test_module_init( language ):
    test_mod  = get_abs_path("scripts/module_init.py")
    test_prog = get_abs_path("scripts/runtest_module_init.py")

    output_dir   = get_abs_path('scripts/__pyccel__')
    output_test_file = os.path.join(output_dir, os.path.basename(test_prog))

    cwd = get_abs_path("scripts")

    pyccel_commands = "--language="+language
    if language=="python":
        if output_dir is None:
            pyccel_commands += "--output="+output_dir

    pyth_out = get_python_output(test_prog)

    compile_pyccel(cwd, test_mod, pyccel_commands)

    if language != "python":
        pyth_mod_out = get_python_output(test_prog, cwd)
        compare_pyth_fort_output(pyth_out, pyth_mod_out, str, language)

    compile_pyccel(cwd, test_prog, pyccel_commands)

    if language == 'python' :
        lang_out = get_lang_output(output_test_file, language)
    else:
        lang_out = get_lang_output(test_prog, language)

    compare_pyth_fort_output(pyth_out, lang_out, str, language)

#------------------------------------------------------------------------------
def get_lang_exit_value(abs_path, language, cwd=None):
    abs_path = get_exe(abs_path, language)
    if language == "python":
        if cwd is None:
            p = subprocess.Popen([sys.executable , abs_path])
        else:
            p = subprocess.Popen([sys.executable , abs_path], cwd=cwd)
    else:
        p = subprocess.Popen([abs_path])
    p.communicate()
    return p.returncode

@pytest.mark.parametrize( "test_file", ["scripts/asserts/valid_assert.py",
                                        "scripts/asserts/unvalid_assert1.py",
                                        "scripts/asserts/unvalid_assert2.py",
                                        "scripts/asserts/unvalid_assert3.py",
                                        ] )

def test_assert(language, test_file):
    test_dir = os.path.dirname(test_file)
    test_file = get_abs_path(os.path.normpath(test_file))

    output_dir   = os.path.join(get_abs_path(test_dir), '__pyccel__')
    output_test_file = os.path.join(output_dir, os.path.basename(test_file))

    cwd = get_abs_path(test_dir)

    if not language:
        language = "fortran"
    pyccel_commands = " --language="+language
    pyccel_commands += " --output="+ output_dir

    compile_pyccel(cwd, test_file, pyccel_commands)
    lang_out = get_lang_exit_value(output_test_file, language)
    pyth_out = get_lang_exit_value(test_file, "python")
    assert (not lang_out and not pyth_out) or (lang_out and pyth_out)

#------------------------------------------------------------------------------
@pytest.mark.parametrize( "test_file", ["scripts/exits/empty_exit.py",
                                        "scripts/exits/negative_exit1.py",
                                        "scripts/exits/negative_exit2.py",
                                        "scripts/exits/positive_exit1.py",
                                        "scripts/exits/positive_exit2.py",
                                        "scripts/exits/positive_exit3.py",
                                        "scripts/exits/zero_exit.py",
                                        ] )

def test_exit(language, test_file):
    test_dir = os.path.dirname(test_file)
    test_file = get_abs_path(os.path.normpath(test_file))

    output_dir   = os.path.join(get_abs_path(test_dir), '__pyccel__')
    output_test_file = os.path.join(output_dir, os.path.basename(test_file))

    cwd = get_abs_path(test_dir)

    if not language:
        language = "fortran"
    pyccel_commands = " --language="+language
    pyccel_commands += " --output="+ output_dir

    compile_pyccel(cwd, test_file, pyccel_commands)
    lang_out = get_lang_exit_value(output_test_file, language)
    pyth_out = get_lang_exit_value(test_file, "python")
    assert lang_out == pyth_out

#------------------------------------------------------------------------------
@pytest.mark.parametrize( 'language', (
        pytest.param("fortran", marks = pytest.mark.fortran),
        pytest.param("python", marks = pytest.mark.python),
        pytest.param("c", marks = [
            pytest.mark.skip(reason="Collisions are not handled. And chained imports (see #756)"),
            pytest.mark.c]
        )
    )
)
def test_module_init_collisions( language ):
    test_mod  = get_abs_path("scripts/module_init2.py")
    test_prog = get_abs_path("scripts/runtest_module_init2.py")

    output_dir   = get_abs_path('scripts/__pyccel__')
    output_test_file = os.path.join(output_dir, os.path.basename(test_prog))

    cwd = get_abs_path("scripts")

    pyccel_commands = "--language="+language
    if language=="python":
        if output_dir is None:
            pyccel_commands += "--output="+output_dir

    pyth_out = get_python_output(test_prog)

    compile_pyccel(cwd, test_mod, pyccel_commands)
    compile_pyccel(cwd, test_prog, pyccel_commands)

    if language == 'python' :
        lang_out = get_lang_output(output_test_file, language)
    else:
        lang_out = get_lang_output(test_prog, language)

    compare_pyth_fort_output(pyth_out, lang_out, [float, float, float, int, float, float, float, int], language)

def test_function_aliasing():
    pyccel_test("scripts/runtest_function_alias.py",
            language = 'fortran')

#------------------------------------------------------------------------------

def test_function(language):
    pyccel_test("scripts/functions.py",
            language = language, output_dtype=[str]+[int]*8 )

#------------------------------------------------------------------------------
@pytest.mark.xdist_incompatible
def test_inline(language):
    pyccel_test("scripts/decorators_inline.py", language = language)

#------------------------------------------------------------------------------
@pytest.mark.xdist_incompatible
@pytest.mark.parametrize( 'language', (
        pytest.param("fortran", marks = pytest.mark.fortran),
        pytest.param("python", marks = pytest.mark.python),
        pytest.param("c", marks = [
            pytest.mark.skip(reason="Collisions (initialised boolean) are not handled."),
            pytest.mark.c]
        )
    )
)
def test_inline_import(language):
    pyccel_test("scripts/runtest_decorators_inline.py",
            dependencies = ("scripts/decorators_inline.py"),
                language = language)

#------------------------------------------------------------------------------
def test_json():
    pyccel_test("scripts/runtest_funcs.py", language = 'fortran',
            pyccel_commands='--export-compile-info test.json')
    with open(get_abs_path('scripts/test.json'), 'r') as f:
        dict_1 = json.load(f)
    pyccel_test("scripts/runtest_funcs.py", language = 'fortran',
        pyccel_commands='--compiler test.json --export-compile-info test2.json')
    with open(get_abs_path('scripts/test2.json'), 'r') as f:
        dict_2 = json.load(f)

    assert dict_1 == dict_2

#------------------------------------------------------------------------------
def test_reserved_file_name():
    with pytest.raises(ValueError) as exc_info:
        libname = str(random.choice(tuple(python_builtin_libs))) + ".py" # nosec B311
        execute_pyccel(fname=libname)
    assert str(exc_info.value) == f"File called {libname} has the same name as a Python built-in package and can't be imported from Python. See #1402"

def test_concatentation():
    pyccel_test("scripts/concatenation.py",
                language = 'fortran',
                output_dtype=[int]*15+[str])<|MERGE_RESOLUTION|>--- conflicted
+++ resolved
@@ -882,12 +882,9 @@
 @pytest.mark.parametrize( "test_file", ["scripts/classes/classes_2_C.py",
                                         "scripts/classes/classes_5.py",
                                         "scripts/classes/classes_3.py",
-<<<<<<< HEAD
                                         "scripts/classes/classes_1.py",
                                         "scripts/classes/classes.py",
-=======
                                         "scripts/classes/generic_methods.py",
->>>>>>> b10051d8
                                         ] )
 @pytest.mark.parametrize( 'language', (
         pytest.param("python", marks = pytest.mark.python),
