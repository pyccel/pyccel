# Built-in functions

Python contains a limited number of builtin functions defined [here](https://docs.python.org/3/library/functions.html). Pyccel currently handles a small subset of those functions

| Function | Supported |
|----------|-----------|
| **`abs`** | **Yes** |
| `all` | No |
| `any` | No |
| `ascii` | No |
| `bin` | No |
| **`bool`** | **Yes** |
| `breakpoint` | No |
| `bytearray` | No |
| `bytes` | No |
| `callable` | No |
| `chr` | No |
| `classmethod` | No |
| `compile` | No |
| **`complex`** | **Yes** |
| `delattr` | No |
| `dict` | No |
| `dir` | No |
| `divmod` | No |
<<<<<<< HEAD
| **`enumerate`** | **Yes** |
=======
| **`enumerate`** | as a loop iterable |
>>>>>>> ef95df80
| `eval` | No |
| `exec` | No |
| `filter` | No |
| **`float`** | **Yes** |
| `format` | No |
| `frozenset` | No |
| `getattr` | No |
| `globals` | No |
| `hasattr` | No |
| `hash` | No |
| `help` | No |
| `hex` | No |
| `id` | No |
| `input` | No |
| **`int`** | **Yes** |
| `isinstance` | No |
| `issubclass` | No |
| `iter` | No |
| **`len`** | **Yes** |
| *`list`* | implemented as a tuple |
| `locals` | No |
<<<<<<< HEAD
| **`map`** | **Yes** |
=======
| **`map`** | as a loop iterable |
>>>>>>> ef95df80
| **`max`** | Fortran-only |
| `memoryview` | No |
| **`min`** | Fortran-only |
| `next` | No |
| `object` | No |
| `oct` | No |
| `open` | No |
| `ord` | No |
| `pow` | No |
| **`print`** | **Yes** |
| `property` | No |
| **`range`** | **Yes** |
| `repr` | No |
| `reversed` | No |
| `round` | No |
| `set` | No |
| `setattr` | No  |
| `slice` | No |
| `sorted` | No |
| `staticmethod` | No |
| `str` | No |
| **`sum`** | Fortran-only |
| `super` | No |
| **`tuple`** | **Yes** |
| **`type`** | **Yes** |
| `vars` | No |
<<<<<<< HEAD
| **`zip`** | **Yes** |
=======
| **`zip`** | as a loop iterable |
>>>>>>> ef95df80
| \_\_`import`\_\_ | No<|MERGE_RESOLUTION|>--- conflicted
+++ resolved
@@ -22,11 +22,7 @@
 | `dict` | No |
 | `dir` | No |
 | `divmod` | No |
-<<<<<<< HEAD
-| **`enumerate`** | **Yes** |
-=======
 | **`enumerate`** | as a loop iterable |
->>>>>>> ef95df80
 | `eval` | No |
 | `exec` | No |
 | `filter` | No |
@@ -48,11 +44,7 @@
 | **`len`** | **Yes** |
 | *`list`* | implemented as a tuple |
 | `locals` | No |
-<<<<<<< HEAD
-| **`map`** | **Yes** |
-=======
 | **`map`** | as a loop iterable |
->>>>>>> ef95df80
 | **`max`** | Fortran-only |
 | `memoryview` | No |
 | **`min`** | Fortran-only |
@@ -79,9 +71,5 @@
 | **`tuple`** | **Yes** |
 | **`type`** | **Yes** |
 | `vars` | No |
-<<<<<<< HEAD
-| **`zip`** | **Yes** |
-=======
 | **`zip`** | as a loop iterable |
->>>>>>> ef95df80
 | \_\_`import`\_\_ | No