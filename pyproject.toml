[build-system]
requires = ["hatchling",]
build-backend = "hatchling.build"

[project]
name = "pyccel"
dynamic = ["version"]
readme = "README.md"
license = "MIT"
license-files = ["LICENSE"]
requires-python = ">= 3.9"
authors = [
    { name = "Pyccel development team" },
]
keywords = [
    "math",
]
dependencies = [
    "filelock >= 3.4.0",
    "numpy >= 1.16, != 2.0.*",
    "sympy >= 1.2",
    "termcolor >= 1.0.0",
    "textx >= 2.2",
    "packaging",
<<<<<<< HEAD
    "ninja",
    "meson"
=======
    "immutabledict >= 4.0.0",
    "ninja",
    "meson",
>>>>>>> 50c70254
]

[project.optional-dependencies]
test = [
    "coverage >= 3.1",
    "mpi4py >= 3.0.0",
    "pytest >= 7.0",
    "pytest-xdist >= 1.16",
    "pytest-mpi",
    "scipy >= 1.5.0",
    "tblib >= 1.7.0",
    "numpydoc >= 1.8.0",
]

[project.scripts]
pyccel = "pyccel.commands.console:pyccel"
<<<<<<< HEAD
pyccel-make = "pyccel.commands.pyccel_make:pyccel_make_command"
=======
pyccel-wrap = "pyccel.commands.pyccel_wrap:pyccel_wrap_command"
>>>>>>> 50c70254
pyccel-clean = "pyccel.commands.pyccel_clean:pyccel_clean_command"
pyccel-test = "pyccel.commands.pyccel_test:pyccel_test_command"

[project.urls]
Homepage = "https://github.com/pyccel/pyccel"
Documentation = "https://pyccel.github.io/pyccel/"
Source = "https://github.com/pyccel/pyccel"
Tracker = "https://github.com/pyccel/pyccel/issues"
Changelog = "https://github.com/pyccel/pyccel/blob/devel/CHANGELOG.md"

[tool.hatch.version]
path = "pyccel/version.py"

[tool.hatch.build.targets.wheel]
artifacts = [
  "*.pyccel",
  "pyccel/extensions/gFTL/install/GFTL-1.13/include/v2"
]
include = [
  "pyccel/**/*.py",
  "pyccel/**/*.pyi",
  "pyccel/parser/grammar/*.tx",
  "pyccel/stdlib/**/*.h",
  "pyccel/stdlib/**/*.c",
  "pyccel/stdlib/**/*.f90",
  "pyccel/stdlib/**/*.inc",
  "pyccel/extensions/STC/include",
  "pyccel/extensions/STC/src/*",
  "pyccel/extensions/STC/tests/*",
  "pyccel/extensions/STC/examples/*",
  "pyccel/extensions/STC/Makefile",
  "pyccel/extensions/STC/meson.build",
  "pyccel/extensions/STC/meson_options.txt"
]

[tool.hatch.build.targets.wheel.hooks.custom]
path = "install_scripts/hook.py"
require-runtime-dependencies = true<|MERGE_RESOLUTION|>--- conflicted
+++ resolved
@@ -22,14 +22,9 @@
     "termcolor >= 1.0.0",
     "textx >= 2.2",
     "packaging",
-<<<<<<< HEAD
-    "ninja",
-    "meson"
-=======
     "immutabledict >= 4.0.0",
     "ninja",
     "meson",
->>>>>>> 50c70254
 ]
 
 [project.optional-dependencies]
@@ -46,11 +41,8 @@
 
 [project.scripts]
 pyccel = "pyccel.commands.console:pyccel"
-<<<<<<< HEAD
 pyccel-make = "pyccel.commands.pyccel_make:pyccel_make_command"
-=======
 pyccel-wrap = "pyccel.commands.pyccel_wrap:pyccel_wrap_command"
->>>>>>> 50c70254
 pyccel-clean = "pyccel.commands.pyccel_clean:pyccel_clean_command"
 pyccel-test = "pyccel.commands.pyccel_test:pyccel_test_command"
 
