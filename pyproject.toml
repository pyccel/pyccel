[build-system]
requires = ["hatchling",]
build-backend = "hatchling.build"

[project]
name = "pyccel"
dynamic = ["version"]
readme = "README.md"
license = "MIT"
license-files = ["LICENSE"]
requires-python = ">= 3.9"
authors = [
    { name = "Pyccel development team" },
]
keywords = [
    "math",
]
dependencies = [
    "filelock >= 3.4.0",
    "numpy >= 1.16, != 2.0.*",
    "sympy >= 1.2",
    "termcolor >= 1.0.0",
    "textx >= 2.2",
    "packaging",
<<<<<<< HEAD
    "ninja",
    "meson"
=======
    "immutabledict >= 4.0.0",
>>>>>>> 4559564d
]

[project.optional-dependencies]
test = [
    "coverage >= 3.1",
    "mpi4py >= 3.0.0",
    "pytest >= 7.0",
    "pytest-xdist >= 1.16",
    "pytest-mpi",
    "scipy >= 1.5.0",
    "tblib >= 1.7.0",
    "numpydoc >= 1.8.0",
]

[project.scripts]
pyccel = "pyccel.commands.console:pyccel"
pyccel-clean = "pyccel.commands.pyccel_clean:pyccel_clean_command"
pyccel-test = "pyccel.commands.pyccel_test:pyccel_test_command"

[project.urls]
Homepage = "https://github.com/pyccel/pyccel"
Documentation = "https://pyccel.github.io/pyccel/"
Source = "https://github.com/pyccel/pyccel"
Tracker = "https://github.com/pyccel/pyccel/issues"
Changelog = "https://github.com/pyccel/pyccel/blob/devel/CHANGELOG.md"

[tool.hatch.version]
path = "pyccel/version.py"

[tool.hatch.build.targets.wheel]
artifacts = [
  "*.pyccel",
  "pyccel/extensions/gFTL/install/GFTL-1.13/include/v2"
]
include = [
  "pyccel/**/*.py",
  "pyccel/**/*.pyi",
  "pyccel/parser/grammar/*.tx",
  "pyccel/stdlib/**/*.h",
  "pyccel/stdlib/**/*.c",
  "pyccel/stdlib/**/*.f90",
  "pyccel/stdlib/**/*.inc",
  "pyccel/extensions/STC/include",
  "pyccel/extensions/STC/src/*",
  "pyccel/extensions/STC/tests/*",
  "pyccel/extensions/STC/examples/*",
  "pyccel/extensions/STC/Makefile",
  "pyccel/extensions/STC/meson.build",
  "pyccel/extensions/STC/meson_options.txt"
]

[tool.hatch.build.targets.wheel.hooks.custom]
path = "install_scripts/hook.py"
require-runtime-dependencies = true<|MERGE_RESOLUTION|>--- conflicted
+++ resolved
@@ -22,12 +22,9 @@
     "termcolor >= 1.0.0",
     "textx >= 2.2",
     "packaging",
-<<<<<<< HEAD
+    "immutabledict >= 4.0.0",
     "ninja",
-    "meson"
-=======
-    "immutabledict >= 4.0.0",
->>>>>>> 4559564d
+    "meson",
 ]
 
 [project.optional-dependencies]
