--- conflicted
+++ resolved
@@ -16,11 +16,7 @@
 ]
 dependencies = [
     "filelock >= 3.4.0",
-<<<<<<< HEAD
-    "numpy < 2.0.0",
-=======
     "numpy >= 1.16, < 2.0",
->>>>>>> 14ac94de
     "sympy >= 1.2",
     "termcolor >= 1.0.0",
     "textx >= 2.2",
