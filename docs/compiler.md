--- conflicted
+++ resolved
@@ -66,9 +66,5 @@
 
 Pyccel offers the `--conda-warnings` flag which takes one of the following options : `off`, `basic`, `verbose`.
 This controls the visibility of Conda-related warnings. The default value is `basic` which indicates when folders are ignored.
-<<<<<<< HEAD
-The `verbose` option additionally outputs a list of all ignored folders. These folders can be un-ignored using a user-defined compiler file as described above.
-=======
 The `verbose` option additionally outputs a list of all ignored folders. If these folders should not be ignored then this can be avoided by using a user-defined compiler file as described above.
->>>>>>> 5d0d8947
 The `off` option suppresses all Conda-related warnings.