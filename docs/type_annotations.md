# Type Annotations

Type annotations are an integral part of Pyccel. When parsing a function, Pyccel needs to know the type of the input arguments in order to perform type inference, and ultimately compute the type of the output result. Elsewhere it is also possible, but not obligatory, to provide type information.

Where possible we try to support Python-style annotations which are compatible with mypy.

You can leave annotations on function arguments, function results or variables:
```python
def fun(arg1: type1, arg2: type2, ..., argN: typeN) -> return_type:
    a : var_type
```

The only compulsory annotations are argument annotations, and result annotations in the case of recursive functions.

## Scalar Values

For scalar variables Pyccel supports the following data types:

-   built-in data types: `bool`, `int`, `float`, `complex`
-   NumPy integer types: `int8`, `int16`, `int32`, `int64`
-   NumPy floating point types: `float32`, `float64`, `double`
-   NumPy complex types: `complex64`, `complex128`

## NumPy Arrays

Unfortunately, NumPy does not yet provide mypy compatible type annotations which provide sufficient information for Pyccel. As a result we also support the use of string annotations:
```python
def fun(arg1: 'type1', arg2: 'type2', ..., argN: 'typeN') -> 'return_type':
    a : 'var_type'
```

To declare NumPy arrays with string syntax we write:
```python
def fun(arg1: 'type1[:]', arg2: 'type2[:,:]', ..., argN: 'typeN[dimensions]'):
```
The number of dimensions of an array is equal to the number of comma-separated colons in the square brackets.
So `arr[:]` means that the array `arr` has 1 dimension, `arr[:,:]` means that it has 2 dimensions and so on.
In general string type hints must be used to provide Pyccel with information about the number of dimensions.

:warning: When running Pyccel in interactive mode with `epyccel` anything imported before the function being translated is not copied into the file which will be translated. Using non-string types here is therefore likely to generate errors as the necessary imports for these objects will be missing.

## Tuples

<<<<<<< HEAD
Currently Pyccel supports tuples used locally in functions and in certain cases as arguments, but not as returned objects or module variables. The implementation of the type annotations (including adding the missing support) is in progress.

Tuples can be homogeneous or inhomogeneous. A homogeneous tuple is a tuple whose elements all have the same type and shape. Pyccel translates homogeneous tuples in a similar way to NumPy arrays. When creating multiple dimensional tuples it is therefore important to ensure that all objects have compatible sizes otherwise they will be handled as inhomogeneous tuples. An inhomogeneous tuple describes all other types, but comes with extra restrictions. An inhomogeneous tuple is translated to multiple objects in the target language so it can only be used if the element can be identified during the translation. This means that expressions such as `a[i]` are not possible for inhomogeneous tuples while `a[0]` is valid.

Homogeneous tuple type annotations are supported for local variables and function arguments (if the tuples contain scalar objects).
=======
Currently Pyccel supports tuples used locally in functions and in certain cases as arguments, but not as returned objects or module variables. The implementation of the type annotations (including adding the missing support) is in progress. Currently homogeneous tuple type annotations are supported for local variables and function arguments and results (if the tuples contain scalar objects). Internally we handle homogeneous tuples as though they were NumPy arrays. When creating multiple dimensional tuples it is therefore important to ensure that all objects have compatible sizes otherwise they will be handled as inhomogeneous tuples.
>>>>>>> ba2a97ac

To declare a homogeneous tuple the syntax is as follows:
```python
a : tuple[int,...] = (1,2,3,4)
```

<<<<<<< HEAD
Inhomogeneous tuple type annotations are supported for local variables.

To declare an inhomogeneous tuple the syntax is as follows:
```python
a : tuple[int,bool] = (1,False)
```

It is of course possible to create an inhomogeneous tuple in place of a homogeneous tuple to benefit from code optimisations that can arise from using multiple scalars in place of an array object. This will however imply the same restrictions as any other inhomogeneous tuple. E.g:
```python
a : tuple[int, int] = (1,2)
```
=======
## Lists

Lists are in the process of being added to Pyccel. Homogeneous lists can be declared in Pyccel using the following syntax:
```python
a : list[int] = [1, 2]
b : list[bool] = [False, True]
c : list[float] = []
```
So far lists can be declared as local variables or as results of functions.

## Sets

Sets are in the process of being added to Pyccel. Homogeneous sets can be declared in Pyccel using the following syntax:
```python
a : set[int] = {1, 2}
b : set[bool] = {False, True}
c : set[float] = {}
```
So far sets can be declared as local variables or as results of functions.
>>>>>>> ba2a97ac

## Dictionaries

Dictionaries are in the process of being added to Pyccel. They cannot yet be used effectively however the type annotations are already supported.
Homogeneous dictionaries can be declared in Pyccel using the following syntax:
```python
a : dict[int,float] = {1: 1.0, 2: 2.0}
b : dict[int,bool] = {1: False, 4: True}
c : dict[int,complex] = {}
```
So far strings are supported as keys however as Pyccel is still missing support for non-literal strings it remains to be seen how such cases will be handled in low-level languages.

## Strings

Pyccel contains very minimal support for strings. This is mostly provided to allow the use of strings as keys of dictionaries.

## Handling multiple types

The basic type annotations indicate only one type however it is common to need a function to be able to handle multiple types, e.g. integers and floats. In this case it is possible to provide a union type.
E.g.
```python
def f(a : int | float):
    pass

def g(a : 'int | float'):
    pass
```

Union types are useful for specifying multiple types however the function must handle all possible permutations of the argument combinations. For example the following type annotations:
```python
def f(a : int | float, b : int | float):
```
will lead to four functions being created, equivalent to:
```python
def f(a : int, b : int):
def f(a : int, b : float):
def f(a : float, b : int):
def f(a : float, b : float):
```

In order to keep the number of functions to what is necessary and thus reduce compilation times, Pyccel also provides a decorator `@template` which allows the type to be specified for all arguments at once.
E.g.
```python
from pyccel.decorators import template
@template(name='T', types=['int','float'])
def f(a : 'T', b : 'T'):
    pass
```

For more details, see the documentation for [templates](./templates.md).

## Type Aliases

Python also provides type alias objects as described in the Python docs (<https://docs.python.org/3/library/typing.html#type-aliases>). For the moment type parameter lists are not supported. Both the new Python 3.12 syntax and the old syntax are supported. Type aliases cannot be redefined. This allows the user to more easily change between different types. The type name will not appear in the underlying code.

E.g.
```python
from typing import TypeAlias

MyType : TypeAlias = float

def set_i(x : 'MyType[:]', i : 'int', val : MyType):
    x[i] = val
```

or:
```python
type MyType = float

def set_i(x : 'MyType[:]', i : 'int', val : MyType):
    x[i] = val
```<|MERGE_RESOLUTION|>--- conflicted
+++ resolved
@@ -41,22 +41,17 @@
 
 ## Tuples
 
-<<<<<<< HEAD
 Currently Pyccel supports tuples used locally in functions and in certain cases as arguments, but not as returned objects or module variables. The implementation of the type annotations (including adding the missing support) is in progress.
 
 Tuples can be homogeneous or inhomogeneous. A homogeneous tuple is a tuple whose elements all have the same type and shape. Pyccel translates homogeneous tuples in a similar way to NumPy arrays. When creating multiple dimensional tuples it is therefore important to ensure that all objects have compatible sizes otherwise they will be handled as inhomogeneous tuples. An inhomogeneous tuple describes all other types, but comes with extra restrictions. An inhomogeneous tuple is translated to multiple objects in the target language so it can only be used if the element can be identified during the translation. This means that expressions such as `a[i]` are not possible for inhomogeneous tuples while `a[0]` is valid.
 
 Homogeneous tuple type annotations are supported for local variables and function arguments (if the tuples contain scalar objects).
-=======
-Currently Pyccel supports tuples used locally in functions and in certain cases as arguments, but not as returned objects or module variables. The implementation of the type annotations (including adding the missing support) is in progress. Currently homogeneous tuple type annotations are supported for local variables and function arguments and results (if the tuples contain scalar objects). Internally we handle homogeneous tuples as though they were NumPy arrays. When creating multiple dimensional tuples it is therefore important to ensure that all objects have compatible sizes otherwise they will be handled as inhomogeneous tuples.
->>>>>>> ba2a97ac
 
 To declare a homogeneous tuple the syntax is as follows:
 ```python
 a : tuple[int,...] = (1,2,3,4)
 ```
 
-<<<<<<< HEAD
 Inhomogeneous tuple type annotations are supported for local variables.
 
 To declare an inhomogeneous tuple the syntax is as follows:
@@ -68,7 +63,7 @@
 ```python
 a : tuple[int, int] = (1,2)
 ```
-=======
+
 ## Lists
 
 Lists are in the process of being added to Pyccel. Homogeneous lists can be declared in Pyccel using the following syntax:
@@ -88,7 +83,6 @@
 c : set[float] = {}
 ```
 So far sets can be declared as local variables or as results of functions.
->>>>>>> ba2a97ac
 
 ## Dictionaries
 
