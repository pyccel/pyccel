# Built-in functions

Python contains a limited number of builtin functions defined [here](https://docs.python.org/3/library/functions.html). Pyccel currently handles a small subset of those functions

| Function | Supported |
|----------|-----------|
| **`abs`** | **Yes** |
| `all` | No |
| `any` | No |
| `ascii` | No |
| `bin` | No |
| **`bool`** | **Yes** |
| `breakpoint` | No |
| `bytearray` | No |
| `bytes` | No |
| `callable` | No |
| `chr` | No |
| `classmethod` | No |
| `compile` | No |
| **`complex`** | **Yes** |
| `delattr` | No |
| *`dict`* | Preliminary Python and C **unordered** support |
| `dir` | No |
| `divmod` | No |
| **`enumerate`** | as a loop iterable |
| `eval` | No |
| `exec` | No |
| `filter` | No |
| **`float`** | **Yes** |
| `format` | No |
| `frozenset` | No |
| `getattr` | No |
| `globals` | No |
| `hasattr` | No |
| `hash` | No |
| `help` | No |
| `hex` | No |
| `id` | No |
| `input` | No |
| **`int`** | **Yes** |
| `isinstance` | No |
| `issubclass` | No |
| `iter` | No |
| **`len`** | **Yes** |
| *`list`* | Python-only |
| `locals` | No |
| **`map`** | as a loop iterable |
| **`max`** | Full Fortran support and C support for 2 arguments |
| `memoryview` | No |
| **`min`** | Full Fortran support and C support for 2 arguments |
| `next` | No |
| `object` | No |
| `oct` | No |
| `open` | No |
| `ord` | No |
| `pow` | No |
| **`print`** | **Yes** |
| `property` | No |
| **`range`** | **Yes** |
| `repr` | No |
| `reversed` | No |
| `round` | No |
| *`set`* | Python-only |
| `setattr` | No  |
| `slice` | No |
| `sorted` | No |
| `staticmethod` | No |
| `str` | No |
| **`sum`** | **Yes** |
| `super` | No |
| **`tuple`** | **Yes** |
| **`type`** | **Yes** |
| `vars` | No |
| **`zip`** | as a loop iterable |
| \_\_`import`\_\_ | No

## List methods

| Method | Supported |
|----------|-----------|
| **`append`** | **Yes** |
| `clear` | Python-only |
| `copy` | Python-only |
| `count` | No |
| `extend` | Python-only |
| `index` | No |
| `insert` | Python-only |
| `max` | No |
| `min` | No |
| `pop` | Python and C only |
| `remove` | Python-only |
| `reverse` | No |
| `sort` | Python-only |

## Set methods

| Method | Supported |
|----------|-----------|
| **`add`** | **Yes** |
| **`clear`** | **Yes** |
| **`copy`** | **Yes** |
| `difference` | No |
| `difference_update` | No |
| `discard` | Python-only |
| `intersection` | No |
| `intersection_update` | No |
| `isdisjoint` | No |
| `issubset` | No |
| `issuperset` | No |
| **`pop`** | **Yes** |
| `remove` | Python-only |
| `symmetric_difference` | No |
| `symmetric_difference_update` | No |
<<<<<<< HEAD
| `union` | No |
| **`update`** | **Yes** |
=======
| **`union`** | Yes |
| `update` | Python-only |
>>>>>>> 5bd938d3

## Dictionary methods

:warning: The dictionary support provided by Pyccel only covers unordered dictionaries.

| Method | Supported |
|----------|-----------|
| `clear` | No |
| `copy` | No |
| `get` | Python-only |
| `items` | No |
| `keys` | No |
| `pop` | Python-only |
| `popitem` | Python-only |
| `reversed` | No |
| `setdefault` | No |
| `update` | No |
| `values` | No |
<|MERGE_RESOLUTION|>--- conflicted
+++ resolved
@@ -111,13 +111,8 @@
 | `remove` | Python-only |
 | `symmetric_difference` | No |
 | `symmetric_difference_update` | No |
-<<<<<<< HEAD
-| `union` | No |
+| **`union`** | **Yes** |
 | **`update`** | **Yes** |
-=======
-| **`union`** | Yes |
-| `update` | Python-only |
->>>>>>> 5bd938d3
 
 ## Dictionary methods
 
