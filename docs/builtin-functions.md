--- conflicted
+++ resolved
@@ -112,11 +112,7 @@
 | `symmetric_difference` | No |
 | `symmetric_difference_update` | No |
 | **`union`** | Yes |
-<<<<<<< HEAD
-| **`update`** | Yes |
-=======
 | `update` | Python-only |
->>>>>>> 5bd938d3
 
 ## Dictionary methods
 
