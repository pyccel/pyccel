# Headers and Decorators

## Template
<<<<<<< HEAD
=======
### Templates using decorators
#### The usage
```python
from pyccel.decorators import template
@template(name='T', types=['int','real'])
def f(a : 'T', b : 'T'):
	pass
```
Arguments:
-   name: the name of the template
-   types: the types the template represents.
---
*Note:*
The arguments **name** and **types** could also be passed of the form
`@template('T', types=['int', 'real'])` without specifying the keywords.

---
When  a function is decorated with the template decorator:
-   The templates are only available to the decorated function.
-   A template overrides any existing template with the same name (declared as header comment).
-   If the function is decorated with two templates with the same name, the first one gets overridden.
##### Examples
In this example the arguments of **f** can either be boolean or complex, they can not be integer or float.
```python
from pyccel.decorators import template
@template(name='T', types=['bool','complex'])
def f(a : 'T', b : 'T'):
  pass
```

### Templates using header comments
>>>>>>> 49431080
A **template** in Pyccel, is used to allow the same function to take arguments of different types from a selection of types the user specifies.
#### The usage
In this example the argument **a**, could either be an integer or float, and the same for the argument **b**:
```python
from pyccel.decorators import template
@template('T', types=[int, float])
@template('Z', types=[int, float])
def f(a : 'T', b : 'Z'):
    pass
```
In this example The arguments **a** and **b**, should both be integers or floats at the same time:
```python
from pyccel.decorators import template
@template('T', types=[int, float])
def f(a : 'T', b : 'T'):
    pass
```
<<<<<<< HEAD
When  a function is decorated with the template decorator:
-   The templates are only available to the decorated function.
-   If the function is decorated with two templates with the same name, the first one gets overridden.
##### Examples
In this example the arguments of **f** can either be boolean or complex, they can not be integer or float.
```python
from pyccel.decorators import template
@template(name='T', types=['int','float'])
@template(name='T', types=['bool','complex'])
def f(a : 'T', b : 'T'):
    pass
=======
When a function is declared using a header comment as above:
-   The function can access the templates declared in its parent's scopes.
-   A template declared in the same scope as the function overrides any template with the same name in the parent's scopes.

*Note:*
When both a decorator and a header comment are used, the decorator takes precedence.

#### Examples
In this example the template **T** can be used to define the arguments types of the nested function **f2**:
```python
#$ header template T(int|real)
def f1():
	#$ header f2(T, T)
	def f2(a, b):
		pass
	pass
```
In this example the arguments of **f2** can either be boolean or complex, they can not be integer or float:
```python
#$ header template T(int|real)
def f1():
	#$ header template T(bool|complex)
	#$ header f2(T, T)
	def f2(a, b):
		pass
	pass
>>>>>>> 49431080
```<|MERGE_RESOLUTION|>--- conflicted
+++ resolved
@@ -1,29 +1,37 @@
 # Headers and Decorators
 
 ## Template
-<<<<<<< HEAD
-=======
 ### Templates using decorators
+A **template** in Pyccel, is used to allow the same function to take arguments of different types from a selection of types the user specifies.
 #### The usage
+In this example the argument **a**, could either be an integer or float, and the same for the argument **b**:
 ```python
 from pyccel.decorators import template
-@template(name='T', types=['int','real'])
+@template(name='T', types=['int','float'])
+@template(name='Z', types=['int','float'])
 def f(a : 'T', b : 'T'):
 	pass
 ```
-Arguments:
+In this example the arguments **a** and **b**, should both be integers or floats at the same time:
+```python
+from pyccel.decorators import template
+@template(name='T', types=['int','float'])
+def f(a : 'T', b : 'T'):
+	pass
+```
+When  a function is decorated with the template decorator:
+-   The templates are only available to the decorated function.
+-   If the function is decorated with two templates with the same name, the first one gets overridden.
+
+The arguments of the decorator are:
 -   name: the name of the template
 -   types: the types the template represents.
 ---
 *Note:*
 The arguments **name** and **types** could also be passed of the form
-`@template('T', types=['int', 'real'])` without specifying the keywords.
+`@template('T', ['int', 'float'])` without specifying the keywords.
 
 ---
-When  a function is decorated with the template decorator:
--   The templates are only available to the decorated function.
--   A template overrides any existing template with the same name (declared as header comment).
--   If the function is decorated with two templates with the same name, the first one gets overridden.
 ##### Examples
 In this example the arguments of **f** can either be boolean or complex, they can not be integer or float.
 ```python
@@ -31,65 +39,4 @@
 @template(name='T', types=['bool','complex'])
 def f(a : 'T', b : 'T'):
   pass
-```
-
-### Templates using header comments
->>>>>>> 49431080
-A **template** in Pyccel, is used to allow the same function to take arguments of different types from a selection of types the user specifies.
-#### The usage
-In this example the argument **a**, could either be an integer or float, and the same for the argument **b**:
-```python
-from pyccel.decorators import template
-@template('T', types=[int, float])
-@template('Z', types=[int, float])
-def f(a : 'T', b : 'Z'):
-    pass
-```
-In this example The arguments **a** and **b**, should both be integers or floats at the same time:
-```python
-from pyccel.decorators import template
-@template('T', types=[int, float])
-def f(a : 'T', b : 'T'):
-    pass
-```
-<<<<<<< HEAD
-When  a function is decorated with the template decorator:
--   The templates are only available to the decorated function.
--   If the function is decorated with two templates with the same name, the first one gets overridden.
-##### Examples
-In this example the arguments of **f** can either be boolean or complex, they can not be integer or float.
-```python
-from pyccel.decorators import template
-@template(name='T', types=['int','float'])
-@template(name='T', types=['bool','complex'])
-def f(a : 'T', b : 'T'):
-    pass
-=======
-When a function is declared using a header comment as above:
--   The function can access the templates declared in its parent's scopes.
--   A template declared in the same scope as the function overrides any template with the same name in the parent's scopes.
-
-*Note:*
-When both a decorator and a header comment are used, the decorator takes precedence.
-
-#### Examples
-In this example the template **T** can be used to define the arguments types of the nested function **f2**:
-```python
-#$ header template T(int|real)
-def f1():
-	#$ header f2(T, T)
-	def f2(a, b):
-		pass
-	pass
-```
-In this example the arguments of **f2** can either be boolean or complex, they can not be integer or float:
-```python
-#$ header template T(int|real)
-def f1():
-	#$ header template T(bool|complex)
-	#$ header f2(T, T)
-	def f2(a, b):
-		pass
-	pass
->>>>>>> 49431080
 ```