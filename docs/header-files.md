--- conflicted
+++ resolved
@@ -2,11 +2,7 @@
 
 ## Using header files
 
-<<<<<<< HEAD
-A header file in Pyccel is a file with a name ending with `.pyh`, which contains function/variable declarations, macro definitions, and metavariable declarations.\
-=======
-A header file in Pyccel is a Python stub file with a name ending with `.pyi`, which contains function/variable declarations, macro definitions, templates and metavariable declarations.
->>>>>>> 5c19edfb
+A header file in Pyccel is a Python stub file with a name ending with `.pyi`, which contains function/variable declarations, macro definitions, and metavariable declarations.
 Header files serve two purposes:
 -   Link external libraries in the targeted languages by providing their function declarations;
 -   Accelerate the parsing process of an imported Python module by parsing only its header file (automatically generated) instead of the full module.
