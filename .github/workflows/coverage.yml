--- conflicted
+++ resolved
@@ -42,17 +42,8 @@
     steps:
       - uses: actions/checkout@v3
         with:
-<<<<<<< HEAD
-          ref: ${{ inputs.ref }}
-      - name: Set up Python ${{ inputs.python_version }}
-        uses: actions/setup-python@v4
-        with:
-          python-version: 3.7
-        if: inputs.python_version == ''
-=======
           ref: ${{ env.COMMIT }}
           repository: ${{ env.PR_REPO }}
->>>>>>> 49431080
       - name: Set up Python ${{ inputs.python_version }}
         uses: actions/setup-python@v4
         with:
@@ -80,12 +71,8 @@
         uses: codacy/codacy-coverage-reporter-action@master
         continue-on-error: True
         with:
-<<<<<<< HEAD
-          name: coverage-artifact-xml
-=======
           project-token: ${{ secrets.CODACY_PROJECT_TOKEN }}
           coverage-reports: cobertura.xml
->>>>>>> 49431080
       - name: Collect diff information
         run: |
           git fetch
