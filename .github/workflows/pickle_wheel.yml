name: Wheel-pickled-installation

on:
  workflow_dispatch:
    inputs:
      python_version:
        required: true
        type: string
      ref:
        required: false
        type: string
      check_run_id:
        required: false
        type: string
      pr_repo:
        required: false
        type: string
  push:
    branches: devel

env:
  COMMIT: ${{ inputs.ref || github.event.ref }}
  PEM: ${{ secrets.BOT_PEM }}
  GITHUB_RUN_ID: ${{ github.run_id }}
  GITHUB_CHECK_RUN_ID: ${{ inputs.check_run_id }}
  PR_REPO: ${{ inputs.pr_repo || github.repository }}

jobs:
  Python_version_picker:
    runs-on: ubuntu-latest
    if: github.event_name != 'push' || github.repository == 'pyccel/pyccel'
    outputs:
      python_version: ${{ steps.set-python_version.outputs.python_version }}
    steps:
    - if: github.event_name == 'push'
      run: |
        echo "version=3.9" >> $GITHUB_ENV
      shell: bash
    - id: dispatch-matrix
      if: github.event_name == 'workflow_dispatch'
      run: |
        echo "version=${{ inputs.python_version }}" >> $GITHUB_ENV
      shell: bash
    - id: set-python_version
      run: |
        echo "python_version=$version" >> $GITHUB_OUTPUT
      shell: bash

  Wheel-pickled-installation:
    runs-on: ubuntu-latest
    name: Deploy tests
    needs: Python_version_picker

    steps:
      - uses: actions/checkout@v3
        with:
          ref: ${{ env.COMMIT }}
          repository: ${{ env.PR_REPO }}
          submodules: true
      - name: Set up Python ${{ needs.Python_version_picker.outputs.python_version }}
        uses: actions/setup-python@v4
        with:
          python-version: ${{ needs.Python_version_picker.outputs.python_version }}
      - name: "Setup"
        id: token
        run: |
          pip install jwt requests
          python ci_tools/setup_check_run.py pickle_wheel
      - name: Install dependencies
        uses: ./.github/actions/linux_install
      - name: Install Pyccel from wheel
        id: pickle
        run: |
          python -m pip install --upgrade pip
          python -m pip install --upgrade build
          python -m build
          python -m pip install dist/*.whl
        shell: bash
      - name: Check for existence of pickled files
        id: pickle_check
        uses: ./.github/actions/check_for_pickled
<<<<<<< HEAD
      - name: Check for gFTL installation
        id: gFTL_check
        uses: ./.github/actions/check_for_gftl
      - name: "Post completed"
        if: always()
        run: |
          python ci_tools/basic_json_check_output.py --statuses ${{ steps.pickle.outcome }} ${{ steps.pickle_check.outcome }} ${{ steps.gFTL_check.outcome}} --reasons "Installation failed." "Pickled files were not found in installaion." "gFTL was not found during installation."
          python ci_tools/complete_check_run.py ${{ steps.pickle.outcome }} ${{ steps.pickle_check.outcome }} ${{ steps.gFTL_check.outcome}}
=======
      - name: Check for STC installation
        id: stc_check
        uses: ./.github/actions/check_for_stc
      - name: "Post completed"
        if: always()
        run: |
          python ci_tools/basic_json_check_output.py --statuses ${{ steps.pickle.outcome }} ${{ steps.pickle_check.outcome }} ${{ steps.stc_check.outcome }} --reasons "Installation failed." "Pickled files were not found in installaion." "STC was not found during installation."
          python ci_tools/complete_check_run.py ${{ steps.pickle.outcome }} ${{ steps.pickle_check.outcome }} ${{ steps.stc_check.outcome }}
>>>>>>> e9207681
<|MERGE_RESOLUTION|>--- conflicted
+++ resolved
@@ -79,7 +79,9 @@
       - name: Check for existence of pickled files
         id: pickle_check
         uses: ./.github/actions/check_for_pickled
-<<<<<<< HEAD
+      - name: Check for STC installation
+        id: stc_check
+        uses: ./.github/actions/check_for_stc
       - name: Check for gFTL installation
         id: gFTL_check
         uses: ./.github/actions/check_for_gftl
@@ -88,13 +90,8 @@
         run: |
           python ci_tools/basic_json_check_output.py --statuses ${{ steps.pickle.outcome }} ${{ steps.pickle_check.outcome }} ${{ steps.gFTL_check.outcome}} --reasons "Installation failed." "Pickled files were not found in installaion." "gFTL was not found during installation."
           python ci_tools/complete_check_run.py ${{ steps.pickle.outcome }} ${{ steps.pickle_check.outcome }} ${{ steps.gFTL_check.outcome}}
-=======
-      - name: Check for STC installation
-        id: stc_check
-        uses: ./.github/actions/check_for_stc
       - name: "Post completed"
         if: always()
         run: |
-          python ci_tools/basic_json_check_output.py --statuses ${{ steps.pickle.outcome }} ${{ steps.pickle_check.outcome }} ${{ steps.stc_check.outcome }} --reasons "Installation failed." "Pickled files were not found in installaion." "STC was not found during installation."
-          python ci_tools/complete_check_run.py ${{ steps.pickle.outcome }} ${{ steps.pickle_check.outcome }} ${{ steps.stc_check.outcome }}
->>>>>>> e9207681
+          python ci_tools/basic_json_check_output.py --statuses ${{ steps.pickle.outcome }} ${{ steps.pickle_check.outcome }} ${{ steps.stc_check.outcome }} ${{ steps.gFTL_check.outcome}} --reasons "Installation failed." "Pickled files were not found in installaion." "STC was not found during installation." "gFTL was not found during installation."
+          python ci_tools/complete_check_run.py ${{ steps.pickle.outcome }} ${{ steps.pickle_check.outcome }} ${{ steps.stc_check.outcome }} ${{ steps.gFTL_check.outcome}}