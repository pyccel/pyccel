--- conflicted
+++ resolved
@@ -57,10 +57,6 @@
         uses: ./.github/actions/check_for_pickled
       - name: "Post completed"
         if: always()
-<<<<<<< HEAD
         run: |
-=======
-        run:
->>>>>>> 6b9bb035
           python ci_tools/basic_json_check_output.py --statuses ${{ steps.pickle.outcome }} ${{ steps.pickle_check.outcome }} --reasons "Installation failed." "Pickled files were not found in installaion."
           python ci_tools/complete_check_run.py ${{ steps.pickle.outcome }} ${{ steps.pickle_check.outcome }}