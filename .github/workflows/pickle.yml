name: Pickled-installation

on:
  workflow_dispatch:
    inputs:
      python_version:
        required: true
        type: string
      ref:
        required: false
        type: string
      editable_string:
        required: false
        type: string
      check_run_id:
        required: false
        type: string
      pr_repo:
        required: false
        type: string
  push:
    branches: devel

env:
  COMMIT: ${{ inputs.ref || github.event.ref }}
  PEM: ${{ secrets.BOT_PEM }}
  GITHUB_RUN_ID: ${{ github.run_id }}
  GITHUB_CHECK_RUN_ID: ${{ inputs.check_run_id }}
  PR_REPO: ${{ inputs.pr_repo || github.repository }}

jobs:
  Python_version_picker:
    runs-on: ubuntu-latest
<<<<<<< HEAD
    #if: github.event_name != 'push' || github.repository == 'pyccel/pyccel'
=======
    if: github.event_name != 'push' || github.repository == 'pyccel/pyccel'
>>>>>>> da607a54
    outputs:
      python_version: ${{ steps.set-matrix.outputs.python_version }}
      matrix: ${{ steps.set-matrix.outputs.matrix }}
    steps:
    - if: github.event_name == 'push'
      run: |
        echo "version=3.9" >> $GITHUB_ENV
        echo "editable=['-e', ' ']" >> $GITHUB_ENV
<<<<<<< HEAD
=======
      shell: bash
>>>>>>> da607a54
    - id: dispatch-matrix
      if: github.event_name == 'workflow_dispatch'
      run: |
        echo "version=${{ inputs.python_version }}" >> $GITHUB_ENV
        echo "editable=['${{ inputs.editable_string }}']" >> $GITHUB_ENV
<<<<<<< HEAD
    - id: set-matrix
      run: |
        echo "$editable"
        echo "$version"
        printenv
        echo "matrix={\"editable_string\": $editable}"
        echo "python_version=$version" >> $GITHUB_OUTPUT
        echo "matrix={\"editable_string\": $editable}" >> $GITHUB_OUTPUT
=======
      shell: bash
    - id: set-matrix
      run: |
        echo "python_version=$version" >> $GITHUB_OUTPUT
        echo "matrix={\"editable_string\": $editable}" >> $GITHUB_OUTPUT
      shell: bash
>>>>>>> da607a54

  Pickled-installation:
    runs-on: ubuntu-latest
    name: Deploy tests
    needs: Python_version_picker

    strategy:
      matrix: ${{fromJson(needs.Python_version_picker.outputs.matrix)}}

    steps:
      - uses: actions/checkout@v3
        with:
          ref: ${{ env.COMMIT }}
          repository: ${{ env.PR_REPO }}
      - name: Set up Python ${{ needs.Python_version_picker.outputs.python_version }}
        uses: actions/setup-python@v4
        with:
          python-version: ${{ needs.Python_version_picker.outputs.python_version }}
      - name: "Setup"
        id: token
        run: |
          pip install jwt requests
          python ci_tools/setup_check_run.py pickle
      - name: Install dependencies
        uses: ./.github/actions/linux_install
      - name: Install Pyccel
        id: pickle
        run: |
          python -m pip install --upgrade pip
          echo "python -m pip install ${{ matrix.editable_string }} ."
          python -m pip install ${{ matrix.editable_string }} .
        shell: bash
      - name: Check for existence of pickled files
        id: pickle_check
        uses: ./.github/actions/check_for_pickled
      - name: "Post completed"
        if: always()
        run: |
          python ci_tools/basic_json_check_output.py --statuses ${{ steps.pickle.outcome }} ${{ steps.pickle_check.outcome }} --reasons "Installation failed." "Pickled files were not found in installaion."
          python ci_tools/complete_check_run.py ${{ steps.pickle.outcome }} ${{ steps.pickle_check.outcome }}<|MERGE_RESOLUTION|>--- conflicted
+++ resolved
@@ -31,11 +31,7 @@
 jobs:
   Python_version_picker:
     runs-on: ubuntu-latest
-<<<<<<< HEAD
-    #if: github.event_name != 'push' || github.repository == 'pyccel/pyccel'
-=======
     if: github.event_name != 'push' || github.repository == 'pyccel/pyccel'
->>>>>>> da607a54
     outputs:
       python_version: ${{ steps.set-matrix.outputs.python_version }}
       matrix: ${{ steps.set-matrix.outputs.matrix }}
@@ -44,32 +40,18 @@
       run: |
         echo "version=3.9" >> $GITHUB_ENV
         echo "editable=['-e', ' ']" >> $GITHUB_ENV
-<<<<<<< HEAD
-=======
       shell: bash
->>>>>>> da607a54
     - id: dispatch-matrix
       if: github.event_name == 'workflow_dispatch'
       run: |
         echo "version=${{ inputs.python_version }}" >> $GITHUB_ENV
         echo "editable=['${{ inputs.editable_string }}']" >> $GITHUB_ENV
-<<<<<<< HEAD
-    - id: set-matrix
-      run: |
-        echo "$editable"
-        echo "$version"
-        printenv
-        echo "matrix={\"editable_string\": $editable}"
-        echo "python_version=$version" >> $GITHUB_OUTPUT
-        echo "matrix={\"editable_string\": $editable}" >> $GITHUB_OUTPUT
-=======
       shell: bash
     - id: set-matrix
       run: |
         echo "python_version=$version" >> $GITHUB_OUTPUT
         echo "matrix={\"editable_string\": $editable}" >> $GITHUB_OUTPUT
       shell: bash
->>>>>>> da607a54
 
   Pickled-installation:
     runs-on: ubuntu-latest
