name: Doc Coverage Action

on:
  workflow_dispatch:
    inputs:
      python_version:
        required: true
        type: string
      ref:
        required: false
        type: string
      base:
        required: true
        type: string
      check_run_id:
        required: false
        type: string
      pr_repo:
        required: false
        type: string

env:
  COMMIT: ${{ inputs.ref || github.event.ref }}
  PEM: ${{ secrets.BOT_PEM }}
  GITHUB_RUN_ID: ${{ github.run_id }}
  GITHUB_CHECK_RUN_ID: ${{ inputs.check_run_id }}
  PR_REPO: ${{ inputs.pr_repo || github.repository }}

jobs:

  DocumentationChecker:

    runs-on: ubuntu-latest
    name: Documentation Format

    steps:
      - uses: actions/checkout@v3
        with:
          ref: ${{ inputs.base }}
          path: base
      - uses: actions/checkout@v3
        with:
          path: compare
          ref: ${{ env.COMMIT }}
          repository: ${{ env.PR_REPO }}
          fetch-depth: 0
      - name: Set up Python ${{ inputs.python_version }}
        uses: actions/setup-python@v4
        with:
          python-version: ${{ inputs.python_version }}
      - name: "Setup check run"
        id: token
        run: |
          pip install jwt requests
          cd compare
          python ../base/ci_tools/setup_check_run.py
          cd ..
      - name: Install python CI dependencies
        run: |
          python -m pip install --upgrade pip
          python -m pip install docstr-coverage
          python -m pip install numpydoc
          python -m pip install defusedxml # All imported modules must be available for numpydoc
        shell: bash
      - name: Install dependencies
        uses: ./compare/.github/actions/linux_install
      - name: Install python dependencies for pyccel and tests
        run: |
          cd compare
          pip3 install .[test]
          cd ..
        shell: bash
      - name: Check doc coverage
        id: doc_coverage
        run: |
          echo "${{ github.event.pull_request.base.sha }}"
          docstr-coverage --skip-magic --skip-init --fail-under=0 --docstr-ignore-file=base/.docstr_coverage base/pyccel base/ci_tools 2>&1 | tee base_cov
          docstr-coverage --skip-magic --skip-init --fail-under=0 --docstr-ignore-file=compare/.docstr_coverage compare/pyccel compare/ci_tools 2>&1 | tee compare_cov
          export PYTHONPATH=compare
          python compare/ci_tools/summarise_doccoverage.py compare_cov base_cov $GITHUB_STEP_SUMMARY
        shell: bash
      - name: Check doc format
        id: doc_format
        run: |
          cd compare
          git fetch
          git checkout ${{ inputs.base }} # Make sure there is a local copy in case of a branch
          git checkout ${{ env.COMMIT }}
          git diff ${{ inputs.base }}..HEAD --no-indent-heuristic --unified=0 --output=pull_diff.txt --no-color
          python ci_tools/list_docs_tovalidate.py pull_diff.txt objects.txt
          touch report.txt
          while read line; do
            echo "python -m numpydoc --validate $line"
<<<<<<< HEAD
            python -m numpydoc --validate $line 2>&1 | tee -a report.txt || true
=======
            python -m numpydoc --validate $line 2>&1 | tee -a report.txt || true 
>>>>>>> 9f68258a
          done < objects.txt
          cd ..
          python compare/ci_tools/process_results.py compare/report.txt $GITHUB_STEP_SUMMARY
        shell: bash
      - name: "Post completed"
        if: always()
        run:
          python base/ci_tools/complete_check_run.py ${{ steps.doc_coverage.outcome }} ${{ steps.doc_format.outcome }}<|MERGE_RESOLUTION|>--- conflicted
+++ resolved
@@ -91,11 +91,7 @@
           touch report.txt
           while read line; do
             echo "python -m numpydoc --validate $line"
-<<<<<<< HEAD
-            python -m numpydoc --validate $line 2>&1 | tee -a report.txt || true
-=======
             python -m numpydoc --validate $line 2>&1 | tee -a report.txt || true 
->>>>>>> 9f68258a
           done < objects.txt
           cd ..
           python compare/ci_tools/process_results.py compare/report.txt $GITHUB_STEP_SUMMARY
