name: Doc Coverage Action

on:
  workflow_dispatch:
    inputs:
      python_version:
        required: true
        type: string
      ref:
        required: false
        type: string
      base:
        required: true
        type: string
      check_run_id:
        required: false
        type: string
      pr_repo:
        required: false
        type: string

env:
  COMMIT: ${{ inputs.ref || github.event.ref }}
  PEM: ${{ secrets.BOT_PEM }}
  GITHUB_RUN_ID: ${{ github.run_id }}
  GITHUB_CHECK_RUN_ID: ${{ inputs.check_run_id }}
  PR_REPO: ${{ inputs.pr_repo || github.repository }}

jobs:

  DocumentationChecker:

    runs-on: ubuntu-latest
    name: Documentation Format

    steps:
      - uses: actions/checkout@v3
        with:
          ref: ${{ inputs.base }}
          path: base
          submodules: true
      - uses: actions/checkout@v3
        with:
          path: compare
          ref: ${{ env.COMMIT }}
          repository: ${{ env.PR_REPO }}
          fetch-depth: 0
          submodules: true
      - name: Set up Python ${{ inputs.python_version }}
        uses: actions/setup-python@v4
        with:
          python-version: ${{ inputs.python_version }}
      - name: "Setup check run"
        id: token
        run: |
          pip install jwt requests
          cd compare
          python ../base/ci_tools/setup_check_run.py docs
          cd ..
      - name: Install python CI dependencies
        run: |
          python -m pip install --upgrade pip
          python -m pip install docstr-coverage
          python -m pip install numpydoc
          python -m pip install defusedxml # All imported modules must be available for numpydoc
        shell: bash
      - name: Install dependencies
        uses: ./compare/.github/actions/linux_install
      - name: Install python dependencies for pyccel and tests
        run: |
          cd compare
          pip3 install .[test]
          pip3 install hatchling
          cd ..
        shell: bash
      - name: Check doc coverage
        id: doc_coverage
        run: |
<<<<<<< HEAD
          echo "${{ github.event.pull_request.base.sha }}"
          docstr-coverage --skip-magic --skip-init --fail-under=0 --exclude=".*base/pyccel/extensions" --docstr-ignore-file=base/.docstr_coverage base/pyccel base/ci_tools 2>&1 | tee base_cov
          docstr-coverage --skip-magic --skip-init --fail-under=0 --exclude=".*compare/pyccel/extensions" --docstr-ignore-file=compare/.docstr_coverage compare/pyccel compare/ci_tools 2>&1 | tee compare_cov
=======
          docstr-coverage --config=base/.docstr.yaml base/pyccel base/ci_tools 2>&1 | tee base_cov
          docstr-coverage --config=compare/.docstr.yaml compare/pyccel compare/ci_tools 2>&1 | tee compare_cov
>>>>>>> e9207681
          export PYTHONPATH=compare
          python compare/ci_tools/summarise_doccoverage.py compare_cov base_cov $GITHUB_STEP_SUMMARY
        shell: bash
      - name: Check doc format
        id: doc_format
        run: |
          cd compare
          git fetch
          git checkout ${{ inputs.base }} # Make sure there is a local copy in case of a branch
          git checkout ${{ env.COMMIT }}
          git diff ${{ inputs.base }}..HEAD --no-indent-heuristic --unified=0 --output=pull_diff.txt --no-color
          python ci_tools/list_docs_tovalidate.py pull_diff.txt objects.txt
          touch report.txt
          export PYTHONPATH=ci_tools
          while read line; do
            echo "python -m numpydoc --validate $line"
            python -m numpydoc --validate $line 2>&1 | tee -a report.txt || true 
          done < objects.txt
          cd ..
          export PYTHONPATH=compare
          python compare/ci_tools/process_results.py compare/report.txt $GITHUB_STEP_SUMMARY
        shell: bash
      - name: "Post completed"
        if: always()
        run:
          python base/ci_tools/complete_check_run.py ${{ steps.doc_coverage.outcome }} ${{ steps.doc_format.outcome }}<|MERGE_RESOLUTION|>--- conflicted
+++ resolved
@@ -76,14 +76,8 @@
       - name: Check doc coverage
         id: doc_coverage
         run: |
-<<<<<<< HEAD
-          echo "${{ github.event.pull_request.base.sha }}"
-          docstr-coverage --skip-magic --skip-init --fail-under=0 --exclude=".*base/pyccel/extensions" --docstr-ignore-file=base/.docstr_coverage base/pyccel base/ci_tools 2>&1 | tee base_cov
-          docstr-coverage --skip-magic --skip-init --fail-under=0 --exclude=".*compare/pyccel/extensions" --docstr-ignore-file=compare/.docstr_coverage compare/pyccel compare/ci_tools 2>&1 | tee compare_cov
-=======
           docstr-coverage --config=base/.docstr.yaml base/pyccel base/ci_tools 2>&1 | tee base_cov
           docstr-coverage --config=compare/.docstr.yaml compare/pyccel compare/ci_tools 2>&1 | tee compare_cov
->>>>>>> e9207681
           export PYTHONPATH=compare
           python compare/ci_tools/summarise_doccoverage.py compare_cov base_cov $GITHUB_STEP_SUMMARY
         shell: bash
