--- conflicted
+++ resolved
@@ -56,14 +56,7 @@
         shell: bash
       - name: Collect diff information
         run: |
-<<<<<<< HEAD
-          git fetch
-          git checkout ${{ inputs.base }} # Make sure there is a local copy in case of a branch
-          git checkout ${{ env.COMMIT }}
-          git diff ${{ inputs.base }}..${COMMIT} --no-indent-heuristic --unified=0 --output=pull_diff.txt --no-color
-=======
           git diff ${{ inputs.base }} --no-indent-heuristic --unified=0 --output=pull_diff.txt --no-color
->>>>>>> f29f1e98
         shell: bash
       - name: Lint
         id: lint
