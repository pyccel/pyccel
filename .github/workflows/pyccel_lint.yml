name: Pyccel Linting

on:
  workflow_dispatch:
    inputs:
      python_version:
        required: true
        type: string
      ref:
        required: false
        type: string
      base:
        required: true
        type: string
      check_run_id:
        required: false
        type: string
      pr_repo:
        required: false
        type: string

env:
  COMMIT: ${{ inputs.ref || github.event.ref }}
  PEM: ${{ secrets.BOT_PEM }}
  GITHUB_RUN_ID: ${{ github.run_id }}
  GITHUB_CHECK_RUN_ID: ${{ inputs.check_run_id }}
  PR_REPO: ${{ inputs.pr_repo || github.repository }}

jobs:
  Pyccel-Linter:
    runs-on: ubuntu-latest
    name: Best practices

    steps:
      - uses: actions/checkout@v3
        with:
          ref: ${{ env.COMMIT }}
          repository: ${{ env.PR_REPO }}
          fetch-depth: 0
      - name: Set up Python ${{ inputs.python_version }}
        uses: actions/setup-python@v4
        with:
          python-version: ${{ inputs.python_version }}
      - name: "Setup"
        id: token
        run: |
          pip install jwt requests
          python ci_tools/setup_check_run.py
      - name: Install dependencies
        uses: ./.github/actions/linux_install
      - name: Install Pyccel
        run: |
          python -m pip install --upgrade pip
          python -m pip install .
          python -m pip install pylint
        shell: bash
      - name: Collect diff information
        run: |
<<<<<<< HEAD
          git fetch
          git diff ${{ inputs.base }} -- ${COMMIT} --no-indent-heuristic --unified=0 --output=pull_diff.txt --no-color
=======
          git diff ${{ inputs.base }} --no-indent-heuristic --unified=0 --output=pull_diff.txt --no-color
>>>>>>> 19535f14
        shell: bash
      - name: Lint
        id: lint
        run: |
          python ci_tools/check_slots.py $GITHUB_STEP_SUMMARY
          python ci_tools/check_pylint_commands.py . pull_diff.txt $GITHUB_STEP_SUMMARY
          cat $GITHUB_STEP_SUMMARY
        shell: bash
      - name: "Post completed"
        if: always()
        run:
          python ci_tools/complete_check_run.py ${{ steps.lint.outcome }}<|MERGE_RESOLUTION|>--- conflicted
+++ resolved
@@ -56,12 +56,7 @@
         shell: bash
       - name: Collect diff information
         run: |
-<<<<<<< HEAD
-          git fetch
-          git diff ${{ inputs.base }} -- ${COMMIT} --no-indent-heuristic --unified=0 --output=pull_diff.txt --no-color
-=======
           git diff ${{ inputs.base }} --no-indent-heuristic --unified=0 --output=pull_diff.txt --no-color
->>>>>>> 19535f14
         shell: bash
       - name: Lint
         id: lint
