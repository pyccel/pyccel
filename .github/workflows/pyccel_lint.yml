--- conflicted
+++ resolved
@@ -1,10 +1,6 @@
 name: Pyccel Linting
 
 on:
-<<<<<<< HEAD
-  pull_request:
-    branches: [ master, development ]
-=======
   workflow_call:
     inputs:
       python_version:
@@ -13,7 +9,6 @@
       ref:
         required: false
         type: string
->>>>>>> 1f23bbb8
 
 jobs:
   Pyccel-Linter:
