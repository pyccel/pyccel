--- conflicted
+++ resolved
@@ -36,26 +36,17 @@
       if: github.event_name == 'push'
       run: |
         echo "matrix=['3.8', '3.9', '3.10', '3.11']" >> $GITHUB_ENV
-<<<<<<< HEAD
-=======
       shell: bash
->>>>>>> da607a54
     - id: dispatch-matrix
       if: github.event_name == 'workflow_dispatch'
       run: |
         echo "matrix=[${{ inputs.python_version }}]" >> $GITHUB_ENV
-<<<<<<< HEAD
-=======
       shell: bash
->>>>>>> da607a54
     - id: set-matrix
       run: |
         echo "$matrix"
         echo "matrix={\"python_version\": $matrix}" >> $GITHUB_OUTPUT
-<<<<<<< HEAD
-=======
       shell: bash
->>>>>>> da607a54
 
   Linux:
 
