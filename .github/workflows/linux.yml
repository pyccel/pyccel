name: Linux unit tests

on:
  workflow_dispatch:
    inputs:
      python_version:
        required: true
        type: string
      ref:
        required: false
        type: string
      check_run_id:
        required: false
        type: string
      pr_repo:
        required: false
        type: string
      force:
        required: false
        type: boolean
        default: false
  push:
    branches: [devel, main]

env:
  COMMIT: ${{ inputs.ref || github.event.ref }}
  PEM: ${{ secrets.BOT_PEM }}
  GITHUB_RUN_ID: ${{ github.run_id }}
  GITHUB_CHECK_RUN_ID: ${{ inputs.check_run_id }}
  PR_REPO: ${{ inputs.pr_repo || github.repository }}

jobs:
  matrix_prep:
    runs-on: ubuntu-latest
    if: github.event_name != 'push' || github.repository == 'pyccel/pyccel'
    outputs:
      matrix: ${{ steps.set-matrix.outputs.matrix }}
    steps:
    - id: push-matrix
      if: github.event_name == 'push'
      run: |
        echo "matrix=['3.10', '3.11', '3.12', '3.13', '3.14']" >> $GITHUB_ENV
      shell: bash
    - id: dispatch-matrix
      if: github.event_name == 'workflow_dispatch'
      run: |
        echo "matrix=[${{ inputs.python_version }}]" >> $GITHUB_ENV
      shell: bash
    - id: set-matrix
      run: |
        echo "$matrix"
        echo "matrix={\"python_version\": $matrix}" >> $GITHUB_OUTPUT
      shell: bash

  Linux:

    runs-on: ubuntu-latest
    name: Unit tests
    needs: matrix_prep
    strategy:
      matrix: ${{fromJson(needs.matrix_prep.outputs.matrix)}}

    steps:
      - id: duplicate_check
        uses: fkirc/skip-duplicate-actions@v5
        with:
          # All of these options are optional, so you can remove them if you are happy with the defaults
          skip_after_successful_duplicate: 'true'
          paths: '["pyccel/**/*.py", "tests/**/*.py", "pyccel/extensions/**", ".github/workflows/linux.yml", ".github/actions/**"]'
          paths_ignore: '["pyccel/version.py"]'
          do_not_skip: '["push"]'

      - uses: actions/checkout@v4
        with:
          ref: ${{ env.COMMIT }}
          repository: ${{ env.PR_REPO }}
          submodules: true
      - name: Set up Python ${{ matrix.python_version }}
        uses: actions/setup-python@v5
        with:
          python-version: ${{ matrix.python_version }}
      - name: "Setup"
        if: github.event_name != 'push'
        id: token
        run: |
          pip install jwt requests
          python ci_tools/setup_check_run.py linux
      - name: Install dependencies
        if: steps.duplicate_check.outputs.should_skip != 'true' || inputs.force
        uses: ./.github/actions/linux_install
      - name: Install Pyccel with tests
        if: steps.duplicate_check.outputs.should_skip != 'true' || inputs.force
        run: |
          python -m pip install --upgrade pip
<<<<<<< HEAD
          python -m pip install .[test] "numpy==2.1"
=======
          python -m pip install .[test]
>>>>>>> 5f738852
        shell: bash
      - name: Coverage install
        if: steps.duplicate_check.outputs.should_skip != 'true' || inputs.force
        uses: ./.github/actions/coverage_install
      - name: Fortran/C tests with pytest
        if: steps.duplicate_check.outputs.should_skip != 'true' || inputs.force
        id: f_c_pytest
        timeout-minutes: 60
        uses: ./.github/actions/pytest_run
      - name: Python tests with pytest
        if: steps.duplicate_check.outputs.should_skip != 'true' || inputs.force
        id: python_pytest
        timeout-minutes: 20
        uses: ./.github/actions/pytest_run_python
      - name: Parallel tests with pytest
        if: steps.duplicate_check.outputs.should_skip != 'true' || inputs.force
        id: parallel
        timeout-minutes: 20
        uses: ./.github/actions/pytest_parallel
      - name: Test with valgrind for memory leaks
        if: steps.duplicate_check.outputs.should_skip != 'true' || inputs.force
        id: valgrind
        uses: ./.github/actions/valgrind_run
      - name: Collect coverage information
        if: steps.duplicate_check.outputs.should_skip != 'true' || inputs.force
        continue-on-error: True
        uses: ./.github/actions/coverage_collection
      - name: Collect pre-existing coverage information
        if: steps.duplicate_check.outputs.should_skip == 'true' && ! inputs.force
        uses: actions/download-artifact@v4
        with:
          name: coverage-artifact-${{ matrix.python_version }}
          path: .coverage
          run-id: ${{ fromJSON(steps.duplicate_check.outputs.skipped_by).id }}
          github-token: ${{ github.token }}
      - name: Save code coverage report
        uses: actions/upload-artifact@v4
        with:
          name: coverage-artifact-${{ matrix.python_version }}
          path: .coverage
          retention-days: 3
          include-hidden-files: true
      - name: "Post completed"
        if: always() && github.event_name != 'push' && (steps.duplicate_check.outputs.should_skip != 'true' || inputs.force)
        run:
          python ci_tools/complete_check_run.py ${{ steps.f_c_pytest.outcome }} ${{ steps.python_pytest.outcome }} ${{ steps.parallel.outcome }} ${{ steps.valgrind.outcome }}
      - name: "Post completed"
        if: always() && github.event_name != 'push' && (steps.duplicate_check.outputs.should_skip == 'true' && ! inputs.force)
        run:
          python ci_tools/complete_check_run.py 'success'<|MERGE_RESOLUTION|>--- conflicted
+++ resolved
@@ -92,11 +92,7 @@
         if: steps.duplicate_check.outputs.should_skip != 'true' || inputs.force
         run: |
           python -m pip install --upgrade pip
-<<<<<<< HEAD
-          python -m pip install .[test] "numpy==2.1"
-=======
           python -m pip install .[test]
->>>>>>> 5f738852
         shell: bash
       - name: Coverage install
         if: steps.duplicate_check.outputs.should_skip != 'true' || inputs.force
