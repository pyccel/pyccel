name: Pyccel tests

on:
  pull_request:
    branches: [ master, cuda_main_temp, cuda_main ]

jobs:
  Linux:

    runs-on: ubuntu-latest

    steps:
      - uses: actions/checkout@v3
      - name: Set up Python 3.7
        uses: actions/setup-python@v4
        with:
          python-version: 3.7
      - name: Install dependencies
        uses: ./.github/actions/linux_install
      - name: Install python dependencies
        uses: ./.github/actions/pip_installation
      - name: Coverage install
        uses: ./.github/actions/coverage_install
      - name: Fortran/C tests with pytest
        uses: ./.github/actions/pytest_run
      - name: Python tests with pytest
        uses: ./.github/actions/pytest_run_python
      - name: Parallel tests with pytest
        uses: ./.github/actions/pytest_parallel
      - name: Test with valgrind for memory leaks
        uses: ./.github/actions/valgrind_run
      - name: Collect coverage information
        continue-on-error: True
        uses: ./.github/actions/coverage_collection
      - name: Save code coverage report
        uses: actions/upload-artifact@v3
        with:
          name: coverage-artifact
          path: .coverage
          retention-days: 1

  Windows:

    runs-on: windows-latest

    steps:
      - uses: actions/checkout@v3
      - name: Setup Python 3.9
        uses: actions/setup-python@v4
        with:
            # The second most recent version is used as
            # setup-python installs the most recent patch
            # which leads to linking problems as there are
            # 2 versions of python3X.a and the wrong one
            # is chosen
            python-version: 3.9
      # Uncomment to examine DLL requirements with 'objdump -x FILE'
      #- name: Install mingw tools
      #  uses: msys2/setup-msys2@v2
      - name: Install dependencies
        uses: ./.github/actions/windows_install
      - name: Install python dependencies
        uses: ./.github/actions/pip_installation
      - name: Fortran/C tests with pytest
        uses: ./.github/actions/pytest_run
      - name: Python tests with pytest
        uses: ./.github/actions/pytest_run_python
      - name: Parallel tests with pytest
        uses: ./.github/actions/pytest_parallel

  MacOSX:

    runs-on: macos-latest

    steps:
      - uses: actions/checkout@v3
      - name: Set up Python 3.10
        uses: actions/setup-python@v4
        with:
          python-version: '3.10'
      - name: Install dependencies
        uses: ./.github/actions/macos_install
      - name: Install python dependencies
        uses: ./.github/actions/pip_installation
      - name: Fortran/C tests with pytest
        uses: ./.github/actions/pytest_run
      - name: Python tests with pytest
        uses: ./.github/actions/pytest_run_python
      - name: Parallel tests with pytest
        uses: ./.github/actions/pytest_parallel

<<<<<<< HEAD
  Cuda:

    runs-on: ubuntu-latest
    container: nvidia/cuda:11.7.1-devel-ubuntu20.04
    if: github.event.pull_request.base.ref != 'master'
    steps:
      - uses: actions/checkout@v2
      - name: Prepare docker
        run: |
          apt update && apt install sudo
          TZ=Europe/France
          ln -snf /usr/share/zoneinfo/$TZ /etc/localtime && echo $TZ > /etc/timezone
          DEBIAN_FRONTEND=noninteractive apt-get install -y --no-install-recommends tzdata
        shell: bash
      - name: CUDA Version
        run: nvcc --version # cuda install check
      - name: Install dependencies
        uses: ./.github/actions/linux_install
      - name: Install python dependencies
        uses: ./.github/actions/pip_installation
      - name: Coverage install
        uses: ./.github/actions/coverage_install
      - name: Ccuda tests with pytest
        uses: ./.github/actions/pytest_run_cuda
      - name: Collect coverage information
        continue-on-error: True
        uses: ./.github/actions/coverage_collection
      - name: Save code coverage report
        uses: actions/upload-artifact@v3
        with:
          name: cuda-coverage-artifact
          path: .coverage
          retention-days: 1

  Linter:

    runs-on: ubuntu-latest

    steps:
      - uses: actions/checkout@v3
      - name: Set up Python 3.7
        uses: actions/setup-python@v4
        with:
          python-version: 3.7
      - name: Install python dependencies
        run: |
          python -m pip install --upgrade pip
          python -m pip install pylint
        shell: bash
      - name: Pylint
        run: |
            python -m pylint --rcfile=.pylintrc pyccel/parser/semantic.py
        shell: bash

  CoverageCollection:

    runs-on: ubuntu-latest
    needs: [Linux, Cuda]
    if: ${{ always() && needs.Linux.result == 'success' && needs.Cuda.result != 'failure' }}

    steps:
      - uses: actions/checkout@v3
      - name: Set up Python 3.7
        uses: actions/setup-python@v4
        with:
          python-version: 3.7
      - name: Install dependencies
        uses: ./.github/actions/linux_install
      - name: Install python dependencies
        uses: ./.github/actions/pip_installation
      - name: Coverage install
        uses: ./.github/actions/coverage_install
      - name: Collect coverage information
        uses: actions/download-artifact@v3
        with:
          name: coverage-artifact
      - name: Rename coverage file
        run: mv .coverage .coverage.linux
      - name: Collect coverage information
        uses: actions/download-artifact@v3
        if: needs.Cuda.result == 'success'
        with:
          name: cuda-coverage-artifact
      - name: Rename coverage file
        if: needs.Cuda.result == 'success'
        run: mv .coverage .coverage.cuda
      - name: Generate coverage report
        run: |
            coverage combine
            coverage xml
      - name: Run codacy-coverage-reporter
        uses: codacy/codacy-coverage-reporter-action@master
        continue-on-error: True
        with:
          project-token: ${{ secrets.CODACY_PROJECT_TOKEN }}
          coverage-reports: cobertura.xml
      - name: Save code coverage xml report
        uses: actions/upload-artifact@v3
        with:
          name: coverage-artifact-xml
          path: cobertura.xml
          retention-days: 1

=======
>>>>>>> b227b77a
  CoverageChecker:

    runs-on: ubuntu-latest
    needs: [CoverageCollection]
    if: ${{ always() && needs.CoverageCollection.result == 'success' && needs.Cuda.result != 'failure' }}

    steps:
      - uses: actions/checkout@v3
      - name: Set up Python 3.7
        uses: actions/setup-python@v4
        with:
          python-version: 3.7
      - name: Install python dependencies
        run: |
          python -m pip install --upgrade pip
          python -m pip install defusedxml
        shell: bash
      - name: Collect coverage information
        uses: actions/download-artifact@v3
        with:
          name: coverage-artifact-xml
      - name: Collect diff information
        run: |
          BASE_BRANCH=$GITHUB_BASE_REF
          git fetch
          git diff origin/${BASE_BRANCH}..HEAD --no-indent-heuristic --unified=0 --output=pull_diff.txt --no-color
          ls
        shell: bash
      - name: Check coverage
        run: |
          python ci_tools/check_new_coverage.py pull_diff.txt cobertura.xml $GITHUB_EVENT_PATH $GITHUB_STEP_SUMMARY
        shell: bash<|MERGE_RESOLUTION|>--- conflicted
+++ resolved
@@ -89,7 +89,6 @@
       - name: Parallel tests with pytest
         uses: ./.github/actions/pytest_parallel
 
-<<<<<<< HEAD
   Cuda:
 
     runs-on: ubuntu-latest
@@ -124,26 +123,6 @@
           path: .coverage
           retention-days: 1
 
-  Linter:
-
-    runs-on: ubuntu-latest
-
-    steps:
-      - uses: actions/checkout@v3
-      - name: Set up Python 3.7
-        uses: actions/setup-python@v4
-        with:
-          python-version: 3.7
-      - name: Install python dependencies
-        run: |
-          python -m pip install --upgrade pip
-          python -m pip install pylint
-        shell: bash
-      - name: Pylint
-        run: |
-            python -m pylint --rcfile=.pylintrc pyccel/parser/semantic.py
-        shell: bash
-
   CoverageCollection:
 
     runs-on: ubuntu-latest
@@ -193,8 +172,6 @@
           path: cobertura.xml
           retention-days: 1
 
-=======
->>>>>>> b227b77a
   CoverageChecker:
 
     runs-on: ubuntu-latest
