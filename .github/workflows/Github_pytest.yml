name: Pull Request

on:
  pull_request:
    branches: [ master ]
    types: [ opened, ready_for_review, synchronize, converted_to_draft ]
  issue_comment:
    types: [ created ]

jobs:
<<<<<<< HEAD
  #Linux:

  #  runs-on: ubuntu-latest

  #  steps:
  #    - uses: actions/checkout@v3
  #    - name: Set up Python 3.7
  #      uses: actions/setup-python@v4
  #      with:
  #        python-version: 3.7
  #    - name: Install dependencies
  #      uses: ./.github/actions/linux_install
  #    - name: Install Pyccel with tests
  #      run: |
  #          python -m pip install --upgrade pip
  #          python -m pip install .[test]
  #      shell: bash
  #    - name: Coverage install
  #      uses: ./.github/actions/coverage_install
  #    - name: Fortran/C tests with pytest
  #      uses: ./.github/actions/pytest_run
  #    - name: Python tests with pytest
  #      uses: ./.github/actions/pytest_run_python
  #    - name: Parallel tests with pytest
  #      uses: ./.github/actions/pytest_parallel
  #    - name: Test with valgrind for memory leaks
  #      uses: ./.github/actions/valgrind_run
  #    - name: Collect coverage information
  #      continue-on-error: True
  #      uses: ./.github/actions/coverage_collection
  #    - name: Run codacy-coverage-reporter
  #      uses: codacy/codacy-coverage-reporter-action@master
  #      continue-on-error: True
  #      with:
  #        project-token: ${{ secrets.CODACY_PROJECT_TOKEN }}
  #        coverage-reports: cobertura.xml
  #    - name: Save code coverage report
  #      uses: actions/upload-artifact@v3
  #      with:
  #        name: coverage-artifact
  #        path: cobertura.xml
  #        retention-days: 1
=======
  Bot:
    if: ${{ ( github.event_name == 'pull_request' ) || (github.event_name == 'issue_comment' && github.event.issue.pull_request ) }}
    runs-on: ubuntu-latest
    outputs:
      run_linux: ${{ steps.run_bot.outputs.run_linux }}
      run_windows: ${{ steps.run_bot.outputs.run_windows }}
      run_macosx: ${{ steps.run_bot.outputs.run_macosx }}
      run_coverage: ${{ steps.run_bot.outputs.run_coverage }}
      run_docs: ${{ steps.run_bot.outputs.run_docs }}
      run_pylint: ${{ steps.run_bot.outputs.run_pylint }}
      run_lint: ${{ steps.run_bot.outputs.run_lint }}
      run_spelling: ${{ steps.run_bot.outputs.run_spelling }}
      run_pickle: ${{ steps.run_bot.outputs.run_pickle }}
      run_editable_pickle: ${{ steps.run_bot.outputs.run_editable_pickle }}
      run_pickle_wheel: ${{ steps.run_bot.outputs.run_pickle_wheel }}
      run_linux_anaconda: ${{ steps.run_bot.outputs.run_linux_anaconda }}
      run_windows_anaconda: ${{ steps.run_bot.outputs.run_windows_anaconda }}
      BASE: ${{ steps.run_bot.outputs.BASE }}
      REF: ${{ steps.run_bot.outputs.REF }}
      SHA: ${{ steps.run_bot.outputs.SHA }}
      status_url: ${{ steps.run_bot.outputs.status_url }}
      cleanup_trigger: ${{ steps.run_bot.outputs.cleanup_trigger }}
      python_version: ${{ steps.run_bot.outputs.python_version }}
    steps:
      - uses: actions/checkout@v3
      - name: Set up Python ${{ inputs.python_version }}
        uses: actions/setup-python@v4
        with:
          python-version: 3.9
      - id: run_bot
        run: |
          python ci_tools/bot_interaction.py $GITHUB_EVENT_PATH $GITHUB_OUTPUT ${{ github.run_id }}
        env:
          GH_TOKEN: ${{ github.token }}
      - name: Post status
        if: ${{ steps.run_bot.outputs.cleanup_trigger != '' && github.event_name != 'pull_request' }}
        run: |
          gh api --method POST -H "Accept: application/vnd.github+json" \
            ${{ steps.run_bot.outputs.status_url }} \
            -f state='pending' -f target_url="${{ github.event.repository.html_url }}/actions/runs/${{ github.run_id }}" \
            -f description="${{ github.event.comment.body }}" -f context="Tests on Draft"
        env:
          GH_TOKEN: ${{ github.token }}
>>>>>>> 4271357e

  linux:
    needs: Bot
    if: ${{ needs.Bot.outputs.run_linux == 'True' }}
    uses:
      ./.github/workflows/linux.yml
    with:
      python_version: ${{ needs.Bot.outputs.python_version }}
      ref: ${{ needs.Bot.outputs.REF }}

  windows:
    needs: Bot
    if: ${{ needs.Bot.outputs.run_windows == 'True' }}
    uses:
      ./.github/workflows/windows.yml
    with:
      python_version: ${{ needs.Bot.outputs.python_version }}
      ref: ${{ needs.Bot.outputs.REF }}

<<<<<<< HEAD
    steps:
      - uses: actions/checkout@v3
      - name: Setup Python 3.9
        uses: actions/setup-python@v4
        with:
            # The second most recent version is used as
            # setup-python installs the most recent patch
            # which leads to linking problems as there are
            # 2 versions of python3X.a and the wrong one
            # is chosen
            python-version: 3.9
      # Uncomment to examine DLL requirements with 'objdump -x FILE'
      #- name: Install mingw tools
      #  uses: msys2/setup-msys2@v2
      - name: Install dependencies
        uses: ./.github/actions/windows_install
      - name: Install Pyccel with tests
        run: |
            python -m pip install --upgrade pip
            python -m pip install .[test]
        shell: bash
      - name: Fortran/C tests with pytest
        run: |
          #drmemory.exe -logdir . -- pytest test_epyccel_functions.py -vs -k decorator
          pytest test_epyccel_functions.py -vs -k decorator
          #ls
          #Get-Content results.txt
          pytest test_epyccel_modules.py -vs
        working-directory: ./tests/epyccel
      #- name: Fortran/C tests with pytest
      #  uses: ./.github/actions/pytest_run
      #- name: Python tests with pytest
      #  uses: ./.github/actions/pytest_run_python
      #- name: Parallel tests with pytest
      #  uses: ./.github/actions/pytest_parallel

  #MacOSX:

  #  runs-on: macos-latest

  #  steps:
  #    - uses: actions/checkout@v3
  #    - name: Set up Python 3.10
  #      uses: actions/setup-python@v4
  #      with:
  #        python-version: '3.10'
  #    - name: Install dependencies
  #      uses: ./.github/actions/macos_install
  #    - name: Install Pyccel with tests
  #      run: |
  #          python -m pip install --upgrade pip
  #          python -m pip install .[test]
  #      shell: bash
  #    - name: Fortran/C tests with pytest
  #      uses: ./.github/actions/pytest_run
  #    - name: Python tests with pytest
  #      uses: ./.github/actions/pytest_run_python
  #    - name: Parallel tests with pytest
  #      uses: ./.github/actions/pytest_parallel

  #CoverageChecker:

  #  runs-on: ubuntu-latest
  #  needs: Linux

  #  steps:
  #    - uses: actions/checkout@v3
  #    - name: Set up Python 3.7
  #      uses: actions/setup-python@v4
  #      with:
  #        python-version: 3.7
  #    - name: Install Python dependencies
  #      run: |
  #        python -m pip install --upgrade pip
  #        python -m pip install defusedxml
  #      shell: bash
  #    - name: Collect coverage information
  #      uses: actions/download-artifact@v3
  #      with:
  #        name: coverage-artifact
  #    - name: Collect diff information
  #      run: |
  #        BASE_BRANCH=$GITHUB_BASE_REF
  #        git fetch
  #        git diff origin/${BASE_BRANCH}..HEAD --no-indent-heuristic --unified=0 --output=pull_diff.txt --no-color
  #        ls
  #      shell: bash
  #    - name: Check coverage
  #      run: |
  #        python ci_tools/check_new_coverage.py pull_diff.txt cobertura.xml $GITHUB_EVENT_PATH $GITHUB_STEP_SUMMARY
  #      shell: bash
=======
  macosx:
    needs: Bot
    if: ${{ needs.Bot.outputs.run_macosx == 'True' }}
    uses:
      ./.github/workflows/macosx.yml
    with:
      python_version: ${{ needs.Bot.outputs.python_version }}
      ref: ${{ needs.Bot.outputs.REF }}

  coverage:
    needs: [Bot, linux]
    if: ${{ needs.Bot.outputs.run_coverage == 'True' }}
    uses:
      ./.github/workflows/coverage.yml
    with:
      python_version: ${{ needs.Bot.outputs.python_version }}
      base: ${{ needs.Bot.outputs.BASE }}
      ref: ${{ needs.Bot.outputs.REF }}
      sha: ${{ needs.Bot.outputs.SHA }}

  docs:
    needs: Bot
    if: ${{ needs.Bot.outputs.run_docs == 'True' }}
    uses:
      ./.github/workflows/doc_coverage.yml
    with:
      python_version: ${{ needs.Bot.outputs.python_version }}
      base: ${{ needs.Bot.outputs.BASE }}
      ref: ${{ needs.Bot.outputs.REF }}

  pylint:
    needs: Bot
    if: ${{ needs.Bot.outputs.run_pylint == 'True' }}
    uses:
      ./.github/workflows/lint.yml
    with:
      python_version: ${{ needs.Bot.outputs.python_version }}
      ref: ${{ needs.Bot.outputs.REF }}

  lint:
    needs: Bot
    if: ${{ needs.Bot.outputs.run_lint == 'True' }}
    uses:
      ./.github/workflows/pyccel_lint.yml
    with:
      python_version: ${{ needs.Bot.outputs.python_version }}
      base: ${{ needs.Bot.outputs.BASE }}
      ref: ${{ needs.Bot.outputs.REF }}

  spelling:
    needs: Bot
    if: ${{ needs.Bot.outputs.run_spelling == 'True' }}
    uses:
      ./.github/workflows/spelling.yml
    with:
      python_version: ${{ needs.Bot.outputs.python_version }}
      ref: ${{ needs.Bot.outputs.REF }}

  pickle:
    needs: Bot
    if: ${{ needs.Bot.outputs.run_pickle == 'True' }}
    uses:
      ./.github/workflows/pickle.yml
    with:
      python_version: ${{ needs.Bot.outputs.python_version }}
      ref: ${{ needs.Bot.outputs.REF }}

  editable_pickle:
    needs: Bot
    if: ${{ needs.Bot.outputs.run_editable_pickle == 'True' }}
    uses:
      ./.github/workflows/pickle.yml
    with:
      python_version: ${{ needs.Bot.outputs.python_version }}
      editable_string: '-e'
      ref: ${{ needs.Bot.outputs.REF }}

  pickle_wheel:
    needs: Bot
    if: ${{ needs.Bot.outputs.run_pickle_wheel == 'True' }}
    uses:
      ./.github/workflows/pickle_wheel.yml
    with:
      python_version: ${{ needs.Bot.outputs.python_version }}
      ref: ${{ needs.Bot.outputs.REF }}


  linux_anaconda:
    needs: Bot
    if: ${{ needs.Bot.outputs.run_linux_anaconda == 'True' }}
    uses:
      ./.github/workflows/anaconda_linux.yml
    with:
      python_version: ${{ needs.Bot.outputs.python_version }}
      ref: ${{ needs.Bot.outputs.REF }}

  windows_anaconda:
    needs: Bot
    if: ${{ needs.Bot.outputs.run_windows_anaconda == 'True' }}
    uses:
      ./.github/workflows/anaconda_windows.yml
    with:
      python_version: ${{ needs.Bot.outputs.python_version }}
      ref: ${{ needs.Bot.outputs.REF }}

  CleanUpBot:
    needs:
      - Bot
      - linux
      - windows
      - macosx
      - coverage
      - docs
      - pylint
      - lint
      - spelling
      - pickle
      - editable_pickle
      - pickle_wheel
      - linux_anaconda
      - windows_anaconda
    if: ${{ always() && needs.Bot.outputs.cleanup_trigger != '' }}
    runs-on: ubuntu-latest
    steps:
      - uses: actions/checkout@v3
      - name: Set up Python ${{ inputs.python_version }}
        uses: actions/setup-python@v4
        with:
          python-version: 3.9
      - id: run_bot
        run: |
          python ci_tools/bot_interaction.py $GITHUB_EVENT_PATH $GITHUB_OUTPUT ${{ github.run_id }} ${{ needs.Bot.outputs.cleanup_trigger }}
        env:
          GH_TOKEN: ${{ github.token }}
      - name: Post status
        if: ${{ github.event_name != 'pull_request' }}
        run: |
          gh api --method POST -H "Accept: application/vnd.github+json" \
            ${{ needs.Bot.outputs.status_url }} \
            -f state="${{ steps.run_bot.outputs.global_state }}" -f target_url="${{ github.event.repository.html_url }}/actions/runs/${{ github.run_id }}" \
            -f description="${{ github.event.comment.body }}" -f context="Tests on Draft"
        env:
          GH_TOKEN: ${{ github.token }}
>>>>>>> 4271357e
<|MERGE_RESOLUTION|>--- conflicted
+++ resolved
@@ -8,50 +8,6 @@
     types: [ created ]
 
 jobs:
-<<<<<<< HEAD
-  #Linux:
-
-  #  runs-on: ubuntu-latest
-
-  #  steps:
-  #    - uses: actions/checkout@v3
-  #    - name: Set up Python 3.7
-  #      uses: actions/setup-python@v4
-  #      with:
-  #        python-version: 3.7
-  #    - name: Install dependencies
-  #      uses: ./.github/actions/linux_install
-  #    - name: Install Pyccel with tests
-  #      run: |
-  #          python -m pip install --upgrade pip
-  #          python -m pip install .[test]
-  #      shell: bash
-  #    - name: Coverage install
-  #      uses: ./.github/actions/coverage_install
-  #    - name: Fortran/C tests with pytest
-  #      uses: ./.github/actions/pytest_run
-  #    - name: Python tests with pytest
-  #      uses: ./.github/actions/pytest_run_python
-  #    - name: Parallel tests with pytest
-  #      uses: ./.github/actions/pytest_parallel
-  #    - name: Test with valgrind for memory leaks
-  #      uses: ./.github/actions/valgrind_run
-  #    - name: Collect coverage information
-  #      continue-on-error: True
-  #      uses: ./.github/actions/coverage_collection
-  #    - name: Run codacy-coverage-reporter
-  #      uses: codacy/codacy-coverage-reporter-action@master
-  #      continue-on-error: True
-  #      with:
-  #        project-token: ${{ secrets.CODACY_PROJECT_TOKEN }}
-  #        coverage-reports: cobertura.xml
-  #    - name: Save code coverage report
-  #      uses: actions/upload-artifact@v3
-  #      with:
-  #        name: coverage-artifact
-  #        path: cobertura.xml
-  #        retention-days: 1
-=======
   Bot:
     if: ${{ ( github.event_name == 'pull_request' ) || (github.event_name == 'issue_comment' && github.event.issue.pull_request ) }}
     runs-on: ubuntu-latest
@@ -95,7 +51,6 @@
             -f description="${{ github.event.comment.body }}" -f context="Tests on Draft"
         env:
           GH_TOKEN: ${{ github.token }}
->>>>>>> 4271357e
 
   linux:
     needs: Bot
@@ -115,99 +70,6 @@
       python_version: ${{ needs.Bot.outputs.python_version }}
       ref: ${{ needs.Bot.outputs.REF }}
 
-<<<<<<< HEAD
-    steps:
-      - uses: actions/checkout@v3
-      - name: Setup Python 3.9
-        uses: actions/setup-python@v4
-        with:
-            # The second most recent version is used as
-            # setup-python installs the most recent patch
-            # which leads to linking problems as there are
-            # 2 versions of python3X.a and the wrong one
-            # is chosen
-            python-version: 3.9
-      # Uncomment to examine DLL requirements with 'objdump -x FILE'
-      #- name: Install mingw tools
-      #  uses: msys2/setup-msys2@v2
-      - name: Install dependencies
-        uses: ./.github/actions/windows_install
-      - name: Install Pyccel with tests
-        run: |
-            python -m pip install --upgrade pip
-            python -m pip install .[test]
-        shell: bash
-      - name: Fortran/C tests with pytest
-        run: |
-          #drmemory.exe -logdir . -- pytest test_epyccel_functions.py -vs -k decorator
-          pytest test_epyccel_functions.py -vs -k decorator
-          #ls
-          #Get-Content results.txt
-          pytest test_epyccel_modules.py -vs
-        working-directory: ./tests/epyccel
-      #- name: Fortran/C tests with pytest
-      #  uses: ./.github/actions/pytest_run
-      #- name: Python tests with pytest
-      #  uses: ./.github/actions/pytest_run_python
-      #- name: Parallel tests with pytest
-      #  uses: ./.github/actions/pytest_parallel
-
-  #MacOSX:
-
-  #  runs-on: macos-latest
-
-  #  steps:
-  #    - uses: actions/checkout@v3
-  #    - name: Set up Python 3.10
-  #      uses: actions/setup-python@v4
-  #      with:
-  #        python-version: '3.10'
-  #    - name: Install dependencies
-  #      uses: ./.github/actions/macos_install
-  #    - name: Install Pyccel with tests
-  #      run: |
-  #          python -m pip install --upgrade pip
-  #          python -m pip install .[test]
-  #      shell: bash
-  #    - name: Fortran/C tests with pytest
-  #      uses: ./.github/actions/pytest_run
-  #    - name: Python tests with pytest
-  #      uses: ./.github/actions/pytest_run_python
-  #    - name: Parallel tests with pytest
-  #      uses: ./.github/actions/pytest_parallel
-
-  #CoverageChecker:
-
-  #  runs-on: ubuntu-latest
-  #  needs: Linux
-
-  #  steps:
-  #    - uses: actions/checkout@v3
-  #    - name: Set up Python 3.7
-  #      uses: actions/setup-python@v4
-  #      with:
-  #        python-version: 3.7
-  #    - name: Install Python dependencies
-  #      run: |
-  #        python -m pip install --upgrade pip
-  #        python -m pip install defusedxml
-  #      shell: bash
-  #    - name: Collect coverage information
-  #      uses: actions/download-artifact@v3
-  #      with:
-  #        name: coverage-artifact
-  #    - name: Collect diff information
-  #      run: |
-  #        BASE_BRANCH=$GITHUB_BASE_REF
-  #        git fetch
-  #        git diff origin/${BASE_BRANCH}..HEAD --no-indent-heuristic --unified=0 --output=pull_diff.txt --no-color
-  #        ls
-  #      shell: bash
-  #    - name: Check coverage
-  #      run: |
-  #        python ci_tools/check_new_coverage.py pull_diff.txt cobertura.xml $GITHUB_EVENT_PATH $GITHUB_STEP_SUMMARY
-  #      shell: bash
-=======
   macosx:
     needs: Bot
     if: ${{ needs.Bot.outputs.run_macosx == 'True' }}
@@ -350,5 +212,4 @@
             -f state="${{ steps.run_bot.outputs.global_state }}" -f target_url="${{ github.event.repository.html_url }}/actions/runs/${{ github.run_id }}" \
             -f description="${{ github.event.comment.body }}" -f context="Tests on Draft"
         env:
-          GH_TOKEN: ${{ github.token }}
->>>>>>> 4271357e
+          GH_TOKEN: ${{ github.token }}