name: Pyccel tests

on:
  pull_request:
    branches: [ master ]

jobs:
  #Linux:

  #  runs-on: ubuntu-latest

<<<<<<< HEAD
  #  steps:
  #    - uses: actions/checkout@v2
  #    - name: Set up Python 3.7
  #      uses: actions/setup-python@v3
  #      with:
  #        python-version: 3.7
  #    - name: Install dependencies
  #      uses: ./.github/actions/linux_install
  #    - name: Install python dependencies
  #      uses: ./.github/actions/pip_installation
  #    - name: Coverage install
  #      uses: ./.github/actions/coverage_install
  #    - name: Fortran/C tests with pytest
  #      uses: ./.github/actions/pytest_run
  #    - name: Python tests with pytest
  #      uses: ./.github/actions/pytest_run_python
  #    - name: Parallel tests with pytest
  #      uses: ./.github/actions/pytest_parallel
  #    - name: Test with valgrind for memory leaks
  #      uses: ./.github/actions/valgrind_run
  #    - name: Collect coverage information
  #      continue-on-error: True
  #      uses: ./.github/actions/coverage_collection
  #    - name: Run codacy-coverage-reporter
  #      uses: codacy/codacy-coverage-reporter-action@master
  #      continue-on-error: True
  #      with:
  #        project-token: ${{ secrets.CODACY_PROJECT_TOKEN }}
  #        coverage-reports: cobertura.xml
=======
    steps:
      - uses: actions/checkout@v3
      - name: Set up Python 3.7
        uses: actions/setup-python@v4
        with:
          python-version: 3.7
      - name: Install dependencies
        uses: ./.github/actions/linux_install
      - name: Install Pyccel with tests
        run: |
            python -m pip install --upgrade pip
            python -m pip install .[test]
        shell: bash
      - name: Coverage install
        uses: ./.github/actions/coverage_install
      - name: Fortran/C tests with pytest
        uses: ./.github/actions/pytest_run
      - name: Python tests with pytest
        uses: ./.github/actions/pytest_run_python
      - name: Parallel tests with pytest
        uses: ./.github/actions/pytest_parallel
      - name: Test with valgrind for memory leaks
        uses: ./.github/actions/valgrind_run
      - name: Collect coverage information
        continue-on-error: True
        uses: ./.github/actions/coverage_collection
      - name: Run codacy-coverage-reporter
        uses: codacy/codacy-coverage-reporter-action@master
        continue-on-error: True
        with:
          project-token: ${{ secrets.CODACY_PROJECT_TOKEN }}
          coverage-reports: cobertura.xml
      - name: Save code coverage report
        uses: actions/upload-artifact@v3
        with:
          name: coverage-artifact
          path: cobertura.xml
          retention-days: 1
>>>>>>> ef95df80

  Windows:

    runs-on: windows-latest

    steps:
      - uses: actions/checkout@v3
      - name: Setup Python 3.9
        uses: actions/setup-python@v4
        with:
            # The second most recent version is used as
            # setup-python installs the most recent patch
            # which leads to linking problems as there are
            # 2 versions of python3X.a and the wrong one
            # is chosen
            python-version: 3.9
      # Uncomment to examine DLL requirements with 'objdump -x FILE'
      #- name: Install mingw tools
      #  uses: msys2/setup-msys2@v2
      - name: Install dependencies
        uses: ./.github/actions/windows_install
      - name: Install Pyccel with tests
        run: |
            python -m pip install --upgrade pip
            python -m pip install .[test]
        shell: bash
      - name: Fortran/C tests with pytest
        run: |
          #drmemory.exe -logdir . -- pytest test_epyccel_functions.py -vs -k decorator
          pytest test_epyccel_functions.py -vs -k decorator
          #ls
          #Get-Content results.txt
          pytest test_epyccel_modules.py -vs
        working-directory: ./tests/epyccel
      #- name: Fortran/C tests with pytest
      #  uses: ./.github/actions/pytest_run
      #- name: Python tests with pytest
      #  uses: ./.github/actions/pytest_run_python
      #- name: Parallel tests with pytest
      #  uses: ./.github/actions/pytest_parallel

  #MacOSX:

  #  runs-on: macos-latest

<<<<<<< HEAD
  #  steps:
  #    - uses: actions/checkout@v2
  #    - name: Set up Python 3.10
  #      uses: actions/setup-python@v3
  #      with:
  #        python-version: '3.10'
  #    - name: Install dependencies
  #      uses: ./.github/actions/macos_install
  #    - name: Install python dependencies
  #      uses: ./.github/actions/pip_installation
  #    - name: Fortran/C tests with pytest
  #      uses: ./.github/actions/pytest_run
  #    - name: Python tests with pytest
  #      uses: ./.github/actions/pytest_run_python
  #    - name: Parallel tests with pytest
  #      uses: ./.github/actions/pytest_parallel

  #Linter:

  #  runs-on: ubuntu-latest

  #  steps:
  #    - uses: actions/checkout@v2
  #    - name: Set up Python 3.7
  #      uses: actions/setup-python@v3
  #      with:
  #        python-version: 3.7
  #    - name: Install python dependencies
  #      run: |
  #        python -m pip install --upgrade pip
  #        python -m pip install pylint
  #      shell: bash
  #    - name: Pylint
  #      run: |
  #          python -m pylint --rcfile=.pylintrc pyccel/parser/semantic.py
  #      shell: bash
=======
    steps:
      - uses: actions/checkout@v3
      - name: Set up Python 3.10
        uses: actions/setup-python@v4
        with:
          python-version: '3.10'
      - name: Install dependencies
        uses: ./.github/actions/macos_install
      - name: Install Pyccel with tests
        run: |
            python -m pip install --upgrade pip
            python -m pip install .[test]
        shell: bash
      - name: Fortran/C tests with pytest
        uses: ./.github/actions/pytest_run
      - name: Python tests with pytest
        uses: ./.github/actions/pytest_run_python
      - name: Parallel tests with pytest
        uses: ./.github/actions/pytest_parallel

  CoverageChecker:

    runs-on: ubuntu-latest
    needs: Linux

    steps:
      - uses: actions/checkout@v3
      - name: Set up Python 3.7
        uses: actions/setup-python@v4
        with:
          python-version: 3.7
      - name: Install Python dependencies
        run: |
          python -m pip install --upgrade pip
          python -m pip install defusedxml
        shell: bash
      - name: Collect coverage information
        uses: actions/download-artifact@v3
        with:
          name: coverage-artifact
      - name: Collect diff information
        run: |
          BASE_BRANCH=$GITHUB_BASE_REF
          git fetch
          git diff origin/${BASE_BRANCH}..HEAD --no-indent-heuristic --unified=0 --output=pull_diff.txt --no-color
          ls
        shell: bash
      - name: Check coverage
        run: |
          python ci_tools/check_new_coverage.py pull_diff.txt cobertura.xml $GITHUB_EVENT_PATH $GITHUB_STEP_SUMMARY
        shell: bash
>>>>>>> ef95df80
<|MERGE_RESOLUTION|>--- conflicted
+++ resolved
@@ -9,17 +9,19 @@
 
   #  runs-on: ubuntu-latest
 
-<<<<<<< HEAD
   #  steps:
-  #    - uses: actions/checkout@v2
+  #    - uses: actions/checkout@v3
   #    - name: Set up Python 3.7
-  #      uses: actions/setup-python@v3
+  #      uses: actions/setup-python@v4
   #      with:
   #        python-version: 3.7
   #    - name: Install dependencies
   #      uses: ./.github/actions/linux_install
-  #    - name: Install python dependencies
-  #      uses: ./.github/actions/pip_installation
+  #    - name: Install Pyccel with tests
+  #      run: |
+  #          python -m pip install --upgrade pip
+  #          python -m pip install .[test]
+  #      shell: bash
   #    - name: Coverage install
   #      uses: ./.github/actions/coverage_install
   #    - name: Fortran/C tests with pytest
@@ -39,46 +41,12 @@
   #      with:
   #        project-token: ${{ secrets.CODACY_PROJECT_TOKEN }}
   #        coverage-reports: cobertura.xml
-=======
-    steps:
-      - uses: actions/checkout@v3
-      - name: Set up Python 3.7
-        uses: actions/setup-python@v4
-        with:
-          python-version: 3.7
-      - name: Install dependencies
-        uses: ./.github/actions/linux_install
-      - name: Install Pyccel with tests
-        run: |
-            python -m pip install --upgrade pip
-            python -m pip install .[test]
-        shell: bash
-      - name: Coverage install
-        uses: ./.github/actions/coverage_install
-      - name: Fortran/C tests with pytest
-        uses: ./.github/actions/pytest_run
-      - name: Python tests with pytest
-        uses: ./.github/actions/pytest_run_python
-      - name: Parallel tests with pytest
-        uses: ./.github/actions/pytest_parallel
-      - name: Test with valgrind for memory leaks
-        uses: ./.github/actions/valgrind_run
-      - name: Collect coverage information
-        continue-on-error: True
-        uses: ./.github/actions/coverage_collection
-      - name: Run codacy-coverage-reporter
-        uses: codacy/codacy-coverage-reporter-action@master
-        continue-on-error: True
-        with:
-          project-token: ${{ secrets.CODACY_PROJECT_TOKEN }}
-          coverage-reports: cobertura.xml
-      - name: Save code coverage report
-        uses: actions/upload-artifact@v3
-        with:
-          name: coverage-artifact
-          path: cobertura.xml
-          retention-days: 1
->>>>>>> ef95df80
+  #    - name: Save code coverage report
+  #      uses: actions/upload-artifact@v3
+  #      with:
+  #        name: coverage-artifact
+  #        path: cobertura.xml
+  #        retention-days: 1
 
   Windows:
 
@@ -124,17 +92,19 @@
 
   #  runs-on: macos-latest
 
-<<<<<<< HEAD
   #  steps:
-  #    - uses: actions/checkout@v2
+  #    - uses: actions/checkout@v3
   #    - name: Set up Python 3.10
-  #      uses: actions/setup-python@v3
+  #      uses: actions/setup-python@v4
   #      with:
   #        python-version: '3.10'
   #    - name: Install dependencies
   #      uses: ./.github/actions/macos_install
-  #    - name: Install python dependencies
-  #      uses: ./.github/actions/pip_installation
+  #    - name: Install Pyccel with tests
+  #      run: |
+  #          python -m pip install --upgrade pip
+  #          python -m pip install .[test]
+  #      shell: bash
   #    - name: Fortran/C tests with pytest
   #      uses: ./.github/actions/pytest_run
   #    - name: Python tests with pytest
@@ -142,75 +112,34 @@
   #    - name: Parallel tests with pytest
   #      uses: ./.github/actions/pytest_parallel
 
-  #Linter:
+  #CoverageChecker:
 
   #  runs-on: ubuntu-latest
+  #  needs: Linux
 
   #  steps:
-  #    - uses: actions/checkout@v2
+  #    - uses: actions/checkout@v3
   #    - name: Set up Python 3.7
-  #      uses: actions/setup-python@v3
+  #      uses: actions/setup-python@v4
   #      with:
   #        python-version: 3.7
-  #    - name: Install python dependencies
+  #    - name: Install Python dependencies
   #      run: |
   #        python -m pip install --upgrade pip
-  #        python -m pip install pylint
+  #        python -m pip install defusedxml
   #      shell: bash
-  #    - name: Pylint
+  #    - name: Collect coverage information
+  #      uses: actions/download-artifact@v3
+  #      with:
+  #        name: coverage-artifact
+  #    - name: Collect diff information
   #      run: |
-  #          python -m pylint --rcfile=.pylintrc pyccel/parser/semantic.py
+  #        BASE_BRANCH=$GITHUB_BASE_REF
+  #        git fetch
+  #        git diff origin/${BASE_BRANCH}..HEAD --no-indent-heuristic --unified=0 --output=pull_diff.txt --no-color
+  #        ls
   #      shell: bash
-=======
-    steps:
-      - uses: actions/checkout@v3
-      - name: Set up Python 3.10
-        uses: actions/setup-python@v4
-        with:
-          python-version: '3.10'
-      - name: Install dependencies
-        uses: ./.github/actions/macos_install
-      - name: Install Pyccel with tests
-        run: |
-            python -m pip install --upgrade pip
-            python -m pip install .[test]
-        shell: bash
-      - name: Fortran/C tests with pytest
-        uses: ./.github/actions/pytest_run
-      - name: Python tests with pytest
-        uses: ./.github/actions/pytest_run_python
-      - name: Parallel tests with pytest
-        uses: ./.github/actions/pytest_parallel
-
-  CoverageChecker:
-
-    runs-on: ubuntu-latest
-    needs: Linux
-
-    steps:
-      - uses: actions/checkout@v3
-      - name: Set up Python 3.7
-        uses: actions/setup-python@v4
-        with:
-          python-version: 3.7
-      - name: Install Python dependencies
-        run: |
-          python -m pip install --upgrade pip
-          python -m pip install defusedxml
-        shell: bash
-      - name: Collect coverage information
-        uses: actions/download-artifact@v3
-        with:
-          name: coverage-artifact
-      - name: Collect diff information
-        run: |
-          BASE_BRANCH=$GITHUB_BASE_REF
-          git fetch
-          git diff origin/${BASE_BRANCH}..HEAD --no-indent-heuristic --unified=0 --output=pull_diff.txt --no-color
-          ls
-        shell: bash
-      - name: Check coverage
-        run: |
-          python ci_tools/check_new_coverage.py pull_diff.txt cobertura.xml $GITHUB_EVENT_PATH $GITHUB_STEP_SUMMARY
-        shell: bash
->>>>>>> ef95df80
+  #    - name: Check coverage
+  #      run: |
+  #        python ci_tools/check_new_coverage.py pull_diff.txt cobertura.xml $GITHUB_EVENT_PATH $GITHUB_STEP_SUMMARY
+  #      shell: bash