name: Pyccel tests

on:
  pull_request:
    branches: [ master, cuda_main, cuda_devel ]

jobs:
  Linux:

    runs-on: ubuntu-latest

    steps:
      - uses: actions/checkout@v3
      - name: Set up Python 3.7
        uses: actions/setup-python@v4
        with:
          python-version: 3.7
      - name: Install dependencies
        uses: ./.github/actions/linux_install
      - name: Install Pyccel with tests
        run: |
            python -m pip install --upgrade pip
            python -m pip install .[test]
        shell: bash
      - name: Coverage install
        uses: ./.github/actions/coverage_install
      - name: Fortran/C tests with pytest
        uses: ./.github/actions/pytest_run
      - name: Python tests with pytest
        uses: ./.github/actions/pytest_run_python
      - name: Parallel tests with pytest
        uses: ./.github/actions/pytest_parallel
      - name: Test with valgrind for memory leaks
        uses: ./.github/actions/valgrind_run
      - name: Collect coverage information
        continue-on-error: True
        uses: ./.github/actions/coverage_collection
      - name: Save code coverage report
        uses: actions/upload-artifact@v3
        with:
<<<<<<< HEAD
          name: coverage-artifact
          path: .coverage
=======
          project-token: ${{ secrets.CODACY_PROJECT_TOKEN }}
          coverage-reports: cobertura.xml
      - name: Save code coverage report
        uses: actions/upload-artifact@v3
        with:
          name: coverage-artifact
          path: cobertura.xml
>>>>>>> ef95df80
          retention-days: 1

  Windows:

    runs-on: windows-latest

    steps:
      - uses: actions/checkout@v3
      - name: Setup Python 3.9
        uses: actions/setup-python@v4
        with:
            # The second most recent version is used as
            # setup-python installs the most recent patch
            # which leads to linking problems as there are
            # 2 versions of python3X.a and the wrong one
            # is chosen
            python-version: 3.9
      # Uncomment to examine DLL requirements with 'objdump -x FILE'
      #- name: Install mingw tools
      #  uses: msys2/setup-msys2@v2
      - name: Install dependencies
        uses: ./.github/actions/windows_install
      - name: Install Pyccel with tests
        run: |
            python -m pip install --upgrade pip
            python -m pip install .[test]
        shell: bash
      - name: Fortran/C tests with pytest
        uses: ./.github/actions/pytest_run
      - name: Python tests with pytest
        uses: ./.github/actions/pytest_run_python
      - name: Parallel tests with pytest
        uses: ./.github/actions/pytest_parallel

  MacOSX:

    runs-on: macos-latest

    steps:
      - uses: actions/checkout@v3
      - name: Set up Python 3.10
        uses: actions/setup-python@v4
        with:
          python-version: '3.10'
      - name: Install dependencies
        uses: ./.github/actions/macos_install
      - name: Install Pyccel with tests
        run: |
            python -m pip install --upgrade pip
            python -m pip install .[test]
        shell: bash
      - name: Fortran/C tests with pytest
        uses: ./.github/actions/pytest_run
      - name: Python tests with pytest
        uses: ./.github/actions/pytest_run_python
      - name: Parallel tests with pytest
        uses: ./.github/actions/pytest_parallel

<<<<<<< HEAD
  Cuda:

    runs-on: ubuntu-20.04
    container: nvidia/cuda:11.7.1-devel-ubuntu20.04
    if: github.event.pull_request.base.ref != 'master'
    steps:
      - uses: actions/checkout@v2
      - name: Prepare docker
        run: |
          apt update && apt install sudo
          TZ=Europe/France
          ln -snf /usr/share/zoneinfo/$TZ /etc/localtime && echo $TZ > /etc/timezone
          DEBIAN_FRONTEND=noninteractive apt-get install -y --no-install-recommends tzdata
        shell: bash
      - name: CUDA Version
        run: nvcc --version # cuda install check
      - name: Install dependencies
        uses: ./.github/actions/linux_install
      - name: Install python (setup-python action doesn't work with containers)
        uses: ./.github/actions/python_install
      - name: Install python dependencies
        uses: ./.github/actions/pip_installation
      - name: Coverage install
        uses: ./.github/actions/coverage_install
      - name: Ccuda tests with pytest
        uses: ./.github/actions/pytest_run_cuda
      - name: Collect coverage information
        continue-on-error: True
        uses: ./.github/actions/coverage_collection
      - name: Save code coverage report
        uses: actions/upload-artifact@v3
        with:
          name: cuda-coverage-artifact
          path: .coverage
          retention-days: 1

  CoverageCollection:

    runs-on: ubuntu-latest
    needs: [Linux, Cuda]
    if: ${{ always() && needs.Linux.result == 'success' && needs.Cuda.result != 'failure' }}
=======
  CoverageChecker:

    runs-on: ubuntu-latest
    needs: Linux
>>>>>>> ef95df80

    steps:
      - uses: actions/checkout@v3
      - name: Set up Python 3.7
        uses: actions/setup-python@v4
<<<<<<< HEAD
        with:
          python-version: 3.7
      - name: Install dependencies
        uses: ./.github/actions/linux_install
      - name: Install python dependencies
        uses: ./.github/actions/pip_installation
      - name: Coverage install
        uses: ./.github/actions/coverage_install
      - name: Collect coverage information
        uses: actions/download-artifact@v3
        with:
          name: coverage-artifact
      - name: Rename coverage file
        run: mv .coverage .coverage.linux
      - name: Collect coverage information
        uses: actions/download-artifact@v3
        if: needs.Cuda.result == 'success'
        with:
          name: cuda-coverage-artifact
      - name: Rename coverage file
        if: needs.Cuda.result == 'success'
        run: mv .coverage .coverage.cuda
      - name: Generate coverage report
        run: |
            coverage combine
            coverage xml
      - name: Run codacy-coverage-reporter
        uses: codacy/codacy-coverage-reporter-action@master
        continue-on-error: True
        with:
          project-token: ${{ secrets.CODACY_PROJECT_TOKEN }}
          coverage-reports: cobertura.xml
      - name: Save code coverage xml report
        uses: actions/upload-artifact@v3
        with:
          name: coverage-artifact-xml
          path: cobertura.xml
          retention-days: 1

  CoverageChecker:

    runs-on: ubuntu-latest
    needs: [CoverageCollection]
    if: ${{ always() && needs.CoverageCollection.result == 'success' && needs.Cuda.result != 'failure' }}

    steps:
      - uses: actions/checkout@v3
      - name: Set up Python 3.7
        uses: actions/setup-python@v4
=======
>>>>>>> ef95df80
        with:
          python-version: 3.7
      - name: Install Python dependencies
        run: |
          python -m pip install --upgrade pip
          python -m pip install defusedxml
        shell: bash
      - name: Collect coverage information
        uses: actions/download-artifact@v3
        with:
<<<<<<< HEAD
          name: coverage-artifact-xml
=======
          name: coverage-artifact
>>>>>>> ef95df80
      - name: Collect diff information
        run: |
          BASE_BRANCH=$GITHUB_BASE_REF
          git fetch
          git diff origin/${BASE_BRANCH}..HEAD --no-indent-heuristic --unified=0 --output=pull_diff.txt --no-color
          ls
        shell: bash
      - name: Check coverage
        run: |
          python ci_tools/check_new_coverage.py pull_diff.txt cobertura.xml $GITHUB_EVENT_PATH $GITHUB_STEP_SUMMARY
        shell: bash<|MERGE_RESOLUTION|>--- conflicted
+++ resolved
@@ -38,18 +38,8 @@
       - name: Save code coverage report
         uses: actions/upload-artifact@v3
         with:
-<<<<<<< HEAD
           name: coverage-artifact
           path: .coverage
-=======
-          project-token: ${{ secrets.CODACY_PROJECT_TOKEN }}
-          coverage-reports: cobertura.xml
-      - name: Save code coverage report
-        uses: actions/upload-artifact@v3
-        with:
-          name: coverage-artifact
-          path: cobertura.xml
->>>>>>> ef95df80
           retention-days: 1
 
   Windows:
@@ -108,7 +98,6 @@
       - name: Parallel tests with pytest
         uses: ./.github/actions/pytest_parallel
 
-<<<<<<< HEAD
   Cuda:
 
     runs-on: ubuntu-20.04
@@ -150,18 +139,11 @@
     runs-on: ubuntu-latest
     needs: [Linux, Cuda]
     if: ${{ always() && needs.Linux.result == 'success' && needs.Cuda.result != 'failure' }}
-=======
-  CoverageChecker:
-
-    runs-on: ubuntu-latest
-    needs: Linux
->>>>>>> ef95df80
 
     steps:
       - uses: actions/checkout@v3
       - name: Set up Python 3.7
         uses: actions/setup-python@v4
-<<<<<<< HEAD
         with:
           python-version: 3.7
       - name: Install dependencies
@@ -211,8 +193,6 @@
       - uses: actions/checkout@v3
       - name: Set up Python 3.7
         uses: actions/setup-python@v4
-=======
->>>>>>> ef95df80
         with:
           python-version: 3.7
       - name: Install Python dependencies
@@ -223,11 +203,7 @@
       - name: Collect coverage information
         uses: actions/download-artifact@v3
         with:
-<<<<<<< HEAD
           name: coverage-artifact-xml
-=======
-          name: coverage-artifact
->>>>>>> ef95df80
       - name: Collect diff information
         run: |
           BASE_BRANCH=$GITHUB_BASE_REF
