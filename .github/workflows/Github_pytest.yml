--- conflicted
+++ resolved
@@ -2,11 +2,7 @@
 
 on:
   pull_request:
-<<<<<<< HEAD
     branches: [ master, development]
-=======
-    branches: [ master, cuda_main, cuda_devel ]
->>>>>>> 58141cb2
 
 jobs:
   Linux:
@@ -103,51 +99,6 @@
         uses: ./.github/actions/pytest_parallel
 
   Cuda:
-<<<<<<< HEAD
-
-    runs-on: ubuntu-latest
-    container: nvidia/cuda:11.7.1-devel-ubuntu20.04
-    if: github.event.pull_request.base.ref != 'master'
-    steps:
-      - uses: actions/checkout@v3
-      - name: Prepare docker
-        run: |
-          apt update && apt install sudo
-          TZ=Europe/France
-          ln -snf /usr/share/zoneinfo/$TZ /etc/localtime && echo $TZ > /etc/timezone
-          DEBIAN_FRONTEND=noninteractive apt-get install -y --no-install-recommends tzdata
-        shell: bash
-      - name: CUDA Version
-        run: nvcc --version # cuda install check
-      - name: Install dependencies
-        uses: ./.github/actions/linux_install
-      - name: Install Pyccel with tests
-        run: |
-            PATH=${PATH}:$HOME/.local/bin
-            echo "PATH=${PATH}" >> $GITHUB_ENV
-            python -m pip install --upgrade pip
-            python -m pip install --user .[test]
-        shell: bash
-      - name: Coverage install
-        uses: ./.github/actions/coverage_install
-      - name: Ccuda tests with pytest
-        uses: ./.github/actions/pytest_run_cuda
-      - name: Collect coverage information
-        continue-on-error: True
-        uses: ./.github/actions/coverage_collection
-      - name: Save code coverage report
-        uses: actions/upload-artifact@v3
-        with:
-          name: cuda-coverage-artifact
-          path: .coverage
-          retention-days: 1
-
-  CoverageCollection:
-
-    runs-on: ubuntu-latest
-    needs: [Linux, Cuda]
-    if: ${{ always() && needs.Linux.result == 'success' && needs.Cuda.result != 'failure' }}
-=======
 
     runs-on: ubuntu-20.04
     container: nvidia/cuda:11.7.1-devel-ubuntu20.04
@@ -244,7 +195,6 @@
     runs-on: ubuntu-latest
     needs: [CoverageCollection]
     if: ${{ always() && needs.CoverageCollection.result == 'success' && needs.Cuda.result != 'failure' }}
->>>>>>> 58141cb2
 
     steps:
       - uses: actions/checkout@v3
