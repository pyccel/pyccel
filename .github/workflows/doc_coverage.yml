name: Doc Coverage Action

on:
<<<<<<< HEAD
  pull_request:
    branches: [ master2 ]
=======
  workflow_call:
    inputs:
      python_version:
        required: true
        type: string
      ref:
        required: false
        type: string
      base:
        required: true
        type: string
>>>>>>> 6cd8e040

jobs:

  DocumentationChecker:

    runs-on: ubuntu-latest
    name: Documentation Format

    steps:
      - uses: actions/checkout@v3
        with:
          ref: ${{ inputs.base }}
          path: base
      - uses: actions/checkout@v3
        with:
          path: compare
          ref: ${{ inputs.ref }}
      - name: Set up Python ${{ inputs.python_version }}
        uses: actions/setup-python@v4
        with:
          python-version: ${{ inputs.python_version }}
      - name: Install python dependencies
        run: |
          python -m pip install --upgrade pip
          python -m pip install docstr-coverage
          python -m pip install numpydoc
        shell: bash
      - name: Show report
        run: |
          echo "${{ github.event.pull_request.base.sha }}"
          docstr-coverage base/pyccel 2>base_cov || true
          docstr-coverage compare/pyccel 2>compare_cov || true
          python compare/ci_tools/summarise_doccoverage.py compare_cov base_cov $GITHUB_STEP_SUMMARY
          cd compare
          pip install .
          git fetch
          git diff origin/${{ inputs.base }}..HEAD --no-indent-heuristic --unified=0 --output=pull_diff.txt --no-color &>/dev/null
          touch objects.txt
          touch report.txt
          python ci_tools/list_docs_tovalidate.py pull_diff.txt objects.txt
          while read line; do    
            python -m numpydoc --validate $line >> report.txt 2>&1 || true 
          done < objects.txt
          cat report.txt
          python ci_tools/process_results.py report.txt $GITHUB_STEP_SUMMARY
        shell: bash<|MERGE_RESOLUTION|>--- conflicted
+++ resolved
@@ -1,10 +1,6 @@
 name: Doc Coverage Action
 
 on:
-<<<<<<< HEAD
-  pull_request:
-    branches: [ master2 ]
-=======
   workflow_call:
     inputs:
       python_version:
@@ -16,7 +12,6 @@
       base:
         required: true
         type: string
->>>>>>> 6cd8e040
 
 jobs:
 
