--- conflicted
+++ resolved
@@ -1,10 +1,6 @@
 name: Doc Coverage Action
 
 on:
-<<<<<<< HEAD
-  pull_request:
-    branches: [ master, development ]
-=======
   workflow_call:
     inputs:
       python_version:
@@ -16,7 +12,6 @@
       base:
         required: true
         type: string
->>>>>>> 1f23bbb8
 
 jobs:
 
