name: 'Linux installation commands'

runs:
  using: "composite"
  steps:
    - name: update the package list
      run:
        sudo apt-get update
      shell: bash
    - name: Install fortran
      run:
<<<<<<< HEAD
        sudo apt-get -y install gfortran
      shell: bash
    - name: Install python
      run:
        sudo apt-get -y install python3-dev
      shell: bash
    - name: python as python3
      run:
        sudo apt-get -y install python-is-python3
      shell: bash
    - name: Install Pip
      run:
        sudo apt-get -y install python3-pip
      shell: bash
    - name: Install LaPack
      run:
        sudo apt-get -y install libblas-dev liblapack-dev
      shell: bash
    - name: Install MPI
      run: |
        DEBIAN_FRONTEND=noninteractive TZ=Africa/Morocco sudo apt-get -y install libopenmpi-dev openmpi-bin
=======
        sudo apt-get install -y gfortran
      shell: bash
    - name: Install LaPack
      run:
        sudo apt-get install -y libblas-dev liblapack-dev
      shell: bash
    - name: Install MPI
      run: |
        sudo apt-get install -y libopenmpi-dev openmpi-bin
>>>>>>> 58141cb2
        echo "MPI_OPTS=--oversubscribe" >> $GITHUB_ENV
      shell: bash
    - name: Install OpenMP
      run:
<<<<<<< HEAD
        sudo apt-get -y install libomp-dev libomp5
      shell: bash
    - name: Install Valgrind
      run:
        sudo apt-get -y install valgrind
=======
        sudo apt-get install -y libomp-dev libomp5
      shell: bash
    - name: Install Valgrind
      run:
        sudo apt-get install -y valgrind
>>>>>>> 58141cb2
      shell: bash<|MERGE_RESOLUTION|>--- conflicted
+++ resolved
@@ -9,29 +9,6 @@
       shell: bash
     - name: Install fortran
       run:
-<<<<<<< HEAD
-        sudo apt-get -y install gfortran
-      shell: bash
-    - name: Install python
-      run:
-        sudo apt-get -y install python3-dev
-      shell: bash
-    - name: python as python3
-      run:
-        sudo apt-get -y install python-is-python3
-      shell: bash
-    - name: Install Pip
-      run:
-        sudo apt-get -y install python3-pip
-      shell: bash
-    - name: Install LaPack
-      run:
-        sudo apt-get -y install libblas-dev liblapack-dev
-      shell: bash
-    - name: Install MPI
-      run: |
-        DEBIAN_FRONTEND=noninteractive TZ=Africa/Morocco sudo apt-get -y install libopenmpi-dev openmpi-bin
-=======
         sudo apt-get install -y gfortran
       shell: bash
     - name: Install LaPack
@@ -41,22 +18,13 @@
     - name: Install MPI
       run: |
         sudo apt-get install -y libopenmpi-dev openmpi-bin
->>>>>>> 58141cb2
         echo "MPI_OPTS=--oversubscribe" >> $GITHUB_ENV
       shell: bash
     - name: Install OpenMP
       run:
-<<<<<<< HEAD
-        sudo apt-get -y install libomp-dev libomp5
-      shell: bash
-    - name: Install Valgrind
-      run:
-        sudo apt-get -y install valgrind
-=======
         sudo apt-get install -y libomp-dev libomp5
       shell: bash
     - name: Install Valgrind
       run:
         sudo apt-get install -y valgrind
->>>>>>> 58141cb2
       shell: bash