--- conflicted
+++ resolved
@@ -33,13 +33,8 @@
         fi
         python -m pytest -rXx ${FLAGS} -m "xdist_incompatible and not parallel and c ${{ inputs.pytest_mark }}" --ignore=symbolic --ignore=ndarrays
         pyccel-clean
-<<<<<<< HEAD
-        python -m pytest -n auto -rXx -m "not (parallel or xdist_incompatible) and not (c or python or ccuda) ${{ inputs.pytest_mark }}" --ignore=symbolic --ignore=ndarrays
-        python -m pytest -rXx -m "xdist_incompatible and not parallel and not (c or python or ccuda) ${{ inputs.pytest_mark }}" --ignore=symbolic --ignore=ndarrays
-=======
-        python -m pytest -n auto -rXx ${FLAGS} -m "not (parallel or xdist_incompatible) and not (c or python) ${{ inputs.pytest_mark }}" --ignore=symbolic --ignore=ndarrays
-        python -m pytest -rXx ${FLAGS} -m "xdist_incompatible and not parallel and not (c or python) ${{ inputs.pytest_mark }}" --ignore=symbolic --ignore=ndarrays
->>>>>>> 653a8fd7
+        python -m pytest -n auto -rXx ${FLAGS} -m "not (parallel or xdist_incompatible) and not (c or python or ccuda) ${{ inputs.pytest_mark }}" --ignore=symbolic --ignore=ndarrays
+        python -m pytest -rXx ${FLAGS} -m "xdist_incompatible and not parallel and not (c or python or ccuda) ${{ inputs.pytest_mark }}" --ignore=symbolic --ignore=ndarrays
         pyccel-clean
         python -m pytest ndarrays/ -rXx ${FLAGS}
         pyccel-clean
