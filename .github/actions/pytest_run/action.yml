--- conflicted
+++ resolved
@@ -50,13 +50,8 @@
       shell: ${{ inputs.shell_cmd }}
       working-directory: ./tests
       id: pytest_3
-<<<<<<< HEAD
-    - name: pytest with options (4)
+    - name: Test Fortran translations
       run: python -m pytest -n auto -rXx ${FLAGS} -m "not (parallel or xdist_incompatible) and not (c or python or ccuda) ${{ inputs.pytest_mark }}" --ignore=symbolic --ignore=ndarrays 2>&1 | tee s4_outfile.out
-=======
-    - name: Test Fortran translations
-      run: python -m pytest -n auto -rXx ${FLAGS} -m "not (parallel or xdist_incompatible) and not (c or python) ${{ inputs.pytest_mark }}" --ignore=symbolic --ignore=ndarrays 2>&1 | tee s4_outfile.out
->>>>>>> deb3d436
       shell: ${{ inputs.shell_cmd }}
       working-directory: ./tests
       id: pytest_4
