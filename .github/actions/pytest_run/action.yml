--- conflicted
+++ resolved
@@ -38,11 +38,7 @@
             echo "Touching"
             # Test ndarray folder update (requires parallel tests to avoid clean)
             touch ${SITE_DIR}/pyccel/stdlib/cwrapper/cwrapper.h
-<<<<<<< HEAD
-            python -m pytest -n auto -rXx ${FLAGS} -m c -k test_array_int32_1d_scalar epyccel/test_arrays.py 2>&1 | tee s2_outfile.out
-=======
             python -m pytest -n auto -rX ${FLAGS} -m c -k test_array_int32_1d_scalar epyccel/test_arrays.py 2>&1 | tee s2_outfile.out
->>>>>>> 484a85fe
          fi
       shell: ${{ inputs.shell_cmd }}
       working-directory: ./tests
