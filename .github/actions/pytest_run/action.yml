--- conflicted
+++ resolved
@@ -16,28 +16,18 @@
     - name: Test with pytest
       run: |
         which python
-<<<<<<< HEAD
-        python -m pytest -n auto -rXx -v -m "not (parallel or xdist_incompatible) and c" --ignore=symbolic --ignore=ndarrays --ignore=cuda_ndarrays
-=======
-        python -m pytest -n auto -rXx -v -m "not (parallel or xdist_incompatible) and c ${{ inputs.pytest_mark }}" --ignore=symbolic --ignore=ndarrays
->>>>>>> d77057cd
+        python -m pytest -n auto -rXx -v -m "not (parallel or xdist_incompatible) and c ${{ inputs.pytest_mark }}" --ignore=symbolic --ignore=ndarrays --ignore=cuda_ndarrays
         if [ -n "${SITE_DIR}" ]; then
             echo "Touching"
             # Test ndarray folder update (requires parallel tests to avoid clean)
             touch ${SITE_DIR}/pyccel/stdlib/cwrapper/cwrapper.h
             python -m pytest -n auto -rXx -v -m c -k test_array_int32_1d_scalar epyccel/test_arrays.py
         fi
-<<<<<<< HEAD
-        python -m pytest -rXx -m "xdist_incompatible and not parallel and c" --ignore=symbolic --ignore=ndarrays --ignore=cuda_ndarrays
+
+        python -m pytest -rXx -m "xdist_incompatible and not parallel and c ${{ inputs.pytest_mark }}" --ignore=symbolic --ignore=ndarrays --ignore=cuda_ndarrays
         pyccel-clean
-        python -m pytest -n auto -rXx -m "not (parallel or xdist_incompatible) and not (c or python or ccuda)" --ignore=symbolic --ignore=ndarrays --ignore=cuda_ndarrays
-        python -m pytest -rXx -m "xdist_incompatible and not parallel and not (c or python or ccuda)" --ignore=symbolic --ignore=ndarrays --ignore=cuda_ndarrays
-=======
-        python -m pytest -rXx -m "xdist_incompatible and not parallel and c ${{ inputs.pytest_mark }}" --ignore=symbolic --ignore=ndarrays
-        pyccel-clean
-        python -m pytest -n auto -rXx -m "not (parallel or xdist_incompatible) and not (c or python or ccuda) ${{ inputs.pytest_mark }}" --ignore=symbolic --ignore=ndarrays
-        python -m pytest -rXx -m "xdist_incompatible and not parallel and not (c or python or ccuda) ${{ inputs.pytest_mark }}" --ignore=symbolic --ignore=ndarrays
->>>>>>> d77057cd
+        python -m pytest -n auto -rXx -m "not (parallel or xdist_incompatible) and not (c or python or ccuda) ${{ inputs.pytest_mark }}" --ignore=symbolic --ignore=ndarrays --ignore=cuda_ndarrays
+        python -m pytest -rXx -m "xdist_incompatible and not parallel and not (c or python or ccuda) ${{ inputs.pytest_mark }}" --ignore=symbolic --ignore=ndarrays --ignore=cuda_ndarrays
         pyccel-clean
         python -m pytest ndarrays/ -rXx
         pyccel-clean
