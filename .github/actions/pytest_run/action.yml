name: 'Pyccel pytest commands generating fortran or c'
inputs:
  shell_cmd:
    description: 'Specifies the shell command (different for anaconda)'
    required: false
    default: 'bash'
  pytest_mark:
    description: 'Mark expression to exclude additional tests'
    required: false
    default: ''


runs:
  using: "composite"
  steps:
<<<<<<< HEAD
    #- name: Python Path
    #  run: which python
    #  shell: ${{ inputs.shell_cmd }}
    #  working-directory: ./tests
    #- name: Pytest with options (1)
    #  run: python -m pytest -n auto -rXx -v -m "not (parallel or xdist_incompatible) and c ${{ inputs.pytest_mark }}" --ignore=symbolic --ignore=ndarrays
    #  shell: ${{ inputs.shell_cmd }}
    #  working-directory: ./tests
    #  id: pytest_1
    #- name: if SITE_DIR is set (2)
    #  run: |
    #     if [ -n "${SITE_DIR}" ]; then
    #        echo "Touching"
    #        # Test ndarray folder update (requires parallel tests to avoid clean)
    #        touch ${SITE_DIR}/pyccel/stdlib/cwrapper/cwrapper.h
    #        python -m pytest -n auto -rXx -v -m c -k test_array_int32_1d_scalar epyccel/test_arrays.py
    #     fi
    #  shell: ${{ inputs.shell_cmd }}
    #  working-directory: ./tests
    #  id: pytest_2
    #- name: pytest with options (3)
    #  run: |
    #     python -m pytest -rXx -m "xdist_incompatible and not parallel and c ${{ inputs.pytest_mark }}" --ignore=symbolic --ignore=ndarrays
    #     pyccel-clean
    #  shell: ${{ inputs.shell_cmd }}
    #  working-directory: ./tests
    #  id: pytest_3
    #- name: pytest with options (4)
    #  run: python -m pytest -n auto -rXx -m "not (parallel or xdist_incompatible) and not (c or python) ${{ inputs.pytest_mark }}" --ignore=symbolic --ignore=ndarrays
    #  shell: ${{ inputs.shell_cmd }}
    #  working-directory: ./tests
    #  id: pytest_4
    #- name: pytest with options (5)
    #  run: |
    #    python -m pytest -rXx -m "xdist_incompatible and not parallel and not (c or python) ${{ inputs.pytest_mark }}" --ignore=symbolic --ignore=ndarrays
    #    pyccel-clean
    #  shell: ${{ inputs.shell_cmd }}
    #  working-directory: ./tests
    #  id: pytest_5
    #- name: pytest ndarrays (6)
    #  run: |
    #    python -m pytest ndarrays/ -rXx
    #    pyccel-clean
    #  shell: ${{ inputs.shell_cmd }}
    #  working-directory: ./tests
    #  id: pytest_6
=======
    - name: Python Path
      run: which python
      shell: ${{ inputs.shell_cmd }}
      working-directory: ./tests
    - name: Pytest with options (1)
      run: python -m pytest -n auto -rXx -v -m "not (parallel or xdist_incompatible) and c ${{ inputs.pytest_mark }}" --ignore=symbolic --ignore=ndarrays 2>&1 | tee s1_outfile.out
      shell: ${{ inputs.shell_cmd }}
      working-directory: ./tests
      id: pytest_1
    - name: if SITE_DIR is set (2)
      run: |
         if [ -n "${SITE_DIR}" ]; then
            echo "Touching"
            # Test ndarray folder update (requires parallel tests to avoid clean)
            touch ${SITE_DIR}/pyccel/stdlib/cwrapper/cwrapper.h
            python -m pytest -n auto -rXx -v -m c -k test_array_int32_1d_scalar epyccel/test_arrays.py 2>&1 | tee s2_outfile.out
         fi
      shell: ${{ inputs.shell_cmd }}
      working-directory: ./tests
      id: pytest_2
    - name: pytest with options (3)
      run: |
         python -m pytest -rXx -m "xdist_incompatible and not parallel and c ${{ inputs.pytest_mark }}" --ignore=symbolic --ignore=ndarrays 2>&1 | tee s3_outfile.out
         pyccel-clean
      shell: ${{ inputs.shell_cmd }}
      working-directory: ./tests
      id: pytest_3
    - name: pytest with options (4)
      run: python -m pytest -n auto -rXx -m "not (parallel or xdist_incompatible) and not (c or python) ${{ inputs.pytest_mark }}" --ignore=symbolic --ignore=ndarrays 2>&1 | tee s4_outfile.out
      shell: ${{ inputs.shell_cmd }}
      working-directory: ./tests
      id: pytest_4
    - name: pytest with options (5)
      run: |
        python -m pytest -rXx -m "xdist_incompatible and not parallel and not (c or python) ${{ inputs.pytest_mark }}" --ignore=symbolic --ignore=ndarrays 2>&1 | tee s5_outfile.out
        pyccel-clean
      shell: ${{ inputs.shell_cmd }}
      working-directory: ./tests
      id: pytest_5
    - name: pytest ndarrays (6)
      run: |
        python -m pytest ndarrays/ -rXx 2>&1 | tee s6_outfile.out
        pyccel-clean
      shell: ${{ inputs.shell_cmd }}
      working-directory: ./tests
      id: pytest_6
>>>>>>> 494fe85d
    - name: Final step
      if: always()
      id: status
      run:
<<<<<<< HEAD
        python ci_tools/json_pytest_output.py success success success success success success
        #python ci_tools/json_pytest_output.py ${{ steps.pytest_1.outcome }} ${{ steps.pytest_2.outcome }} ${{ steps.pytest_3.outcome }} ${{ steps.pytest_4.outcome }} ${{ steps.pytest_5.outcome }} ${{ steps.pytest_6.outcome }}
=======
        python ci_tools/json_pytest_output.py tests/s*_outfile.out
>>>>>>> 494fe85d
      shell: ${{ inputs.shell_cmd }}
<|MERGE_RESOLUTION|>--- conflicted
+++ resolved
@@ -13,7 +13,6 @@
 runs:
   using: "composite"
   steps:
-<<<<<<< HEAD
     #- name: Python Path
     #  run: which python
     #  shell: ${{ inputs.shell_cmd }}
@@ -60,62 +59,9 @@
     #  shell: ${{ inputs.shell_cmd }}
     #  working-directory: ./tests
     #  id: pytest_6
-=======
-    - name: Python Path
-      run: which python
-      shell: ${{ inputs.shell_cmd }}
-      working-directory: ./tests
-    - name: Pytest with options (1)
-      run: python -m pytest -n auto -rXx -v -m "not (parallel or xdist_incompatible) and c ${{ inputs.pytest_mark }}" --ignore=symbolic --ignore=ndarrays 2>&1 | tee s1_outfile.out
-      shell: ${{ inputs.shell_cmd }}
-      working-directory: ./tests
-      id: pytest_1
-    - name: if SITE_DIR is set (2)
-      run: |
-         if [ -n "${SITE_DIR}" ]; then
-            echo "Touching"
-            # Test ndarray folder update (requires parallel tests to avoid clean)
-            touch ${SITE_DIR}/pyccel/stdlib/cwrapper/cwrapper.h
-            python -m pytest -n auto -rXx -v -m c -k test_array_int32_1d_scalar epyccel/test_arrays.py 2>&1 | tee s2_outfile.out
-         fi
-      shell: ${{ inputs.shell_cmd }}
-      working-directory: ./tests
-      id: pytest_2
-    - name: pytest with options (3)
-      run: |
-         python -m pytest -rXx -m "xdist_incompatible and not parallel and c ${{ inputs.pytest_mark }}" --ignore=symbolic --ignore=ndarrays 2>&1 | tee s3_outfile.out
-         pyccel-clean
-      shell: ${{ inputs.shell_cmd }}
-      working-directory: ./tests
-      id: pytest_3
-    - name: pytest with options (4)
-      run: python -m pytest -n auto -rXx -m "not (parallel or xdist_incompatible) and not (c or python) ${{ inputs.pytest_mark }}" --ignore=symbolic --ignore=ndarrays 2>&1 | tee s4_outfile.out
-      shell: ${{ inputs.shell_cmd }}
-      working-directory: ./tests
-      id: pytest_4
-    - name: pytest with options (5)
-      run: |
-        python -m pytest -rXx -m "xdist_incompatible and not parallel and not (c or python) ${{ inputs.pytest_mark }}" --ignore=symbolic --ignore=ndarrays 2>&1 | tee s5_outfile.out
-        pyccel-clean
-      shell: ${{ inputs.shell_cmd }}
-      working-directory: ./tests
-      id: pytest_5
-    - name: pytest ndarrays (6)
-      run: |
-        python -m pytest ndarrays/ -rXx 2>&1 | tee s6_outfile.out
-        pyccel-clean
-      shell: ${{ inputs.shell_cmd }}
-      working-directory: ./tests
-      id: pytest_6
->>>>>>> 494fe85d
     - name: Final step
       if: always()
       id: status
       run:
-<<<<<<< HEAD
-        python ci_tools/json_pytest_output.py success success success success success success
-        #python ci_tools/json_pytest_output.py ${{ steps.pytest_1.outcome }} ${{ steps.pytest_2.outcome }} ${{ steps.pytest_3.outcome }} ${{ steps.pytest_4.outcome }} ${{ steps.pytest_5.outcome }} ${{ steps.pytest_6.outcome }}
-=======
         python ci_tools/json_pytest_output.py tests/s*_outfile.out
->>>>>>> 494fe85d
       shell: ${{ inputs.shell_cmd }}
