# coding: utf-8


1
+1
-1
a + 2
3*a + 1
3*(4+a) + 1
3/(4+a) + 1


1.
+1.
-1.
a + 2.
3.*a + 1.
3.*(4.+a) + 1.
3./(4.+a) + 1.

True
False
not a
a and b
a or b

a == b
a != b
a < b
a > b
a <= b
<<<<<<< HEAD
a >= b
a == b and (a > e or b < a and a < c )and (b != y or c >= a) or b <= t
# ...
=======
a >= b
>>>>>>> f18b9666
<|MERGE_RESOLUTION|>--- conflicted
+++ resolved
@@ -29,10 +29,5 @@
 a < b
 a > b
 a <= b
-<<<<<<< HEAD
 a >= b
-a == b and (a > e or b < a and a < c )and (b != y or c >= a) or b <= t
-# ...
-=======
-a >= b
->>>>>>> f18b9666
+a == b and (a > e or b < a and a < c )and (b != y or c >= a) or b <= t