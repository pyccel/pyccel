--- conflicted
+++ resolved
@@ -71,7 +71,6 @@
     3. allocate `order_f` `ndarray`  
     4. copy temporary `ndarray` to final `ndarray` using `strides` and `shape`, this will create a transposed version of the temporary `ndarray`
 
-<<<<<<< HEAD
 ### Indexing in C
 
 For indexing, the function `GET_ELEMENT(arr, type, ...)` is used, indexing does not change with `order`.  
@@ -109,6 +108,3 @@
 
 ### Ordering in Fortran
 // TODO
-=======
-![F order memory layout](media/f_order_memory_layout.png)  
->>>>>>> 3f7aa9f3
