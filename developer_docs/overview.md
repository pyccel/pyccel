--- conflicted
+++ resolved
@@ -24,21 +24,13 @@
 
 In computer science, the _scope_ is the area of a program where an item (e.g. variable, function, etc.) is recognised. For example a variable defined in a function will not be recognised outside of that function, therefore the function defines its scope.
 
-<<<<<<< HEAD
-In Pyccel, a `Scope` is an object defined in [parser/base.py](../pyccel/parser/base.py) which represents this concept. It includes all the functions, imports, variables, and classes which are available at a given point in the code. It also contains pointers to nested and parent scopes. The `namespace` in the `SemanticParser` (`SemanticParser._namespace`) stores the Scope relevant to the line of code being treated. It must be updated whenever the scope changes (e.g. through the `create_new_function_scope` function when entering into a function body). The Scope is also used to avoid naming collisions. See [Scope documentation](./scope.md) for details.
-=======
 In Pyccel, a `Scope` is an object defined in [parser/base.py](../pyccel/parser/base.py) which represents this concept. It includes all the functions, imports, variables, and classes which are available at a given point in the code. It also contains pointers to nested and parent scopes. The `scope` in the `SemanticParser` (`SemanticParser._scope`) stores the Scope relevant to the line of code being treated. It must be updated whenever the scope changes (e.g. through the `create_new_function_scope` function when entering into a function body). The Scope is also used to avoid naming collisions. See [Scope documentation](./scope.md) for details.
->>>>>>> 65e1fc32
 
 ### Code Generation Stage
 
 In this stage the Pyccel nodes are converted into a string which contains the translation into the requested language. Each language has its own printer. The printers are found in the folder [codegen/printing](../pyccel/codegen/printing).
 
-<<<<<<< HEAD
-As in the Semantic stage, the Code Generation stage also stores the current Scope in a `namespace` variable which must be updated whenever the scope changes.
-=======
 As in the Semantic stage, the Code Generation stage also stores the current Scope in a `scope` variable which must be updated whenever the scope changes.
->>>>>>> 65e1fc32
 
 ### Compilation Stage
 
