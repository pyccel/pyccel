# Pyccel : write Python code,  get Fortran speed

 [![devel_tests](https://github.com/pyccel/pyccel/actions/workflows/devel.yml/badge.svg)](https://github.com/pyccel/pyccel/actions/workflows/devel.yml) [![codacy](https://app.codacy.com/project/badge/Grade/9723f47b95db491886a0e78339bd4698)](https://www.codacy.com/gh/pyccel/pyccel?utm_source=github.com&utm_medium=referral&utm_content=pyccel/pyccel&utm_campaign=Badge_Grade) [![DOI](https://joss.theoj.org/papers/10.21105/joss.04991/status.svg)](https://doi.org/10.21105/joss.04991)

**Pyccel** stands for Python extension language using accelerators.

The aim of **Pyccel** is to provide a simple way to generate automatically, parallel low level code. The main uses would be:

1.  Convert a _Python_ code (or project) into a Fortran or C code.
2.  Accelerate _Python_ functions by converting them to _Fortran_ or _C_ functions.

**Pyccel** can be viewed as:

-   _Python-to-Fortran/C_ converter
-   a compiler for a _Domain Specific Language_ with _Python_ syntax

Pyccel comes with a selection of **extensions** allowing you to convert calls to some specific Python packages to Fortran/C. The following packages will be (partially) covered:

-   `numpy`
-   `scipy`

Pyccel's acceleration capabilities lead to much faster code. Comparisons of Python vs Pyccel or other tools can be found in the [benchmarks](https://github.com/pyccel/pyccel-benchmarks) repository.
<<<<<<< HEAD
The results for the master branch currently show the following performance on Python 3.10:
![Pyccel execution times for master branch](https://github.com/pyccel/pyccel-benchmarks/blob/main/version_specific_results/devel_performance_310_execution.svg)
=======
The results for the `devel` branch currently show the following performance on python 3.10:
![Pyccel execution times for devel branch](https://raw.githubusercontent.com/pyccel/pyccel-benchmarks/main/version_specific_results/devel_performance_310_execution.svg)
>>>>>>> 653a8fd7

If you are eager to try Pyccel out, we recommend reading our [quick-start guide](https://github.com/pyccel/pyccel/blob/devel/docs/quickstart.md).

## Citing Pyccel

If Pyccel has been significant in your research, and you would like to acknowledge the project in your academic publication, we would ask that you cite the following paper:

Bourne, Güçlü, Hadjout and Ratnani (2023). Pyccel: a Python-to-X transpiler for scientific high-performance computing. Journal of Open Source Software, 8(83), 4991, https://doi.org/10.21105/joss.04991

<<<<<<< HEAD
-   [Pyccel Installation Methods](#Pyccel-Installation-Methods)

-   [Requirements](#Requirements)
    -   [Linux-Debian-Ubuntu-Mint](#Linux-Debian-Ubuntu-Mint)
    -   [Linux Fedora-CentOS-RHEL](#Linux-Fedora-CentOS-RHEL)
    -   [Mac OS X](#Mac-OS-X)
    -   [Windows](#Windows)

-   [Installation](#Installation)
    -   [From PyPI](#From-PyPI)
    -   [From sources](#From-sources)
    -   [On a read-only system](#On-a-read-only-system)

-   [Additional packages](#Additional-packages)

-   [Testing](#Testing)

-   [Pyccel Container Images](#Pyccel-Container-Images)

## User Documentation

-   [Quick-start Guide](./tutorial/quickstart.md)

-   [C/Fortran Compilers](./tutorial/compiler.md)

-   [Decorators](./tutorial/decorators.md)

-   [Header Files](./tutorial/header-files.md)

-   [Templates](./tutorial/templates.md)

-   [N-dimensional Arrays](./tutorial/ndarrays.md)

-   [Function-pointers as arguments](./tutorial/function-pointers-as-arguments.md)

-   [Const keyword](./tutorial/const_keyword.md)

-   Supported libraries/APIs
    -   [OpenMP](./tutorial/openmp.md)
    -   [NumPy](./tutorial/numpy-functions.md)

## Pyccel Installation Methods

Pyccel can be installed on virtually any machine that provides Python 3, the pip package manager, a C/Fortran compiler, and an Internet connection.
Some advanced features of Pyccel require additional non-Python libraries to be installed, for which we provide detailed instructions below.

Alternatively, Pyccel can be deployed through a **Linux Docker image** that contains all dependencies, and which can be setup with any version of Pyccel.
For more information, please read the section on [Pyccel container images](#Pyccel-Container-Images).

It is possible to use Pyccel with anaconda but this is generally not advised as anaconda modifies paths used for finding executables, shared libraries and other objects.
Support is provided for anaconda on linux/macOS.

On Windows support is limited to examples which do not use external libraries.
This is because we do not know of a way to reliably avoid [DLL hell](https://en.wikipedia.org/wiki/DLL_Hell).
As a result DLLs managed by conda are always loaded before DLLs related to the compiler.

## Requirements

First of all, Pyccel requires a working Fortran/C compiler

For Fortran it supports

-   [GFortran](https://gcc.gnu.org/fortran/)
-   [Intel® Fortran Compiler](https://software.intel.com/en-us/fortran-compilers)
-   [PGI Fortran](https://www.pgroup.com/index.htm)

For C it supports

-   [GCC](https://gcc.gnu.org/)
-   [Intel® Compiler](https://software.intel.com/content/www/us/en/develop/tools/oneapi/components/dpc-compiler.html)
-   [PGI](https://www.pgroup.com/index.htm)

In order to perform fast linear algebra calculations, Pyccel uses the following libraries:

-   [BLAS](http://www.netlib.org/blas/)(Basic Linear Algebra Subprograms)
-   [LAPACK](http://www.netlib.org/lapack/)(Linear Algebra PACKage)

Finally, Pyccel supports distributed-memory parallel programming through the Message Passing Interface (MPI) standard; hence it requires an MPI library like

-   [Open-MPI](https://www.open-mpi.org/)
-   [MPICH](https://www.mpich.org/)
-   [Intel® MPI Library](https://software.intel.com/en-us/mpi-library)

We recommend using GFortran/GCC and Open-MPI.

Pyccel also depends on several Python3 packages, which are automatically downloaded by pip, the Python Package Installer, during the installation process. In addition to these, unit tests require additional packages which are installed as optional dependencies with pip, while building the documentation requires [Sphinx](http://www.sphinx-doc.org/).

### Linux Debian-Ubuntu-Mint

To install all requirements on a Linux Ubuntu machine, just use APT, the Advanced Package Tool:

```sh
sudo apt update
sudo apt install gcc
sudo apt install gfortran
sudo apt install libblas-dev liblapack-dev
sudo apt install libopenmpi-dev openmpi-bin
sudo apt install libomp-dev libomp5
```

### Linux Fedora-CentOS-RHEL

Install all requirements using the DNF software package manager:

```sh
su
dnf check-update
dnf install gcc
dnf install gfortran
dnf install blas-devel lapack-devel
dnf install openmpi-devel
dnf install libgomp
exit
```

Similar commands work on Linux openSUSE, just replace `dnf` with `zypper`.

### Mac OS X

On an Apple Macintosh machine we recommend using [Homebrew](https://brew.sh/):

```sh
brew update
brew install gcc
brew install openblas
brew install lapack
brew install open-mpi
brew install libomp
```

This requires that the Command Line Tools (CLT) for Xcode are installed.

### Windows

Support for Windows is still experimental, and the installation of all requirements is more cumbersome.
We recommend using [Chocolatey](https://chocolatey.org/) to speed up the process, and we provide commands that work in a git-bash sh.
In an Administrator prompt install git-bash (if needed), a Python3 distribution, and a GCC compiler:

```sh
choco install git
choco install python3
choco install mingw
```

Download x64 BLAS and LAPACK DLLs from <https://icl.cs.utk.edu/lapack-for-windows/lapack/>:

```sh
WEB_ADDRESS=https://icl.cs.utk.edu/lapack-for-windows/libraries/VisualStudio/3.7.0/Dynamic-MINGW/Win64
LIBRARY_DIR=/c/ProgramData/chocolatey/lib/mingw/tools/install/mingw64/lib
curl $WEB_ADDRESS/libblas.dll -o $LIBRARY_DIR/libblas.dll
curl $WEB_ADDRESS/liblapack.dll -o $LIBRARY_DIR/liblapack.dll
```

Generate static MS C runtime library from corresponding dynamic link library:

```sh
cd "$LIBRARY_DIR"
cp $SYSTEMROOT/SysWOW64/vcruntime140.dll .
gendef vcruntime140.dll
dlltool -d vcruntime140.def -l libmsvcr140.a -D vcruntime140.dll
cd -
```

Download MS MPI runtime and SDK, then install MPI:

```sh
WEB_ADDRESS=https://github.com/microsoft/Microsoft-MPI/releases/download/v10.1.1
curl -L $WEB_ADDRESS/msmpisetup.exe -o msmpisetup.exe
curl -L $WEB_ADDRESS/msmpisdk.msi -o msmpisdk.msi
./msmpisetup.exe
msiexec //i msmpisdk.msi
```

At this point, close and reopen your terminal to refresh all environment variables!

In Administrator git-bash, generate `mpi.mod` for GFortran according to <https://abhilashreddy.com/writing/3/mpi_instructions.html>:

```sh
cd "$MSMPI_INC"
sed -i 's/mpifptr.h/x64\/mpifptr.h/g' mpi.f90
sed -i 's/mpifptr.h/x64\/mpifptr.h/g' mpif.h
gfortran -c -D_WIN64 -D INT_PTR_KIND\(\)=8 -fno-range-check mpi.f90
cd -
```

Generate static `libmsmpi.a` from `msmpi.dll`:

```sh
cd "$MSMPI_LIB64"
cp $SYSTEMROOT/SysWOW64/msmpi.dll .
gendef msmpi.dll
dlltool -d msmpi.def -l libmsmpi.a -D msmpi.dll
cd -
```

On Windows it is important that all locations containing DLLs are on the PATH. If you have added any variables to locations which are not on the PATH then you need to add them:
```sh
echo $PATH
export PATH=$LIBRARY_DIR;$PATH
```

[As of Python 3.8](https://docs.python.org/3/whatsnew/3.8.html#bpo-36085-whatsnew) it is also important to tell Python which directories contain trusted DLLs. In order to use Pyccel this should include all folders containing DLLs used by your chosen compiler. The function which communicates this to Python is: [`os.add_dll_directory`](https://docs.python.org/3/library/os.html#os.add_dll_directory).
E.g:
```python
import os
os.add_dll_directory(C://ProgramData/chocolatey/lib/mingw/tools/install/mingw64/lib')
os.add_dll_directory('C://ProgramData/chocolatey/lib/mingw/tools/install/mingw64/bin')
```

These commands must be run every time a Python instance is opened which will import a Pyccel-generated library.

If you use Pyccel often and aren't scared of debugging any potential DLL confusion from other libraries. You can use a `.pth` file to run the necessary commands automatically. The location where the `.pth` file should be installed is described in the [Python docs](https://docs.python.org/3/library/site.html). Once the site is located you can run:
```sh
echo "import os; os.add_dll_directory('C://ProgramData/chocolatey/lib/mingw/tools/install/mingw64/lib'); os.add_dll_directory('C://ProgramData/chocolatey/lib/mingw/tools/install/mingw64/bin')" > $SITE_PATH/dll_path.pth
```
(The command may need adapting for your installation locations)
=======
The associated bibtex can be found [here](https://github.com/pyccel/pyccel/blob/devel/pyccel.bib).
>>>>>>> 653a8fd7

## Installation

Pyccel has a few system requirements to ensure that the system where it is installed is capable of compiling Fortran code.
These requirements are detailed in the [documentation](https://github.com/pyccel/pyccel/blob/devel/docs/installation.md).
Once all requirements are satisfied, the simplest way to install Pyccel is using PyPI.
Simply run:

```sh
python3 -m pip install --user pyccel
```

Alternative installation methods such as installing from source, or installing with a docker are described in the [documentation](https://github.com/pyccel/pyccel/blob/devel/docs/installation.md).

## Contributing

We welcome any and all contributions.

There are many ways to help with the Pyccel project which are more or less involved.
A summary can be found in the [documentation](https://github.com/pyccel/pyccel/blob/devel/docs/CONTRIBUTING.md).

We can also be contacted via the [Pyccel Discord Server](https://discord.gg/2Q6hwjfFVb).

<<<<<<< HEAD
this will install a _Python_ library **Pyccel** and a _binary_ called **`pyccel`**.
Any required Python packages will be installed automatically from PyPI.

### On a read-only system

If the folder where Pyccel is saved is read only, it may be necessary to run an additional command after installation or updating:
```sh
sudo pyccel-init
```

This step is necessary in order to [pickle header files](./tutorial/header-files.md#Pickling-header-files).
If this command is not run then Pyccel will still run correctly but may be slower when using [OpenMP](./tutorial/openmp.md) or other supported external packages.
A warning, reminding the user to execute this command, will be printed to the screen when pyccelising files which rely on these packages if the pickling step has not been executed.

## Additional packages

In order to run the unit tests and to get a coverage report, a few additional Python packages should be installed:

```sh
pip install --user -e ".[test]"
```

Most of the unit tests can also be run in parallel.

## Testing
=======
## User Documentation
>>>>>>> 653a8fd7

-   [Quick-start Guide](https://github.com/pyccel/pyccel/blob/devel/docs/quickstart.md)

-   [Installation](https://github.com/pyccel/pyccel/blob/devel/docs/installation.md)

-   [Contributing](https://github.com/pyccel/pyccel/blob/devel/docs/CONTRIBUTING.md)

-   [C/Fortran Compilers](https://github.com/pyccel/pyccel/blob/devel/docs/compiler.md)

-   [Decorators](https://github.com/pyccel/pyccel/blob/devel/docs/decorators.md)

<<<<<<< HEAD
-   are based on `ubuntu:latest`
-   use distro packaged Python3, GCC, GFortran, BLAS and OpenMPI
-   support all Pyccel releases except the legacy "0.1"
=======
-   [Header Files](https://github.com/pyccel/pyccel/blob/devel/docs/header-files.md)
>>>>>>> 653a8fd7

-   [Templates](https://github.com/pyccel/pyccel/blob/devel/docs/templates.md)

-   [N-dimensional Arrays](https://github.com/pyccel/pyccel/blob/devel/docs/ndarrays.md)

-   [Function-pointers as arguments](https://github.com/pyccel/pyccel/blob/devel/docs/function-pointers-as-arguments.md)

-   [Const keyword](https://github.com/pyccel/pyccel/blob/devel/docs/const_keyword.md)

-   Supported libraries/APIs
    -   [OpenMP](https://github.com/pyccel/pyccel/blob/devel/docs/openmp.md)
    -   [NumPy](https://github.com/pyccel/pyccel/blob/devel/docs/numpy-functions.md)

## Developer Documentation

-   [Overview](https://github.com/pyccel/pyccel/blob/devel/developer_docs/overview.md)
-   [How to solve an issue](https://github.com/pyccel/pyccel/blob/devel/developer_docs/how_to_solve_an_issue.md)
-   [Review Process](https://github.com/pyccel/pyccel/blob/devel/developer_docs/review_process.md)
-   [Development Conventions](https://github.com/pyccel/pyccel/blob/devel/developer_docs/development_conventions.md)
-   [Tips and Tricks](https://github.com/pyccel/pyccel/blob/devel/developer_docs/tips_and_tricks.md)
-   [Scope](https://github.com/pyccel/pyccel/blob/devel/developer_docs/scope.md)
-   [Array Ordering](https://github.com/pyccel/pyccel/blob/devel/developer_docs/order_docs.md)<|MERGE_RESOLUTION|>--- conflicted
+++ resolved
@@ -20,13 +20,8 @@
 -   `scipy`
 
 Pyccel's acceleration capabilities lead to much faster code. Comparisons of Python vs Pyccel or other tools can be found in the [benchmarks](https://github.com/pyccel/pyccel-benchmarks) repository.
-<<<<<<< HEAD
-The results for the master branch currently show the following performance on Python 3.10:
-![Pyccel execution times for master branch](https://github.com/pyccel/pyccel-benchmarks/blob/main/version_specific_results/devel_performance_310_execution.svg)
-=======
-The results for the `devel` branch currently show the following performance on python 3.10:
+The results for the `devel` branch currently show the following performance on Python 3.10:
 ![Pyccel execution times for devel branch](https://raw.githubusercontent.com/pyccel/pyccel-benchmarks/main/version_specific_results/devel_performance_310_execution.svg)
->>>>>>> 653a8fd7
 
 If you are eager to try Pyccel out, we recommend reading our [quick-start guide](https://github.com/pyccel/pyccel/blob/devel/docs/quickstart.md).
 
@@ -36,226 +31,7 @@
 
 Bourne, Güçlü, Hadjout and Ratnani (2023). Pyccel: a Python-to-X transpiler for scientific high-performance computing. Journal of Open Source Software, 8(83), 4991, https://doi.org/10.21105/joss.04991
 
-<<<<<<< HEAD
--   [Pyccel Installation Methods](#Pyccel-Installation-Methods)
-
--   [Requirements](#Requirements)
-    -   [Linux-Debian-Ubuntu-Mint](#Linux-Debian-Ubuntu-Mint)
-    -   [Linux Fedora-CentOS-RHEL](#Linux-Fedora-CentOS-RHEL)
-    -   [Mac OS X](#Mac-OS-X)
-    -   [Windows](#Windows)
-
--   [Installation](#Installation)
-    -   [From PyPI](#From-PyPI)
-    -   [From sources](#From-sources)
-    -   [On a read-only system](#On-a-read-only-system)
-
--   [Additional packages](#Additional-packages)
-
--   [Testing](#Testing)
-
--   [Pyccel Container Images](#Pyccel-Container-Images)
-
-## User Documentation
-
--   [Quick-start Guide](./tutorial/quickstart.md)
-
--   [C/Fortran Compilers](./tutorial/compiler.md)
-
--   [Decorators](./tutorial/decorators.md)
-
--   [Header Files](./tutorial/header-files.md)
-
--   [Templates](./tutorial/templates.md)
-
--   [N-dimensional Arrays](./tutorial/ndarrays.md)
-
--   [Function-pointers as arguments](./tutorial/function-pointers-as-arguments.md)
-
--   [Const keyword](./tutorial/const_keyword.md)
-
--   Supported libraries/APIs
-    -   [OpenMP](./tutorial/openmp.md)
-    -   [NumPy](./tutorial/numpy-functions.md)
-
-## Pyccel Installation Methods
-
-Pyccel can be installed on virtually any machine that provides Python 3, the pip package manager, a C/Fortran compiler, and an Internet connection.
-Some advanced features of Pyccel require additional non-Python libraries to be installed, for which we provide detailed instructions below.
-
-Alternatively, Pyccel can be deployed through a **Linux Docker image** that contains all dependencies, and which can be setup with any version of Pyccel.
-For more information, please read the section on [Pyccel container images](#Pyccel-Container-Images).
-
-It is possible to use Pyccel with anaconda but this is generally not advised as anaconda modifies paths used for finding executables, shared libraries and other objects.
-Support is provided for anaconda on linux/macOS.
-
-On Windows support is limited to examples which do not use external libraries.
-This is because we do not know of a way to reliably avoid [DLL hell](https://en.wikipedia.org/wiki/DLL_Hell).
-As a result DLLs managed by conda are always loaded before DLLs related to the compiler.
-
-## Requirements
-
-First of all, Pyccel requires a working Fortran/C compiler
-
-For Fortran it supports
-
--   [GFortran](https://gcc.gnu.org/fortran/)
--   [Intel® Fortran Compiler](https://software.intel.com/en-us/fortran-compilers)
--   [PGI Fortran](https://www.pgroup.com/index.htm)
-
-For C it supports
-
--   [GCC](https://gcc.gnu.org/)
--   [Intel® Compiler](https://software.intel.com/content/www/us/en/develop/tools/oneapi/components/dpc-compiler.html)
--   [PGI](https://www.pgroup.com/index.htm)
-
-In order to perform fast linear algebra calculations, Pyccel uses the following libraries:
-
--   [BLAS](http://www.netlib.org/blas/)(Basic Linear Algebra Subprograms)
--   [LAPACK](http://www.netlib.org/lapack/)(Linear Algebra PACKage)
-
-Finally, Pyccel supports distributed-memory parallel programming through the Message Passing Interface (MPI) standard; hence it requires an MPI library like
-
--   [Open-MPI](https://www.open-mpi.org/)
--   [MPICH](https://www.mpich.org/)
--   [Intel® MPI Library](https://software.intel.com/en-us/mpi-library)
-
-We recommend using GFortran/GCC and Open-MPI.
-
-Pyccel also depends on several Python3 packages, which are automatically downloaded by pip, the Python Package Installer, during the installation process. In addition to these, unit tests require additional packages which are installed as optional dependencies with pip, while building the documentation requires [Sphinx](http://www.sphinx-doc.org/).
-
-### Linux Debian-Ubuntu-Mint
-
-To install all requirements on a Linux Ubuntu machine, just use APT, the Advanced Package Tool:
-
-```sh
-sudo apt update
-sudo apt install gcc
-sudo apt install gfortran
-sudo apt install libblas-dev liblapack-dev
-sudo apt install libopenmpi-dev openmpi-bin
-sudo apt install libomp-dev libomp5
-```
-
-### Linux Fedora-CentOS-RHEL
-
-Install all requirements using the DNF software package manager:
-
-```sh
-su
-dnf check-update
-dnf install gcc
-dnf install gfortran
-dnf install blas-devel lapack-devel
-dnf install openmpi-devel
-dnf install libgomp
-exit
-```
-
-Similar commands work on Linux openSUSE, just replace `dnf` with `zypper`.
-
-### Mac OS X
-
-On an Apple Macintosh machine we recommend using [Homebrew](https://brew.sh/):
-
-```sh
-brew update
-brew install gcc
-brew install openblas
-brew install lapack
-brew install open-mpi
-brew install libomp
-```
-
-This requires that the Command Line Tools (CLT) for Xcode are installed.
-
-### Windows
-
-Support for Windows is still experimental, and the installation of all requirements is more cumbersome.
-We recommend using [Chocolatey](https://chocolatey.org/) to speed up the process, and we provide commands that work in a git-bash sh.
-In an Administrator prompt install git-bash (if needed), a Python3 distribution, and a GCC compiler:
-
-```sh
-choco install git
-choco install python3
-choco install mingw
-```
-
-Download x64 BLAS and LAPACK DLLs from <https://icl.cs.utk.edu/lapack-for-windows/lapack/>:
-
-```sh
-WEB_ADDRESS=https://icl.cs.utk.edu/lapack-for-windows/libraries/VisualStudio/3.7.0/Dynamic-MINGW/Win64
-LIBRARY_DIR=/c/ProgramData/chocolatey/lib/mingw/tools/install/mingw64/lib
-curl $WEB_ADDRESS/libblas.dll -o $LIBRARY_DIR/libblas.dll
-curl $WEB_ADDRESS/liblapack.dll -o $LIBRARY_DIR/liblapack.dll
-```
-
-Generate static MS C runtime library from corresponding dynamic link library:
-
-```sh
-cd "$LIBRARY_DIR"
-cp $SYSTEMROOT/SysWOW64/vcruntime140.dll .
-gendef vcruntime140.dll
-dlltool -d vcruntime140.def -l libmsvcr140.a -D vcruntime140.dll
-cd -
-```
-
-Download MS MPI runtime and SDK, then install MPI:
-
-```sh
-WEB_ADDRESS=https://github.com/microsoft/Microsoft-MPI/releases/download/v10.1.1
-curl -L $WEB_ADDRESS/msmpisetup.exe -o msmpisetup.exe
-curl -L $WEB_ADDRESS/msmpisdk.msi -o msmpisdk.msi
-./msmpisetup.exe
-msiexec //i msmpisdk.msi
-```
-
-At this point, close and reopen your terminal to refresh all environment variables!
-
-In Administrator git-bash, generate `mpi.mod` for GFortran according to <https://abhilashreddy.com/writing/3/mpi_instructions.html>:
-
-```sh
-cd "$MSMPI_INC"
-sed -i 's/mpifptr.h/x64\/mpifptr.h/g' mpi.f90
-sed -i 's/mpifptr.h/x64\/mpifptr.h/g' mpif.h
-gfortran -c -D_WIN64 -D INT_PTR_KIND\(\)=8 -fno-range-check mpi.f90
-cd -
-```
-
-Generate static `libmsmpi.a` from `msmpi.dll`:
-
-```sh
-cd "$MSMPI_LIB64"
-cp $SYSTEMROOT/SysWOW64/msmpi.dll .
-gendef msmpi.dll
-dlltool -d msmpi.def -l libmsmpi.a -D msmpi.dll
-cd -
-```
-
-On Windows it is important that all locations containing DLLs are on the PATH. If you have added any variables to locations which are not on the PATH then you need to add them:
-```sh
-echo $PATH
-export PATH=$LIBRARY_DIR;$PATH
-```
-
-[As of Python 3.8](https://docs.python.org/3/whatsnew/3.8.html#bpo-36085-whatsnew) it is also important to tell Python which directories contain trusted DLLs. In order to use Pyccel this should include all folders containing DLLs used by your chosen compiler. The function which communicates this to Python is: [`os.add_dll_directory`](https://docs.python.org/3/library/os.html#os.add_dll_directory).
-E.g:
-```python
-import os
-os.add_dll_directory(C://ProgramData/chocolatey/lib/mingw/tools/install/mingw64/lib')
-os.add_dll_directory('C://ProgramData/chocolatey/lib/mingw/tools/install/mingw64/bin')
-```
-
-These commands must be run every time a Python instance is opened which will import a Pyccel-generated library.
-
-If you use Pyccel often and aren't scared of debugging any potential DLL confusion from other libraries. You can use a `.pth` file to run the necessary commands automatically. The location where the `.pth` file should be installed is described in the [Python docs](https://docs.python.org/3/library/site.html). Once the site is located you can run:
-```sh
-echo "import os; os.add_dll_directory('C://ProgramData/chocolatey/lib/mingw/tools/install/mingw64/lib'); os.add_dll_directory('C://ProgramData/chocolatey/lib/mingw/tools/install/mingw64/bin')" > $SITE_PATH/dll_path.pth
-```
-(The command may need adapting for your installation locations)
-=======
 The associated bibtex can be found [here](https://github.com/pyccel/pyccel/blob/devel/pyccel.bib).
->>>>>>> 653a8fd7
 
 ## Installation
 
@@ -279,35 +55,7 @@
 
 We can also be contacted via the [Pyccel Discord Server](https://discord.gg/2Q6hwjfFVb).
 
-<<<<<<< HEAD
-this will install a _Python_ library **Pyccel** and a _binary_ called **`pyccel`**.
-Any required Python packages will be installed automatically from PyPI.
-
-### On a read-only system
-
-If the folder where Pyccel is saved is read only, it may be necessary to run an additional command after installation or updating:
-```sh
-sudo pyccel-init
-```
-
-This step is necessary in order to [pickle header files](./tutorial/header-files.md#Pickling-header-files).
-If this command is not run then Pyccel will still run correctly but may be slower when using [OpenMP](./tutorial/openmp.md) or other supported external packages.
-A warning, reminding the user to execute this command, will be printed to the screen when pyccelising files which rely on these packages if the pickling step has not been executed.
-
-## Additional packages
-
-In order to run the unit tests and to get a coverage report, a few additional Python packages should be installed:
-
-```sh
-pip install --user -e ".[test]"
-```
-
-Most of the unit tests can also be run in parallel.
-
-## Testing
-=======
 ## User Documentation
->>>>>>> 653a8fd7
 
 -   [Quick-start Guide](https://github.com/pyccel/pyccel/blob/devel/docs/quickstart.md)
 
@@ -319,13 +67,7 @@
 
 -   [Decorators](https://github.com/pyccel/pyccel/blob/devel/docs/decorators.md)
 
-<<<<<<< HEAD
--   are based on `ubuntu:latest`
--   use distro packaged Python3, GCC, GFortran, BLAS and OpenMPI
--   support all Pyccel releases except the legacy "0.1"
-=======
 -   [Header Files](https://github.com/pyccel/pyccel/blob/devel/docs/header-files.md)
->>>>>>> 653a8fd7
 
 -   [Templates](https://github.com/pyccel/pyccel/blob/devel/docs/templates.md)
 
