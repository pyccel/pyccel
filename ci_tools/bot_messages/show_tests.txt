--- conflicted
+++ resolved
@@ -3,6 +3,7 @@
 - **windows** : Runs the unit tests on a Windows system.
 - **macosx** : Runs the unit tests on a MacOS X system.
 - **intel** : Runs the unit tests on a Linux system using the Intel compiler.
+- **llvm** : Runs the unit tests on a linux system using the LLVM compiler.
 - **coverage** : Runs the unit tests on a Linux system and checks the coverage of the tests.
 - **docs** : Checks if the documentation follows the numpydoc format.
 - **pylint** : Runs pylint on files which are too big to be handled by codacy.
@@ -14,10 +15,5 @@
 - wheel : Checks that files have been correctly generated and packaged into the wheel.
 - anaconda_linux : Runs the unit tests on a linux system using anaconda for python.
 - anaconda_windows : Runs the unit tests on a windows system using anaconda for python.
-<<<<<<< HEAD
-- intel : Runs the unit tests on a linux system using the intel compiler.
-- llvm : Runs the unit tests on a linux system using the LLVM compiler.
-=======
->>>>>>> 6d35d652
 
 These tests can be run with the command `/bot run X` (multiple tests can be specified separated by spaces), or with `try V X` to test on Python version V.