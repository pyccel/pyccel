--- conflicted
+++ resolved
@@ -15,8 +15,4 @@
     bot.run_tests(['anaconda_linux'], '3.10', force_run = True)
     bot.run_tests(['anaconda_windows'], '3.10', force_run = True)
     bot.run_tests(['intel'], '3.9', force_run = True)
-<<<<<<< HEAD
-    bot.run_tests(['cuda'], '3.9', force_run = True)
-=======
-    bot.run_tests(['cuda'], '-', force_run = True)
->>>>>>> 980b393e
+    bot.run_tests(['cuda'], '-', force_run = True)