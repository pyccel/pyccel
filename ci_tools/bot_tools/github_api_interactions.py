""" File containing all functions useful for handling interactions with the GitHub API.
"""
import os
import time
import jwt
import requests

def get_authorization():
    """
    Get the token necessary to authentificate as the bot.

    Use the private token of the bot (saved in an environment
    secret) to request a JSON Web Token (JWT). Save that JWT
    and its expiry date to the environment for future actions
    ($GITHUB_ENV).

    Returns
    -------
    str
        The JWT used for authentificating as the bot.
    str
        A string describing the expiration of the JWT.
    """
    print(len(os.environ["PEM"]))
    signing_key = jwt.jwk_from_pem(bytes(os.environ["PEM"], "utf-8"))
    # Issued at time
    # JWT expiration time (10 minutes maximum)
    # GitHub App's identifier
    payload = {'iat': int(time.time()), 'exp': int(time.time()) + 60, 'iss': 337566}

    jw_token=jwt.JWT().encode(payload, signing_key, alg='RS256')

    headers = {"Accept": "application/vnd.github+json", "Authorization": f"Bearer {jw_token}", "X-GitHub-Api-Version": "2022-11-28"}

    # Create JWT
<<<<<<< HEAD
    reply = requests.post("https://api.github.com/app/installations/39885334/access_tokens", headers=headers)
=======
    reply = requests.post("https://api.github.com/app/installations/37820767/access_tokens", headers=headers)
>>>>>>> c4994586

    token  = reply.json()["token"]
    expiry = reply.json()["expires_at"]

    with open(os.environ["GITHUB_ENV"], "r", encoding='utf-8') as f:
        output = f.read()

    if "installation_token" in output:
        lines = output.split('\n')
        print("Parsed : ", lines)
        output = '\n'.join(l for l in lines if "installation_token" not in l)

    with open(os.environ["GITHUB_ENV"], "w", encoding='utf-8') as f:
        f.write(output)
        print(f"installation_token={token}", file=f)
        print(f"installation_token_exp={expiry}", file=f)

    return token, expiry

class GitHubAPIInteractions:
    """
    Class which handles all interactions with the GitHub API.

    A helper class which exposes the GitHub API in a readable
    manner.
    """
    def __init__(self):
        repo = os.environ["GITHUB_REPOSITORY"]
        self._org, self._repo = repo.split('/')
        if "installation_token" in os.environ:
            self._install_token = os.environ["installation_token"]
            self._install_token_exp = time.strptime(os.environ["installation_token_exp"], "%Y-%m-%dT%H:%M:%SZ")
        else:
            self._install_token, expiry = get_authorization()
            self._install_token_exp = time.strptime(expiry, "%Y-%m-%dT%H:%M:%SZ")

    def _post_request(self, method, url, json=None, **kwargs):
        """
        Post the request to GitHub.

        Use the requests library to sent the request to the API.

        Parameters
        ----------
        method : str
            The type of request, e.g. GET/POST/PATCH.

        url : str
            The url where the request should be sent.

        json : dictionary, optional
            Any additional information provided with the request.

        **kwargs : dictionary
            Any additional arguments for the requests library.

        Returns
        -------
        requests.Response
            The response collected from the request.
        """
        reply = requests.request(method, url, json=json, headers=self.get_headers(), **kwargs)
        return reply

    def get_branch_details(self, branch_name):
        """
        Get the details of the specified branch.

        Use the GitHub API to get information about the mentioned branch.

        Parameters
        ----------
        branch_name : str
            The name of the branch.

        Returns
        -------
        dict
            A dictionary containing information about the branch.
        """
        url = f"https://api.github.com/repos/{self._org}/{self._repo}/branches/{branch_name}"
        return self._post_request("GET", url).json()

    def check_runs(self, commit):
        """
        Get a list of all check runs which were run on the commit.

        Get a list of all check runs which were run in the repository for
        the commit passed as an argument.

        Parameters
        ----------
        commit : str
            The SHA of the commit of interest.

        Returns
        -------
        dict
            A dictionary containing information about the check runs.
        """
        url = f"https://api.github.com/repos/{self._org}/{self._repo}/commits/{commit}/check-runs"
        return self._post_request("GET", url).json()

    def create_run(self, commit, name):
        """
        Create a new check run.

        Create a new check run with the specified name which tests the mentioned commit.
        The check run is marked as in progress. The details url is pointed at the
        run summary page for this run.

        Parameters
        ----------
        commit : str
            The commit to be tested.

        name : str
            The name of the check run.

        Returns
        -------
        dict
            A dictionary describing all properties of the new check run.

        Raises
        ------
        AssertionError
            An assertion error is raised if the check run was not successfully posted.
        """
        url = f"https://api.github.com/repos/{self._org}/{self._repo}/check-runs"
        workflow_url = f"https://github.com/{self._org}/{self._repo}/actions/runs/{os.environ['GITHUB_RUN_ID']}"
        print("create_run:", url)
        json = {"name": name,
                "head_sha": commit,
                "status": "in_progress",
                "details_url": workflow_url}
        run = self._post_request("POST", url, json)
        assert run.status_code == 201
        return run.json()

    def prepare_run(self, commit, name):
        """
        Add a new check run to the queue.

        Create a new check run with the specified name which tests the mentioned commit.
        The check run is marked as queued.

        Parameters
        ----------
        commit : str
            The commit to be tested.

        name : str
            The name of the check run.

        Returns
        -------
        dict
            A dictionary describing all properties of the new check run.

        Raises
        ------
        AssertionError
            An assertion error is raised if the check run was not successfully posted.
        """
        url = f"https://api.github.com/repos/{self._org}/{self._repo}/check-runs"
        json = {"name": name,
                "head_sha": commit,
                "status": "queued"}
        run = self._post_request("POST", url, json)
        assert run.status_code == 201
        return run.json()

    def update_run(self, run_id, json):
        """
        Update an existing check run.

        Update information on the check run with id "run_id" using the information
        in the json dictionary as described here:
        https://docs.github.com/en/rest/checks/runs?apiVersion=2022-11-28#update-a-check-run

        Parameters
        ----------
        run_id : int
            The id of the check run.

        json : dictionary
            The information that should be updated in the check run.

        Returns
        -------
        requests.Response
            The response collected from the request.

        Raises
        ------
        AssertionError
            An assertion error is raised if the check run was not successfully updated.
        """
        url = f"https://api.github.com/repos/{self._org}/{self._repo}/check-runs/{run_id}"
        run = self._post_request("PATCH", url, json)
        print(run.text)
        assert run.status_code == 200
        return run

    def rerequest_run(self, run_id):
        """
        Rerequest an existing check run.

        Rerequest the check run with id "run_id" as described here:
        https://docs.github.com/en/rest/checks/runs?apiVersion=2022-11-28#rerequest-a-check-run

        Parameters
        ----------
        run_id : int
            The id of the check run.

        Returns
        -------
        requests.Response
            The response collected from the request.

        Raises
        ------
        AssertionError
            An assertion error is raised if the check run was not successfully rerequested.
        """
        print("Rerequesting : ", run_id)
        url = f"https://api.github.com/repos/{self._org}/{self._repo}/check-runs/{run_id}/rerequest"
        run = self._post_request("POST", url)
        print(run.text)
        assert run.status_code == 201
        run_url = f"https://api.github.com/repos/{self._org}/{self._repo}/check-runs/{run_id}"
        return self._post_request("GET", run_url)

    def create_run_from_old(self, commit, name, workflow_url, conclusion):
        """
        Create a new check run.

        Create a new check run with the specified name which tests the mentioned commit.
        The check run is marked as in progress. The details url is pointed at the
        run summary page for this run.

        Parameters
        ----------
        commit : str
            The commit to be reported on.

        name : str
            The name of the check run.

        workflow_url : str
            The url where the run details can be found.

        conclusion : str
            The conclusion of the previous test.

        Returns
        -------
        dict
            A dictionary describing all properties of the new check run.

        Raises
        ------
        AssertionError
            An assertion error is raised if the check run was not successfully posted.
        """
        url = f"https://api.github.com/repos/{self._org}/{self._repo}/check-runs"
        print("create_run:", url)
        json = {"name": name,
                "head_sha": commit,
                "status": "completed",
                "conclusion": conclusion,
                "details_url": workflow_url}
        run = self._post_request("POST", url, json)
        assert run.status_code == 201
        return run.json()

    def get_pr_details(self, pr_id):
        """
        Get the details of a pull request.

        Get all details provided by the API for a given pull request.

        Parameters
        ----------
        pr_id : int
            The id of the pull request.

        Returns
        -------
        dict
            A dictionary describing the properties of the pull request.
        """
        url = f"https://api.github.com/repos/{self._org}/{self._repo}/pulls/{pr_id}"
        return self._post_request("GET", url).json()

    def run_workflow(self, filename, inputs):
        """
        Create a workflow dispatch event.

        Create a workflow dispatch event as described in the API docs here:
        https://docs.github.com/en/rest/actions/workflows?apiVersion=2022-11-28

        All workflows are run from the devel branch, they then use the inputs
        to checkout the relevant code.

        Parameters
        ----------
        filename : str
            The name of the file containing the workflow we wish to run.

        inputs : dict
            A dictionary of any inputs required for the workflow.

        Raises
        ------
        AssertionError
            An assertion error is raised if the workflow was not successfully started.
        """
        url = f"https://api.github.com/repos/{self._org}/{self._repo}/actions/workflows/{filename}/dispatches"
        json = {"ref": "devel",
                "inputs": inputs}
        print(url, json)
        reply = self._post_request("POST", url, json)
        print(reply.text)
        assert reply.status_code == 204

    def get_comments(self, pr_id):
        """
        Get all comments left on a given pull request or issue.

        Get a dictionary containing a list of all the comments left
        on a given pull request or issue. This list is obtained using
        the API as described here:
        https://docs.github.com/en/rest/issues/comments?apiVersion=2022-11-28

        Parameters
        ----------
        pr_id : int
            The id of the pull request or comment.

        Returns
        -------
        dict
            A dictionary containing the comments.
        """
        url = f"https://api.github.com/repos/{self._org}/{self._repo}/issues/{pr_id}/comments"
        return self._post_request("GET", url).json()

    def get_review_comments(self, pr_id):
        """
        Get all review comments left on a given pull request.

        Get a dictionary containing a list of all the review comments left
        on a given pull request. This includes comments left as a reply to a
        review comment on a code snippet. This list is obtained using
        the API as described here:
        https://docs.github.com/en/rest/pulls/comments?apiVersion=2022-11-28

        Parameters
        ----------
        pr_id : int
            The id of the pull request or comment.

        Returns
        -------
        dict
            A dictionary containing the comments.
        """
        url = f"https://api.github.com/repos/{self._org}/{self._repo}/pulls/{pr_id}/comments"
        return self._post_request("GET", url).json()

    def create_comment(self, pr_id, comment, reply_to = None):
        """
        Create a comment on a pull request or issue.

        Create a comment on a pull request or issue using the API as
        described here:
        https://docs.github.com/en/rest/pulls/comments?apiVersion=2022-11-28

        Comments can also be left as a reply to a review comment on
        a code snippet. This requires the id of the original comment
        to be provided.

        Parameters
        ----------
        pr_id : int
            The id of the pull request or comment.

        comment : str
            The message to be left in the comment.

        reply_to : int, optional
            The id of the comment being replied to.

        Returns
        -------
        requests.Response
            The response collected from the request.
        """
        if reply_to:
            suffix = f"/{reply_to}/replies"
            issue_type = 'pulls'
        else:
            issue_type = 'issues'
            suffix = ''
        url = f"https://api.github.com/repos/{self._org}/{self._repo}/{issue_type}/{pr_id}/comments{suffix}"
        print(url)
        return self._post_request("POST", url, json={"body":comment})

    def create_review(self, pr_id, commit, comment, status, comments = ()):
        """
        Create a review on the specified pull request.

        Create a review on the specified pull request using the API as
        described here:
        https://docs.github.com/en/rest/pulls/reviews?apiVersion=2022-11-28#create-a-review-for-a-pull-request

        Parameters
        ----------
        pr_id : int
            The id of the pull request or comment.

        commit : str
            The SHA of the most recent commit at the moment of the review.

        comment : str
            The message to be left in the review.

        status : str
            The status of the review, [REQUEST_CHANGES/APPROVE].

        comments : list of dictionaries
            A list of dictionaries describing the comments to be left on code snippets.

        Returns
        -------
        requests.Response
            The response collected from the request.

        Raises
        ------
        AssertionError
            An assertion error is raised if the review was not successfully posted.
        """
        url = f"https://api.github.com/repos/{self._org}/{self._repo}/pulls/{pr_id}/reviews"
        review = {'commit_id':commit, 'body': comment, 'event': status, 'comments': comments}
        print(review)
        reply = self._post_request("POST", url, json=review)
        print(reply.text)
        assert reply.status_code == 200
        return reply

    def check_for_user_in_team(self, user, team):
        """
        Check to determine if a user belongs to a given team.

        Use the API to check to determine if a user belongs to a given team
        as described here:
        https://docs.github.com/en/rest/teams/members?apiVersion=2022-11-28#get-team-membership-for-a-user

        Parameters
        ----------
        user : str
            The user of interest.

        team : str
            The team which we are checking.

        Returns
        -------
        dict
            A dictionary describing the result.
        """
        url = f'https://api.github.com/orgs/{self._org}/teams/{team}/membersips/{user}'
        return self._post_request("GET", url).json()

    def get_prs(self, state='open'):
        """
        Get a list of all pull requests in the repository.

        Use the API to get a list of all pull requests in the repository which have
        the specified state as described here:
        https://docs.github.com/en/rest/pulls/pulls?apiVersion=2022-11-28#list-pull-requests

        Parameters
        ----------
        state : str, default='open'
            The state of the pull requests to report [open/closed/all].

        Returns
        -------
        dict
            A dictionary describing the pull requests.
        """
        url = f'https://api.github.com/repos/{self._org}/{self._repo}/pulls'
        return self._post_request("GET", url, params={'state':state}).json()

    def get_check_runs(self, commit):
        """
        Get a list of all check runs which have run on a given commit.

        Use the API to get a list of all check runs which have run on a given
        commit as described here:
        https://docs.github.com/en/rest/checks/runs?apiVersion=2022-11-28#list-check-runs-for-a-git-reference

        Parameters
        ----------
        commit : str
            The SHA of the most recent commit at the moment of the review.

        Returns
        -------
        dict
            A dictionary describing the check runs.
        """
        url = f'https://api.github.com/repos/{self._org}/{self._repo}/commits/{commit}/check-runs'
        return self._post_request("GET", url).json()

    def get_pr_events(self, pr_id):
        """
        Get a list of all events which occured on this pull request.

        Use the API to get a list of all events which occured on this pull
        request as described here:
        https://docs.github.com/en/rest/issues/events?apiVersion=2022-11-28#list-issue-events

        Parameters
        ----------
        pr_id : int
            The id of the pull request.

        Returns
        -------
        dict
            A dictionary describing the events.
        """
        url = f"https://api.github.com/repos/{self._org}/{self._repo}/issues/{pr_id}/timeline"
        return self._post_request("GET", url).json()

    def get_artifacts(self, name):
        """
        Find all artifacts with the specified name.

        Find all artifacts in the repository with the specified name using
        the API as described here:
        https://docs.github.com/en/rest/actions/artifacts?apiVersion=2022-11-28#list-artifacts-for-a-repository

        Parameters
        ----------
        name : str
            The name of the artifact.

        Returns
        -------
        dict
            A dictionary describing all artifacts found.
        """
        url = f"https://api.github.com/repos/{self._org}/{self._repo}/actions/artifacts"
        query= {'name': name}
        return self._post_request("GET", url, query).json()

    def download_artifact(self, name, url):
        """
        Download the specified artifact from the url.

        Use the API to download the specified artifact from the url
        into a file called `name` as described here:
        https://docs.github.com/en/rest/actions/artifacts?apiVersion=2022-11-28#download-an-artifact

        Parameters
        ----------
        name : str
            The name of the file where the result should be saved.

        url : str
            The url where the file is located.
        """
        reply = self._post_request("GET", url, stream=True)
        with open(name, 'wb') as f:
            f.write(reply.content)

    def get_reviews(self, pr_id):
        """
        Get a list of all reviews which have been left on a given pull request.

        Use the API to get a list of all reviews left on a given pull request
        as described here:
        https://docs.github.com/en/rest/pulls/reviews?apiVersion=2022-11-28#list-reviews-for-a-pull-request

        Parameters
        ----------
        pr_id : int
            The id of the pull request.

        Returns
        -------
        dict
            A dictionary describing the reviews.
        """
        url = f"https://api.github.com/repos/{self._org}/{self._repo}/pulls/{pr_id}/reviews"
        return self._post_request("GET", url).json()

    def get_events(self, pr_id, page = 1):
        """
        Get a timeline of events which occured on a given pull request.

        Use the API to get a list of events on a pull request as described
        here:
        https://docs.github.com/en/rest/issues/timeline?apiVersion=2022-11-28

        These events are described here:
        https://docs.github.com/en/webhooks-and-events/events/issue-event-types

        The events are loaded in pages of 100 events. If the full history is
        required then this function must be called multiple times increasing
        the page argument each time.

        Parameters
        ----------
        pr_id : int
            The id of the pull request.

        page : int
            The page to load.

        Returns
        -------
        dict
            A dictionary describing the events.
        """
        url = f"https://api.github.com/repos/{self._org}/{self._repo}/issues/{pr_id}/timeline"
        configs = {'per_page':100, 'page': page}
        return self._post_request("GET", url, params=configs).json()

    def clear_labels(self, pr_id, labels):
        """
        Remove the specified labels from the indicated pull request.

        Use the API to remove the specified labels from the indicated pull
        request as described here:
        https://docs.github.com/en/rest/issues/labels?apiVersion=2022-11-28#remove-a-label-from-an-issue

        Parameters
        ----------
        pr_id : int
            The id of the pull request.

        labels : list of str
            A list containing the names of the labels to be removed.
        """
        for l in labels:
            url = f"https://api.github.com/repos/{self._org}/{self._repo}/issues/{pr_id}/labels/{l}"
            self._post_request("DELETE", url)

    def add_labels(self, pr_id, labels):
        """
        Add the specified labels to the indicated pull request.

        Use the API to add the specified labels from the indicated pull
        request as described here:
        https://docs.github.com/en/rest/issues/labels?apiVersion=2022-11-28#add-labels-to-an-issue

        Parameters
        ----------
        pr_id : int
            The id of the pull request.

        labels : list of str
            A list containing the names of the labels to be added.
        """
        assert labels
        url = f"https://api.github.com/repos/{self._org}/{self._repo}/issues/{pr_id}/labels"
        self._post_request("POST", url, {"labels":labels})

    def get_current_labels(self, pr_id):
        """
        Get a description of all labels currently on the pull request.

        Use the API to get a description of all labels currently used
        on the specified pull request.

        Parameters
        ----------
        pr_id : int
            The id of the pull request.

        Returns
        -------
        list of dict
            A list of dictionaries describing each of the labels.
        """
        url = f"https://api.github.com/repos/{self._org}/{self._repo}/issues/{pr_id}/labels"
        return self._post_request("GET", url).json()

    def request_reviewers(self, pr_id, request_team = False, reviewers = ()):
        """
        Request reviewers for a pull request.

        Use the API to request reviews for a pull request as described here:
        https://docs.github.com/en/rest/pulls/review-requests?apiVersion=2022-11-28#request-reviewers-for-a-pull-request

        Both the pyccel/pyccel-dev team and individuals can be requested, but
        at least one or the other must be chosen.

        Parameters
        ----------
        pr_id : int
            The id of the pull request.

        request_team : bool
            Indicate whether the pyccel/pyccel-dev team should be requested.

        reviewers : iterable
            A list of individual reviewers to be requested.
        """
        assert request_team or reviewers
        url = f"https://api.github.com/repos/{self._org}/{self._repo}/pulls/{pr_id}/requested_reviewers"
        review_requests = {}
        if request_team:
            review_requests['team_reviewers'] = 'pyccel/pyccel-dev'
        if reviewers:
            review_requests['reviewers'] = list(reviewers)

        self._post_request("POST", url, review_requests)

    def get_headers(self):
        """
        Get the header which is always passed to the API.

        Get the header which must always be passed to the API to authentificate.
        This header specifies the identity of the bot and the reference version
        of the GitHub API.

        Returns
        -------
        dict
            The header which should be used in requests.
        """
        if self._install_token_exp < time.struct_time(time.gmtime()):
            self._install_token, expiry = get_authorization()
            self._install_token_exp = time.strptime(expiry, "%Y-%m-%dT%H:%M:%SZ")

        return {"Accept": "application/vnd.github+json",
                 "Authorization": f"Bearer {self._install_token}",
                 "X-GitHub-Api-Version": "2022-11-28"}<|MERGE_RESOLUTION|>--- conflicted
+++ resolved
@@ -33,11 +33,7 @@
     headers = {"Accept": "application/vnd.github+json", "Authorization": f"Bearer {jw_token}", "X-GitHub-Api-Version": "2022-11-28"}
 
     # Create JWT
-<<<<<<< HEAD
-    reply = requests.post("https://api.github.com/app/installations/39885334/access_tokens", headers=headers)
-=======
     reply = requests.post("https://api.github.com/app/installations/37820767/access_tokens", headers=headers)
->>>>>>> c4994586
 
     token  = reply.json()["token"]
     expiry = reply.json()["expires_at"]
