--- conflicted
+++ resolved
@@ -14,16 +14,10 @@
         'anaconda_windows': '3.10',
         'coverage': '3.8',
         'docs': '3.8',
-<<<<<<< HEAD
+        'intel': '3.9',
         'linux': '3.8',
         'macosx': '3.11',
         'pickle_wheel': '3.8',
-=======
-        'intel': '3.9',
-        'linux': '3.7',
-        'macosx': '3.10',
-        'pickle_wheel': '3.7',
->>>>>>> f723c5dc
         'pickle': '3.8',
         'editable_pickle': '3.8',
         'pyccel_lint': '3.8',
