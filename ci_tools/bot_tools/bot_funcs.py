""" File containing the class Bot and all functions useful for bot reactions.
"""
from datetime import datetime
import json
import os
import platform
import shutil
import subprocess
import time
from .github_api_interactions import GitHubAPIInteractions

default_python_versions = {
        'anaconda_linux': '3.10',
        'anaconda_windows': '3.12',
        'coverage': '3.9',
        'docs': '3.10',
        'intel': '3.10',
        'linux': '3.9',
        'linux_pyccel-test_cmd': '3.9',
        'macosx': '3.13',
        'wheel': '3.9',
        'check_install': '3.9',
        'editable_check_install': '3.9',
        'pyccel_lint': '3.11',
        'pylint': '3.9',
        'spelling': '3.12',
        'windows': '3.11'
        }

test_names = {
        'anaconda_linux': "Unit tests on Linux with anaconda",
        'anaconda_windows': "Unit tests on Windows with anaconda",
        'coverage': "Coverage verification",
        'docs': "Check documentation",
        'intel': "Unit tests on Linux with Intel compiler",
        'linux': "Unit tests on Linux",
        'linux_pyccel-test_cmd': "Unit tests on Linux with pyccel-test command",
        'macosx': "Unit tests on MacOSX",
        'wheel': "Test file generation during wheel installation",
        'check_install': "Test file generation during source installation",
        'editable_check_install': "Test file generation during editable source installation",
        'pyccel_lint': "Pyccel best practices",
        'pylint': "Python linting",
        'spelling': "Spelling verification",
        'windows': "Unit tests on Windows"
        }

test_dependencies = {'coverage':['linux']}

tests_with_base = ('coverage', 'docs', 'pyccel_lint', 'pylint')

<<<<<<< HEAD
pr_test_keys = ('linux', 'linux_pyccel-test_cmd', 'windows', 'macosx', 'coverage', 'docs', 'pylint',
                'pyccel_lint', 'spelling')
=======
pr_test_keys = ('linux', 'windows', 'macosx', 'coverage', 'docs', 'pylint',
                'pyccel_lint', 'spelling', 'intel')

pr_test_keys_to_trigger = ('linux', 'windows', 'macosx', 'coverage', 'intel')
>>>>>>> d0768e3d

review_stage_labels = ["needs_initial_review", "Ready_for_review", "Ready_to_merge"]

senior_reviewer = ['yguclu', 'EmilyBourne']

trust_givers = ['yguclu', 'EmilyBourne', 'ratnania', 'saidctb', 'bauom', 'jalalium']

comment_folder = os.path.join(os.path.dirname(__file__), '..', 'bot_messages')

github_cli = shutil.which('gh')
git = shutil.which('git')

def message_from_file(filename):
    """
    Get the message saved in the file.

    Reads the contents of the file `filename`, located in the
    folder ./bot_messages/. The extracted string is returned for
    use as a comment on a PR.

    Parameters
    ----------
    filename : str
        The name of the file to be read.

    Returns
    -------
    str
        The message to be printed.
    """
    with open(os.path.join(comment_folder, filename), encoding="utf-8") as msg_file:
        comment = msg_file.read()
    return comment

class Bot:
    """
    Class containing all standard bot interactions.

    A class which contains different functionalities for interacting with
    the bot. This class should be used to avoid duplication elsewhere
    (e.g. between the bot triggered on a comment and triggered by marking
    as ready).

    Parameters
    ----------
    pr_id : int, optional
        The number of the PR of interest.

    check_run_id : int, optional
        The id of the current check run (used to update any details).

    commit : str
        The SHA of the current commit.
    """

    def __init__(self, pr_id = None, check_run_id = None, commit = None):
        self._repo = os.environ["GITHUB_REPOSITORY"]
        self._source_repo = None
        if pr_id is None:
            self._pr_id = os.environ["PR_ID"]
        else:
            self._pr_id = int(pr_id)
        print("PR ID =", self._pr_id)
        if self._pr_id != 0:
            GAI = GitHubAPIInteractions(self._repo)
            self._pr_details = GAI.get_pr_details(pr_id)
            self._base = self._pr_details["base"]["sha"]
            self._source_repo = self._pr_details["base"]["repo"]["full_name"]
        self._GAI = GitHubAPIInteractions(self._source_repo)
        if commit:
            self._ref = commit
            if '/' in self._ref:
                _, _, branch = self._ref.split('/',2)
                branch_info = self._GAI.get_branch_details(branch)
                self._ref = branch_info['commit']['sha']
        else:
            self._ref = self._pr_details["head"]["sha"]

        if check_run_id:
            self._check_run_id = check_run_id

    def create_in_progress_check_run(self, test):
        """
        Create a check run for key `test` to describe the run in progress.

        Create a new check run which describes the test `test`. Mark the
        run as in progress. This means that the test is run by this
        workflow. The python version used in the key is therefore deduced
        from the current environment.

        Parameters
        ----------
        test : str
            The key for the test. Must be a key in `default_python_versions`
            and `test_names`. It should also be the name of a yml file in
            the folder .github/workflows.

        Returns
        -------
        dict
            A dictionary describing all properties of the new check run.

        Raises
        ------
        AssertionError
            An assertion error is raised if the check run was not successfully posted.
        """
        pv = '.'.join(platform.python_version_tuple()[:2])
        key = f"({test}, {pv})"
        name = f"{test_names[test]} {key}"
        posted = self._GAI.create_run(self._ref, name)
        return posted

    def post_in_progress(self, rerequest = False):
        """
        Update a check run to indicate that the run is in progress.

        Update an existing check run using the id specified at the construction
        to indicate that the run is in progress.

        Parameters
        ----------
        rerequest : bool
            True if the post is due to a test being rerun, False otherwise.

        Returns
        -------
        dict
            A dictionary describing all properties of the check run.

        Raises
        ------
        AssertionError
            An assertion error is raised if the check run was not successfully updated.
        """
        if rerequest and self._check_run_id:
            return self._GAI.rerequest_run(self._check_run_id).json()
        inputs = {
                "status":"in_progress",
                "details_url": f"https://github.com/{self._repo}/actions/runs/{os.environ['GITHUB_RUN_ID']}"
                }
        return self._GAI.update_run(self._check_run_id, inputs).json()

    def post_completed(self, conclusion):
        """
        Update a check run to indicate that the run is completed.

        Update an existing check run using the id specified at the construction
        to indicate that the run completed with the specified conclusion.

        Parameters
        ----------
        conclusion : str
            The conclusion of the test. Must be one of:
            [action_required, cancelled, failure, neutral, success, skipped, stale, timed_out].

        Raises
        ------
        AssertionError
            An assertion error is raised if the check run was not successfully updated.
        """
        if os.path.exists('test_json_result.json'):
            with open('test_json_result.json', 'r', encoding='utf-8') as f:
                result = json.load(f)
        else:
            result = {}
        print(result)
        params = {
                "status": "completed",
                "conclusion": conclusion,
                }
        if result:
            if "annotations" in result:
                if(len(result["annotations"]) > 50):
                    result["annotations"] = result["annotations"][0:50:1]
            result['title'] = os.environ['GITHUB_WORKFLOW']
            params["output"] = result
        try:
            self._GAI.update_run(self._check_run_id, params)
        except AssertionError as a:
            params = {
                    "status": "completed",
                    "conclusion": "failure",
                    }
            self._GAI.update_run(self._check_run_id, params)
            raise a

    def show_tests(self):
        """
        Print a comment describing the available tests.

        Print a comment on the current pull request describing the available tests.
        """
        self._GAI.create_comment(self._pr_id, message_from_file('show_tests.txt'))

    def show_commands(self):
        """
        Print a comment describing the available commands.

        Print a comment on the current pull request describing the available bot
        commands.
        """
        self._GAI.create_comment(self._pr_id, message_from_file('bot_commands.txt'))

    def run_tests(self, tests, python_version = None, force_run = False):
        """
        Run the specified tests on the requested python version.

        Run the specified tests on the requested python version. If no version
        is explicitly requested then use the default version as defined in the
        dictionary default_python_versions.

        Parameters
        ----------
        tests : list of str
            A list of keys for the tests. The keys must be in `default_python_versions`
            and `test_names`. They should also be the names of yml files in
            the folder .github/workflows.

        python_version : str, optional
            The requested python version.

        force_run : bool, default=False
            Force the tests to run even if they are not necessary.

        Returns
        -------
        list of str
            A list containing the state of each test.

        See Also
        --------
        Bot.run_test
            Called by this function. It runs individual tests but requires more information.
        """
        if any(t not in default_python_versions for t in tests):
            self._GAI.create_comment(self._pr_id, "There are unrecognised tests.\n"+message_from_file('show_tests.txt'))
            return []
        else:
            check_runs = {self.get_name_key(c["name"]): c for c in self._GAI.get_check_runs(self._ref)['check_runs']}
            already_triggered = [c["name"] for n,c in check_runs.items() if c['status'] in ('completed', 'in_progress') and \
                                                                            c['conclusion'] != 'cancelled' and \
                                                                            n != ('coverage', default_python_versions['coverage'])]
            already_triggered_names = [self.get_name_key(t) for t in already_triggered]
            already_programmed = {n:c for n,c in check_runs.items() if c['status'] == 'queued'}
            success_names = [n if not isinstance(n, tuple) else n[0] for n,c in check_runs.items()
                                if c['status'] == 'completed' and c['conclusion'] == 'success']
            print(already_triggered)
            states = []

            for t in tests:
                pv = python_version or default_python_versions[t]
                key = (t, pv)
                if key in check_runs:
                    current_conclusion = check_runs[key]['conclusion']
                    if current_conclusion:
                        workflow_id = int(check_runs[key]['details_url'].split('/')[-1])
                        force_run = not self._GAI.has_valid_artifacts(workflow_id)
                    if key in already_triggered_names and not force_run:
                        states.append(check_runs[key]['conclusion'])
                        continue
                name = f"{test_names[t]} ({t}, {pv})"
                states.append('queued')
                if key not in already_programmed:
                    posted = self._GAI.prepare_run(self._ref, name)
                else:
                    posted = already_programmed[key]

                deps = test_dependencies.get(t, ())
                print(already_triggered_names, deps)
                if all(d in success_names for d in deps):
                    workflow_ids = None
                    ready = True
                    if t == 'coverage':
                        print([r['details_url'] for k,r in check_runs.items() \
                                if r['conclusion'] == "success" and isinstance(k, tuple) and k[0] in deps])
                        workflow_ids = [int(r['details_url'].split('/')[-1]) for k,r in check_runs.items() \
                                        if r['conclusion'] == "success" and isinstance(k, tuple) and k[0] in deps]
                        ready = all(self._GAI.has_valid_artifacts(w) for w in workflow_ids)
                    if ready:
                        print("Running test")
                        self.run_test(t, pv, posted["id"], workflow_ids)
            return states

    def run_test(self, test, python_version, check_run_id, workflow_ids = None):
        """
        Run the specified test on the specified python version.

        Run the specified test on the specified python version by dispatching the necessary
        workflow. The check run id must also be provided to the job so the status can be
        correctly updated from queued. If the job requires any artifacts then workflow_ids
        of the workflows which provided the artifacts must also be provided.

        Parameters
        ----------
        test : str
            The key for the test. Must be a key in `default_python_versions`
            and `test_names`. It should also be the name of a yml file in
            the folder .github/workflows.

        python_version : str
            The requested python version.

        check_run_id : int
            The id of the queued check run.

        workflow_ids : list of int, optional
            The ids of any workflows which may provide the necessary artifacts.
        """
        source_repo = self._source_repo or self._repo
        inputs = {'python_version' : python_version,
                  'ref' : self._ref,
                  'check_run_id' : str(check_run_id),
                  'pr_repo' : source_repo
                 }
        if test in tests_with_base:
            inputs['base'] = self._base
        if test == 'coverage':
            assert workflow_ids is not None
            possible_artifacts = self._GAI.get_artifacts('coverage-artifact')['artifacts']
            print("possible_artifacts : ", possible_artifacts)
            acceptable_urls = [a['archive_download_url'] for a in possible_artifacts if a['workflow_run']['id'] in workflow_ids]
            ntests = 0
            while len(acceptable_urls) == 0 and ntests < 10:
                # Occasionally artifacts are not available immediately after linux concludes
                time.sleep(10)
                possible_artifacts = self._GAI.get_artifacts('coverage-artifact')['artifacts']
                print("possible_artifacts : ", possible_artifacts)
                acceptable_urls = [a['archive_download_url'] for a in possible_artifacts if a['workflow_run']['id'] in workflow_ids]
                ntests += 1
            print("acceptable_urls: ", acceptable_urls)
            inputs['artifact_urls'] = ' '.join(acceptable_urls)
            inputs['pr_id'] = str(self._pr_id)
        elif test == "editable_check_install":
            test = "check_install"
            inputs["editable_string"] = "-e"
        print("Post workflow")
        self._GAI.run_workflow(f'{test}.yml', self._pr_details["head"]["ref"], inputs)

    def mark_as_draft(self):
        """
        Mark the pull request as a draft.

        Mark the pull request specified in the constructor as a draft.
        """
        cmds = [github_cli, 'pr', 'ready', str(self._pr_id), '--undo']

        with subprocess.Popen(cmds) as p:
            _, err = p.communicate()
        print(err)
        self._GAI.clear_labels(self._pr_id, review_stage_labels)

    def draft_due_to_failure(self):
        """
        Mark the pull request as a draft following test failures.

        Mark the pull request specified in the constructor as a draft.
        This function should be called when one of the pull request
        check runs has failed.
        """
        self.mark_as_draft()
        self._GAI.create_comment(self._pr_id, message_from_file('set_draft_failing.txt'))

    def draft_due_to_changes_requested(self, author, reviewer):
        """
        Mark the pull request as a draft following requested changes.

        Mark the pull request specified in the constructor as a draft.
        This function should be called when a review is left on a pull
        request by a user (non-bot) requesting changes.

        Parameters
        ----------
        author : str
            The login id of the author of the pull request.

        reviewer : str
            The login id of the reviewer of the pull request.
        """
        self.mark_as_draft()
        self._GAI.create_comment(self._pr_id, message_from_file('set_draft_changes.txt').format(author=author, reviewer=reviewer))

    def request_mark_as_ready(self, user):
        """
        Remove the draft status from the pull request.

        Remove the draft status from the pull request specified in the constructor. This
        action is only carried out if the pull request has a description and all items
        on the checklist have been ticked off.

        Parameters
        ----------
        user : str
            The user who requested that the PR be marked as ready.

        Returns
        -------
        bool
            Indicates if the pull request could be marked as ready.
        """
        description = self._pr_details['body']
        if description:
            words = description.split()
        else:
            words = []

        if len(words) < 3:
            self._GAI.create_comment(self._pr_id, message_from_file('set_draft_no_description.txt'))
            self.mark_as_draft()
            return False

        try:
            welcome_comment = next(c for c in self._GAI.get_comments(self._pr_id) if c['body'].startswith('Here is your checklist.'))
        except StopIteration:
            self._GAI.create_comment(self._pr_id, message_from_file('missing_checklist.txt'))
            self.mark_as_draft()
            return False

        if '- [ ]' in welcome_comment['body']:
            self._GAI.create_comment(self._pr_id, message_from_file('set_draft_checklist_incomplete.txt').format(url = welcome_comment['html_url']))
            self.mark_as_draft()
            return False

        if self.is_user_trusted(user):
            states = self.run_tests(pr_test_keys_to_trigger)

            if 'failure' in states:
                self.draft_due_to_failure()
                return False
            else:
                cmds = [github_cli, 'pr', 'ready', str(self._pr_id)]

                with subprocess.Popen(cmds) as p:
                    _, err = p.communicate()
                print(err)

                print(states)
                if all(s == 'success' for s in states):
                    self.mark_as_ready(False)

                return True
        else:
            self.warn_untrusted()
            return False

    def mark_as_ready(self, following_review):
        """
        Mark a pull request as ready for review  by adding the appropriate labels.

        Mark a pull request as ready for review  by adding the appropriate labels.
        The review stage is determined via the function check_review_stage. If
        the stage has changed then a comment is left to indicate who should pay
        attention to the next stage.

        Parameters
        ----------
        following_review : bool
            True if the stage changed following a review, False if it changed
            due to exiting draft status.
        """
        pr_id = self._pr_id
        current_labels = self._GAI.get_current_labels(pr_id)
        print(current_labels)
        stage_labels = [l["name"] for l in current_labels if l["name"] in review_stage_labels]
        assert len(stage_labels) <= 1
        if stage_labels:
            current_stage = stage_labels[0]
        else:
            current_stage = None

        self._GAI.clear_labels(pr_id, stage_labels)
        new_stage, reviews = self.check_review_stage(pr_id)
        self._GAI.add_labels(pr_id, [new_stage])
        author = self._pr_details["user"]["login"]
        approving_reviewers = [reviewer for reviewer, r in reviews.items() if r["state"] == 'APPROVED']
        requested_changes = [reviewer for reviewer, r in reviews.items() if r["state"] == 'CHANGES_REQUESTED']

        try:
            current_stage_index = review_stage_labels.index(current_stage)
        except ValueError:
            current_stage_index = -1
        review_stage_index = review_stage_labels.index(new_stage)

        if following_review:
            if current_stage_index < review_stage_index and new_stage == 'Ready_for_review':
                names = ', '.join(f'@{r}' for r in senior_reviewer)
                approved = ', '.join(f'@{a}' for a in approving_reviewers)
                message = message_from_file('senior_review.txt').format(
                                reviewers=names, author=author, approved=approved)
                self._GAI.create_comment(pr_id, message)
                self._GAI.request_reviewers(pr_id, reviewers=senior_reviewer)
        elif requested_changes:
            requested = ', '.join(f'@{r}' for r in requested_changes)
            message = message_from_file('rerequest_review.txt').format(
                                            reviewers=requested, author=author)
            self._GAI.create_comment(pr_id, message)
            self._GAI.request_reviewers(pr_id, reviewers=requested_changes)
        elif new_stage == 'Ready_for_review':
            names = ', '.join(f'@{r}' for r in senior_reviewer)
            approved = ', '.join(f'@{a}' for a in approving_reviewers)
            message = message_from_file('senior_review.txt').format(
                            reviewers=names, author=author, approved=approved)
            self._GAI.create_comment(pr_id, message)
            self._GAI.request_reviewers(pr_id, reviewers=senior_reviewer)
        elif new_stage == "needs_initial_review":
            message = message_from_file('new_pr.txt').format(author=author)
            self._GAI.create_comment(pr_id, message)
            self._GAI.request_reviewers(pr_id, request_team = True)

    def post_coverage_review(self, comments, approve):
        """
        Create a review describing the coverage results.

        Create a review describing the coverage results. Changes are requested if
        the test failed. The appropriate message is decided here.

        Parameters
        ----------
        comments : list of dict
            A list of dictionaries describing the comments to be left on code snippets.

        approve : bool
            Indicates if the review should approve the pull request or not.
        """
        if approve:
            message = message_from_file('coverage_ok.txt')
            status = 'APPROVE'
        else:
            message = message_from_file('coverage_review_message.txt')
            status = 'REQUEST_CHANGES'
        self._GAI.create_review(self._pr_id, self._ref, message, status, comments)

    def is_user_trusted(self, user):
        """
        Indicate if the user is trusted by the App.

        Detect whether the indicated user is trusted by the App.
        A user is considered trustworthy if they are in the pyccel-dev
        team, if they have previously created a PR which was merged, or
        if a senior dev has declared them trustworthy.

        Parameters
        ----------
        user : str
            The id of the user of interest.

        Returns
        -------
        bool
            True if the user is trusted, false otherwise.
        """
        print("Trusted?")
        in_team = self._GAI.check_for_user_in_team(user, 'pyccel-dev')
        if "message" not in in_team:
            print("In team: ", in_team)
            return True
        print("User not in team")
        merged_prs = self._GAI.get_prs('all')
        print(merged_prs, user)
        has_merged_pr = any(pr for pr in merged_prs if pr['user']['login'] == user and pr['merged_at'])
        if has_merged_pr:
            print("Merged PR")
            return has_merged_pr
        print("User has no merged PRs")
        comments = self._GAI.get_comments(self._pr_id)
        comments_from_trust_givers = [c['body'].split() for c in comments if c['user']['login'] in trust_givers]
        expected_trust_command = (['/bot', 'trust', 'user', user], ['/bot', 'trust', 'user', f'@{user}'])
        awarded_trust = any(c[:4] in expected_trust_command for c in comments_from_trust_givers)
        return awarded_trust

    def warn_untrusted(self):
        """
        Print a comment indicating that the user is not trusted.

        Print a comment on the current pull request warning the user that they are not
        yet trusted.
        """
        self._GAI.create_comment(self._pr_id, message_from_file('untrusted_user.txt'))

    def indicate_trust(self, user):
        """
        Leave a message explaining that a user was recognised as trustworthy.

        Leave a message on the current pull request indicating that a user was recognised
        as trustworthy and can now run tests.

        Parameters
        ----------
        user : str
            The id of the user of interest.
        """
        if user.startswith('@'):
            user = user[1:]
        self._GAI.create_comment(self._pr_id, message_from_file('trusting_user.txt').format(user=user))

    def check_review_stage(self, pr_id):
        """
        Find the review stage.

        Use the GitHub CLI to examine the reviews left on the pull request
        and determine the current stage of the review process. If a senior
        reviewer has approved then the stage is "Ready_to_merge". Otherwise
        if everyone else who has left a review (excluding a bot) has approved
        then the stage is "Ready_for_review". If not then the stage is simply
        "needs_initial_review".

        Parameters
        ----------
        pr_id : int
            The number of the PR.

        Returns
        -------
        str
            The review stage.

        dict
            A dictionary whose keys are users (non-bots) who left reviews and
            whose values are dictionaries describing the reviews which either
            approved or requested changes.
        """
        all_reviews = [r for r in self._GAI.get_reviews(self._pr_id) if r['user']['type'] != 'Bot' and r['state'] in ('APPROVED', 'CHANGES_REQUESTED')]
        all_reviews.sort(key=lambda r: datetime.fromisoformat(r['submitted_at'].strip('Z')))
        reviews = {r['user']['login'] : r for r in all_reviews}
        if any(reviewer in senior_reviewer and r["state"] == 'APPROVED' for reviewer, r in reviews.items()):
            return "Ready_to_merge", reviews

        non_senior_reviews = [r for reviewer, r in reviews.items() if reviewer not in senior_reviewer]

        if non_senior_reviews and all(r["state"] == 'APPROVED' for r in non_senior_reviews):
            return "Ready_for_review", reviews

        else:
            return "needs_initial_review", reviews

    def get_check_runs(self, commit = None):
        """
        Get a list of all check runs which have run on this commit.

        Get a dictionary containing all information about check runs which have run
        on the commit specified at the constructor.

        Parameters
        ----------
        commit : str, optional
            The commit for which we wish to get check run information.
            The default value is the most recent commit associated with this
            pull request.

        Returns
        -------
        dict
            A dictionary describing the check runs.
        """
        if commit is None:
            commit = self._ref
        result = self._GAI.get_check_runs(commit)
        print("get_check_runs")
        print(result)
        return result['check_runs']

    def get_bot_review_comments(self):
        """
        Get all review comments related to a review left by the bot.

        Get all review comment threads on code snippets for reviews left by the bot.
        Any outdated comments are discarded and the author is congratulated for fixing
        their coverage error.

        Returns
        -------
        list of list of dict
            A list of comments on a code snippet. Each element of the list is a list of
            comments left on one particular snippet.
        """
        comments = self._GAI.get_review_comments(self._pr_id)
        grouped_comments = {}

        for c in comments:
            c_id = c.get('in_reply_to_id', c['id'])
            grouped_comments.setdefault(c_id, []).append(c)

        bot_grouped_comments =[c for c in grouped_comments.values() if c[0]['user'].get('type', 'user') == 'Bot']

        relevant_comments = [c for c in bot_grouped_comments if c[0]['position'] is not None]
        discarded_comments = [c for c in bot_grouped_comments if c[0]['position'] is None]

        for comment_thread in discarded_comments:
            c = comment_thread[0]
            self.accept_coverage_fix(comment_thread)

        return relevant_comments

    def get_pr_id(self):
        """
        Get the id of the current pull request.

        Get the id of the current pull request. Where this was provided
        in the constructor it is returned, otherwise pull requests are
        examined until one is found whose head SHA matches the commit
        examined here.

        Returns
        -------
        int
            The id of the current pull request.
        """
        if self._pr_id:
            return self._pr_id
        else:
            possible_prs = self._GAI.get_prs()
            self._pr_id = next(pr['number'] for pr in possible_prs if pr['head']['sha'] == self._ref)
            self._pr_details = self._GAI.get_pr_details(self._pr_id)
            self._base = self._pr_details["base"]["sha"]
            self._source_repo = self._pr_details["base"]["repo"]["full_name"]
            return self._pr_id

    def get_diff(self, base_commit = None):
        """
        Get the diff between the base and the current commit.
        Get the git description of the difference between the current
        commit and the specified base commit. This output
        shows how github organises the files tab and allows line
        numbers do be calculated from git blob positions.
        Parameters
        ----------
        base_commit : str, optional
            The commit against which the current commit should be compared.
            The default value is the base commit of the pull request.
        Returns
        -------
        dict
            A dictionary whose keys are files and whose values are lists of
            lines which appear in the diff including code and blob headers.
        """
        if base_commit is None:
            base_commit = self._base
        assert bool(base_commit)
        cmd = [git, 'diff', f"{base_commit}..{self._ref}"]
        print(' '.join(cmd))
        with subprocess.Popen(cmd + ['--name-only'], stdout=subprocess.PIPE, stderr=subprocess.PIPE, universal_newlines=True) as p:
            out, _ = p.communicate()
        diff = {f: None for f in out.strip().split('\n')}
        for f in diff:
            with subprocess.Popen(cmd + ['--', f], stdout=subprocess.PIPE, stderr=subprocess.PIPE, universal_newlines=True) as p:
                out, err = p.communicate()
            if not err:
                lines = out.split('\n')
                n = next((i for i,l in enumerate(lines) if '@@' in l), len(lines))
                diff[f] = lines[n:]
            else:
                print(err)
        return {f:l for f,l in diff.items() if l is not None}


    def accept_coverage_fix(self, comment_thread):
        """
        Leave a message on the pull request indicating that the coverage was fixed.

        Leave a message on the pull request specified in the constructor, indicating
        that the coverage problem designated by the comment in the specified thread,
        was fixed.

        Parameters
        ----------
        comment_thread : list of dict
            A list of dictionaries describing comments on the same review thread.
        """
        message = message_from_file('accept_coverage_fix.txt')
        print(comment_thread)
        if any(c['body'] == message for c in comment_thread):
            return
        target = comment_thread[0]
        comment_id = target.get('in_reply_to_id', target['id'])
        print("id: ", comment_id)
        reply = self._GAI.create_comment(self._pr_id, message,
                                 reply_to = comment_id)
        print(reply.text)

    def fill_checklist(self, comment_url, user):
        """
        Create the PR checklist for the user.

        Create the PR checklist for the user.

        Parameters
        ----------
        comment_url : str
            The url where the comment was left.

        user : str
            The username of the person who left the comment.
        """
        body = message_from_file('checklist.txt')
        merged_prs = self._GAI.get_prs('all')
        has_merged_pr = any(pr for pr in merged_prs if pr['user']['login'] == user and pr['merged_at'])
        if not has_merged_pr:
            body += message_from_file('first_checklist.txt')
        self._GAI.modify_comment(comment_url, body)

    def is_pr_draft(self):
        """
        Indicate whether the pull request is a draft.

        Indicate whether the pull request is a draft.

        Returns
        -------
        bool
            True if draft, False otherwise.
        """
        return self._pr_details['draft']

    def is_pr_fork(self):
        """
        Indicate whether the pull request is created from a fork.

        Indicate whether the pull request is created from a fork.

        Returns
        -------
        bool
            True if fork, False otherwise.
        """
        return self._pr_details['head']['repo']['full_name'] != 'pyccel/pyccel'

    def leave_comment(self, comment):
        """
        Leave a comment on the pull request.

        Leave the specified comment on the pull request.

        Parameters
        ----------
        comment : str
            The comment to be left on the pull request.
        """
        self._GAI.create_comment(self._pr_id, comment)

    @property
    def GAI(self):
        """
        Get the GitHubAPIInteractions object.

        Get the GitHubAPIInteractions object to allow for direct
        manipulation of the API.
        """
        return self._GAI

    @property
    def repo(self):
        """
        Get the full name of the repository being handled.

        Get the full name of the repository being handled.
        """
        return self._repo

    def get_name_key(self, name):
        """
        Get the name used as a key from the full run name.

        Get the name used as a key to dictionaries including test_names and
        default_python_versions from the full name reported in the check
        run.

        Parameters
        ----------
        name : str
            The name saved in the check run.

        Returns
        -------
        str
            The name which can be used as a key.
        """
        if '(' in name:
            return tuple(name.split('(')[1].split(')')[0].split(', '))
        elif 'Codacy' in name:
            return 'Codacy'
        else:
            return name<|MERGE_RESOLUTION|>--- conflicted
+++ resolved
@@ -49,15 +49,10 @@
 
 tests_with_base = ('coverage', 'docs', 'pyccel_lint', 'pylint')
 
-<<<<<<< HEAD
 pr_test_keys = ('linux', 'linux_pyccel-test_cmd', 'windows', 'macosx', 'coverage', 'docs', 'pylint',
-                'pyccel_lint', 'spelling')
-=======
-pr_test_keys = ('linux', 'windows', 'macosx', 'coverage', 'docs', 'pylint',
                 'pyccel_lint', 'spelling', 'intel')
 
 pr_test_keys_to_trigger = ('linux', 'windows', 'macosx', 'coverage', 'intel')
->>>>>>> d0768e3d
 
 review_stage_labels = ["needs_initial_review", "Ready_for_review", "Ready_to_merge"]
 
