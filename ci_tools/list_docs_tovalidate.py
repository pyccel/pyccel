""" Script to list the objects that should be numpydoc validated
"""
import ast
from _ast import FunctionDef, ClassDef
import argparse
from pathlib import PurePath
from git_evaluation_tools import get_diff_as_json

def should_ignore(name):
    '''
    Determine if an object should be ignored from numpydoc validation.

    Parameters
    ----------
    name : str
        Absolute name of the inspected object.

    Returns
    -------
    bool
        True if object should be ignored, False otherwise.
    '''
    obj_name = name.split('.')[-1]
    #ignore magic methods
    if obj_name.startswith('__') and obj_name.endswith('__'):
        return True
    #ignore _visit_ methods in the SemanticParser class
    if 'SemanticParser._visit_' in name:
        return True
    #ignore _visit_ methods in the SyntaxParser class
    if 'SyntaxParser._visit_' in name:
        return True
    #ignore _print_ methods in the codegen.printing module
    if '_print_' in name and 'pyccel.codegen.printing' in name:
        return True
    return False

if __name__ == '__main__':
    parser = argparse.ArgumentParser(
        description='List the objects with docstrings in the files provided')
    parser.add_argument('gitdiff', metavar='gitdiff', type=str,
                        help='Output of git diff between PR branch and base branch')
    parser.add_argument('output', metavar='output', type=str,
                        help='File to save the output to')
<<<<<<< HEAD
args = parser.parse_args()

results = get_diff_as_json(args.gitdiff)
changes = {}
for file, upds in results.items():
    filepath = PurePath(file)
    if filepath.parts[0] == 'pyccel' and filepath.suffix == '.py':
        for line_no in upds['addition']:
            if file in changes:
                changes[file].append(int(line_no))
            else:
                changes[file] = [int(line_no)]

for file, line_nos in changes.items():
    with open(file,'r', encoding="utf-8") as f:
        tree = ast.parse(f.read())
    # The prefix variable stores the absolute dotted prefix of all
    # objects in the file.
    # for example: the objects in the file pyccel/ast/core.py will
    # have the prefix pyccel.ast.core
    prefix = '.'.join(PurePath(file).with_suffix('').parts)

    objects = []
    for node in ast.walk(tree):
        # This loop walks the ast and explores all objects
        # present in the file.
        # If the object is an instance of a FunctionDef or
        # a ClassDef, a check is performed to see if any of
        # the updated lines are present within the object.
        # Additionally, The name of all objects present
        # inside a function or a class is updated to include
        # the name of the parent object
        if isinstance(node, (FunctionDef, ClassDef)):
            name = node.name.split('.')[-1]
            if name.startswith('__') and name.endswith('__'):
                # Ignore magic methods
                continue
            if any((node.lineno <= x <= node.end_lineno
                    for x in line_nos)) and not node.name.startswith('inner_function'):
                objects.append('.'.join([prefix, node.name]))
            obj_pref = node.name if isinstance(node, ClassDef) else 'inner_function'
            for child in node.body:
                if isinstance(child, (FunctionDef, ClassDef)):
                    child.name = '.'.join([obj_pref, child.name])

    with open(args.output, 'a', encoding="utf-8") as f:
        for obj in objects:
            print(obj, file=f)
=======
    args = parser.parse_args()

    results = get_diff_as_json(args.gitdiff)
    changes = {}
    for file, upds in results.items():
        filepath = PurePath(file)
        if filepath.parts[0] == 'pyccel' and filepath.suffix == '.py':
            for line_no in upds['addition']:
                if file in changes:
                    changes[file].append(int(line_no))
                else:
                    changes[file] = [int(line_no)]

    for file, line_nos in changes.items():
        with open(file, 'r', encoding="utf-8") as f:
            tree = ast.parse(f.read())
        # The prefix variable stores the absolute dotted prefix of all
        # objects in the file.
        # for example: the objects in the file pyccel/ast/core.py will
        # have the prefix pyccel.ast.core
        prefix = '.'.join(PurePath(file).with_suffix('').parts)

        objects = []
        for node in ast.walk(tree):
            # This loop walks the ast and explores all objects
            # present in the file.
            # If the object is an instance of a FunctionDef or
            # a ClassDef, a check is performed to see if any of
            # the updated lines are present within the object.
            # Additionally, The name of all objects present
            # inside a function or a class is updated to include
            # the name of the parent object
            if isinstance(node, (FunctionDef, ClassDef)):
                if should_ignore('.'.join([prefix, node.name])):
                    continue
                if any((node.lineno <= x <= node.end_lineno
                        for x in line_nos)) and not node.name.startswith('inner_function'):
                    objects.append('.'.join([prefix, node.name]))
                obj_pref = node.name if isinstance(
                    node, ClassDef) else 'inner_function'
                for child in node.body:
                    if isinstance(child, (FunctionDef, ClassDef)):
                        child.name = '.'.join([obj_pref, child.name])

        with open(args.output, 'a', encoding="utf-8") as f:
            for obj in objects:
                print(obj, file=f)
>>>>>>> b77162f0
<|MERGE_RESOLUTION|>--- conflicted
+++ resolved
@@ -42,56 +42,6 @@
                         help='Output of git diff between PR branch and base branch')
     parser.add_argument('output', metavar='output', type=str,
                         help='File to save the output to')
-<<<<<<< HEAD
-args = parser.parse_args()
-
-results = get_diff_as_json(args.gitdiff)
-changes = {}
-for file, upds in results.items():
-    filepath = PurePath(file)
-    if filepath.parts[0] == 'pyccel' and filepath.suffix == '.py':
-        for line_no in upds['addition']:
-            if file in changes:
-                changes[file].append(int(line_no))
-            else:
-                changes[file] = [int(line_no)]
-
-for file, line_nos in changes.items():
-    with open(file,'r', encoding="utf-8") as f:
-        tree = ast.parse(f.read())
-    # The prefix variable stores the absolute dotted prefix of all
-    # objects in the file.
-    # for example: the objects in the file pyccel/ast/core.py will
-    # have the prefix pyccel.ast.core
-    prefix = '.'.join(PurePath(file).with_suffix('').parts)
-
-    objects = []
-    for node in ast.walk(tree):
-        # This loop walks the ast and explores all objects
-        # present in the file.
-        # If the object is an instance of a FunctionDef or
-        # a ClassDef, a check is performed to see if any of
-        # the updated lines are present within the object.
-        # Additionally, The name of all objects present
-        # inside a function or a class is updated to include
-        # the name of the parent object
-        if isinstance(node, (FunctionDef, ClassDef)):
-            name = node.name.split('.')[-1]
-            if name.startswith('__') and name.endswith('__'):
-                # Ignore magic methods
-                continue
-            if any((node.lineno <= x <= node.end_lineno
-                    for x in line_nos)) and not node.name.startswith('inner_function'):
-                objects.append('.'.join([prefix, node.name]))
-            obj_pref = node.name if isinstance(node, ClassDef) else 'inner_function'
-            for child in node.body:
-                if isinstance(child, (FunctionDef, ClassDef)):
-                    child.name = '.'.join([obj_pref, child.name])
-
-    with open(args.output, 'a', encoding="utf-8") as f:
-        for obj in objects:
-            print(obj, file=f)
-=======
     args = parser.parse_args()
 
     results = get_diff_as_json(args.gitdiff)
@@ -138,5 +88,4 @@
 
         with open(args.output, 'a', encoding="utf-8") as f:
             for obj in objects:
-                print(obj, file=f)
->>>>>>> b77162f0
+                print(obj, file=f)