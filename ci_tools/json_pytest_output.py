--- conflicted
+++ resolved
@@ -7,18 +7,9 @@
     if len(sys.argv) == 1:
         raise ValueError("please provide an output file")
 
-<<<<<<< HEAD
-def get_json_status():
-    data = {}
-    summary = {}
-    data['title'] = 'pytest results'
-    data['summary'] = 'text'
-    return json.dumps(data)
-=======
     outfile = ""
     args = sys.argv[1:]
     output_file = 'test_json_result.json'
->>>>>>> 494fe85d
 
 
     for i in sys.argv:
@@ -47,11 +38,11 @@
     json_ouput = {
         "title":"linux unit test",
         "summary":
-        {
+        str({
             "c tests":c_failed,
             "fortran tests":f_failed,
             "python tests":py_failed
-        }
+        })
     }
 
     json_f = json.dump(json_ouput)
