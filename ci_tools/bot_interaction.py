"""
This module contains all function and logic responsible for controlling the bot which reacts to PR creation and progress.
"""
import argparse
import json
import os
import sys
from git_evaluation_tools import leave_comment, get_status_json, get_job_information
from git_evaluation_tools import check_previous_comments, set_ready, set_draft, get_review_status
from git_evaluation_tools import check_previous_contributions, add_labels, remove_labels, get_labels
from git_evaluation_tools import get_previous_pr_comments

senior_reviewer = ['yguclu', 'EmilyBourne']
trusted_reviewers = ['yguclu', 'EmilyBourne', 'ratnania', 'saidctb', 'bauom']

<<<<<<< HEAD
pr_test_keys = ['linux', 'windows', 'macosx', 'cuda', 'coverage', 'docs', 'pylint',
             'lint', 'spelling']
=======
pr_test_keys = ['linux', 'windows', 'macosx', 'coverage', 'docs', 'pylint',
                'lint', 'spelling']
>>>>>>> f2a92054

review_labels = ('needs_initial_review', 'Ready_for_review', 'Ready_to_merge')

comment_folder = os.path.join(os.path.dirname(__file__), 'bot_messages')

def get_run_url(event):
    """
    Get the URL of the workflow run.

    Use the event information to calculated the URL
    where the results of the workflow can be viewed.

    Parameters
    ----------
    event : dict
        The event payload of the GitHub workflow.

    Results
    -------
    str : The URL.
    """
    url = event['repository']['html_url']
    run_id = event['run_number']
    return f"{url}/actions/runs/{run_id}"

def run_tests(pr_id, tests, outputs, event):
    """
    Run the requested tests and leave a comment on the PR.

    Update the outputs to ensure that the requested tests are run.
    Leave a comment on the PR using the GitHub CLI to indicate the relevant
    commit, action and the test status.

    Parameters
    ----------
    pr_id : int
        The number of the PR.

    tests : list of strs
        The tests requested.

    outputs : dict
        The dictionary containing the output of the bot.

    event : dict
        The event payload of the GitHub workflow.

    Returns
    -------
    bool
        Indicates if any tests were triggered.
    """
    # Leave a comment to link to the run page
    ref_sha = get_status_json(pr_id, 'headRefOid')
    url = get_run_url(event)

    unrecognised = []
    running = set()

    # Modify the flags to trigger the tests
    if tests == ['pr_tests']:
        tests = pr_test_keys
        running = set(pr_test_keys)
    for t in tests:
        key = f'run_{t}'
        if key in outputs:
            outputs[key] = True
            running.add(t)
        else:
            unrecognised.append(t)

    if outputs['run_coverage']:
        outputs['run_linux'] = True
<<<<<<< HEAD
        outputs['run_cuda'] = True
=======
        running.add('linux')

    running_tests = bool(running)

    if not running_tests:
        comment = "The requested tests were not recognised. I detected:\n"
        comment += '\n'.join(f'- "{u}"' for u in unrecognised)
        comment += "\n\n"
        comment += message_from_file('show_tests.txt')
    else:
        comment = f"Running tests on commit {ref_sha}, for more details see [here]({url})\n"
        comment += '\n'.join(f'- :hourglass_flowing_sand: {r}' for r in running)
        if unrecognised:
            comment += "\n\nThe following additional tests were not recognised:\n"
            comment += '\n'.join(f'- "{u}"' for u in unrecognised)
            comment += "\n\n"
            comment += "To see a list of all test names, please use `/bot show tests`"

    leave_comment(pr_id, comment)
>>>>>>> f2a92054

    outputs['status_url'] = event['repository']['statuses_url'].format(sha=ref_sha)

    return running_tests

def check_review_stage(pr_id):
    """
    Find the review stage.

    Use the GitHub CLI to examine the reviews left on the pull request
    and determine the current stage of the review process.

    Parameters
    ----------
    pr_id : int
        The number of the PR.

    Results
    -------
    bool : Indicates if the PR is ready to merge.

    bool : Assuming the PR is not ready to merge, indicates if the PR is
            ready for a review from a senior reviewer.

    requested_changes : List of authors who requested changes.

    reviews : Summary of all reviews left on the PR.
    """
    reviews, _ = get_review_status(pr_id)
    senior_review = [r for a,r in reviews.items() if a in senior_reviewer]

    other_review = [r for a,r in reviews.items() if a not in senior_reviewer]

    ready_to_merge = any(r.state == 'APPROVED' for r in senior_review) and not any(r.state == 'CHANGES_REQUESTED' for r in senior_review)

    ready_for_senior_review = any(r.state == 'APPROVED' for r in other_review) and not any(r.state == 'CHANGES_REQUESTED' for r in other_review)

    requested_changes = [a for a,r in reviews.items() if r.state == 'CHANGES_REQUESTED']

    return ready_to_merge, ready_for_senior_review, requested_changes, reviews

def set_review_stage(pr_id):
    """
    Set the flags for the review stage.

    Determine the current stage of the review process from the state
    of the reviews left on the pull request. Leave the flag indicating
    that stage and a message encouraging reviews.

    Parameters
    ----------
    pr_id : int
        The number of the PR.
    """
    ready_to_merge, ready_for_senior_review, requested_changes, reviews = check_review_stage(pr_id)
    author = get_status_json(pr_id, 'author')['login']
    labels = get_labels(pr_id)
    if ready_to_merge:
        add_labels(pr_id, ['Ready_to_merge'])
    elif ready_for_senior_review:
        if 'Ready_for_review' not in labels:
            add_labels(pr_id, ['Ready_for_review'])
            if any(r in requested_changes for r in senior_reviewer):
                if all(l not in review_labels for l in labels):
                    requested = ', '.join(f'@{r}' for r in requested_changes)
                    message = message_from_file('rerequest_review.txt').format(
                                                    reviewers=requested, author=author)
                    leave_comment(pr_id, message)
            else:
                names = ', '.join(f'@{r}' for r in senior_reviewer)
                approved = ', '.join(f'@{r.author}' for r in reviews.values() if r.state == 'APPROVED')
                message = message_from_file('senior_review.txt').format(
                                reviewers=names, author=author, approved=approved)
                leave_comment(pr_id, message)
    else:
        if all(l not in review_labels for l in labels):
            add_labels(pr_id, ['needs_initial_review'])
            if requested_changes:
                if all(l not in review_labels for l in labels):
                    requested = ', '.join(f'@{r}' for r in requested_changes)
                    message = message_from_file('rerequest_review.txt').format(
                                                    reviewers=requested, author=author)
                    leave_comment(pr_id, message)
            else:
                message = message_from_file('new_pr.txt').format(author=author)
                leave_comment(pr_id, message)

def mark_as_ready(pr_id):
    """
    Mark the pull request as ready for review.

    Use the GitHub CLI to check if the PR is really ready for review.
    If this is the case then the correct flag is added and the draft
    status is removed.

    In order to be considered ready for review the PR must:
    - Have all tests passing
    - Have a non-trivial description

    Parameters
    ----------
    pr_id : int
        The number of the PR.
    """
    running_job_data = get_status_json(pr_id, 'statusCheckRollup')

    data = get_job_information(event['run_number'])

    job_data = [j for j in data if j['name'] not in ('Bot', 'CleanUpBot')]

    failures = [j['name'] for j in job_data if j['conclusion'] in ('cancelled', 'failed')]

    if any(j['name'] == 'Codacy Static Code Analysis' and j['conclusion'] in ('FAILURE', 'ACTION_REQUIRED') for j in running_job_data):
        failures.append('Codacy Static Code Analysis')

    if failures:
        set_draft(pr_id)
        message = message_from_file('set_draft_failing.txt')
        for f in failures:
            message += f'- {f}\n'
        leave_comment(pr_id, message)
    else:
        set_ready(pr_id)

        set_review_stage(pr_id)

    return 'failure' if failures else 'success'

def message_from_file(filename):
    """
    Get the message saved in the file.

    Reads the contents of the file `filename`, located in the
    folder ./bot_messages/. The extracted string is returned for
    use as a comment on a PR.

    Parameters
    ----------
    filename : str
        The name of the file to be read

    Results
    -------
    str : The message to be printed.
    """
    with open(os.path.join(comment_folder, filename), encoding="utf-8") as msg_file:
        comment = msg_file.read()
    return comment

def update_test_information(pr_id, event):
    """
    Update the PR with the information about the tests.

    Use the GitHub CLI to check the results of the tests. If the last
    comment made by the bot was for this set of tests then this comment
    is updated to include the test results. Otherwise a new comment is
    added with the results.

    Parameters
    ----------
    pr_id : int
        The number of the PR.

    event : dict
        The event payload of the GitHub workflow.
    """
    messages, last_message, _ = check_previous_comments(pr_id)

    data = get_job_information(event['run_number'])

    url = get_run_url(event)
    relevant_messages = [m for m in messages if url in m]
    ref_sha = relevant_messages[0].split()[4]
    comment = f"Ran tests on commit {ref_sha} for more details see [here]({url})\n"
    passed = True
    for job in data:
        conclusion = job['conclusion']
        name = job['name']
        if conclusion == 'skipped' or name in ('Bot', 'CleanUpBot'):
            continue
        job_passed = (conclusion == 'success')
        icon = ':heavy_check_mark:' if job_passed else ':x:'
        comment += f"- {icon} {name}\n"
        passed &= job_passed

    leave_comment(pr_id, comment, url in last_message)

    return 'success' if passed else 'failure'

def start_review_check(pr_id, event, outputs):
    """
    Check if the review is as ready as the author thinks.

    Use the GitHub CLI to check if the PR has a meaningful
    description (at least 3 words). If this is the case then the
    tests are triggered to determine the final draft status.

    Parameters
    ----------
    pr_id : int
        The number of the PR.

    event : dict
        The event payload of the GitHub workflow.

    outputs : dict
        The dictionary containing the output of the bot.
    """

    description = get_status_json(pr_id, 'body')
    words = description.split()

    if len(words) < 3:
        leave_comment(pr_id, message_from_file('set_draft_no_description.txt'))
        set_draft(pr_id)
    else:
        outputs['cleanup_trigger'] = 'request_review_status'
        run_tests(pr_id, ['pr_tests'], outputs, event)

def flagged_as_trusted(pr_id, user):
    """
    Check if the user has been flagged as trusted.

    Look through the previous comments on the PR to check if a trusted
    user has flagged this user as trusted using the `/bot trust user X`
    command.

    Parameters
    ----------
    pr_id : int
        The number of the PR.

    user : str
        The username of the user who may be untrustworthy.

    Results
    -------
    bool : True if trustworthy, false otherwise.
    """
    trusted_comments = [c for c in get_previous_pr_comments(pr_id) if c.author in trusted_reviewers]
    for c in trusted_comments:
        words = c.body.strip().split()
        if words == ['/bot', 'trust', 'user', user]:
            return True

    return False

if __name__ == '__main__':
    parser = argparse.ArgumentParser(description='Call the function to activate the bot')
    parser.add_argument('gitEvent', type=str,
                        help='File containing the json description of the triggering event')
    parser.add_argument('output', type=str,
                        help='File where the variables should be saved')
    parser.add_argument('run_id', type=int,
                        help='The id of the runner (used to identify the action page)')
    parser.add_argument('cleanup_trigger', type=str, nargs='?', default='',
                        help='A key to be passed when the bot is used to clean up after tests have run [request_review_status,update_test_information]')

    args = parser.parse_args()

    # Parse event payload from $GITHUB_EVENT_PATH variable
    # (documented here : https://docs.github.com/en/actions/learn-github-actions/variables#default-environment-variables)
    # The contents of this json file depend on the triggering event and are
    # described here :  https://docs.github.com/en/webhooks-and-events/webhooks/webhook-events-and-payloads
    with open(args.gitEvent, encoding="utf-8") as event_file:
        event = json.load(event_file)

    # Save run number into dictionary with event information
    event['run_number'] = args.run_id

    cleanup_trigger = args.cleanup_trigger

    # Initialise outputs
    outputs = {'run_linux': False,
               'run_windows': False,
               'run_macosx': False,
               'run_cuda': False,
               'run_coverage': False,
               'run_docs': False,
               'run_pylint': False,
               'run_lint': False,
               'run_spelling': False,
               'run_pickle': False,
               'run_editable_pickle': False,
               'run_pickle_wheel': False,
               'run_linux_anaconda': False,
               'run_windows_anaconda': False,
               'cleanup_trigger': '',
               'python_version': '',
               'BASE': '',
               'REF': '',
               'SHA': ''}

    if cleanup_trigger == 'request_review_status':
        # Collect id from an issue_comment event with a created action
        # or from a pull_request event with a synchronize action
        if 'number' in event:
            pr_id = event['number']
        else:
            pr_id = event['issue']['number']
        update_test_information(pr_id, event)
        result = mark_as_ready(pr_id)
        with open(args.output, encoding="utf-8", mode='a') as out_file:
            print(f"global_state={result}", file=out_file)
        sys.exit()

    elif cleanup_trigger == 'update_test_information':
        # If reporting after run

        # Collect id from a comment event
        pr_id = event['issue']['number']

        result = update_test_information(pr_id, event)
        with open(args.output, encoding="utf-8", mode='a') as out_file:
            print(f"global_state={result}", file=out_file)
        sys.exit()

    elif 'comment' in event and 'pull_request' in event['issue'] and event['comment']['body'].startswith('/bot'):
        # If bot called explicitly (comment event)

        # Collect id from an issue_comment event with a created action
        pr_id = event['issue']['number']

        trusted_user = event['comment']['author_association'] in ('COLLABORATOR', 'CONTRIBUTOR', 'MEMBER', 'OWNER')
        print("Trust level : ", event['comment']['author_association'])
        if not trusted_user:
            trusted_user = flagged_as_trusted(pr_id, event['comment']['user']['login'])

        comment = event['comment']['body']
        command = comment.split('/bot')[1].strip()
        command_words = command.split()

        if command_words[0] == 'run':
            if trusted_user:
                if run_tests(pr_id, command_words[1:], outputs, event):
                    outputs['cleanup_trigger'] = 'update_test_information'
            else:
                leave_comment(pr_id, message_from_file('untrusted_user.txt'))

        elif command_words[0] == 'try':
            if trusted_user:
                outputs['python_version'] = command_words[1]
                if run_tests(pr_id, command_words[2:], outputs, event):
                    outputs['cleanup_trigger'] = 'update_test_information'
            else:
                leave_comment(pr_id, message_from_file('untrusted_user.txt'))

        elif command == 'mark as ready':
            if trusted_user:
                start_review_check(pr_id, event, outputs)
            else:
                leave_comment(pr_id, message_from_file('untrusted_user.txt'))

        elif command == 'show tests':
            leave_comment(pr_id, message_from_file('show_tests.txt'))

        elif command_words[:2] == ['trust', 'user'] and len(command_words)==3:
            user = command_words[2]
            leave_comment(pr_id, message_from_file('trusting_user.txt').format(user=user))
            pr_author = get_status_json(pr_id, 'author')
            draft = get_status_json(pr_id, 'isDraft')
            if not draft and user == pr_author:
                outputs['cleanup_trigger'] = 'request_review_status'
                run_tests(pr_id, ['pr_tests'], outputs, event)

        else:
            leave_comment(pr_id, message_from_file('bot_commands.txt'))

    elif event['action'] == 'opened':
        # If new PR (opened trigger)

        # Collect id from a pull request event with an opened action
        pr_id = event['number']

        # Check whether user is new and/or trusted
        trusted_user = event['pull_request']['author_association'] in ('COLLABORATOR', 'CONTRIBUTOR', 'MEMBER', 'OWNER')
        if trusted_user:
            prs = check_previous_contributions(event['repository']['full_name'], event['pull_request']['user']['login'])
            new_user = (len(prs) == 0)
        else:
            new_user = True

        # Choose appropriate message to welcome author
        file = 'welcome_newcomer.txt' if new_user else 'welcome_friend.txt'

        leave_comment(pr_id, message_from_file(file) + message_from_file('checklist.txt'))

        # Ensure PR is draft
        if not event['pull_request']['draft']:
            set_draft(pr_id)

        # If unknown user ask for trust approval
        if not trusted_user:
            leave_comment(pr_id, ", ".join(senior_reviewer)+", please can you check if I can trust this user. If you are happy, let me know with `/bot trust user`")

    elif event['action'] == 'converted_to_draft':
        # Collect id from a pull_request event with a converted_to_draft action
        pr_id = event['number']

        remove_labels(pr_id, ['Ready_to_merge', 'Ready_for_review', 'needs_initial_review'])

    elif 'review' in event:
        pr_id = event['pull_request']['number']
        state = event['review']['state']
        if state == 'approved':
            labels = get_status_json(pr_id, 'labels')
            remove_labels(pr_id, ['Ready_to_merge', 'Ready_for_review', 'needs_initial_review'])
            set_review_stage(pr_id)
        elif state == 'changes_requested':
            labels = get_status_json(pr_id, 'labels')
            remove_labels(pr_id, ['Ready_to_merge', 'Ready_for_review', 'needs_initial_review'])
            set_draft(pr_id)
            author = get_status_json(pr_id, 'author')['login']
            reviewer = event['review']['user']['login']
            leave_comment(pr_id, message_from_file('set_draft_changes.txt').format(author=author, reviewer=reviewer))

    elif 'pull_request' in event and not event['pull_request']['draft']:
        # If PR is ready for review

        # Collect id from a pull_request event
        pr_id = event['number']
        trusted_user = event['pull_request']['author_association'] in ('COLLABORATOR', 'CONTRIBUTOR', 'MEMBER', 'OWNER')
        if not trusted_user:
            trusted_user = flagged_as_trusted(pr_id, event['comment']['user']['login'])

        if trusted_user:
            start_review_check(pr_id, event, outputs)
        else:
            leave_comment(pr_id, message_from_file('untrusted_user.txt'))

    else:
        pr_id = None

    if pr_id is not None:
        status = get_status_json(pr_id, 'baseRefName,headRefOid')
        outputs['BASE'] = status['baseRefName']
        outputs['REF'] = f'refs/pull/{pr_id}/merge'
        outputs['SHA'] = status['headRefOid']

    # Print the output to the file described by $GITHUB_OUTPUT to create outputs
    # as described here : https://docs.github.com/en/actions/using-workflows/workflow-commands-for-github-actions#setting-an-output-parameter
    with open(args.output, encoding="utf-8", mode='a') as out_file:
        for o,v in outputs.items():
            print(f"{o}={v}", file=out_file)
            print(f"{o}={v}")<|MERGE_RESOLUTION|>--- conflicted
+++ resolved
@@ -13,13 +13,8 @@
 senior_reviewer = ['yguclu', 'EmilyBourne']
 trusted_reviewers = ['yguclu', 'EmilyBourne', 'ratnania', 'saidctb', 'bauom']
 
-<<<<<<< HEAD
 pr_test_keys = ['linux', 'windows', 'macosx', 'cuda', 'coverage', 'docs', 'pylint',
-             'lint', 'spelling']
-=======
-pr_test_keys = ['linux', 'windows', 'macosx', 'coverage', 'docs', 'pylint',
                 'lint', 'spelling']
->>>>>>> f2a92054
 
 review_labels = ('needs_initial_review', 'Ready_for_review', 'Ready_to_merge')
 
@@ -93,10 +88,9 @@
 
     if outputs['run_coverage']:
         outputs['run_linux'] = True
-<<<<<<< HEAD
         outputs['run_cuda'] = True
-=======
         running.add('linux')
+        running.add('cuda')
 
     running_tests = bool(running)
 
@@ -115,7 +109,6 @@
             comment += "To see a list of all test names, please use `/bot show tests`"
 
     leave_comment(pr_id, comment)
->>>>>>> f2a92054
 
     outputs['status_url'] = event['repository']['statuses_url'].format(sha=ref_sha)
 
