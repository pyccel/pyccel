--- conflicted
+++ resolved
@@ -55,12 +55,11 @@
     event : dict
         The event payload of the GitHub workflow.
     """
-    if outputs['cleanup_trigger'] == 'update_test_information':
-        # Leave a comment to link to the run page
-        ref_sha = get_status_json(pr_id, 'headRefOid')
-        url = get_run_url(event)
-        comment = f"Running tests on commit {ref_sha}, for more details see [here]({url})\n"
-        leave_comment(pr_id, comment)
+    # Leave a comment to link to the run page
+    ref_sha = get_status_json(pr_id, 'headRefOid')
+    url = get_run_url(event)
+    comment = f"Running tests on commit {ref_sha}, for more details see [here]({url})\n"
+    leave_comment(pr_id, comment)
 
     # Modify the flags to trigger the tests
     if tests == ['pr_tests']:
@@ -387,10 +386,6 @@
             trusted_user = any(c.body.strip() == '/bot trust user' and c.author in trusted_reviewers for c in comments)
 
         if trusted_user:
-<<<<<<< HEAD
-            outputs['cleanup_trigger'] = 'request_review_status'
-            run_tests(pr_id, ['pr_tests'], outputs, event)
-=======
             start_review_check(pr_id, event, outputs)
 
     elif 'pull_request_review' in event:
@@ -407,7 +402,6 @@
             author = event['pull_request_review']['pull_request']['author']['login']
             reviewer = event['pull_request_review']['review']['user']['login']
             leave_comment(pr_id, message_from_file('set_draft_changes.txt'))
->>>>>>> bc994f49
 
     else:
         pr_id = None
