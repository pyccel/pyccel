"""
This module contains all function and logic responsible for controlling the bot which reacts to PR creation and progress.
"""
import argparse
import json
import os
import sys
from git_evaluation_tools import leave_comment, get_status_json, get_job_information
from git_evaluation_tools import check_previous_comments, set_ready, set_draft, get_review_status
from git_evaluation_tools import check_previous_contributions, add_labels, remove_labels, get_labels
from git_evaluation_tools import get_previous_pr_comments

senior_reviewer = ['yguclu', 'EmilyBourne']
trusted_reviewers = ['yguclu', 'EmilyBourne', 'ratnania', 'saidctb', 'bauom']

pr_test_keys = ['linux', 'windows', 'macosx', 'coverage', 'docs', 'pylint',
             'lint', 'spelling']

review_labels = ('needs_initial_review', 'Ready_for_review', 'Ready_to_merge')

comment_folder = os.path.join(os.path.dirname(__file__), 'bot_messages')

def get_run_url(event):
    """
    Get the URL of the workflow run.

    Use the event information to calculated the URL
    where the results of the workflow can be viewed.

    Parameters
    ----------
    event : dict
        The event payload of the GitHub workflow.

    Results
    -------
    str : The URL.
    """
    url = event['repository']['html_url']
    run_id = event['run_number']
    return f"{url}/actions/runs/{run_id}"

def run_tests(pr_id, tests, outputs, event):
    """
    Run the requested tests and leave a comment on the PR.

    Update the outputs to ensure that the requested tests are run.
    Leave a comment on the PR using the GitHub CLI to indicate the relevant
    commit, action and the test status.

    Parameters
    ----------
    pr_id : int
        The number of the PR.

    tests : list of strs
        The tests requested.

    outputs : dict
        The dictionary containing the output of the bot.

    event : dict
        The event payload of the GitHub workflow.

    Returns
    -------
    bool
        Indicates if any tests were triggered.
    """
    # Leave a comment to link to the run page
    ref_sha = get_status_json(pr_id, 'headRefOid')
    url = get_run_url(event)

    unrecognised = []
    running = set()

    # Modify the flags to trigger the tests
    if tests == ['pr_tests']:
        tests = pr_test_keys
        running = set(pr_test_keys)
    for t in tests:
        key = f'run_{t}'
        if key in outputs:
            outputs[key] = True
            running.add(t)
        else:
            unrecognised.append(t)

    if outputs['run_coverage']:
        outputs['run_linux'] = True
        running.add('linux')

    running_tests = len(unrecognised) != len(tests)

    if running_tests:
        comment = f"The requested tests were not recognised. I detected:\n"
        for u in unrecognised:
            comment += f'- "{u}"\n'
        comment += message_from_file('show_tests.txt')
    else:
        comment = f"Running tests on commit {ref_sha}, for more details see [here]({url})\n"
        for r in running:
            comment += f'- :hourglass_flowing_sand: {r}'
        if unrecognised:
            comment += "The following additional tests were not recognised:\n"
            for u in unrecognised:
                comment += f'- "{u}"\n'
            comment += "To see a list of all test names, please use `/bot show tests`"

    leave_comment(pr_id, comment)

    outputs['status_url'] = event['repository']['statuses_url'].format(sha=ref_sha)

    return running_tests

def check_review_stage(pr_id):
    """
    Find the review stage.

    Use the GitHub CLI to examine the reviews left on the pull request
    and determine the current stage of the review process.

    Parameters
    ----------
    pr_id : int
        The number of the PR.

    Results
    -------
    bool : Indicates if the PR is ready to merge.

    bool : Assuming the PR is not ready to merge, indicates if the PR is
            ready for a review from a senior reviewer.

    requested_changes : List of authors who requested changes.

    reviews : Summary of all reviews left on the PR.
    """
    reviews, _ = get_review_status(pr_id)
    senior_review = [r for a,r in reviews.items() if a in senior_reviewer]

    other_review = [r for a,r in reviews.items() if a not in senior_reviewer]

    ready_to_merge = any(r.state == 'APPROVED' for r in senior_review) and not any(r.state == 'CHANGES_REQUESTED' for r in senior_review)

    ready_for_senior_review = any(r.state == 'APPROVED' for r in other_review) and not any(r.state == 'CHANGES_REQUESTED' for r in other_review)

    requested_changes = [a for a,r in reviews.items() if r.state == 'CHANGES_REQUESTED']

    return ready_to_merge, ready_for_senior_review, requested_changes, reviews

def set_review_stage(pr_id):
    """
    Set the flags for the review stage.

    Determine the current stage of the review process from the state
    of the reviews left on the pull request. Leave the flag indicating
    that stage and a message encouraging reviews.

    Parameters
    ----------
    pr_id : int
        The number of the PR.
    """
    ready_to_merge, ready_for_senior_review, requested_changes, reviews = check_review_stage(pr_id)
    author = get_status_json(pr_id, 'author')['login']
    labels = get_labels(pr_id)
    if ready_to_merge:
        add_labels(pr_id, ['Ready_to_merge'])
    elif ready_for_senior_review:
        if 'Ready_for_review' not in labels:
            add_labels(pr_id, ['Ready_for_review'])
            if any(r in requested_changes for r in senior_reviewer):
                if all(l not in review_labels for l in labels):
                    requested = ', '.join(f'@{r}' for r in requested_changes)
                    message = message_from_file('rerequest_review.txt').format(
                                                    reviewers=requested, author=author)
                    leave_comment(pr_id, message)
            else:
                names = ', '.join(f'@{r}' for r in senior_reviewer)
                approved = ', '.join(f'@{r}' for r in reviews.values() if r.state == 'APPROVED')
                message = message_from_file('senior_review.txt').format(
                                reviewers=names, author=author, approved=approved)
                leave_comment(pr_id, message)
    else:
        if all(l not in review_labels for l in labels):
            add_labels(pr_id, ['needs_initial_review'])
            if requested_changes:
                if all(l not in review_labels for l in labels):
                    requested = ', '.join(f'@{r}' for r in requested_changes)
                    message = message_from_file('rerequest_review.txt').format(
                                                    reviewers=requested, author=author)
                    leave_comment(pr_id, message)
            else:
                message = message_from_file('new_pr.txt').format(author=author)
                leave_comment(pr_id, message)

def mark_as_ready(pr_id):
    """
    Mark the pull request as ready for review.

    Use the GitHub CLI to check if the PR is really ready for review.
    If this is the case then the correct flag is added and the draft
    status is removed.

    In order to be considered ready for review the PR must:
    - Have all tests passing
    - Have a non-trivial description

    Parameters
    ----------
    pr_id : int
        The number of the PR.
    """
    job_data = get_status_json(pr_id, 'statusCheckRollup')

    job_data = [j for j in job_data if j.get('name', None) not in ('Bot', 'CleanUpBot') and j.get('context',None) != 'Tests on Draft']

    failures = [j['name'] for j in job_data if j['conclusion'] in ('FAILURE', 'ACTION_REQUIRED')]

    if failures:
        set_draft(pr_id)
        message = message_from_file('set_draft_failing.txt')
        for f in failures:
            message += f'- {f}\n'
        leave_comment(pr_id, message)
    else:
        set_ready(pr_id)

        set_review_stage(pr_id)

    return 'failure' if failures else 'success'

def message_from_file(filename):
    """
    Get the message saved in the file.

    Reads the contents of the file `filename`, located in the
    folder ./bot_messages/. The extracted string is returned for
    use as a comment on a PR.

    Parameters
    ----------
    filename : str
        The name of the file to be read

    Results
    -------
    str : The message to be printed.
    """
    with open(os.path.join(comment_folder, filename), encoding="utf-8") as msg_file:
        comment = msg_file.read()
    return comment

def update_test_information(pr_id, event):
    """
    Update the PR with the information about the tests.

    Use the GitHub CLI to check the results of the tests. If the last
    comment made by the bot was for this set of tests then this comment
    is updated to include the test results. Otherwise a new comment is
    added with the results.

    Parameters
    ----------
    pr_id : int
        The number of the PR.

    event : dict
        The event payload of the GitHub workflow.
    """
    messages, last_message, _ = check_previous_comments(pr_id)

    data = get_job_information(event['run_number'])

    url = get_run_url(event)
    relevant_messages = [m for m in messages if url in m]
    ref_sha = relevant_messages[0].split()[4]
    comment = f"Ran tests on commit {ref_sha} for more details see [here]({url})\n"
    passed = True
    for job in data:
        conclusion = job['conclusion']
        name = job['name']
        if conclusion == 'skipped' or name in ('Bot', 'CleanUpBot'):
            continue
        job_passed = (conclusion == 'success')
        icon = ':heavy_check_mark:' if job_passed else ':x:'
        comment += f"- {icon} {name}\n"
        passed &= job_passed

    leave_comment(pr_id, comment, url in last_message)

    return 'success' if passed else 'failure'

def start_review_check(pr_id, event, outputs):
    """
    Check if the review is as ready as the author thinks.

    Use the GitHub CLI to check if the PR has a meaningful
    description (at least 3 words). If this is the case then the
    tests are triggered to determine the final draft status.

    Parameters
    ----------
    pr_id : int
        The number of the PR.

    event : dict
        The event payload of the GitHub workflow.

    outputs : dict
        The dictionary containing the output of the bot.
    """

    description = get_status_json(pr_id, 'body')
    words = description.split()

    if len(words) < 3:
        leave_comment(pr_id, message_from_file('set_draft_no_description.txt'))
        set_draft(pr_id)
    else:
        outputs['cleanup_trigger'] = 'request_review_status'
        run_tests(pr_id, ['pr_tests'], outputs, event)

def flagged_as_trusted(pr_id, user):
    """
    Check if the user has been flagged as trusted.

    Look through the previous comments on the PR to check if a trusted
    user has flagged this user as trusted using the `/bot trust user X`
    command.

    Parameters
    ----------
    pr_id : int
        The number of the PR.

    user : str
        The username of the user who may be untrustworthy.

    Results
    -------
    bool : True if trustworthy, false otherwise.
    """
    trusted_comments = [c for c in get_previous_pr_comments(pr_id) if c.author in trusted_reviewers]
    for c in trusted_comments:
        words = c.body.strip().split()
        if words == ['/bot', 'trust', 'user', user]:
            return True

    return False

if __name__ == '__main__':
    parser = argparse.ArgumentParser(description='Call the function to activate the bot')
    parser.add_argument('gitEvent', type=str,
                        help='File containing the json description of the triggering event')
    parser.add_argument('output', type=str,
                        help='File where the variables should be saved')
    parser.add_argument('run_id', type=int,
                        help='The id of the runner (used to identify the action page)')
    parser.add_argument('cleanup_trigger', type=str, nargs='?', default='',
                        help='A key to be passed when the bot is used to clean up after tests have run [request_review_status,update_test_information]')

    args = parser.parse_args()

    # Parse event payload from $GITHUB_EVENT_PATH variable
    # (documented here : https://docs.github.com/en/actions/learn-github-actions/variables#default-environment-variables)
    # The contents of this json file depend on the triggering event and are
    # described here :  https://docs.github.com/en/webhooks-and-events/webhooks/webhook-events-and-payloads
    with open(args.gitEvent, encoding="utf-8") as event_file:
        event = json.load(event_file)

    # Save run number into dictionary with event information
    event['run_number'] = args.run_id

    cleanup_trigger = args.cleanup_trigger

    # Initialise outputs
    outputs = {'run_linux': False,
               'run_windows': False,
               'run_macosx': False,
               'run_coverage': False,
               'run_docs': False,
               'run_pylint': False,
               'run_lint': False,
               'run_spelling': False,
               'run_pickle': False,
               'run_editable_pickle': False,
               'run_pickle_wheel': False,
               'run_linux_anaconda': False,
               'run_windows_anaconda': False,
               'cleanup_trigger': '',
               'python_version': '',
               'BASE': '',
               'REF': '',
               'SHA': ''}

    if cleanup_trigger == 'request_review_status':
        # Collect id from an issue_comment event with a created action
        # or from a pull_request event with a synchronize action
        if 'number' in event:
            pr_id = event['number']
        else:
            pr_id = event['issue']['number']
        update_test_information(pr_id, event)
        result = mark_as_ready(pr_id)
        with open(args.output, encoding="utf-8", mode='a') as out_file:
            print(f"global_state={result}", file=out_file)
        sys.exit()

    elif cleanup_trigger == 'update_test_information':
        # If reporting after run

        # Collect id from a comment event
        pr_id = event['issue']['number']

        result = update_test_information(pr_id, event)
        with open(args.output, encoding="utf-8", mode='a') as out_file:
            print(f"global_state={result}", file=out_file)
        sys.exit()

    elif 'comment' in event and 'pull_request' in event['issue'] and event['comment']['body'].startswith('/bot'):
        # If bot called explicitly (comment event)

        # Collect id from an issue_comment event with a created action
        pr_id = event['issue']['number']

        trusted_user = event['comment']['author_association'] in ('COLLABORATOR', 'CONTRIBUTOR', 'MEMBER', 'OWNER')
        print("Trust level : ", event['comment']['author_association'])
        if not trusted_user:
            trusted_user = flagged_as_trusted(pr_id, event['comment']['user']['login'])

        comment = event['comment']['body']
        command = comment.split('/bot')[1].strip()
        command_words = command.split()

        if command_words[0] == 'run':
            if trusted_user:
<<<<<<< HEAD
                outputs['cleanup_trigger'] = 'update_test_information'
                run_tests(pr_id, command_words[1:], outputs, event)
=======
                if run_tests(pr_id, command_words[1:], outputs, event):
                    outputs['cleanup_trigger'] = 'update_test_information'
>>>>>>> 7d45889a
            else:
                leave_comment(pr_id, message_from_file('untrusted_user.txt'))

        elif command_words[0] == 'try':
            if trusted_user:
                outputs['python_version'] = command_words[1]
<<<<<<< HEAD
                outputs['cleanup_trigger'] = 'update_test_information'
                run_tests(pr_id, command_words[2:], outputs, event)
=======
                if run_tests(pr_id, command_words[2:], outputs, event):
                    outputs['cleanup_trigger'] = 'update_test_information'
>>>>>>> 7d45889a
            else:
                leave_comment(pr_id, message_from_file('untrusted_user.txt'))

        elif command == 'mark as ready':
            if trusted_user:
                start_review_check(pr_id, event, outputs)
            else:
                leave_comment(pr_id, message_from_file('untrusted_user.txt'))

        elif command == 'show tests':
            leave_comment(pr_id, message_from_file('show_tests.txt'))

        elif command_words[:2] == ['trust', 'user'] and len(command_words)==3:
            user = command_words[2]
            leave_comment(pr_id, message_from_file('trusting_user.txt').format(user=user))
            pr_author = get_status_json(pr_id, 'author')
            draft = get_status_json(pr_id, 'isDraft')
            if not draft and user == pr_author:
                outputs['cleanup_trigger'] = 'request_review_status'
                run_tests(pr_id, ['pr_tests'], outputs, event)

        else:
            leave_comment(pr_id, message_from_file('bot_commands.txt'))

    elif event['action'] == 'opened':
        # If new PR (opened trigger)

        # Collect id from a pull request event with an opened action
        pr_id = event['number']

        # Check whether user is new and/or trusted
        trusted_user = event['pull_request']['author_association'] in ('COLLABORATOR', 'CONTRIBUTOR', 'MEMBER', 'OWNER')
        if trusted_user:
            prs = check_previous_contributions(event['repository']['full_name'], event['pull_request']['user']['login'])
            new_user = (len(prs) == 0)
        else:
            new_user = True

        # Choose appropriate message to welcome author
        file = 'welcome_newcomer.txt' if new_user else 'welcome_friend.txt'

        leave_comment(pr_id, message_from_file(file) + message_from_file('checklist.txt'))

        # Ensure PR is draft
        if not event['pull_request']['draft']:
            set_draft(pr_id)

        # If unknown user ask for trust approval
        if not trusted_user:
            leave_comment(pr_id, ", ".join(senior_reviewer)+", please can you check if I can trust this user. If you are happy, let me know with `/bot trust user`")

    elif event['action'] == 'converted_to_draft':
        # Collect id from a pull_request event with a converted_to_draft action
        pr_id = event['number']

        remove_labels(pr_id, ['Ready_to_merge', 'Ready_for_review', 'needs_initial_review'])

    elif 'review' in event:
        pr_id = event['pull_request']['number']
        state = event['review']['state']
        if state == 'approved':
            labels = get_status_json(pr_id, 'labels')
            remove_labels(pr_id, ['Ready_to_merge', 'Ready_for_review', 'needs_initial_review'])
            set_review_stage(pr_id)
        elif state == 'changes_requested':
            labels = get_status_json(pr_id, 'labels')
            remove_labels(pr_id, ['Ready_to_merge', 'Ready_for_review', 'needs_initial_review'])
            set_draft(pr_id)
            author = get_status_json(pr_id, 'author')['login']
            reviewer = event['review']['user']['login']
            leave_comment(pr_id, message_from_file('set_draft_changes.txt').format(author=author, reviewer=reviewer))

    elif 'pull_request' in event and not event['pull_request']['draft']:
        # If PR is ready for review

        # Collect id from a pull_request event
        pr_id = event['number']
        trusted_user = event['pull_request']['author_association'] in ('COLLABORATOR', 'CONTRIBUTOR', 'MEMBER', 'OWNER')
        if not trusted_user:
            trusted_user = flagged_as_trusted(pr_id, event['comment']['user']['login'])

        if trusted_user:
            start_review_check(pr_id, event, outputs)
        else:
            leave_comment(pr_id, message_from_file('untrusted_user.txt'))

    else:
        pr_id = None

    if pr_id is not None:
        status = get_status_json(pr_id, 'baseRefName,headRefOid')
        outputs['BASE'] = status['baseRefName']
        outputs['REF'] = f'refs/pull/{pr_id}/merge'
        outputs['SHA'] = status['headRefOid']

    # Print the output to the file described by $GITHUB_OUTPUT to create outputs
    # as described here : https://docs.github.com/en/actions/using-workflows/workflow-commands-for-github-actions#setting-an-output-parameter
    with open(args.output, encoding="utf-8", mode='a') as out_file:
        for o,v in outputs.items():
            print(f"{o}={v}", file=out_file)
            print(f"{o}={v}")<|MERGE_RESOLUTION|>--- conflicted
+++ resolved
@@ -436,26 +436,16 @@
 
         if command_words[0] == 'run':
             if trusted_user:
-<<<<<<< HEAD
-                outputs['cleanup_trigger'] = 'update_test_information'
-                run_tests(pr_id, command_words[1:], outputs, event)
-=======
                 if run_tests(pr_id, command_words[1:], outputs, event):
                     outputs['cleanup_trigger'] = 'update_test_information'
->>>>>>> 7d45889a
             else:
                 leave_comment(pr_id, message_from_file('untrusted_user.txt'))
 
         elif command_words[0] == 'try':
             if trusted_user:
                 outputs['python_version'] = command_words[1]
-<<<<<<< HEAD
-                outputs['cleanup_trigger'] = 'update_test_information'
-                run_tests(pr_id, command_words[2:], outputs, event)
-=======
                 if run_tests(pr_id, command_words[2:], outputs, event):
                     outputs['cleanup_trigger'] = 'update_test_information'
->>>>>>> 7d45889a
             else:
                 leave_comment(pr_id, message_from_file('untrusted_user.txt'))
 
