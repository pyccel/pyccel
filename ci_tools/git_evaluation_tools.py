--- conflicted
+++ resolved
@@ -43,23 +43,6 @@
                 changes[current_file_name]['deletion'] = current_file_deletions
                 current_file_additions = []
                 current_file_deletions = []
-<<<<<<< HEAD
-            # while not lines[i].startswith('---'):
-            #     i+=1
-            # current_file_name_del = lines[i][3:].strip()
-            # i+=1
-            # current_file_name_add = lines[i][3:].strip()
-            # if current_file_name_del == '/dev/null':
-            #     current_file_name = current_file_name_add[2:]
-            #     assert current_file_name != '/dev/null'
-            # elif current_file_name_add == '/dev/null':
-            #     current_file_name = current_file_name_del[2:]
-            #     assert current_file_name != '/dev/null'
-            # else:
-            #     current_file_name = current_file_name_del[2:]
-            #     assert current_file_name == current_file_name_add[2:]
-=======
->>>>>>> aa4786c9
             current_file_name = l.split(' ')[3][2:]
             i+=1
         elif l.startswith('@@'):
