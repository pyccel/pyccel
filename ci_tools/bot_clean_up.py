""" Script run after a check run to trigger coverage tests if necessary, and change the draft status if necessary.
"""
import json
import os
<<<<<<< HEAD
from bot_tools.bot_funcs import Bot, test_dependencies, pr_test_keys

#pr_all_test_keys = list(pr_test_keys) + ['Codacy']
pr_all_test_keys = list(pr_test_keys)
=======
from bot_tools.bot_funcs import Bot, test_dependencies, pr_test_keys as bot_pr_test_keys

pr_test_keys = list(bot_pr_test_keys) + ['Codacy']
>>>>>>> 893da3f9

if __name__ == '__main__':
    # Parse event payload from $GITHUB_EVENT_PATH variable
    # (documented here : https://docs.github.com/en/actions/learn-github-actions/variables#default-environment-variables)
    # The contents of this json file depend on the triggering event and are
    # described here :  https://docs.github.com/en/webhooks-and-events/webhooks/webhook-events-and-payloads
    with open(os.environ["GITHUB_EVENT_PATH"], encoding="utf-8") as event_file:
        event = json.load(event_file)

    name = event['check_run']['name']

    print(event)

    print(event['check_run']['pull_requests'])
    try:
        pr_id = next(p['number'] for p in event['check_run']['pull_requests'])
    except StopIteration:
        pr_id = 0
    bot = Bot(pr_id = pr_id, commit = event['check_run']['head_sha'])
    try:
        pr_id = bot.get_pr_id()
    except StopIteration:
        pr_id = 0

    name_key = bot.get_name_key(name)

    runs = bot.get_check_runs()

    print("Runs: ", runs)

    all_run_names = [bot.get_name_key(r['name']) for r in runs]
    successful_runs = [n for n,r in zip(all_run_names, runs) if r['conclusion'] == "success"]
    completed_runs = [n for n,r in zip(all_run_names, runs) if r['status'] == "completed"]
    queued_runs = [r for r in runs if r['status'] == "queued"]

    print("Successful:", successful_runs)
    print("Completed:", completed_runs)

    for q in queued_runs:
        q_name = q['name']
        deps = test_dependencies.get(bot.get_name_key(q_name), ())
        if name_key in deps:
            if all(d in successful_runs for d in deps):
                q_key = q_name.split('(')[1].split(')')[0].strip()
                q_name, python_version = q_key.split(',')
                workflow_ids = None
                if q_name == 'coverage':
                    workflow_ids = [int(r['details_url'].split('/')[-1]) for r in runs if r['conclusion'] == "success" and '(' in r['name']]
                bot.run_test(q_name, python_version, q["id"], workflow_ids)

    if pr_id != 0:
        draft = bot.is_pr_draft()

        if not draft:

            events = bot.GAI.get_events(pr_id)

            shas = [e.get('sha', None) for e in events]
            print(shas)
            print([e.get('event', None) for e in events])
            page = 1
            start_idx = -1
            while start_idx == -1:
                try:
                    start_idx = next(i for i,s in enumerate(shas) if s == event['check_run']['head_sha'])
                except StopIteration:
                    start_idx = -1
                    page += 1
                    new_events = bot.GAI.get_events(pr_id, page)
                    events.extend(new_events)
                    shas.extend([e.get('sha', None) for e in new_events])
                    print(shas)
            try:
                end_idx = next(i for i,s in enumerate(shas[start_idx+1:], start_idx+1) if s is not None)
            except StopIteration:
                end_idx = len(shas)

            relevant_events = events[:end_idx]

            event_types = [e['event'] for e in events]

            relevant_ready_events = [e for e in event_types[:end_idx] if e in ('ready_for_review', 'convert_to_draft')]
            later_ready_events = [e for e in event_types[end_idx:] if e in ('ready_for_review', 'convert_to_draft')]

            was_examined = relevant_ready_events and relevant_ready_events[-1] == 'ready_for_review'
            result_ignored = bool(later_ready_events)

            print(was_examined, result_ignored)

            if was_examined and not result_ignored:
                print(completed_runs, pr_all_test_keys, successful_runs)
                print(all(k in completed_runs for k in pr_all_test_keys),
                     all(k in successful_runs for k in pr_all_test_keys))
                if event['check_run']['conclusion'] == 'failure':
                    bot.draft_due_to_failure()
                elif event['check_run']['conclusion'] not in ('success', 'skipped'):
                    bot.mark_as_draft()
                elif all(k in completed_runs for k in pr_all_test_keys) and \
                     all(k in successful_runs for k in pr_all_test_keys):
                    bot.mark_as_ready(following_review = False)<|MERGE_RESOLUTION|>--- conflicted
+++ resolved
@@ -2,16 +2,9 @@
 """
 import json
 import os
-<<<<<<< HEAD
-from bot_tools.bot_funcs import Bot, test_dependencies, pr_test_keys
-
-#pr_all_test_keys = list(pr_test_keys) + ['Codacy']
-pr_all_test_keys = list(pr_test_keys)
-=======
 from bot_tools.bot_funcs import Bot, test_dependencies, pr_test_keys as bot_pr_test_keys
 
 pr_test_keys = list(bot_pr_test_keys) + ['Codacy']
->>>>>>> 893da3f9
 
 if __name__ == '__main__':
     # Parse event payload from $GITHUB_EVENT_PATH variable
