--- conflicted
+++ resolved
@@ -19,12 +19,9 @@
 -   #1787 : Ensure `STC` is installed with Pyccel.
 -   #1656 : Ensure `gFTL` is installed with Pyccel.
 -   #1844 : Add line numbers and code to errors from built-in function calls.
-<<<<<<< HEAD
 -   #1867 : Add a `use_out` parameter to `pyccel.lambdify` to avoid unnecessary memory allocation.
 -   #1867 : Auto-generate a docstring for functions generated via calls to `pyccel.lambdify`.
 -   #738 : Add support for homogeneous tuples with scalar elements as arguments.
-=======
->>>>>>> d64be7ff
 -   \[INTERNALS\] Added `container_rank` property to `ast.datatypes.PyccelType` objects.
 -   \[DEVELOPER\] Added an improved traceback to the developer-mode errors for errors in function calls.
 
