# Change Log

All notable changes to this project will be documented in this file.

## \[UNRELEASED\]

### Added

-   #1741 : Add support for set method `difference()`.
-   #1742 : Add support for set method `difference_update()`.
-   #1849 : Add support for lambda functions in assign statements by treating them as inline functions.
<<<<<<< HEAD
-   #2381 : Allow functions to be called from a function being translated via epyccel.
=======
-   #1585 : Add support for `np.divide` and its alias `np.true_divide`.
>>>>>>> 8b3a4c77

### Fixed

-   #2306 : Fix Python containers as arguments to interface functions.

### Changed

-   \[INTERNALS\] Rename `SetMethod.set_variable` -> `SetMethod.set_obj` as this object is not necessarily a `Variable`.

### Deprecated

-   \[INTERNALS\] Remove unused properties in `pyccel.codegen.Codegen` (`imports`, `variables`, `body`, `routines`, `classes`, `interfaces`, `modules`, `language`).

## \[2.0.1\] - 2025-06-27

### Added

-   \[INTERNALS\] Added developer documentation about tests.

### Fixed

-   #2364 : Fix the use of the `--export-compiler-config` flag.
-   #2372 : Fix passing arrays of size 0 to Fortran translations.
-   \[INTERNALS\] Fix unsorted `__all__` variables.
-   \[INTERNALS\] Allow CI scripts `check_pyccel_conventions.py`, `check_pylint_commands.py`, and `ci_tools/check_python_capitalisation.py` to be called easily locally.

### Changed

-   \[INTERNALS\] Rename `check_slots.py` -> `check_pyccel_conventions.py`.

## \[2.0.0\] - 2025-06-21

### Added

-   #1720 : Add support for `Ellipsis` as the only index for an array.
-   #1787 : Ensure STC v5.0 (`ef322ae`) is installed with Pyccel.
-   #1656 : Ensure gFTL is installed with Pyccel.
-   #1694 : Add Python support for list method `extend()`.
-   #1700 : Add Python support for list method `sort()`.
-   #1696 : Add Python support for list method `copy()`.
-   #1693 : Add Python support for list method `remove()`.
-   #1895 : Add Python support for dict initialisation with `{}`.
-   #1895 : Add Python support for dict initialisation with `dict()`.
-   #1881 : Add Python support for dict method `copy()`.
-   #1888 : Add Python support for dict method `setdefault()`.
-   #1885 : Add Python and C support for dict method `get()`.
-   #1844 : Add line numbers and code to errors from built-in function calls.
-   #1655 : Add the appropriate C language equivalent for declaring a Python `list` container using the STC library.
-   #1659 : Add the appropriate C language equivalent for declaring a Python `set` container using the STC library.
-   #1944 : Add the appropriate C language equivalent for declaring a Python `dict` container using the STC library.
-   #1657 : Add the appropriate Fortran language equivalent for declaring a Python `list` container using the gFTL library.
-   #1658 : Add the appropriate Fortran language equivalent for declaring a Python `set` container using the gFTL library.
-   #1944 : Add the appropriate Fortran language equivalent for declaring a Python `dict` container using the gFTL library.
-   #2009 : Add support for `in` operator for `list`, `set`, `dict` and class containers.
-   #1874 : Add C and Fortran support for the `len()` function for the `list` container.
-   #1875 : Add C and Fortran support for the `len()` function for the `set` container.
-   #1908 : Add C and Fortran support for the `len()` function for the `dict` container.
-   #1665 : Add C and Fortran support for returning lists from functions.
-   #1663 : Add C and Fortran support for lists as arguments.
-   #1689 : Add C and Fortran support for list method `append()`.
-   #1876 : Add C support for indexing lists.
-   #1690 : Add C and Fortran support for list method `pop()`.
-   #1695 : Add C and Fortran support for list method `reverse()`.
-   #2256 : Add C and Fortran support for list method `clear()`.
-   #2259 : Add C and Fortran support for list method `insert()`.
-   #2298 : Add support for `list.__eq__`.
-   #1663 : Add C and Fortran support for sets as arguments.
-   #1664 : Add C and Fortran support for returning sets from functions.
-   #2023 : Add support for iterating over a `set`.
-   #1893 : Add support for set initialisation with `set()`.
-   #1877 : Add C and Fortran Support for set method `pop()`.
-   #1917 : Add C and Fortran support for set method `add()`.
-   #1918 : Add support for set method `clear()`.
-   #1918 : Add support for set method `copy()`.
-   #1743 : Add support for set method `discard()`.
-   #1750 : Add support for set method `remove()`.
-   #1753 : Add support for set method `union()`.
-   #1754 : Add support for set method `update()`.
-   #1744 : Add support for set method `intersection()`.
-   #1745 : Add support for set method `intersection_update()`.
-   #1745 : Add support for set method `isdisjoint()`.
-   #2059 : Add C and Fortran support for returning dictionaries from functions.
-   #2164 : Add support for dict indexing.
-   #1880 : Add support for dict method `clear()`.
-   #1884 : Add support for dict method `items()`.
-   #1884 : Add support for dict method `keys()`.
-   #1884 : Add support for dict method `values()`.
-   #1886 : Add support for dict method `pop()`.
-   #1887 : Add support for dict method `popitem()`.
-   #1936 : Add missing C output for inline decorator example in documentation
-   #1937 : Optimise `pyccel.ast.basic.PyccelAstNode.substitute` method.
-   #1544 : Add support for `typing.TypeAlias`.
-   #1583 : Allow inhomogeneous tuples in classes.
-   #738 : Add support for homogeneous tuples with scalar elements as arguments.
-   Add a warning about containers in lists.
-   #2016 : Add support for translating arithmetic magic methods.
-   #2106 : Add support for `__len__` magic method.
-   #1980 : Extend The C support for min and max to more than two variables
-   #2081 : Add support for multi operator expressions
-   #2061 : Add C support for string declarations.
-   Add support for inhomogeneous tuple annotations.
-   #1834 : Add support for `@property` decorator.
-   #2099 : Fix translation of modules containing `__all__`.
-   #983 : Add support for built-in function `round`.
-   Add support for `type` as a type annotation.
-   #2182 : Add support for `isinstance`.
-   #2183 : Add compile time analysis of if block conditions.
-   #2139 : Add support for `__getitem__`
-   #337 : Add support for returning tuples from functions.
-   #2194 : Add support for strings as arguments.
-   #2192 : Add support for the floor division assignment operator.
-   #2279 : Allow scalar literals (including Type hints) and recognised modules to be deduced from a function's context.
-   #2210 : Add preliminary support for containers of containers (e.g. lists of lists).
-   #2132 : Add support for `typing.TypeVar` to replace `@template`.
-   #2253 : Add multiple levels of verbosity.
-   Generate stub files to allow double compilation to potentially be bypassed.
-   Add `context_dict` argument to `epyccel` for passing non-global `typing.TypeVar` objects.
-   #2293 : Add `pyccel-test` command to run unit tests. Improve docs.
-   #2358 : Add support for bitwise operators with NumPy arrays.
-   \[INTERNALS\] Add abstract class `SetMethod` to handle calls to various set methods.
-   \[INTERNALS\] Add `container_rank` property to `ast.datatypes.PyccelType` objects.
-   \[INTERNALS\] Add a `__call__` method to `FunctionDef` to create `FunctionCall` instances.
-   \[INTERNALS\] Allow the use of magic methods to describe container methods.
-   \[INTERNALS\] Add a simplify method to `PyccelGt` for literals.
-   \[DEVELOPER\] Add an improved traceback to the developer-mode errors for errors in function calls.
-   \[DEVELOPER\] Add an environment variable to globally activate developer-mode for errors.
-   \[DEVELOPER\] Add a spell checker for the code itself.
-   \[DEVELOPER\] Add a test to main CI to check if deployment to TestPyPI is working correctly.

### Fixed

-   #2025 : Optimise min/max to avoid unnecessary temporary variables.
-   #1720 : Fix Undefined Variable error when the function definition is after the variable declaration.
-   #1763 Use `np.result_type` to avoid mistakes in non-trivial NumPy type promotion rules.
-   Fix some cases where a Python built-in type is returned in place of a NumPy type.
-   Stop printing numbers with more decimal digits than their precision.
-   Allow printing the result of a function returning multiple objects of different types.
-   #1732 : Fix multidimensional list indexing in Python.
-   #1785 : Add missing cast when creating an array of booleans from non-boolean values.
-   #1821 : Ensure an error is raised when creating an ambiguous interface.
-   #1842 : Fix homogeneous tuples incorrectly identified as inhomogeneous.
-   Link and mention `devel` branch, not `master`.
-   #1913 : Fix function calls to renamed functions.
-   #1930 : Preserve ordering of import targets.
-   #1892 : Fix implementation of list function when an iterable is passed as parameter.
-   #1979 : Fix memory leaks in C due to homogeneous container redefinition.
-   #1972 : Simplified `printf` statement for Literal String.
-   #2026 : Fix missing loop in slice assignment.
-   #2008 : Ensure list/set/dict assignment is recognised as a reference.
-   #2039 : Ensure any expressions in the iterable of a for loop are calculated before the loop.
-   #2013 : Stop limiting the length of strings to 128 characters.
-   #2078 : Fix translation of classes containing comments.
-   #2041 : Include all type extension methods by default.
-   #2082 : Allow the use of a list comprehension to initialise an array.
-   #2094 : Fix slicing of array allocated in an if block.
-   #2085 : Fix calling class methods before they are defined.
-   #2111 : Fix declaration of class attributes with name conflicts using type annotations.
-   #2115 : Fix integer handling with NumPy 2.0 on Windows.
-   Fix handling of union `typing.TypeAlias` objects as type hints.
-   #2141 : Fix error when removing `test_node`.
-   #2148 : Fix error due to missing file `numpy_version.h`.
-   #2001 : Ensure all memory is correctly deallocated in the Python interface in a way that is compatible with all compilers.
-   #2153 : Fix missing line information when an unknown class method is called.
-   #2149 : Fix multi-line expressions in `if` conditions.
-   #2181 : Allow saving an array result of a function to a slice but raise a warning about suboptimal performance.
-   #2190 : Fix missing error for list pointer assignment.
-   #2198 : Fix saving an empty string in Fortran.
-   #2195 : Fix string comparisons.
-   Fixed returning strings from functions.
-   #2197 : Allow strings as dictionary keys in C.
-   #2104 : Add support for Pythonic swapping and raise errors for expressions which are too complex.
-   Lifted the restriction on ndarrays limiting them to rank<15.
-   #2175 : Fix the shape of multi-level containers.
-   Catch all internal errors arising in the syntactic, semantic, printing or code generation stages.
-   #2206 : Fix returning an array of unknown literal size.
-   #2112 : Improve floor division.
-   #2220 : Fix premature `stc/cspan` import.
-   #2214 : Fix returning a local variable from an inline function.
-   #1321 : Fix use of tuples returned from functions in a non-assign statement.
-   #2229 : Fix annotation of variables that are returned in a function whose result type is annotated.
-   #2238 : Fix incorrect memory handling for temporary variable.
-   #2239 : Fix missing library directory for Python shared library.
-   #1410 : Fix conditional statement not working inside of a list comprehension.
-   #1297 : Fix iteration over an `enumerate`, `map` or `zip` in a list comprehension.
-   #2098 : Fix using multiple list comprehensions.
-   #1948 : Fix list comprehension does not work in C.
-   #2245 : Fix internal error when an inhomogeneous tuple appears as an indexed element.
-   #2258 : Fix missing errors for bad pointer handling in the case of containers with mutable elements.
-   #2274 : Do not pass include flags to linker (they are useless).
-   #2274 : Always use the C compiler to build the C wrapper for NumPy arrays (fixes Intel failures).
-   #2285 : Reduce number of warnings in unit tests.
-   #2295 : Fix wrapper handling of constant array arguments.
-   #2097 : Fix printing of an empty list.
-   #2235 : Fix negative numbers in slice indices when translating to C.
-   #2144 : Fix accidental imports due to modules making their contents public by default.
-   #2312 : Fix rounding direction for negative integer elements in `np.linspace`.
-   #2125 : Fix missing type check for argument of known type in a function with arguments whose type can be one of several types.
-   #2042 : Fix missing index in loop unravelling for loop of length 1.
-   #2093 : Fix scoping issue preventing class methods from sharing a name with locals in another class method.
-   #1814 : Fix class method visitation order to correctly access the global scope from methods.
-   #1668 : Fix handling of `is not None` check to ensure it is always checked before accessing the variable.
-   #802 : Add if blocks in Python output to ensure support for implementations that differ for different types.
-   #2286 : Fix warnings due to non-existent include directories.
-   Fix casting of arrays in Python translation.
-   #2167 : Stop modifying variables to add `Final` annotation.
-   #2216 : Ensure compilation dependencies added by Pyccel are indicated for compilation of files which import the module.
-   #2261 : Add LLVM compilers.
-   #2344 : Allow language to be set using a capitalised name (Fortran, C, Python).
-   #2322 : Fix inline functions calling inline functions with their own local variables.

### Changed

-   #2282 : Change the order of the function arguments (out arguments are now first).
-   #2008 : Remove dependency on `astunparse` package.
-   #1920 : Add a maximum version for NumPy.
-   #1836 : Move `epyccel` module to `pyccel.commands.epyccel` and add support for shortcut import `from pyccel import epyccel`.
-   #1720 : functions with the `@inline` decorator are no longer exposed to Python in the shared library.
-   #1720 : Error raised when incompatible arguments are passed to an `inlined` function is now fatal.
-   #1964 : Improve the error message when the wrong type is passed as a NumPy array argument.
-   #1941 : Rename "target" in `AsName` to `local_alias` to better illustrate its use in the local context.
-   #1961 : Use STC's `cspan` to describe `np.ndarray` in C. This results in a large speed-up for pathological cases.
-   #2187 : Removed use of pickle.
-   #2234 : Print all constant C variables with `const` specifier.
-   #2249 : Improve installation docs and recommend virtual environment.
-   #2242 : Change format of compiler info files.
-   #2302 : Print the deallocation in a 1 line if statement.
-   #2125 : Add information about received data type to type errors when calling a function with the wrong type.
-   #297 : Parse generated `.pyi` files instead of `.py` files when importing to speed up translation.
-   #2330 : Inline functions in the semantic stage.
-   #2322 : Stop raising an error when checking if non-optional variable is `None`.
-   #2348 : Improve parameters of `pyccel` command and `epyccel` function.
-   \[INTERNALS\] `FunctionDef` is annotated when it is called, or at the end of the `CodeBlock` if it is never called.
-   \[INTERNALS\] `InlinedFunctionDef` is only annotated if it is called.
-   \[INTERNALS\] Build `utilities.metaclasses.ArgumentSingleton` on the fly to ensure correct docstrings.
-   \[INTERNALS\] Rewrite datatyping system. See #1722.
-   \[INTERNALS\] Moved precision from `ast.basic.TypedAstNode` to an internal property of `ast.datatypes.FixedSizeNumericType` objects.
-   \[INTERNALS\] Moved rank from `ast.basic.TypedAstNode` to an internal property of `ast.datatypes.PyccelType` objects.
-   \[INTERNALS\] Moved order from `ast.basic.TypedAstNode` to an internal property of `ast.datatypes.PyccelType` objects.
-   \[INTERNALS\] Use cached `__add__` method to determine result type of arithmetic operations.
-   \[INTERNALS\] Use cached `__and__` method to determine result type of bitwise comparison operations.
-   \[INTERNALS\] Stop storing `FunctionDef`, `ClassDef`, and `Import` objects inside `CodeBlock`s.
-   \[INTERNALS\] Remove the `order` argument from the `pyccel.ast.core.Allocate` constructor.
-   \[INTERNALS\] Remove `rank` and `order` arguments from `pyccel.ast.variable.Variable` constructor.
-   \[INTERNALS\] Ensure `SemanticParser.infer_type` returns all documented information.
-   \[INTERNALS\] Enforce correct value for `pyccel_staging` property of `PyccelAstNode`.
-   \[INTERNALS\] Allow visiting objects containing both syntactic and semantic elements in `SemanticParser`.
-   \[INTERNALS\] Rename `pyccel.ast.internals.PyccelInternalFunction` to `pyccel.ast.internals.PyccelFunction`.
-   \[INTERNALS\] All internal classes which can be generated from `FunctionCall`s must inherit from `PyccelFunction`.
-   \[INTERNALS\] `PyccelFunction` objects which do not represent objects in memory have the type `SymbolicType`.
-   \[INTERNALS\] Rename `_visit` functions called from a `FunctionCall` which don't match the documented naming pattern to `_build` functions.
-   \[INTERNALS\] Remove unnecessary argument `kind` to `Errors.set_target`.
-   \[INTERNALS\] Handle STC imports with Pyccel objects.
-   \[INTERNALS\] Stop using ndarrays as an intermediate step to call Fortran code.
-   \[INTERNALS\] Stop using ndarrays as an intermediate step to return arrays from Fortran code.
-   \[INTERNALS\] Unify the strategy for handling additional imports in the printing stage for different languages.
-   \[INTERNALS\] Make `Iterable` into a super-class instead of a storage class.
-   \[INTERNALS\] Change the order of the constructor arguments of `FunctionDef`.
-   \[INTERNALS\] Use `_extract_X_FunctionDefResult` methods in Fortran-to-C wrapper.
-   \[INTERNALS\] Rename `BindCVariable`->`BindCModuleVariable`.
-   \[INTERNALS\] Save a shape whose length is limited to the container length.
-   \[INTERNALS\] Restrict use of `FunctionDefResult` to one instance per function.
-   \[INTERNALS\] Use `_extract_X_FunctionDefArgument` methods in Fortran-to-C wrapper.
-   \[INTERNALS\] Replace internal `.pyh` header files with `.pyi` files.

### Deprecated

-   #2008 : Remove support for Python 3.8.
-   #1786 : Remove support for `real` and `integer` as type annotations.
-   #1487 : Remove support for `@template` decorator.
-   #1487 : Remove support for `@types` decorator.
-   #1487 : Remove support for `#$ header` syntax.
-   #1812 : Stop allowing multiple main blocks inside a module.
-   Removed `templates` argument from `lambdify`. Replaced with `context_dict`.
-   #2339 : Remove `const` type modifier in favour of `typing.TypeVar`.
-   #1287 : Remove unused method `BasicParser.copy()`.
-   #2345 : Remove undocumented macro syntax in favour of inline methods.
-   #2345 : Break support for `scipy.linalg.lapack.dgbtrf`, `scipy.linalg.lapack.dgbtrs`, `scipy.linalg.lapack.dgetrf`, and `scipy.linalg.lapack.dgetrs`.
-   Remove undocumented, untested, obsolete Lua printer.
-   \[INTERNALS\] Remove property `ast.basic.TypedAstNode.precision`.
-   \[INTERNALS\] Remove class `ast.datatypes.DataType` (replaced by `ast.datatypes.PrimitiveType` and `ast.datatypes.PyccelType`).
-   \[INTERNALS\] Remove unused properties `prefix` and `alias` from `CustomDataType`.
-   \[INTERNALS\] Remove `ast.basic.TypedAstNode._dtype`. The datatype can still be accessed as it is contained within the class type.
-   \[INTERNALS\] Remove unused parameters `expr`, `status` and `like` from `pyccel.ast.core.Assign`.
-   \[INTERNALS\] Remove `pyccel.ast.utilities.builtin_functions`.
-   \[INTERNALS\] Remove unused/unnecessary functions in `pyccel.parser.utilities` : `read_file`, `header_statement`, `accelerator_statement`, `get_module_name`, `view_tree`.
-   \[INTERNALS\] Remove unused functions `Errors.unset_target`, and `Errors.reset_target`.
-   \[INTERNALS\] Remove unused classes `SymbolicAssign` and `SymbolicPrint`.
-   \[INTERNALS\] Remove `ast.bind_c.BindCFunctionDefResult` (replaced by `ast.bind_c.BindCArrayType` and `ast.bind_c.BindCResultVariable`).
-   \[INTERNALS\] Remove `ast.bind_c.BindCFunctionDefArgument` (replaced by `ast.bind_c.BindCArrayType` and `ast.bind_c.BindCResultVariable`).
-   \[INTERNALS\] Remove unused class `ast.core.FuncAddressDeclare`.
-   \[INTERNALS\] Remove unnecessary function `ast.utilities.flatten_tuple_var` (replaced by calls to `Scope.collect_all_tuple_elements`).

## \[1.12.1\] - 2024-10-01

### Added

-   #1915 : Add support for NumPy v2 `sign` function.
-   #1988 : Add support for NumPy v2 (fix `floor`, fix type mixing, update tests).

### Fixed

-   #1853 : Fix translation of a file whose name conflicts with Fortran keywords.
-   #1047 : Print the value of an unrecognised constant.
-   #1951 : Fix return type for class whose argument cannot be wrapped.
-   #1903 : Fix memory leak when using type annotations on local variables.
-   #1927 : Improve error Message for missing target language compiler in Pyccel
-   #1933 : Improve code printing speed.
-   #1924 : Fix internal error arising in Duplicate or list comprehensions.
-   #1970 : Fix missing `TypeError` for wrong type passed as optional argument.
-   #1985 : Fix implementation of `gcd` and `lcm` for C and Fortran.
-   #1998 : Fix compiler error when using a variable named `I`.

## \[1.12.0\] - 2024-05-13

### Added

-   #1830 : Add a `pyccel.lambdify` function to accelerate SymPy expressions.
-   #1867 : Add a `use_out` parameter to `pyccel.lambdify` to avoid unnecessary memory allocation.
-   #1867 : Auto-generate a docstring for functions generated via calls to `pyccel.lambdify`.
-   #1868 : Hide traceback for `epyccel` and `lambdify` errors.

### Fixed

-   #1762 : Fix array copy between different data types.
-   #1792 : Fix array unpacking.
-   #1795 : Fix bug when returning slices in C.
-   #1218 : Fix bug when assigning an array to a slice in Fortran.
-   #1830 : Fix missing allocation when returning an annotated array expression.
-   #1853 : Fix translation of a file whose name conflicts with Fortran keywords.
-   Link and mention `devel` branch, not `master`.

### Changed

-   #1866 : Raise a more informative error when mixing scalar and array return types.
-   \[TESTS\] Filter out cast warnings in cast tests.
-   \[INTERNALS\] Removed unused `fcode`, `ccode`, `cwrappercode`, `luacode`, and `pycode` functions from printers.
-   \[INTERNALS\] Removed unused arguments from methods in `pyccel.codegen.codegen.Codegen`.

### Deprecated

-   #1820 : Deprecated unused decorator `@lambdify`
-   \[INTERNALS\] Removed unused and undocumented function `get_function_from_ast`.
-   \[INTERNALS\] Remove function `Module.set_name`.
-   \[INTERNALS\] Remove unused `assign_to` argument of `CodePrinter.doprint`.
-   \[INTERNALS\] Remove unnecessary functions from `CodePrinter` : `_get_statement`, `_get_comment`.

## \[1.11.2\] - 2024-03-05

### Added

-   #1689 : Add Python support for list method `append()`.
-   #1692 : Add Python support for list method `insert()`.
-   #1690 : Add Python support for list method `pop()`.
-   #1691 : Add Python support for list method `clear()`.
-   #1575 : Add support for homogeneous tuple type annotations on variables.
-   #1425 : Add support for `numpy.isnan`, `numpy.isinf` and `numpy.isfinite`.
-   #1738 : Add Python support for creating scalar sets with `{}`.
-   #1738 : Add Python support for set method `add`.
-   #1749 : Add Python support for set method `pop()`.

### Fixed

-   #1575 : Fixed inhomogeneous tuple (due to incompatible sizes) being treated as homogeneous tuple.
-   #1182 : Fix tuples containing objects with different ranks.
-   #1575 : Fix duplication operator for non-homogeneous tuples with a non-literal but constant multiplier.
-   #1779 : Fix standalone partial templates.

### Changed

-   #1776 : Increase minimum version for `pytest` to 7.0.

### Deprecated

-   \[INTERNALS\] Remove unnecessary `dtype` parameter from `ast.core.Declare` class.
-   \[INTERNALS\] Remove unnecessary `passed_from_dotted` parameter from `ast.core.Declare` class.
-   \[INTERNALS\] Remove unused `ast.core.Block` class.

## \[1.11.1\] - 2024-02-13

### Fixed

-   #1724 : Fix returns in for loops

## \[1.11.0\] - 2024-02-12

### Added

-   #1645 : Handle deprecated `ast` classes.
-   #1649 : Add support for `np.min` in C code.
-   #1621 : Add support for `np.max` in C code.
-   #1571 : Add support for the function `tuple`.
-   #1493 : Add preliminary support for importing classes.
-   #1578 : Allow classes to avoid type annotations for the self argument of a method.
-   #1597 : Handle class docstrings.
-   #1494 : Add support for functions returning class instances.
-   #1495 : Add support for functions with class instance arguments.
-   #1684 : Add support for classes without `__init__` functions.
-   #1685 : Add support for `type()` function with class instance argument.
-   #1605 : Add support for methods and interfaces in classes (including `__init__` and `__del__`).
-   #1618 : Add support for class instance attributes.
-   #1680 : Add support for `typing.Final`.
-   Add a `--time_execution` flag to allow detailed investigation of critical sections of code.
-   #1659 : Add multi-file support for classes.
-   #1708 : Allow returning pointers to arguments from functions.
-   \[INTERNALS\] Add `class_type` attribute to `TypedAstNode`.
-   \[INTERNALS\] Add `PyccelPyArrayObject` datatype.

### Fixed

-   #1587 : Fix unnecessarily long file names generated by `epyccel`.
-   #1576 : Correct destructor invocation for proper cleanup.
-   #1576 : Remove inline class method definition.
-   Ensure an error is raised when if conditions are used in comprehension statements.
-   #1553 : Fix `np.sign` when using the `ifort` compiler.
-   #1582 : Allow homogeneous tuples in classes.
-   #1619 : Give priority to imported functions over builtin functions.
-   #1614 : Allow relative paths for custom compilation file.
-   #1615 : Fixed infinite loop when passing slices while copying arrays.
-   #1628 : Fixed segmentation fault when writing to optional scalars.
-   #1554 : Fix exit statement in Fortran with Intel compiler.
-   #1564 : Fixed installation problems on Python 3.12.
-   #1259 : Fix bug causing problems with user editable installation.
-   #1651 : Fix name collision resolution to include parent scopes.
-   #1156 : Raise an error for variable name collisions with non-variable objects.
-   #1507 : Fix problems with name collisions in class functions.
-   Ensure `pyccel-init` calls the related function.
-   Stop unnecessarily importing deprecated NumPy classes `int`, `bool`, `float`, `complex` in Python translation.
-   #1712 : Fix library path and OpenMP support for recent Apple chips by getting Homebrew directory with `brew --prefix`.
-   #1687 : Pointers in tuples are deallocated.
-   #1586 : Raise an error for targets of class instances which go out of scope too early.
-   #1717 : Fix a bug when handling paths with dots.

### Changed

-   #1672 : Make `icx` and `ifx` the default Intel compilers (Found in Intel oneAPI).
-   #1644 : Stop printing the step of a range if that step is 1.
-   #1638 : Migrate from `setuptools` to `hatch` for installation scripts.
-   Don't raise a warning for an unnecessary specification of the order.
-   \[INTERNALS\] #1593 : Rename `PyccelAstNode.fst` to the `PyccelAstNode.ast`.
-   \[INTERNALS\] #1593 : Use a setter instead of a method to update `PyccelAstNode.ast`.
-   \[INTERNALS\] #1593 : Rename `BasicParser._current_fst_node` to the `BasicParser._current_ast_node`.
-   \[INTERNALS\] #1390 : Remove dead code handling a `CodeBlock` in an assignment.
-   \[INTERNALS\] #1582 : Remove the `HomogeneousTupleVariable` type.
-   \[INTERNALS\] #1581 : Unify handling of string and Python annotations.

### Deprecated

-   #1593 : Remove undocumented, broken `lambdify` method.
-   \[INTERNALS\] #1584 : Remove unused functions from `pyccel.ast.core` : `inline`, `subs`, `get_iterable_ranges`.
-   \[INTERNALS\] #1584 : Remove unused functions from `pyccel.ast.datatypes` : `is_iterable_datatype`, `is_with_construct_datatype`, `is_pyccel_datatype`.
-   \[INTERNALS\] #1584 : Remove unused class from `pyccel.ast.core`: `ForIterator`.
-   \[INTERNALS\] #1584 : Remove unused method from `pyccel.ast.core`: `ClassDef.get_attribute`.
-   \[INTERNALS\] #1676 : Remove `DottedFunctionCall` from `pyccel.ast.core` (use `bound_argument` instead).
-   \[INTERNALS\] #1683 : Remove unused redundant class from `pyccel.ast.datatypes`: `UnionType`.

## \[1.10.0\] - 2023-10-23

### Added

-   #633 & #1518 : Allow non-trivial types to be specified with mypy-compatible annotations.
-   #1336 : Use template as a partial type.
-   #1509 : Add type annotations for variables.
-   #1528 : Add support for variable declarations in classes.
-   #1491 : Add documentation for classes.

### Fixed

-   #387 : Raise a clear error when an unrecognised type is used in a type annotation.
-   #1556 : Fixed print format string for Intel compatibility.
-   #1557 : Fix return a new instance of a class.
-   #1557 : Fix save multiple class instances to the same variable.

### Changed

-   \[INTERNALS\] #1520 : `ScopedNode` -> `ScopedAstNode`.
-   \[INTERNALS\] #1520 : `PyccelAstNode` -> `TypedAstNode`.
-   \[INTERNALS\] #1520 : `Basic` -> `PyccelAstNode`.

### Deprecated

-   Drop official support for Python 3.7 due to End of Life.

## \[1.9.2\] - 2023-10-13

### Added

-   #1476 : Add C support for a class containing `Interfaces`.
-   #1472 : Add C printing support for a class containing scalar data.
-   #1492 : Types of arguments for class methods can be declared like function arguments.
-   #1511 : Add support for the `cmath` library.
-   Output readable header syntax errors.
-   New environment variable `PYCCEL_DEFAULT_COMPILER`.
-   #1508 : Add C support for a class destructor.
-   #1508 : Add support for array data in classes.

### Fixed

-   #1484 : Use scope for classes to avoid name clashes.
-   Stop raising warning for unrecognised functions imported via intermediate modules.
-   #1156 : Raise a neat error for unhandled inhomogeneous tuple expressions.
-   Set status of header variables to 'unallocated'.
-   #1508 : Generate deallocations for classes and their attributes.

### Changed

-   #1484 : Improve handling of `DottedName` in `_assign_lhs_variable`.
-   \[INTERNALS\] Move handling of variable headers to semantic stage.
-   \[INTERNALS\] Moved handling of type annotations to the semantic stage.
-   \[INTERNALS\] Remove unnecessary body argument from `FunctionAddress`.

### Deprecated

-   #1513 : Stop printing `@types` decorators in generated Python code.
-   Remove support for undocumented type syntax specifying precision (e.g. `int*8`).
-   No longer possible to combine header annotations and argument type annotations.
-   Remove support for specifying header annotations in a separate file.
-   \[INTERNALS\] Remove `dtype_registry` in favour of `dtype_and_precision_registry`.
-   \[INTERNALS\] Prefer `DataType` keys over string keys which describe data types.

## \[1.9.1\] - 2023-08-31

### Added

-   #1497 : Add support for NumPy `copy` method: `a.copy`.
-   #1497 : Add support for NumPy function `copy`.

### Fixed

-   #1499 : Fix passing temporary arrays to functions.
-   #1241 : Missing transpose when converting from a C-ordered array to F-ordered array.
-   #1241 : Incorrect transpose when copying an F-ordered array.
-   #1241 : Fix infinite loop when passing an array as the only argument to `np.array`.
-   #1506 : Increment `Py_None` reference count to avoid unexpected deallocation.

## \[1.9.0\] - 2023-08-22

### Added

-   #752 : Allow passing array variables to `numpy.array`.
-   #1280 : Allow copying arrays using `numpy.array`.
-   Allow interfaces in classes.
-   Add Python support for a simple class.
-   #1430 : Add conjugate support to booleans.
-   #1452 : Add C printing support for a class containing only functions.
-   #1260 : Add support for NumPy `dtype` property: `a.dtype`.
-   #1260 : Add support for NumPy `result_type` function.

### Fixed

-   #682 : Wrong data layout when copying a slice of an array.
-   #1453 : Fix error-level developer mode output.
-   \[INTERNALS\] Fix string base class selection.
-   #1496 : Fix interfaces which differ only by order or rank.

### Changed

-   #1455 : Make `ConstructorCall` inherit from `FunctionCall`.
-   Updating `stdlib` files if they are modified not just accessed.
-   `pyccel_clean` tool now deletes folders **starting with** `__pyccel__` and `__epyccel__`.
-   Pyccel-generated folder names are dependent on `PYTEST_XDIST_WORKER` when running with `pytest-xdist`.
-   \[INTERNALS\] Add class object to class function call arguments.
-   \[INTERNALS\] In `ast.numpyext` rename `Shape` as `NumpyShape`, `NumpyArraySize` as `NumpySize`
-   \[INTERNALS\] In `ast.internals` rename `PyccelArraySize` as `PyccelArraySizeElement`, create new `PyccelArraySize` w/out `index` argument
-   \[INTERNALS\] Make `NumpySize` a factory class (which cannot be instantiated)
-   \[INTERNALS\] Re-write C-Python API wrapping stage (#1477)

### Deprecated

-   Using a `@types` decorator will raise a `FutureWarning` as this will be deprecated in a future version.
-   Using a type specification header will raise a `FutureWarning` as this will be deprecated in a future version.
-   Stop generating `numpy.bool` (deprecated from NumPy) in code.
-   \[INTERNALS\] Removed `obsolete` folder.
-   \[INTERNALS\] Removed out of date `samples` folder.
-   \[INTERNALS\] Removed out of date `doc` folder.
-   \[INTERNALS\] Removed `benchmarks` folder. Code is still available in benchmark repository.
-   \[INTERNALS\] Removed `bugs` folder.
-   \[INTERNALS\] Removed `inprogress` folder.
-   \[INTERNALS\] Remove old Travis configuration file.

## \[1.8.1\] - 2023-07-07

### Added

-   #1430 : Added conjugate support to integers and floats.

### Fixed

-   #1427 : Fix augmented assignment with a literal right hand side in templated code.

## \[1.8.0\] - 2023-06-20

### Added

-   #1400 : Added flags to Pyccel for managing conda PATH warnings.

### Fixed

-   #1404 : Bug preventing printing of some functions in a `print()` call.
-   #1302 : Raise error message in case of empty class.
-   #1407 : Raise an error if file name matches a Python built-in module.
-   #929 : Allow optional variables when compiling with Intel or NVIDIA.
-   #1117 : Allow non-contiguous arrays to be passed to Fortran code.
-   #1415 : Fix incorrect handling of assignments augmented by function calls.
-   #1418 : Fix `itertools.product` implementation.

### Changed

-   #1355 : Remove unused `BasicParser` arguments.
-   \[INTERNALS\] Re-write bind-c wrapping stage (#1388)

## \[1.7.4\] - 2023-05-02

### Added

-   #1352 : Added a change log.

### Fixed

-   #1367 : Use an absolute path to link to Python library.
-   #1379 : Ensure temporary arrays created for function calls are correctly declared in loops.

### Changed

-   Default to linking Python dynamically instead of statically
-   Ensure only absolute paths are used in compilation command.
-   \[INTERNALS\] Use `FunctionDefArgument` to store all argument specific properties.
-   \[INTERNALS\] Reduce carbon footprint by avoiding unnecessary CI testing.
-   \[INTERNALS\] Automatise PR labelling and review progress prompts.
-   \[INTERNALS\] Enforce the use of `FunctionDefArgument` in `FunctionDef`.
-   \[INTERNALS\] Use `FunctionDefResult` to store all result specific properties.

## \[1.7.3\] - 2023-03-07

### Added

-   Improved developer docs (code generation stage).

### Fixed

-   #1337 : Bug causing overflow errors when templates are used in functions with a large number of arguments.
-   #892 : Bug in the wrapper preventing an argument from using templates to have both a scalar and an array type.

### Changed

-   \[INTERNALS\] Add validation of docstrings to CI.

## \[1.7.2\] - 2023-02-02

### Added

### Fixed

-   #1288 : Bug in slice indexing in C code.
-   #1318 : Bug preventing use of `np.linspace` more than once in a given function.

### Changed

-   \[INTERNALS\] Uniformise line endings and enforce the convention through the use of a `.gitattributes` file.
-   \[INTERNALS\] Add human-readable summaries to tests.
-   \[INTERNALS\] Add tests to ensure Pyccel conventions are followed.
-   \[INTERNALS\] Add tests to check spelling.

## \[1.7.1\] - 2023-01-26

### Added

-   #1309 : Support for `np.sum` in C code.
-   Improved [developer docs](./developer_docs) (ordering, syntactic stage, semantic stage).
-   Added [community guidelines](./github/CONTRIBUTING.md).

### Fixed

-   #1184 : Bug preventing compilation on systems where there is no static library available for Python.
-   #1281 : Bug causing assignment to pointer instead of incrementation.
-   #1282 : Imported constants cannot be returned from functions.
-   \[INTERNALS\] Bug in CI coverage for forks.

### Changed

-   #1315 : Installation process modified to make test requirements a pip optional dependency.
-   #1245 : Reduce false negative test results by using a tolerance to compare floats.
-   #1272 : Remove use of deprecated NumPy syntax in tests.
-   #1253 : Provide minimum requirements.
-   \[INTERNALS\]  #1385 : Remove unused settings keyword arguments from `_visit` function.<|MERGE_RESOLUTION|>--- conflicted
+++ resolved
@@ -9,11 +9,8 @@
 -   #1741 : Add support for set method `difference()`.
 -   #1742 : Add support for set method `difference_update()`.
 -   #1849 : Add support for lambda functions in assign statements by treating them as inline functions.
-<<<<<<< HEAD
+-   #1585 : Add support for `np.divide` and its alias `np.true_divide`.
 -   #2381 : Allow functions to be called from a function being translated via epyccel.
-=======
--   #1585 : Add support for `np.divide` and its alias `np.true_divide`.
->>>>>>> 8b3a4c77
 
 ### Fixed
 
