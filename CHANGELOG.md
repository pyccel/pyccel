# Change Log
All notable changes to this project will be documented in this file.

## \[UNRELEASED\]

### Added

-   #1571 : Add support for the function `tuple`.
-   #1493 : Add preliminary support for importing classes.

### Fixed

-   #1587 : Fix unnecessarily long file names generated by `epyccel`.
-   Ensure an error is raised when if conditions are used in comprehension statements.

### Changed

<<<<<<< HEAD
-   \[INTERNALS\] Rename `PyccelAstNode.fst` parameter which stores an `ast` object to `PyccelAstNode.ast`.
=======
-   \[INTERNALS\] #1593 : Rename `PyccelAstNode.fst` to the `PyccelAstNode.ast`.
-   \[INTERNALS\] #1593 : Use a setter instead of a method to update `PyccelAstNode.ast`.
-   \[INTERNALS\] #1593 : Rename `BasicParser._current_fst_node` to the `BasicParser._current_ast_node`.
>>>>>>> 77a78827

### Deprecated

-   #1593 : Remove undocumented, broken `lambdify` method.
-   \[INTERNALS\] #1584 : Remove unused functions from `pyccel.ast.core` : `inline`, `subs`, `get_iterable_ranges`.
-   \[INTERNALS\] #1584 : Remove unused functions from `pyccel.ast.datatypes` : `is_iterable_datatype`, `is_with_construct_datatype`, `is_pyccel_datatype`.
-   \[INTERNALS\] #1584 : Remove unused class from `pyccel.ast.core`: `ForIterator`.
-   \[INTERNALS\] #1584 : Remove unused method from `pyccel.ast.core`: `ClassDef.get_attribute`.
-   \[INTERNALS\] Remove unused `Declare.dtype` parameter.
-   \[INTERNALS\] Remove unused parameters `expr`, `status` and `like` from `pyccel.ast.core.Assign`.
-   \[INTERNALS\] Removed support for untested, undocumented `lambidify` function.
-   \[INTERNALS\] Remove unnecessary functions from `CodePrinter` : `_get_statement`, `_get_comment`.

## \[1.10.0\] - 2023-10-23

### Added

-   #633 & #1518 : Allow non-trivial types to be specified with mypy-compatible annotations.
-   #1336 : Use template as a partial type.
-   #1509 : Add type annotations for variables.
-   #1528 : Add support for variable declarations in classes.
-   #1491 : Add documentation for classes.

### Fixed

-   #387 : Raise a clear error when an unrecognised type is used in a type annotation.
-   #1556 : Fixed print format string for Intel compatibility.
-   #1557 : Fix return a new instance of a class.
-   #1557 : Fix save multiple class instances to the same variable.

### Changed

-   \[INTERNALS\] #1520 : `ScopedNode` -> `ScopedAstNode`.
-   \[INTERNALS\] #1520 : `PyccelAstNode` -> `TypedAstNode`.
-   \[INTERNALS\] #1520 : `Basic` -> `PyccelAstNode`.

### Deprecated

-   Drop official support for Python 3.7 due to End of Life.

## \[1.9.2\] - 2023-10-13

### Added

-   #1476 : Add C support for a class containing `Interfaces`.
-   #1472 : Add C printing support for a class containing scalar data.
-   #1492 : Types of arguments for class methods can be declared like function arguments.
-   #1511 : Add support for the `cmath` library.
-   Output readable header syntax errors.
-   New environment variable `PYCCEL_DEFAULT_COMPILER`.
-   #1508 : Add C support for a class destructor.
-   #1508 : Add support for array data in classes.

### Fixed

-   #1484 : Use scope for classes to avoid name clashes.
-   Stop raising warning for unrecognised functions imported via intermediate modules.
-   #1156 : Raise a neat error for unhandled inhomogeneous tuple expressions.
-   Set status of header variables to 'unallocated'.
-   #1508 : Generate deallocations for classes and their attributes.

### Changed

-   #1484 : Improve handling of `DottedName` in `_assign_lhs_variable`.
-   \[INTERNALS\] Move handling of variable headers to semantic stage.
-   \[INTERNALS\] Moved handling of type annotations to the semantic stage.
-   \[INTERNALS\] Remove unnecessary body argument from `FunctionAddress`.

### Deprecated

-   #1513 : Stop printing `@types` decorators in generated Python code.
-   Remove support for undocumented type syntax specifying precision (e.g. `int*8`).
-   No longer possible to combine header annotations and argument type annotations.
-   Remove support for specifying header annotations in a separate file.
-   \[INTERNALS\] Remove `dtype_registry` in favour of `dtype_and_precision_registry`.
-   \[INTERNALS\] Prefer `DataType` keys over string keys which describe data types.

## \[1.9.1\] - 2023-08-31

### Added

-   #1497 : Add support for NumPy `copy` method: `a.copy`.
-   #1497 : Add support for NumPy function `copy`.

### Fixed

-   #1499 : Fix passing temporary arrays to functions.
-   #1241 : Missing transpose when converting from a C-ordered array to F-ordered array.
-   #1241 : Incorrect transpose when copying an F-ordered array.
-   #1241 : Fix infinite loop when passing an array as the only argument to `np.array`.
-   #1506 : Increment `Py_None` reference count to avoid unexpected deallocation.

## \[1.9.0\] - 2023-08-22

### Added

-   #752 : Allow passing array variables to `numpy.array`.
-   #1280 : Allow copying arrays using `numpy.array`.
-   Allow interfaces in classes.
-   Add Python support for a simple class.
-   #1430 : Add conjugate support to booleans.
-   #1452 : Add C printing support for a class containing only functions.
-   #1260 : Add support for NumPy `dtype` property: `a.dtype`.
-   #1260 : Add support for NumPy `result_type` function.

### Fixed

-   #682 : Wrong data layout when copying a slice of an array.
-   #1453 : Fix error-level developer mode output.
-   \[INTERNALS\] Fix string base class selection.
-   #1496 : Fix interfaces which differ only by order or rank.

### Changed

-   #1455 : Make `ConstructorCall` inherit from `FunctionCall`.
-   Updating `stdlib` files if they are modified not just accessed.
-   `pyccel_clean` tool now deletes folders **starting with** `__pyccel__` and `__epyccel__`.
-   Pyccel-generated folder names are dependent on `PYTEST_XDIST_WORKER` when running with `pytest-xdist`.
-   \[INTERNALS\] Add class object to class function call arguments.
-   \[INTERNALS\] In `ast.numpyext` rename `Shape` as `NumpyShape`, `NumpyArraySize` as `NumpySize`
-   \[INTERNALS\] In `ast.internals` rename `PyccelArraySize` as `PyccelArraySizeElement`, create new `PyccelArraySize` w/out `index` argument
-   \[INTERNALS\] Make `NumpySize` a factory class (which cannot be instantiated)
-   \[INTERNALS\] Re-write C-Python API wrapping stage (#1477)

### Deprecated

-   Using a `@types` decorator will raise a `FutureWarning` as this will be deprecated in a future version.
-   Using a type specification header will raise a `FutureWarning` as this will be deprecated in a future version.
-   Stop generating `numpy.bool` (deprecated from NumPy) in code.
-   \[INTERNALS\] Removed `obsolete` folder.
-   \[INTERNALS\] Removed out of date `samples` folder.
-   \[INTERNALS\] Removed out of date `doc` folder.
-   \[INTERNALS\] Removed `benchmarks` folder. Code is still available in benchmark repository.
-   \[INTERNALS\] Removed `bugs` folder.
-   \[INTERNALS\] Removed `inprogress` folder.
-   \[INTERNALS\] Remove old Travis configuration file.

## \[1.8.1\] - 2023-07-07

### Added

-   #1430 : Added conjugate support to integers and floats.

### Fixed

-   #1427 : Fix augmented assignment with a literal right hand side in templated code.

## \[1.8.0\] - 2023-06-20

### Added
-   #1400 : Added flags to Pyccel for managing conda PATH warnings.

### Fixed

-   #1404 : Bug preventing printing of some functions in a `print()` call.
-   #1302 : Raise error message in case of empty class.
-   #1407 : Raise an error if file name matches a Python built-in module.
-   #929 : Allow optional variables when compiling with intel or nvidia.
-   #1117 : Allow non-contiguous arrays to be passed to Fortran code.
-   #1415 : Fix incorrect handling of assignments augmented by function calls.
-   #1418 : Fix `itertools.product` implementation.

### Changed

-   #1355 : Remove unused `BasicParser` arguments.
-   \[INTERNALS\] Re-write bind-c wrapping stage (#1388)

## \[1.7.4\] - 2023-05-02

### Added

-   #1352 : Added a change log.

### Fixed

-   #1367 : Use an absolute path to link to Python library.
-   #1379 : Ensure temporary arrays created for function calls are correctly declared in loops.

### Changed

-   Default to linking Python dynamically instead of statically
-   Ensure only absolute paths are used in compilation command.
-   \[INTERNALS\] Use `FunctionDefArgument` to store all argument specific properties.
-   \[INTERNALS\] Reduce carbon footprint by avoiding unnecessary CI testing.
-   \[INTERNALS\] Automatise PR labelling and review progress prompts.
-   \[INTERNALS\] Enforce the use of `FunctionDefArgument` in `FunctionDef`.
-   \[INTERNALS\] Use `FunctionDefResult` to store all result specific properties.

## \[1.7.3\] - 2023-03-07

### Added

-   Improved developer docs (code generation stage).

### Fixed

-   #1337 : Bug causing overflow errors when templates are used in functions with a large number of arguments.
-   #892 : Bug in the wrapper preventing an argument from using templates to have both a scalar and an array type.

### Changed

-   \[INTERNALS\] Add validation of docstrings to CI.

## \[1.7.2\] - 2023-02-02

### Added

### Fixed

-   #1288 : Bug in slice indexing in C code.
-   #1318 : Bug preventing use of `np.linspace` more than once in a given function.

### Changed

-   \[INTERNALS\] Uniformise line endings and enforce the convention through the use of a `.gitattributes` file.
-   \[INTERNALS\] Add human-readable summaries to tests.
-   \[INTERNALS\] Add tests to ensure Pyccel conventions are followed.
-   \[INTERNALS\] Add tests to check spelling.

## \[1.7.1\] - 2023-01-26

### Added

-   #1309 : Support for `np.sum` in C code.
-   Improved [developer docs](./developer_docs) (ordering, syntactic stage, semantic stage).
-   Added [community guidelines](./github/CONTRIBUTING.md).

### Fixed

-   #1184 : Bug preventing compilation on systems where there is no static library available for Python.
-   #1281 : Bug causing assignment to pointer instead of incrementation.
-   #1282 : Imported constants cannot be returned from functions.
-   \[INTERNALS\] Bug in CI coverage for forks.

### Changed

-   #1315 : Installation process modified to make test requirements a pip optional dependency.
-   #1245 : Reduce false negative test results by using a tolerance to compare floats.
-   #1272 : Remove use of deprecated NumPy syntax in tests.
-   #1253 : Provide minimum requirements.
-   \[INTERNALS\]  #1385 : Remove unused settings keyword arguments from `_visit` function.<|MERGE_RESOLUTION|>--- conflicted
+++ resolved
@@ -15,13 +15,8 @@
 
 ### Changed
 
-<<<<<<< HEAD
--   \[INTERNALS\] Rename `PyccelAstNode.fst` parameter which stores an `ast` object to `PyccelAstNode.ast`.
-=======
--   \[INTERNALS\] #1593 : Rename `PyccelAstNode.fst` to the `PyccelAstNode.ast`.
--   \[INTERNALS\] #1593 : Use a setter instead of a method to update `PyccelAstNode.ast`.
+-   \[INTERNALS\] Rename `PyccelAstNode.fst` parameter which stores an `ast` object to `PyccelAstNode.python_ast`.
 -   \[INTERNALS\] #1593 : Rename `BasicParser._current_fst_node` to the `BasicParser._current_ast_node`.
->>>>>>> 77a78827
 
 ### Deprecated
 
