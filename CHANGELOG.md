# Change Log

All notable changes to this project will be documented in this file.

## \[UNRELEASED\]

### Added

-   #1741 : Add support for set method `difference()`.
-   #1742 : Add support for set method `difference_update()`.
-   #1849 : Add support for lambda functions in assign statements by treating them as inline functions.
-   #1585 : Add support for `np.divide` and its alias `np.true_divide`.
-   #2390 : Add support for `np.expm1`.
-   #2420 : Add `@low_level` decorator.
-   Allow installed versions of gFTL and STC to be used if they can be discovered by `pkg-config`.
-   Add support for positional arguments.
-   Add support for keyword-only arguments.
-   Add translation support for variadic arguments (`*args`). The interface with Python is not currently handled.
-   \[INTERNALS\] Added a `Wrappergen` class to group all wrapper generation logic.
-   \[INTERNALS\] Added the `pyccel.codegen.compiling.library_config` module to handle library installation.

### Fixed

-   #2306 : Fix Python containers as arguments to interface functions.
-   #2407 : Fix bad memory handling for multi-level containers.
-   #2408 : Fix bug when inlining a call to a function with no return, via a dotted function call.
-   #2419 : Fix lost error messages.
-   #2424 : Fix `isinstance` call testing class instance.
-   #2248 : Fix wrapper bug when returning an instance of a class from the method of a preceding class.
-   #2413 : Fix late name conflict detection bug.
-   #2414 : Fix bug when passing a class member as argument to an inlined function.
-   #2417 : Fix list duplication expressions.
-   #2429 : Fix interface parsing from imported function.
-   #2431 : Fix missing type checks for functions called by functions with variable argument types.
-   #2433 : Fix shape calculation for resized class member variables.
-   #2426 : Fix bug when specifying ND array shape with a tuple variable.
-   #2096 : Fix saving a list comprehension into a slice.
-   #2401 : Fix an unreported, undetected race condition when running 2 Pyccel instances which install the same library to different folders.
-   #2440 : Fix incorrect handling of shapes and strides of Fortran-order multi-dimensional array that is C contiguous.
<<<<<<< HEAD
-   Rename `main` function when translating to C.
=======
-   #2441 : Fix function call pointer result assignment in Fortran.
>>>>>>> a81312f4

### Changed

-   Update compiler commands to output the Python shared libraries and executables directly into the output directory.
-   #2386 : Changed the name of the generated file `bind_c_X.f90` to `bind_c_X_wrapper.f90`.
-   Update STC to v6.0-beta2.
-   #2414 : Ensure printing of imports from Fortran intrinsic libraries is done in a reproducible way (by sorting).
-   Install STC to use it as a library instead of selectively compiling.
-   #2450 : Use `type(ClassName)` rather than `class(ClassName)` whenever possible for improved performance.
-   #2451 : Use MinGW Makefiles to install gFTL on Windows when using a MinGW Fortran compiler.
-   \[INTERNALS\] Rename `SetMethod.set_variable` -> `SetMethod.set_obj` as this object is not necessarily a `Variable`.
-   \[INTERNALS\] Rename `accelerators` variables and arguments to more accurate `extra_compilation_tools` where appropriate.
-   \[INTERNALS\] Interface functions are no longer stored in `Module.functions`.
-   \[INTERNALS\] Scope dictionaries cannot be modified directly from outside the scope.

### Deprecated

### Removed

-   #2412 : Remove unused, undocumented obsolete decorator `bypass`.
-   #2412 : Remove unused, undocumented obsolete decorator `sympy`.
-   \[INTERNALS\] Remove unused properties in `pyccel.codegen.Codegen` (`imports`, `variables`, `body`, `routines`, `classes`, `interfaces`, `modules`, `language`).

## \[2.0.1\] - 2025-06-27

### Added

-   \[INTERNALS\] Added developer documentation about tests.

### Fixed

-   #2364 : Fix the use of the `--export-compiler-config` flag.
-   #2372 : Fix passing arrays of size 0 to Fortran translations.
-   \[INTERNALS\] Fix unsorted `__all__` variables.
-   \[INTERNALS\] Allow CI scripts `check_pyccel_conventions.py`, `check_pylint_commands.py`, and `ci_tools/check_python_capitalisation.py` to be called easily locally.

### Changed

-   \[INTERNALS\] Rename `check_slots.py` -> `check_pyccel_conventions.py`.

## \[2.0.0\] - 2025-06-21

### Added

-   #1720 : Add support for `Ellipsis` as the only index for an array.
-   #1787 : Ensure STC v5.0 (`ef322ae`) is installed with Pyccel.
-   #1656 : Ensure gFTL is installed with Pyccel.
-   #1694 : Add Python support for list method `extend()`.
-   #1700 : Add Python support for list method `sort()`.
-   #1696 : Add Python support for list method `copy()`.
-   #1693 : Add Python support for list method `remove()`.
-   #1895 : Add Python support for dict initialisation with `{}`.
-   #1895 : Add Python support for dict initialisation with `dict()`.
-   #1881 : Add Python support for dict method `copy()`.
-   #1888 : Add Python support for dict method `setdefault()`.
-   #1885 : Add Python and C support for dict method `get()`.
-   #1844 : Add line numbers and code to errors from built-in function calls.
-   #1655 : Add the appropriate C language equivalent for declaring a Python `list` container using the STC library.
-   #1659 : Add the appropriate C language equivalent for declaring a Python `set` container using the STC library.
-   #1944 : Add the appropriate C language equivalent for declaring a Python `dict` container using the STC library.
-   #1657 : Add the appropriate Fortran language equivalent for declaring a Python `list` container using the gFTL library.
-   #1658 : Add the appropriate Fortran language equivalent for declaring a Python `set` container using the gFTL library.
-   #1944 : Add the appropriate Fortran language equivalent for declaring a Python `dict` container using the gFTL library.
-   #2009 : Add support for `in` operator for `list`, `set`, `dict` and class containers.
-   #1874 : Add C and Fortran support for the `len()` function for the `list` container.
-   #1875 : Add C and Fortran support for the `len()` function for the `set` container.
-   #1908 : Add C and Fortran support for the `len()` function for the `dict` container.
-   #1665 : Add C and Fortran support for returning lists from functions.
-   #1663 : Add C and Fortran support for lists as arguments.
-   #1689 : Add C and Fortran support for list method `append()`.
-   #1876 : Add C support for indexing lists.
-   #1690 : Add C and Fortran support for list method `pop()`.
-   #1695 : Add C and Fortran support for list method `reverse()`.
-   #2256 : Add C and Fortran support for list method `clear()`.
-   #2259 : Add C and Fortran support for list method `insert()`.
-   #2298 : Add support for `list.__eq__`.
-   #1663 : Add C and Fortran support for sets as arguments.
-   #1664 : Add C and Fortran support for returning sets from functions.
-   #2023 : Add support for iterating over a `set`.
-   #1893 : Add support for set initialisation with `set()`.
-   #1877 : Add C and Fortran Support for set method `pop()`.
-   #1917 : Add C and Fortran support for set method `add()`.
-   #1918 : Add support for set method `clear()`.
-   #1918 : Add support for set method `copy()`.
-   #1743 : Add support for set method `discard()`.
-   #1750 : Add support for set method `remove()`.
-   #1753 : Add support for set method `union()`.
-   #1754 : Add support for set method `update()`.
-   #1744 : Add support for set method `intersection()`.
-   #1745 : Add support for set method `intersection_update()`.
-   #1745 : Add support for set method `isdisjoint()`.
-   #2059 : Add C and Fortran support for returning dictionaries from functions.
-   #2164 : Add support for dict indexing.
-   #1880 : Add support for dict method `clear()`.
-   #1884 : Add support for dict method `items()`.
-   #1884 : Add support for dict method `keys()`.
-   #1884 : Add support for dict method `values()`.
-   #1886 : Add support for dict method `pop()`.
-   #1887 : Add support for dict method `popitem()`.
-   #1936 : Add missing C output for inline decorator example in documentation
-   #1937 : Optimise `pyccel.ast.basic.PyccelAstNode.substitute` method.
-   #1544 : Add support for `typing.TypeAlias`.
-   #1583 : Allow inhomogeneous tuples in classes.
-   #738 : Add support for homogeneous tuples with scalar elements as arguments.
-   Add a warning about containers in lists.
-   #2016 : Add support for translating arithmetic magic methods.
-   #2106 : Add support for `__len__` magic method.
-   #1980 : Extend The C support for min and max to more than two variables
-   #2081 : Add support for multi operator expressions
-   #2061 : Add C support for string declarations.
-   Add support for inhomogeneous tuple annotations.
-   #1834 : Add support for `@property` decorator.
-   #2099 : Fix translation of modules containing `__all__`.
-   #983 : Add support for built-in function `round`.
-   Add support for `type` as a type annotation.
-   #2182 : Add support for `isinstance`.
-   #2183 : Add compile time analysis of if block conditions.
-   #2139 : Add support for `__getitem__`
-   #337 : Add support for returning tuples from functions.
-   #2194 : Add support for strings as arguments.
-   #2192 : Add support for the floor division assignment operator.
-   #2279 : Allow scalar literals (including Type hints) and recognised modules to be deduced from a function's context.
-   #2210 : Add preliminary support for containers of containers (e.g. lists of lists).
-   #2132 : Add support for `typing.TypeVar` to replace `@template`.
-   #2253 : Add multiple levels of verbosity.
-   Generate stub files to allow double compilation to potentially be bypassed.
-   Add `context_dict` argument to `epyccel` for passing non-global `typing.TypeVar` objects.
-   #2293 : Add `pyccel-test` command to run unit tests. Improve docs.
-   #2358 : Add support for bitwise operators with NumPy arrays.
-   \[INTERNALS\] Add abstract class `SetMethod` to handle calls to various set methods.
-   \[INTERNALS\] Add `container_rank` property to `ast.datatypes.PyccelType` objects.
-   \[INTERNALS\] Add a `__call__` method to `FunctionDef` to create `FunctionCall` instances.
-   \[INTERNALS\] Allow the use of magic methods to describe container methods.
-   \[INTERNALS\] Add a simplify method to `PyccelGt` for literals.
-   \[DEVELOPER\] Add an improved traceback to the developer-mode errors for errors in function calls.
-   \[DEVELOPER\] Add an environment variable to globally activate developer-mode for errors.
-   \[DEVELOPER\] Add a spell checker for the code itself.
-   \[DEVELOPER\] Add a test to main CI to check if deployment to TestPyPI is working correctly.

### Fixed

-   #2025 : Optimise min/max to avoid unnecessary temporary variables.
-   #1720 : Fix Undefined Variable error when the function definition is after the variable declaration.
-   #1763 Use `np.result_type` to avoid mistakes in non-trivial NumPy type promotion rules.
-   Fix some cases where a Python built-in type is returned in place of a NumPy type.
-   Stop printing numbers with more decimal digits than their precision.
-   Allow printing the result of a function returning multiple objects of different types.
-   #1732 : Fix multidimensional list indexing in Python.
-   #1785 : Add missing cast when creating an array of booleans from non-boolean values.
-   #1821 : Ensure an error is raised when creating an ambiguous interface.
-   #1842 : Fix homogeneous tuples incorrectly identified as inhomogeneous.
-   Link and mention `devel` branch, not `master`.
-   #1913 : Fix function calls to renamed functions.
-   #1930 : Preserve ordering of import targets.
-   #1892 : Fix implementation of list function when an iterable is passed as parameter.
-   #1979 : Fix memory leaks in C due to homogeneous container redefinition.
-   #1972 : Simplified `printf` statement for Literal String.
-   #2026 : Fix missing loop in slice assignment.
-   #2008 : Ensure list/set/dict assignment is recognised as a reference.
-   #2039 : Ensure any expressions in the iterable of a for loop are calculated before the loop.
-   #2013 : Stop limiting the length of strings to 128 characters.
-   #2078 : Fix translation of classes containing comments.
-   #2041 : Include all type extension methods by default.
-   #2082 : Allow the use of a list comprehension to initialise an array.
-   #2094 : Fix slicing of array allocated in an if block.
-   #2085 : Fix calling class methods before they are defined.
-   #2111 : Fix declaration of class attributes with name conflicts using type annotations.
-   #2115 : Fix integer handling with NumPy 2.0 on Windows.
-   Fix handling of union `typing.TypeAlias` objects as type hints.
-   #2141 : Fix error when removing `test_node`.
-   #2148 : Fix error due to missing file `numpy_version.h`.
-   #2001 : Ensure all memory is correctly deallocated in the Python interface in a way that is compatible with all compilers.
-   #2153 : Fix missing line information when an unknown class method is called.
-   #2149 : Fix multi-line expressions in `if` conditions.
-   #2181 : Allow saving an array result of a function to a slice but raise a warning about suboptimal performance.
-   #2190 : Fix missing error for list pointer assignment.
-   #2198 : Fix saving an empty string in Fortran.
-   #2195 : Fix string comparisons.
-   Fixed returning strings from functions.
-   #2197 : Allow strings as dictionary keys in C.
-   #2104 : Add support for Pythonic swapping and raise errors for expressions which are too complex.
-   Lifted the restriction on ndarrays limiting them to rank<15.
-   #2175 : Fix the shape of multi-level containers.
-   Catch all internal errors arising in the syntactic, semantic, printing or code generation stages.
-   #2206 : Fix returning an array of unknown literal size.
-   #2112 : Improve floor division.
-   #2220 : Fix premature `stc/cspan` import.
-   #2214 : Fix returning a local variable from an inline function.
-   #1321 : Fix use of tuples returned from functions in a non-assign statement.
-   #2229 : Fix annotation of variables that are returned in a function whose result type is annotated.
-   #2238 : Fix incorrect memory handling for temporary variable.
-   #2239 : Fix missing library directory for Python shared library.
-   #1410 : Fix conditional statement not working inside of a list comprehension.
-   #1297 : Fix iteration over an `enumerate`, `map` or `zip` in a list comprehension.
-   #2098 : Fix using multiple list comprehensions.
-   #1948 : Fix list comprehension does not work in C.
-   #2245 : Fix internal error when an inhomogeneous tuple appears as an indexed element.
-   #2258 : Fix missing errors for bad pointer handling in the case of containers with mutable elements.
-   #2274 : Do not pass include flags to linker (they are useless).
-   #2274 : Always use the C compiler to build the C wrapper for NumPy arrays (fixes Intel failures).
-   #2285 : Reduce number of warnings in unit tests.
-   #2295 : Fix wrapper handling of constant array arguments.
-   #2097 : Fix printing of an empty list.
-   #2235 : Fix negative numbers in slice indices when translating to C.
-   #2144 : Fix accidental imports due to modules making their contents public by default.
-   #2312 : Fix rounding direction for negative integer elements in `np.linspace`.
-   #2125 : Fix missing type check for argument of known type in a function with arguments whose type can be one of several types.
-   #2042 : Fix missing index in loop unravelling for loop of length 1.
-   #2093 : Fix scoping issue preventing class methods from sharing a name with locals in another class method.
-   #1814 : Fix class method visitation order to correctly access the global scope from methods.
-   #1668 : Fix handling of `is not None` check to ensure it is always checked before accessing the variable.
-   #802 : Add if blocks in Python output to ensure support for implementations that differ for different types.
-   #2286 : Fix warnings due to non-existent include directories.
-   Fix casting of arrays in Python translation.
-   #2167 : Stop modifying variables to add `Final` annotation.
-   #2216 : Ensure compilation dependencies added by Pyccel are indicated for compilation of files which import the module.
-   #2261 : Add LLVM compilers.
-   #2344 : Allow language to be set using a capitalised name (Fortran, C, Python).
-   #2322 : Fix inline functions calling inline functions with their own local variables.

### Changed

-   #2282 : Change the order of the function arguments (out arguments are now first).
-   #2008 : Remove dependency on `astunparse` package.
-   #1920 : Add a maximum version for NumPy.
-   #1836 : Move `epyccel` module to `pyccel.commands.epyccel` and add support for shortcut import `from pyccel import epyccel`.
-   #1720 : functions with the `@inline` decorator are no longer exposed to Python in the shared library.
-   #1720 : Error raised when incompatible arguments are passed to an `inlined` function is now fatal.
-   #1964 : Improve the error message when the wrong type is passed as a NumPy array argument.
-   #1941 : Rename "target" in `AsName` to `local_alias` to better illustrate its use in the local context.
-   #1961 : Use STC's `cspan` to describe `np.ndarray` in C. This results in a large speed-up for pathological cases.
-   #2187 : Removed use of pickle.
-   #2234 : Print all constant C variables with `const` specifier.
-   #2249 : Improve installation docs and recommend virtual environment.
-   #2242 : Change format of compiler info files.
-   #2302 : Print the deallocation in a 1 line if statement.
-   #2125 : Add information about received data type to type errors when calling a function with the wrong type.
-   #297 : Parse generated `.pyi` files instead of `.py` files when importing to speed up translation.
-   #2330 : Inline functions in the semantic stage.
-   #2322 : Stop raising an error when checking if non-optional variable is `None`.
-   #2348 : Improve parameters of `pyccel` command and `epyccel` function.
-   \[INTERNALS\] `FunctionDef` is annotated when it is called, or at the end of the `CodeBlock` if it is never called.
-   \[INTERNALS\] `InlinedFunctionDef` is only annotated if it is called.
-   \[INTERNALS\] Build `utilities.metaclasses.ArgumentSingleton` on the fly to ensure correct docstrings.
-   \[INTERNALS\] Rewrite datatyping system. See #1722.
-   \[INTERNALS\] Moved precision from `ast.basic.TypedAstNode` to an internal property of `ast.datatypes.FixedSizeNumericType` objects.
-   \[INTERNALS\] Moved rank from `ast.basic.TypedAstNode` to an internal property of `ast.datatypes.PyccelType` objects.
-   \[INTERNALS\] Moved order from `ast.basic.TypedAstNode` to an internal property of `ast.datatypes.PyccelType` objects.
-   \[INTERNALS\] Use cached `__add__` method to determine result type of arithmetic operations.
-   \[INTERNALS\] Use cached `__and__` method to determine result type of bitwise comparison operations.
-   \[INTERNALS\] Stop storing `FunctionDef`, `ClassDef`, and `Import` objects inside `CodeBlock`s.
-   \[INTERNALS\] Remove the `order` argument from the `pyccel.ast.core.Allocate` constructor.
-   \[INTERNALS\] Remove `rank` and `order` arguments from `pyccel.ast.variable.Variable` constructor.
-   \[INTERNALS\] Ensure `SemanticParser.infer_type` returns all documented information.
-   \[INTERNALS\] Enforce correct value for `pyccel_staging` property of `PyccelAstNode`.
-   \[INTERNALS\] Allow visiting objects containing both syntactic and semantic elements in `SemanticParser`.
-   \[INTERNALS\] Rename `pyccel.ast.internals.PyccelInternalFunction` to `pyccel.ast.internals.PyccelFunction`.
-   \[INTERNALS\] All internal classes which can be generated from `FunctionCall`s must inherit from `PyccelFunction`.
-   \[INTERNALS\] `PyccelFunction` objects which do not represent objects in memory have the type `SymbolicType`.
-   \[INTERNALS\] Rename `_visit` functions called from a `FunctionCall` which don't match the documented naming pattern to `_build` functions.
-   \[INTERNALS\] Remove unnecessary argument `kind` to `Errors.set_target`.
-   \[INTERNALS\] Handle STC imports with Pyccel objects.
-   \[INTERNALS\] Stop using ndarrays as an intermediate step to call Fortran code.
-   \[INTERNALS\] Stop using ndarrays as an intermediate step to return arrays from Fortran code.
-   \[INTERNALS\] Unify the strategy for handling additional imports in the printing stage for different languages.
-   \[INTERNALS\] Make `Iterable` into a super-class instead of a storage class.
-   \[INTERNALS\] Change the order of the constructor arguments of `FunctionDef`.
-   \[INTERNALS\] Use `_extract_X_FunctionDefResult` methods in Fortran-to-C wrapper.
-   \[INTERNALS\] Rename `BindCVariable`->`BindCModuleVariable`.
-   \[INTERNALS\] Save a shape whose length is limited to the container length.
-   \[INTERNALS\] Restrict use of `FunctionDefResult` to one instance per function.
-   \[INTERNALS\] Use `_extract_X_FunctionDefArgument` methods in Fortran-to-C wrapper.
-   \[INTERNALS\] Replace internal `.pyh` header files with `.pyi` files.

### Deprecated

-   #2008 : Remove support for Python 3.8.
-   #1786 : Remove support for `real` and `integer` as type annotations.
-   #1487 : Remove support for `@template` decorator.
-   #1487 : Remove support for `@types` decorator.
-   #1487 : Remove support for `#$ header` syntax.
-   #1812 : Stop allowing multiple main blocks inside a module.
-   Removed `templates` argument from `lambdify`. Replaced with `context_dict`.
-   #2339 : Remove `const` type modifier in favour of `typing.TypeVar`.
-   #1287 : Remove unused method `BasicParser.copy()`.
-   #2345 : Remove undocumented macro syntax in favour of inline methods.
-   #2345 : Break support for `scipy.linalg.lapack.dgbtrf`, `scipy.linalg.lapack.dgbtrs`, `scipy.linalg.lapack.dgetrf`, and `scipy.linalg.lapack.dgetrs`.
-   Remove undocumented, untested, obsolete Lua printer.
-   \[INTERNALS\] Remove property `ast.basic.TypedAstNode.precision`.
-   \[INTERNALS\] Remove class `ast.datatypes.DataType` (replaced by `ast.datatypes.PrimitiveType` and `ast.datatypes.PyccelType`).
-   \[INTERNALS\] Remove unused properties `prefix` and `alias` from `CustomDataType`.
-   \[INTERNALS\] Remove `ast.basic.TypedAstNode._dtype`. The datatype can still be accessed as it is contained within the class type.
-   \[INTERNALS\] Remove unused parameters `expr`, `status` and `like` from `pyccel.ast.core.Assign`.
-   \[INTERNALS\] Remove `pyccel.ast.utilities.builtin_functions`.
-   \[INTERNALS\] Remove unused/unnecessary functions in `pyccel.parser.utilities` : `read_file`, `header_statement`, `accelerator_statement`, `get_module_name`, `view_tree`.
-   \[INTERNALS\] Remove unused functions `Errors.unset_target`, and `Errors.reset_target`.
-   \[INTERNALS\] Remove unused classes `SymbolicAssign` and `SymbolicPrint`.
-   \[INTERNALS\] Remove `ast.bind_c.BindCFunctionDefResult` (replaced by `ast.bind_c.BindCArrayType` and `ast.bind_c.BindCResultVariable`).
-   \[INTERNALS\] Remove `ast.bind_c.BindCFunctionDefArgument` (replaced by `ast.bind_c.BindCArrayType` and `ast.bind_c.BindCResultVariable`).
-   \[INTERNALS\] Remove unused class `ast.core.FuncAddressDeclare`.
-   \[INTERNALS\] Remove unnecessary function `ast.utilities.flatten_tuple_var` (replaced by calls to `Scope.collect_all_tuple_elements`).

## \[1.12.1\] - 2024-10-01

### Added

-   #1915 : Add support for NumPy v2 `sign` function.
-   #1988 : Add support for NumPy v2 (fix `floor`, fix type mixing, update tests).

### Fixed

-   #1853 : Fix translation of a file whose name conflicts with Fortran keywords.
-   #1047 : Print the value of an unrecognised constant.
-   #1951 : Fix return type for class whose argument cannot be wrapped.
-   #1903 : Fix memory leak when using type annotations on local variables.
-   #1927 : Improve error Message for missing target language compiler in Pyccel
-   #1933 : Improve code printing speed.
-   #1924 : Fix internal error arising in Duplicate or list comprehensions.
-   #1970 : Fix missing `TypeError` for wrong type passed as optional argument.
-   #1985 : Fix implementation of `gcd` and `lcm` for C and Fortran.
-   #1998 : Fix compiler error when using a variable named `I`.

## \[1.12.0\] - 2024-05-13

### Added

-   #1830 : Add a `pyccel.lambdify` function to accelerate SymPy expressions.
-   #1867 : Add a `use_out` parameter to `pyccel.lambdify` to avoid unnecessary memory allocation.
-   #1867 : Auto-generate a docstring for functions generated via calls to `pyccel.lambdify`.
-   #1868 : Hide traceback for `epyccel` and `lambdify` errors.

### Fixed

-   #1762 : Fix array copy between different data types.
-   #1792 : Fix array unpacking.
-   #1795 : Fix bug when returning slices in C.
-   #1218 : Fix bug when assigning an array to a slice in Fortran.
-   #1830 : Fix missing allocation when returning an annotated array expression.
-   #1853 : Fix translation of a file whose name conflicts with Fortran keywords.
-   Link and mention `devel` branch, not `master`.

### Changed

-   #1866 : Raise a more informative error when mixing scalar and array return types.
-   \[TESTS\] Filter out cast warnings in cast tests.
-   \[INTERNALS\] Removed unused `fcode`, `ccode`, `cwrappercode`, `luacode`, and `pycode` functions from printers.
-   \[INTERNALS\] Removed unused arguments from methods in `pyccel.codegen.codegen.Codegen`.

### Deprecated

-   #1820 : Deprecated unused decorator `@lambdify`
-   \[INTERNALS\] Removed unused and undocumented function `get_function_from_ast`.
-   \[INTERNALS\] Remove function `Module.set_name`.
-   \[INTERNALS\] Remove unused `assign_to` argument of `CodePrinter.doprint`.
-   \[INTERNALS\] Remove unnecessary functions from `CodePrinter` : `_get_statement`, `_get_comment`.

## \[1.11.2\] - 2024-03-05

### Added

-   #1689 : Add Python support for list method `append()`.
-   #1692 : Add Python support for list method `insert()`.
-   #1690 : Add Python support for list method `pop()`.
-   #1691 : Add Python support for list method `clear()`.
-   #1575 : Add support for homogeneous tuple type annotations on variables.
-   #1425 : Add support for `numpy.isnan`, `numpy.isinf` and `numpy.isfinite`.
-   #1738 : Add Python support for creating scalar sets with `{}`.
-   #1738 : Add Python support for set method `add`.
-   #1749 : Add Python support for set method `pop()`.

### Fixed

-   #1575 : Fixed inhomogeneous tuple (due to incompatible sizes) being treated as homogeneous tuple.
-   #1182 : Fix tuples containing objects with different ranks.
-   #1575 : Fix duplication operator for non-homogeneous tuples with a non-literal but constant multiplier.
-   #1779 : Fix standalone partial templates.

### Changed

-   #1776 : Increase minimum version for `pytest` to 7.0.

### Deprecated

-   \[INTERNALS\] Remove unnecessary `dtype` parameter from `ast.core.Declare` class.
-   \[INTERNALS\] Remove unnecessary `passed_from_dotted` parameter from `ast.core.Declare` class.
-   \[INTERNALS\] Remove unused `ast.core.Block` class.

## \[1.11.1\] - 2024-02-13

### Fixed

-   #1724 : Fix returns in for loops

## \[1.11.0\] - 2024-02-12

### Added

-   #1645 : Handle deprecated `ast` classes.
-   #1649 : Add support for `np.min` in C code.
-   #1621 : Add support for `np.max` in C code.
-   #1571 : Add support for the function `tuple`.
-   #1493 : Add preliminary support for importing classes.
-   #1578 : Allow classes to avoid type annotations for the self argument of a method.
-   #1597 : Handle class docstrings.
-   #1494 : Add support for functions returning class instances.
-   #1495 : Add support for functions with class instance arguments.
-   #1684 : Add support for classes without `__init__` functions.
-   #1685 : Add support for `type()` function with class instance argument.
-   #1605 : Add support for methods and interfaces in classes (including `__init__` and `__del__`).
-   #1618 : Add support for class instance attributes.
-   #1680 : Add support for `typing.Final`.
-   Add a `--time_execution` flag to allow detailed investigation of critical sections of code.
-   #1659 : Add multi-file support for classes.
-   #1708 : Allow returning pointers to arguments from functions.
-   \[INTERNALS\] Add `class_type` attribute to `TypedAstNode`.
-   \[INTERNALS\] Add `PyccelPyArrayObject` datatype.

### Fixed

-   #1587 : Fix unnecessarily long file names generated by `epyccel`.
-   #1576 : Correct destructor invocation for proper cleanup.
-   #1576 : Remove inline class method definition.
-   Ensure an error is raised when if conditions are used in comprehension statements.
-   #1553 : Fix `np.sign` when using the `ifort` compiler.
-   #1582 : Allow homogeneous tuples in classes.
-   #1619 : Give priority to imported functions over builtin functions.
-   #1614 : Allow relative paths for custom compilation file.
-   #1615 : Fixed infinite loop when passing slices while copying arrays.
-   #1628 : Fixed segmentation fault when writing to optional scalars.
-   #1554 : Fix exit statement in Fortran with Intel compiler.
-   #1564 : Fixed installation problems on Python 3.12.
-   #1259 : Fix bug causing problems with user editable installation.
-   #1651 : Fix name collision resolution to include parent scopes.
-   #1156 : Raise an error for variable name collisions with non-variable objects.
-   #1507 : Fix problems with name collisions in class functions.
-   Ensure `pyccel-init` calls the related function.
-   Stop unnecessarily importing deprecated NumPy classes `int`, `bool`, `float`, `complex` in Python translation.
-   #1712 : Fix library path and OpenMP support for recent Apple chips by getting Homebrew directory with `brew --prefix`.
-   #1687 : Pointers in tuples are deallocated.
-   #1586 : Raise an error for targets of class instances which go out of scope too early.
-   #1717 : Fix a bug when handling paths with dots.

### Changed

-   #1672 : Make `icx` and `ifx` the default Intel compilers (Found in Intel oneAPI).
-   #1644 : Stop printing the step of a range if that step is 1.
-   #1638 : Migrate from `setuptools` to `hatch` for installation scripts.
-   Don't raise a warning for an unnecessary specification of the order.
-   \[INTERNALS\] #1593 : Rename `PyccelAstNode.fst` to the `PyccelAstNode.ast`.
-   \[INTERNALS\] #1593 : Use a setter instead of a method to update `PyccelAstNode.ast`.
-   \[INTERNALS\] #1593 : Rename `BasicParser._current_fst_node` to the `BasicParser._current_ast_node`.
-   \[INTERNALS\] #1390 : Remove dead code handling a `CodeBlock` in an assignment.
-   \[INTERNALS\] #1582 : Remove the `HomogeneousTupleVariable` type.
-   \[INTERNALS\] #1581 : Unify handling of string and Python annotations.

### Deprecated

-   #1593 : Remove undocumented, broken `lambdify` method.
-   \[INTERNALS\] #1584 : Remove unused functions from `pyccel.ast.core` : `inline`, `subs`, `get_iterable_ranges`.
-   \[INTERNALS\] #1584 : Remove unused functions from `pyccel.ast.datatypes` : `is_iterable_datatype`, `is_with_construct_datatype`, `is_pyccel_datatype`.
-   \[INTERNALS\] #1584 : Remove unused class from `pyccel.ast.core`: `ForIterator`.
-   \[INTERNALS\] #1584 : Remove unused method from `pyccel.ast.core`: `ClassDef.get_attribute`.
-   \[INTERNALS\] #1676 : Remove `DottedFunctionCall` from `pyccel.ast.core` (use `bound_argument` instead).
-   \[INTERNALS\] #1683 : Remove unused redundant class from `pyccel.ast.datatypes`: `UnionType`.

## \[1.10.0\] - 2023-10-23

### Added

-   #633 & #1518 : Allow non-trivial types to be specified with mypy-compatible annotations.
-   #1336 : Use template as a partial type.
-   #1509 : Add type annotations for variables.
-   #1528 : Add support for variable declarations in classes.
-   #1491 : Add documentation for classes.

### Fixed

-   #387 : Raise a clear error when an unrecognised type is used in a type annotation.
-   #1556 : Fixed print format string for Intel compatibility.
-   #1557 : Fix return a new instance of a class.
-   #1557 : Fix save multiple class instances to the same variable.

### Changed

-   \[INTERNALS\] #1520 : `ScopedNode` -> `ScopedAstNode`.
-   \[INTERNALS\] #1520 : `PyccelAstNode` -> `TypedAstNode`.
-   \[INTERNALS\] #1520 : `Basic` -> `PyccelAstNode`.

### Deprecated

-   Drop official support for Python 3.7 due to End of Life.

## \[1.9.2\] - 2023-10-13

### Added

-   #1476 : Add C support for a class containing `Interfaces`.
-   #1472 : Add C printing support for a class containing scalar data.
-   #1492 : Types of arguments for class methods can be declared like function arguments.
-   #1511 : Add support for the `cmath` library.
-   Output readable header syntax errors.
-   New environment variable `PYCCEL_DEFAULT_COMPILER`.
-   #1508 : Add C support for a class destructor.
-   #1508 : Add support for array data in classes.

### Fixed

-   #1484 : Use scope for classes to avoid name clashes.
-   Stop raising warning for unrecognised functions imported via intermediate modules.
-   #1156 : Raise a neat error for unhandled inhomogeneous tuple expressions.
-   Set status of header variables to 'unallocated'.
-   #1508 : Generate deallocations for classes and their attributes.

### Changed

-   #1484 : Improve handling of `DottedName` in `_assign_lhs_variable`.
-   \[INTERNALS\] Move handling of variable headers to semantic stage.
-   \[INTERNALS\] Moved handling of type annotations to the semantic stage.
-   \[INTERNALS\] Remove unnecessary body argument from `FunctionAddress`.

### Deprecated

-   #1513 : Stop printing `@types` decorators in generated Python code.
-   Remove support for undocumented type syntax specifying precision (e.g. `int*8`).
-   No longer possible to combine header annotations and argument type annotations.
-   Remove support for specifying header annotations in a separate file.
-   \[INTERNALS\] Remove `dtype_registry` in favour of `dtype_and_precision_registry`.
-   \[INTERNALS\] Prefer `DataType` keys over string keys which describe data types.

## \[1.9.1\] - 2023-08-31

### Added

-   #1497 : Add support for NumPy `copy` method: `a.copy`.
-   #1497 : Add support for NumPy function `copy`.

### Fixed

-   #1499 : Fix passing temporary arrays to functions.
-   #1241 : Missing transpose when converting from a C-ordered array to F-ordered array.
-   #1241 : Incorrect transpose when copying an F-ordered array.
-   #1241 : Fix infinite loop when passing an array as the only argument to `np.array`.
-   #1506 : Increment `Py_None` reference count to avoid unexpected deallocation.

## \[1.9.0\] - 2023-08-22

### Added

-   #752 : Allow passing array variables to `numpy.array`.
-   #1280 : Allow copying arrays using `numpy.array`.
-   Allow interfaces in classes.
-   Add Python support for a simple class.
-   #1430 : Add conjugate support to booleans.
-   #1452 : Add C printing support for a class containing only functions.
-   #1260 : Add support for NumPy `dtype` property: `a.dtype`.
-   #1260 : Add support for NumPy `result_type` function.

### Fixed

-   #682 : Wrong data layout when copying a slice of an array.
-   #1453 : Fix error-level developer mode output.
-   \[INTERNALS\] Fix string base class selection.
-   #1496 : Fix interfaces which differ only by order or rank.

### Changed

-   #1455 : Make `ConstructorCall` inherit from `FunctionCall`.
-   Updating `stdlib` files if they are modified not just accessed.
-   `pyccel_clean` tool now deletes folders **starting with** `__pyccel__` and `__epyccel__`.
-   Pyccel-generated folder names are dependent on `PYTEST_XDIST_WORKER` when running with `pytest-xdist`.
-   \[INTERNALS\] Add class object to class function call arguments.
-   \[INTERNALS\] In `ast.numpyext` rename `Shape` as `NumpyShape`, `NumpyArraySize` as `NumpySize`
-   \[INTERNALS\] In `ast.internals` rename `PyccelArraySize` as `PyccelArraySizeElement`, create new `PyccelArraySize` w/out `index` argument
-   \[INTERNALS\] Make `NumpySize` a factory class (which cannot be instantiated)
-   \[INTERNALS\] Re-write C-Python API wrapping stage (#1477)

### Deprecated

-   Using a `@types` decorator will raise a `FutureWarning` as this will be deprecated in a future version.
-   Using a type specification header will raise a `FutureWarning` as this will be deprecated in a future version.
-   Stop generating `numpy.bool` (deprecated from NumPy) in code.
-   \[INTERNALS\] Removed `obsolete` folder.
-   \[INTERNALS\] Removed out of date `samples` folder.
-   \[INTERNALS\] Removed out of date `doc` folder.
-   \[INTERNALS\] Removed `benchmarks` folder. Code is still available in benchmark repository.
-   \[INTERNALS\] Removed `bugs` folder.
-   \[INTERNALS\] Removed `inprogress` folder.
-   \[INTERNALS\] Remove old Travis configuration file.

## \[1.8.1\] - 2023-07-07

### Added

-   #1430 : Added conjugate support to integers and floats.

### Fixed

-   #1427 : Fix augmented assignment with a literal right hand side in templated code.

## \[1.8.0\] - 2023-06-20

### Added

-   #1400 : Added flags to Pyccel for managing conda PATH warnings.

### Fixed

-   #1404 : Bug preventing printing of some functions in a `print()` call.
-   #1302 : Raise error message in case of empty class.
-   #1407 : Raise an error if file name matches a Python built-in module.
-   #929 : Allow optional variables when compiling with Intel or NVIDIA.
-   #1117 : Allow non-contiguous arrays to be passed to Fortran code.
-   #1415 : Fix incorrect handling of assignments augmented by function calls.
-   #1418 : Fix `itertools.product` implementation.

### Changed

-   #1355 : Remove unused `BasicParser` arguments.
-   \[INTERNALS\] Re-write bind-c wrapping stage (#1388)

## \[1.7.4\] - 2023-05-02

### Added

-   #1352 : Added a change log.

### Fixed

-   #1367 : Use an absolute path to link to Python library.
-   #1379 : Ensure temporary arrays created for function calls are correctly declared in loops.

### Changed

-   Default to linking Python dynamically instead of statically
-   Ensure only absolute paths are used in compilation command.
-   \[INTERNALS\] Use `FunctionDefArgument` to store all argument specific properties.
-   \[INTERNALS\] Reduce carbon footprint by avoiding unnecessary CI testing.
-   \[INTERNALS\] Automatise PR labelling and review progress prompts.
-   \[INTERNALS\] Enforce the use of `FunctionDefArgument` in `FunctionDef`.
-   \[INTERNALS\] Use `FunctionDefResult` to store all result specific properties.

## \[1.7.3\] - 2023-03-07

### Added

-   Improved developer docs (code generation stage).

### Fixed

-   #1337 : Bug causing overflow errors when templates are used in functions with a large number of arguments.
-   #892 : Bug in the wrapper preventing an argument from using templates to have both a scalar and an array type.

### Changed

-   \[INTERNALS\] Add validation of docstrings to CI.

## \[1.7.2\] - 2023-02-02

### Added

### Fixed

-   #1288 : Bug in slice indexing in C code.
-   #1318 : Bug preventing use of `np.linspace` more than once in a given function.

### Changed

-   \[INTERNALS\] Uniformise line endings and enforce the convention through the use of a `.gitattributes` file.
-   \[INTERNALS\] Add human-readable summaries to tests.
-   \[INTERNALS\] Add tests to ensure Pyccel conventions are followed.
-   \[INTERNALS\] Add tests to check spelling.

## \[1.7.1\] - 2023-01-26

### Added

-   #1309 : Support for `np.sum` in C code.
-   Improved [developer docs](./developer_docs) (ordering, syntactic stage, semantic stage).
-   Added [community guidelines](./github/CONTRIBUTING.md).

### Fixed

-   #1184 : Bug preventing compilation on systems where there is no static library available for Python.
-   #1281 : Bug causing assignment to pointer instead of incrementation.
-   #1282 : Imported constants cannot be returned from functions.
-   \[INTERNALS\] Bug in CI coverage for forks.

### Changed

-   #1315 : Installation process modified to make test requirements a pip optional dependency.
-   #1245 : Reduce false negative test results by using a tolerance to compare floats.
-   #1272 : Remove use of deprecated NumPy syntax in tests.
-   #1253 : Provide minimum requirements.
-   \[INTERNALS\]  #1385 : Remove unused settings keyword arguments from `_visit` function.<|MERGE_RESOLUTION|>--- conflicted
+++ resolved
@@ -37,11 +37,8 @@
 -   #2096 : Fix saving a list comprehension into a slice.
 -   #2401 : Fix an unreported, undetected race condition when running 2 Pyccel instances which install the same library to different folders.
 -   #2440 : Fix incorrect handling of shapes and strides of Fortran-order multi-dimensional array that is C contiguous.
-<<<<<<< HEAD
+-   #2441 : Fix function call pointer result assignment in Fortran.
 -   Rename `main` function when translating to C.
-=======
--   #2441 : Fix function call pointer result assignment in Fortran.
->>>>>>> a81312f4
 
 ### Changed
 
