# Change Log
All notable changes to this project will be documented in this file.

## \[UNRELEASED\]

### Added

-   #1720 : Add support for `Ellipsis` as the only index for an array.
-   #1694 : Add Python support for list method `extend()`.
-   #1700 : Add Python support for list method `sort()`.
-   #1696 : Add Python support for list method `copy()`.
-   #1693 : Add Python support for list method `remove()`.
-   #1739 : Add abstract class `SetMethod` to handle calls to various set methods.
-   #1739 : Add Python support for set method `clear()`.
-   #1740 : Add Python support for set method `copy()`.
-   #1750 : Add Python support for set method `remove()`.
-   #1743 : Add Python support for set method `discard()`.
-   #1754 : Add Python support for set method `update()`.
-   #1787 : Ensure `STC` is installed with Pyccel.
-   #1656 : Ensure `gFTL` is installed with Pyccel.
-   #1830 : Add a `pyccel.lambdify.lambdify` function to accelerate SymPy expressions.
-   #1844 : Add line numbers and code to errors from built-in function calls.
-   #1867 : Add a `use_out` parameter to `pyccel.lambdify` to avoid unnecessary memory allocation.
-   #1867 : Auto-generate a docstring for functions generated via calls to `pyccel.lambdify`.
-   \[INTERNALS\] Added `container_rank` property to `ast.datatypes.PyccelType` objects.
-   \[DEVELOPER\] Added an improved traceback to the developer-mode errors for errors in function calls.

### Fixed

-   #1720 : Fix Undefined Variable error when the function definition is after the variable declaration.
-   #1762 : Fix array copy between different data types.
-   #1763 Use `np.result_type` to avoid mistakes in non-trivial NumPy type promotion rules.
-   Fix some cases where a Python built-in type is returned in place of a NumPy type.
-   Stop printing numbers with more decimal digits than their precision.
-   Allow printing the result of a function returning multiple objects of different types.
-   #1792 : Fix array unpacking.
-   #1795 : Fix bug when returning slices in C.
-   #1732 : Fix multidimensional list indexing in Python.
-   #1785 : Add missing cast when creating an array of booleans from non-boolean values.
-   #1218 : Fix bug when assigning an array to a slice in Fortran.
-   #1830 : Fix missing allocation when returning an annotated array expression.
-   #1821 : Ensure an error is raised when creating an ambiguous interface.
-   #1842 : Fix homogeneous tuples incorrectly identified as inhomogeneous.
<<<<<<< HEAD
-   #1047 : Print the value of an unrecognised constant.
=======
-   #1853 : Fix translation of a file whose name conflicts with Fortran keywords.
-   Link and mention `devel` branch, not `master`.
>>>>>>> fa5ea324

### Changed

-   #1836 : Move `epyccel` module to `pyccel.commands.epyccel` and add support for shortcut import `from pyccel import epyccel`.
-   #1720 : functions with the `@inline` decorator are no longer exposed to Python in the shared library.
-   #1720 : Error raised when incompatible arguments are passed to an `inlined` function is now fatal.
-   #1866 : Raise a more informative error when mixing scalar and array return types.
-   \[TESTS\] Filter out cast warnings in cast tests.
-   \[INTERNALS\] `FunctionDef` is annotated when it is called, or at the end of the `CodeBlock` if it is never called.
-   \[INTERNALS\] `InlinedFunctionDef` is only annotated if it is called.
-   \[INTERNALS\] Build `utilities.metaclasses.ArgumentSingleton` on the fly to ensure correct docstrings.
-   \[INTERNALS\] Rewrite datatyping system. See #1722.
-   \[INTERNALS\] Moved precision from `ast.basic.TypedAstNode` to an internal property of `ast.datatypes.FixedSizeNumericType` objects.
-   \[INTERNALS\] Moved rank from `ast.basic.TypedAstNode` to an internal property of `ast.datatypes.PyccelType` objects.
-   \[INTERNALS\] Moved order from `ast.basic.TypedAstNode` to an internal property of `ast.datatypes.PyccelType` objects.
-   \[INTERNALS\] Use cached `__add__` method to determine result type of arithmetic operations.
-   \[INTERNALS\] Use cached `__and__` method to determine result type of bitwise comparison operations.
-   \[INTERNALS\] Removed unused `fcode`, `ccode`, `cwrappercode`, `luacode`, and `pycode` functions from printers.
-   \[INTERNALS\] Removed unused arguments from methods in `pyccel.codegen.codegen.Codegen`.
-   \[INTERNALS\] Stop storing `FunctionDef`, `ClassDef`, and `Import` objects inside `CodeBlock`s.
-   \[INTERNALS\] Remove the `order` argument from the `pyccel.ast.core.Allocate` constructor.
-   \[INTERNALS\] Remove `rank` and `order` arguments from `pyccel.ast.variable.Variable` constructor.
-   \[INTERNALS\] Ensure `SemanticParser.infer_type` returns all documented information.
-   \[INTERNALS\] Enforce correct value for `pyccel_staging` property of `PyccelAstNode`.
-   \[INTERNALS\] Allow visiting objects containing both syntactic and semantic elements in `SemanticParser`.
-   \[INTERNALS\] Rename `pyccel.ast.internals.PyccelInternalFunction` to `pyccel.ast.internals.PyccelFunction`.
-   \[INTERNALS\] All internal classes which can be generated from `FunctionCall`s must inherit from `PyccelFunction`.
-   \[INTERNALS\] `PyccelFunction` objects which do not represent objects in memory have the type `SymbolicType`.
-   \[INTERNALS\] Rename `_visit` functions called from a `FunctionCall` which don't match the documented naming pattern to `_build` functions.
-   \[INTERNALS\] Remove unnecessary argument `kind` to `Errors.set_target`.

### Deprecated

-   #1820 : Deprecated unused decorator `@lambdify`
-   #1786 : Remove support for `real` and `integer` as type annotations.
-   #1812 : Stop allowing multiple main blocks inside a module.
-   \[INTERNALS\] Remove property `ast.basic.TypedAstNode.precision`.
-   \[INTERNALS\] Remove class `ast.datatypes.DataType` (replaced by `ast.datatypes.PrimitiveType` and `ast.datatypes.PyccelType`).
-   \[INTERNALS\] Remove unused properties `prefix` and `alias` from `CustomDataType`.
-   \[INTERNALS\] Remove `ast.basic.TypedAstNode._dtype`. The datatype can still be accessed as it is contained within the class type.
-   \[INTERNALS\] Removed unused and undocumented function `get_function_from_ast`.
-   \[INTERNALS\] Remove unused parameters `expr`, `status` and `like` from `pyccel.ast.core.Assign`.
-   \[INTERNALS\] Remove `pyccel.ast.utilities.builtin_functions`.
-   \[INTERNALS\] Remove unused/unnecessary functions in `pyccel.parser.utilities` : `read_file`, `header_statement`, `accelerator_statement`, `get_module_name`, `view_tree`.
-   \[INTERNALS\] Remove unused functions `Errors.unset_target`, and `Errors.reset_target`.
-   \[INTERNALS\] Remove function `Module.set_name`.
-   \[INTERNALS\] Remove unused `assign_to` argument of `CodePrinter.doprint`.

## \[1.11.2\] - 2024-03-05

### Added

-   #1689 : Add Python support for list method `append()`.
-   #1692 : Add Python support for list method `insert()`.
-   #1690 : Add Python support for list method `pop()`.
-   #1691 : Add Python support for list method `clear()`.
-   #1575 : Add support for homogeneous tuple type annotations on variables.
-   #1425 : Add support for `numpy.isnan`, `numpy.isinf` and `numpy.isfinite`.
-   #1738 : Add Python support for creating scalar sets with `{}`.
-   #1738 : Add Python support for set method `add`.
-   #1749 : Add Python support for set method `pop()`.

### Fixed

-   #1575 : Fixed inhomogeneous tuple (due to incompatible sizes) being treated as homogeneous tuple.
-   #1182 : Fix tuples containing objects with different ranks.
-   #1575 : Fix duplication operator for non-homogeneous tuples with a non-literal but constant multiplier.
-   #1779 : Fix standalone partial templates.

### Changed

-   #1776 : Increase minimum version for `pytest` to 7.0.

### Deprecated

-   \[INTERNALS\] Remove unnecessary `dtype` parameter from `ast.core.Declare` class.
-   \[INTERNALS\] Remove unnecessary `passed_from_dotted` parameter from `ast.core.Declare` class.
-   \[INTERNALS\] Remove unused `ast.core.Block` class.

## \[1.11.1\] - 2024-02-13

### Fixed

-   #1724 : Fix returns in for loops

## \[1.11.0\] - 2024-02-12

### Added

-   #1645 : Handle deprecated `ast` classes.
-   #1649 : Add support for `np.min` in C code.
-   #1621 : Add support for `np.max` in C code.
-   #1571 : Add support for the function `tuple`.
-   #1493 : Add preliminary support for importing classes.
-   #1578 : Allow classes to avoid type annotations for the self argument of a method.
-   #1597 : Handle class docstrings.
-   #1494 : Add support for functions returning class instances.
-   #1495 : Add support for functions with class instance arguments.
-   #1684 : Add support for classes without `__init__` functions.
-   #1685 : Add support for `type()` function with class instance argument.
-   #1605 : Add support for methods and interfaces in classes (including `__init__` and `__del__`).
-   #1618 : Add support for class instance attributes.
-   #1680 : Add support for `typing.Final`.
-   Add a `--time_execution` flag to allow detailed investigation of critical sections of code.
-   #1659 : Add multi-file support for classes.
-   #1708 : Allow returning pointers to arguments from functions.
-   \[INTERNALS\] Add `class_type` attribute to `TypedAstNode`.
-   \[INTERNALS\] Add `PyccelPyArrayObject` datatype.

### Fixed

-   #1587 : Fix unnecessarily long file names generated by `epyccel`.
-   #1576 : Correct destructor invocation for proper cleanup.
-   #1576 : Remove inline class method definition.
-   Ensure an error is raised when if conditions are used in comprehension statements.
-   #1553 : Fix `np.sign` when using the `ifort` compiler.
-   #1582 : Allow homogeneous tuples in classes.
-   #1619 : Give priority to imported functions over builtin functions.
-   #1614 : Allow relative paths for custom compilation file.
-   #1615 : Fixed infinite loop when passing slices while copying arrays.
-   #1628 : Fixed segmentation fault when writing to optional scalars.
-   #1554 : Fix exit statement in Fortran with Intel compiler.
-   #1564 : Fixed installation problems on Python 3.12.
-   #1259 : Fix bug causing problems with user editable installation.
-   #1651 : Fix name collision resolution to include parent scopes.
-   #1156 : Raise an error for variable name collisions with non-variable objects.
-   #1507 : Fix problems with name collisions in class functions.
-   Ensure `pyccel-init` calls the related function.
-   Stop unnecessarily importing deprecated NumPy classes `int`, `bool`, `float`, `complex` in Python translation.
-   #1712 : Fix library path and OpenMP support for recent Apple chips by getting Homebrew directory with `brew --prefix`.
-   #1687 : Pointers in tuples are deallocated.
-   #1586 : Raise an error for targets of class instances which go out of scope too early.
-   #1717 : Fix a bug when handling paths with dots.

### Changed

-   #1672 : Make `icx` and `ifx` the default Intel compilers (Found in Intel oneAPI).
-   #1644 : Stop printing the step of a range if that step is 1.
-   #1638 : Migrate from `setuptools` to `hatch` for installation scripts.
-   Don't raise a warning for an unnecessary specification of the order.
-   \[INTERNALS\] #1593 : Rename `PyccelAstNode.fst` to the `PyccelAstNode.ast`.
-   \[INTERNALS\] #1593 : Use a setter instead of a method to update `PyccelAstNode.ast`.
-   \[INTERNALS\] #1593 : Rename `BasicParser._current_fst_node` to the `BasicParser._current_ast_node`.
-   \[INTERNALS\] #1390 : Remove dead code handling a `CodeBlock` in an assignment.
-   \[INTERNALS\] #1582 : Remove the `HomogeneousTupleVariable` type.
-   \[INTERNALS\] #1581 : Unify handling of string and Python annotations.

### Deprecated

-   #1593 : Remove undocumented, broken `lambdify` method.
-   \[INTERNALS\] #1584 : Remove unused functions from `pyccel.ast.core` : `inline`, `subs`, `get_iterable_ranges`.
-   \[INTERNALS\] #1584 : Remove unused functions from `pyccel.ast.datatypes` : `is_iterable_datatype`, `is_with_construct_datatype`, `is_pyccel_datatype`.
-   \[INTERNALS\] #1584 : Remove unused class from `pyccel.ast.core`: `ForIterator`.
-   \[INTERNALS\] #1584 : Remove unused method from `pyccel.ast.core`: `ClassDef.get_attribute`.
-   \[INTERNALS\] #1676 : Remove `DottedFunctionCall` from `pyccel.ast.core` (use `bound_argument` instead).
-   \[INTERNALS\] #1683 : Remove unused redundant class from `pyccel.ast.datatypes`: `UnionType`.

## \[1.10.0\] - 2023-10-23

### Added

-   #633 & #1518 : Allow non-trivial types to be specified with mypy-compatible annotations.
-   #1336 : Use template as a partial type.
-   #1509 : Add type annotations for variables.
-   #1528 : Add support for variable declarations in classes.
-   #1491 : Add documentation for classes.

### Fixed

-   #387 : Raise a clear error when an unrecognised type is used in a type annotation.
-   #1556 : Fixed print format string for Intel compatibility.
-   #1557 : Fix return a new instance of a class.
-   #1557 : Fix save multiple class instances to the same variable.

### Changed

-   \[INTERNALS\] #1520 : `ScopedNode` -> `ScopedAstNode`.
-   \[INTERNALS\] #1520 : `PyccelAstNode` -> `TypedAstNode`.
-   \[INTERNALS\] #1520 : `Basic` -> `PyccelAstNode`.

### Deprecated

-   Drop official support for Python 3.7 due to End of Life.

## \[1.9.2\] - 2023-10-13

### Added

-   #1476 : Add C support for a class containing `Interfaces`.
-   #1472 : Add C printing support for a class containing scalar data.
-   #1492 : Types of arguments for class methods can be declared like function arguments.
-   #1511 : Add support for the `cmath` library.
-   Output readable header syntax errors.
-   New environment variable `PYCCEL_DEFAULT_COMPILER`.
-   #1508 : Add C support for a class destructor.
-   #1508 : Add support for array data in classes.

### Fixed

-   #1484 : Use scope for classes to avoid name clashes.
-   Stop raising warning for unrecognised functions imported via intermediate modules.
-   #1156 : Raise a neat error for unhandled inhomogeneous tuple expressions.
-   Set status of header variables to 'unallocated'.
-   #1508 : Generate deallocations for classes and their attributes.

### Changed

-   #1484 : Improve handling of `DottedName` in `_assign_lhs_variable`.
-   \[INTERNALS\] Move handling of variable headers to semantic stage.
-   \[INTERNALS\] Moved handling of type annotations to the semantic stage.
-   \[INTERNALS\] Remove unnecessary body argument from `FunctionAddress`.

### Deprecated

-   #1513 : Stop printing `@types` decorators in generated Python code.
-   Remove support for undocumented type syntax specifying precision (e.g. `int*8`).
-   No longer possible to combine header annotations and argument type annotations.
-   Remove support for specifying header annotations in a separate file.
-   \[INTERNALS\] Remove `dtype_registry` in favour of `dtype_and_precision_registry`.
-   \[INTERNALS\] Prefer `DataType` keys over string keys which describe data types.

## \[1.9.1\] - 2023-08-31

### Added

-   #1497 : Add support for NumPy `copy` method: `a.copy`.
-   #1497 : Add support for NumPy function `copy`.

### Fixed

-   #1499 : Fix passing temporary arrays to functions.
-   #1241 : Missing transpose when converting from a C-ordered array to F-ordered array.
-   #1241 : Incorrect transpose when copying an F-ordered array.
-   #1241 : Fix infinite loop when passing an array as the only argument to `np.array`.
-   #1506 : Increment `Py_None` reference count to avoid unexpected deallocation.

## \[1.9.0\] - 2023-08-22

### Added

-   #752 : Allow passing array variables to `numpy.array`.
-   #1280 : Allow copying arrays using `numpy.array`.
-   Allow interfaces in classes.
-   Add Python support for a simple class.
-   #1430 : Add conjugate support to booleans.
-   #1452 : Add C printing support for a class containing only functions.
-   #1260 : Add support for NumPy `dtype` property: `a.dtype`.
-   #1260 : Add support for NumPy `result_type` function.

### Fixed

-   #682 : Wrong data layout when copying a slice of an array.
-   #1453 : Fix error-level developer mode output.
-   \[INTERNALS\] Fix string base class selection.
-   #1496 : Fix interfaces which differ only by order or rank.

### Changed

-   #1455 : Make `ConstructorCall` inherit from `FunctionCall`.
-   Updating `stdlib` files if they are modified not just accessed.
-   `pyccel_clean` tool now deletes folders **starting with** `__pyccel__` and `__epyccel__`.
-   Pyccel-generated folder names are dependent on `PYTEST_XDIST_WORKER` when running with `pytest-xdist`.
-   \[INTERNALS\] Add class object to class function call arguments.
-   \[INTERNALS\] In `ast.numpyext` rename `Shape` as `NumpyShape`, `NumpyArraySize` as `NumpySize`
-   \[INTERNALS\] In `ast.internals` rename `PyccelArraySize` as `PyccelArraySizeElement`, create new `PyccelArraySize` w/out `index` argument
-   \[INTERNALS\] Make `NumpySize` a factory class (which cannot be instantiated)
-   \[INTERNALS\] Re-write C-Python API wrapping stage (#1477)

### Deprecated

-   Using a `@types` decorator will raise a `FutureWarning` as this will be deprecated in a future version.
-   Using a type specification header will raise a `FutureWarning` as this will be deprecated in a future version.
-   Stop generating `numpy.bool` (deprecated from NumPy) in code.
-   \[INTERNALS\] Removed `obsolete` folder.
-   \[INTERNALS\] Removed out of date `samples` folder.
-   \[INTERNALS\] Removed out of date `doc` folder.
-   \[INTERNALS\] Removed `benchmarks` folder. Code is still available in benchmark repository.
-   \[INTERNALS\] Removed `bugs` folder.
-   \[INTERNALS\] Removed `inprogress` folder.
-   \[INTERNALS\] Remove old Travis configuration file.

## \[1.8.1\] - 2023-07-07

### Added

-   #1430 : Added conjugate support to integers and floats.

### Fixed

-   #1427 : Fix augmented assignment with a literal right hand side in templated code.

## \[1.8.0\] - 2023-06-20

### Added
-   #1400 : Added flags to Pyccel for managing conda PATH warnings.

### Fixed

-   #1404 : Bug preventing printing of some functions in a `print()` call.
-   #1302 : Raise error message in case of empty class.
-   #1407 : Raise an error if file name matches a Python built-in module.
-   #929 : Allow optional variables when compiling with Intel or NVIDIA.
-   #1117 : Allow non-contiguous arrays to be passed to Fortran code.
-   #1415 : Fix incorrect handling of assignments augmented by function calls.
-   #1418 : Fix `itertools.product` implementation.

### Changed

-   #1355 : Remove unused `BasicParser` arguments.
-   \[INTERNALS\] Re-write bind-c wrapping stage (#1388)

## \[1.7.4\] - 2023-05-02

### Added

-   #1352 : Added a change log.

### Fixed

-   #1367 : Use an absolute path to link to Python library.
-   #1379 : Ensure temporary arrays created for function calls are correctly declared in loops.

### Changed

-   Default to linking Python dynamically instead of statically
-   Ensure only absolute paths are used in compilation command.
-   \[INTERNALS\] Use `FunctionDefArgument` to store all argument specific properties.
-   \[INTERNALS\] Reduce carbon footprint by avoiding unnecessary CI testing.
-   \[INTERNALS\] Automatise PR labelling and review progress prompts.
-   \[INTERNALS\] Enforce the use of `FunctionDefArgument` in `FunctionDef`.
-   \[INTERNALS\] Use `FunctionDefResult` to store all result specific properties.

## \[1.7.3\] - 2023-03-07

### Added

-   Improved developer docs (code generation stage).

### Fixed

-   #1337 : Bug causing overflow errors when templates are used in functions with a large number of arguments.
-   #892 : Bug in the wrapper preventing an argument from using templates to have both a scalar and an array type.

### Changed

-   \[INTERNALS\] Add validation of docstrings to CI.

## \[1.7.2\] - 2023-02-02

### Added

### Fixed

-   #1288 : Bug in slice indexing in C code.
-   #1318 : Bug preventing use of `np.linspace` more than once in a given function.

### Changed

-   \[INTERNALS\] Uniformise line endings and enforce the convention through the use of a `.gitattributes` file.
-   \[INTERNALS\] Add human-readable summaries to tests.
-   \[INTERNALS\] Add tests to ensure Pyccel conventions are followed.
-   \[INTERNALS\] Add tests to check spelling.

## \[1.7.1\] - 2023-01-26

### Added

-   #1309 : Support for `np.sum` in C code.
-   Improved [developer docs](./developer_docs) (ordering, syntactic stage, semantic stage).
-   Added [community guidelines](./github/CONTRIBUTING.md).

### Fixed

-   #1184 : Bug preventing compilation on systems where there is no static library available for Python.
-   #1281 : Bug causing assignment to pointer instead of incrementation.
-   #1282 : Imported constants cannot be returned from functions.
-   \[INTERNALS\] Bug in CI coverage for forks.

### Changed

-   #1315 : Installation process modified to make test requirements a pip optional dependency.
-   #1245 : Reduce false negative test results by using a tolerance to compare floats.
-   #1272 : Remove use of deprecated NumPy syntax in tests.
-   #1253 : Provide minimum requirements.
-   \[INTERNALS\]  #1385 : Remove unused settings keyword arguments from `_visit` function.<|MERGE_RESOLUTION|>--- conflicted
+++ resolved
@@ -41,12 +41,9 @@
 -   #1830 : Fix missing allocation when returning an annotated array expression.
 -   #1821 : Ensure an error is raised when creating an ambiguous interface.
 -   #1842 : Fix homogeneous tuples incorrectly identified as inhomogeneous.
-<<<<<<< HEAD
--   #1047 : Print the value of an unrecognised constant.
-=======
 -   #1853 : Fix translation of a file whose name conflicts with Fortran keywords.
 -   Link and mention `devel` branch, not `master`.
->>>>>>> fa5ea324
+-   #1047 : Print the value of an unrecognised constant.
 
 ### Changed
 
