--- conflicted
+++ resolved
@@ -37,11 +37,8 @@
 -   #1689 : Add C and Fortran support for list method `append()`.
 -   #1876 : Add C support for indexing lists.
 -   #1690 : Add C support for list method `pop()`.
-<<<<<<< HEAD
 -   #1663 : Add C support for sets as constant arguments.
-=======
 -   #1664 : Add C support for returning sets from functions.
->>>>>>> e5bc9120
 -   #2023 : Add support for iterating over a `set`.
 -   #1877 : Add C and Fortran Support for set method `pop()`.
 -   #1917 : Add C and Fortran support for set method `add()`.
