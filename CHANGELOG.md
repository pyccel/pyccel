--- conflicted
+++ resolved
@@ -11,13 +11,10 @@
 -   #1849 : Add support for lambda functions in assign statements by treating them as inline functions.
 -   #1585 : Add support for `np.divide` and its alias `np.true_divide`.
 -   #2390 : Add support for `np.expm1`.
-<<<<<<< HEAD
 -   Add support for positional arguments.
 -   Add support for keyword-only arguments.
 -   Add translation support for variadic arguments (`*args`). The interface with Python is not currently handled.
-=======
 -   \[INTERNALS\] Added a `Wrappergen` class to group all wrapper generation logic.
->>>>>>> 4559564d
 
 ### Fixed
 
