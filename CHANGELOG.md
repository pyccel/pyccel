--- conflicted
+++ resolved
@@ -7,12 +7,8 @@
 
 ### Fixed
 
-<<<<<<< HEAD
+-   #1404 : Bug preventing printing of some functions in a `print()` call.
 -   #1302 : Raise error message in case of empty class.
-=======
--   #1404 : Bug preventing printing of some functions in a `print()` call
--   #1302 : Raise error message in case of empty class
->>>>>>> 3697617a
 -   #1407 : Raise an error if file name matches a Python built-in module.
 -   #929 : Allow optional variables when compiling with intel or nvidia.
 -   #1117 : Allow non-contiguous arrays to be passed to Fortran code.
