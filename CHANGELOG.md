--- conflicted
+++ resolved
@@ -18,12 +18,9 @@
 -   #2306 : Fix Python containers as arguments to interface functions.
 -   #2407 : Fix bad memory handling for multi-level containers.
 -   #2408 : Fix bug when inlining a call to a function with no return, via a dotted function call.
-<<<<<<< HEAD
--   #2248 : Fix wrapper bug when returning an instance of a class from the method of a preceding class.
-=======
 -   #2419 : Fix lost error messages.
 -   #2424 : Fix `isinstance` call testing class instance.
->>>>>>> 6f3cfd92
+-   #2248 : Fix wrapper bug when returning an instance of a class from the method of a preceding class.
 
 ### Changed
 
