--- conflicted
+++ resolved
@@ -24,15 +24,12 @@
 -   #1720 : Fix Undefined Variable error when the function definition is after the variable declaration 
 
 ### Changed
-<<<<<<< HEAD
+
 -   #1720 : Error raised when incompatible arguments are passed to an `inlined` function is now fatal.
 -   \[INTERNALS\] `FunctionDef` is annotated when it is called, or at the end of the `CodeBlock` if it is never called.
 -   \[INTERNALS\] `InlinedFunctionDef` is only annotated if it is called.
-=======
-
 -   #1776 : Increase minimum version for `pytest` to 7.0.
 
->>>>>>> 35124d8e
 ### Deprecated
 
 -   \[INTERNALS\] Remove unnecessary `dtype` parameter from `ast.core.Declare` class.
