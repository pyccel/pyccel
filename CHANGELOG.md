# Change Log
All notable changes to this project will be documented in this file.

## \[UNRELEASED\]

### Added

-   #1621 : Add support for `np.max` in C code.
-   #1571 : Add support for the function `tuple`.
-   #1493 : Add preliminary support for importing classes.
-   #1578 : Allow classes to avoid type annotations for the self argument of a method.
-   #1597 : Handle class docstrings.
-   \[INTERNALS\] Add `class_type` attribute to `TypedAstNode`.
-   #1494 : Add support for functions returning class instances.

### Fixed

-   #1587 : Fix unnecessarily long file names generated by `epyccel`.
-   #1576 : Correct destructor invocation for proper cleanup.
-   #1576 : Remove inline class method definition.
-   Ensure an error is raised when if conditions are used in comprehension statements.
-   #1553 : Fix `np.sign` when using the `ifort` compiler.
-   #1582 : Allow homogeneous tuples in classes.
-   #1619 : Give priority to imported functions over builtin functions.
-   #1614 : Allow relative paths for custom compilation file.
-   #1615 : Fixed infinite loop when passing slices while copying arrays.
-   #1628 : Fixed segmentation fault when writing to optional scalars.
-   #1554 : Fix exit statement in Fortran with Intel compiler.
-   #1564 : Fixed installation problems on Python 3.12.
-   #1259 : Fix bug causing problems with user editable installation.

### Changed

<<<<<<< HEAD
-   #1644 : Stop printing the step of a range if that step is 1.
=======
-   #1638 : Migrate from `setuptools` to `hatch` for installation scripts.
>>>>>>> 849958cc
-   \[INTERNALS\] #1593 : Rename `PyccelAstNode.fst` to the `PyccelAstNode.ast`.
-   \[INTERNALS\] #1593 : Use a setter instead of a method to update `PyccelAstNode.ast`.
-   \[INTERNALS\] #1593 : Rename `BasicParser._current_fst_node` to the `BasicParser._current_ast_node`.
-   \[INTERNALS\] #1390 : Remove dead code handling a `CodeBlock` in an assignment.
-   \[INTERNALS\] #1582 : Remove the `HomogeneousTupleVariable` type.

### Deprecated

-   #1593 : Remove undocumented, broken `lambdify` method.
-   \[INTERNALS\] #1584 : Remove unused functions from `pyccel.ast.core` : `inline`, `subs`, `get_iterable_ranges`.
-   \[INTERNALS\] #1584 : Remove unused functions from `pyccel.ast.datatypes` : `is_iterable_datatype`, `is_with_construct_datatype`, `is_pyccel_datatype`.
-   \[INTERNALS\] #1584 : Remove unused class from `pyccel.ast.core`: `ForIterator`.
-   \[INTERNALS\] #1584 : Remove unused method from `pyccel.ast.core`: `ClassDef.get_attribute`.

## \[1.10.0\] - 2023-10-23

### Added

-   #633 & #1518 : Allow non-trivial types to be specified with mypy-compatible annotations.
-   #1336 : Use template as a partial type.
-   #1509 : Add type annotations for variables.
-   #1528 : Add support for variable declarations in classes.
-   #1491 : Add documentation for classes.

### Fixed

-   #387 : Raise a clear error when an unrecognised type is used in a type annotation.
-   #1556 : Fixed print format string for Intel compatibility.
-   #1557 : Fix return a new instance of a class.
-   #1557 : Fix save multiple class instances to the same variable.

### Changed

-   \[INTERNALS\] #1520 : `ScopedNode` -> `ScopedAstNode`.
-   \[INTERNALS\] #1520 : `PyccelAstNode` -> `TypedAstNode`.
-   \[INTERNALS\] #1520 : `Basic` -> `PyccelAstNode`.

### Deprecated

-   Drop official support for Python 3.7 due to End of Life.

## \[1.9.2\] - 2023-10-13

### Added

-   #1476 : Add C support for a class containing `Interfaces`.
-   #1472 : Add C printing support for a class containing scalar data.
-   #1492 : Types of arguments for class methods can be declared like function arguments.
-   #1511 : Add support for the `cmath` library.
-   Output readable header syntax errors.
-   New environment variable `PYCCEL_DEFAULT_COMPILER`.
-   #1508 : Add C support for a class destructor.
-   #1508 : Add support for array data in classes.

### Fixed

-   #1484 : Use scope for classes to avoid name clashes.
-   Stop raising warning for unrecognised functions imported via intermediate modules.
-   #1156 : Raise a neat error for unhandled inhomogeneous tuple expressions.
-   Set status of header variables to 'unallocated'.
-   #1508 : Generate deallocations for classes and their attributes.

### Changed

-   #1484 : Improve handling of `DottedName` in `_assign_lhs_variable`.
-   \[INTERNALS\] Move handling of variable headers to semantic stage.
-   \[INTERNALS\] Moved handling of type annotations to the semantic stage.
-   \[INTERNALS\] Remove unnecessary body argument from `FunctionAddress`.

### Deprecated

-   #1513 : Stop printing `@types` decorators in generated Python code.
-   Remove support for undocumented type syntax specifying precision (e.g. `int*8`).
-   No longer possible to combine header annotations and argument type annotations.
-   Remove support for specifying header annotations in a separate file.
-   \[INTERNALS\] Remove `dtype_registry` in favour of `dtype_and_precision_registry`.
-   \[INTERNALS\] Prefer `DataType` keys over string keys which describe data types.

## \[1.9.1\] - 2023-08-31

### Added

-   #1497 : Add support for NumPy `copy` method: `a.copy`.
-   #1497 : Add support for NumPy function `copy`.

### Fixed

-   #1499 : Fix passing temporary arrays to functions.
-   #1241 : Missing transpose when converting from a C-ordered array to F-ordered array.
-   #1241 : Incorrect transpose when copying an F-ordered array.
-   #1241 : Fix infinite loop when passing an array as the only argument to `np.array`.
-   #1506 : Increment `Py_None` reference count to avoid unexpected deallocation.

## \[1.9.0\] - 2023-08-22

### Added

-   #752 : Allow passing array variables to `numpy.array`.
-   #1280 : Allow copying arrays using `numpy.array`.
-   Allow interfaces in classes.
-   Add Python support for a simple class.
-   #1430 : Add conjugate support to booleans.
-   #1452 : Add C printing support for a class containing only functions.
-   #1260 : Add support for NumPy `dtype` property: `a.dtype`.
-   #1260 : Add support for NumPy `result_type` function.

### Fixed

-   #682 : Wrong data layout when copying a slice of an array.
-   #1453 : Fix error-level developer mode output.
-   \[INTERNALS\] Fix string base class selection.
-   #1496 : Fix interfaces which differ only by order or rank.

### Changed

-   #1455 : Make `ConstructorCall` inherit from `FunctionCall`.
-   Updating `stdlib` files if they are modified not just accessed.
-   `pyccel_clean` tool now deletes folders **starting with** `__pyccel__` and `__epyccel__`.
-   Pyccel-generated folder names are dependent on `PYTEST_XDIST_WORKER` when running with `pytest-xdist`.
-   \[INTERNALS\] Add class object to class function call arguments.
-   \[INTERNALS\] In `ast.numpyext` rename `Shape` as `NumpyShape`, `NumpyArraySize` as `NumpySize`
-   \[INTERNALS\] In `ast.internals` rename `PyccelArraySize` as `PyccelArraySizeElement`, create new `PyccelArraySize` w/out `index` argument
-   \[INTERNALS\] Make `NumpySize` a factory class (which cannot be instantiated)
-   \[INTERNALS\] Re-write C-Python API wrapping stage (#1477)

### Deprecated

-   Using a `@types` decorator will raise a `FutureWarning` as this will be deprecated in a future version.
-   Using a type specification header will raise a `FutureWarning` as this will be deprecated in a future version.
-   Stop generating `numpy.bool` (deprecated from NumPy) in code.
-   \[INTERNALS\] Removed `obsolete` folder.
-   \[INTERNALS\] Removed out of date `samples` folder.
-   \[INTERNALS\] Removed out of date `doc` folder.
-   \[INTERNALS\] Removed `benchmarks` folder. Code is still available in benchmark repository.
-   \[INTERNALS\] Removed `bugs` folder.
-   \[INTERNALS\] Removed `inprogress` folder.
-   \[INTERNALS\] Remove old Travis configuration file.

## \[1.8.1\] - 2023-07-07

### Added

-   #1430 : Added conjugate support to integers and floats.

### Fixed

-   #1427 : Fix augmented assignment with a literal right hand side in templated code.

## \[1.8.0\] - 2023-06-20

### Added
-   #1400 : Added flags to Pyccel for managing conda PATH warnings.

### Fixed

-   #1404 : Bug preventing printing of some functions in a `print()` call.
-   #1302 : Raise error message in case of empty class.
-   #1407 : Raise an error if file name matches a Python built-in module.
-   #929 : Allow optional variables when compiling with intel or nvidia.
-   #1117 : Allow non-contiguous arrays to be passed to Fortran code.
-   #1415 : Fix incorrect handling of assignments augmented by function calls.
-   #1418 : Fix `itertools.product` implementation.

### Changed

-   #1355 : Remove unused `BasicParser` arguments.
-   \[INTERNALS\] Re-write bind-c wrapping stage (#1388)

## \[1.7.4\] - 2023-05-02

### Added

-   #1352 : Added a change log.

### Fixed

-   #1367 : Use an absolute path to link to Python library.
-   #1379 : Ensure temporary arrays created for function calls are correctly declared in loops.

### Changed

-   Default to linking Python dynamically instead of statically
-   Ensure only absolute paths are used in compilation command.
-   \[INTERNALS\] Use `FunctionDefArgument` to store all argument specific properties.
-   \[INTERNALS\] Reduce carbon footprint by avoiding unnecessary CI testing.
-   \[INTERNALS\] Automatise PR labelling and review progress prompts.
-   \[INTERNALS\] Enforce the use of `FunctionDefArgument` in `FunctionDef`.
-   \[INTERNALS\] Use `FunctionDefResult` to store all result specific properties.

## \[1.7.3\] - 2023-03-07

### Added

-   Improved developer docs (code generation stage).

### Fixed

-   #1337 : Bug causing overflow errors when templates are used in functions with a large number of arguments.
-   #892 : Bug in the wrapper preventing an argument from using templates to have both a scalar and an array type.

### Changed

-   \[INTERNALS\] Add validation of docstrings to CI.

## \[1.7.2\] - 2023-02-02

### Added

### Fixed

-   #1288 : Bug in slice indexing in C code.
-   #1318 : Bug preventing use of `np.linspace` more than once in a given function.

### Changed

-   \[INTERNALS\] Uniformise line endings and enforce the convention through the use of a `.gitattributes` file.
-   \[INTERNALS\] Add human-readable summaries to tests.
-   \[INTERNALS\] Add tests to ensure Pyccel conventions are followed.
-   \[INTERNALS\] Add tests to check spelling.

## \[1.7.1\] - 2023-01-26

### Added

-   #1309 : Support for `np.sum` in C code.
-   Improved [developer docs](./developer_docs) (ordering, syntactic stage, semantic stage).
-   Added [community guidelines](./github/CONTRIBUTING.md).

### Fixed

-   #1184 : Bug preventing compilation on systems where there is no static library available for Python.
-   #1281 : Bug causing assignment to pointer instead of incrementation.
-   #1282 : Imported constants cannot be returned from functions.
-   \[INTERNALS\] Bug in CI coverage for forks.

### Changed

-   #1315 : Installation process modified to make test requirements a pip optional dependency.
-   #1245 : Reduce false negative test results by using a tolerance to compare floats.
-   #1272 : Remove use of deprecated NumPy syntax in tests.
-   #1253 : Provide minimum requirements.
-   \[INTERNALS\]  #1385 : Remove unused settings keyword arguments from `_visit` function.<|MERGE_RESOLUTION|>--- conflicted
+++ resolved
@@ -31,11 +31,8 @@
 
 ### Changed
 
-<<<<<<< HEAD
 -   #1644 : Stop printing the step of a range if that step is 1.
-=======
 -   #1638 : Migrate from `setuptools` to `hatch` for installation scripts.
->>>>>>> 849958cc
 -   \[INTERNALS\] #1593 : Rename `PyccelAstNode.fst` to the `PyccelAstNode.ast`.
 -   \[INTERNALS\] #1593 : Use a setter instead of a method to update `PyccelAstNode.ast`.
 -   \[INTERNALS\] #1593 : Rename `BasicParser._current_fst_node` to the `BasicParser._current_ast_node`.
