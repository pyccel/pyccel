# Change Log
All notable changes to this project will be documented in this file.

## \[Unreleased\]

### Added

-   #1476 : Add C support for a class containing `Interfaces`.
-   #1472 : Add C printing support for a class containing scalar data.
-   #1492 : Types of arguments for class methods can be declared like function arguments.
-   #1511 : Add support for the `cmath` library.
-   Output readable header syntax errors.

### Fixed

-   #1484 : Use scope for classes to avoid name clashes.
-   Stop raising warning for unrecognised functions imported via intermediate modules.
<<<<<<< HEAD
-   #1156 : Raise a neat error for unhandled inhomogeneous tuple expressions.
=======
-   Set status of header variables to 'unallocated'.
>>>>>>> 125563cc

### Changed

-   #1484 : Improve handling of `DottedName` in `_assign_lhs_variable`.
-   \[INTERNALS\] Move handling of variable headers to semantic stage.

### Deprecated

-   #1513 : Stop printing `@types` decorators in generated Python code.
-   \[INTERNALS\] Remove `dtype_registry` in favour of `dtype_and_precision_registry`.
-   \[INTERNALS\] Prefer `DataType` keys over string keys which describe data types.

## \[1.9.1\] - 2023-08-31

### Added

-   #1497 : Add support for NumPy `copy` method: `a.copy`.
-   #1497 : Add support for NumPy function `copy`.

### Fixed

-   #1499 : Fix passing temporary arrays to functions.
-   #1241 : Missing transpose when converting from a C-ordered array to F-ordered array.
-   #1241 : Incorrect transpose when copying an F-ordered array.
-   #1241 : Fix infinite loop when passing an array as the only argument to `np.array`.
-   #1506 : Increment `Py_None` reference count to avoid unexpected deallocation.

## \[1.9.0\] - 2023-08-22

### Added

-   #752 : Allow passing array variables to `numpy.array`.
-   #1280 : Allow copying arrays using `numpy.array`.
-   Allow interfaces in classes.
-   Add Python support for a simple class.
-   #1430 : Add conjugate support to booleans.
-   #1452 : Add C printing support for a class containing only functions.
-   #1260 : Add support for NumPy `dtype` property: `a.dtype`.
-   #1260 : Add support for NumPy `result_type` function.

### Fixed

-   #682 : Wrong data layout when copying a slice of an array.
-   #1453 : Fix error-level developer mode output.
-   \[INTERNALS\] Fix string base class selection.
-   #1496 : Fix interfaces which differ only by order or rank.

### Changed

-   #1455 : Make `ConstructorCall` inherit from `FunctionCall`.
-   Updating `stdlib` files if they are modified not just accessed.
-   `pyccel_clean` tool now deletes folders **starting with** `__pyccel__` and `__epyccel__`.
-   Pyccel-generated folder names are dependent on `PYTEST_XDIST_WORKER` when running with `pytest-xdist`.
-   \[INTERNALS\] Add class object to class function call arguments.
-   \[INTERNALS\] In `ast.numpyext` rename `Shape` as `NumpyShape`, `NumpyArraySize` as `NumpySize`
-   \[INTERNALS\] In `ast.internals` rename `PyccelArraySize` as `PyccelArraySizeElement`, create new `PyccelArraySize` w/out `index` argument
-   \[INTERNALS\] Make `NumpySize` a factory class (which cannot be instantiated)
-   \[INTERNALS\] Re-write C-Python API wrapping stage (#1477)

### Deprecated

-   Using a `@types` decorator will raise a `FutureWarning` as this will be deprecated in a future version.
-   Using a type specification header will raise a `FutureWarning` as this will be deprecated in a future version.
-   Stop generating `numpy.bool` (deprecated from NumPy) in code.
-   \[INTERNALS\] Removed `obsolete` folder.
-   \[INTERNALS\] Removed out of date `samples` folder.
-   \[INTERNALS\] Removed out of date `doc` folder.
-   \[INTERNALS\] Removed `benchmarks` folder. Code is still available in benchmark repository.
-   \[INTERNALS\] Removed `bugs` folder.
-   \[INTERNALS\] Removed `inprogress` folder.
-   \[INTERNALS\] Remove old Travis configuration file.

## \[1.8.1\] - 2023-07-07

### Added

-   #1430 : Added conjugate support to integers and floats.

### Fixed

-   #1427 : Fix augmented assignment with a literal right hand side in templated code.

## \[1.8.0\] - 2023-06-20

### Added
-   #1400 : Added flags to Pyccel for managing conda PATH warnings.

### Fixed

-   #1404 : Bug preventing printing of some functions in a `print()` call.
-   #1302 : Raise error message in case of empty class.
-   #1407 : Raise an error if file name matches a Python built-in module.
-   #929 : Allow optional variables when compiling with intel or nvidia.
-   #1117 : Allow non-contiguous arrays to be passed to Fortran code.
-   #1415 : Fix incorrect handling of assignments augmented by function calls.
-   #1418 : Fix `itertools.product` implementation.

### Changed

-   #1355 : Remove unused `BasicParser` arguments.
-   \[INTERNALS\] Re-write bind-c wrapping stage (#1388)

## \[1.7.4\] - 2023-05-02

### Added

-   #1352 : Added a change log.

### Fixed

-   #1367 : Use an absolute path to link to Python library.
-   #1379 : Ensure temporary arrays created for function calls are correctly declared in loops.

### Changed

-   Default to linking Python dynamically instead of statically
-   Ensure only absolute paths are used in compilation command.
-   \[INTERNALS\] Use `FunctionDefArgument` to store all argument specific properties.
-   \[INTERNALS\] Reduce carbon footprint by avoiding unnecessary CI testing.
-   \[INTERNALS\] Automatise PR labelling and review progress prompts.
-   \[INTERNALS\] Enforce the use of `FunctionDefArgument` in `FunctionDef`.
-   \[INTERNALS\] Use `FunctionDefResult` to store all result specific properties.

## \[1.7.3\] - 2023-03-07

### Added

-   Improved developer docs (code generation stage).

### Fixed

-   #1337 : Bug causing overflow errors when templates are used in functions with a large number of arguments.
-   #892 : Bug in the wrapper preventing an argument from using templates to have both a scalar and an array type.

### Changed

-   \[INTERNALS\] Add validation of docstrings to CI.

## \[1.7.2\] - 2023-02-02

### Added

### Fixed

-   #1288 : Bug in slice indexing in C code.
-   #1318 : Bug preventing use of `np.linspace` more than once in a given function.

### Changed

-   \[INTERNALS\] Uniformise line endings and enforce the convention through the use of a `.gitattributes` file.
-   \[INTERNALS\] Add human-readable summaries to tests.
-   \[INTERNALS\] Add tests to ensure Pyccel conventions are followed.
-   \[INTERNALS\] Add tests to check spelling.

## \[1.7.1\] - 2023-01-26

### Added

-   #1309 : Support for `np.sum` in C code.
-   Improved [developer docs](./developer_docs) (ordering, syntactic stage, semantic stage).
-   Added [community guidelines](./github/CONTRIBUTING.md).

### Fixed

-   #1184 : Bug preventing compilation on systems where there is no static library available for Python.
-   #1281 : Bug causing assignment to pointer instead of incrementation.
-   #1282 : Imported constants cannot be returned from functions.
-   \[INTERNALS\] Bug in CI coverage for forks.

### Changed

-   #1315 : Installation process modified to make test requirements a pip optional dependency.
-   #1245 : Reduce false negative test results by using a tolerance to compare floats.
-   #1272 : Remove use of deprecated NumPy syntax in tests.
-   #1253 : Provide minimum requirements.
-   \[INTERNALS\]  #1385 : Remove unused settings keyword arguments from `_visit` function.<|MERGE_RESOLUTION|>--- conflicted
+++ resolved
@@ -15,11 +15,8 @@
 
 -   #1484 : Use scope for classes to avoid name clashes.
 -   Stop raising warning for unrecognised functions imported via intermediate modules.
-<<<<<<< HEAD
 -   #1156 : Raise a neat error for unhandled inhomogeneous tuple expressions.
-=======
 -   Set status of header variables to 'unallocated'.
->>>>>>> 125563cc
 
 ### Changed
 
