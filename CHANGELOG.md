# Change Log
All notable changes to this project will be documented in this file.

## \[Unreleased\]

### Changed

-   \[INTERNALS\] #1520 : `ScopedNode` -> `ScopedAstNode`.
-   \[INTERNALS\] #1520 : `PyccelAstNode` -> `TypedAstNode`.
-   \[INTERNALS\] #1520 : `Basic` -> `PyccelAstNode`.

### Added

-   #633 & #1518 : Allow non-trivial types to be specified with mypy-compatible annotations.
-   #1336 : Use template as a partial type.

### Fixed

<<<<<<< HEAD
-   #387 : Raise a clear error when an unrecognised type is used in a type annotation.
=======
-   #1556 : Fixed print format string for Intel compatibility.
-   #1557 : Fix return a new instance of a class.
-   #1557 : Fix save multiple class instances to the same variable.
>>>>>>> 5297f632

### Changed

### Deprecated

-   Drop official support for Python 3.7 due to End of Life.

## \[1.9.2\] - 2023-10-13

### Added

-   #1476 : Add C support for a class containing `Interfaces`.
-   #1472 : Add C printing support for a class containing scalar data.
-   #1492 : Types of arguments for class methods can be declared like function arguments.
-   #1511 : Add support for the `cmath` library.
-   Output readable header syntax errors.
-   New environment variable `PYCCEL_DEFAULT_COMPILER`.
-   #1508 : Add C support for a class destructor.
-   #1508 : Add support for array data in classes.

### Fixed

-   #1484 : Use scope for classes to avoid name clashes.
-   Stop raising warning for unrecognised functions imported via intermediate modules.
-   #1156 : Raise a neat error for unhandled inhomogeneous tuple expressions.
-   Set status of header variables to 'unallocated'.
-   #1508 : Generate deallocations for classes and their attributes.

### Changed

-   #1484 : Improve handling of `DottedName` in `_assign_lhs_variable`.
-   \[INTERNALS\] Move handling of variable headers to semantic stage.
-   \[INTERNALS\] Moved handling of type annotations to the semantic stage.
-   \[INTERNALS\] Remove unnecessary body argument from `FunctionAddress`.

### Deprecated

-   #1513 : Stop printing `@types` decorators in generated Python code.
-   Remove support for undocumented type syntax specifying precision (e.g. `int*8`).
-   No longer possible to combine header annotations and argument type annotations.
-   Remove support for specifying header annotations in a separate file.
-   \[INTERNALS\] Remove `dtype_registry` in favour of `dtype_and_precision_registry`.
-   \[INTERNALS\] Prefer `DataType` keys over string keys which describe data types.

## \[1.9.1\] - 2023-08-31

### Added

-   #1497 : Add support for NumPy `copy` method: `a.copy`.
-   #1497 : Add support for NumPy function `copy`.

### Fixed

-   #1499 : Fix passing temporary arrays to functions.
-   #1241 : Missing transpose when converting from a C-ordered array to F-ordered array.
-   #1241 : Incorrect transpose when copying an F-ordered array.
-   #1241 : Fix infinite loop when passing an array as the only argument to `np.array`.
-   #1506 : Increment `Py_None` reference count to avoid unexpected deallocation.

## \[1.9.0\] - 2023-08-22

### Added

-   #752 : Allow passing array variables to `numpy.array`.
-   #1280 : Allow copying arrays using `numpy.array`.
-   Allow interfaces in classes.
-   Add Python support for a simple class.
-   #1430 : Add conjugate support to booleans.
-   #1452 : Add C printing support for a class containing only functions.
-   #1260 : Add support for NumPy `dtype` property: `a.dtype`.
-   #1260 : Add support for NumPy `result_type` function.

### Fixed

-   #682 : Wrong data layout when copying a slice of an array.
-   #1453 : Fix error-level developer mode output.
-   \[INTERNALS\] Fix string base class selection.
-   #1496 : Fix interfaces which differ only by order or rank.

### Changed

-   #1455 : Make `ConstructorCall` inherit from `FunctionCall`.
-   Updating `stdlib` files if they are modified not just accessed.
-   `pyccel_clean` tool now deletes folders **starting with** `__pyccel__` and `__epyccel__`.
-   Pyccel-generated folder names are dependent on `PYTEST_XDIST_WORKER` when running with `pytest-xdist`.
-   \[INTERNALS\] Add class object to class function call arguments.
-   \[INTERNALS\] In `ast.numpyext` rename `Shape` as `NumpyShape`, `NumpyArraySize` as `NumpySize`
-   \[INTERNALS\] In `ast.internals` rename `PyccelArraySize` as `PyccelArraySizeElement`, create new `PyccelArraySize` w/out `index` argument
-   \[INTERNALS\] Make `NumpySize` a factory class (which cannot be instantiated)
-   \[INTERNALS\] Re-write C-Python API wrapping stage (#1477)

### Deprecated

-   Using a `@types` decorator will raise a `FutureWarning` as this will be deprecated in a future version.
-   Using a type specification header will raise a `FutureWarning` as this will be deprecated in a future version.
-   Stop generating `numpy.bool` (deprecated from NumPy) in code.
-   \[INTERNALS\] Removed `obsolete` folder.
-   \[INTERNALS\] Removed out of date `samples` folder.
-   \[INTERNALS\] Removed out of date `doc` folder.
-   \[INTERNALS\] Removed `benchmarks` folder. Code is still available in benchmark repository.
-   \[INTERNALS\] Removed `bugs` folder.
-   \[INTERNALS\] Removed `inprogress` folder.
-   \[INTERNALS\] Remove old Travis configuration file.

## \[1.8.1\] - 2023-07-07

### Added

-   #1430 : Added conjugate support to integers and floats.

### Fixed

-   #1427 : Fix augmented assignment with a literal right hand side in templated code.

## \[1.8.0\] - 2023-06-20

### Added
-   #1400 : Added flags to Pyccel for managing conda PATH warnings.

### Fixed

-   #1404 : Bug preventing printing of some functions in a `print()` call.
-   #1302 : Raise error message in case of empty class.
-   #1407 : Raise an error if file name matches a Python built-in module.
-   #929 : Allow optional variables when compiling with intel or nvidia.
-   #1117 : Allow non-contiguous arrays to be passed to Fortran code.
-   #1415 : Fix incorrect handling of assignments augmented by function calls.
-   #1418 : Fix `itertools.product` implementation.

### Changed

-   #1355 : Remove unused `BasicParser` arguments.
-   \[INTERNALS\] Re-write bind-c wrapping stage (#1388)

## \[1.7.4\] - 2023-05-02

### Added

-   #1352 : Added a change log.

### Fixed

-   #1367 : Use an absolute path to link to Python library.
-   #1379 : Ensure temporary arrays created for function calls are correctly declared in loops.

### Changed

-   Default to linking Python dynamically instead of statically
-   Ensure only absolute paths are used in compilation command.
-   \[INTERNALS\] Use `FunctionDefArgument` to store all argument specific properties.
-   \[INTERNALS\] Reduce carbon footprint by avoiding unnecessary CI testing.
-   \[INTERNALS\] Automatise PR labelling and review progress prompts.
-   \[INTERNALS\] Enforce the use of `FunctionDefArgument` in `FunctionDef`.
-   \[INTERNALS\] Use `FunctionDefResult` to store all result specific properties.

## \[1.7.3\] - 2023-03-07

### Added

-   Improved developer docs (code generation stage).

### Fixed

-   #1337 : Bug causing overflow errors when templates are used in functions with a large number of arguments.
-   #892 : Bug in the wrapper preventing an argument from using templates to have both a scalar and an array type.

### Changed

-   \[INTERNALS\] Add validation of docstrings to CI.

## \[1.7.2\] - 2023-02-02

### Added

### Fixed

-   #1288 : Bug in slice indexing in C code.
-   #1318 : Bug preventing use of `np.linspace` more than once in a given function.

### Changed

-   \[INTERNALS\] Uniformise line endings and enforce the convention through the use of a `.gitattributes` file.
-   \[INTERNALS\] Add human-readable summaries to tests.
-   \[INTERNALS\] Add tests to ensure Pyccel conventions are followed.
-   \[INTERNALS\] Add tests to check spelling.

## \[1.7.1\] - 2023-01-26

### Added

-   #1309 : Support for `np.sum` in C code.
-   Improved [developer docs](./developer_docs) (ordering, syntactic stage, semantic stage).
-   Added [community guidelines](./github/CONTRIBUTING.md).

### Fixed

-   #1184 : Bug preventing compilation on systems where there is no static library available for Python.
-   #1281 : Bug causing assignment to pointer instead of incrementation.
-   #1282 : Imported constants cannot be returned from functions.
-   \[INTERNALS\] Bug in CI coverage for forks.

### Changed

-   #1315 : Installation process modified to make test requirements a pip optional dependency.
-   #1245 : Reduce false negative test results by using a tolerance to compare floats.
-   #1272 : Remove use of deprecated NumPy syntax in tests.
-   #1253 : Provide minimum requirements.
-   \[INTERNALS\]  #1385 : Remove unused settings keyword arguments from `_visit` function.<|MERGE_RESOLUTION|>--- conflicted
+++ resolved
@@ -16,13 +16,10 @@
 
 ### Fixed
 
-<<<<<<< HEAD
 -   #387 : Raise a clear error when an unrecognised type is used in a type annotation.
-=======
 -   #1556 : Fixed print format string for Intel compatibility.
 -   #1557 : Fix return a new instance of a class.
 -   #1557 : Fix save multiple class instances to the same variable.
->>>>>>> 5297f632
 
 ### Changed
 
