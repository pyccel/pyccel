--- conflicted
+++ resolved
@@ -112,16 +112,13 @@
 -   #2001 : Ensure all memory is correctly deallocated in the Python interface in a way that is compatible with all compilers.
 -   #2153 : Fix missing line information when an unknown class method is called.
 -   #2149 : Fix multi-line expressions in `if` conditions.
-<<<<<<< HEAD
--   #2104 : Add support for Pythonic swapping and raise errors for expressions which are too complex.
-=======
 -   #2181 : Allow saving an array result of a function to a slice but raise a warning about suboptimal performance.
 -   #2190 : Fix missing error for list pointer assignment.
 -   #2198 : Fix saving an empty string in Fortran.
 -   #2195 : Fix string comparisons.
 -   Fixed returning strings from functions.
 -   #2197 : Allow strings as dictionary keys in C.
->>>>>>> 5c957a9b
+-   #2104 : Add support for Pythonic swapping and raise errors for expressions which are too complex.
 -   Lifted the restriction on ndarrays limiting them to rank<15.
 -   #2175 : Fix the shape of multi-level containers.
 -   Catch all internal errors arising in the syntactic, semantic, printing or code generation stages.
