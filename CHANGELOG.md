--- conflicted
+++ resolved
@@ -107,11 +107,6 @@
 -   #2111 : Fix declaration of class attributes with name conflicts using type annotations.
 -   #2115 : Fix integer handling with NumPy 2.0 on Windows.
 -   Fix handling of union `typing.TypeAlias` objects as type hints.
-<<<<<<< HEAD
--   #2141 : Fix error when removing `test_node`
--   #2112 : Improve floor division
-
-=======
 -   #2141 : Fix error when removing `test_node`.
 -   #2148 : Fix error due to missing file `numpy_version.h`.
 -   #2001 : Ensure all memory is correctly deallocated in the Python interface in a way that is compatible with all compilers.
@@ -127,7 +122,7 @@
 -   #2175 : Fix the shape of multi-level containers.
 -   Catch all internal errors arising in the syntactic, semantic, printing or code generation stages.
 -   #2206 : Fix returning an array of unknown literal size.
->>>>>>> e278bc93
+-   #2112 : Improve floor division.
 
 ### Changed
 
