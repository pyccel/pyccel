--- conflicted
+++ resolved
@@ -17,11 +17,8 @@
 -   #1787 : Ensure `STC` is installed with Pyccel.
 -   #1656 : Ensure `gFTL` is installed with Pyccel.
 -   #1830 : Add a `pyccel.lambdify.lambdify` function to accelerate SymPy expressions.
-<<<<<<< HEAD
+-   #1844 : Added line numbers and code to errors from built-in function calls.
 -   #1583 : Allow inhomogeneous tuples in classes.
-=======
--   #1844 : Added line numbers and code to errors from built-in function calls.
->>>>>>> dab37483
 -   \[INTERNALS\] Added `container_rank` property to `ast.datatypes.PyccelType` objects.
 -   \[DEVELOPER\] Added an improved traceback to the developer-mode errors for errors in function calls.
 
