--- conflicted
+++ resolved
@@ -44,12 +44,9 @@
 -   #1918 : Add support for set method `clear()`.
 -   #1918 : Add support for set method `copy()`.
 -   #1753 : Add support for set method `union()`.
-<<<<<<< HEAD
 -   #1754 : Add support for set method `update()`.
-=======
 -   #1744 : Add Python support for set method `intersection()`.
 -   #1884 : Add support for dict method `items()`.
->>>>>>> 003987a6
 -   #1936 : Add missing C output for inline decorator example in documentation
 -   #1937 : Optimise `pyccel.ast.basic.PyccelAstNode.substitute` method.
 -   #1544 : Add support for `typing.TypeAlias`.
