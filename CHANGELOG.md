# Change Log
All notable changes to this project will be documented in this file.

## \[UNRELEASED\]

### Added
-   #1720 : Add support for `Ellipsis` as the only index for an array.
-   #1694 : Add Python support for list method `extend()`.
-   #1696 : Add Python support for list method `copy()`.
-   #1693 : Add Python support for list method `remove()`.
-   #1739 : Add abstract class `SetMethod` to handle calls to various set methods.
-   #1739 : Add Python support for set method `clear()`.
-   #1740 : Add Python support for set method `copy()`.
-   #1750 : Add Python support for set method `remove()`.

### Fixed

-   #1720 : Fix Undefined Variable error when the function definition is after the variable declaration.
-   #1762 : Fix array copy between different data types.
-   #1763 Use `np.result_type` to avoid mistakes in non-trivial NumPy type promotion rules.
-   Fix some cases where a Python built-in type is returned in place of a NumPy type.
-   Stop printing numbers with more decimal digits than their precision.
-   Allow printing the result of a function returning multiple objects of different types.
-   #1792 : Fix array unpacking.
-   #1795 : Fix bug when returning slices in C.
<<<<<<< HEAD
-   #1785 : Add missing cast when creating an array of booleans from non-boolean values.
=======
-   #1732 : Fix multidimensional list indexing in Python.
>>>>>>> b39fe9a4

### Changed
-   #1720 : functions with the `@inline` decorator are no longer exposed to Python in the shared library.
-   #1720 : Error raised when incompatible arguments are passed to an `inlined` function is now fatal.
-   \[INTERNALS\] `FunctionDef` is annotated when it is called, or at the end of the `CodeBlock` if it is never called.
-   \[INTERNALS\] `InlinedFunctionDef` is only annotated if it is called.
-   \[INTERNALS\] Build `utilities.metaclasses.ArgumentSingleton` on the fly to ensure correct docstrings.
-   \[INTERNALS\] Rewrite datatyping system. See #1722.
-   \[INTERNALS\] Moved precision from `ast.basic.TypedAstNode` to an internal property of `ast.datatypes.FixedSizeNumericType` objects.
-   \[INTERNALS\] Use cached `__add__` method to determine result type of arithmetic operations.
-   \[INTERNALS\] Use cached `__and__` method to determine result type of bitwise comparison operations.
-   \[INTERNALS\] Removed unused `fcode`, `ccode`, `cwrappercode`, `luacode`, and `pycode` functions from printers.
-   \[INTERNALS\] Removed unused arguments from methods in `pyccel.codegen.codegen.Codegen`.

### Deprecated

-   \[INTERNALS\] Remove property `ast.basic.TypedAstNode.precision`.
-   \[INTERNALS\] Remove class `ast.datatypes.DataType` (replaced by `ast.datatypes.PrimitiveType` and `ast.datatypes.PyccelType`).
-   \[INTERNALS\] Remove unused properties `prefix` and `alias` from `CustomDataType`.
-   \[INTERNALS\] Remove `ast.basic.TypedAstNode._dtype`. The datatype can still be accessed as it is contained within the class type.

## \[1.11.2\] - 2024-03-05

### Added

-   #1689 : Add Python support for list method `append()`.
-   #1692 : Add Python support for list method `insert()`.
-   #1690 : Add Python support for list method `pop()`.
-   #1691 : Add Python support for list method `clear()`.
-   #1575 : Add support for homogeneous tuple type annotations on variables.
-   #1425 : Add support for `numpy.isnan`, `numpy.isinf` and `numpy.isfinite`.
-   #1738 : Add Python support for creating scalar sets with `{}`.
-   #1738 : Add Python support for set method `add`.
-   #1749 : Add Python support for set method `pop()`

### Fixed

-   #1575 : Fixed inhomogeneous tuple (due to incompatible sizes) being treated as homogeneous tuple.
-   #1182 : Fix tuples containing objects with different ranks.
-   #1575 : Fix duplication operator for non-homogeneous tuples with a non-literal but constant multiplier.
-   #1779 : Fix standalone partial templates.

### Changed

-   #1776 : Increase minimum version for `pytest` to 7.0.

### Deprecated

-   \[INTERNALS\] Remove unnecessary `dtype` parameter from `ast.core.Declare` class.
-   \[INTERNALS\] Remove unnecessary `passed_from_dotted` parameter from `ast.core.Declare` class.
-   \[INTERNALS\] Remove unused `ast.core.Block` class.

## \[1.11.1\] - 2024-02-13

### Fixed

-   #1724 : Fix returns in for loops

## \[1.11.0\] - 2024-02-12

### Added

-   #1645 : Handle deprecated `ast` classes.
-   #1649 : Add support for `np.min` in C code.
-   #1621 : Add support for `np.max` in C code.
-   #1571 : Add support for the function `tuple`.
-   #1493 : Add preliminary support for importing classes.
-   #1578 : Allow classes to avoid type annotations for the self argument of a method.
-   #1597 : Handle class docstrings.
-   #1494 : Add support for functions returning class instances.
-   #1495 : Add support for functions with class instance arguments.
-   #1684 : Add support for classes without `__init__` functions.
-   #1685 : Add support for `type()` function with class instance argument.
-   #1605 : Add support for methods and interfaces in classes (including `__init__` and `__del__`).
-   #1618 : Add support for class instance attributes.
-   #1680 : Add support for `typing.Final`.
-   Add a `--time_execution` flag to allow detailed investigation of critical sections of code.
-   #1659 : Add multi-file support for classes.
-   #1708 : Allow returning pointers to arguments from functions.
-   \[INTERNALS\] Add `class_type` attribute to `TypedAstNode`.
-   \[INTERNALS\] Add `PyccelPyArrayObject` datatype.

### Fixed

-   #1587 : Fix unnecessarily long file names generated by `epyccel`.
-   #1576 : Correct destructor invocation for proper cleanup.
-   #1576 : Remove inline class method definition.
-   Ensure an error is raised when if conditions are used in comprehension statements.
-   #1553 : Fix `np.sign` when using the `ifort` compiler.
-   #1582 : Allow homogeneous tuples in classes.
-   #1619 : Give priority to imported functions over builtin functions.
-   #1614 : Allow relative paths for custom compilation file.
-   #1615 : Fixed infinite loop when passing slices while copying arrays.
-   #1628 : Fixed segmentation fault when writing to optional scalars.
-   #1554 : Fix exit statement in Fortran with Intel compiler.
-   #1564 : Fixed installation problems on Python 3.12.
-   #1259 : Fix bug causing problems with user editable installation.
-   #1651 : Fix name collision resolution to include parent scopes.
-   #1156 : Raise an error for variable name collisions with non-variable objects.
-   #1507 : Fix problems with name collisions in class functions.
-   Ensure `pyccel-init` calls the related function.
-   Stop unnecessarily importing deprecated NumPy classes `int`, `bool`, `float`, `complex` in Python translation.
-   #1712 : Fix library path and OpenMP support for recent Apple chips by getting Homebrew directory with `brew --prefix`.
-   #1687 : Pointers in tuples are deallocated.
-   #1586 : Raise an error for targets of class instances which go out of scope too early.
-   #1717 : Fix a bug when handling paths with dots.

### Changed

-   #1672 : Make `icx` and `ifx` the default Intel compilers (Found in Intel oneAPI).
-   #1644 : Stop printing the step of a range if that step is 1.
-   #1638 : Migrate from `setuptools` to `hatch` for installation scripts.
-   Don't raise a warning for an unnecessary specification of the order.
-   \[INTERNALS\] #1593 : Rename `PyccelAstNode.fst` to the `PyccelAstNode.ast`.
-   \[INTERNALS\] #1593 : Use a setter instead of a method to update `PyccelAstNode.ast`.
-   \[INTERNALS\] #1593 : Rename `BasicParser._current_fst_node` to the `BasicParser._current_ast_node`.
-   \[INTERNALS\] #1390 : Remove dead code handling a `CodeBlock` in an assignment.
-   \[INTERNALS\] #1582 : Remove the `HomogeneousTupleVariable` type.
-   \[INTERNALS\] #1581 : Unify handling of string and Python annotations.

### Deprecated

-   #1593 : Remove undocumented, broken `lambdify` method.
-   \[INTERNALS\] #1584 : Remove unused functions from `pyccel.ast.core` : `inline`, `subs`, `get_iterable_ranges`.
-   \[INTERNALS\] #1584 : Remove unused functions from `pyccel.ast.datatypes` : `is_iterable_datatype`, `is_with_construct_datatype`, `is_pyccel_datatype`.
-   \[INTERNALS\] #1584 : Remove unused class from `pyccel.ast.core`: `ForIterator`.
-   \[INTERNALS\] #1584 : Remove unused method from `pyccel.ast.core`: `ClassDef.get_attribute`.
-   \[INTERNALS\] #1676 : Remove `DottedFunctionCall` from `pyccel.ast.core` (use `bound_argument` instead).
-   \[INTERNALS\] #1683 : Remove unused redundant class from `pyccel.ast.datatypes`: `UnionType`.

## \[1.10.0\] - 2023-10-23

### Added

-   #633 & #1518 : Allow non-trivial types to be specified with mypy-compatible annotations.
-   #1336 : Use template as a partial type.
-   #1509 : Add type annotations for variables.
-   #1528 : Add support for variable declarations in classes.
-   #1491 : Add documentation for classes.

### Fixed

-   #387 : Raise a clear error when an unrecognised type is used in a type annotation.
-   #1556 : Fixed print format string for Intel compatibility.
-   #1557 : Fix return a new instance of a class.
-   #1557 : Fix save multiple class instances to the same variable.

### Changed

-   \[INTERNALS\] #1520 : `ScopedNode` -> `ScopedAstNode`.
-   \[INTERNALS\] #1520 : `PyccelAstNode` -> `TypedAstNode`.
-   \[INTERNALS\] #1520 : `Basic` -> `PyccelAstNode`.

### Deprecated

-   Drop official support for Python 3.7 due to End of Life.

## \[1.9.2\] - 2023-10-13

### Added

-   #1476 : Add C support for a class containing `Interfaces`.
-   #1472 : Add C printing support for a class containing scalar data.
-   #1492 : Types of arguments for class methods can be declared like function arguments.
-   #1511 : Add support for the `cmath` library.
-   Output readable header syntax errors.
-   New environment variable `PYCCEL_DEFAULT_COMPILER`.
-   #1508 : Add C support for a class destructor.
-   #1508 : Add support for array data in classes.

### Fixed

-   #1484 : Use scope for classes to avoid name clashes.
-   Stop raising warning for unrecognised functions imported via intermediate modules.
-   #1156 : Raise a neat error for unhandled inhomogeneous tuple expressions.
-   Set status of header variables to 'unallocated'.
-   #1508 : Generate deallocations for classes and their attributes.

### Changed

-   #1484 : Improve handling of `DottedName` in `_assign_lhs_variable`.
-   \[INTERNALS\] Move handling of variable headers to semantic stage.
-   \[INTERNALS\] Moved handling of type annotations to the semantic stage.
-   \[INTERNALS\] Remove unnecessary body argument from `FunctionAddress`.

### Deprecated

-   #1513 : Stop printing `@types` decorators in generated Python code.
-   Remove support for undocumented type syntax specifying precision (e.g. `int*8`).
-   No longer possible to combine header annotations and argument type annotations.
-   Remove support for specifying header annotations in a separate file.
-   \[INTERNALS\] Remove `dtype_registry` in favour of `dtype_and_precision_registry`.
-   \[INTERNALS\] Prefer `DataType` keys over string keys which describe data types.

## \[1.9.1\] - 2023-08-31

### Added

-   #1497 : Add support for NumPy `copy` method: `a.copy`.
-   #1497 : Add support for NumPy function `copy`.

### Fixed

-   #1499 : Fix passing temporary arrays to functions.
-   #1241 : Missing transpose when converting from a C-ordered array to F-ordered array.
-   #1241 : Incorrect transpose when copying an F-ordered array.
-   #1241 : Fix infinite loop when passing an array as the only argument to `np.array`.
-   #1506 : Increment `Py_None` reference count to avoid unexpected deallocation.

## \[1.9.0\] - 2023-08-22

### Added

-   #752 : Allow passing array variables to `numpy.array`.
-   #1280 : Allow copying arrays using `numpy.array`.
-   Allow interfaces in classes.
-   Add Python support for a simple class.
-   #1430 : Add conjugate support to booleans.
-   #1452 : Add C printing support for a class containing only functions.
-   #1260 : Add support for NumPy `dtype` property: `a.dtype`.
-   #1260 : Add support for NumPy `result_type` function.

### Fixed

-   #682 : Wrong data layout when copying a slice of an array.
-   #1453 : Fix error-level developer mode output.
-   \[INTERNALS\] Fix string base class selection.
-   #1496 : Fix interfaces which differ only by order or rank.

### Changed

-   #1455 : Make `ConstructorCall` inherit from `FunctionCall`.
-   Updating `stdlib` files if they are modified not just accessed.
-   `pyccel_clean` tool now deletes folders **starting with** `__pyccel__` and `__epyccel__`.
-   Pyccel-generated folder names are dependent on `PYTEST_XDIST_WORKER` when running with `pytest-xdist`.
-   \[INTERNALS\] Add class object to class function call arguments.
-   \[INTERNALS\] In `ast.numpyext` rename `Shape` as `NumpyShape`, `NumpyArraySize` as `NumpySize`
-   \[INTERNALS\] In `ast.internals` rename `PyccelArraySize` as `PyccelArraySizeElement`, create new `PyccelArraySize` w/out `index` argument
-   \[INTERNALS\] Make `NumpySize` a factory class (which cannot be instantiated)
-   \[INTERNALS\] Re-write C-Python API wrapping stage (#1477)

### Deprecated

-   Using a `@types` decorator will raise a `FutureWarning` as this will be deprecated in a future version.
-   Using a type specification header will raise a `FutureWarning` as this will be deprecated in a future version.
-   Stop generating `numpy.bool` (deprecated from NumPy) in code.
-   \[INTERNALS\] Removed `obsolete` folder.
-   \[INTERNALS\] Removed out of date `samples` folder.
-   \[INTERNALS\] Removed out of date `doc` folder.
-   \[INTERNALS\] Removed `benchmarks` folder. Code is still available in benchmark repository.
-   \[INTERNALS\] Removed `bugs` folder.
-   \[INTERNALS\] Removed `inprogress` folder.
-   \[INTERNALS\] Remove old Travis configuration file.

## \[1.8.1\] - 2023-07-07

### Added

-   #1430 : Added conjugate support to integers and floats.

### Fixed

-   #1427 : Fix augmented assignment with a literal right hand side in templated code.

## \[1.8.0\] - 2023-06-20

### Added
-   #1400 : Added flags to Pyccel for managing conda PATH warnings.

### Fixed

-   #1404 : Bug preventing printing of some functions in a `print()` call.
-   #1302 : Raise error message in case of empty class.
-   #1407 : Raise an error if file name matches a Python built-in module.
-   #929 : Allow optional variables when compiling with Intel or NVIDIA.
-   #1117 : Allow non-contiguous arrays to be passed to Fortran code.
-   #1415 : Fix incorrect handling of assignments augmented by function calls.
-   #1418 : Fix `itertools.product` implementation.

### Changed

-   #1355 : Remove unused `BasicParser` arguments.
-   \[INTERNALS\] Re-write bind-c wrapping stage (#1388)

## \[1.7.4\] - 2023-05-02

### Added

-   #1352 : Added a change log.

### Fixed

-   #1367 : Use an absolute path to link to Python library.
-   #1379 : Ensure temporary arrays created for function calls are correctly declared in loops.

### Changed

-   Default to linking Python dynamically instead of statically
-   Ensure only absolute paths are used in compilation command.
-   \[INTERNALS\] Use `FunctionDefArgument` to store all argument specific properties.
-   \[INTERNALS\] Reduce carbon footprint by avoiding unnecessary CI testing.
-   \[INTERNALS\] Automatise PR labelling and review progress prompts.
-   \[INTERNALS\] Enforce the use of `FunctionDefArgument` in `FunctionDef`.
-   \[INTERNALS\] Use `FunctionDefResult` to store all result specific properties.

## \[1.7.3\] - 2023-03-07

### Added

-   Improved developer docs (code generation stage).

### Fixed

-   #1337 : Bug causing overflow errors when templates are used in functions with a large number of arguments.
-   #892 : Bug in the wrapper preventing an argument from using templates to have both a scalar and an array type.

### Changed

-   \[INTERNALS\] Add validation of docstrings to CI.

## \[1.7.2\] - 2023-02-02

### Added

### Fixed

-   #1288 : Bug in slice indexing in C code.
-   #1318 : Bug preventing use of `np.linspace` more than once in a given function.

### Changed

-   \[INTERNALS\] Uniformise line endings and enforce the convention through the use of a `.gitattributes` file.
-   \[INTERNALS\] Add human-readable summaries to tests.
-   \[INTERNALS\] Add tests to ensure Pyccel conventions are followed.
-   \[INTERNALS\] Add tests to check spelling.

## \[1.7.1\] - 2023-01-26

### Added

-   #1309 : Support for `np.sum` in C code.
-   Improved [developer docs](./developer_docs) (ordering, syntactic stage, semantic stage).
-   Added [community guidelines](./github/CONTRIBUTING.md).

### Fixed

-   #1184 : Bug preventing compilation on systems where there is no static library available for Python.
-   #1281 : Bug causing assignment to pointer instead of incrementation.
-   #1282 : Imported constants cannot be returned from functions.
-   \[INTERNALS\] Bug in CI coverage for forks.

### Changed

-   #1315 : Installation process modified to make test requirements a pip optional dependency.
-   #1245 : Reduce false negative test results by using a tolerance to compare floats.
-   #1272 : Remove use of deprecated NumPy syntax in tests.
-   #1253 : Provide minimum requirements.
-   \[INTERNALS\]  #1385 : Remove unused settings keyword arguments from `_visit` function.<|MERGE_RESOLUTION|>--- conflicted
+++ resolved
@@ -23,11 +23,8 @@
 -   Allow printing the result of a function returning multiple objects of different types.
 -   #1792 : Fix array unpacking.
 -   #1795 : Fix bug when returning slices in C.
-<<<<<<< HEAD
+-   #1732 : Fix multidimensional list indexing in Python.
 -   #1785 : Add missing cast when creating an array of booleans from non-boolean values.
-=======
--   #1732 : Fix multidimensional list indexing in Python.
->>>>>>> b39fe9a4
 
 ### Changed
 -   #1720 : functions with the `@inline` decorator are no longer exposed to Python in the shared library.
