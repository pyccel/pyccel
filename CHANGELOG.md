--- conflicted
+++ resolved
@@ -43,15 +43,12 @@
 -   #1853 : Fix translation of a file whose name conflicts with Fortran keywords.
 -   Link and mention `devel` branch, not `master`.
 -   #1047 : Print the value of an unrecognised constant.
-<<<<<<< HEAD
--   #1892 : Fix implementation of list function when list or tuple is passed as parameter.
-=======
 -   #1903 : Fix memory leak when using type annotations on local variables.
 -   #1913 : Fix function calls to renamed functions.
 -   #1927 : Improve error Message for missing target language compiler in Pyccel
 -   #1933 : Improve code printing speed.
 -   #1930 : Preserve ordering of import targets.
->>>>>>> f79d2eb1
+-   #1892 : Fix implementation of list function when list or tuple is passed as parameter.
 
 ### Changed
 
