--- conflicted
+++ resolved
@@ -33,11 +33,8 @@
 -   #2426 : Fix bug when specifying ND array shape with a tuple variable.
 -   #2096 : Fix saving a list comprehension into a slice.
 -   #2401 : Fix an unreported, undetected race condition when running 2 Pyccel instances which install the same library to different folders.
-<<<<<<< HEAD
+-   #2440 : Fix incorrect handling of shapes and strides of Fortran-order multi-dimensional array that is C contiguous.
 -   #2441 : Fix function call pointer result assignment in Fortran.
-=======
--   #2440 : Fix incorrect handling of shapes and strides of Fortran-order multi-dimensional array that is C contiguous.
->>>>>>> db6a68c2
 
 ### Changed
 
