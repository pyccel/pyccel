# Change Log
All notable changes to this project will be documented in this file.

## \[UNRELEASED\]

### Added
-   #1720 : Add support for `Ellipsis` as the only index for an array.
-   #1694 : Add Python support for list method `extend()`.
-   #1739 : Add Python support for set method `clear()`.
-   #1739 : Add abstract class `SetMethod` to handle calls to various set methods.
-   #1740 : Add Python support for set method `copy()`.

### Fixed

<<<<<<< HEAD
-   #1785 : Add missing cast when creating an array of booleans from non-boolean values.
=======
-   #1720 : Fix Undefined Variable error when the function definition is after the variable declaration.
-   #1763 Use `np.result_type` to avoid mistakes in non-trivial NumPy type promotion rules.
-   Fix some cases where a Python built-in type is returned in place of a NumPy type.
-   Stop printing numbers with more decimal digits than their precision.
-   Allow printing the result of a function returning multiple objects of different types.
>>>>>>> 718e1f3f

### Changed
-   #1720 : functions with the `@inline` decorator are no longer exposed to Python in the shared library.
-   #1720 : Error raised when incompatible arguments are passed to an `inlined` function is now fatal.
-   \[INTERNALS\] `FunctionDef` is annotated when it is called, or at the end of the `CodeBlock` if it is never called.
-   \[INTERNALS\] `InlinedFunctionDef` is only annotated if it is called.
-   \[INTERNALS\] Build `utilities.metaclasses.ArgumentSingleton` on the fly to ensure correct docstrings.
-   \[INTERNALS\] Rewrite datatyping system. See #1722.
-   \[INTERNALS\] Moved precision from `ast.basic.TypedAstNode` to an internal property of `ast.datatypes.FixedSizeNumericType` objects.
-   \[INTERNALS\] Use cached `__add__` method to determine result type of arithmetic operations.
-   \[INTERNALS\] Use cached `__and__` method to determine result type of bitwise comparison operations.

### Deprecated

-   \[INTERNALS\] Remove property `ast.basic.TypedAstNode.precision`.
-   \[INTERNALS\] Remove class `ast.datatypes.DataType` (replaced by `ast.datatypes.PrimitiveType` and `ast.datatypes.PyccelType`).
-   \[INTERNALS\] Remove unused properties `prefix` and `alias` from `CustomDataType`.
-   \[INTERNALS\] Remove `ast.basic.TypedAstNode._dtype`. The datatype can still be accessed as it is contained within the class type.

## \[1.11.2\] - 2024-03-05

### Added

-   #1689 : Add Python support for list method `append()`.
-   #1692 : Add Python support for list method `insert()`.
-   #1690 : Add Python support for list method `pop()`.
-   #1691 : Add Python support for list method `clear()`.
-   #1575 : Add support for homogeneous tuple type annotations on variables.
-   #1425 : Add support for `numpy.isnan`, `numpy.isinf` and `numpy.isfinite`.
-   #1738 : Add Python support for creating scalar sets with `{}`.
-   #1738 : Add Python support for set method `add`.

### Fixed

-   #1575 : Fixed inhomogeneous tuple (due to incompatible sizes) being treated as homogeneous tuple.
-   #1182 : Fix tuples containing objects with different ranks.
-   #1575 : Fix duplication operator for non-homogeneous tuples with a non-literal but constant multiplier.
-   #1779 : Fix standalone partial templates.

### Changed

-   #1776 : Increase minimum version for `pytest` to 7.0.

### Deprecated

-   \[INTERNALS\] Remove unnecessary `dtype` parameter from `ast.core.Declare` class.
-   \[INTERNALS\] Remove unnecessary `passed_from_dotted` parameter from `ast.core.Declare` class.
-   \[INTERNALS\] Remove unused `ast.core.Block` class.

## \[1.11.1\] - 2024-02-13

### Fixed

-   #1724 : Fix returns in for loops

## \[1.11.0\] - 2024-02-12

### Added

-   #1645 : Handle deprecated `ast` classes.
-   #1649 : Add support for `np.min` in C code.
-   #1621 : Add support for `np.max` in C code.
-   #1571 : Add support for the function `tuple`.
-   #1493 : Add preliminary support for importing classes.
-   #1578 : Allow classes to avoid type annotations for the self argument of a method.
-   #1597 : Handle class docstrings.
-   #1494 : Add support for functions returning class instances.
-   #1495 : Add support for functions with class instance arguments.
-   #1684 : Add support for classes without `__init__` functions.
-   #1685 : Add support for `type()` function with class instance argument.
-   #1605 : Add support for methods and interfaces in classes (including `__init__` and `__del__`).
-   #1618 : Add support for class instance attributes.
-   #1680 : Add support for `typing.Final`.
-   Add a `--time_execution` flag to allow detailed investigation of critical sections of code.
-   #1659 : Add multi-file support for classes.
-   #1708 : Allow returning pointers to arguments from functions.
-   \[INTERNALS\] Add `class_type` attribute to `TypedAstNode`.
-   \[INTERNALS\] Add `PyccelPyArrayObject` datatype.

### Fixed

-   #1587 : Fix unnecessarily long file names generated by `epyccel`.
-   #1576 : Correct destructor invocation for proper cleanup.
-   #1576 : Remove inline class method definition.
-   Ensure an error is raised when if conditions are used in comprehension statements.
-   #1553 : Fix `np.sign` when using the `ifort` compiler.
-   #1582 : Allow homogeneous tuples in classes.
-   #1619 : Give priority to imported functions over builtin functions.
-   #1614 : Allow relative paths for custom compilation file.
-   #1615 : Fixed infinite loop when passing slices while copying arrays.
-   #1628 : Fixed segmentation fault when writing to optional scalars.
-   #1554 : Fix exit statement in Fortran with Intel compiler.
-   #1564 : Fixed installation problems on Python 3.12.
-   #1259 : Fix bug causing problems with user editable installation.
-   #1651 : Fix name collision resolution to include parent scopes.
-   #1156 : Raise an error for variable name collisions with non-variable objects.
-   #1507 : Fix problems with name collisions in class functions.
-   Ensure `pyccel-init` calls the related function.
-   Stop unnecessarily importing deprecated NumPy classes `int`, `bool`, `float`, `complex` in Python translation.
-   #1712 : Fix library path and OpenMP support for recent Apple chips by getting Homebrew directory with `brew --prefix`.
-   #1687 : Pointers in tuples are deallocated.
-   #1586 : Raise an error for targets of class instances which go out of scope too early.
-   #1717 : Fix a bug when handling paths with dots.

### Changed

-   #1672 : Make `icx` and `ifx` the default Intel compilers (Found in Intel oneAPI).
-   #1644 : Stop printing the step of a range if that step is 1.
-   #1638 : Migrate from `setuptools` to `hatch` for installation scripts.
-   Don't raise a warning for an unnecessary specification of the order.
-   \[INTERNALS\] #1593 : Rename `PyccelAstNode.fst` to the `PyccelAstNode.ast`.
-   \[INTERNALS\] #1593 : Use a setter instead of a method to update `PyccelAstNode.ast`.
-   \[INTERNALS\] #1593 : Rename `BasicParser._current_fst_node` to the `BasicParser._current_ast_node`.
-   \[INTERNALS\] #1390 : Remove dead code handling a `CodeBlock` in an assignment.
-   \[INTERNALS\] #1582 : Remove the `HomogeneousTupleVariable` type.
-   \[INTERNALS\] #1581 : Unify handling of string and Python annotations.

### Deprecated

-   #1593 : Remove undocumented, broken `lambdify` method.
-   \[INTERNALS\] #1584 : Remove unused functions from `pyccel.ast.core` : `inline`, `subs`, `get_iterable_ranges`.
-   \[INTERNALS\] #1584 : Remove unused functions from `pyccel.ast.datatypes` : `is_iterable_datatype`, `is_with_construct_datatype`, `is_pyccel_datatype`.
-   \[INTERNALS\] #1584 : Remove unused class from `pyccel.ast.core`: `ForIterator`.
-   \[INTERNALS\] #1584 : Remove unused method from `pyccel.ast.core`: `ClassDef.get_attribute`.
-   \[INTERNALS\] #1676 : Remove `DottedFunctionCall` from `pyccel.ast.core` (use `bound_argument` instead).
-   \[INTERNALS\] #1683 : Remove unused redundant class from `pyccel.ast.datatypes`: `UnionType`.

## \[1.10.0\] - 2023-10-23

### Added

-   #633 & #1518 : Allow non-trivial types to be specified with mypy-compatible annotations.
-   #1336 : Use template as a partial type.
-   #1509 : Add type annotations for variables.
-   #1528 : Add support for variable declarations in classes.
-   #1491 : Add documentation for classes.

### Fixed

-   #387 : Raise a clear error when an unrecognised type is used in a type annotation.
-   #1556 : Fixed print format string for Intel compatibility.
-   #1557 : Fix return a new instance of a class.
-   #1557 : Fix save multiple class instances to the same variable.

### Changed

-   \[INTERNALS\] #1520 : `ScopedNode` -> `ScopedAstNode`.
-   \[INTERNALS\] #1520 : `PyccelAstNode` -> `TypedAstNode`.
-   \[INTERNALS\] #1520 : `Basic` -> `PyccelAstNode`.

### Deprecated

-   Drop official support for Python 3.7 due to End of Life.

## \[1.9.2\] - 2023-10-13

### Added

-   #1476 : Add C support for a class containing `Interfaces`.
-   #1472 : Add C printing support for a class containing scalar data.
-   #1492 : Types of arguments for class methods can be declared like function arguments.
-   #1511 : Add support for the `cmath` library.
-   Output readable header syntax errors.
-   New environment variable `PYCCEL_DEFAULT_COMPILER`.
-   #1508 : Add C support for a class destructor.
-   #1508 : Add support for array data in classes.

### Fixed

-   #1484 : Use scope for classes to avoid name clashes.
-   Stop raising warning for unrecognised functions imported via intermediate modules.
-   #1156 : Raise a neat error for unhandled inhomogeneous tuple expressions.
-   Set status of header variables to 'unallocated'.
-   #1508 : Generate deallocations for classes and their attributes.

### Changed

-   #1484 : Improve handling of `DottedName` in `_assign_lhs_variable`.
-   \[INTERNALS\] Move handling of variable headers to semantic stage.
-   \[INTERNALS\] Moved handling of type annotations to the semantic stage.
-   \[INTERNALS\] Remove unnecessary body argument from `FunctionAddress`.

### Deprecated

-   #1513 : Stop printing `@types` decorators in generated Python code.
-   Remove support for undocumented type syntax specifying precision (e.g. `int*8`).
-   No longer possible to combine header annotations and argument type annotations.
-   Remove support for specifying header annotations in a separate file.
-   \[INTERNALS\] Remove `dtype_registry` in favour of `dtype_and_precision_registry`.
-   \[INTERNALS\] Prefer `DataType` keys over string keys which describe data types.

## \[1.9.1\] - 2023-08-31

### Added

-   #1497 : Add support for NumPy `copy` method: `a.copy`.
-   #1497 : Add support for NumPy function `copy`.

### Fixed

-   #1499 : Fix passing temporary arrays to functions.
-   #1241 : Missing transpose when converting from a C-ordered array to F-ordered array.
-   #1241 : Incorrect transpose when copying an F-ordered array.
-   #1241 : Fix infinite loop when passing an array as the only argument to `np.array`.
-   #1506 : Increment `Py_None` reference count to avoid unexpected deallocation.

## \[1.9.0\] - 2023-08-22

### Added

-   #752 : Allow passing array variables to `numpy.array`.
-   #1280 : Allow copying arrays using `numpy.array`.
-   Allow interfaces in classes.
-   Add Python support for a simple class.
-   #1430 : Add conjugate support to booleans.
-   #1452 : Add C printing support for a class containing only functions.
-   #1260 : Add support for NumPy `dtype` property: `a.dtype`.
-   #1260 : Add support for NumPy `result_type` function.

### Fixed

-   #682 : Wrong data layout when copying a slice of an array.
-   #1453 : Fix error-level developer mode output.
-   \[INTERNALS\] Fix string base class selection.
-   #1496 : Fix interfaces which differ only by order or rank.

### Changed

-   #1455 : Make `ConstructorCall` inherit from `FunctionCall`.
-   Updating `stdlib` files if they are modified not just accessed.
-   `pyccel_clean` tool now deletes folders **starting with** `__pyccel__` and `__epyccel__`.
-   Pyccel-generated folder names are dependent on `PYTEST_XDIST_WORKER` when running with `pytest-xdist`.
-   \[INTERNALS\] Add class object to class function call arguments.
-   \[INTERNALS\] In `ast.numpyext` rename `Shape` as `NumpyShape`, `NumpyArraySize` as `NumpySize`
-   \[INTERNALS\] In `ast.internals` rename `PyccelArraySize` as `PyccelArraySizeElement`, create new `PyccelArraySize` w/out `index` argument
-   \[INTERNALS\] Make `NumpySize` a factory class (which cannot be instantiated)
-   \[INTERNALS\] Re-write C-Python API wrapping stage (#1477)

### Deprecated

-   Using a `@types` decorator will raise a `FutureWarning` as this will be deprecated in a future version.
-   Using a type specification header will raise a `FutureWarning` as this will be deprecated in a future version.
-   Stop generating `numpy.bool` (deprecated from NumPy) in code.
-   \[INTERNALS\] Removed `obsolete` folder.
-   \[INTERNALS\] Removed out of date `samples` folder.
-   \[INTERNALS\] Removed out of date `doc` folder.
-   \[INTERNALS\] Removed `benchmarks` folder. Code is still available in benchmark repository.
-   \[INTERNALS\] Removed `bugs` folder.
-   \[INTERNALS\] Removed `inprogress` folder.
-   \[INTERNALS\] Remove old Travis configuration file.

## \[1.8.1\] - 2023-07-07

### Added

-   #1430 : Added conjugate support to integers and floats.

### Fixed

-   #1427 : Fix augmented assignment with a literal right hand side in templated code.

## \[1.8.0\] - 2023-06-20

### Added
-   #1400 : Added flags to Pyccel for managing conda PATH warnings.

### Fixed

-   #1404 : Bug preventing printing of some functions in a `print()` call.
-   #1302 : Raise error message in case of empty class.
-   #1407 : Raise an error if file name matches a Python built-in module.
-   #929 : Allow optional variables when compiling with Intel or NVIDIA.
-   #1117 : Allow non-contiguous arrays to be passed to Fortran code.
-   #1415 : Fix incorrect handling of assignments augmented by function calls.
-   #1418 : Fix `itertools.product` implementation.

### Changed

-   #1355 : Remove unused `BasicParser` arguments.
-   \[INTERNALS\] Re-write bind-c wrapping stage (#1388)

## \[1.7.4\] - 2023-05-02

### Added

-   #1352 : Added a change log.

### Fixed

-   #1367 : Use an absolute path to link to Python library.
-   #1379 : Ensure temporary arrays created for function calls are correctly declared in loops.

### Changed

-   Default to linking Python dynamically instead of statically
-   Ensure only absolute paths are used in compilation command.
-   \[INTERNALS\] Use `FunctionDefArgument` to store all argument specific properties.
-   \[INTERNALS\] Reduce carbon footprint by avoiding unnecessary CI testing.
-   \[INTERNALS\] Automatise PR labelling and review progress prompts.
-   \[INTERNALS\] Enforce the use of `FunctionDefArgument` in `FunctionDef`.
-   \[INTERNALS\] Use `FunctionDefResult` to store all result specific properties.

## \[1.7.3\] - 2023-03-07

### Added

-   Improved developer docs (code generation stage).

### Fixed

-   #1337 : Bug causing overflow errors when templates are used in functions with a large number of arguments.
-   #892 : Bug in the wrapper preventing an argument from using templates to have both a scalar and an array type.

### Changed

-   \[INTERNALS\] Add validation of docstrings to CI.

## \[1.7.2\] - 2023-02-02

### Added

### Fixed

-   #1288 : Bug in slice indexing in C code.
-   #1318 : Bug preventing use of `np.linspace` more than once in a given function.

### Changed

-   \[INTERNALS\] Uniformise line endings and enforce the convention through the use of a `.gitattributes` file.
-   \[INTERNALS\] Add human-readable summaries to tests.
-   \[INTERNALS\] Add tests to ensure Pyccel conventions are followed.
-   \[INTERNALS\] Add tests to check spelling.

## \[1.7.1\] - 2023-01-26

### Added

-   #1309 : Support for `np.sum` in C code.
-   Improved [developer docs](./developer_docs) (ordering, syntactic stage, semantic stage).
-   Added [community guidelines](./github/CONTRIBUTING.md).

### Fixed

-   #1184 : Bug preventing compilation on systems where there is no static library available for Python.
-   #1281 : Bug causing assignment to pointer instead of incrementation.
-   #1282 : Imported constants cannot be returned from functions.
-   \[INTERNALS\] Bug in CI coverage for forks.

### Changed

-   #1315 : Installation process modified to make test requirements a pip optional dependency.
-   #1245 : Reduce false negative test results by using a tolerance to compare floats.
-   #1272 : Remove use of deprecated NumPy syntax in tests.
-   #1253 : Provide minimum requirements.
-   \[INTERNALS\]  #1385 : Remove unused settings keyword arguments from `_visit` function.<|MERGE_RESOLUTION|>--- conflicted
+++ resolved
@@ -12,15 +12,12 @@
 
 ### Fixed
 
-<<<<<<< HEAD
--   #1785 : Add missing cast when creating an array of booleans from non-boolean values.
-=======
 -   #1720 : Fix Undefined Variable error when the function definition is after the variable declaration.
 -   #1763 Use `np.result_type` to avoid mistakes in non-trivial NumPy type promotion rules.
 -   Fix some cases where a Python built-in type is returned in place of a NumPy type.
 -   Stop printing numbers with more decimal digits than their precision.
 -   Allow printing the result of a function returning multiple objects of different types.
->>>>>>> 718e1f3f
+-   #1785 : Add missing cast when creating an array of booleans from non-boolean values.
 
 ### Changed
 -   #1720 : functions with the `@inline` decorator are no longer exposed to Python in the shared library.
