--- conflicted
+++ resolved
@@ -8,16 +8,11 @@
 -   #752 : Allow passing array variables to `numpy.array`.
 -   #1280 : Allow copying arrays using `numpy.array`.
 -   Allow interfaces in classes.
-<<<<<<< HEAD
--   Python support for a simple class.
--   #1430 : Added conjugate support to booleans.
--   #1260 : Add support for NumPy `dtype` property: `a.dtype`.
--   #1260 : Add support for NumPy `result_type` function.
-=======
 -   Add Python support for a simple class.
 -   #1430 : Add conjugate support to booleans.
 -   #1452 : Add C printing support for a class containing only functions.
->>>>>>> d67a6ba5
+-   #1260 : Add support for NumPy `dtype` property: `a.dtype`.
+-   #1260 : Add support for NumPy `result_type` function.
 
 ### Fixed
 
