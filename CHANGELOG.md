--- conflicted
+++ resolved
@@ -18,14 +18,11 @@
 -   #2306 : Fix Python containers as arguments to interface functions.
 -   #2407 : Fix bad memory handling for multi-level containers.
 -   #2408 : Fix bug when inlining a call to a function with no return, via a dotted function call.
-<<<<<<< HEAD
 -   #2419 : Fix lost error messages.
 -   #2096 : Fix saving a list comprehension into a slice.
 -   #2424 : Fix `isinstance` call testing class instance.
 -   #2426 : Fix bug when specifying ND array shape with a tuple variable.
-=======
 -   #2429 : Fix interface parsing from imported function.
->>>>>>> c623c796
 
 ### Changed
 
