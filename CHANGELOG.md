# Change Log

All notable changes to this project will be documented in this file.

## \[UNRELEASED\]

### Added

-   #1741 : Add support for set method `difference()`.
-   #1742 : Add support for set method `difference_update()`.
-   #1849 : Add support for lambda functions in assign statements by treating them as inline functions.
-   #1585 : Add support for `np.divide` and its alias `np.true_divide`.
-   #2390 : Add support for `np.expm1`.
-   \[INTERNALS\] Added a `Wrappergen` class to group all wrapper generation logic.

### Fixed

-   #2306 : Fix Python containers as arguments to interface functions.

### Changed

<<<<<<< HEAD
-   Update STC to v6.0-beta2.
=======
-   Update compiler commands to output the Python shared libraries and executables directly into the output directory.
-   #2386 : Changed the name of the generated file `bind_c_X.f90` to `bind_c_X_wrapper.f90`.
>>>>>>> 93963d7b
-   \[INTERNALS\] Rename `SetMethod.set_variable` -> `SetMethod.set_obj` as this object is not necessarily a `Variable`.
-   \[INTERNALS\] Rename `accelerators` variables and arguments to more accurate `extra_compilation_tools` where appropriate.

### Deprecated

-   \[INTERNALS\] Remove unused properties in `pyccel.codegen.Codegen` (`imports`, `variables`, `body`, `routines`, `classes`, `interfaces`, `modules`, `language`).

## \[2.0.1\] - 2025-06-27

### Added

-   \[INTERNALS\] Added developer documentation about tests.

### Fixed

-   #2364 : Fix the use of the `--export-compiler-config` flag.
-   #2372 : Fix passing arrays of size 0 to Fortran translations.
-   \[INTERNALS\] Fix unsorted `__all__` variables.
-   \[INTERNALS\] Allow CI scripts `check_pyccel_conventions.py`, `check_pylint_commands.py`, and `ci_tools/check_python_capitalisation.py` to be called easily locally.

### Changed

-   \[INTERNALS\] Rename `check_slots.py` -> `check_pyccel_conventions.py`.

## \[2.0.0\] - 2025-06-21

### Added

-   #1720 : Add support for `Ellipsis` as the only index for an array.
-   #1787 : Ensure STC v5.0 (`ef322ae`) is installed with Pyccel.
-   #1656 : Ensure gFTL is installed with Pyccel.
-   #1694 : Add Python support for list method `extend()`.
-   #1700 : Add Python support for list method `sort()`.
-   #1696 : Add Python support for list method `copy()`.
-   #1693 : Add Python support for list method `remove()`.
-   #1895 : Add Python support for dict initialisation with `{}`.
-   #1895 : Add Python support for dict initialisation with `dict()`.
-   #1881 : Add Python support for dict method `copy()`.
-   #1888 : Add Python support for dict method `setdefault()`.
-   #1885 : Add Python and C support for dict method `get()`.
-   #1844 : Add line numbers and code to errors from built-in function calls.
-   #1655 : Add the appropriate C language equivalent for declaring a Python `list` container using the STC library.
-   #1659 : Add the appropriate C language equivalent for declaring a Python `set` container using the STC library.
-   #1944 : Add the appropriate C language equivalent for declaring a Python `dict` container using the STC library.
-   #1657 : Add the appropriate Fortran language equivalent for declaring a Python `list` container using the gFTL library.
-   #1658 : Add the appropriate Fortran language equivalent for declaring a Python `set` container using the gFTL library.
-   #1944 : Add the appropriate Fortran language equivalent for declaring a Python `dict` container using the gFTL library.
-   #2009 : Add support for `in` operator for `list`, `set`, `dict` and class containers.
-   #1874 : Add C and Fortran support for the `len()` function for the `list` container.
-   #1875 : Add C and Fortran support for the `len()` function for the `set` container.
-   #1908 : Add C and Fortran support for the `len()` function for the `dict` container.
-   #1665 : Add C and Fortran support for returning lists from functions.
-   #1663 : Add C and Fortran support for lists as arguments.
-   #1689 : Add C and Fortran support for list method `append()`.
-   #1876 : Add C support for indexing lists.
-   #1690 : Add C and Fortran support for list method `pop()`.
-   #1695 : Add C and Fortran support for list method `reverse()`.
-   #2256 : Add C and Fortran support for list method `clear()`.
-   #2259 : Add C and Fortran support for list method `insert()`.
-   #2298 : Add support for `list.__eq__`.
-   #1663 : Add C and Fortran support for sets as arguments.
-   #1664 : Add C and Fortran support for returning sets from functions.
-   #2023 : Add support for iterating over a `set`.
-   #1893 : Add support for set initialisation with `set()`.
-   #1877 : Add C and Fortran Support for set method `pop()`.
-   #1917 : Add C and Fortran support for set method `add()`.
-   #1918 : Add support for set method `clear()`.
-   #1918 : Add support for set method `copy()`.
-   #1743 : Add support for set method `discard()`.
-   #1750 : Add support for set method `remove()`.
-   #1753 : Add support for set method `union()`.
-   #1754 : Add support for set method `update()`.
-   #1744 : Add support for set method `intersection()`.
-   #1745 : Add support for set method `intersection_update()`.
-   #1745 : Add support for set method `isdisjoint()`.
-   #2059 : Add C and Fortran support for returning dictionaries from functions.
-   #2164 : Add support for dict indexing.
-   #1880 : Add support for dict method `clear()`.
-   #1884 : Add support for dict method `items()`.
-   #1884 : Add support for dict method `keys()`.
-   #1884 : Add support for dict method `values()`.
-   #1886 : Add support for dict method `pop()`.
-   #1887 : Add support for dict method `popitem()`.
-   #1936 : Add missing C output for inline decorator example in documentation
-   #1937 : Optimise `pyccel.ast.basic.PyccelAstNode.substitute` method.
-   #1544 : Add support for `typing.TypeAlias`.
-   #1583 : Allow inhomogeneous tuples in classes.
-   #738 : Add support for homogeneous tuples with scalar elements as arguments.
-   Add a warning about containers in lists.
-   #2016 : Add support for translating arithmetic magic methods.
-   #2106 : Add support for `__len__` magic method.
-   #1980 : Extend The C support for min and max to more than two variables
-   #2081 : Add support for multi operator expressions
-   #2061 : Add C support for string declarations.
-   Add support for inhomogeneous tuple annotations.
-   #1834 : Add support for `@property` decorator.
-   #2099 : Fix translation of modules containing `__all__`.
-   #983 : Add support for built-in function `round`.
-   Add support for `type` as a type annotation.
-   #2182 : Add support for `isinstance`.
-   #2183 : Add compile time analysis of if block conditions.
-   #2139 : Add support for `__getitem__`
-   #337 : Add support for returning tuples from functions.
-   #2194 : Add support for strings as arguments.
-   #2192 : Add support for the floor division assignment operator.
-   #2279 : Allow scalar literals (including Type hints) and recognised modules to be deduced from a function's context.
-   #2210 : Add preliminary support for containers of containers (e.g. lists of lists).
-   #2132 : Add support for `typing.TypeVar` to replace `@template`.
-   #2253 : Add multiple levels of verbosity.
-   Generate stub files to allow double compilation to potentially be bypassed.
-   Add `context_dict` argument to `epyccel` for passing non-global `typing.TypeVar` objects.
-   #2293 : Add `pyccel-test` command to run unit tests. Improve docs.
-   #2358 : Add support for bitwise operators with NumPy arrays.
-   \[INTERNALS\] Add abstract class `SetMethod` to handle calls to various set methods.
-   \[INTERNALS\] Add `container_rank` property to `ast.datatypes.PyccelType` objects.
-   \[INTERNALS\] Add a `__call__` method to `FunctionDef` to create `FunctionCall` instances.
-   \[INTERNALS\] Allow the use of magic methods to describe container methods.
-   \[INTERNALS\] Add a simplify method to `PyccelGt` for literals.
-   \[DEVELOPER\] Add an improved traceback to the developer-mode errors for errors in function calls.
-   \[DEVELOPER\] Add an environment variable to globally activate developer-mode for errors.
-   \[DEVELOPER\] Add a spell checker for the code itself.
-   \[DEVELOPER\] Add a test to main CI to check if deployment to TestPyPI is working correctly.

### Fixed

-   #2025 : Optimise min/max to avoid unnecessary temporary variables.
-   #1720 : Fix Undefined Variable error when the function definition is after the variable declaration.
-   #1763 Use `np.result_type` to avoid mistakes in non-trivial NumPy type promotion rules.
-   Fix some cases where a Python built-in type is returned in place of a NumPy type.
-   Stop printing numbers with more decimal digits than their precision.
-   Allow printing the result of a function returning multiple objects of different types.
-   #1732 : Fix multidimensional list indexing in Python.
-   #1785 : Add missing cast when creating an array of booleans from non-boolean values.
-   #1821 : Ensure an error is raised when creating an ambiguous interface.
-   #1842 : Fix homogeneous tuples incorrectly identified as inhomogeneous.
-   Link and mention `devel` branch, not `master`.
-   #1913 : Fix function calls to renamed functions.
-   #1930 : Preserve ordering of import targets.
-   #1892 : Fix implementation of list function when an iterable is passed as parameter.
-   #1979 : Fix memory leaks in C due to homogeneous container redefinition.
-   #1972 : Simplified `printf` statement for Literal String.
-   #2026 : Fix missing loop in slice assignment.
-   #2008 : Ensure list/set/dict assignment is recognised as a reference.
-   #2039 : Ensure any expressions in the iterable of a for loop are calculated before the loop.
-   #2013 : Stop limiting the length of strings to 128 characters.
-   #2078 : Fix translation of classes containing comments.
-   #2041 : Include all type extension methods by default.
-   #2082 : Allow the use of a list comprehension to initialise an array.
-   #2094 : Fix slicing of array allocated in an if block.
-   #2085 : Fix calling class methods before they are defined.
-   #2111 : Fix declaration of class attributes with name conflicts using type annotations.
-   #2115 : Fix integer handling with NumPy 2.0 on Windows.
-   Fix handling of union `typing.TypeAlias` objects as type hints.
-   #2141 : Fix error when removing `test_node`.
-   #2148 : Fix error due to missing file `numpy_version.h`.
-   #2001 : Ensure all memory is correctly deallocated in the Python interface in a way that is compatible with all compilers.
-   #2153 : Fix missing line information when an unknown class method is called.
-   #2149 : Fix multi-line expressions in `if` conditions.
-   #2181 : Allow saving an array result of a function to a slice but raise a warning about suboptimal performance.
-   #2190 : Fix missing error for list pointer assignment.
-   #2198 : Fix saving an empty string in Fortran.
-   #2195 : Fix string comparisons.
-   Fixed returning strings from functions.
-   #2197 : Allow strings as dictionary keys in C.
-   #2104 : Add support for Pythonic swapping and raise errors for expressions which are too complex.
-   Lifted the restriction on ndarrays limiting them to rank<15.
-   #2175 : Fix the shape of multi-level containers.
-   Catch all internal errors arising in the syntactic, semantic, printing or code generation stages.
-   #2206 : Fix returning an array of unknown literal size.
-   #2112 : Improve floor division.
-   #2220 : Fix premature `stc/cspan` import.
-   #2214 : Fix returning a local variable from an inline function.
-   #1321 : Fix use of tuples returned from functions in a non-assign statement.
-   #2229 : Fix annotation of variables that are returned in a function whose result type is annotated.
-   #2238 : Fix incorrect memory handling for temporary variable.
-   #2239 : Fix missing library directory for Python shared library.
-   #1410 : Fix conditional statement not working inside of a list comprehension.
-   #1297 : Fix iteration over an `enumerate`, `map` or `zip` in a list comprehension.
-   #2098 : Fix using multiple list comprehensions.
-   #1948 : Fix list comprehension does not work in C.
-   #2245 : Fix internal error when an inhomogeneous tuple appears as an indexed element.
-   #2258 : Fix missing errors for bad pointer handling in the case of containers with mutable elements.
-   #2274 : Do not pass include flags to linker (they are useless).
-   #2274 : Always use the C compiler to build the C wrapper for NumPy arrays (fixes Intel failures).
-   #2285 : Reduce number of warnings in unit tests.
-   #2295 : Fix wrapper handling of constant array arguments.
-   #2097 : Fix printing of an empty list.
-   #2235 : Fix negative numbers in slice indices when translating to C.
-   #2144 : Fix accidental imports due to modules making their contents public by default.
-   #2312 : Fix rounding direction for negative integer elements in `np.linspace`.
-   #2125 : Fix missing type check for argument of known type in a function with arguments whose type can be one of several types.
-   #2042 : Fix missing index in loop unravelling for loop of length 1.
-   #2093 : Fix scoping issue preventing class methods from sharing a name with locals in another class method.
-   #1814 : Fix class method visitation order to correctly access the global scope from methods.
-   #1668 : Fix handling of `is not None` check to ensure it is always checked before accessing the variable.
-   #802 : Add if blocks in Python output to ensure support for implementations that differ for different types.
-   #2286 : Fix warnings due to non-existent include directories.
-   Fix casting of arrays in Python translation.
-   #2167 : Stop modifying variables to add `Final` annotation.
-   #2216 : Ensure compilation dependencies added by Pyccel are indicated for compilation of files which import the module.
-   #2261 : Add LLVM compilers.
-   #2344 : Allow language to be set using a capitalised name (Fortran, C, Python).
-   #2322 : Fix inline functions calling inline functions with their own local variables.

### Changed

-   #2282 : Change the order of the function arguments (out arguments are now first).
-   #2008 : Remove dependency on `astunparse` package.
-   #1920 : Add a maximum version for NumPy.
-   #1836 : Move `epyccel` module to `pyccel.commands.epyccel` and add support for shortcut import `from pyccel import epyccel`.
-   #1720 : functions with the `@inline` decorator are no longer exposed to Python in the shared library.
-   #1720 : Error raised when incompatible arguments are passed to an `inlined` function is now fatal.
-   #1964 : Improve the error message when the wrong type is passed as a NumPy array argument.
-   #1941 : Rename "target" in `AsName` to `local_alias` to better illustrate its use in the local context.
-   #1961 : Use STC's `cspan` to describe `np.ndarray` in C. This results in a large speed-up for pathological cases.
-   #2187 : Removed use of pickle.
-   #2234 : Print all constant C variables with `const` specifier.
-   #2249 : Improve installation docs and recommend virtual environment.
-   #2242 : Change format of compiler info files.
-   #2302 : Print the deallocation in a 1 line if statement.
-   #2125 : Add information about received data type to type errors when calling a function with the wrong type.
-   #297 : Parse generated `.pyi` files instead of `.py` files when importing to speed up translation.
-   #2330 : Inline functions in the semantic stage.
-   #2322 : Stop raising an error when checking if non-optional variable is `None`.
-   #2348 : Improve parameters of `pyccel` command and `epyccel` function.
-   \[INTERNALS\] `FunctionDef` is annotated when it is called, or at the end of the `CodeBlock` if it is never called.
-   \[INTERNALS\] `InlinedFunctionDef` is only annotated if it is called.
-   \[INTERNALS\] Build `utilities.metaclasses.ArgumentSingleton` on the fly to ensure correct docstrings.
-   \[INTERNALS\] Rewrite datatyping system. See #1722.
-   \[INTERNALS\] Moved precision from `ast.basic.TypedAstNode` to an internal property of `ast.datatypes.FixedSizeNumericType` objects.
-   \[INTERNALS\] Moved rank from `ast.basic.TypedAstNode` to an internal property of `ast.datatypes.PyccelType` objects.
-   \[INTERNALS\] Moved order from `ast.basic.TypedAstNode` to an internal property of `ast.datatypes.PyccelType` objects.
-   \[INTERNALS\] Use cached `__add__` method to determine result type of arithmetic operations.
-   \[INTERNALS\] Use cached `__and__` method to determine result type of bitwise comparison operations.
-   \[INTERNALS\] Stop storing `FunctionDef`, `ClassDef`, and `Import` objects inside `CodeBlock`s.
-   \[INTERNALS\] Remove the `order` argument from the `pyccel.ast.core.Allocate` constructor.
-   \[INTERNALS\] Remove `rank` and `order` arguments from `pyccel.ast.variable.Variable` constructor.
-   \[INTERNALS\] Ensure `SemanticParser.infer_type` returns all documented information.
-   \[INTERNALS\] Enforce correct value for `pyccel_staging` property of `PyccelAstNode`.
-   \[INTERNALS\] Allow visiting objects containing both syntactic and semantic elements in `SemanticParser`.
-   \[INTERNALS\] Rename `pyccel.ast.internals.PyccelInternalFunction` to `pyccel.ast.internals.PyccelFunction`.
-   \[INTERNALS\] All internal classes which can be generated from `FunctionCall`s must inherit from `PyccelFunction`.
-   \[INTERNALS\] `PyccelFunction` objects which do not represent objects in memory have the type `SymbolicType`.
-   \[INTERNALS\] Rename `_visit` functions called from a `FunctionCall` which don't match the documented naming pattern to `_build` functions.
-   \[INTERNALS\] Remove unnecessary argument `kind` to `Errors.set_target`.
-   \[INTERNALS\] Handle STC imports with Pyccel objects.
-   \[INTERNALS\] Stop using ndarrays as an intermediate step to call Fortran code.
-   \[INTERNALS\] Stop using ndarrays as an intermediate step to return arrays from Fortran code.
-   \[INTERNALS\] Unify the strategy for handling additional imports in the printing stage for different languages.
-   \[INTERNALS\] Make `Iterable` into a super-class instead of a storage class.
-   \[INTERNALS\] Change the order of the constructor arguments of `FunctionDef`.
-   \[INTERNALS\] Use `_extract_X_FunctionDefResult` methods in Fortran-to-C wrapper.
-   \[INTERNALS\] Rename `BindCVariable`->`BindCModuleVariable`.
-   \[INTERNALS\] Save a shape whose length is limited to the container length.
-   \[INTERNALS\] Restrict use of `FunctionDefResult` to one instance per function.
-   \[INTERNALS\] Use `_extract_X_FunctionDefArgument` methods in Fortran-to-C wrapper.
-   \[INTERNALS\] Replace internal `.pyh` header files with `.pyi` files.

### Deprecated

-   #2008 : Remove support for Python 3.8.
-   #1786 : Remove support for `real` and `integer` as type annotations.
-   #1487 : Remove support for `@template` decorator.
-   #1487 : Remove support for `@types` decorator.
-   #1487 : Remove support for `#$ header` syntax.
-   #1812 : Stop allowing multiple main blocks inside a module.
-   Removed `templates` argument from `lambdify`. Replaced with `context_dict`.
-   #2339 : Remove `const` type modifier in favour of `typing.TypeVar`.
-   #1287 : Remove unused method `BasicParser.copy()`.
-   #2345 : Remove undocumented macro syntax in favour of inline methods.
-   #2345 : Break support for `scipy.linalg.lapack.dgbtrf`, `scipy.linalg.lapack.dgbtrs`, `scipy.linalg.lapack.dgetrf`, and `scipy.linalg.lapack.dgetrs`.
-   Remove undocumented, untested, obsolete Lua printer.
-   \[INTERNALS\] Remove property `ast.basic.TypedAstNode.precision`.
-   \[INTERNALS\] Remove class `ast.datatypes.DataType` (replaced by `ast.datatypes.PrimitiveType` and `ast.datatypes.PyccelType`).
-   \[INTERNALS\] Remove unused properties `prefix` and `alias` from `CustomDataType`.
-   \[INTERNALS\] Remove `ast.basic.TypedAstNode._dtype`. The datatype can still be accessed as it is contained within the class type.
-   \[INTERNALS\] Remove unused parameters `expr`, `status` and `like` from `pyccel.ast.core.Assign`.
-   \[INTERNALS\] Remove `pyccel.ast.utilities.builtin_functions`.
-   \[INTERNALS\] Remove unused/unnecessary functions in `pyccel.parser.utilities` : `read_file`, `header_statement`, `accelerator_statement`, `get_module_name`, `view_tree`.
-   \[INTERNALS\] Remove unused functions `Errors.unset_target`, and `Errors.reset_target`.
-   \[INTERNALS\] Remove unused classes `SymbolicAssign` and `SymbolicPrint`.
-   \[INTERNALS\] Remove `ast.bind_c.BindCFunctionDefResult` (replaced by `ast.bind_c.BindCArrayType` and `ast.bind_c.BindCResultVariable`).
-   \[INTERNALS\] Remove `ast.bind_c.BindCFunctionDefArgument` (replaced by `ast.bind_c.BindCArrayType` and `ast.bind_c.BindCResultVariable`).
-   \[INTERNALS\] Remove unused class `ast.core.FuncAddressDeclare`.
-   \[INTERNALS\] Remove unnecessary function `ast.utilities.flatten_tuple_var` (replaced by calls to `Scope.collect_all_tuple_elements`).

## \[1.12.1\] - 2024-10-01

### Added

-   #1915 : Add support for NumPy v2 `sign` function.
-   #1988 : Add support for NumPy v2 (fix `floor`, fix type mixing, update tests).

### Fixed

-   #1853 : Fix translation of a file whose name conflicts with Fortran keywords.
-   #1047 : Print the value of an unrecognised constant.
-   #1951 : Fix return type for class whose argument cannot be wrapped.
-   #1903 : Fix memory leak when using type annotations on local variables.
-   #1927 : Improve error Message for missing target language compiler in Pyccel
-   #1933 : Improve code printing speed.
-   #1924 : Fix internal error arising in Duplicate or list comprehensions.
-   #1970 : Fix missing `TypeError` for wrong type passed as optional argument.
-   #1985 : Fix implementation of `gcd` and `lcm` for C and Fortran.
-   #1998 : Fix compiler error when using a variable named `I`.

## \[1.12.0\] - 2024-05-13

### Added

-   #1830 : Add a `pyccel.lambdify` function to accelerate SymPy expressions.
-   #1867 : Add a `use_out` parameter to `pyccel.lambdify` to avoid unnecessary memory allocation.
-   #1867 : Auto-generate a docstring for functions generated via calls to `pyccel.lambdify`.
-   #1868 : Hide traceback for `epyccel` and `lambdify` errors.

### Fixed

-   #1762 : Fix array copy between different data types.
-   #1792 : Fix array unpacking.
-   #1795 : Fix bug when returning slices in C.
-   #1218 : Fix bug when assigning an array to a slice in Fortran.
-   #1830 : Fix missing allocation when returning an annotated array expression.
-   #1853 : Fix translation of a file whose name conflicts with Fortran keywords.
-   Link and mention `devel` branch, not `master`.

### Changed

-   #1866 : Raise a more informative error when mixing scalar and array return types.
-   \[TESTS\] Filter out cast warnings in cast tests.
-   \[INTERNALS\] Removed unused `fcode`, `ccode`, `cwrappercode`, `luacode`, and `pycode` functions from printers.
-   \[INTERNALS\] Removed unused arguments from methods in `pyccel.codegen.codegen.Codegen`.

### Deprecated

-   #1820 : Deprecated unused decorator `@lambdify`
-   \[INTERNALS\] Removed unused and undocumented function `get_function_from_ast`.
-   \[INTERNALS\] Remove function `Module.set_name`.
-   \[INTERNALS\] Remove unused `assign_to` argument of `CodePrinter.doprint`.
-   \[INTERNALS\] Remove unnecessary functions from `CodePrinter` : `_get_statement`, `_get_comment`.

## \[1.11.2\] - 2024-03-05

### Added

-   #1689 : Add Python support for list method `append()`.
-   #1692 : Add Python support for list method `insert()`.
-   #1690 : Add Python support for list method `pop()`.
-   #1691 : Add Python support for list method `clear()`.
-   #1575 : Add support for homogeneous tuple type annotations on variables.
-   #1425 : Add support for `numpy.isnan`, `numpy.isinf` and `numpy.isfinite`.
-   #1738 : Add Python support for creating scalar sets with `{}`.
-   #1738 : Add Python support for set method `add`.
-   #1749 : Add Python support for set method `pop()`.

### Fixed

-   #1575 : Fixed inhomogeneous tuple (due to incompatible sizes) being treated as homogeneous tuple.
-   #1182 : Fix tuples containing objects with different ranks.
-   #1575 : Fix duplication operator for non-homogeneous tuples with a non-literal but constant multiplier.
-   #1779 : Fix standalone partial templates.

### Changed

-   #1776 : Increase minimum version for `pytest` to 7.0.

### Deprecated

-   \[INTERNALS\] Remove unnecessary `dtype` parameter from `ast.core.Declare` class.
-   \[INTERNALS\] Remove unnecessary `passed_from_dotted` parameter from `ast.core.Declare` class.
-   \[INTERNALS\] Remove unused `ast.core.Block` class.

## \[1.11.1\] - 2024-02-13

### Fixed

-   #1724 : Fix returns in for loops

## \[1.11.0\] - 2024-02-12

### Added

-   #1645 : Handle deprecated `ast` classes.
-   #1649 : Add support for `np.min` in C code.
-   #1621 : Add support for `np.max` in C code.
-   #1571 : Add support for the function `tuple`.
-   #1493 : Add preliminary support for importing classes.
-   #1578 : Allow classes to avoid type annotations for the self argument of a method.
-   #1597 : Handle class docstrings.
-   #1494 : Add support for functions returning class instances.
-   #1495 : Add support for functions with class instance arguments.
-   #1684 : Add support for classes without `__init__` functions.
-   #1685 : Add support for `type()` function with class instance argument.
-   #1605 : Add support for methods and interfaces in classes (including `__init__` and `__del__`).
-   #1618 : Add support for class instance attributes.
-   #1680 : Add support for `typing.Final`.
-   Add a `--time_execution` flag to allow detailed investigation of critical sections of code.
-   #1659 : Add multi-file support for classes.
-   #1708 : Allow returning pointers to arguments from functions.
-   \[INTERNALS\] Add `class_type` attribute to `TypedAstNode`.
-   \[INTERNALS\] Add `PyccelPyArrayObject` datatype.

### Fixed

-   #1587 : Fix unnecessarily long file names generated by `epyccel`.
-   #1576 : Correct destructor invocation for proper cleanup.
-   #1576 : Remove inline class method definition.
-   Ensure an error is raised when if conditions are used in comprehension statements.
-   #1553 : Fix `np.sign` when using the `ifort` compiler.
-   #1582 : Allow homogeneous tuples in classes.
-   #1619 : Give priority to imported functions over builtin functions.
-   #1614 : Allow relative paths for custom compilation file.
-   #1615 : Fixed infinite loop when passing slices while copying arrays.
-   #1628 : Fixed segmentation fault when writing to optional scalars.
-   #1554 : Fix exit statement in Fortran with Intel compiler.
-   #1564 : Fixed installation problems on Python 3.12.
-   #1259 : Fix bug causing problems with user editable installation.
-   #1651 : Fix name collision resolution to include parent scopes.
-   #1156 : Raise an error for variable name collisions with non-variable objects.
-   #1507 : Fix problems with name collisions in class functions.
-   Ensure `pyccel-init` calls the related function.
-   Stop unnecessarily importing deprecated NumPy classes `int`, `bool`, `float`, `complex` in Python translation.
-   #1712 : Fix library path and OpenMP support for recent Apple chips by getting Homebrew directory with `brew --prefix`.
-   #1687 : Pointers in tuples are deallocated.
-   #1586 : Raise an error for targets of class instances which go out of scope too early.
-   #1717 : Fix a bug when handling paths with dots.

### Changed

-   #1672 : Make `icx` and `ifx` the default Intel compilers (Found in Intel oneAPI).
-   #1644 : Stop printing the step of a range if that step is 1.
-   #1638 : Migrate from `setuptools` to `hatch` for installation scripts.
-   Don't raise a warning for an unnecessary specification of the order.
-   \[INTERNALS\] #1593 : Rename `PyccelAstNode.fst` to the `PyccelAstNode.ast`.
-   \[INTERNALS\] #1593 : Use a setter instead of a method to update `PyccelAstNode.ast`.
-   \[INTERNALS\] #1593 : Rename `BasicParser._current_fst_node` to the `BasicParser._current_ast_node`.
-   \[INTERNALS\] #1390 : Remove dead code handling a `CodeBlock` in an assignment.
-   \[INTERNALS\] #1582 : Remove the `HomogeneousTupleVariable` type.
-   \[INTERNALS\] #1581 : Unify handling of string and Python annotations.

### Deprecated

-   #1593 : Remove undocumented, broken `lambdify` method.
-   \[INTERNALS\] #1584 : Remove unused functions from `pyccel.ast.core` : `inline`, `subs`, `get_iterable_ranges`.
-   \[INTERNALS\] #1584 : Remove unused functions from `pyccel.ast.datatypes` : `is_iterable_datatype`, `is_with_construct_datatype`, `is_pyccel_datatype`.
-   \[INTERNALS\] #1584 : Remove unused class from `pyccel.ast.core`: `ForIterator`.
-   \[INTERNALS\] #1584 : Remove unused method from `pyccel.ast.core`: `ClassDef.get_attribute`.
-   \[INTERNALS\] #1676 : Remove `DottedFunctionCall` from `pyccel.ast.core` (use `bound_argument` instead).
-   \[INTERNALS\] #1683 : Remove unused redundant class from `pyccel.ast.datatypes`: `UnionType`.

## \[1.10.0\] - 2023-10-23

### Added

-   #633 & #1518 : Allow non-trivial types to be specified with mypy-compatible annotations.
-   #1336 : Use template as a partial type.
-   #1509 : Add type annotations for variables.
-   #1528 : Add support for variable declarations in classes.
-   #1491 : Add documentation for classes.

### Fixed

-   #387 : Raise a clear error when an unrecognised type is used in a type annotation.
-   #1556 : Fixed print format string for Intel compatibility.
-   #1557 : Fix return a new instance of a class.
-   #1557 : Fix save multiple class instances to the same variable.

### Changed

-   \[INTERNALS\] #1520 : `ScopedNode` -> `ScopedAstNode`.
-   \[INTERNALS\] #1520 : `PyccelAstNode` -> `TypedAstNode`.
-   \[INTERNALS\] #1520 : `Basic` -> `PyccelAstNode`.

### Deprecated

-   Drop official support for Python 3.7 due to End of Life.

## \[1.9.2\] - 2023-10-13

### Added

-   #1476 : Add C support for a class containing `Interfaces`.
-   #1472 : Add C printing support for a class containing scalar data.
-   #1492 : Types of arguments for class methods can be declared like function arguments.
-   #1511 : Add support for the `cmath` library.
-   Output readable header syntax errors.
-   New environment variable `PYCCEL_DEFAULT_COMPILER`.
-   #1508 : Add C support for a class destructor.
-   #1508 : Add support for array data in classes.

### Fixed

-   #1484 : Use scope for classes to avoid name clashes.
-   Stop raising warning for unrecognised functions imported via intermediate modules.
-   #1156 : Raise a neat error for unhandled inhomogeneous tuple expressions.
-   Set status of header variables to 'unallocated'.
-   #1508 : Generate deallocations for classes and their attributes.

### Changed

-   #1484 : Improve handling of `DottedName` in `_assign_lhs_variable`.
-   \[INTERNALS\] Move handling of variable headers to semantic stage.
-   \[INTERNALS\] Moved handling of type annotations to the semantic stage.
-   \[INTERNALS\] Remove unnecessary body argument from `FunctionAddress`.

### Deprecated

-   #1513 : Stop printing `@types` decorators in generated Python code.
-   Remove support for undocumented type syntax specifying precision (e.g. `int*8`).
-   No longer possible to combine header annotations and argument type annotations.
-   Remove support for specifying header annotations in a separate file.
-   \[INTERNALS\] Remove `dtype_registry` in favour of `dtype_and_precision_registry`.
-   \[INTERNALS\] Prefer `DataType` keys over string keys which describe data types.

## \[1.9.1\] - 2023-08-31

### Added

-   #1497 : Add support for NumPy `copy` method: `a.copy`.
-   #1497 : Add support for NumPy function `copy`.

### Fixed

-   #1499 : Fix passing temporary arrays to functions.
-   #1241 : Missing transpose when converting from a C-ordered array to F-ordered array.
-   #1241 : Incorrect transpose when copying an F-ordered array.
-   #1241 : Fix infinite loop when passing an array as the only argument to `np.array`.
-   #1506 : Increment `Py_None` reference count to avoid unexpected deallocation.

## \[1.9.0\] - 2023-08-22

### Added

-   #752 : Allow passing array variables to `numpy.array`.
-   #1280 : Allow copying arrays using `numpy.array`.
-   Allow interfaces in classes.
-   Add Python support for a simple class.
-   #1430 : Add conjugate support to booleans.
-   #1452 : Add C printing support for a class containing only functions.
-   #1260 : Add support for NumPy `dtype` property: `a.dtype`.
-   #1260 : Add support for NumPy `result_type` function.

### Fixed

-   #682 : Wrong data layout when copying a slice of an array.
-   #1453 : Fix error-level developer mode output.
-   \[INTERNALS\] Fix string base class selection.
-   #1496 : Fix interfaces which differ only by order or rank.

### Changed

-   #1455 : Make `ConstructorCall` inherit from `FunctionCall`.
-   Updating `stdlib` files if they are modified not just accessed.
-   `pyccel_clean` tool now deletes folders **starting with** `__pyccel__` and `__epyccel__`.
-   Pyccel-generated folder names are dependent on `PYTEST_XDIST_WORKER` when running with `pytest-xdist`.
-   \[INTERNALS\] Add class object to class function call arguments.
-   \[INTERNALS\] In `ast.numpyext` rename `Shape` as `NumpyShape`, `NumpyArraySize` as `NumpySize`
-   \[INTERNALS\] In `ast.internals` rename `PyccelArraySize` as `PyccelArraySizeElement`, create new `PyccelArraySize` w/out `index` argument
-   \[INTERNALS\] Make `NumpySize` a factory class (which cannot be instantiated)
-   \[INTERNALS\] Re-write C-Python API wrapping stage (#1477)

### Deprecated

-   Using a `@types` decorator will raise a `FutureWarning` as this will be deprecated in a future version.
-   Using a type specification header will raise a `FutureWarning` as this will be deprecated in a future version.
-   Stop generating `numpy.bool` (deprecated from NumPy) in code.
-   \[INTERNALS\] Removed `obsolete` folder.
-   \[INTERNALS\] Removed out of date `samples` folder.
-   \[INTERNALS\] Removed out of date `doc` folder.
-   \[INTERNALS\] Removed `benchmarks` folder. Code is still available in benchmark repository.
-   \[INTERNALS\] Removed `bugs` folder.
-   \[INTERNALS\] Removed `inprogress` folder.
-   \[INTERNALS\] Remove old Travis configuration file.

## \[1.8.1\] - 2023-07-07

### Added

-   #1430 : Added conjugate support to integers and floats.

### Fixed

-   #1427 : Fix augmented assignment with a literal right hand side in templated code.

## \[1.8.0\] - 2023-06-20

### Added

-   #1400 : Added flags to Pyccel for managing conda PATH warnings.

### Fixed

-   #1404 : Bug preventing printing of some functions in a `print()` call.
-   #1302 : Raise error message in case of empty class.
-   #1407 : Raise an error if file name matches a Python built-in module.
-   #929 : Allow optional variables when compiling with Intel or NVIDIA.
-   #1117 : Allow non-contiguous arrays to be passed to Fortran code.
-   #1415 : Fix incorrect handling of assignments augmented by function calls.
-   #1418 : Fix `itertools.product` implementation.

### Changed

-   #1355 : Remove unused `BasicParser` arguments.
-   \[INTERNALS\] Re-write bind-c wrapping stage (#1388)

## \[1.7.4\] - 2023-05-02

### Added

-   #1352 : Added a change log.

### Fixed

-   #1367 : Use an absolute path to link to Python library.
-   #1379 : Ensure temporary arrays created for function calls are correctly declared in loops.

### Changed

-   Default to linking Python dynamically instead of statically
-   Ensure only absolute paths are used in compilation command.
-   \[INTERNALS\] Use `FunctionDefArgument` to store all argument specific properties.
-   \[INTERNALS\] Reduce carbon footprint by avoiding unnecessary CI testing.
-   \[INTERNALS\] Automatise PR labelling and review progress prompts.
-   \[INTERNALS\] Enforce the use of `FunctionDefArgument` in `FunctionDef`.
-   \[INTERNALS\] Use `FunctionDefResult` to store all result specific properties.

## \[1.7.3\] - 2023-03-07

### Added

-   Improved developer docs (code generation stage).

### Fixed

-   #1337 : Bug causing overflow errors when templates are used in functions with a large number of arguments.
-   #892 : Bug in the wrapper preventing an argument from using templates to have both a scalar and an array type.

### Changed

-   \[INTERNALS\] Add validation of docstrings to CI.

## \[1.7.2\] - 2023-02-02

### Added

### Fixed

-   #1288 : Bug in slice indexing in C code.
-   #1318 : Bug preventing use of `np.linspace` more than once in a given function.

### Changed

-   \[INTERNALS\] Uniformise line endings and enforce the convention through the use of a `.gitattributes` file.
-   \[INTERNALS\] Add human-readable summaries to tests.
-   \[INTERNALS\] Add tests to ensure Pyccel conventions are followed.
-   \[INTERNALS\] Add tests to check spelling.

## \[1.7.1\] - 2023-01-26

### Added

-   #1309 : Support for `np.sum` in C code.
-   Improved [developer docs](./developer_docs) (ordering, syntactic stage, semantic stage).
-   Added [community guidelines](./github/CONTRIBUTING.md).

### Fixed

-   #1184 : Bug preventing compilation on systems where there is no static library available for Python.
-   #1281 : Bug causing assignment to pointer instead of incrementation.
-   #1282 : Imported constants cannot be returned from functions.
-   \[INTERNALS\] Bug in CI coverage for forks.

### Changed

-   #1315 : Installation process modified to make test requirements a pip optional dependency.
-   #1245 : Reduce false negative test results by using a tolerance to compare floats.
-   #1272 : Remove use of deprecated NumPy syntax in tests.
-   #1253 : Provide minimum requirements.
-   \[INTERNALS\]  #1385 : Remove unused settings keyword arguments from `_visit` function.<|MERGE_RESOLUTION|>--- conflicted
+++ resolved
@@ -19,12 +19,9 @@
 
 ### Changed
 
-<<<<<<< HEAD
--   Update STC to v6.0-beta2.
-=======
 -   Update compiler commands to output the Python shared libraries and executables directly into the output directory.
 -   #2386 : Changed the name of the generated file `bind_c_X.f90` to `bind_c_X_wrapper.f90`.
->>>>>>> 93963d7b
+-   Update STC to v6.0-beta2.
 -   \[INTERNALS\] Rename `SetMethod.set_variable` -> `SetMethod.set_obj` as this object is not necessarily a `Variable`.
 -   \[INTERNALS\] Rename `accelerators` variables and arguments to more accurate `extra_compilation_tools` where appropriate.
 
