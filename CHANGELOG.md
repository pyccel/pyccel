# Change Log
All notable changes to this project will be documented in this file.

## \[UNRELEASED\]

### Added
-   #1720 : Add support for `Ellipsis` as the only index for an array.
-   #1787 : Ensure STC v5.0 is installed with Pyccel.
-   #1656 : Ensure gFTL is installed with Pyccel.
-   #1694 : Add Python support for list method `extend()`.
-   #1700 : Add Python support for list method `sort()`.
-   #1696 : Add Python support for list method `copy()`.
-   #1693 : Add Python support for list method `remove()`.
-   #1895 : Add Python support for dict initialisation with `{}`.
-   #1895 : Add Python support for dict initialisation with `dict()`.
-   #1881 : Add Python support for dict method `copy()`.
-   #1887 : Add Python support for dict method `popitem()`.
-   #1888 : Add Python support for dict method `setdefault()`.
-   #1885 : Add Python and C support for dict method `get()`.
-   #1844 : Add line numbers and code to errors from built-in function calls.
-   #1655 : Add the appropriate C language equivalent for declaring a Python `list` container using the STC library.
-   #1659 : Add the appropriate C language equivalent for declaring a Python `set` container using the STC library.
-   #1944 : Add the appropriate C language equivalent for declaring a Python `dict` container using the STC library.
-   #1657 : Add the appropriate Fortran language equivalent for declaring a Python `list` container using the gFTL library.
-   #1658 : Add the appropriate Fortran language equivalent for declaring a Python `set` container using the gFTL library.
-   #1944 : Add the appropriate Fortran language equivalent for declaring a Python `dict` container using the gFTL library.
-   #2009 : Add support for `in` operator for `list`, `set`, `dict` and class containers.
-   #1874 : Add C and Fortran support for the `len()` function for the `list` container.
-   #1875 : Add C and Fortran support for the `len()` function for the `set` container.
-   #1908 : Add C and Fortran support for the `len()` function for the `dict` container.
-   #1665 : Add C and Fortran support for returning lists from functions.
-   #1689 : Add C and Fortran support for list method `append()`.
-   #1876 : Add C support for indexing lists.
-   #1690 : Add C and Fortran support for list method `pop()`.
-   #1663 : Add C support for sets as arguments.
-   #1664 : Add C and Fortran support for returning sets from functions.
-   #2023 : Add support for iterating over a `set`.
-   #1893 : Add support for set initialisation with `set()`.
-   #1877 : Add C and Fortran Support for set method `pop()`.
-   #1917 : Add C and Fortran support for set method `add()`.
-   #1918 : Add support for set method `clear()`.
-   #1918 : Add support for set method `copy()`.
-   #1743 : Add support for set method `discard()`.
-   #1750 : Add support for set method `remove()`.
-   #1753 : Add support for set method `union()`.
-   #1754 : Add support for set method `update()`.
-   #1744 : Add support for set method `intersection()`.
-   #1745 : Add support for set method `intersection_update()`.
-   #2059 : Add C support for returning dictionaries from functions.
-   #2164 : Add support for dict indexing.
-   #1880 : Add support for dict method `clear()`.
-   #1884 : Add support for dict method `items()`.
-   #1884 : Add support for dict method `keys()`.
-   #1886 : Add Python and C support for dict method `pop()`.
-   #1936 : Add missing C output for inline decorator example in documentation
-   #1937 : Optimise `pyccel.ast.basic.PyccelAstNode.substitute` method.
-   #1544 : Add support for `typing.TypeAlias`.
-   #1583 : Allow inhomogeneous tuples in classes.
-   #738 : Add support for homogeneous tuples with scalar elements as arguments.
-   Add a warning about containers in lists.
-   #2016 : Add support for translating arithmetic magic methods.
-   #2106 : Add support for `__len__` magic method.
-   #1980 : Extend The C support for min and max to more than two variables
-   #2081 : Add support for multi operator expressions
-   #2061 : Add C support for string declarations.
-   Add support for inhomogeneous tuple annotations.
-   #1834 : Add support for `@property` decorator.
-   #2099 : Fix translation of modules containing `__all__`.
-   #983 : Add support for built-in function `round`.
-   Add support for `type` as a type annotation.
-   #2182 : Add support for `isinstance`.
-   #337 : Add support for returning tuples from functions.
-   \[INTERNALS\] Add abstract class `SetMethod` to handle calls to various set methods.
-   \[INTERNALS\] Added `container_rank` property to `ast.datatypes.PyccelType` objects.
-   \[INTERNALS\] Add a `__call__` method to `FunctionDef` to create `FunctionCall` instances.
-   \[INTERNALS\] Allow the use of magic methods to describe container methods.
-   \[DEVELOPER\] Added an improved traceback to the developer-mode errors for errors in function calls.
-   \[DEVELOPER\] Added an environment variable to globally activate developer-mode for errors.

### Fixed

-   #2025 : Optimise min/max to avoid unnecessary temporary variables.
-   #1720 : Fix Undefined Variable error when the function definition is after the variable declaration.
-   #1763 Use `np.result_type` to avoid mistakes in non-trivial NumPy type promotion rules.
-   Fix some cases where a Python built-in type is returned in place of a NumPy type.
-   Stop printing numbers with more decimal digits than their precision.
-   Allow printing the result of a function returning multiple objects of different types.
-   #1732 : Fix multidimensional list indexing in Python.
-   #1785 : Add missing cast when creating an array of booleans from non-boolean values.
-   #1821 : Ensure an error is raised when creating an ambiguous interface.
-   #1842 : Fix homogeneous tuples incorrectly identified as inhomogeneous.
-   Link and mention `devel` branch, not `master`.
-   #1913 : Fix function calls to renamed functions.
-   #1930 : Preserve ordering of import targets.
-   #1892 : Fix implementation of list function when an iterable is passed as parameter.
-   #1979 : Fix memory leaks in C due to homogeneous container redefinition.
-   #1972 : Simplified `printf` statement for Literal String.
-   #2026 : Fix missing loop in slice assignment.
-   #2008 : Ensure list/set/dict assignment is recognised as a reference.
-   #2039 : Ensure any expressions in the iterable of a for loop are calculated before the loop.
-   #2013 : Stop limiting the length of strings to 128 characters.
-   #2078 : Fix translation of classes containing comments.
-   #2041 : Include all type extension methods by default.
-   #2082 : Allow the use of a list comprehension to initialise an array.
-   #2094 : Fix slicing of array allocated in an if block.
-   #2085 : Fix calling class methods before they are defined.
-   #2111 : Fix declaration of class attributes with name conflicts using type annotations.
-   #2115 : Fix integer handling with NumPy 2.0 on Windows.
-   Fix handling of union `typing.TypeAlias` objects as type hints.
-   #2141 : Fix error when removing `test_node`.
-   #2148 : Fix error due to missing file `numpy_version.h`.
-   #2001 : Ensure all memory is correctly deallocated in the Python interface in a way that is compatible with all compilers.
-   #2153 : Fix missing line information when an unknown class method is called.
-   #2149 : Fix multi-line expressions in `if` conditions.
-   #2181 : Allow saving an array result of a function to a slice but raise a warning about suboptimal performance.
-   #2190 : Fix missing error for list pointer assignment.
-   Lifted the restriction on ndarrays limiting them to rank<15.
<<<<<<< HEAD
-   #1321 : Fix use of tuples returned from functions in a non-assign statement.
=======
-   #2206 : Fix returning an array of unknown literal size.
>>>>>>> 099c6b34

### Changed

-   #1920 : Add a maximum version for NumPy.
-   #1836 : Move `epyccel` module to `pyccel.commands.epyccel` and add support for shortcut import `from pyccel import epyccel`.
-   #1720 : functions with the `@inline` decorator are no longer exposed to Python in the shared library.
-   #1720 : Error raised when incompatible arguments are passed to an `inlined` function is now fatal.
-   #1964 : Improve the error message when the wrong type is passed as a NumPy array argument.
-   #1941 : Rename "target" in `AsName` to `local_alias` to better illustrate its use in the local context.
-   #1961 : Use STC's `cspan` to describe `np.ndarray` in C. This results in a large speed-up for pathological cases.
-   #2187 : Removed use of pickle.
-   \[INTERNALS\] `FunctionDef` is annotated when it is called, or at the end of the `CodeBlock` if it is never called.
-   \[INTERNALS\] `InlinedFunctionDef` is only annotated if it is called.
-   \[INTERNALS\] Build `utilities.metaclasses.ArgumentSingleton` on the fly to ensure correct docstrings.
-   \[INTERNALS\] Rewrite datatyping system. See #1722.
-   \[INTERNALS\] Moved precision from `ast.basic.TypedAstNode` to an internal property of `ast.datatypes.FixedSizeNumericType` objects.
-   \[INTERNALS\] Moved rank from `ast.basic.TypedAstNode` to an internal property of `ast.datatypes.PyccelType` objects.
-   \[INTERNALS\] Moved order from `ast.basic.TypedAstNode` to an internal property of `ast.datatypes.PyccelType` objects.
-   \[INTERNALS\] Use cached `__add__` method to determine result type of arithmetic operations.
-   \[INTERNALS\] Use cached `__and__` method to determine result type of bitwise comparison operations.
-   \[INTERNALS\] Stop storing `FunctionDef`, `ClassDef`, and `Import` objects inside `CodeBlock`s.
-   \[INTERNALS\] Remove the `order` argument from the `pyccel.ast.core.Allocate` constructor.
-   \[INTERNALS\] Remove `rank` and `order` arguments from `pyccel.ast.variable.Variable` constructor.
-   \[INTERNALS\] Ensure `SemanticParser.infer_type` returns all documented information.
-   \[INTERNALS\] Enforce correct value for `pyccel_staging` property of `PyccelAstNode`.
-   \[INTERNALS\] Allow visiting objects containing both syntactic and semantic elements in `SemanticParser`.
-   \[INTERNALS\] Rename `pyccel.ast.internals.PyccelInternalFunction` to `pyccel.ast.internals.PyccelFunction`.
-   \[INTERNALS\] All internal classes which can be generated from `FunctionCall`s must inherit from `PyccelFunction`.
-   \[INTERNALS\] `PyccelFunction` objects which do not represent objects in memory have the type `SymbolicType`.
-   \[INTERNALS\] Rename `_visit` functions called from a `FunctionCall` which don't match the documented naming pattern to `_build` functions.
-   \[INTERNALS\] Remove unnecessary argument `kind` to `Errors.set_target`.
-   \[INTERNALS\] Handle STC imports with Pyccel objects.
-   \[INTERNALS\] Stop using ndarrays as an intermediate step to call Fortran code.
-   \[INTERNALS\] Stop using ndarrays as an intermediate step to return arrays from Fortran code.
-   \[INTERNALS\] Unify the strategy for handling additional imports in the printing stage for different languages.
-   \[INTERNALS\] Make `Iterable` into a super-class instead of a storage class.
-   \[INTERNALS\] Change the order of the constructor arguments of `FunctionDef`.
-   \[INTERNALS\] Use `_extract_X_FunctionDefResult` methods in Fortran-to-C wrapper.
-   \[INTERNALS\] Rename `BindCVariable`->`BindCModuleVariable`.
-   \[INTERNALS\] Restrict use of `FunctionDefResult` to one instance per function.

### Deprecated

-   #1786 : Remove support for `real` and `integer` as type annotations.
-   #1812 : Stop allowing multiple main blocks inside a module.
-   \[INTERNALS\] Remove property `ast.basic.TypedAstNode.precision`.
-   \[INTERNALS\] Remove class `ast.datatypes.DataType` (replaced by `ast.datatypes.PrimitiveType` and `ast.datatypes.PyccelType`).
-   \[INTERNALS\] Remove unused properties `prefix` and `alias` from `CustomDataType`.
-   \[INTERNALS\] Remove `ast.basic.TypedAstNode._dtype`. The datatype can still be accessed as it is contained within the class type.
-   \[INTERNALS\] Remove unused parameters `expr`, `status` and `like` from `pyccel.ast.core.Assign`.
-   \[INTERNALS\] Remove `pyccel.ast.utilities.builtin_functions`.
-   \[INTERNALS\] Remove unused/unnecessary functions in `pyccel.parser.utilities` : `read_file`, `header_statement`, `accelerator_statement`, `get_module_name`, `view_tree`.
-   \[INTERNALS\] Remove unused functions `Errors.unset_target`, and `Errors.reset_target`.
-   \[INTERNALS\] Remove unused classes `SymbolicAssign` and `SymbolicPrint`.
-   \[INTERNALS\] Remove `ast.bind_c.BindCFunctionDefResult` (replaced by `ast.bind_c.BindCArrayType` and `ast.bind_c.BindCResultVariable`).

## \[1.12.1\] - 2024-10-01

### Added

-   #1915 : Add support for NumPy v2 `sign` function.
-   #1988 : Add support for NumPy v2 (fix `floor`, fix type mixing, update tests).

### Fixed

-   #1853 : Fix translation of a file whose name conflicts with Fortran keywords.
-   #1047 : Print the value of an unrecognised constant.
-   #1951 : Fix return type for class whose argument cannot be wrapped.
-   #1903 : Fix memory leak when using type annotations on local variables.
-   #1927 : Improve error Message for missing target language compiler in Pyccel
-   #1933 : Improve code printing speed.
-   #1924 : Fix internal error arising in Duplicate or list comprehensions.
-   #1970 : Fix missing `TypeError` for wrong type passed as optional argument.
-   #1985 : Fix implementation of `gcd` and `lcm` for C and Fortran.
-   #1998 : Fix compiler error when using a variable named `I`.

## \[1.12.0\] - 2024-05-13

### Added

-   #1830 : Add a `pyccel.lambdify` function to accelerate SymPy expressions.
-   #1867 : Add a `use_out` parameter to `pyccel.lambdify` to avoid unnecessary memory allocation.
-   #1867 : Auto-generate a docstring for functions generated via calls to `pyccel.lambdify`.
-   #1868 : Hide traceback for `epyccel` and `lambdify` errors.

### Fixed

-   #1762 : Fix array copy between different data types.
-   #1792 : Fix array unpacking.
-   #1795 : Fix bug when returning slices in C.
-   #1218 : Fix bug when assigning an array to a slice in Fortran.
-   #1830 : Fix missing allocation when returning an annotated array expression.
-   #1853 : Fix translation of a file whose name conflicts with Fortran keywords.
-   Link and mention `devel` branch, not `master`.

### Changed

-   #1866 : Raise a more informative error when mixing scalar and array return types.
-   \[TESTS\] Filter out cast warnings in cast tests.
-   \[INTERNALS\] Removed unused `fcode`, `ccode`, `cwrappercode`, `luacode`, and `pycode` functions from printers.
-   \[INTERNALS\] Removed unused arguments from methods in `pyccel.codegen.codegen.Codegen`.

### Deprecated

-   #1820 : Deprecated unused decorator `@lambdify`
-   \[INTERNALS\] Removed unused and undocumented function `get_function_from_ast`.
-   \[INTERNALS\] Remove function `Module.set_name`.
-   \[INTERNALS\] Remove unused `assign_to` argument of `CodePrinter.doprint`.
-   \[INTERNALS\] Remove unnecessary functions from `CodePrinter` : `_get_statement`, `_get_comment`.

## \[1.11.2\] - 2024-03-05

### Added

-   #1689 : Add Python support for list method `append()`.
-   #1692 : Add Python support for list method `insert()`.
-   #1690 : Add Python support for list method `pop()`.
-   #1691 : Add Python support for list method `clear()`.
-   #1575 : Add support for homogeneous tuple type annotations on variables.
-   #1425 : Add support for `numpy.isnan`, `numpy.isinf` and `numpy.isfinite`.
-   #1738 : Add Python support for creating scalar sets with `{}`.
-   #1738 : Add Python support for set method `add`.
-   #1749 : Add Python support for set method `pop()`.

### Fixed

-   #1575 : Fixed inhomogeneous tuple (due to incompatible sizes) being treated as homogeneous tuple.
-   #1182 : Fix tuples containing objects with different ranks.
-   #1575 : Fix duplication operator for non-homogeneous tuples with a non-literal but constant multiplier.
-   #1779 : Fix standalone partial templates.

### Changed

-   #1776 : Increase minimum version for `pytest` to 7.0.

### Deprecated

-   \[INTERNALS\] Remove unnecessary `dtype` parameter from `ast.core.Declare` class.
-   \[INTERNALS\] Remove unnecessary `passed_from_dotted` parameter from `ast.core.Declare` class.
-   \[INTERNALS\] Remove unused `ast.core.Block` class.

## \[1.11.1\] - 2024-02-13

### Fixed

-   #1724 : Fix returns in for loops

## \[1.11.0\] - 2024-02-12

### Added

-   #1645 : Handle deprecated `ast` classes.
-   #1649 : Add support for `np.min` in C code.
-   #1621 : Add support for `np.max` in C code.
-   #1571 : Add support for the function `tuple`.
-   #1493 : Add preliminary support for importing classes.
-   #1578 : Allow classes to avoid type annotations for the self argument of a method.
-   #1597 : Handle class docstrings.
-   #1494 : Add support for functions returning class instances.
-   #1495 : Add support for functions with class instance arguments.
-   #1684 : Add support for classes without `__init__` functions.
-   #1685 : Add support for `type()` function with class instance argument.
-   #1605 : Add support for methods and interfaces in classes (including `__init__` and `__del__`).
-   #1618 : Add support for class instance attributes.
-   #1680 : Add support for `typing.Final`.
-   Add a `--time_execution` flag to allow detailed investigation of critical sections of code.
-   #1659 : Add multi-file support for classes.
-   #1708 : Allow returning pointers to arguments from functions.
-   \[INTERNALS\] Add `class_type` attribute to `TypedAstNode`.
-   \[INTERNALS\] Add `PyccelPyArrayObject` datatype.

### Fixed

-   #1587 : Fix unnecessarily long file names generated by `epyccel`.
-   #1576 : Correct destructor invocation for proper cleanup.
-   #1576 : Remove inline class method definition.
-   Ensure an error is raised when if conditions are used in comprehension statements.
-   #1553 : Fix `np.sign` when using the `ifort` compiler.
-   #1582 : Allow homogeneous tuples in classes.
-   #1619 : Give priority to imported functions over builtin functions.
-   #1614 : Allow relative paths for custom compilation file.
-   #1615 : Fixed infinite loop when passing slices while copying arrays.
-   #1628 : Fixed segmentation fault when writing to optional scalars.
-   #1554 : Fix exit statement in Fortran with Intel compiler.
-   #1564 : Fixed installation problems on Python 3.12.
-   #1259 : Fix bug causing problems with user editable installation.
-   #1651 : Fix name collision resolution to include parent scopes.
-   #1156 : Raise an error for variable name collisions with non-variable objects.
-   #1507 : Fix problems with name collisions in class functions.
-   Ensure `pyccel-init` calls the related function.
-   Stop unnecessarily importing deprecated NumPy classes `int`, `bool`, `float`, `complex` in Python translation.
-   #1712 : Fix library path and OpenMP support for recent Apple chips by getting Homebrew directory with `brew --prefix`.
-   #1687 : Pointers in tuples are deallocated.
-   #1586 : Raise an error for targets of class instances which go out of scope too early.
-   #1717 : Fix a bug when handling paths with dots.

### Changed

-   #1672 : Make `icx` and `ifx` the default Intel compilers (Found in Intel oneAPI).
-   #1644 : Stop printing the step of a range if that step is 1.
-   #1638 : Migrate from `setuptools` to `hatch` for installation scripts.
-   Don't raise a warning for an unnecessary specification of the order.
-   \[INTERNALS\] #1593 : Rename `PyccelAstNode.fst` to the `PyccelAstNode.ast`.
-   \[INTERNALS\] #1593 : Use a setter instead of a method to update `PyccelAstNode.ast`.
-   \[INTERNALS\] #1593 : Rename `BasicParser._current_fst_node` to the `BasicParser._current_ast_node`.
-   \[INTERNALS\] #1390 : Remove dead code handling a `CodeBlock` in an assignment.
-   \[INTERNALS\] #1582 : Remove the `HomogeneousTupleVariable` type.
-   \[INTERNALS\] #1581 : Unify handling of string and Python annotations.

### Deprecated

-   #1593 : Remove undocumented, broken `lambdify` method.
-   \[INTERNALS\] #1584 : Remove unused functions from `pyccel.ast.core` : `inline`, `subs`, `get_iterable_ranges`.
-   \[INTERNALS\] #1584 : Remove unused functions from `pyccel.ast.datatypes` : `is_iterable_datatype`, `is_with_construct_datatype`, `is_pyccel_datatype`.
-   \[INTERNALS\] #1584 : Remove unused class from `pyccel.ast.core`: `ForIterator`.
-   \[INTERNALS\] #1584 : Remove unused method from `pyccel.ast.core`: `ClassDef.get_attribute`.
-   \[INTERNALS\] #1676 : Remove `DottedFunctionCall` from `pyccel.ast.core` (use `bound_argument` instead).
-   \[INTERNALS\] #1683 : Remove unused redundant class from `pyccel.ast.datatypes`: `UnionType`.

## \[1.10.0\] - 2023-10-23

### Added

-   #633 & #1518 : Allow non-trivial types to be specified with mypy-compatible annotations.
-   #1336 : Use template as a partial type.
-   #1509 : Add type annotations for variables.
-   #1528 : Add support for variable declarations in classes.
-   #1491 : Add documentation for classes.

### Fixed

-   #387 : Raise a clear error when an unrecognised type is used in a type annotation.
-   #1556 : Fixed print format string for Intel compatibility.
-   #1557 : Fix return a new instance of a class.
-   #1557 : Fix save multiple class instances to the same variable.

### Changed

-   \[INTERNALS\] #1520 : `ScopedNode` -> `ScopedAstNode`.
-   \[INTERNALS\] #1520 : `PyccelAstNode` -> `TypedAstNode`.
-   \[INTERNALS\] #1520 : `Basic` -> `PyccelAstNode`.

### Deprecated

-   Drop official support for Python 3.7 due to End of Life.

## \[1.9.2\] - 2023-10-13

### Added

-   #1476 : Add C support for a class containing `Interfaces`.
-   #1472 : Add C printing support for a class containing scalar data.
-   #1492 : Types of arguments for class methods can be declared like function arguments.
-   #1511 : Add support for the `cmath` library.
-   Output readable header syntax errors.
-   New environment variable `PYCCEL_DEFAULT_COMPILER`.
-   #1508 : Add C support for a class destructor.
-   #1508 : Add support for array data in classes.

### Fixed

-   #1484 : Use scope for classes to avoid name clashes.
-   Stop raising warning for unrecognised functions imported via intermediate modules.
-   #1156 : Raise a neat error for unhandled inhomogeneous tuple expressions.
-   Set status of header variables to 'unallocated'.
-   #1508 : Generate deallocations for classes and their attributes.

### Changed

-   #1484 : Improve handling of `DottedName` in `_assign_lhs_variable`.
-   \[INTERNALS\] Move handling of variable headers to semantic stage.
-   \[INTERNALS\] Moved handling of type annotations to the semantic stage.
-   \[INTERNALS\] Remove unnecessary body argument from `FunctionAddress`.

### Deprecated

-   #1513 : Stop printing `@types` decorators in generated Python code.
-   Remove support for undocumented type syntax specifying precision (e.g. `int*8`).
-   No longer possible to combine header annotations and argument type annotations.
-   Remove support for specifying header annotations in a separate file.
-   \[INTERNALS\] Remove `dtype_registry` in favour of `dtype_and_precision_registry`.
-   \[INTERNALS\] Prefer `DataType` keys over string keys which describe data types.

## \[1.9.1\] - 2023-08-31

### Added

-   #1497 : Add support for NumPy `copy` method: `a.copy`.
-   #1497 : Add support for NumPy function `copy`.

### Fixed

-   #1499 : Fix passing temporary arrays to functions.
-   #1241 : Missing transpose when converting from a C-ordered array to F-ordered array.
-   #1241 : Incorrect transpose when copying an F-ordered array.
-   #1241 : Fix infinite loop when passing an array as the only argument to `np.array`.
-   #1506 : Increment `Py_None` reference count to avoid unexpected deallocation.

## \[1.9.0\] - 2023-08-22

### Added

-   #752 : Allow passing array variables to `numpy.array`.
-   #1280 : Allow copying arrays using `numpy.array`.
-   Allow interfaces in classes.
-   Add Python support for a simple class.
-   #1430 : Add conjugate support to booleans.
-   #1452 : Add C printing support for a class containing only functions.
-   #1260 : Add support for NumPy `dtype` property: `a.dtype`.
-   #1260 : Add support for NumPy `result_type` function.

### Fixed

-   #682 : Wrong data layout when copying a slice of an array.
-   #1453 : Fix error-level developer mode output.
-   \[INTERNALS\] Fix string base class selection.
-   #1496 : Fix interfaces which differ only by order or rank.

### Changed

-   #1455 : Make `ConstructorCall` inherit from `FunctionCall`.
-   Updating `stdlib` files if they are modified not just accessed.
-   `pyccel_clean` tool now deletes folders **starting with** `__pyccel__` and `__epyccel__`.
-   Pyccel-generated folder names are dependent on `PYTEST_XDIST_WORKER` when running with `pytest-xdist`.
-   \[INTERNALS\] Add class object to class function call arguments.
-   \[INTERNALS\] In `ast.numpyext` rename `Shape` as `NumpyShape`, `NumpyArraySize` as `NumpySize`
-   \[INTERNALS\] In `ast.internals` rename `PyccelArraySize` as `PyccelArraySizeElement`, create new `PyccelArraySize` w/out `index` argument
-   \[INTERNALS\] Make `NumpySize` a factory class (which cannot be instantiated)
-   \[INTERNALS\] Re-write C-Python API wrapping stage (#1477)

### Deprecated

-   Using a `@types` decorator will raise a `FutureWarning` as this will be deprecated in a future version.
-   Using a type specification header will raise a `FutureWarning` as this will be deprecated in a future version.
-   Stop generating `numpy.bool` (deprecated from NumPy) in code.
-   \[INTERNALS\] Removed `obsolete` folder.
-   \[INTERNALS\] Removed out of date `samples` folder.
-   \[INTERNALS\] Removed out of date `doc` folder.
-   \[INTERNALS\] Removed `benchmarks` folder. Code is still available in benchmark repository.
-   \[INTERNALS\] Removed `bugs` folder.
-   \[INTERNALS\] Removed `inprogress` folder.
-   \[INTERNALS\] Remove old Travis configuration file.

## \[1.8.1\] - 2023-07-07

### Added

-   #1430 : Added conjugate support to integers and floats.

### Fixed

-   #1427 : Fix augmented assignment with a literal right hand side in templated code.

## \[1.8.0\] - 2023-06-20

### Added
-   #1400 : Added flags to Pyccel for managing conda PATH warnings.

### Fixed

-   #1404 : Bug preventing printing of some functions in a `print()` call.
-   #1302 : Raise error message in case of empty class.
-   #1407 : Raise an error if file name matches a Python built-in module.
-   #929 : Allow optional variables when compiling with Intel or NVIDIA.
-   #1117 : Allow non-contiguous arrays to be passed to Fortran code.
-   #1415 : Fix incorrect handling of assignments augmented by function calls.
-   #1418 : Fix `itertools.product` implementation.

### Changed

-   #1355 : Remove unused `BasicParser` arguments.
-   \[INTERNALS\] Re-write bind-c wrapping stage (#1388)

## \[1.7.4\] - 2023-05-02

### Added

-   #1352 : Added a change log.

### Fixed

-   #1367 : Use an absolute path to link to Python library.
-   #1379 : Ensure temporary arrays created for function calls are correctly declared in loops.

### Changed

-   Default to linking Python dynamically instead of statically
-   Ensure only absolute paths are used in compilation command.
-   \[INTERNALS\] Use `FunctionDefArgument` to store all argument specific properties.
-   \[INTERNALS\] Reduce carbon footprint by avoiding unnecessary CI testing.
-   \[INTERNALS\] Automatise PR labelling and review progress prompts.
-   \[INTERNALS\] Enforce the use of `FunctionDefArgument` in `FunctionDef`.
-   \[INTERNALS\] Use `FunctionDefResult` to store all result specific properties.

## \[1.7.3\] - 2023-03-07

### Added

-   Improved developer docs (code generation stage).

### Fixed

-   #1337 : Bug causing overflow errors when templates are used in functions with a large number of arguments.
-   #892 : Bug in the wrapper preventing an argument from using templates to have both a scalar and an array type.

### Changed

-   \[INTERNALS\] Add validation of docstrings to CI.

## \[1.7.2\] - 2023-02-02

### Added

### Fixed

-   #1288 : Bug in slice indexing in C code.
-   #1318 : Bug preventing use of `np.linspace` more than once in a given function.

### Changed

-   \[INTERNALS\] Uniformise line endings and enforce the convention through the use of a `.gitattributes` file.
-   \[INTERNALS\] Add human-readable summaries to tests.
-   \[INTERNALS\] Add tests to ensure Pyccel conventions are followed.
-   \[INTERNALS\] Add tests to check spelling.

## \[1.7.1\] - 2023-01-26

### Added

-   #1309 : Support for `np.sum` in C code.
-   Improved [developer docs](./developer_docs) (ordering, syntactic stage, semantic stage).
-   Added [community guidelines](./github/CONTRIBUTING.md).

### Fixed

-   #1184 : Bug preventing compilation on systems where there is no static library available for Python.
-   #1281 : Bug causing assignment to pointer instead of incrementation.
-   #1282 : Imported constants cannot be returned from functions.
-   \[INTERNALS\] Bug in CI coverage for forks.

### Changed

-   #1315 : Installation process modified to make test requirements a pip optional dependency.
-   #1245 : Reduce false negative test results by using a tolerance to compare floats.
-   #1272 : Remove use of deprecated NumPy syntax in tests.
-   #1253 : Provide minimum requirements.
-   \[INTERNALS\]  #1385 : Remove unused settings keyword arguments from `_visit` function.<|MERGE_RESOLUTION|>--- conflicted
+++ resolved
@@ -115,11 +115,8 @@
 -   #2181 : Allow saving an array result of a function to a slice but raise a warning about suboptimal performance.
 -   #2190 : Fix missing error for list pointer assignment.
 -   Lifted the restriction on ndarrays limiting them to rank<15.
-<<<<<<< HEAD
+-   #2206 : Fix returning an array of unknown literal size.
 -   #1321 : Fix use of tuples returned from functions in a non-assign statement.
-=======
--   #2206 : Fix returning an array of unknown literal size.
->>>>>>> 099c6b34
 
 ### Changed
 
