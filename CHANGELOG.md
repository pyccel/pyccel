--- conflicted
+++ resolved
@@ -27,17 +27,14 @@
 -   #1657 : Add the appropriate Fortran language equivalent for declaring a Python `list` container using the gFTL library.
 -   #1658 : Add the appropriate Fortran language equivalent for declaring a Python `set` container using the gFTL library.
 -   #1944 : Add the appropriate Fortran language equivalent for declaring a Python `dict` container using the gFTL library.
-<<<<<<< HEAD
--   #2023 : Add support for iterating over a `set`.
-=======
 -   #2009 : Add support for `in` operator for `list`, `set`, `dict` and class containers.
->>>>>>> 86f322a7
 -   #1874 : Add C and Fortran support for the `len()` function for the `list` container.
 -   #1875 : Add C and Fortran support for the `len()` function for the `set` container.
 -   #1908 : Add C and Fortran support for the `len()` function for the `dict` container.
 -   #1689 : Add C and Fortran support for list method `append()`.
 -   #1876 : Add C support for indexing lists.
 -   #1690 : Add C support for list method `pop()`.
+-   #2023 : Add support for iterating over a `set`.
 -   #1877 : Add C and Fortran Support for set method `pop()`.
 -   #1917 : Add C and Fortran support for set method `add()`.
 -   #1918 : Add support for set method `clear()`.
