# Change Log

All notable changes to this project will be documented in this file.

## \[UNRELEASED\]

### Added

-   #1741 : Add support for set method `difference()`.
-   #1742 : Add support for set method `difference_update()`.
-   #1849 : Add support for lambda functions in assign statements by treating them as inline functions.
-   #1585 : Add support for `np.divide` and its alias `np.true_divide`.
-   #2390 : Add support for `np.expm1`.
-   \[INTERNALS\] Added a `Wrappergen` class to group all wrapper generation logic.

### Fixed

-   #2306 : Fix Python containers as arguments to interface functions.
-   #2407 : Fix bad memory handling for multi-level containers.
-   #2408 : Fix bug when inlining a call to a function with no return, via a dotted function call.
<<<<<<< HEAD
-   #2419 : Fix lost error messages.
-   #2096 : Fix saving a list comprehension into a slice.
-   #2424 : Fix `isinstance` call testing class instance.
-   #2426 : Fix bug when specifying ND array shape with a tuple variable.
-   #2429 : Fix interface parsing from imported function.
-   #2248 : Fix wrapper bug when returning an instance of a class from the method of a preceding class.
-   #2431 : Fix missing type checks for functions called by functions with variable argument types.
-   #2433 : Fix shape calculation for resized class member variables.
-   #2413 : Fix late name conflict detection bug.
=======
-   #2439 : Fix missing call to `Py_INCREF` for booleans.
>>>>>>> 65801cad

### Changed

-   Update compiler commands to output the Python shared libraries and executables directly into the output directory.
-   #2386 : Changed the name of the generated file `bind_c_X.f90` to `bind_c_X_wrapper.f90`.
-   Update STC to v6.0-beta2.
-   \[INTERNALS\] Rename `SetMethod.set_variable` -> `SetMethod.set_obj` as this object is not necessarily a `Variable`.
-   \[INTERNALS\] Rename `accelerators` variables and arguments to more accurate `extra_compilation_tools` where appropriate.
-   \[INTERNALS\] Interface functions are no longer stored in `Module.functions`.
-   \[INTERNALS\] Scope dictionaries cannot be modified directly from outside the scope.

### Deprecated

### Removed

-   #2412 : Remove unused, undocumented obsolete decorator `bypass`.
-   #2412 : Remove unused, undocumented obsolete decorator `sympy`.
-   \[INTERNALS\] Remove unused properties in `pyccel.codegen.Codegen` (`imports`, `variables`, `body`, `routines`, `classes`, `interfaces`, `modules`, `language`).

## \[2.0.1\] - 2025-06-27

### Added

-   \[INTERNALS\] Added developer documentation about tests.

### Fixed

-   #2364 : Fix the use of the `--export-compiler-config` flag.
-   #2372 : Fix passing arrays of size 0 to Fortran translations.
-   \[INTERNALS\] Fix unsorted `__all__` variables.
-   \[INTERNALS\] Allow CI scripts `check_pyccel_conventions.py`, `check_pylint_commands.py`, and `ci_tools/check_python_capitalisation.py` to be called easily locally.

### Changed

-   \[INTERNALS\] Rename `check_slots.py` -> `check_pyccel_conventions.py`.

## \[2.0.0\] - 2025-06-21

### Added

-   #1720 : Add support for `Ellipsis` as the only index for an array.
-   #1787 : Ensure STC v5.0 (`ef322ae`) is installed with Pyccel.
-   #1656 : Ensure gFTL is installed with Pyccel.
-   #1694 : Add Python support for list method `extend()`.
-   #1700 : Add Python support for list method `sort()`.
-   #1696 : Add Python support for list method `copy()`.
-   #1693 : Add Python support for list method `remove()`.
-   #1895 : Add Python support for dict initialisation with `{}`.
-   #1895 : Add Python support for dict initialisation with `dict()`.
-   #1881 : Add Python support for dict method `copy()`.
-   #1888 : Add Python support for dict method `setdefault()`.
-   #1885 : Add Python and C support for dict method `get()`.
-   #1844 : Add line numbers and code to errors from built-in function calls.
-   #1655 : Add the appropriate C language equivalent for declaring a Python `list` container using the STC library.
-   #1659 : Add the appropriate C language equivalent for declaring a Python `set` container using the STC library.
-   #1944 : Add the appropriate C language equivalent for declaring a Python `dict` container using the STC library.
-   #1657 : Add the appropriate Fortran language equivalent for declaring a Python `list` container using the gFTL library.
-   #1658 : Add the appropriate Fortran language equivalent for declaring a Python `set` container using the gFTL library.
-   #1944 : Add the appropriate Fortran language equivalent for declaring a Python `dict` container using the gFTL library.
-   #2009 : Add support for `in` operator for `list`, `set`, `dict` and class containers.
-   #1874 : Add C and Fortran support for the `len()` function for the `list` container.
-   #1875 : Add C and Fortran support for the `len()` function for the `set` container.
-   #1908 : Add C and Fortran support for the `len()` function for the `dict` container.
-   #1665 : Add C and Fortran support for returning lists from functions.
-   #1663 : Add C and Fortran support for lists as arguments.
-   #1689 : Add C and Fortran support for list method `append()`.
-   #1876 : Add C support for indexing lists.
-   #1690 : Add C and Fortran support for list method `pop()`.
-   #1695 : Add C and Fortran support for list method `reverse()`.
-   #2256 : Add C and Fortran support for list method `clear()`.
-   #2259 : Add C and Fortran support for list method `insert()`.
-   #2298 : Add support for `list.__eq__`.
-   #1663 : Add C and Fortran support for sets as arguments.
-   #1664 : Add C and Fortran support for returning sets from functions.
-   #2023 : Add support for iterating over a `set`.
-   #1893 : Add support for set initialisation with `set()`.
-   #1877 : Add C and Fortran Support for set method `pop()`.
-   #1917 : Add C and Fortran support for set method `add()`.
-   #1918 : Add support for set method `clear()`.
-   #1918 : Add support for set method `copy()`.
-   #1743 : Add support for set method `discard()`.
-   #1750 : Add support for set method `remove()`.
-   #1753 : Add support for set method `union()`.
-   #1754 : Add support for set method `update()`.
-   #1744 : Add support for set method `intersection()`.
-   #1745 : Add support for set method `intersection_update()`.
-   #1745 : Add support for set method `isdisjoint()`.
-   #2059 : Add C and Fortran support for returning dictionaries from functions.
-   #2164 : Add support for dict indexing.
-   #1880 : Add support for dict method `clear()`.
-   #1884 : Add support for dict method `items()`.
-   #1884 : Add support for dict method `keys()`.
-   #1884 : Add support for dict method `values()`.
-   #1886 : Add support for dict method `pop()`.
-   #1887 : Add support for dict method `popitem()`.
-   #1936 : Add missing C output for inline decorator example in documentation
-   #1937 : Optimise `pyccel.ast.basic.PyccelAstNode.substitute` method.
-   #1544 : Add support for `typing.TypeAlias`.
-   #1583 : Allow inhomogeneous tuples in classes.
-   #738 : Add support for homogeneous tuples with scalar elements as arguments.
-   Add a warning about containers in lists.
-   #2016 : Add support for translating arithmetic magic methods.
-   #2106 : Add support for `__len__` magic method.
-   #1980 : Extend The C support for min and max to more than two variables
-   #2081 : Add support for multi operator expressions
-   #2061 : Add C support for string declarations.
-   Add support for inhomogeneous tuple annotations.
-   #1834 : Add support for `@property` decorator.
-   #2099 : Fix translation of modules containing `__all__`.
-   #983 : Add support for built-in function `round`.
-   Add support for `type` as a type annotation.
-   #2182 : Add support for `isinstance`.
-   #2183 : Add compile time analysis of if block conditions.
-   #2139 : Add support for `__getitem__`
-   #337 : Add support for returning tuples from functions.
-   #2194 : Add support for strings as arguments.
-   #2192 : Add support for the floor division assignment operator.
-   #2279 : Allow scalar literals (including Type hints) and recognised modules to be deduced from a function's context.
-   #2210 : Add preliminary support for containers of containers (e.g. lists of lists).
-   #2132 : Add support for `typing.TypeVar` to replace `@template`.
-   #2253 : Add multiple levels of verbosity.
-   Generate stub files to allow double compilation to potentially be bypassed.
-   Add `context_dict` argument to `epyccel` for passing non-global `typing.TypeVar` objects.
-   #2293 : Add `pyccel-test` command to run unit tests. Improve docs.
-   #2358 : Add support for bitwise operators with NumPy arrays.
-   \[INTERNALS\] Add abstract class `SetMethod` to handle calls to various set methods.
-   \[INTERNALS\] Add `container_rank` property to `ast.datatypes.PyccelType` objects.
-   \[INTERNALS\] Add a `__call__` method to `FunctionDef` to create `FunctionCall` instances.
-   \[INTERNALS\] Allow the use of magic methods to describe container methods.
-   \[INTERNALS\] Add a simplify method to `PyccelGt` for literals.
-   \[DEVELOPER\] Add an improved traceback to the developer-mode errors for errors in function calls.
-   \[DEVELOPER\] Add an environment variable to globally activate developer-mode for errors.
-   \[DEVELOPER\] Add a spell checker for the code itself.
-   \[DEVELOPER\] Add a test to main CI to check if deployment to TestPyPI is working correctly.

### Fixed

-   #2025 : Optimise min/max to avoid unnecessary temporary variables.
-   #1720 : Fix Undefined Variable error when the function definition is after the variable declaration.
-   #1763 Use `np.result_type` to avoid mistakes in non-trivial NumPy type promotion rules.
-   Fix some cases where a Python built-in type is returned in place of a NumPy type.
-   Stop printing numbers with more decimal digits than their precision.
-   Allow printing the result of a function returning multiple objects of different types.
-   #1732 : Fix multidimensional list indexing in Python.
-   #1785 : Add missing cast when creating an array of booleans from non-boolean values.
-   #1821 : Ensure an error is raised when creating an ambiguous interface.
-   #1842 : Fix homogeneous tuples incorrectly identified as inhomogeneous.
-   Link and mention `devel` branch, not `master`.
-   #1913 : Fix function calls to renamed functions.
-   #1930 : Preserve ordering of import targets.
-   #1892 : Fix implementation of list function when an iterable is passed as parameter.
-   #1979 : Fix memory leaks in C due to homogeneous container redefinition.
-   #1972 : Simplified `printf` statement for Literal String.
-   #2026 : Fix missing loop in slice assignment.
-   #2008 : Ensure list/set/dict assignment is recognised as a reference.
-   #2039 : Ensure any expressions in the iterable of a for loop are calculated before the loop.
-   #2013 : Stop limiting the length of strings to 128 characters.
-   #2078 : Fix translation of classes containing comments.
-   #2041 : Include all type extension methods by default.
-   #2082 : Allow the use of a list comprehension to initialise an array.
-   #2094 : Fix slicing of array allocated in an if block.
-   #2085 : Fix calling class methods before they are defined.
-   #2111 : Fix declaration of class attributes with name conflicts using type annotations.
-   #2115 : Fix integer handling with NumPy 2.0 on Windows.
-   Fix handling of union `typing.TypeAlias` objects as type hints.
-   #2141 : Fix error when removing `test_node`.
-   #2148 : Fix error due to missing file `numpy_version.h`.
-   #2001 : Ensure all memory is correctly deallocated in the Python interface in a way that is compatible with all compilers.
-   #2153 : Fix missing line information when an unknown class method is called.
-   #2149 : Fix multi-line expressions in `if` conditions.
-   #2181 : Allow saving an array result of a function to a slice but raise a warning about suboptimal performance.
-   #2190 : Fix missing error for list pointer assignment.
-   #2198 : Fix saving an empty string in Fortran.
-   #2195 : Fix string comparisons.
-   Fixed returning strings from functions.
-   #2197 : Allow strings as dictionary keys in C.
-   #2104 : Add support for Pythonic swapping and raise errors for expressions which are too complex.
-   Lifted the restriction on ndarrays limiting them to rank<15.
-   #2175 : Fix the shape of multi-level containers.
-   Catch all internal errors arising in the syntactic, semantic, printing or code generation stages.
-   #2206 : Fix returning an array of unknown literal size.
-   #2112 : Improve floor division.
-   #2220 : Fix premature `stc/cspan` import.
-   #2214 : Fix returning a local variable from an inline function.
-   #1321 : Fix use of tuples returned from functions in a non-assign statement.
-   #2229 : Fix annotation of variables that are returned in a function whose result type is annotated.
-   #2238 : Fix incorrect memory handling for temporary variable.
-   #2239 : Fix missing library directory for Python shared library.
-   #1410 : Fix conditional statement not working inside of a list comprehension.
-   #1297 : Fix iteration over an `enumerate`, `map` or `zip` in a list comprehension.
-   #2098 : Fix using multiple list comprehensions.
-   #1948 : Fix list comprehension does not work in C.
-   #2245 : Fix internal error when an inhomogeneous tuple appears as an indexed element.
-   #2258 : Fix missing errors for bad pointer handling in the case of containers with mutable elements.
-   #2274 : Do not pass include flags to linker (they are useless).
-   #2274 : Always use the C compiler to build the C wrapper for NumPy arrays (fixes Intel failures).
-   #2285 : Reduce number of warnings in unit tests.
-   #2295 : Fix wrapper handling of constant array arguments.
-   #2097 : Fix printing of an empty list.
-   #2235 : Fix negative numbers in slice indices when translating to C.
-   #2144 : Fix accidental imports due to modules making their contents public by default.
-   #2312 : Fix rounding direction for negative integer elements in `np.linspace`.
-   #2125 : Fix missing type check for argument of known type in a function with arguments whose type can be one of several types.
-   #2042 : Fix missing index in loop unravelling for loop of length 1.
-   #2093 : Fix scoping issue preventing class methods from sharing a name with locals in another class method.
-   #1814 : Fix class method visitation order to correctly access the global scope from methods.
-   #1668 : Fix handling of `is not None` check to ensure it is always checked before accessing the variable.
-   #802 : Add if blocks in Python output to ensure support for implementations that differ for different types.
-   #2286 : Fix warnings due to non-existent include directories.
-   Fix casting of arrays in Python translation.
-   #2167 : Stop modifying variables to add `Final` annotation.
-   #2216 : Ensure compilation dependencies added by Pyccel are indicated for compilation of files which import the module.
-   #2261 : Add LLVM compilers.
-   #2344 : Allow language to be set using a capitalised name (Fortran, C, Python).
-   #2322 : Fix inline functions calling inline functions with their own local variables.

### Changed

-   #2282 : Change the order of the function arguments (out arguments are now first).
-   #2008 : Remove dependency on `astunparse` package.
-   #1920 : Add a maximum version for NumPy.
-   #1836 : Move `epyccel` module to `pyccel.commands.epyccel` and add support for shortcut import `from pyccel import epyccel`.
-   #1720 : functions with the `@inline` decorator are no longer exposed to Python in the shared library.
-   #1720 : Error raised when incompatible arguments are passed to an `inlined` function is now fatal.
-   #1964 : Improve the error message when the wrong type is passed as a NumPy array argument.
-   #1941 : Rename "target" in `AsName` to `local_alias` to better illustrate its use in the local context.
-   #1961 : Use STC's `cspan` to describe `np.ndarray` in C. This results in a large speed-up for pathological cases.
-   #2187 : Removed use of pickle.
-   #2234 : Print all constant C variables with `const` specifier.
-   #2249 : Improve installation docs and recommend virtual environment.
-   #2242 : Change format of compiler info files.
-   #2302 : Print the deallocation in a 1 line if statement.
-   #2125 : Add information about received data type to type errors when calling a function with the wrong type.
-   #297 : Parse generated `.pyi` files instead of `.py` files when importing to speed up translation.
-   #2330 : Inline functions in the semantic stage.
-   #2322 : Stop raising an error when checking if non-optional variable is `None`.
-   #2348 : Improve parameters of `pyccel` command and `epyccel` function.
-   \[INTERNALS\] `FunctionDef` is annotated when it is called, or at the end of the `CodeBlock` if it is never called.
-   \[INTERNALS\] `InlinedFunctionDef` is only annotated if it is called.
-   \[INTERNALS\] Build `utilities.metaclasses.ArgumentSingleton` on the fly to ensure correct docstrings.
-   \[INTERNALS\] Rewrite datatyping system. See #1722.
-   \[INTERNALS\] Moved precision from `ast.basic.TypedAstNode` to an internal property of `ast.datatypes.FixedSizeNumericType` objects.
-   \[INTERNALS\] Moved rank from `ast.basic.TypedAstNode` to an internal property of `ast.datatypes.PyccelType` objects.
-   \[INTERNALS\] Moved order from `ast.basic.TypedAstNode` to an internal property of `ast.datatypes.PyccelType` objects.
-   \[INTERNALS\] Use cached `__add__` method to determine result type of arithmetic operations.
-   \[INTERNALS\] Use cached `__and__` method to determine result type of bitwise comparison operations.
-   \[INTERNALS\] Stop storing `FunctionDef`, `ClassDef`, and `Import` objects inside `CodeBlock`s.
-   \[INTERNALS\] Remove the `order` argument from the `pyccel.ast.core.Allocate` constructor.
-   \[INTERNALS\] Remove `rank` and `order` arguments from `pyccel.ast.variable.Variable` constructor.
-   \[INTERNALS\] Ensure `SemanticParser.infer_type` returns all documented information.
-   \[INTERNALS\] Enforce correct value for `pyccel_staging` property of `PyccelAstNode`.
-   \[INTERNALS\] Allow visiting objects containing both syntactic and semantic elements in `SemanticParser`.
-   \[INTERNALS\] Rename `pyccel.ast.internals.PyccelInternalFunction` to `pyccel.ast.internals.PyccelFunction`.
-   \[INTERNALS\] All internal classes which can be generated from `FunctionCall`s must inherit from `PyccelFunction`.
-   \[INTERNALS\] `PyccelFunction` objects which do not represent objects in memory have the type `SymbolicType`.
-   \[INTERNALS\] Rename `_visit` functions called from a `FunctionCall` which don't match the documented naming pattern to `_build` functions.
-   \[INTERNALS\] Remove unnecessary argument `kind` to `Errors.set_target`.
-   \[INTERNALS\] Handle STC imports with Pyccel objects.
-   \[INTERNALS\] Stop using ndarrays as an intermediate step to call Fortran code.
-   \[INTERNALS\] Stop using ndarrays as an intermediate step to return arrays from Fortran code.
-   \[INTERNALS\] Unify the strategy for handling additional imports in the printing stage for different languages.
-   \[INTERNALS\] Make `Iterable` into a super-class instead of a storage class.
-   \[INTERNALS\] Change the order of the constructor arguments of `FunctionDef`.
-   \[INTERNALS\] Use `_extract_X_FunctionDefResult` methods in Fortran-to-C wrapper.
-   \[INTERNALS\] Rename `BindCVariable`->`BindCModuleVariable`.
-   \[INTERNALS\] Save a shape whose length is limited to the container length.
-   \[INTERNALS\] Restrict use of `FunctionDefResult` to one instance per function.
-   \[INTERNALS\] Use `_extract_X_FunctionDefArgument` methods in Fortran-to-C wrapper.
-   \[INTERNALS\] Replace internal `.pyh` header files with `.pyi` files.

### Deprecated

-   #2008 : Remove support for Python 3.8.
-   #1786 : Remove support for `real` and `integer` as type annotations.
-   #1487 : Remove support for `@template` decorator.
-   #1487 : Remove support for `@types` decorator.
-   #1487 : Remove support for `#$ header` syntax.
-   #1812 : Stop allowing multiple main blocks inside a module.
-   Removed `templates` argument from `lambdify`. Replaced with `context_dict`.
-   #2339 : Remove `const` type modifier in favour of `typing.TypeVar`.
-   #1287 : Remove unused method `BasicParser.copy()`.
-   #2345 : Remove undocumented macro syntax in favour of inline methods.
-   #2345 : Break support for `scipy.linalg.lapack.dgbtrf`, `scipy.linalg.lapack.dgbtrs`, `scipy.linalg.lapack.dgetrf`, and `scipy.linalg.lapack.dgetrs`.
-   Remove undocumented, untested, obsolete Lua printer.
-   \[INTERNALS\] Remove property `ast.basic.TypedAstNode.precision`.
-   \[INTERNALS\] Remove class `ast.datatypes.DataType` (replaced by `ast.datatypes.PrimitiveType` and `ast.datatypes.PyccelType`).
-   \[INTERNALS\] Remove unused properties `prefix` and `alias` from `CustomDataType`.
-   \[INTERNALS\] Remove `ast.basic.TypedAstNode._dtype`. The datatype can still be accessed as it is contained within the class type.
-   \[INTERNALS\] Remove unused parameters `expr`, `status` and `like` from `pyccel.ast.core.Assign`.
-   \[INTERNALS\] Remove `pyccel.ast.utilities.builtin_functions`.
-   \[INTERNALS\] Remove unused/unnecessary functions in `pyccel.parser.utilities` : `read_file`, `header_statement`, `accelerator_statement`, `get_module_name`, `view_tree`.
-   \[INTERNALS\] Remove unused functions `Errors.unset_target`, and `Errors.reset_target`.
-   \[INTERNALS\] Remove unused classes `SymbolicAssign` and `SymbolicPrint`.
-   \[INTERNALS\] Remove `ast.bind_c.BindCFunctionDefResult` (replaced by `ast.bind_c.BindCArrayType` and `ast.bind_c.BindCResultVariable`).
-   \[INTERNALS\] Remove `ast.bind_c.BindCFunctionDefArgument` (replaced by `ast.bind_c.BindCArrayType` and `ast.bind_c.BindCResultVariable`).
-   \[INTERNALS\] Remove unused class `ast.core.FuncAddressDeclare`.
-   \[INTERNALS\] Remove unnecessary function `ast.utilities.flatten_tuple_var` (replaced by calls to `Scope.collect_all_tuple_elements`).

## \[1.12.1\] - 2024-10-01

### Added

-   #1915 : Add support for NumPy v2 `sign` function.
-   #1988 : Add support for NumPy v2 (fix `floor`, fix type mixing, update tests).

### Fixed

-   #1853 : Fix translation of a file whose name conflicts with Fortran keywords.
-   #1047 : Print the value of an unrecognised constant.
-   #1951 : Fix return type for class whose argument cannot be wrapped.
-   #1903 : Fix memory leak when using type annotations on local variables.
-   #1927 : Improve error Message for missing target language compiler in Pyccel
-   #1933 : Improve code printing speed.
-   #1924 : Fix internal error arising in Duplicate or list comprehensions.
-   #1970 : Fix missing `TypeError` for wrong type passed as optional argument.
-   #1985 : Fix implementation of `gcd` and `lcm` for C and Fortran.
-   #1998 : Fix compiler error when using a variable named `I`.

## \[1.12.0\] - 2024-05-13

### Added

-   #1830 : Add a `pyccel.lambdify` function to accelerate SymPy expressions.
-   #1867 : Add a `use_out` parameter to `pyccel.lambdify` to avoid unnecessary memory allocation.
-   #1867 : Auto-generate a docstring for functions generated via calls to `pyccel.lambdify`.
-   #1868 : Hide traceback for `epyccel` and `lambdify` errors.

### Fixed

-   #1762 : Fix array copy between different data types.
-   #1792 : Fix array unpacking.
-   #1795 : Fix bug when returning slices in C.
-   #1218 : Fix bug when assigning an array to a slice in Fortran.
-   #1830 : Fix missing allocation when returning an annotated array expression.
-   #1853 : Fix translation of a file whose name conflicts with Fortran keywords.
-   Link and mention `devel` branch, not `master`.

### Changed

-   #1866 : Raise a more informative error when mixing scalar and array return types.
-   \[TESTS\] Filter out cast warnings in cast tests.
-   \[INTERNALS\] Removed unused `fcode`, `ccode`, `cwrappercode`, `luacode`, and `pycode` functions from printers.
-   \[INTERNALS\] Removed unused arguments from methods in `pyccel.codegen.codegen.Codegen`.

### Deprecated

-   #1820 : Deprecated unused decorator `@lambdify`
-   \[INTERNALS\] Removed unused and undocumented function `get_function_from_ast`.
-   \[INTERNALS\] Remove function `Module.set_name`.
-   \[INTERNALS\] Remove unused `assign_to` argument of `CodePrinter.doprint`.
-   \[INTERNALS\] Remove unnecessary functions from `CodePrinter` : `_get_statement`, `_get_comment`.

## \[1.11.2\] - 2024-03-05

### Added

-   #1689 : Add Python support for list method `append()`.
-   #1692 : Add Python support for list method `insert()`.
-   #1690 : Add Python support for list method `pop()`.
-   #1691 : Add Python support for list method `clear()`.
-   #1575 : Add support for homogeneous tuple type annotations on variables.
-   #1425 : Add support for `numpy.isnan`, `numpy.isinf` and `numpy.isfinite`.
-   #1738 : Add Python support for creating scalar sets with `{}`.
-   #1738 : Add Python support for set method `add`.
-   #1749 : Add Python support for set method `pop()`.

### Fixed

-   #1575 : Fixed inhomogeneous tuple (due to incompatible sizes) being treated as homogeneous tuple.
-   #1182 : Fix tuples containing objects with different ranks.
-   #1575 : Fix duplication operator for non-homogeneous tuples with a non-literal but constant multiplier.
-   #1779 : Fix standalone partial templates.

### Changed

-   #1776 : Increase minimum version for `pytest` to 7.0.

### Deprecated

-   \[INTERNALS\] Remove unnecessary `dtype` parameter from `ast.core.Declare` class.
-   \[INTERNALS\] Remove unnecessary `passed_from_dotted` parameter from `ast.core.Declare` class.
-   \[INTERNALS\] Remove unused `ast.core.Block` class.

## \[1.11.1\] - 2024-02-13

### Fixed

-   #1724 : Fix returns in for loops

## \[1.11.0\] - 2024-02-12

### Added

-   #1645 : Handle deprecated `ast` classes.
-   #1649 : Add support for `np.min` in C code.
-   #1621 : Add support for `np.max` in C code.
-   #1571 : Add support for the function `tuple`.
-   #1493 : Add preliminary support for importing classes.
-   #1578 : Allow classes to avoid type annotations for the self argument of a method.
-   #1597 : Handle class docstrings.
-   #1494 : Add support for functions returning class instances.
-   #1495 : Add support for functions with class instance arguments.
-   #1684 : Add support for classes without `__init__` functions.
-   #1685 : Add support for `type()` function with class instance argument.
-   #1605 : Add support for methods and interfaces in classes (including `__init__` and `__del__`).
-   #1618 : Add support for class instance attributes.
-   #1680 : Add support for `typing.Final`.
-   Add a `--time_execution` flag to allow detailed investigation of critical sections of code.
-   #1659 : Add multi-file support for classes.
-   #1708 : Allow returning pointers to arguments from functions.
-   \[INTERNALS\] Add `class_type` attribute to `TypedAstNode`.
-   \[INTERNALS\] Add `PyccelPyArrayObject` datatype.

### Fixed

-   #1587 : Fix unnecessarily long file names generated by `epyccel`.
-   #1576 : Correct destructor invocation for proper cleanup.
-   #1576 : Remove inline class method definition.
-   Ensure an error is raised when if conditions are used in comprehension statements.
-   #1553 : Fix `np.sign` when using the `ifort` compiler.
-   #1582 : Allow homogeneous tuples in classes.
-   #1619 : Give priority to imported functions over builtin functions.
-   #1614 : Allow relative paths for custom compilation file.
-   #1615 : Fixed infinite loop when passing slices while copying arrays.
-   #1628 : Fixed segmentation fault when writing to optional scalars.
-   #1554 : Fix exit statement in Fortran with Intel compiler.
-   #1564 : Fixed installation problems on Python 3.12.
-   #1259 : Fix bug causing problems with user editable installation.
-   #1651 : Fix name collision resolution to include parent scopes.
-   #1156 : Raise an error for variable name collisions with non-variable objects.
-   #1507 : Fix problems with name collisions in class functions.
-   Ensure `pyccel-init` calls the related function.
-   Stop unnecessarily importing deprecated NumPy classes `int`, `bool`, `float`, `complex` in Python translation.
-   #1712 : Fix library path and OpenMP support for recent Apple chips by getting Homebrew directory with `brew --prefix`.
-   #1687 : Pointers in tuples are deallocated.
-   #1586 : Raise an error for targets of class instances which go out of scope too early.
-   #1717 : Fix a bug when handling paths with dots.

### Changed

-   #1672 : Make `icx` and `ifx` the default Intel compilers (Found in Intel oneAPI).
-   #1644 : Stop printing the step of a range if that step is 1.
-   #1638 : Migrate from `setuptools` to `hatch` for installation scripts.
-   Don't raise a warning for an unnecessary specification of the order.
-   \[INTERNALS\] #1593 : Rename `PyccelAstNode.fst` to the `PyccelAstNode.ast`.
-   \[INTERNALS\] #1593 : Use a setter instead of a method to update `PyccelAstNode.ast`.
-   \[INTERNALS\] #1593 : Rename `BasicParser._current_fst_node` to the `BasicParser._current_ast_node`.
-   \[INTERNALS\] #1390 : Remove dead code handling a `CodeBlock` in an assignment.
-   \[INTERNALS\] #1582 : Remove the `HomogeneousTupleVariable` type.
-   \[INTERNALS\] #1581 : Unify handling of string and Python annotations.

### Deprecated

-   #1593 : Remove undocumented, broken `lambdify` method.
-   \[INTERNALS\] #1584 : Remove unused functions from `pyccel.ast.core` : `inline`, `subs`, `get_iterable_ranges`.
-   \[INTERNALS\] #1584 : Remove unused functions from `pyccel.ast.datatypes` : `is_iterable_datatype`, `is_with_construct_datatype`, `is_pyccel_datatype`.
-   \[INTERNALS\] #1584 : Remove unused class from `pyccel.ast.core`: `ForIterator`.
-   \[INTERNALS\] #1584 : Remove unused method from `pyccel.ast.core`: `ClassDef.get_attribute`.
-   \[INTERNALS\] #1676 : Remove `DottedFunctionCall` from `pyccel.ast.core` (use `bound_argument` instead).
-   \[INTERNALS\] #1683 : Remove unused redundant class from `pyccel.ast.datatypes`: `UnionType`.

## \[1.10.0\] - 2023-10-23

### Added

-   #633 & #1518 : Allow non-trivial types to be specified with mypy-compatible annotations.
-   #1336 : Use template as a partial type.
-   #1509 : Add type annotations for variables.
-   #1528 : Add support for variable declarations in classes.
-   #1491 : Add documentation for classes.

### Fixed

-   #387 : Raise a clear error when an unrecognised type is used in a type annotation.
-   #1556 : Fixed print format string for Intel compatibility.
-   #1557 : Fix return a new instance of a class.
-   #1557 : Fix save multiple class instances to the same variable.

### Changed

-   \[INTERNALS\] #1520 : `ScopedNode` -> `ScopedAstNode`.
-   \[INTERNALS\] #1520 : `PyccelAstNode` -> `TypedAstNode`.
-   \[INTERNALS\] #1520 : `Basic` -> `PyccelAstNode`.

### Deprecated

-   Drop official support for Python 3.7 due to End of Life.

## \[1.9.2\] - 2023-10-13

### Added

-   #1476 : Add C support for a class containing `Interfaces`.
-   #1472 : Add C printing support for a class containing scalar data.
-   #1492 : Types of arguments for class methods can be declared like function arguments.
-   #1511 : Add support for the `cmath` library.
-   Output readable header syntax errors.
-   New environment variable `PYCCEL_DEFAULT_COMPILER`.
-   #1508 : Add C support for a class destructor.
-   #1508 : Add support for array data in classes.

### Fixed

-   #1484 : Use scope for classes to avoid name clashes.
-   Stop raising warning for unrecognised functions imported via intermediate modules.
-   #1156 : Raise a neat error for unhandled inhomogeneous tuple expressions.
-   Set status of header variables to 'unallocated'.
-   #1508 : Generate deallocations for classes and their attributes.

### Changed

-   #1484 : Improve handling of `DottedName` in `_assign_lhs_variable`.
-   \[INTERNALS\] Move handling of variable headers to semantic stage.
-   \[INTERNALS\] Moved handling of type annotations to the semantic stage.
-   \[INTERNALS\] Remove unnecessary body argument from `FunctionAddress`.

### Deprecated

-   #1513 : Stop printing `@types` decorators in generated Python code.
-   Remove support for undocumented type syntax specifying precision (e.g. `int*8`).
-   No longer possible to combine header annotations and argument type annotations.
-   Remove support for specifying header annotations in a separate file.
-   \[INTERNALS\] Remove `dtype_registry` in favour of `dtype_and_precision_registry`.
-   \[INTERNALS\] Prefer `DataType` keys over string keys which describe data types.

## \[1.9.1\] - 2023-08-31

### Added

-   #1497 : Add support for NumPy `copy` method: `a.copy`.
-   #1497 : Add support for NumPy function `copy`.

### Fixed

-   #1499 : Fix passing temporary arrays to functions.
-   #1241 : Missing transpose when converting from a C-ordered array to F-ordered array.
-   #1241 : Incorrect transpose when copying an F-ordered array.
-   #1241 : Fix infinite loop when passing an array as the only argument to `np.array`.
-   #1506 : Increment `Py_None` reference count to avoid unexpected deallocation.

## \[1.9.0\] - 2023-08-22

### Added

-   #752 : Allow passing array variables to `numpy.array`.
-   #1280 : Allow copying arrays using `numpy.array`.
-   Allow interfaces in classes.
-   Add Python support for a simple class.
-   #1430 : Add conjugate support to booleans.
-   #1452 : Add C printing support for a class containing only functions.
-   #1260 : Add support for NumPy `dtype` property: `a.dtype`.
-   #1260 : Add support for NumPy `result_type` function.

### Fixed

-   #682 : Wrong data layout when copying a slice of an array.
-   #1453 : Fix error-level developer mode output.
-   \[INTERNALS\] Fix string base class selection.
-   #1496 : Fix interfaces which differ only by order or rank.

### Changed

-   #1455 : Make `ConstructorCall` inherit from `FunctionCall`.
-   Updating `stdlib` files if they are modified not just accessed.
-   `pyccel_clean` tool now deletes folders **starting with** `__pyccel__` and `__epyccel__`.
-   Pyccel-generated folder names are dependent on `PYTEST_XDIST_WORKER` when running with `pytest-xdist`.
-   \[INTERNALS\] Add class object to class function call arguments.
-   \[INTERNALS\] In `ast.numpyext` rename `Shape` as `NumpyShape`, `NumpyArraySize` as `NumpySize`
-   \[INTERNALS\] In `ast.internals` rename `PyccelArraySize` as `PyccelArraySizeElement`, create new `PyccelArraySize` w/out `index` argument
-   \[INTERNALS\] Make `NumpySize` a factory class (which cannot be instantiated)
-   \[INTERNALS\] Re-write C-Python API wrapping stage (#1477)

### Deprecated

-   Using a `@types` decorator will raise a `FutureWarning` as this will be deprecated in a future version.
-   Using a type specification header will raise a `FutureWarning` as this will be deprecated in a future version.
-   Stop generating `numpy.bool` (deprecated from NumPy) in code.
-   \[INTERNALS\] Removed `obsolete` folder.
-   \[INTERNALS\] Removed out of date `samples` folder.
-   \[INTERNALS\] Removed out of date `doc` folder.
-   \[INTERNALS\] Removed `benchmarks` folder. Code is still available in benchmark repository.
-   \[INTERNALS\] Removed `bugs` folder.
-   \[INTERNALS\] Removed `inprogress` folder.
-   \[INTERNALS\] Remove old Travis configuration file.

## \[1.8.1\] - 2023-07-07

### Added

-   #1430 : Added conjugate support to integers and floats.

### Fixed

-   #1427 : Fix augmented assignment with a literal right hand side in templated code.

## \[1.8.0\] - 2023-06-20

### Added

-   #1400 : Added flags to Pyccel for managing conda PATH warnings.

### Fixed

-   #1404 : Bug preventing printing of some functions in a `print()` call.
-   #1302 : Raise error message in case of empty class.
-   #1407 : Raise an error if file name matches a Python built-in module.
-   #929 : Allow optional variables when compiling with Intel or NVIDIA.
-   #1117 : Allow non-contiguous arrays to be passed to Fortran code.
-   #1415 : Fix incorrect handling of assignments augmented by function calls.
-   #1418 : Fix `itertools.product` implementation.

### Changed

-   #1355 : Remove unused `BasicParser` arguments.
-   \[INTERNALS\] Re-write bind-c wrapping stage (#1388)

## \[1.7.4\] - 2023-05-02

### Added

-   #1352 : Added a change log.

### Fixed

-   #1367 : Use an absolute path to link to Python library.
-   #1379 : Ensure temporary arrays created for function calls are correctly declared in loops.

### Changed

-   Default to linking Python dynamically instead of statically
-   Ensure only absolute paths are used in compilation command.
-   \[INTERNALS\] Use `FunctionDefArgument` to store all argument specific properties.
-   \[INTERNALS\] Reduce carbon footprint by avoiding unnecessary CI testing.
-   \[INTERNALS\] Automatise PR labelling and review progress prompts.
-   \[INTERNALS\] Enforce the use of `FunctionDefArgument` in `FunctionDef`.
-   \[INTERNALS\] Use `FunctionDefResult` to store all result specific properties.

## \[1.7.3\] - 2023-03-07

### Added

-   Improved developer docs (code generation stage).

### Fixed

-   #1337 : Bug causing overflow errors when templates are used in functions with a large number of arguments.
-   #892 : Bug in the wrapper preventing an argument from using templates to have both a scalar and an array type.

### Changed

-   \[INTERNALS\] Add validation of docstrings to CI.

## \[1.7.2\] - 2023-02-02

### Added

### Fixed

-   #1288 : Bug in slice indexing in C code.
-   #1318 : Bug preventing use of `np.linspace` more than once in a given function.

### Changed

-   \[INTERNALS\] Uniformise line endings and enforce the convention through the use of a `.gitattributes` file.
-   \[INTERNALS\] Add human-readable summaries to tests.
-   \[INTERNALS\] Add tests to ensure Pyccel conventions are followed.
-   \[INTERNALS\] Add tests to check spelling.

## \[1.7.1\] - 2023-01-26

### Added

-   #1309 : Support for `np.sum` in C code.
-   Improved [developer docs](./developer_docs) (ordering, syntactic stage, semantic stage).
-   Added [community guidelines](./github/CONTRIBUTING.md).

### Fixed

-   #1184 : Bug preventing compilation on systems where there is no static library available for Python.
-   #1281 : Bug causing assignment to pointer instead of incrementation.
-   #1282 : Imported constants cannot be returned from functions.
-   \[INTERNALS\] Bug in CI coverage for forks.

### Changed

-   #1315 : Installation process modified to make test requirements a pip optional dependency.
-   #1245 : Reduce false negative test results by using a tolerance to compare floats.
-   #1272 : Remove use of deprecated NumPy syntax in tests.
-   #1253 : Provide minimum requirements.
-   \[INTERNALS\]  #1385 : Remove unused settings keyword arguments from `_visit` function.<|MERGE_RESOLUTION|>--- conflicted
+++ resolved
@@ -18,7 +18,6 @@
 -   #2306 : Fix Python containers as arguments to interface functions.
 -   #2407 : Fix bad memory handling for multi-level containers.
 -   #2408 : Fix bug when inlining a call to a function with no return, via a dotted function call.
-<<<<<<< HEAD
 -   #2419 : Fix lost error messages.
 -   #2096 : Fix saving a list comprehension into a slice.
 -   #2424 : Fix `isinstance` call testing class instance.
@@ -28,9 +27,7 @@
 -   #2431 : Fix missing type checks for functions called by functions with variable argument types.
 -   #2433 : Fix shape calculation for resized class member variables.
 -   #2413 : Fix late name conflict detection bug.
-=======
 -   #2439 : Fix missing call to `Py_INCREF` for booleans.
->>>>>>> 65801cad
 
 ### Changed
 
