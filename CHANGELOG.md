# Change Log

All notable changes to this project will be documented in this file.

## \[UNRELEASED\]

### Added

-   #1741 : Add support for set method `difference()`.
-   #1742 : Add support for set method `difference_update()`.
-   #1849 : Add support for lambda functions in assign statements by treating them as inline functions.
-   #1585 : Add support for `np.divide` and its alias `np.true_divide`.
-   #2390 : Add support for `np.expm1`.
-   #2420 : Add `@low_level` decorator.
-   Allow installed versions of gFTL and STC to be used if they can be discovered by `pkg-config`.
-   Add support for positional arguments.
-   Add support for keyword-only arguments.
-   Add translation support for variadic arguments (`*args`). The interface with Python is not currently handled.
-   \[INTERNALS\] Added a `Wrappergen` class to group all wrapper generation logic.
-   \[INTERNALS\] Added the `pyccel.codegen.compiling.library_config` module to handle library installation.

### Fixed

-   #2268 : Fix reallocation detection for lists, sets, and dictionaries.
-   #2306 : Fix Python containers as arguments to interface functions.
-   #2407 : Fix bad memory handling for multi-level containers.
-   #2408 : Fix bug when inlining a call to a function with no return, via a dotted function call.
-   #2419 : Fix lost error messages.
-   #2424 : Fix `isinstance` call testing class instance.
-   #2248 : Fix wrapper bug when returning an instance of a class from the method of a preceding class.
-   #2413 : Fix late name conflict detection bug.
-   #2414 : Fix bug when passing a class member as argument to an inlined function.
-   #2417 : Fix list duplication expressions.
-   #2429 : Fix interface parsing from imported function.
-   #2431 : Fix missing type checks for functions called by functions with variable argument types.
-   #2433 : Fix shape calculation for resized class member variables.
-   #2426 : Fix bug when specifying ND array shape with a tuple variable.
-   #2096 : Fix saving a list comprehension into a slice.
-   #2401 : Fix an unreported, undetected race condition when running 2 Pyccel instances which install the same library to different folders.
-   #2440 : Fix incorrect handling of shapes and strides of Fortran-order multi-dimensional array that is C contiguous.
-   #2441 : Fix function call pointer result assignment in Fortran.
-   #2452 : Fix default Pyccel compiler on command line to use `PYCCEL_DEFAULT_COMPILER` environment variable.
<<<<<<< HEAD
-   #2456 : Fix Python reference counting when returning a boolean from a function.
=======
-   #2447 : Fix returning an empty tuple.
>>>>>>> 76551f0a
-   Rename `main` function when translating to C.

### Changed

-   Update compiler commands to output the Python shared libraries and executables directly into the output directory.
-   #2386 : Changed the name of the generated file `bind_c_X.f90` to `bind_c_X_wrapper.f90`.
-   Update STC to v6.0-beta2.
-   #2414 : Ensure printing of imports from Fortran intrinsic libraries is done in a reproducible way (by sorting).
-   Install STC to use it as a library instead of selectively compiling.
-   #2450 : Use `type(ClassName)` rather than `class(ClassName)` whenever possible for improved performance.
-   #2451 : Use MinGW Makefiles to install gFTL on Windows when using a MinGW Fortran compiler.
-   \[INTERNALS\] Rename `SetMethod.set_variable` -> `SetMethod.set_obj` as this object is not necessarily a `Variable`.
-   \[INTERNALS\] Rename `accelerators` variables and arguments to more accurate `extra_compilation_tools` where appropriate.
-   \[INTERNALS\] Interface functions are no longer stored in `Module.functions`.
-   \[INTERNALS\] Scope dictionaries cannot be modified directly from outside the scope.

### Deprecated

### Removed

-   #2412 : Remove unused, undocumented obsolete decorator `bypass`.
-   #2412 : Remove unused, undocumented obsolete decorator `sympy`.
-   \[INTERNALS\] Remove unused properties in `pyccel.codegen.Codegen` (`imports`, `variables`, `body`, `routines`, `classes`, `interfaces`, `modules`, `language`).

## \[2.0.1\] - 2025-06-27

### Added

-   \[INTERNALS\] Added developer documentation about tests.

### Fixed

-   #2364 : Fix the use of the `--export-compiler-config` flag.
-   #2372 : Fix passing arrays of size 0 to Fortran translations.
-   \[INTERNALS\] Fix unsorted `__all__` variables.
-   \[INTERNALS\] Allow CI scripts `check_pyccel_conventions.py`, `check_pylint_commands.py`, and `ci_tools/check_python_capitalisation.py` to be called easily locally.

### Changed

-   \[INTERNALS\] Rename `check_slots.py` -> `check_pyccel_conventions.py`.

## \[2.0.0\] - 2025-06-21

### Added

-   #1720 : Add support for `Ellipsis` as the only index for an array.
-   #1787 : Ensure STC v5.0 (`ef322ae`) is installed with Pyccel.
-   #1656 : Ensure gFTL is installed with Pyccel.
-   #1694 : Add Python support for list method `extend()`.
-   #1700 : Add Python support for list method `sort()`.
-   #1696 : Add Python support for list method `copy()`.
-   #1693 : Add Python support for list method `remove()`.
-   #1895 : Add Python support for dict initialisation with `{}`.
-   #1895 : Add Python support for dict initialisation with `dict()`.
-   #1881 : Add Python support for dict method `copy()`.
-   #1888 : Add Python support for dict method `setdefault()`.
-   #1885 : Add Python and C support for dict method `get()`.
-   #1844 : Add line numbers and code to errors from built-in function calls.
-   #1655 : Add the appropriate C language equivalent for declaring a Python `list` container using the STC library.
-   #1659 : Add the appropriate C language equivalent for declaring a Python `set` container using the STC library.
-   #1944 : Add the appropriate C language equivalent for declaring a Python `dict` container using the STC library.
-   #1657 : Add the appropriate Fortran language equivalent for declaring a Python `list` container using the gFTL library.
-   #1658 : Add the appropriate Fortran language equivalent for declaring a Python `set` container using the gFTL library.
-   #1944 : Add the appropriate Fortran language equivalent for declaring a Python `dict` container using the gFTL library.
-   #2009 : Add support for `in` operator for `list`, `set`, `dict` and class containers.
-   #1874 : Add C and Fortran support for the `len()` function for the `list` container.
-   #1875 : Add C and Fortran support for the `len()` function for the `set` container.
-   #1908 : Add C and Fortran support for the `len()` function for the `dict` container.
-   #1665 : Add C and Fortran support for returning lists from functions.
-   #1663 : Add C and Fortran support for lists as arguments.
-   #1689 : Add C and Fortran support for list method `append()`.
-   #1876 : Add C support for indexing lists.
-   #1690 : Add C and Fortran support for list method `pop()`.
-   #1695 : Add C and Fortran support for list method `reverse()`.
-   #2256 : Add C and Fortran support for list method `clear()`.
-   #2259 : Add C and Fortran support for list method `insert()`.
-   #2298 : Add support for `list.__eq__`.
-   #1663 : Add C and Fortran support for sets as arguments.
-   #1664 : Add C and Fortran support for returning sets from functions.
-   #2023 : Add support for iterating over a `set`.
-   #1893 : Add support for set initialisation with `set()`.
-   #1877 : Add C and Fortran Support for set method `pop()`.
-   #1917 : Add C and Fortran support for set method `add()`.
-   #1918 : Add support for set method `clear()`.
-   #1918 : Add support for set method `copy()`.
-   #1743 : Add support for set method `discard()`.
-   #1750 : Add support for set method `remove()`.
-   #1753 : Add support for set method `union()`.
-   #1754 : Add support for set method `update()`.
-   #1744 : Add support for set method `intersection()`.
-   #1745 : Add support for set method `intersection_update()`.
-   #1745 : Add support for set method `isdisjoint()`.
-   #2059 : Add C and Fortran support for returning dictionaries from functions.
-   #2164 : Add support for dict indexing.
-   #1880 : Add support for dict method `clear()`.
-   #1884 : Add support for dict method `items()`.
-   #1884 : Add support for dict method `keys()`.
-   #1884 : Add support for dict method `values()`.
-   #1886 : Add support for dict method `pop()`.
-   #1887 : Add support for dict method `popitem()`.
-   #1936 : Add missing C output for inline decorator example in documentation
-   #1937 : Optimise `pyccel.ast.basic.PyccelAstNode.substitute` method.
-   #1544 : Add support for `typing.TypeAlias`.
-   #1583 : Allow inhomogeneous tuples in classes.
-   #738 : Add support for homogeneous tuples with scalar elements as arguments.
-   Add a warning about containers in lists.
-   #2016 : Add support for translating arithmetic magic methods.
-   #2106 : Add support for `__len__` magic method.
-   #1980 : Extend The C support for min and max to more than two variables
-   #2081 : Add support for multi operator expressions
-   #2061 : Add C support for string declarations.
-   Add support for inhomogeneous tuple annotations.
-   #1834 : Add support for `@property` decorator.
-   #2099 : Fix translation of modules containing `__all__`.
-   #983 : Add support for built-in function `round`.
-   Add support for `type` as a type annotation.
-   #2182 : Add support for `isinstance`.
-   #2183 : Add compile time analysis of if block conditions.
-   #2139 : Add support for `__getitem__`
-   #337 : Add support for returning tuples from functions.
-   #2194 : Add support for strings as arguments.
-   #2192 : Add support for the floor division assignment operator.
-   #2279 : Allow scalar literals (including Type hints) and recognised modules to be deduced from a function's context.
-   #2210 : Add preliminary support for containers of containers (e.g. lists of lists).
-   #2132 : Add support for `typing.TypeVar` to replace `@template`.
-   #2253 : Add multiple levels of verbosity.
-   Generate stub files to allow double compilation to potentially be bypassed.
-   Add `context_dict` argument to `epyccel` for passing non-global `typing.TypeVar` objects.
-   #2293 : Add `pyccel-test` command to run unit tests. Improve docs.
-   #2358 : Add support for bitwise operators with NumPy arrays.
-   \[INTERNALS\] Add abstract class `SetMethod` to handle calls to various set methods.
-   \[INTERNALS\] Add `container_rank` property to `ast.datatypes.PyccelType` objects.
-   \[INTERNALS\] Add a `__call__` method to `FunctionDef` to create `FunctionCall` instances.
-   \[INTERNALS\] Allow the use of magic methods to describe container methods.
-   \[INTERNALS\] Add a simplify method to `PyccelGt` for literals.
-   \[DEVELOPER\] Add an improved traceback to the developer-mode errors for errors in function calls.
-   \[DEVELOPER\] Add an environment variable to globally activate developer-mode for errors.
-   \[DEVELOPER\] Add a spell checker for the code itself.
-   \[DEVELOPER\] Add a test to main CI to check if deployment to TestPyPI is working correctly.

### Fixed

-   #2025 : Optimise min/max to avoid unnecessary temporary variables.
-   #1720 : Fix Undefined Variable error when the function definition is after the variable declaration.
-   #1763 Use `np.result_type` to avoid mistakes in non-trivial NumPy type promotion rules.
-   Fix some cases where a Python built-in type is returned in place of a NumPy type.
-   Stop printing numbers with more decimal digits than their precision.
-   Allow printing the result of a function returning multiple objects of different types.
-   #1732 : Fix multidimensional list indexing in Python.
-   #1785 : Add missing cast when creating an array of booleans from non-boolean values.
-   #1821 : Ensure an error is raised when creating an ambiguous interface.
-   #1842 : Fix homogeneous tuples incorrectly identified as inhomogeneous.
-   Link and mention `devel` branch, not `master`.
-   #1913 : Fix function calls to renamed functions.
-   #1930 : Preserve ordering of import targets.
-   #1892 : Fix implementation of list function when an iterable is passed as parameter.
-   #1979 : Fix memory leaks in C due to homogeneous container redefinition.
-   #1972 : Simplified `printf` statement for Literal String.
-   #2026 : Fix missing loop in slice assignment.
-   #2008 : Ensure list/set/dict assignment is recognised as a reference.
-   #2039 : Ensure any expressions in the iterable of a for loop are calculated before the loop.
-   #2013 : Stop limiting the length of strings to 128 characters.
-   #2078 : Fix translation of classes containing comments.
-   #2041 : Include all type extension methods by default.
-   #2082 : Allow the use of a list comprehension to initialise an array.
-   #2094 : Fix slicing of array allocated in an if block.
-   #2085 : Fix calling class methods before they are defined.
-   #2111 : Fix declaration of class attributes with name conflicts using type annotations.
-   #2115 : Fix integer handling with NumPy 2.0 on Windows.
-   Fix handling of union `typing.TypeAlias` objects as type hints.
-   #2141 : Fix error when removing `test_node`.
-   #2148 : Fix error due to missing file `numpy_version.h`.
-   #2001 : Ensure all memory is correctly deallocated in the Python interface in a way that is compatible with all compilers.
-   #2153 : Fix missing line information when an unknown class method is called.
-   #2149 : Fix multi-line expressions in `if` conditions.
-   #2181 : Allow saving an array result of a function to a slice but raise a warning about suboptimal performance.
-   #2190 : Fix missing error for list pointer assignment.
-   #2198 : Fix saving an empty string in Fortran.
-   #2195 : Fix string comparisons.
-   Fixed returning strings from functions.
-   #2197 : Allow strings as dictionary keys in C.
-   #2104 : Add support for Pythonic swapping and raise errors for expressions which are too complex.
-   Lifted the restriction on ndarrays limiting them to rank<15.
-   #2175 : Fix the shape of multi-level containers.
-   Catch all internal errors arising in the syntactic, semantic, printing or code generation stages.
-   #2206 : Fix returning an array of unknown literal size.
-   #2112 : Improve floor division.
-   #2220 : Fix premature `stc/cspan` import.
-   #2214 : Fix returning a local variable from an inline function.
-   #1321 : Fix use of tuples returned from functions in a non-assign statement.
-   #2229 : Fix annotation of variables that are returned in a function whose result type is annotated.
-   #2238 : Fix incorrect memory handling for temporary variable.
-   #2239 : Fix missing library directory for Python shared library.
-   #1410 : Fix conditional statement not working inside of a list comprehension.
-   #1297 : Fix iteration over an `enumerate`, `map` or `zip` in a list comprehension.
-   #2098 : Fix using multiple list comprehensions.
-   #1948 : Fix list comprehension does not work in C.
-   #2245 : Fix internal error when an inhomogeneous tuple appears as an indexed element.
-   #2258 : Fix missing errors for bad pointer handling in the case of containers with mutable elements.
-   #2274 : Do not pass include flags to linker (they are useless).
-   #2274 : Always use the C compiler to build the C wrapper for NumPy arrays (fixes Intel failures).
-   #2285 : Reduce number of warnings in unit tests.
-   #2295 : Fix wrapper handling of constant array arguments.
-   #2097 : Fix printing of an empty list.
-   #2235 : Fix negative numbers in slice indices when translating to C.
-   #2144 : Fix accidental imports due to modules making their contents public by default.
-   #2312 : Fix rounding direction for negative integer elements in `np.linspace`.
-   #2125 : Fix missing type check for argument of known type in a function with arguments whose type can be one of several types.
-   #2042 : Fix missing index in loop unravelling for loop of length 1.
-   #2093 : Fix scoping issue preventing class methods from sharing a name with locals in another class method.
-   #1814 : Fix class method visitation order to correctly access the global scope from methods.
-   #1668 : Fix handling of `is not None` check to ensure it is always checked before accessing the variable.
-   #802 : Add if blocks in Python output to ensure support for implementations that differ for different types.
-   #2286 : Fix warnings due to non-existent include directories.
-   Fix casting of arrays in Python translation.
-   #2167 : Stop modifying variables to add `Final` annotation.
-   #2216 : Ensure compilation dependencies added by Pyccel are indicated for compilation of files which import the module.
-   #2261 : Add LLVM compilers.
-   #2344 : Allow language to be set using a capitalised name (Fortran, C, Python).
-   #2322 : Fix inline functions calling inline functions with their own local variables.

### Changed

-   #2282 : Change the order of the function arguments (out arguments are now first).
-   #2008 : Remove dependency on `astunparse` package.
-   #1920 : Add a maximum version for NumPy.
-   #1836 : Move `epyccel` module to `pyccel.commands.epyccel` and add support for shortcut import `from pyccel import epyccel`.
-   #1720 : functions with the `@inline` decorator are no longer exposed to Python in the shared library.
-   #1720 : Error raised when incompatible arguments are passed to an `inlined` function is now fatal.
-   #1964 : Improve the error message when the wrong type is passed as a NumPy array argument.
-   #1941 : Rename "target" in `AsName` to `local_alias` to better illustrate its use in the local context.
-   #1961 : Use STC's `cspan` to describe `np.ndarray` in C. This results in a large speed-up for pathological cases.
-   #2187 : Removed use of pickle.
-   #2234 : Print all constant C variables with `const` specifier.
-   #2249 : Improve installation docs and recommend virtual environment.
-   #2242 : Change format of compiler info files.
-   #2302 : Print the deallocation in a 1 line if statement.
-   #2125 : Add information about received data type to type errors when calling a function with the wrong type.
-   #297 : Parse generated `.pyi` files instead of `.py` files when importing to speed up translation.
-   #2330 : Inline functions in the semantic stage.
-   #2322 : Stop raising an error when checking if non-optional variable is `None`.
-   #2348 : Improve parameters of `pyccel` command and `epyccel` function.
-   \[INTERNALS\] `FunctionDef` is annotated when it is called, or at the end of the `CodeBlock` if it is never called.
-   \[INTERNALS\] `InlinedFunctionDef` is only annotated if it is called.
-   \[INTERNALS\] Build `utilities.metaclasses.ArgumentSingleton` on the fly to ensure correct docstrings.
-   \[INTERNALS\] Rewrite datatyping system. See #1722.
-   \[INTERNALS\] Moved precision from `ast.basic.TypedAstNode` to an internal property of `ast.datatypes.FixedSizeNumericType` objects.
-   \[INTERNALS\] Moved rank from `ast.basic.TypedAstNode` to an internal property of `ast.datatypes.PyccelType` objects.
-   \[INTERNALS\] Moved order from `ast.basic.TypedAstNode` to an internal property of `ast.datatypes.PyccelType` objects.
-   \[INTERNALS\] Use cached `__add__` method to determine result type of arithmetic operations.
-   \[INTERNALS\] Use cached `__and__` method to determine result type of bitwise comparison operations.
-   \[INTERNALS\] Stop storing `FunctionDef`, `ClassDef`, and `Import` objects inside `CodeBlock`s.
-   \[INTERNALS\] Remove the `order` argument from the `pyccel.ast.core.Allocate` constructor.
-   \[INTERNALS\] Remove `rank` and `order` arguments from `pyccel.ast.variable.Variable` constructor.
-   \[INTERNALS\] Ensure `SemanticParser.infer_type` returns all documented information.
-   \[INTERNALS\] Enforce correct value for `pyccel_staging` property of `PyccelAstNode`.
-   \[INTERNALS\] Allow visiting objects containing both syntactic and semantic elements in `SemanticParser`.
-   \[INTERNALS\] Rename `pyccel.ast.internals.PyccelInternalFunction` to `pyccel.ast.internals.PyccelFunction`.
-   \[INTERNALS\] All internal classes which can be generated from `FunctionCall`s must inherit from `PyccelFunction`.
-   \[INTERNALS\] `PyccelFunction` objects which do not represent objects in memory have the type `SymbolicType`.
-   \[INTERNALS\] Rename `_visit` functions called from a `FunctionCall` which don't match the documented naming pattern to `_build` functions.
-   \[INTERNALS\] Remove unnecessary argument `kind` to `Errors.set_target`.
-   \[INTERNALS\] Handle STC imports with Pyccel objects.
-   \[INTERNALS\] Stop using ndarrays as an intermediate step to call Fortran code.
-   \[INTERNALS\] Stop using ndarrays as an intermediate step to return arrays from Fortran code.
-   \[INTERNALS\] Unify the strategy for handling additional imports in the printing stage for different languages.
-   \[INTERNALS\] Make `Iterable` into a super-class instead of a storage class.
-   \[INTERNALS\] Change the order of the constructor arguments of `FunctionDef`.
-   \[INTERNALS\] Use `_extract_X_FunctionDefResult` methods in Fortran-to-C wrapper.
-   \[INTERNALS\] Rename `BindCVariable`->`BindCModuleVariable`.
-   \[INTERNALS\] Save a shape whose length is limited to the container length.
-   \[INTERNALS\] Restrict use of `FunctionDefResult` to one instance per function.
-   \[INTERNALS\] Use `_extract_X_FunctionDefArgument` methods in Fortran-to-C wrapper.
-   \[INTERNALS\] Replace internal `.pyh` header files with `.pyi` files.

### Deprecated

-   #2008 : Remove support for Python 3.8.
-   #1786 : Remove support for `real` and `integer` as type annotations.
-   #1487 : Remove support for `@template` decorator.
-   #1487 : Remove support for `@types` decorator.
-   #1487 : Remove support for `#$ header` syntax.
-   #1812 : Stop allowing multiple main blocks inside a module.
-   Removed `templates` argument from `lambdify`. Replaced with `context_dict`.
-   #2339 : Remove `const` type modifier in favour of `typing.TypeVar`.
-   #1287 : Remove unused method `BasicParser.copy()`.
-   #2345 : Remove undocumented macro syntax in favour of inline methods.
-   #2345 : Break support for `scipy.linalg.lapack.dgbtrf`, `scipy.linalg.lapack.dgbtrs`, `scipy.linalg.lapack.dgetrf`, and `scipy.linalg.lapack.dgetrs`.
-   Remove undocumented, untested, obsolete Lua printer.
-   \[INTERNALS\] Remove property `ast.basic.TypedAstNode.precision`.
-   \[INTERNALS\] Remove class `ast.datatypes.DataType` (replaced by `ast.datatypes.PrimitiveType` and `ast.datatypes.PyccelType`).
-   \[INTERNALS\] Remove unused properties `prefix` and `alias` from `CustomDataType`.
-   \[INTERNALS\] Remove `ast.basic.TypedAstNode._dtype`. The datatype can still be accessed as it is contained within the class type.
-   \[INTERNALS\] Remove unused parameters `expr`, `status` and `like` from `pyccel.ast.core.Assign`.
-   \[INTERNALS\] Remove `pyccel.ast.utilities.builtin_functions`.
-   \[INTERNALS\] Remove unused/unnecessary functions in `pyccel.parser.utilities` : `read_file`, `header_statement`, `accelerator_statement`, `get_module_name`, `view_tree`.
-   \[INTERNALS\] Remove unused functions `Errors.unset_target`, and `Errors.reset_target`.
-   \[INTERNALS\] Remove unused classes `SymbolicAssign` and `SymbolicPrint`.
-   \[INTERNALS\] Remove `ast.bind_c.BindCFunctionDefResult` (replaced by `ast.bind_c.BindCArrayType` and `ast.bind_c.BindCResultVariable`).
-   \[INTERNALS\] Remove `ast.bind_c.BindCFunctionDefArgument` (replaced by `ast.bind_c.BindCArrayType` and `ast.bind_c.BindCResultVariable`).
-   \[INTERNALS\] Remove unused class `ast.core.FuncAddressDeclare`.
-   \[INTERNALS\] Remove unnecessary function `ast.utilities.flatten_tuple_var` (replaced by calls to `Scope.collect_all_tuple_elements`).

## \[1.12.1\] - 2024-10-01

### Added

-   #1915 : Add support for NumPy v2 `sign` function.
-   #1988 : Add support for NumPy v2 (fix `floor`, fix type mixing, update tests).

### Fixed

-   #1853 : Fix translation of a file whose name conflicts with Fortran keywords.
-   #1047 : Print the value of an unrecognised constant.
-   #1951 : Fix return type for class whose argument cannot be wrapped.
-   #1903 : Fix memory leak when using type annotations on local variables.
-   #1927 : Improve error Message for missing target language compiler in Pyccel
-   #1933 : Improve code printing speed.
-   #1924 : Fix internal error arising in Duplicate or list comprehensions.
-   #1970 : Fix missing `TypeError` for wrong type passed as optional argument.
-   #1985 : Fix implementation of `gcd` and `lcm` for C and Fortran.
-   #1998 : Fix compiler error when using a variable named `I`.

## \[1.12.0\] - 2024-05-13

### Added

-   #1830 : Add a `pyccel.lambdify` function to accelerate SymPy expressions.
-   #1867 : Add a `use_out` parameter to `pyccel.lambdify` to avoid unnecessary memory allocation.
-   #1867 : Auto-generate a docstring for functions generated via calls to `pyccel.lambdify`.
-   #1868 : Hide traceback for `epyccel` and `lambdify` errors.

### Fixed

-   #1762 : Fix array copy between different data types.
-   #1792 : Fix array unpacking.
-   #1795 : Fix bug when returning slices in C.
-   #1218 : Fix bug when assigning an array to a slice in Fortran.
-   #1830 : Fix missing allocation when returning an annotated array expression.
-   #1853 : Fix translation of a file whose name conflicts with Fortran keywords.
-   Link and mention `devel` branch, not `master`.

### Changed

-   #1866 : Raise a more informative error when mixing scalar and array return types.
-   \[TESTS\] Filter out cast warnings in cast tests.
-   \[INTERNALS\] Removed unused `fcode`, `ccode`, `cwrappercode`, `luacode`, and `pycode` functions from printers.
-   \[INTERNALS\] Removed unused arguments from methods in `pyccel.codegen.codegen.Codegen`.

### Deprecated

-   #1820 : Deprecated unused decorator `@lambdify`
-   \[INTERNALS\] Removed unused and undocumented function `get_function_from_ast`.
-   \[INTERNALS\] Remove function `Module.set_name`.
-   \[INTERNALS\] Remove unused `assign_to` argument of `CodePrinter.doprint`.
-   \[INTERNALS\] Remove unnecessary functions from `CodePrinter` : `_get_statement`, `_get_comment`.

## \[1.11.2\] - 2024-03-05

### Added

-   #1689 : Add Python support for list method `append()`.
-   #1692 : Add Python support for list method `insert()`.
-   #1690 : Add Python support for list method `pop()`.
-   #1691 : Add Python support for list method `clear()`.
-   #1575 : Add support for homogeneous tuple type annotations on variables.
-   #1425 : Add support for `numpy.isnan`, `numpy.isinf` and `numpy.isfinite`.
-   #1738 : Add Python support for creating scalar sets with `{}`.
-   #1738 : Add Python support for set method `add`.
-   #1749 : Add Python support for set method `pop()`.

### Fixed

-   #1575 : Fixed inhomogeneous tuple (due to incompatible sizes) being treated as homogeneous tuple.
-   #1182 : Fix tuples containing objects with different ranks.
-   #1575 : Fix duplication operator for non-homogeneous tuples with a non-literal but constant multiplier.
-   #1779 : Fix standalone partial templates.

### Changed

-   #1776 : Increase minimum version for `pytest` to 7.0.

### Deprecated

-   \[INTERNALS\] Remove unnecessary `dtype` parameter from `ast.core.Declare` class.
-   \[INTERNALS\] Remove unnecessary `passed_from_dotted` parameter from `ast.core.Declare` class.
-   \[INTERNALS\] Remove unused `ast.core.Block` class.

## \[1.11.1\] - 2024-02-13

### Fixed

-   #1724 : Fix returns in for loops

## \[1.11.0\] - 2024-02-12

### Added

-   #1645 : Handle deprecated `ast` classes.
-   #1649 : Add support for `np.min` in C code.
-   #1621 : Add support for `np.max` in C code.
-   #1571 : Add support for the function `tuple`.
-   #1493 : Add preliminary support for importing classes.
-   #1578 : Allow classes to avoid type annotations for the self argument of a method.
-   #1597 : Handle class docstrings.
-   #1494 : Add support for functions returning class instances.
-   #1495 : Add support for functions with class instance arguments.
-   #1684 : Add support for classes without `__init__` functions.
-   #1685 : Add support for `type()` function with class instance argument.
-   #1605 : Add support for methods and interfaces in classes (including `__init__` and `__del__`).
-   #1618 : Add support for class instance attributes.
-   #1680 : Add support for `typing.Final`.
-   Add a `--time_execution` flag to allow detailed investigation of critical sections of code.
-   #1659 : Add multi-file support for classes.
-   #1708 : Allow returning pointers to arguments from functions.
-   \[INTERNALS\] Add `class_type` attribute to `TypedAstNode`.
-   \[INTERNALS\] Add `PyccelPyArrayObject` datatype.

### Fixed

-   #1587 : Fix unnecessarily long file names generated by `epyccel`.
-   #1576 : Correct destructor invocation for proper cleanup.
-   #1576 : Remove inline class method definition.
-   Ensure an error is raised when if conditions are used in comprehension statements.
-   #1553 : Fix `np.sign` when using the `ifort` compiler.
-   #1582 : Allow homogeneous tuples in classes.
-   #1619 : Give priority to imported functions over builtin functions.
-   #1614 : Allow relative paths for custom compilation file.
-   #1615 : Fixed infinite loop when passing slices while copying arrays.
-   #1628 : Fixed segmentation fault when writing to optional scalars.
-   #1554 : Fix exit statement in Fortran with Intel compiler.
-   #1564 : Fixed installation problems on Python 3.12.
-   #1259 : Fix bug causing problems with user editable installation.
-   #1651 : Fix name collision resolution to include parent scopes.
-   #1156 : Raise an error for variable name collisions with non-variable objects.
-   #1507 : Fix problems with name collisions in class functions.
-   Ensure `pyccel-init` calls the related function.
-   Stop unnecessarily importing deprecated NumPy classes `int`, `bool`, `float`, `complex` in Python translation.
-   #1712 : Fix library path and OpenMP support for recent Apple chips by getting Homebrew directory with `brew --prefix`.
-   #1687 : Pointers in tuples are deallocated.
-   #1586 : Raise an error for targets of class instances which go out of scope too early.
-   #1717 : Fix a bug when handling paths with dots.

### Changed

-   #1672 : Make `icx` and `ifx` the default Intel compilers (Found in Intel oneAPI).
-   #1644 : Stop printing the step of a range if that step is 1.
-   #1638 : Migrate from `setuptools` to `hatch` for installation scripts.
-   Don't raise a warning for an unnecessary specification of the order.
-   \[INTERNALS\] #1593 : Rename `PyccelAstNode.fst` to the `PyccelAstNode.ast`.
-   \[INTERNALS\] #1593 : Use a setter instead of a method to update `PyccelAstNode.ast`.
-   \[INTERNALS\] #1593 : Rename `BasicParser._current_fst_node` to the `BasicParser._current_ast_node`.
-   \[INTERNALS\] #1390 : Remove dead code handling a `CodeBlock` in an assignment.
-   \[INTERNALS\] #1582 : Remove the `HomogeneousTupleVariable` type.
-   \[INTERNALS\] #1581 : Unify handling of string and Python annotations.

### Deprecated

-   #1593 : Remove undocumented, broken `lambdify` method.
-   \[INTERNALS\] #1584 : Remove unused functions from `pyccel.ast.core` : `inline`, `subs`, `get_iterable_ranges`.
-   \[INTERNALS\] #1584 : Remove unused functions from `pyccel.ast.datatypes` : `is_iterable_datatype`, `is_with_construct_datatype`, `is_pyccel_datatype`.
-   \[INTERNALS\] #1584 : Remove unused class from `pyccel.ast.core`: `ForIterator`.
-   \[INTERNALS\] #1584 : Remove unused method from `pyccel.ast.core`: `ClassDef.get_attribute`.
-   \[INTERNALS\] #1676 : Remove `DottedFunctionCall` from `pyccel.ast.core` (use `bound_argument` instead).
-   \[INTERNALS\] #1683 : Remove unused redundant class from `pyccel.ast.datatypes`: `UnionType`.

## \[1.10.0\] - 2023-10-23

### Added

-   #633 & #1518 : Allow non-trivial types to be specified with mypy-compatible annotations.
-   #1336 : Use template as a partial type.
-   #1509 : Add type annotations for variables.
-   #1528 : Add support for variable declarations in classes.
-   #1491 : Add documentation for classes.

### Fixed

-   #387 : Raise a clear error when an unrecognised type is used in a type annotation.
-   #1556 : Fixed print format string for Intel compatibility.
-   #1557 : Fix return a new instance of a class.
-   #1557 : Fix save multiple class instances to the same variable.

### Changed

-   \[INTERNALS\] #1520 : `ScopedNode` -> `ScopedAstNode`.
-   \[INTERNALS\] #1520 : `PyccelAstNode` -> `TypedAstNode`.
-   \[INTERNALS\] #1520 : `Basic` -> `PyccelAstNode`.

### Deprecated

-   Drop official support for Python 3.7 due to End of Life.

## \[1.9.2\] - 2023-10-13

### Added

-   #1476 : Add C support for a class containing `Interfaces`.
-   #1472 : Add C printing support for a class containing scalar data.
-   #1492 : Types of arguments for class methods can be declared like function arguments.
-   #1511 : Add support for the `cmath` library.
-   Output readable header syntax errors.
-   New environment variable `PYCCEL_DEFAULT_COMPILER`.
-   #1508 : Add C support for a class destructor.
-   #1508 : Add support for array data in classes.

### Fixed

-   #1484 : Use scope for classes to avoid name clashes.
-   Stop raising warning for unrecognised functions imported via intermediate modules.
-   #1156 : Raise a neat error for unhandled inhomogeneous tuple expressions.
-   Set status of header variables to 'unallocated'.
-   #1508 : Generate deallocations for classes and their attributes.

### Changed

-   #1484 : Improve handling of `DottedName` in `_assign_lhs_variable`.
-   \[INTERNALS\] Move handling of variable headers to semantic stage.
-   \[INTERNALS\] Moved handling of type annotations to the semantic stage.
-   \[INTERNALS\] Remove unnecessary body argument from `FunctionAddress`.

### Deprecated

-   #1513 : Stop printing `@types` decorators in generated Python code.
-   Remove support for undocumented type syntax specifying precision (e.g. `int*8`).
-   No longer possible to combine header annotations and argument type annotations.
-   Remove support for specifying header annotations in a separate file.
-   \[INTERNALS\] Remove `dtype_registry` in favour of `dtype_and_precision_registry`.
-   \[INTERNALS\] Prefer `DataType` keys over string keys which describe data types.

## \[1.9.1\] - 2023-08-31

### Added

-   #1497 : Add support for NumPy `copy` method: `a.copy`.
-   #1497 : Add support for NumPy function `copy`.

### Fixed

-   #1499 : Fix passing temporary arrays to functions.
-   #1241 : Missing transpose when converting from a C-ordered array to F-ordered array.
-   #1241 : Incorrect transpose when copying an F-ordered array.
-   #1241 : Fix infinite loop when passing an array as the only argument to `np.array`.
-   #1506 : Increment `Py_None` reference count to avoid unexpected deallocation.

## \[1.9.0\] - 2023-08-22

### Added

-   #752 : Allow passing array variables to `numpy.array`.
-   #1280 : Allow copying arrays using `numpy.array`.
-   Allow interfaces in classes.
-   Add Python support for a simple class.
-   #1430 : Add conjugate support to booleans.
-   #1452 : Add C printing support for a class containing only functions.
-   #1260 : Add support for NumPy `dtype` property: `a.dtype`.
-   #1260 : Add support for NumPy `result_type` function.

### Fixed

-   #682 : Wrong data layout when copying a slice of an array.
-   #1453 : Fix error-level developer mode output.
-   \[INTERNALS\] Fix string base class selection.
-   #1496 : Fix interfaces which differ only by order or rank.

### Changed

-   #1455 : Make `ConstructorCall` inherit from `FunctionCall`.
-   Updating `stdlib` files if they are modified not just accessed.
-   `pyccel_clean` tool now deletes folders **starting with** `__pyccel__` and `__epyccel__`.
-   Pyccel-generated folder names are dependent on `PYTEST_XDIST_WORKER` when running with `pytest-xdist`.
-   \[INTERNALS\] Add class object to class function call arguments.
-   \[INTERNALS\] In `ast.numpyext` rename `Shape` as `NumpyShape`, `NumpyArraySize` as `NumpySize`
-   \[INTERNALS\] In `ast.internals` rename `PyccelArraySize` as `PyccelArraySizeElement`, create new `PyccelArraySize` w/out `index` argument
-   \[INTERNALS\] Make `NumpySize` a factory class (which cannot be instantiated)
-   \[INTERNALS\] Re-write C-Python API wrapping stage (#1477)

### Deprecated

-   Using a `@types` decorator will raise a `FutureWarning` as this will be deprecated in a future version.
-   Using a type specification header will raise a `FutureWarning` as this will be deprecated in a future version.
-   Stop generating `numpy.bool` (deprecated from NumPy) in code.
-   \[INTERNALS\] Removed `obsolete` folder.
-   \[INTERNALS\] Removed out of date `samples` folder.
-   \[INTERNALS\] Removed out of date `doc` folder.
-   \[INTERNALS\] Removed `benchmarks` folder. Code is still available in benchmark repository.
-   \[INTERNALS\] Removed `bugs` folder.
-   \[INTERNALS\] Removed `inprogress` folder.
-   \[INTERNALS\] Remove old Travis configuration file.

## \[1.8.1\] - 2023-07-07

### Added

-   #1430 : Added conjugate support to integers and floats.

### Fixed

-   #1427 : Fix augmented assignment with a literal right hand side in templated code.

## \[1.8.0\] - 2023-06-20

### Added

-   #1400 : Added flags to Pyccel for managing conda PATH warnings.

### Fixed

-   #1404 : Bug preventing printing of some functions in a `print()` call.
-   #1302 : Raise error message in case of empty class.
-   #1407 : Raise an error if file name matches a Python built-in module.
-   #929 : Allow optional variables when compiling with Intel or NVIDIA.
-   #1117 : Allow non-contiguous arrays to be passed to Fortran code.
-   #1415 : Fix incorrect handling of assignments augmented by function calls.
-   #1418 : Fix `itertools.product` implementation.

### Changed

-   #1355 : Remove unused `BasicParser` arguments.
-   \[INTERNALS\] Re-write bind-c wrapping stage (#1388)

## \[1.7.4\] - 2023-05-02

### Added

-   #1352 : Added a change log.

### Fixed

-   #1367 : Use an absolute path to link to Python library.
-   #1379 : Ensure temporary arrays created for function calls are correctly declared in loops.

### Changed

-   Default to linking Python dynamically instead of statically
-   Ensure only absolute paths are used in compilation command.
-   \[INTERNALS\] Use `FunctionDefArgument` to store all argument specific properties.
-   \[INTERNALS\] Reduce carbon footprint by avoiding unnecessary CI testing.
-   \[INTERNALS\] Automatise PR labelling and review progress prompts.
-   \[INTERNALS\] Enforce the use of `FunctionDefArgument` in `FunctionDef`.
-   \[INTERNALS\] Use `FunctionDefResult` to store all result specific properties.

## \[1.7.3\] - 2023-03-07

### Added

-   Improved developer docs (code generation stage).

### Fixed

-   #1337 : Bug causing overflow errors when templates are used in functions with a large number of arguments.
-   #892 : Bug in the wrapper preventing an argument from using templates to have both a scalar and an array type.

### Changed

-   \[INTERNALS\] Add validation of docstrings to CI.

## \[1.7.2\] - 2023-02-02

### Added

### Fixed

-   #1288 : Bug in slice indexing in C code.
-   #1318 : Bug preventing use of `np.linspace` more than once in a given function.

### Changed

-   \[INTERNALS\] Uniformise line endings and enforce the convention through the use of a `.gitattributes` file.
-   \[INTERNALS\] Add human-readable summaries to tests.
-   \[INTERNALS\] Add tests to ensure Pyccel conventions are followed.
-   \[INTERNALS\] Add tests to check spelling.

## \[1.7.1\] - 2023-01-26

### Added

-   #1309 : Support for `np.sum` in C code.
-   Improved [developer docs](./developer_docs) (ordering, syntactic stage, semantic stage).
-   Added [community guidelines](./github/CONTRIBUTING.md).

### Fixed

-   #1184 : Bug preventing compilation on systems where there is no static library available for Python.
-   #1281 : Bug causing assignment to pointer instead of incrementation.
-   #1282 : Imported constants cannot be returned from functions.
-   \[INTERNALS\] Bug in CI coverage for forks.

### Changed

-   #1315 : Installation process modified to make test requirements a pip optional dependency.
-   #1245 : Reduce false negative test results by using a tolerance to compare floats.
-   #1272 : Remove use of deprecated NumPy syntax in tests.
-   #1253 : Provide minimum requirements.
-   \[INTERNALS\]  #1385 : Remove unused settings keyword arguments from `_visit` function.<|MERGE_RESOLUTION|>--- conflicted
+++ resolved
@@ -40,11 +40,8 @@
 -   #2440 : Fix incorrect handling of shapes and strides of Fortran-order multi-dimensional array that is C contiguous.
 -   #2441 : Fix function call pointer result assignment in Fortran.
 -   #2452 : Fix default Pyccel compiler on command line to use `PYCCEL_DEFAULT_COMPILER` environment variable.
-<<<<<<< HEAD
+-   #2447 : Fix returning an empty tuple.
 -   #2456 : Fix Python reference counting when returning a boolean from a function.
-=======
--   #2447 : Fix returning an empty tuple.
->>>>>>> 76551f0a
 -   Rename `main` function when translating to C.
 
 ### Changed
