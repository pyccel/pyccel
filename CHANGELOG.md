--- conflicted
+++ resolved
@@ -11,9 +11,6 @@
 -   #1849 : Add support for lambda functions in assign statements by treating them as inline functions.
 -   #1585 : Add support for `np.divide` and its alias `np.true_divide`.
 -   #2390 : Add support for `np.expm1`.
-<<<<<<< HEAD
--   Allow installed versions of gFTL and STC to be used if they can be discovered by `pkg-config`.
-=======
 -   #2420 : Add `@low_level` decorator.
 -   Allow installed versions of gFTL and STC to be used if they can be discovered by `pkg-config`.
 -   Add support for positional arguments.
@@ -21,7 +18,6 @@
 -   Add translation support for variadic arguments (`*args`). The interface with Python is not currently handled.
 -   #2382 : Allow functions to be called from a function being translated via `epyccel`.
 -   #2422 : Add a `pyccel-wrap` command to interface between Python and low-level code.
->>>>>>> 50c70254
 -   \[INTERNALS\] Added a `Wrappergen` class to group all wrapper generation logic.
 -   \[INTERNALS\] Added the `pyccel.codegen.compiling.library_config` module to handle library installation.
 
@@ -30,9 +26,6 @@
 -   #2268 : Fix reallocation detection for lists, sets, and dictionaries.
 -   #2306 : Fix Python containers as arguments to interface functions.
 -   #2407 : Fix bad memory handling for multi-level containers.
-<<<<<<< HEAD
--   #2401 : Fix an unreported, undetected race condition when running 2 Pyccel instances which install the same library to different folders.
-=======
 -   #2408 : Fix bug when inlining a call to a function with no return, via a dotted function call.
 -   #2419 : Fix lost error messages.
 -   #2424 : Fix `isinstance` call testing class instance.
@@ -55,22 +48,17 @@
 -   #2460 : Fix missing error when overwriting a constant (e.g. `np.pi`).
 -   #2462 : Fix erroneous additional import in stub file.
 -   Rename `main` function when translating to C.
->>>>>>> 50c70254
 
 ### Changed
 
 -   Update compiler commands to output the Python shared libraries and executables directly into the output directory.
 -   #2386 : Changed the name of the generated file `bind_c_X.f90` to `bind_c_X_wrapper.f90`.
 -   Update STC to v6.0-beta2.
-<<<<<<< HEAD
--   Install STC to use it as a library instead of selectively compiling.
-=======
 -   #2414 : Ensure printing of imports from Fortran intrinsic libraries is done in a reproducible way (by sorting).
 -   Install STC to use it as a library instead of selectively compiling.
 -   #2450 : Use `type(ClassName)` rather than `class(ClassName)` whenever possible for improved performance.
 -   #2451 : Use MinGW Makefiles to install gFTL on Windows when using a MinGW Fortran compiler.
 -   #2465 : Change default name of `__init__` functions in Fortran translations.
->>>>>>> 50c70254
 -   \[INTERNALS\] Rename `SetMethod.set_variable` -> `SetMethod.set_obj` as this object is not necessarily a `Variable`.
 -   \[INTERNALS\] Rename `accelerators` variables and arguments to more accurate `extra_compilation_tools` where appropriate.
 -   \[INTERNALS\] Interface functions are no longer stored in `Module.functions`.
