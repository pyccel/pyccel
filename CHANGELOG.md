--- conflicted
+++ resolved
@@ -67,11 +67,8 @@
 -   \[INTERNALS\] Interface functions are no longer stored in `Module.functions`.
 -   \[INTERNALS\] Scope dictionaries cannot be modified directly from outside the scope.
 -   \[INTERNALS\] Rename `BasicParser.is_header_file` -> `BasicParser.is_stub_file`.
-<<<<<<< HEAD
+-   \[INTERNALS\] Stop using `os.chdir` during Pyccel execution (absolute paths guarantee identical behaviour).
 -   \[INTERNALS\] Use inheritance to handle parametrised types. Identity operators should no longer be used for type checking.
-=======
--   \[INTERNALS\] Stop using `os.chdir` during Pyccel execution (absolute paths guarantee identical behaviour).
->>>>>>> b906a0a3
 
 ### Deprecated
 
