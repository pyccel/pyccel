--- conflicted
+++ resolved
@@ -5,11 +5,7 @@
 
 ### Added
 
-<<<<<<< HEAD
--   #1472 : Add C printing support for a class contains `scalar data`.
-=======
 -   #1472 : Add C printing support for a class containing scalar data.
->>>>>>> c6d7613e
 
 ### Fixed
 
