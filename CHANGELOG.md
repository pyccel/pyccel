# Change Log
All notable changes to this project will be documented in this file.

## \[UNRELEASED\]

### Added
-   #1720 : Add support for `Ellipsis` as the only index for an array.
-   #1787 : Ensure STC v5.0 (`ef322ae`) is installed with Pyccel.
-   #1656 : Ensure gFTL is installed with Pyccel.
-   #1694 : Add Python support for list method `extend()`.
-   #1700 : Add Python support for list method `sort()`.
-   #1696 : Add Python support for list method `copy()`.
-   #1693 : Add Python support for list method `remove()`.
-   #1895 : Add Python support for dict initialisation with `{}`.
-   #1895 : Add Python support for dict initialisation with `dict()`.
-   #1881 : Add Python support for dict method `copy()`.
-   #1887 : Add Python support for dict method `popitem()`.
-   #1888 : Add Python support for dict method `setdefault()`.
-   #1885 : Add Python and C support for dict method `get()`.
-   #1844 : Add line numbers and code to errors from built-in function calls.
-   #1655 : Add the appropriate C language equivalent for declaring a Python `list` container using the STC library.
-   #1659 : Add the appropriate C language equivalent for declaring a Python `set` container using the STC library.
-   #1944 : Add the appropriate C language equivalent for declaring a Python `dict` container using the STC library.
-   #1657 : Add the appropriate Fortran language equivalent for declaring a Python `list` container using the gFTL library.
-   #1658 : Add the appropriate Fortran language equivalent for declaring a Python `set` container using the gFTL library.
-   #1944 : Add the appropriate Fortran language equivalent for declaring a Python `dict` container using the gFTL library.
-   #2009 : Add support for `in` operator for `list`, `set`, `dict` and class containers.
-   #1874 : Add C and Fortran support for the `len()` function for the `list` container.
-   #1875 : Add C and Fortran support for the `len()` function for the `set` container.
-   #1908 : Add C and Fortran support for the `len()` function for the `dict` container.
-   #1665 : Add C and Fortran support for returning lists from functions.
-   #1663 : Add C and Fortran support for lists as arguments.
-   #1689 : Add C and Fortran support for list method `append()`.
-   #1876 : Add C support for indexing lists.
-   #1690 : Add C and Fortran support for list method `pop()`.
-   #1695 : Add C and Fortran support for list method `reverse()`.
-   #2256 : Add C and Fortran support for list method `clear()`.
-   #2259 : Add C and Fortran support for list method `insert()`.
-   #1663 : Add C and Fortran support for sets as arguments.
-   #1664 : Add C and Fortran support for returning sets from functions.
-   #2023 : Add support for iterating over a `set`.
-   #1893 : Add support for set initialisation with `set()`.
-   #1877 : Add C and Fortran Support for set method `pop()`.
-   #1917 : Add C and Fortran support for set method `add()`.
-   #1918 : Add support for set method `clear()`.
-   #1918 : Add support for set method `copy()`.
-   #1743 : Add support for set method `discard()`.
-   #1750 : Add support for set method `remove()`.
-   #1753 : Add support for set method `union()`.
-   #1754 : Add support for set method `update()`.
-   #1744 : Add support for set method `intersection()`.
-   #1745 : Add support for set method `intersection_update()`.
-   #1745 : Add support for set method `isdisjoint()`.
-   #2059 : Add C and Fortran support for returning dictionaries from functions.
-   #2164 : Add support for dict indexing.
-   #1880 : Add support for dict method `clear()`.
-   #1884 : Add support for dict method `items()`.
-   #1884 : Add support for dict method `keys()`.
-   #1886 : Add Python and C support for dict method `pop()`.
-   #1936 : Add missing C output for inline decorator example in documentation
-   #1937 : Optimise `pyccel.ast.basic.PyccelAstNode.substitute` method.
-   #1544 : Add support for `typing.TypeAlias`.
-   #1583 : Allow inhomogeneous tuples in classes.
-   #738 : Add support for homogeneous tuples with scalar elements as arguments.
-   Add a warning about containers in lists.
-   #2016 : Add support for translating arithmetic magic methods.
-   #2106 : Add support for `__len__` magic method.
-   #1980 : Extend The C support for min and max to more than two variables
-   #2081 : Add support for multi operator expressions
-   #2061 : Add C support for string declarations.
-   Add support for inhomogeneous tuple annotations.
-   #1834 : Add support for `@property` decorator.
-   #2099 : Fix translation of modules containing `__all__`.
-   #983 : Add support for built-in function `round`.
-   Add support for `type` as a type annotation.
-   #2182 : Add support for `isinstance`.
-   #2183 : Add compile time analysis of if block conditions.
-   #2139 : Add support for `__getitem__`
-   #337 : Add support for returning tuples from functions.
-   #2194 : Add support for strings as arguments.
-   #2192 : Add support for the floor division assignment operator.
<<<<<<< HEAD
-   Generate stub files to allow double compilation to potentially be bypassed.
=======
-   #2279 : Allow scalar literals (including Type hints) and recognised modules to be deduced from a function's context.
>>>>>>> 1500ff98
-   \[INTERNALS\] Add abstract class `SetMethod` to handle calls to various set methods.
-   \[INTERNALS\] Added `container_rank` property to `ast.datatypes.PyccelType` objects.
-   \[INTERNALS\] Add a `__call__` method to `FunctionDef` to create `FunctionCall` instances.
-   \[INTERNALS\] Allow the use of magic methods to describe container methods.
-   \[DEVELOPER\] Added an improved traceback to the developer-mode errors for errors in function calls.
-   \[DEVELOPER\] Added an environment variable to globally activate developer-mode for errors.

### Fixed

-   #2025 : Optimise min/max to avoid unnecessary temporary variables.
-   #1720 : Fix Undefined Variable error when the function definition is after the variable declaration.
-   #1763 Use `np.result_type` to avoid mistakes in non-trivial NumPy type promotion rules.
-   Fix some cases where a Python built-in type is returned in place of a NumPy type.
-   Stop printing numbers with more decimal digits than their precision.
-   Allow printing the result of a function returning multiple objects of different types.
-   #1732 : Fix multidimensional list indexing in Python.
-   #1785 : Add missing cast when creating an array of booleans from non-boolean values.
-   #1821 : Ensure an error is raised when creating an ambiguous interface.
-   #1842 : Fix homogeneous tuples incorrectly identified as inhomogeneous.
-   Link and mention `devel` branch, not `master`.
-   #1913 : Fix function calls to renamed functions.
-   #1930 : Preserve ordering of import targets.
-   #1892 : Fix implementation of list function when an iterable is passed as parameter.
-   #1979 : Fix memory leaks in C due to homogeneous container redefinition.
-   #1972 : Simplified `printf` statement for Literal String.
-   #2026 : Fix missing loop in slice assignment.
-   #2008 : Ensure list/set/dict assignment is recognised as a reference.
-   #2039 : Ensure any expressions in the iterable of a for loop are calculated before the loop.
-   #2013 : Stop limiting the length of strings to 128 characters.
-   #2078 : Fix translation of classes containing comments.
-   #2041 : Include all type extension methods by default.
-   #2082 : Allow the use of a list comprehension to initialise an array.
-   #2094 : Fix slicing of array allocated in an if block.
-   #2085 : Fix calling class methods before they are defined.
-   #2111 : Fix declaration of class attributes with name conflicts using type annotations.
-   #2115 : Fix integer handling with NumPy 2.0 on Windows.
-   Fix handling of union `typing.TypeAlias` objects as type hints.
-   #2141 : Fix error when removing `test_node`.
-   #2148 : Fix error due to missing file `numpy_version.h`.
-   #2001 : Ensure all memory is correctly deallocated in the Python interface in a way that is compatible with all compilers.
-   #2153 : Fix missing line information when an unknown class method is called.
-   #2149 : Fix multi-line expressions in `if` conditions.
-   #2181 : Allow saving an array result of a function to a slice but raise a warning about suboptimal performance.
-   #2190 : Fix missing error for list pointer assignment.
-   #2198 : Fix saving an empty string in Fortran.
-   #2195 : Fix string comparisons.
-   Fixed returning strings from functions.
-   #2197 : Allow strings as dictionary keys in C.
-   #2104 : Add support for Pythonic swapping and raise errors for expressions which are too complex.
-   Lifted the restriction on ndarrays limiting them to rank<15.
-   #2175 : Fix the shape of multi-level containers.
-   Catch all internal errors arising in the syntactic, semantic, printing or code generation stages.
-   #2206 : Fix returning an array of unknown literal size.
-   #2112 : Improve floor division.
-   #2220 : Fix premature `stc/cspan` import.
-   #2214 : Fix returning a local variable from an inline function.
-   #1321 : Fix use of tuples returned from functions in a non-assign statement.
-   #2229 : Fix annotation of variables that are returned in a function whose result type is annotated.
-   #2238 : Fix incorrect memory handling for temporary variable.
-   #2239 : Fix missing library directory for Python shared library.
-   #1410 : Fix conditional statement not working inside of a list comprehension.
-   #1297 : Fix iteration over an `enumerate`, `map` or `zip` in a list comprehension.
-   #2098 : Fix using multiple list comprehensions.
-   #1948 : Fix list comprehension does not work in C.
-   #2245 : Fix internal error when an inhomogeneous tuple appears as an indexed element.
-   #2258 : Fix missing errors for bad pointer handling in the case of containers with mutable elements.
-   #2274 : Do not pass include flags to linker (they are useless).
-   #2274 : Always use the C compiler to build the C wrapper for NumPy arrays (fixes Intel failures).

### Changed

-   #2282 : Change the order of the function arguments (out arguments are now first).
-   #2008 : Remove dependency on `astunparse` package.
-   #1920 : Add a maximum version for NumPy.
-   #1836 : Move `epyccel` module to `pyccel.commands.epyccel` and add support for shortcut import `from pyccel import epyccel`.
-   #1720 : functions with the `@inline` decorator are no longer exposed to Python in the shared library.
-   #1720 : Error raised when incompatible arguments are passed to an `inlined` function is now fatal.
-   #1964 : Improve the error message when the wrong type is passed as a NumPy array argument.
-   #1941 : Rename "target" in `AsName` to `local_alias` to better illustrate its use in the local context.
-   #1961 : Use STC's `cspan` to describe `np.ndarray` in C. This results in a large speed-up for pathological cases.
-   #2187 : Removed use of pickle.
-   #2234 : Print all constant C variables with `const` specifier.
-   #2249 : Improve installation docs and recommend virtual environment.
-   #2242 : Change format of compiler info files.
-   \[INTERNALS\] `FunctionDef` is annotated when it is called, or at the end of the `CodeBlock` if it is never called.
-   \[INTERNALS\] `InlinedFunctionDef` is only annotated if it is called.
-   \[INTERNALS\] Build `utilities.metaclasses.ArgumentSingleton` on the fly to ensure correct docstrings.
-   \[INTERNALS\] Rewrite datatyping system. See #1722.
-   \[INTERNALS\] Moved precision from `ast.basic.TypedAstNode` to an internal property of `ast.datatypes.FixedSizeNumericType` objects.
-   \[INTERNALS\] Moved rank from `ast.basic.TypedAstNode` to an internal property of `ast.datatypes.PyccelType` objects.
-   \[INTERNALS\] Moved order from `ast.basic.TypedAstNode` to an internal property of `ast.datatypes.PyccelType` objects.
-   \[INTERNALS\] Use cached `__add__` method to determine result type of arithmetic operations.
-   \[INTERNALS\] Use cached `__and__` method to determine result type of bitwise comparison operations.
-   \[INTERNALS\] Stop storing `FunctionDef`, `ClassDef`, and `Import` objects inside `CodeBlock`s.
-   \[INTERNALS\] Remove the `order` argument from the `pyccel.ast.core.Allocate` constructor.
-   \[INTERNALS\] Remove `rank` and `order` arguments from `pyccel.ast.variable.Variable` constructor.
-   \[INTERNALS\] Ensure `SemanticParser.infer_type` returns all documented information.
-   \[INTERNALS\] Enforce correct value for `pyccel_staging` property of `PyccelAstNode`.
-   \[INTERNALS\] Allow visiting objects containing both syntactic and semantic elements in `SemanticParser`.
-   \[INTERNALS\] Rename `pyccel.ast.internals.PyccelInternalFunction` to `pyccel.ast.internals.PyccelFunction`.
-   \[INTERNALS\] All internal classes which can be generated from `FunctionCall`s must inherit from `PyccelFunction`.
-   \[INTERNALS\] `PyccelFunction` objects which do not represent objects in memory have the type `SymbolicType`.
-   \[INTERNALS\] Rename `_visit` functions called from a `FunctionCall` which don't match the documented naming pattern to `_build` functions.
-   \[INTERNALS\] Remove unnecessary argument `kind` to `Errors.set_target`.
-   \[INTERNALS\] Handle STC imports with Pyccel objects.
-   \[INTERNALS\] Stop using ndarrays as an intermediate step to call Fortran code.
-   \[INTERNALS\] Stop using ndarrays as an intermediate step to return arrays from Fortran code.
-   \[INTERNALS\] Unify the strategy for handling additional imports in the printing stage for different languages.
-   \[INTERNALS\] Make `Iterable` into a super-class instead of a storage class.
-   \[INTERNALS\] Change the order of the constructor arguments of `FunctionDef`.
-   \[INTERNALS\] Use `_extract_X_FunctionDefResult` methods in Fortran-to-C wrapper.
-   \[INTERNALS\] Rename `BindCVariable`->`BindCModuleVariable`.
-   \[INTERNALS\] Save a shape whose length is limited to the container length.
-   \[INTERNALS\] Restrict use of `FunctionDefResult` to one instance per function.
-   \[INTERNALS\] Use `_extract_X_FunctionDefArgument` methods in Fortran-to-C wrapper.

### Deprecated

-   #2008 : Remove support for Python 3.8.
-   #1786 : Remove support for `real` and `integer` as type annotations.
-   #1812 : Stop allowing multiple main blocks inside a module.
-   \[INTERNALS\] Remove property `ast.basic.TypedAstNode.precision`.
-   \[INTERNALS\] Remove class `ast.datatypes.DataType` (replaced by `ast.datatypes.PrimitiveType` and `ast.datatypes.PyccelType`).
-   \[INTERNALS\] Remove unused properties `prefix` and `alias` from `CustomDataType`.
-   \[INTERNALS\] Remove `ast.basic.TypedAstNode._dtype`. The datatype can still be accessed as it is contained within the class type.
-   \[INTERNALS\] Remove unused parameters `expr`, `status` and `like` from `pyccel.ast.core.Assign`.
-   \[INTERNALS\] Remove `pyccel.ast.utilities.builtin_functions`.
-   \[INTERNALS\] Remove unused/unnecessary functions in `pyccel.parser.utilities` : `read_file`, `header_statement`, `accelerator_statement`, `get_module_name`, `view_tree`.
-   \[INTERNALS\] Remove unused functions `Errors.unset_target`, and `Errors.reset_target`.
-   \[INTERNALS\] Remove unused classes `SymbolicAssign` and `SymbolicPrint`.
-   \[INTERNALS\] Remove `ast.bind_c.BindCFunctionDefResult` (replaced by `ast.bind_c.BindCArrayType` and `ast.bind_c.BindCResultVariable`).
-   \[INTERNALS\] Remove `ast.bind_c.BindCFunctionDefArgument` (replaced by `ast.bind_c.BindCArrayType` and `ast.bind_c.BindCResultVariable`).
-   \[INTERNALS\] Remove unused class `ast.core.FuncAddressDeclare`.
-   \[INTERNALS\] Remove unnecessary function `ast.utilities.flatten_tuple_var` (replaced by calls to `Scope.collect_all_tuple_elements`).

## \[1.12.1\] - 2024-10-01

### Added

-   #1915 : Add support for NumPy v2 `sign` function.
-   #1988 : Add support for NumPy v2 (fix `floor`, fix type mixing, update tests).

### Fixed

-   #1853 : Fix translation of a file whose name conflicts with Fortran keywords.
-   #1047 : Print the value of an unrecognised constant.
-   #1951 : Fix return type for class whose argument cannot be wrapped.
-   #1903 : Fix memory leak when using type annotations on local variables.
-   #1927 : Improve error Message for missing target language compiler in Pyccel
-   #1933 : Improve code printing speed.
-   #1924 : Fix internal error arising in Duplicate or list comprehensions.
-   #1970 : Fix missing `TypeError` for wrong type passed as optional argument.
-   #1985 : Fix implementation of `gcd` and `lcm` for C and Fortran.
-   #1998 : Fix compiler error when using a variable named `I`.

## \[1.12.0\] - 2024-05-13

### Added

-   #1830 : Add a `pyccel.lambdify` function to accelerate SymPy expressions.
-   #1867 : Add a `use_out` parameter to `pyccel.lambdify` to avoid unnecessary memory allocation.
-   #1867 : Auto-generate a docstring for functions generated via calls to `pyccel.lambdify`.
-   #1868 : Hide traceback for `epyccel` and `lambdify` errors.

### Fixed

-   #1762 : Fix array copy between different data types.
-   #1792 : Fix array unpacking.
-   #1795 : Fix bug when returning slices in C.
-   #1218 : Fix bug when assigning an array to a slice in Fortran.
-   #1830 : Fix missing allocation when returning an annotated array expression.
-   #1853 : Fix translation of a file whose name conflicts with Fortran keywords.
-   Link and mention `devel` branch, not `master`.

### Changed

-   #1866 : Raise a more informative error when mixing scalar and array return types.
-   \[TESTS\] Filter out cast warnings in cast tests.
-   \[INTERNALS\] Removed unused `fcode`, `ccode`, `cwrappercode`, `luacode`, and `pycode` functions from printers.
-   \[INTERNALS\] Removed unused arguments from methods in `pyccel.codegen.codegen.Codegen`.

### Deprecated

-   #1820 : Deprecated unused decorator `@lambdify`
-   \[INTERNALS\] Removed unused and undocumented function `get_function_from_ast`.
-   \[INTERNALS\] Remove function `Module.set_name`.
-   \[INTERNALS\] Remove unused `assign_to` argument of `CodePrinter.doprint`.
-   \[INTERNALS\] Remove unnecessary functions from `CodePrinter` : `_get_statement`, `_get_comment`.

## \[1.11.2\] - 2024-03-05

### Added

-   #1689 : Add Python support for list method `append()`.
-   #1692 : Add Python support for list method `insert()`.
-   #1690 : Add Python support for list method `pop()`.
-   #1691 : Add Python support for list method `clear()`.
-   #1575 : Add support for homogeneous tuple type annotations on variables.
-   #1425 : Add support for `numpy.isnan`, `numpy.isinf` and `numpy.isfinite`.
-   #1738 : Add Python support for creating scalar sets with `{}`.
-   #1738 : Add Python support for set method `add`.
-   #1749 : Add Python support for set method `pop()`.

### Fixed

-   #1575 : Fixed inhomogeneous tuple (due to incompatible sizes) being treated as homogeneous tuple.
-   #1182 : Fix tuples containing objects with different ranks.
-   #1575 : Fix duplication operator for non-homogeneous tuples with a non-literal but constant multiplier.
-   #1779 : Fix standalone partial templates.

### Changed

-   #1776 : Increase minimum version for `pytest` to 7.0.

### Deprecated

-   \[INTERNALS\] Remove unnecessary `dtype` parameter from `ast.core.Declare` class.
-   \[INTERNALS\] Remove unnecessary `passed_from_dotted` parameter from `ast.core.Declare` class.
-   \[INTERNALS\] Remove unused `ast.core.Block` class.

## \[1.11.1\] - 2024-02-13

### Fixed

-   #1724 : Fix returns in for loops

## \[1.11.0\] - 2024-02-12

### Added

-   #1645 : Handle deprecated `ast` classes.
-   #1649 : Add support for `np.min` in C code.
-   #1621 : Add support for `np.max` in C code.
-   #1571 : Add support for the function `tuple`.
-   #1493 : Add preliminary support for importing classes.
-   #1578 : Allow classes to avoid type annotations for the self argument of a method.
-   #1597 : Handle class docstrings.
-   #1494 : Add support for functions returning class instances.
-   #1495 : Add support for functions with class instance arguments.
-   #1684 : Add support for classes without `__init__` functions.
-   #1685 : Add support for `type()` function with class instance argument.
-   #1605 : Add support for methods and interfaces in classes (including `__init__` and `__del__`).
-   #1618 : Add support for class instance attributes.
-   #1680 : Add support for `typing.Final`.
-   Add a `--time_execution` flag to allow detailed investigation of critical sections of code.
-   #1659 : Add multi-file support for classes.
-   #1708 : Allow returning pointers to arguments from functions.
-   \[INTERNALS\] Add `class_type` attribute to `TypedAstNode`.
-   \[INTERNALS\] Add `PyccelPyArrayObject` datatype.

### Fixed

-   #1587 : Fix unnecessarily long file names generated by `epyccel`.
-   #1576 : Correct destructor invocation for proper cleanup.
-   #1576 : Remove inline class method definition.
-   Ensure an error is raised when if conditions are used in comprehension statements.
-   #1553 : Fix `np.sign` when using the `ifort` compiler.
-   #1582 : Allow homogeneous tuples in classes.
-   #1619 : Give priority to imported functions over builtin functions.
-   #1614 : Allow relative paths for custom compilation file.
-   #1615 : Fixed infinite loop when passing slices while copying arrays.
-   #1628 : Fixed segmentation fault when writing to optional scalars.
-   #1554 : Fix exit statement in Fortran with Intel compiler.
-   #1564 : Fixed installation problems on Python 3.12.
-   #1259 : Fix bug causing problems with user editable installation.
-   #1651 : Fix name collision resolution to include parent scopes.
-   #1156 : Raise an error for variable name collisions with non-variable objects.
-   #1507 : Fix problems with name collisions in class functions.
-   Ensure `pyccel-init` calls the related function.
-   Stop unnecessarily importing deprecated NumPy classes `int`, `bool`, `float`, `complex` in Python translation.
-   #1712 : Fix library path and OpenMP support for recent Apple chips by getting Homebrew directory with `brew --prefix`.
-   #1687 : Pointers in tuples are deallocated.
-   #1586 : Raise an error for targets of class instances which go out of scope too early.
-   #1717 : Fix a bug when handling paths with dots.

### Changed

-   #1672 : Make `icx` and `ifx` the default Intel compilers (Found in Intel oneAPI).
-   #1644 : Stop printing the step of a range if that step is 1.
-   #1638 : Migrate from `setuptools` to `hatch` for installation scripts.
-   Don't raise a warning for an unnecessary specification of the order.
-   \[INTERNALS\] #1593 : Rename `PyccelAstNode.fst` to the `PyccelAstNode.ast`.
-   \[INTERNALS\] #1593 : Use a setter instead of a method to update `PyccelAstNode.ast`.
-   \[INTERNALS\] #1593 : Rename `BasicParser._current_fst_node` to the `BasicParser._current_ast_node`.
-   \[INTERNALS\] #1390 : Remove dead code handling a `CodeBlock` in an assignment.
-   \[INTERNALS\] #1582 : Remove the `HomogeneousTupleVariable` type.
-   \[INTERNALS\] #1581 : Unify handling of string and Python annotations.

### Deprecated

-   #1593 : Remove undocumented, broken `lambdify` method.
-   \[INTERNALS\] #1584 : Remove unused functions from `pyccel.ast.core` : `inline`, `subs`, `get_iterable_ranges`.
-   \[INTERNALS\] #1584 : Remove unused functions from `pyccel.ast.datatypes` : `is_iterable_datatype`, `is_with_construct_datatype`, `is_pyccel_datatype`.
-   \[INTERNALS\] #1584 : Remove unused class from `pyccel.ast.core`: `ForIterator`.
-   \[INTERNALS\] #1584 : Remove unused method from `pyccel.ast.core`: `ClassDef.get_attribute`.
-   \[INTERNALS\] #1676 : Remove `DottedFunctionCall` from `pyccel.ast.core` (use `bound_argument` instead).
-   \[INTERNALS\] #1683 : Remove unused redundant class from `pyccel.ast.datatypes`: `UnionType`.

## \[1.10.0\] - 2023-10-23

### Added

-   #633 & #1518 : Allow non-trivial types to be specified with mypy-compatible annotations.
-   #1336 : Use template as a partial type.
-   #1509 : Add type annotations for variables.
-   #1528 : Add support for variable declarations in classes.
-   #1491 : Add documentation for classes.

### Fixed

-   #387 : Raise a clear error when an unrecognised type is used in a type annotation.
-   #1556 : Fixed print format string for Intel compatibility.
-   #1557 : Fix return a new instance of a class.
-   #1557 : Fix save multiple class instances to the same variable.

### Changed

-   \[INTERNALS\] #1520 : `ScopedNode` -> `ScopedAstNode`.
-   \[INTERNALS\] #1520 : `PyccelAstNode` -> `TypedAstNode`.
-   \[INTERNALS\] #1520 : `Basic` -> `PyccelAstNode`.

### Deprecated

-   Drop official support for Python 3.7 due to End of Life.

## \[1.9.2\] - 2023-10-13

### Added

-   #1476 : Add C support for a class containing `Interfaces`.
-   #1472 : Add C printing support for a class containing scalar data.
-   #1492 : Types of arguments for class methods can be declared like function arguments.
-   #1511 : Add support for the `cmath` library.
-   Output readable header syntax errors.
-   New environment variable `PYCCEL_DEFAULT_COMPILER`.
-   #1508 : Add C support for a class destructor.
-   #1508 : Add support for array data in classes.

### Fixed

-   #1484 : Use scope for classes to avoid name clashes.
-   Stop raising warning for unrecognised functions imported via intermediate modules.
-   #1156 : Raise a neat error for unhandled inhomogeneous tuple expressions.
-   Set status of header variables to 'unallocated'.
-   #1508 : Generate deallocations for classes and their attributes.

### Changed

-   #1484 : Improve handling of `DottedName` in `_assign_lhs_variable`.
-   \[INTERNALS\] Move handling of variable headers to semantic stage.
-   \[INTERNALS\] Moved handling of type annotations to the semantic stage.
-   \[INTERNALS\] Remove unnecessary body argument from `FunctionAddress`.

### Deprecated

-   #1513 : Stop printing `@types` decorators in generated Python code.
-   Remove support for undocumented type syntax specifying precision (e.g. `int*8`).
-   No longer possible to combine header annotations and argument type annotations.
-   Remove support for specifying header annotations in a separate file.
-   \[INTERNALS\] Remove `dtype_registry` in favour of `dtype_and_precision_registry`.
-   \[INTERNALS\] Prefer `DataType` keys over string keys which describe data types.

## \[1.9.1\] - 2023-08-31

### Added

-   #1497 : Add support for NumPy `copy` method: `a.copy`.
-   #1497 : Add support for NumPy function `copy`.

### Fixed

-   #1499 : Fix passing temporary arrays to functions.
-   #1241 : Missing transpose when converting from a C-ordered array to F-ordered array.
-   #1241 : Incorrect transpose when copying an F-ordered array.
-   #1241 : Fix infinite loop when passing an array as the only argument to `np.array`.
-   #1506 : Increment `Py_None` reference count to avoid unexpected deallocation.

## \[1.9.0\] - 2023-08-22

### Added

-   #752 : Allow passing array variables to `numpy.array`.
-   #1280 : Allow copying arrays using `numpy.array`.
-   Allow interfaces in classes.
-   Add Python support for a simple class.
-   #1430 : Add conjugate support to booleans.
-   #1452 : Add C printing support for a class containing only functions.
-   #1260 : Add support for NumPy `dtype` property: `a.dtype`.
-   #1260 : Add support for NumPy `result_type` function.

### Fixed

-   #682 : Wrong data layout when copying a slice of an array.
-   #1453 : Fix error-level developer mode output.
-   \[INTERNALS\] Fix string base class selection.
-   #1496 : Fix interfaces which differ only by order or rank.

### Changed

-   #1455 : Make `ConstructorCall` inherit from `FunctionCall`.
-   Updating `stdlib` files if they are modified not just accessed.
-   `pyccel_clean` tool now deletes folders **starting with** `__pyccel__` and `__epyccel__`.
-   Pyccel-generated folder names are dependent on `PYTEST_XDIST_WORKER` when running with `pytest-xdist`.
-   \[INTERNALS\] Add class object to class function call arguments.
-   \[INTERNALS\] In `ast.numpyext` rename `Shape` as `NumpyShape`, `NumpyArraySize` as `NumpySize`
-   \[INTERNALS\] In `ast.internals` rename `PyccelArraySize` as `PyccelArraySizeElement`, create new `PyccelArraySize` w/out `index` argument
-   \[INTERNALS\] Make `NumpySize` a factory class (which cannot be instantiated)
-   \[INTERNALS\] Re-write C-Python API wrapping stage (#1477)

### Deprecated

-   Using a `@types` decorator will raise a `FutureWarning` as this will be deprecated in a future version.
-   Using a type specification header will raise a `FutureWarning` as this will be deprecated in a future version.
-   Stop generating `numpy.bool` (deprecated from NumPy) in code.
-   \[INTERNALS\] Removed `obsolete` folder.
-   \[INTERNALS\] Removed out of date `samples` folder.
-   \[INTERNALS\] Removed out of date `doc` folder.
-   \[INTERNALS\] Removed `benchmarks` folder. Code is still available in benchmark repository.
-   \[INTERNALS\] Removed `bugs` folder.
-   \[INTERNALS\] Removed `inprogress` folder.
-   \[INTERNALS\] Remove old Travis configuration file.

## \[1.8.1\] - 2023-07-07

### Added

-   #1430 : Added conjugate support to integers and floats.

### Fixed

-   #1427 : Fix augmented assignment with a literal right hand side in templated code.

## \[1.8.0\] - 2023-06-20

### Added
-   #1400 : Added flags to Pyccel for managing conda PATH warnings.

### Fixed

-   #1404 : Bug preventing printing of some functions in a `print()` call.
-   #1302 : Raise error message in case of empty class.
-   #1407 : Raise an error if file name matches a Python built-in module.
-   #929 : Allow optional variables when compiling with Intel or NVIDIA.
-   #1117 : Allow non-contiguous arrays to be passed to Fortran code.
-   #1415 : Fix incorrect handling of assignments augmented by function calls.
-   #1418 : Fix `itertools.product` implementation.

### Changed

-   #1355 : Remove unused `BasicParser` arguments.
-   \[INTERNALS\] Re-write bind-c wrapping stage (#1388)

## \[1.7.4\] - 2023-05-02

### Added

-   #1352 : Added a change log.

### Fixed

-   #1367 : Use an absolute path to link to Python library.
-   #1379 : Ensure temporary arrays created for function calls are correctly declared in loops.

### Changed

-   Default to linking Python dynamically instead of statically
-   Ensure only absolute paths are used in compilation command.
-   \[INTERNALS\] Use `FunctionDefArgument` to store all argument specific properties.
-   \[INTERNALS\] Reduce carbon footprint by avoiding unnecessary CI testing.
-   \[INTERNALS\] Automatise PR labelling and review progress prompts.
-   \[INTERNALS\] Enforce the use of `FunctionDefArgument` in `FunctionDef`.
-   \[INTERNALS\] Use `FunctionDefResult` to store all result specific properties.

## \[1.7.3\] - 2023-03-07

### Added

-   Improved developer docs (code generation stage).

### Fixed

-   #1337 : Bug causing overflow errors when templates are used in functions with a large number of arguments.
-   #892 : Bug in the wrapper preventing an argument from using templates to have both a scalar and an array type.

### Changed

-   \[INTERNALS\] Add validation of docstrings to CI.

## \[1.7.2\] - 2023-02-02

### Added

### Fixed

-   #1288 : Bug in slice indexing in C code.
-   #1318 : Bug preventing use of `np.linspace` more than once in a given function.

### Changed

-   \[INTERNALS\] Uniformise line endings and enforce the convention through the use of a `.gitattributes` file.
-   \[INTERNALS\] Add human-readable summaries to tests.
-   \[INTERNALS\] Add tests to ensure Pyccel conventions are followed.
-   \[INTERNALS\] Add tests to check spelling.

## \[1.7.1\] - 2023-01-26

### Added

-   #1309 : Support for `np.sum` in C code.
-   Improved [developer docs](./developer_docs) (ordering, syntactic stage, semantic stage).
-   Added [community guidelines](./github/CONTRIBUTING.md).

### Fixed

-   #1184 : Bug preventing compilation on systems where there is no static library available for Python.
-   #1281 : Bug causing assignment to pointer instead of incrementation.
-   #1282 : Imported constants cannot be returned from functions.
-   \[INTERNALS\] Bug in CI coverage for forks.

### Changed

-   #1315 : Installation process modified to make test requirements a pip optional dependency.
-   #1245 : Reduce false negative test results by using a tolerance to compare floats.
-   #1272 : Remove use of deprecated NumPy syntax in tests.
-   #1253 : Provide minimum requirements.
-   \[INTERNALS\]  #1385 : Remove unused settings keyword arguments from `_visit` function.<|MERGE_RESOLUTION|>--- conflicted
+++ resolved
@@ -79,11 +79,8 @@
 -   #337 : Add support for returning tuples from functions.
 -   #2194 : Add support for strings as arguments.
 -   #2192 : Add support for the floor division assignment operator.
-<<<<<<< HEAD
+-   #2279 : Allow scalar literals (including Type hints) and recognised modules to be deduced from a function's context.
 -   Generate stub files to allow double compilation to potentially be bypassed.
-=======
--   #2279 : Allow scalar literals (including Type hints) and recognised modules to be deduced from a function's context.
->>>>>>> 1500ff98
 -   \[INTERNALS\] Add abstract class `SetMethod` to handle calls to various set methods.
 -   \[INTERNALS\] Added `container_rank` property to `ast.datatypes.PyccelType` objects.
 -   \[INTERNALS\] Add a `__call__` method to `FunctionDef` to create `FunctionCall` instances.
