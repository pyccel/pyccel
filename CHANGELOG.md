# Change Log

All notable changes to this project will be documented in this file.

## \[UNRELEASED\]

### Added

-   #1741 : Add support for set method `difference()`.
-   #1742 : Add support for set method `difference_update()`.
-   #1849 : Add support for lambda functions in assign statements by treating them as inline functions.
-   #1585 : Add support for `np.divide` and its alias `np.true_divide`.
-   #2390 : Add support for `np.expm1`.
-   #2420 : Add `@low_level` decorator.
-   Allow installed versions of gFTL and STC to be used if they can be discovered by `pkg-config`.
-   Add support for positional arguments.
-   Add support for keyword-only arguments.
-   Add translation support for variadic arguments (`*args`). The interface with Python is not currently handled.
-   #2382 : Allow functions to be called from a function being translated via `epyccel`.
-   #2422 : Add a `pyccel-wrap` command to interface between Python and low-level code.
-   #601 : Add C support for nested functions.
-   Add badge for Documentation workflow to `README.md`.
-   \[INTERNALS\] Add a `Wrappergen` class to group all wrapper generation logic.
-   \[INTERNALS\] Add the `pyccel.codegen.compiling.library_config` module to handle library installation.

### Fixed

-   #2268 : Fix reallocation detection for lists, sets, and dictionaries.
-   #2306 : Fix Python containers as arguments to interface functions.
-   #2407 : Fix bad memory handling for multi-level containers.
-   #2408 : Fix bug when inlining a call to a function with no return, via a dotted function call.
-   #2419 : Fix lost error messages.
-   #2424 : Fix `isinstance` call testing class instance.
-   #2248 : Fix wrapper bug when returning an instance of a class from the method of a preceding class.
-   #2413 : Fix late name conflict detection bug.
-   #2414 : Fix bug when passing a class member as argument to an inlined function.
-   #2417 : Fix list duplication expressions.
-   #2429 : Fix interface parsing from imported function.
-   #2431 : Fix missing type checks for functions called by functions with variable argument types.
-   #2433 : Fix shape calculation for resized class member variables.
-   #2426 : Fix bug when specifying ND array shape with a tuple variable.
<<<<<<< HEAD
-   #2436 : Fix list comprehension with variable slice containing negative indices as an iterable.
=======
-   #2096 : Fix saving a list comprehension into a slice.
-   #2401 : Fix an unreported, undetected race condition when running 2 Pyccel instances which install the same library to different folders.
-   #2440 : Fix incorrect handling of shapes and strides of Fortran-order multi-dimensional array that is C contiguous.
-   #2441 : Fix function call pointer result assignment in Fortran.
-   #2452 : Fix default Pyccel compiler on command line to use `PYCCEL_DEFAULT_COMPILER` environment variable.
-   #2447 : Fix returning an empty tuple.
-   #2456 : Fix Python reference counting when returning a boolean from a function.
-   #2458 : Fix incoherent import printing in Python and `.pyi` files.
-   #2460 : Fix missing error when overwriting a constant (e.g. `np.pi`).
-   #2462 : Fix erroneous additional import in stub file.
-   #2479 : Fix missing `@property` decorator in stub files.
-   #2479 : Fix Fortran wrapping of methods with `@property` decorator returning inhomogeneous tuples.
-   #2443 : Fix passing non-contiguous slices of arrays.
-   Rename `main` function when translating to C.
>>>>>>> 88a857a6

### Changed

-   Update compiler commands to output the Python shared libraries and executables directly into the output directory.
-   #2386 : Changed the name of the generated file `bind_c_X.f90` to `bind_c_X_wrapper.f90`.
-   Update STC to v6.0-beta2.
-   #2414 : Ensure printing of imports from Fortran intrinsic libraries is done in a reproducible way (by sorting).
-   Install STC to use it as a library instead of selectively compiling.
-   #2450 : Use `type(ClassName)` rather than `class(ClassName)` whenever possible for improved performance.
-   #2451 : Use MinGW Makefiles to install gFTL on Windows when using a MinGW Fortran compiler.
-   #2465 : Change default name of `__init__` functions in Fortran translations.
-   #2405 : Change generated names in C to include the module in the name for multi-file collision handling.
-   #2488 : Use MPI wrapper executables to compile MPI code on Windows.
-   \[INTERNALS\] Ensure low-level names are chosen in the parsing so objects are never renamed in the code generation stage.
-   \[INTERNALS\] Rename `SetMethod.set_variable` -> `SetMethod.set_obj` as this object is not necessarily a `Variable`.
-   \[INTERNALS\] Rename `accelerators` variables and arguments to more accurate `extra_compilation_tools` where appropriate.
-   \[INTERNALS\] Interface functions are no longer stored in `Module.functions`.
-   \[INTERNALS\] Scope dictionaries cannot be modified directly from outside the scope.
-   \[INTERNALS\] Rename `BasicParser.is_header_file` -> `BasicParser.is_stub_file`.
-   \[INTERNALS\] Stop using `os.chdir` during Pyccel execution (absolute paths guarantee identical behaviour).
-   \[INTERNALS\] Use inheritance to handle parametrised types. Identity operators should no longer be used for type checking.

### Deprecated

### Removed

-   #2412 : Remove unused, undocumented obsolete decorator `bypass`.
-   #2412 : Remove unused, undocumented obsolete decorator `sympy`.
-   #2474 : Drop support for Python 3.9, test with Python 3.14.
-   Remaining references to `.pyh` header files are removed. Please use `.pyi` stub files.
-   \[INTERNALS\] Remove unused properties in `pyccel.codegen.Codegen` (`imports`, `variables`, `body`, `routines`, `classes`, `interfaces`, `modules`, `language`).

## \[2.0.1\] - 2025-06-27

### Added

-   \[INTERNALS\] Added developer documentation about tests.

### Fixed

-   #2364 : Fix the use of the `--export-compiler-config` flag.
-   #2372 : Fix passing arrays of size 0 to Fortran translations.
-   \[INTERNALS\] Fix unsorted `__all__` variables.
-   \[INTERNALS\] Allow CI scripts `check_pyccel_conventions.py`, `check_pylint_commands.py`, and `ci_tools/check_python_capitalisation.py` to be called easily locally.

### Changed

-   \[INTERNALS\] Rename `check_slots.py` -> `check_pyccel_conventions.py`.

## \[2.0.0\] - 2025-06-21

### Added

-   #1720 : Add support for `Ellipsis` as the only index for an array.
-   #1787 : Ensure STC v5.0 (`ef322ae`) is installed with Pyccel.
-   #1656 : Ensure gFTL is installed with Pyccel.
-   #1694 : Add Python support for list method `extend()`.
-   #1700 : Add Python support for list method `sort()`.
-   #1696 : Add Python support for list method `copy()`.
-   #1693 : Add Python support for list method `remove()`.
-   #1895 : Add Python support for dict initialisation with `{}`.
-   #1895 : Add Python support for dict initialisation with `dict()`.
-   #1881 : Add Python support for dict method `copy()`.
-   #1888 : Add Python support for dict method `setdefault()`.
-   #1885 : Add Python and C support for dict method `get()`.
-   #1844 : Add line numbers and code to errors from built-in function calls.
-   #1655 : Add the appropriate C language equivalent for declaring a Python `list` container using the STC library.
-   #1659 : Add the appropriate C language equivalent for declaring a Python `set` container using the STC library.
-   #1944 : Add the appropriate C language equivalent for declaring a Python `dict` container using the STC library.
-   #1657 : Add the appropriate Fortran language equivalent for declaring a Python `list` container using the gFTL library.
-   #1658 : Add the appropriate Fortran language equivalent for declaring a Python `set` container using the gFTL library.
-   #1944 : Add the appropriate Fortran language equivalent for declaring a Python `dict` container using the gFTL library.
-   #2009 : Add support for `in` operator for `list`, `set`, `dict` and class containers.
-   #1874 : Add C and Fortran support for the `len()` function for the `list` container.
-   #1875 : Add C and Fortran support for the `len()` function for the `set` container.
-   #1908 : Add C and Fortran support for the `len()` function for the `dict` container.
-   #1665 : Add C and Fortran support for returning lists from functions.
-   #1663 : Add C and Fortran support for lists as arguments.
-   #1689 : Add C and Fortran support for list method `append()`.
-   #1876 : Add C support for indexing lists.
-   #1690 : Add C and Fortran support for list method `pop()`.
-   #1695 : Add C and Fortran support for list method `reverse()`.
-   #2256 : Add C and Fortran support for list method `clear()`.
-   #2259 : Add C and Fortran support for list method `insert()`.
-   #2298 : Add support for `list.__eq__`.
-   #1663 : Add C and Fortran support for sets as arguments.
-   #1664 : Add C and Fortran support for returning sets from functions.
-   #2023 : Add support for iterating over a `set`.
-   #1893 : Add support for set initialisation with `set()`.
-   #1877 : Add C and Fortran Support for set method `pop()`.
-   #1917 : Add C and Fortran support for set method `add()`.
-   #1918 : Add support for set method `clear()`.
-   #1918 : Add support for set method `copy()`.
-   #1743 : Add support for set method `discard()`.
-   #1750 : Add support for set method `remove()`.
-   #1753 : Add support for set method `union()`.
-   #1754 : Add support for set method `update()`.
-   #1744 : Add support for set method `intersection()`.
-   #1745 : Add support for set method `intersection_update()`.
-   #1745 : Add support for set method `isdisjoint()`.
-   #2059 : Add C and Fortran support for returning dictionaries from functions.
-   #2164 : Add support for dict indexing.
-   #1880 : Add support for dict method `clear()`.
-   #1884 : Add support for dict method `items()`.
-   #1884 : Add support for dict method `keys()`.
-   #1884 : Add support for dict method `values()`.
-   #1886 : Add support for dict method `pop()`.
-   #1887 : Add support for dict method `popitem()`.
-   #1936 : Add missing C output for inline decorator example in documentation
-   #1937 : Optimise `pyccel.ast.basic.PyccelAstNode.substitute` method.
-   #1544 : Add support for `typing.TypeAlias`.
-   #1583 : Allow inhomogeneous tuples in classes.
-   #738 : Add support for homogeneous tuples with scalar elements as arguments.
-   Add a warning about containers in lists.
-   #2016 : Add support for translating arithmetic magic methods.
-   #2106 : Add support for `__len__` magic method.
-   #1980 : Extend The C support for min and max to more than two variables
-   #2081 : Add support for multi operator expressions
-   #2061 : Add C support for string declarations.
-   Add support for inhomogeneous tuple annotations.
-   #1834 : Add support for `@property` decorator.
-   #2099 : Fix translation of modules containing `__all__`.
-   #983 : Add support for built-in function `round`.
-   Add support for `type` as a type annotation.
-   #2182 : Add support for `isinstance`.
-   #2183 : Add compile time analysis of if block conditions.
-   #2139 : Add support for `__getitem__`
-   #337 : Add support for returning tuples from functions.
-   #2194 : Add support for strings as arguments.
-   #2192 : Add support for the floor division assignment operator.
-   #2279 : Allow scalar literals (including Type hints) and recognised modules to be deduced from a function's context.
-   #2210 : Add preliminary support for containers of containers (e.g. lists of lists).
-   #2132 : Add support for `typing.TypeVar` to replace `@template`.
-   #2253 : Add multiple levels of verbosity.
-   Generate stub files to allow double compilation to potentially be bypassed.
-   Add `context_dict` argument to `epyccel` for passing non-global `typing.TypeVar` objects.
-   #2293 : Add `pyccel-test` command to run unit tests. Improve docs.
-   #2358 : Add support for bitwise operators with NumPy arrays.
-   \[INTERNALS\] Add abstract class `SetMethod` to handle calls to various set methods.
-   \[INTERNALS\] Add `container_rank` property to `ast.datatypes.PyccelType` objects.
-   \[INTERNALS\] Add a `__call__` method to `FunctionDef` to create `FunctionCall` instances.
-   \[INTERNALS\] Allow the use of magic methods to describe container methods.
-   \[INTERNALS\] Add a simplify method to `PyccelGt` for literals.
-   \[DEVELOPER\] Add an improved traceback to the developer-mode errors for errors in function calls.
-   \[DEVELOPER\] Add an environment variable to globally activate developer-mode for errors.
-   \[DEVELOPER\] Add a spell checker for the code itself.
-   \[DEVELOPER\] Add a test to main CI to check if deployment to TestPyPI is working correctly.

### Fixed

-   #2025 : Optimise min/max to avoid unnecessary temporary variables.
-   #1720 : Fix Undefined Variable error when the function definition is after the variable declaration.
-   #1763 Use `np.result_type` to avoid mistakes in non-trivial NumPy type promotion rules.
-   Fix some cases where a Python built-in type is returned in place of a NumPy type.
-   Stop printing numbers with more decimal digits than their precision.
-   Allow printing the result of a function returning multiple objects of different types.
-   #1732 : Fix multidimensional list indexing in Python.
-   #1785 : Add missing cast when creating an array of booleans from non-boolean values.
-   #1821 : Ensure an error is raised when creating an ambiguous interface.
-   #1842 : Fix homogeneous tuples incorrectly identified as inhomogeneous.
-   Link and mention `devel` branch, not `master`.
-   #1913 : Fix function calls to renamed functions.
-   #1930 : Preserve ordering of import targets.
-   #1892 : Fix implementation of list function when an iterable is passed as parameter.
-   #1979 : Fix memory leaks in C due to homogeneous container redefinition.
-   #1972 : Simplified `printf` statement for Literal String.
-   #2026 : Fix missing loop in slice assignment.
-   #2008 : Ensure list/set/dict assignment is recognised as a reference.
-   #2039 : Ensure any expressions in the iterable of a for loop are calculated before the loop.
-   #2013 : Stop limiting the length of strings to 128 characters.
-   #2078 : Fix translation of classes containing comments.
-   #2041 : Include all type extension methods by default.
-   #2082 : Allow the use of a list comprehension to initialise an array.
-   #2094 : Fix slicing of array allocated in an if block.
-   #2085 : Fix calling class methods before they are defined.
-   #2111 : Fix declaration of class attributes with name conflicts using type annotations.
-   #2115 : Fix integer handling with NumPy 2.0 on Windows.
-   Fix handling of union `typing.TypeAlias` objects as type hints.
-   #2141 : Fix error when removing `test_node`.
-   #2148 : Fix error due to missing file `numpy_version.h`.
-   #2001 : Ensure all memory is correctly deallocated in the Python interface in a way that is compatible with all compilers.
-   #2153 : Fix missing line information when an unknown class method is called.
-   #2149 : Fix multi-line expressions in `if` conditions.
-   #2181 : Allow saving an array result of a function to a slice but raise a warning about suboptimal performance.
-   #2190 : Fix missing error for list pointer assignment.
-   #2198 : Fix saving an empty string in Fortran.
-   #2195 : Fix string comparisons.
-   Fixed returning strings from functions.
-   #2197 : Allow strings as dictionary keys in C.
-   #2104 : Add support for Pythonic swapping and raise errors for expressions which are too complex.
-   Lifted the restriction on ndarrays limiting them to rank<15.
-   #2175 : Fix the shape of multi-level containers.
-   Catch all internal errors arising in the syntactic, semantic, printing or code generation stages.
-   #2206 : Fix returning an array of unknown literal size.
-   #2112 : Improve floor division.
-   #2220 : Fix premature `stc/cspan` import.
-   #2214 : Fix returning a local variable from an inline function.
-   #1321 : Fix use of tuples returned from functions in a non-assign statement.
-   #2229 : Fix annotation of variables that are returned in a function whose result type is annotated.
-   #2238 : Fix incorrect memory handling for temporary variable.
-   #2239 : Fix missing library directory for Python shared library.
-   #1410 : Fix conditional statement not working inside of a list comprehension.
-   #1297 : Fix iteration over an `enumerate`, `map` or `zip` in a list comprehension.
-   #2098 : Fix using multiple list comprehensions.
-   #1948 : Fix list comprehension does not work in C.
-   #2245 : Fix internal error when an inhomogeneous tuple appears as an indexed element.
-   #2258 : Fix missing errors for bad pointer handling in the case of containers with mutable elements.
-   #2274 : Do not pass include flags to linker (they are useless).
-   #2274 : Always use the C compiler to build the C wrapper for NumPy arrays (fixes Intel failures).
-   #2285 : Reduce number of warnings in unit tests.
-   #2295 : Fix wrapper handling of constant array arguments.
-   #2097 : Fix printing of an empty list.
-   #2235 : Fix negative numbers in slice indices when translating to C.
-   #2144 : Fix accidental imports due to modules making their contents public by default.
-   #2312 : Fix rounding direction for negative integer elements in `np.linspace`.
-   #2125 : Fix missing type check for argument of known type in a function with arguments whose type can be one of several types.
-   #2042 : Fix missing index in loop unravelling for loop of length 1.
-   #2093 : Fix scoping issue preventing class methods from sharing a name with locals in another class method.
-   #1814 : Fix class method visitation order to correctly access the global scope from methods.
-   #1668 : Fix handling of `is not None` check to ensure it is always checked before accessing the variable.
-   #802 : Add if blocks in Python output to ensure support for implementations that differ for different types.
-   #2286 : Fix warnings due to non-existent include directories.
-   Fix casting of arrays in Python translation.
-   #2167 : Stop modifying variables to add `Final` annotation.
-   #2216 : Ensure compilation dependencies added by Pyccel are indicated for compilation of files which import the module.
-   #2261 : Add LLVM compilers.
-   #2344 : Allow language to be set using a capitalised name (Fortran, C, Python).
-   #2322 : Fix inline functions calling inline functions with their own local variables.

### Changed

-   #2282 : Change the order of the function arguments (out arguments are now first).
-   #2008 : Remove dependency on `astunparse` package.
-   #1920 : Add a maximum version for NumPy.
-   #1836 : Move `epyccel` module to `pyccel.commands.epyccel` and add support for shortcut import `from pyccel import epyccel`.
-   #1720 : functions with the `@inline` decorator are no longer exposed to Python in the shared library.
-   #1720 : Error raised when incompatible arguments are passed to an `inlined` function is now fatal.
-   #1964 : Improve the error message when the wrong type is passed as a NumPy array argument.
-   #1941 : Rename "target" in `AsName` to `local_alias` to better illustrate its use in the local context.
-   #1961 : Use STC's `cspan` to describe `np.ndarray` in C. This results in a large speed-up for pathological cases.
-   #2187 : Removed use of pickle.
-   #2234 : Print all constant C variables with `const` specifier.
-   #2249 : Improve installation docs and recommend virtual environment.
-   #2242 : Change format of compiler info files.
-   #2302 : Print the deallocation in a 1 line if statement.
-   #2125 : Add information about received data type to type errors when calling a function with the wrong type.
-   #297 : Parse generated `.pyi` files instead of `.py` files when importing to speed up translation.
-   #2330 : Inline functions in the semantic stage.
-   #2322 : Stop raising an error when checking if non-optional variable is `None`.
-   #2348 : Improve parameters of `pyccel` command and `epyccel` function.
-   \[INTERNALS\] `FunctionDef` is annotated when it is called, or at the end of the `CodeBlock` if it is never called.
-   \[INTERNALS\] `InlinedFunctionDef` is only annotated if it is called.
-   \[INTERNALS\] Build `utilities.metaclasses.ArgumentSingleton` on the fly to ensure correct docstrings.
-   \[INTERNALS\] Rewrite datatyping system. See #1722.
-   \[INTERNALS\] Moved precision from `ast.basic.TypedAstNode` to an internal property of `ast.datatypes.FixedSizeNumericType` objects.
-   \[INTERNALS\] Moved rank from `ast.basic.TypedAstNode` to an internal property of `ast.datatypes.PyccelType` objects.
-   \[INTERNALS\] Moved order from `ast.basic.TypedAstNode` to an internal property of `ast.datatypes.PyccelType` objects.
-   \[INTERNALS\] Use cached `__add__` method to determine result type of arithmetic operations.
-   \[INTERNALS\] Use cached `__and__` method to determine result type of bitwise comparison operations.
-   \[INTERNALS\] Stop storing `FunctionDef`, `ClassDef`, and `Import` objects inside `CodeBlock`s.
-   \[INTERNALS\] Remove the `order` argument from the `pyccel.ast.core.Allocate` constructor.
-   \[INTERNALS\] Remove `rank` and `order` arguments from `pyccel.ast.variable.Variable` constructor.
-   \[INTERNALS\] Ensure `SemanticParser.infer_type` returns all documented information.
-   \[INTERNALS\] Enforce correct value for `pyccel_staging` property of `PyccelAstNode`.
-   \[INTERNALS\] Allow visiting objects containing both syntactic and semantic elements in `SemanticParser`.
-   \[INTERNALS\] Rename `pyccel.ast.internals.PyccelInternalFunction` to `pyccel.ast.internals.PyccelFunction`.
-   \[INTERNALS\] All internal classes which can be generated from `FunctionCall`s must inherit from `PyccelFunction`.
-   \[INTERNALS\] `PyccelFunction` objects which do not represent objects in memory have the type `SymbolicType`.
-   \[INTERNALS\] Rename `_visit` functions called from a `FunctionCall` which don't match the documented naming pattern to `_build` functions.
-   \[INTERNALS\] Remove unnecessary argument `kind` to `Errors.set_target`.
-   \[INTERNALS\] Handle STC imports with Pyccel objects.
-   \[INTERNALS\] Stop using ndarrays as an intermediate step to call Fortran code.
-   \[INTERNALS\] Stop using ndarrays as an intermediate step to return arrays from Fortran code.
-   \[INTERNALS\] Unify the strategy for handling additional imports in the printing stage for different languages.
-   \[INTERNALS\] Make `Iterable` into a super-class instead of a storage class.
-   \[INTERNALS\] Change the order of the constructor arguments of `FunctionDef`.
-   \[INTERNALS\] Use `_extract_X_FunctionDefResult` methods in Fortran-to-C wrapper.
-   \[INTERNALS\] Rename `BindCVariable`->`BindCModuleVariable`.
-   \[INTERNALS\] Save a shape whose length is limited to the container length.
-   \[INTERNALS\] Restrict use of `FunctionDefResult` to one instance per function.
-   \[INTERNALS\] Use `_extract_X_FunctionDefArgument` methods in Fortran-to-C wrapper.
-   \[INTERNALS\] Replace internal `.pyh` header files with `.pyi` files.

### Deprecated

-   #2008 : Remove support for Python 3.8.
-   #1786 : Remove support for `real` and `integer` as type annotations.
-   #1487 : Remove support for `@template` decorator.
-   #1487 : Remove support for `@types` decorator.
-   #1487 : Remove support for `#$ header` syntax.
-   #1812 : Stop allowing multiple main blocks inside a module.
-   Removed `templates` argument from `lambdify`. Replaced with `context_dict`.
-   #2339 : Remove `const` type modifier in favour of `typing.TypeVar`.
-   #1287 : Remove unused method `BasicParser.copy()`.
-   #2345 : Remove undocumented macro syntax in favour of inline methods.
-   #2345 : Break support for `scipy.linalg.lapack.dgbtrf`, `scipy.linalg.lapack.dgbtrs`, `scipy.linalg.lapack.dgetrf`, and `scipy.linalg.lapack.dgetrs`.
-   Remove undocumented, untested, obsolete Lua printer.
-   \[INTERNALS\] Remove property `ast.basic.TypedAstNode.precision`.
-   \[INTERNALS\] Remove class `ast.datatypes.DataType` (replaced by `ast.datatypes.PrimitiveType` and `ast.datatypes.PyccelType`).
-   \[INTERNALS\] Remove unused properties `prefix` and `alias` from `CustomDataType`.
-   \[INTERNALS\] Remove `ast.basic.TypedAstNode._dtype`. The datatype can still be accessed as it is contained within the class type.
-   \[INTERNALS\] Remove unused parameters `expr`, `status` and `like` from `pyccel.ast.core.Assign`.
-   \[INTERNALS\] Remove `pyccel.ast.utilities.builtin_functions`.
-   \[INTERNALS\] Remove unused/unnecessary functions in `pyccel.parser.utilities` : `read_file`, `header_statement`, `accelerator_statement`, `get_module_name`, `view_tree`.
-   \[INTERNALS\] Remove unused functions `Errors.unset_target`, and `Errors.reset_target`.
-   \[INTERNALS\] Remove unused classes `SymbolicAssign` and `SymbolicPrint`.
-   \[INTERNALS\] Remove `ast.bind_c.BindCFunctionDefResult` (replaced by `ast.bind_c.BindCArrayType` and `ast.bind_c.BindCResultVariable`).
-   \[INTERNALS\] Remove `ast.bind_c.BindCFunctionDefArgument` (replaced by `ast.bind_c.BindCArrayType` and `ast.bind_c.BindCResultVariable`).
-   \[INTERNALS\] Remove unused class `ast.core.FuncAddressDeclare`.
-   \[INTERNALS\] Remove unnecessary function `ast.utilities.flatten_tuple_var` (replaced by calls to `Scope.collect_all_tuple_elements`).

## \[1.12.1\] - 2024-10-01

### Added

-   #1915 : Add support for NumPy v2 `sign` function.
-   #1988 : Add support for NumPy v2 (fix `floor`, fix type mixing, update tests).

### Fixed

-   #1853 : Fix translation of a file whose name conflicts with Fortran keywords.
-   #1047 : Print the value of an unrecognised constant.
-   #1951 : Fix return type for class whose argument cannot be wrapped.
-   #1903 : Fix memory leak when using type annotations on local variables.
-   #1927 : Improve error Message for missing target language compiler in Pyccel
-   #1933 : Improve code printing speed.
-   #1924 : Fix internal error arising in Duplicate or list comprehensions.
-   #1970 : Fix missing `TypeError` for wrong type passed as optional argument.
-   #1985 : Fix implementation of `gcd` and `lcm` for C and Fortran.
-   #1998 : Fix compiler error when using a variable named `I`.

## \[1.12.0\] - 2024-05-13

### Added

-   #1830 : Add a `pyccel.lambdify` function to accelerate SymPy expressions.
-   #1867 : Add a `use_out` parameter to `pyccel.lambdify` to avoid unnecessary memory allocation.
-   #1867 : Auto-generate a docstring for functions generated via calls to `pyccel.lambdify`.
-   #1868 : Hide traceback for `epyccel` and `lambdify` errors.

### Fixed

-   #1762 : Fix array copy between different data types.
-   #1792 : Fix array unpacking.
-   #1795 : Fix bug when returning slices in C.
-   #1218 : Fix bug when assigning an array to a slice in Fortran.
-   #1830 : Fix missing allocation when returning an annotated array expression.
-   #1853 : Fix translation of a file whose name conflicts with Fortran keywords.
-   Link and mention `devel` branch, not `master`.

### Changed

-   #1866 : Raise a more informative error when mixing scalar and array return types.
-   \[TESTS\] Filter out cast warnings in cast tests.
-   \[INTERNALS\] Removed unused `fcode`, `ccode`, `cwrappercode`, `luacode`, and `pycode` functions from printers.
-   \[INTERNALS\] Removed unused arguments from methods in `pyccel.codegen.codegen.Codegen`.

### Deprecated

-   #1820 : Deprecated unused decorator `@lambdify`
-   \[INTERNALS\] Removed unused and undocumented function `get_function_from_ast`.
-   \[INTERNALS\] Remove function `Module.set_name`.
-   \[INTERNALS\] Remove unused `assign_to` argument of `CodePrinter.doprint`.
-   \[INTERNALS\] Remove unnecessary functions from `CodePrinter` : `_get_statement`, `_get_comment`.

## \[1.11.2\] - 2024-03-05

### Added

-   #1689 : Add Python support for list method `append()`.
-   #1692 : Add Python support for list method `insert()`.
-   #1690 : Add Python support for list method `pop()`.
-   #1691 : Add Python support for list method `clear()`.
-   #1575 : Add support for homogeneous tuple type annotations on variables.
-   #1425 : Add support for `numpy.isnan`, `numpy.isinf` and `numpy.isfinite`.
-   #1738 : Add Python support for creating scalar sets with `{}`.
-   #1738 : Add Python support for set method `add`.
-   #1749 : Add Python support for set method `pop()`.

### Fixed

-   #1575 : Fixed inhomogeneous tuple (due to incompatible sizes) being treated as homogeneous tuple.
-   #1182 : Fix tuples containing objects with different ranks.
-   #1575 : Fix duplication operator for non-homogeneous tuples with a non-literal but constant multiplier.
-   #1779 : Fix standalone partial templates.

### Changed

-   #1776 : Increase minimum version for `pytest` to 7.0.

### Deprecated

-   \[INTERNALS\] Remove unnecessary `dtype` parameter from `ast.core.Declare` class.
-   \[INTERNALS\] Remove unnecessary `passed_from_dotted` parameter from `ast.core.Declare` class.
-   \[INTERNALS\] Remove unused `ast.core.Block` class.

## \[1.11.1\] - 2024-02-13

### Fixed

-   #1724 : Fix returns in for loops

## \[1.11.0\] - 2024-02-12

### Added

-   #1645 : Handle deprecated `ast` classes.
-   #1649 : Add support for `np.min` in C code.
-   #1621 : Add support for `np.max` in C code.
-   #1571 : Add support for the function `tuple`.
-   #1493 : Add preliminary support for importing classes.
-   #1578 : Allow classes to avoid type annotations for the self argument of a method.
-   #1597 : Handle class docstrings.
-   #1494 : Add support for functions returning class instances.
-   #1495 : Add support for functions with class instance arguments.
-   #1684 : Add support for classes without `__init__` functions.
-   #1685 : Add support for `type()` function with class instance argument.
-   #1605 : Add support for methods and interfaces in classes (including `__init__` and `__del__`).
-   #1618 : Add support for class instance attributes.
-   #1680 : Add support for `typing.Final`.
-   Add a `--time_execution` flag to allow detailed investigation of critical sections of code.
-   #1659 : Add multi-file support for classes.
-   #1708 : Allow returning pointers to arguments from functions.
-   \[INTERNALS\] Add `class_type` attribute to `TypedAstNode`.
-   \[INTERNALS\] Add `PyccelPyArrayObject` datatype.

### Fixed

-   #1587 : Fix unnecessarily long file names generated by `epyccel`.
-   #1576 : Correct destructor invocation for proper cleanup.
-   #1576 : Remove inline class method definition.
-   Ensure an error is raised when if conditions are used in comprehension statements.
-   #1553 : Fix `np.sign` when using the `ifort` compiler.
-   #1582 : Allow homogeneous tuples in classes.
-   #1619 : Give priority to imported functions over builtin functions.
-   #1614 : Allow relative paths for custom compilation file.
-   #1615 : Fixed infinite loop when passing slices while copying arrays.
-   #1628 : Fixed segmentation fault when writing to optional scalars.
-   #1554 : Fix exit statement in Fortran with Intel compiler.
-   #1564 : Fixed installation problems on Python 3.12.
-   #1259 : Fix bug causing problems with user editable installation.
-   #1651 : Fix name collision resolution to include parent scopes.
-   #1156 : Raise an error for variable name collisions with non-variable objects.
-   #1507 : Fix problems with name collisions in class functions.
-   Ensure `pyccel-init` calls the related function.
-   Stop unnecessarily importing deprecated NumPy classes `int`, `bool`, `float`, `complex` in Python translation.
-   #1712 : Fix library path and OpenMP support for recent Apple chips by getting Homebrew directory with `brew --prefix`.
-   #1687 : Pointers in tuples are deallocated.
-   #1586 : Raise an error for targets of class instances which go out of scope too early.
-   #1717 : Fix a bug when handling paths with dots.

### Changed

-   #1672 : Make `icx` and `ifx` the default Intel compilers (Found in Intel oneAPI).
-   #1644 : Stop printing the step of a range if that step is 1.
-   #1638 : Migrate from `setuptools` to `hatch` for installation scripts.
-   Don't raise a warning for an unnecessary specification of the order.
-   \[INTERNALS\] #1593 : Rename `PyccelAstNode.fst` to the `PyccelAstNode.ast`.
-   \[INTERNALS\] #1593 : Use a setter instead of a method to update `PyccelAstNode.ast`.
-   \[INTERNALS\] #1593 : Rename `BasicParser._current_fst_node` to the `BasicParser._current_ast_node`.
-   \[INTERNALS\] #1390 : Remove dead code handling a `CodeBlock` in an assignment.
-   \[INTERNALS\] #1582 : Remove the `HomogeneousTupleVariable` type.
-   \[INTERNALS\] #1581 : Unify handling of string and Python annotations.

### Deprecated

-   #1593 : Remove undocumented, broken `lambdify` method.
-   \[INTERNALS\] #1584 : Remove unused functions from `pyccel.ast.core` : `inline`, `subs`, `get_iterable_ranges`.
-   \[INTERNALS\] #1584 : Remove unused functions from `pyccel.ast.datatypes` : `is_iterable_datatype`, `is_with_construct_datatype`, `is_pyccel_datatype`.
-   \[INTERNALS\] #1584 : Remove unused class from `pyccel.ast.core`: `ForIterator`.
-   \[INTERNALS\] #1584 : Remove unused method from `pyccel.ast.core`: `ClassDef.get_attribute`.
-   \[INTERNALS\] #1676 : Remove `DottedFunctionCall` from `pyccel.ast.core` (use `bound_argument` instead).
-   \[INTERNALS\] #1683 : Remove unused redundant class from `pyccel.ast.datatypes`: `UnionType`.

## \[1.10.0\] - 2023-10-23

### Added

-   #633 & #1518 : Allow non-trivial types to be specified with mypy-compatible annotations.
-   #1336 : Use template as a partial type.
-   #1509 : Add type annotations for variables.
-   #1528 : Add support for variable declarations in classes.
-   #1491 : Add documentation for classes.

### Fixed

-   #387 : Raise a clear error when an unrecognised type is used in a type annotation.
-   #1556 : Fixed print format string for Intel compatibility.
-   #1557 : Fix return a new instance of a class.
-   #1557 : Fix save multiple class instances to the same variable.

### Changed

-   \[INTERNALS\] #1520 : `ScopedNode` -> `ScopedAstNode`.
-   \[INTERNALS\] #1520 : `PyccelAstNode` -> `TypedAstNode`.
-   \[INTERNALS\] #1520 : `Basic` -> `PyccelAstNode`.

### Deprecated

-   Drop official support for Python 3.7 due to End of Life.

## \[1.9.2\] - 2023-10-13

### Added

-   #1476 : Add C support for a class containing `Interfaces`.
-   #1472 : Add C printing support for a class containing scalar data.
-   #1492 : Types of arguments for class methods can be declared like function arguments.
-   #1511 : Add support for the `cmath` library.
-   Output readable header syntax errors.
-   New environment variable `PYCCEL_DEFAULT_COMPILER`.
-   #1508 : Add C support for a class destructor.
-   #1508 : Add support for array data in classes.

### Fixed

-   #1484 : Use scope for classes to avoid name clashes.
-   Stop raising warning for unrecognised functions imported via intermediate modules.
-   #1156 : Raise a neat error for unhandled inhomogeneous tuple expressions.
-   Set status of header variables to 'unallocated'.
-   #1508 : Generate deallocations for classes and their attributes.

### Changed

-   #1484 : Improve handling of `DottedName` in `_assign_lhs_variable`.
-   \[INTERNALS\] Move handling of variable headers to semantic stage.
-   \[INTERNALS\] Moved handling of type annotations to the semantic stage.
-   \[INTERNALS\] Remove unnecessary body argument from `FunctionAddress`.

### Deprecated

-   #1513 : Stop printing `@types` decorators in generated Python code.
-   Remove support for undocumented type syntax specifying precision (e.g. `int*8`).
-   No longer possible to combine header annotations and argument type annotations.
-   Remove support for specifying header annotations in a separate file.
-   \[INTERNALS\] Remove `dtype_registry` in favour of `dtype_and_precision_registry`.
-   \[INTERNALS\] Prefer `DataType` keys over string keys which describe data types.

## \[1.9.1\] - 2023-08-31

### Added

-   #1497 : Add support for NumPy `copy` method: `a.copy`.
-   #1497 : Add support for NumPy function `copy`.

### Fixed

-   #1499 : Fix passing temporary arrays to functions.
-   #1241 : Missing transpose when converting from a C-ordered array to F-ordered array.
-   #1241 : Incorrect transpose when copying an F-ordered array.
-   #1241 : Fix infinite loop when passing an array as the only argument to `np.array`.
-   #1506 : Increment `Py_None` reference count to avoid unexpected deallocation.

## \[1.9.0\] - 2023-08-22

### Added

-   #752 : Allow passing array variables to `numpy.array`.
-   #1280 : Allow copying arrays using `numpy.array`.
-   Allow interfaces in classes.
-   Add Python support for a simple class.
-   #1430 : Add conjugate support to booleans.
-   #1452 : Add C printing support for a class containing only functions.
-   #1260 : Add support for NumPy `dtype` property: `a.dtype`.
-   #1260 : Add support for NumPy `result_type` function.

### Fixed

-   #682 : Wrong data layout when copying a slice of an array.
-   #1453 : Fix error-level developer mode output.
-   \[INTERNALS\] Fix string base class selection.
-   #1496 : Fix interfaces which differ only by order or rank.

### Changed

-   #1455 : Make `ConstructorCall` inherit from `FunctionCall`.
-   Updating `stdlib` files if they are modified not just accessed.
-   `pyccel_clean` tool now deletes folders **starting with** `__pyccel__` and `__epyccel__`.
-   Pyccel-generated folder names are dependent on `PYTEST_XDIST_WORKER` when running with `pytest-xdist`.
-   \[INTERNALS\] Add class object to class function call arguments.
-   \[INTERNALS\] In `ast.numpyext` rename `Shape` as `NumpyShape`, `NumpyArraySize` as `NumpySize`
-   \[INTERNALS\] In `ast.internals` rename `PyccelArraySize` as `PyccelArraySizeElement`, create new `PyccelArraySize` w/out `index` argument
-   \[INTERNALS\] Make `NumpySize` a factory class (which cannot be instantiated)
-   \[INTERNALS\] Re-write C-Python API wrapping stage (#1477)

### Deprecated

-   Using a `@types` decorator will raise a `FutureWarning` as this will be deprecated in a future version.
-   Using a type specification header will raise a `FutureWarning` as this will be deprecated in a future version.
-   Stop generating `numpy.bool` (deprecated from NumPy) in code.
-   \[INTERNALS\] Removed `obsolete` folder.
-   \[INTERNALS\] Removed out of date `samples` folder.
-   \[INTERNALS\] Removed out of date `doc` folder.
-   \[INTERNALS\] Removed `benchmarks` folder. Code is still available in benchmark repository.
-   \[INTERNALS\] Removed `bugs` folder.
-   \[INTERNALS\] Removed `inprogress` folder.
-   \[INTERNALS\] Remove old Travis configuration file.

## \[1.8.1\] - 2023-07-07

### Added

-   #1430 : Added conjugate support to integers and floats.

### Fixed

-   #1427 : Fix augmented assignment with a literal right hand side in templated code.

## \[1.8.0\] - 2023-06-20

### Added

-   #1400 : Added flags to Pyccel for managing conda PATH warnings.

### Fixed

-   #1404 : Bug preventing printing of some functions in a `print()` call.
-   #1302 : Raise error message in case of empty class.
-   #1407 : Raise an error if file name matches a Python built-in module.
-   #929 : Allow optional variables when compiling with Intel or NVIDIA.
-   #1117 : Allow non-contiguous arrays to be passed to Fortran code.
-   #1415 : Fix incorrect handling of assignments augmented by function calls.
-   #1418 : Fix `itertools.product` implementation.

### Changed

-   #1355 : Remove unused `BasicParser` arguments.
-   \[INTERNALS\] Re-write bind-c wrapping stage (#1388)

## \[1.7.4\] - 2023-05-02

### Added

-   #1352 : Added a change log.

### Fixed

-   #1367 : Use an absolute path to link to Python library.
-   #1379 : Ensure temporary arrays created for function calls are correctly declared in loops.

### Changed

-   Default to linking Python dynamically instead of statically
-   Ensure only absolute paths are used in compilation command.
-   \[INTERNALS\] Use `FunctionDefArgument` to store all argument specific properties.
-   \[INTERNALS\] Reduce carbon footprint by avoiding unnecessary CI testing.
-   \[INTERNALS\] Automatise PR labelling and review progress prompts.
-   \[INTERNALS\] Enforce the use of `FunctionDefArgument` in `FunctionDef`.
-   \[INTERNALS\] Use `FunctionDefResult` to store all result specific properties.

## \[1.7.3\] - 2023-03-07

### Added

-   Improved developer docs (code generation stage).

### Fixed

-   #1337 : Bug causing overflow errors when templates are used in functions with a large number of arguments.
-   #892 : Bug in the wrapper preventing an argument from using templates to have both a scalar and an array type.

### Changed

-   \[INTERNALS\] Add validation of docstrings to CI.

## \[1.7.2\] - 2023-02-02

### Added

### Fixed

-   #1288 : Bug in slice indexing in C code.
-   #1318 : Bug preventing use of `np.linspace` more than once in a given function.

### Changed

-   \[INTERNALS\] Uniformise line endings and enforce the convention through the use of a `.gitattributes` file.
-   \[INTERNALS\] Add human-readable summaries to tests.
-   \[INTERNALS\] Add tests to ensure Pyccel conventions are followed.
-   \[INTERNALS\] Add tests to check spelling.

## \[1.7.1\] - 2023-01-26

### Added

-   #1309 : Support for `np.sum` in C code.
-   Improved [developer docs](./developer_docs) (ordering, syntactic stage, semantic stage).
-   Added [community guidelines](./github/CONTRIBUTING.md).

### Fixed

-   #1184 : Bug preventing compilation on systems where there is no static library available for Python.
-   #1281 : Bug causing assignment to pointer instead of incrementation.
-   #1282 : Imported constants cannot be returned from functions.
-   \[INTERNALS\] Bug in CI coverage for forks.

### Changed

-   #1315 : Installation process modified to make test requirements a pip optional dependency.
-   #1245 : Reduce false negative test results by using a tolerance to compare floats.
-   #1272 : Remove use of deprecated NumPy syntax in tests.
-   #1253 : Provide minimum requirements.
-   \[INTERNALS\]  #1385 : Remove unused settings keyword arguments from `_visit` function.<|MERGE_RESOLUTION|>--- conflicted
+++ resolved
@@ -39,9 +39,6 @@
 -   #2431 : Fix missing type checks for functions called by functions with variable argument types.
 -   #2433 : Fix shape calculation for resized class member variables.
 -   #2426 : Fix bug when specifying ND array shape with a tuple variable.
-<<<<<<< HEAD
--   #2436 : Fix list comprehension with variable slice containing negative indices as an iterable.
-=======
 -   #2096 : Fix saving a list comprehension into a slice.
 -   #2401 : Fix an unreported, undetected race condition when running 2 Pyccel instances which install the same library to different folders.
 -   #2440 : Fix incorrect handling of shapes and strides of Fortran-order multi-dimensional array that is C contiguous.
@@ -55,8 +52,8 @@
 -   #2479 : Fix missing `@property` decorator in stub files.
 -   #2479 : Fix Fortran wrapping of methods with `@property` decorator returning inhomogeneous tuples.
 -   #2443 : Fix passing non-contiguous slices of arrays.
+-   #2436 : Fix list comprehension with variable slice containing negative indices as an iterable.
 -   Rename `main` function when translating to C.
->>>>>>> 88a857a6
 
 ### Changed
 
