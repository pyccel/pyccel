--- conflicted
+++ resolved
@@ -61,11 +61,8 @@
 -   Add support for inhomogeneous tuple annotations.
 -   #1834 : Add support for `@property` decorator.
 -   #2099 : Fix translation of modules containing `__all__`.
-<<<<<<< HEAD
+-   #983 : Add support for built-in function `round`.
 -   Add support for `type` as a type annotation.
-=======
--   #983 : Add support for built-in function `round`.
->>>>>>> 804d1530
 -   \[INTERNALS\] Add abstract class `SetMethod` to handle calls to various set methods.
 -   \[INTERNALS\] Added `container_rank` property to `ast.datatypes.PyccelType` objects.
 -   \[INTERNALS\] Add a `__call__` method to `FunctionDef` to create `FunctionCall` instances.
