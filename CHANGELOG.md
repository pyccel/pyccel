--- conflicted
+++ resolved
@@ -31,11 +31,8 @@
 -   #1936 : Add missing C output for inline decorator example in documentation
 -   #1937 : Optimise `pyccel.ast.basic.PyccelAstNode.substitute` method.
 -   #1544 : Add support for `typing.TypeAlias`.
-<<<<<<< HEAD
+-   #1583 : Allow inhomogeneous tuples in classes.
 -   #738 : Add support for homogeneous tuples with scalar elements as arguments.
-=======
--   #1583 : Allow inhomogeneous tuples in classes.
->>>>>>> f508fa36
 -   \[INTERNALS\] Added `container_rank` property to `ast.datatypes.PyccelType` objects.
 -   \[DEVELOPER\] Added an improved traceback to the developer-mode errors for errors in function calls.
 
