--- conflicted
+++ resolved
@@ -52,11 +52,8 @@
 -   #1927 : Improve error Message for missing target language compiler in Pyccel
 -   #1933 : Improve code printing speed.
 -   #1930 : Preserve ordering of import targets.
-<<<<<<< HEAD
+-   #1951 : Fix return type for class whose argument cannot be wrapped.
 -   #1892 : Fix implementation of list function when list or tuple is passed as parameter.
-=======
--   #1951 : Fix return type for class whose argument cannot be wrapped.
->>>>>>> d82bb624
 
 ### Changed
 
