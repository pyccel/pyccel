--- conflicted
+++ resolved
@@ -175,11 +175,8 @@
 -   #2167 : Stop modifying variables to add `Final` annotation.
 -   #2216 : Ensure compilation dependencies added by Pyccel are indicated for compilation of files which import the module.
 -   #2261 : Add LLVM compilers.
-<<<<<<< HEAD
+-   #2344 : Allow language to be set using a capitalised name (Fortran, C, Python).
 -   #2322 : Fix inline functions calling inline functions with their own local variables.
-=======
--   #2344 : Allow language to be set using a capitalised name (Fortran, C, Python).
->>>>>>> 84a2acdf
 
 ### Changed
 
