--- conflicted
+++ resolved
@@ -24,12 +24,9 @@
 -   #2413 : Fix late name conflict detection bug.
 -   #2414 : Fix bug when passing a class member as argument to an inlined function.
 -   #2417 : Fix list duplication expressions.
-<<<<<<< HEAD
--   #2426 : Fix bug when specifying ND array shape with a tuple variable.
-=======
 -   #2429 : Fix interface parsing from imported function.
 -   #2431 : Fix missing type checks for functions called by functions with variable argument types.
->>>>>>> 3b9db4a0
+-   #2426 : Fix bug when specifying ND array shape with a tuple variable.
 
 ### Changed
 
