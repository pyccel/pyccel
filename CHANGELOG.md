--- conflicted
+++ resolved
@@ -63,11 +63,8 @@
 -   #1836 : Move `epyccel` module to `pyccel.commands.epyccel` and add support for shortcut import `from pyccel import epyccel`.
 -   #1720 : functions with the `@inline` decorator are no longer exposed to Python in the shared library.
 -   #1720 : Error raised when incompatible arguments are passed to an `inlined` function is now fatal.
-<<<<<<< HEAD
+-   #1964 : Improve the error message when the wrong type is passed as a NumPy array argument.
 -   #1941 : Rename "target" in `AsName` to `local_alias` to better illustrate its use in the local context.
-=======
--   #1964 : Improve the error message when the wrong type is passed as a NumPy array argument.
->>>>>>> 9032a78a
 -   \[INTERNALS\] `FunctionDef` is annotated when it is called, or at the end of the `CodeBlock` if it is never called.
 -   \[INTERNALS\] `InlinedFunctionDef` is only annotated if it is called.
 -   \[INTERNALS\] Build `utilities.metaclasses.ArgumentSingleton` on the fly to ensure correct docstrings.
