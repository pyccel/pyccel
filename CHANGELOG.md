# Change Log
All notable changes to this project will be documented in this file.

## \[UNRELEASED\]

### Added
-   #1720 : Add support for `Ellipsis` as the only index for an array.
-   #1694 : Add Python support for list method `extend()`.
<<<<<<< HEAD
-   #1700 : Add Python support for list method `sort()`.
-   #1739 : Add Python support for set method `clear()`.
=======
-   #1696 : Add Python support for list method `copy()`.
-   #1693 : Add Python support for list method `remove()`.
>>>>>>> b39fe9a4
-   #1739 : Add abstract class `SetMethod` to handle calls to various set methods.
-   #1739 : Add Python support for set method `clear()`.
-   #1740 : Add Python support for set method `copy()`.
-   #1750 : Add Python support for set method `remove()`.

### Fixed

-   #1720 : Fix Undefined Variable error when the function definition is after the variable declaration.
-   #1762 : Fix array copy between different data types.
-   #1763 Use `np.result_type` to avoid mistakes in non-trivial NumPy type promotion rules.
-   Fix some cases where a Python built-in type is returned in place of a NumPy type.
-   Stop printing numbers with more decimal digits than their precision.
-   Allow printing the result of a function returning multiple objects of different types.
-   #1792 : Fix array unpacking.
-   #1795 : Fix bug when returning slices in C.
-   #1732 : Fix multidimensional list indexing in Python.

### Changed
-   #1720 : functions with the `@inline` decorator are no longer exposed to Python in the shared library.
-   #1720 : Error raised when incompatible arguments are passed to an `inlined` function is now fatal.
-   \[INTERNALS\] `FunctionDef` is annotated when it is called, or at the end of the `CodeBlock` if it is never called.
-   \[INTERNALS\] `InlinedFunctionDef` is only annotated if it is called.
-   \[INTERNALS\] Build `utilities.metaclasses.ArgumentSingleton` on the fly to ensure correct docstrings.
-   \[INTERNALS\] Rewrite datatyping system. See #1722.
-   \[INTERNALS\] Moved precision from `ast.basic.TypedAstNode` to an internal property of `ast.datatypes.FixedSizeNumericType` objects.
-   \[INTERNALS\] Use cached `__add__` method to determine result type of arithmetic operations.
-   \[INTERNALS\] Use cached `__and__` method to determine result type of bitwise comparison operations.
-   \[INTERNALS\] Removed unused `fcode`, `ccode`, `cwrappercode`, `luacode`, and `pycode` functions from printers.
-   \[INTERNALS\] Removed unused arguments from methods in `pyccel.codegen.codegen.Codegen`.

### Deprecated

-   \[INTERNALS\] Remove property `ast.basic.TypedAstNode.precision`.
-   \[INTERNALS\] Remove class `ast.datatypes.DataType` (replaced by `ast.datatypes.PrimitiveType` and `ast.datatypes.PyccelType`).
-   \[INTERNALS\] Remove unused properties `prefix` and `alias` from `CustomDataType`.
-   \[INTERNALS\] Remove `ast.basic.TypedAstNode._dtype`. The datatype can still be accessed as it is contained within the class type.

## \[1.11.2\] - 2024-03-05

### Added

-   #1689 : Add Python support for list method `append()`.
-   #1692 : Add Python support for list method `insert()`.
-   #1690 : Add Python support for list method `pop()`.
-   #1691 : Add Python support for list method `clear()`.
-   #1575 : Add support for homogeneous tuple type annotations on variables.
-   #1425 : Add support for `numpy.isnan`, `numpy.isinf` and `numpy.isfinite`.
-   #1738 : Add Python support for creating scalar sets with `{}`.
-   #1738 : Add Python support for set method `add`.
-   #1749 : Add Python support for set method `pop()`

### Fixed

-   #1575 : Fixed inhomogeneous tuple (due to incompatible sizes) being treated as homogeneous tuple.
-   #1182 : Fix tuples containing objects with different ranks.
-   #1575 : Fix duplication operator for non-homogeneous tuples with a non-literal but constant multiplier.
-   #1779 : Fix standalone partial templates.

### Changed

-   #1776 : Increase minimum version for `pytest` to 7.0.

### Deprecated

-   \[INTERNALS\] Remove unnecessary `dtype` parameter from `ast.core.Declare` class.
-   \[INTERNALS\] Remove unnecessary `passed_from_dotted` parameter from `ast.core.Declare` class.
-   \[INTERNALS\] Remove unused `ast.core.Block` class.

## \[1.11.1\] - 2024-02-13

### Fixed

-   #1724 : Fix returns in for loops

## \[1.11.0\] - 2024-02-12

### Added

-   #1645 : Handle deprecated `ast` classes.
-   #1649 : Add support for `np.min` in C code.
-   #1621 : Add support for `np.max` in C code.
-   #1571 : Add support for the function `tuple`.
-   #1493 : Add preliminary support for importing classes.
-   #1578 : Allow classes to avoid type annotations for the self argument of a method.
-   #1597 : Handle class docstrings.
-   #1494 : Add support for functions returning class instances.
-   #1495 : Add support for functions with class instance arguments.
-   #1684 : Add support for classes without `__init__` functions.
-   #1685 : Add support for `type()` function with class instance argument.
-   #1605 : Add support for methods and interfaces in classes (including `__init__` and `__del__`).
-   #1618 : Add support for class instance attributes.
-   #1680 : Add support for `typing.Final`.
-   Add a `--time_execution` flag to allow detailed investigation of critical sections of code.
-   #1659 : Add multi-file support for classes.
-   #1708 : Allow returning pointers to arguments from functions.
-   \[INTERNALS\] Add `class_type` attribute to `TypedAstNode`.
-   \[INTERNALS\] Add `PyccelPyArrayObject` datatype.

### Fixed

-   #1587 : Fix unnecessarily long file names generated by `epyccel`.
-   #1576 : Correct destructor invocation for proper cleanup.
-   #1576 : Remove inline class method definition.
-   Ensure an error is raised when if conditions are used in comprehension statements.
-   #1553 : Fix `np.sign` when using the `ifort` compiler.
-   #1582 : Allow homogeneous tuples in classes.
-   #1619 : Give priority to imported functions over builtin functions.
-   #1614 : Allow relative paths for custom compilation file.
-   #1615 : Fixed infinite loop when passing slices while copying arrays.
-   #1628 : Fixed segmentation fault when writing to optional scalars.
-   #1554 : Fix exit statement in Fortran with Intel compiler.
-   #1564 : Fixed installation problems on Python 3.12.
-   #1259 : Fix bug causing problems with user editable installation.
-   #1651 : Fix name collision resolution to include parent scopes.
-   #1156 : Raise an error for variable name collisions with non-variable objects.
-   #1507 : Fix problems with name collisions in class functions.
-   Ensure `pyccel-init` calls the related function.
-   Stop unnecessarily importing deprecated NumPy classes `int`, `bool`, `float`, `complex` in Python translation.
-   #1712 : Fix library path and OpenMP support for recent Apple chips by getting Homebrew directory with `brew --prefix`.
-   #1687 : Pointers in tuples are deallocated.
-   #1586 : Raise an error for targets of class instances which go out of scope too early.
-   #1717 : Fix a bug when handling paths with dots.

### Changed

-   #1672 : Make `icx` and `ifx` the default Intel compilers (Found in Intel oneAPI).
-   #1644 : Stop printing the step of a range if that step is 1.
-   #1638 : Migrate from `setuptools` to `hatch` for installation scripts.
-   Don't raise a warning for an unnecessary specification of the order.
-   \[INTERNALS\] #1593 : Rename `PyccelAstNode.fst` to the `PyccelAstNode.ast`.
-   \[INTERNALS\] #1593 : Use a setter instead of a method to update `PyccelAstNode.ast`.
-   \[INTERNALS\] #1593 : Rename `BasicParser._current_fst_node` to the `BasicParser._current_ast_node`.
-   \[INTERNALS\] #1390 : Remove dead code handling a `CodeBlock` in an assignment.
-   \[INTERNALS\] #1582 : Remove the `HomogeneousTupleVariable` type.
-   \[INTERNALS\] #1581 : Unify handling of string and Python annotations.

### Deprecated

-   #1593 : Remove undocumented, broken `lambdify` method.
-   \[INTERNALS\] #1584 : Remove unused functions from `pyccel.ast.core` : `inline`, `subs`, `get_iterable_ranges`.
-   \[INTERNALS\] #1584 : Remove unused functions from `pyccel.ast.datatypes` : `is_iterable_datatype`, `is_with_construct_datatype`, `is_pyccel_datatype`.
-   \[INTERNALS\] #1584 : Remove unused class from `pyccel.ast.core`: `ForIterator`.
-   \[INTERNALS\] #1584 : Remove unused method from `pyccel.ast.core`: `ClassDef.get_attribute`.
-   \[INTERNALS\] #1676 : Remove `DottedFunctionCall` from `pyccel.ast.core` (use `bound_argument` instead).
-   \[INTERNALS\] #1683 : Remove unused redundant class from `pyccel.ast.datatypes`: `UnionType`.

## \[1.10.0\] - 2023-10-23

### Added

-   #633 & #1518 : Allow non-trivial types to be specified with mypy-compatible annotations.
-   #1336 : Use template as a partial type.
-   #1509 : Add type annotations for variables.
-   #1528 : Add support for variable declarations in classes.
-   #1491 : Add documentation for classes.

### Fixed

-   #387 : Raise a clear error when an unrecognised type is used in a type annotation.
-   #1556 : Fixed print format string for Intel compatibility.
-   #1557 : Fix return a new instance of a class.
-   #1557 : Fix save multiple class instances to the same variable.

### Changed

-   \[INTERNALS\] #1520 : `ScopedNode` -> `ScopedAstNode`.
-   \[INTERNALS\] #1520 : `PyccelAstNode` -> `TypedAstNode`.
-   \[INTERNALS\] #1520 : `Basic` -> `PyccelAstNode`.

### Deprecated

-   Drop official support for Python 3.7 due to End of Life.

## \[1.9.2\] - 2023-10-13

### Added

-   #1476 : Add C support for a class containing `Interfaces`.
-   #1472 : Add C printing support for a class containing scalar data.
-   #1492 : Types of arguments for class methods can be declared like function arguments.
-   #1511 : Add support for the `cmath` library.
-   Output readable header syntax errors.
-   New environment variable `PYCCEL_DEFAULT_COMPILER`.
-   #1508 : Add C support for a class destructor.
-   #1508 : Add support for array data in classes.

### Fixed

-   #1484 : Use scope for classes to avoid name clashes.
-   Stop raising warning for unrecognised functions imported via intermediate modules.
-   #1156 : Raise a neat error for unhandled inhomogeneous tuple expressions.
-   Set status of header variables to 'unallocated'.
-   #1508 : Generate deallocations for classes and their attributes.

### Changed

-   #1484 : Improve handling of `DottedName` in `_assign_lhs_variable`.
-   \[INTERNALS\] Move handling of variable headers to semantic stage.
-   \[INTERNALS\] Moved handling of type annotations to the semantic stage.
-   \[INTERNALS\] Remove unnecessary body argument from `FunctionAddress`.

### Deprecated

-   #1513 : Stop printing `@types` decorators in generated Python code.
-   Remove support for undocumented type syntax specifying precision (e.g. `int*8`).
-   No longer possible to combine header annotations and argument type annotations.
-   Remove support for specifying header annotations in a separate file.
-   \[INTERNALS\] Remove `dtype_registry` in favour of `dtype_and_precision_registry`.
-   \[INTERNALS\] Prefer `DataType` keys over string keys which describe data types.

## \[1.9.1\] - 2023-08-31

### Added

-   #1497 : Add support for NumPy `copy` method: `a.copy`.
-   #1497 : Add support for NumPy function `copy`.

### Fixed

-   #1499 : Fix passing temporary arrays to functions.
-   #1241 : Missing transpose when converting from a C-ordered array to F-ordered array.
-   #1241 : Incorrect transpose when copying an F-ordered array.
-   #1241 : Fix infinite loop when passing an array as the only argument to `np.array`.
-   #1506 : Increment `Py_None` reference count to avoid unexpected deallocation.

## \[1.9.0\] - 2023-08-22

### Added

-   #752 : Allow passing array variables to `numpy.array`.
-   #1280 : Allow copying arrays using `numpy.array`.
-   Allow interfaces in classes.
-   Add Python support for a simple class.
-   #1430 : Add conjugate support to booleans.
-   #1452 : Add C printing support for a class containing only functions.
-   #1260 : Add support for NumPy `dtype` property: `a.dtype`.
-   #1260 : Add support for NumPy `result_type` function.

### Fixed

-   #682 : Wrong data layout when copying a slice of an array.
-   #1453 : Fix error-level developer mode output.
-   \[INTERNALS\] Fix string base class selection.
-   #1496 : Fix interfaces which differ only by order or rank.

### Changed

-   #1455 : Make `ConstructorCall` inherit from `FunctionCall`.
-   Updating `stdlib` files if they are modified not just accessed.
-   `pyccel_clean` tool now deletes folders **starting with** `__pyccel__` and `__epyccel__`.
-   Pyccel-generated folder names are dependent on `PYTEST_XDIST_WORKER` when running with `pytest-xdist`.
-   \[INTERNALS\] Add class object to class function call arguments.
-   \[INTERNALS\] In `ast.numpyext` rename `Shape` as `NumpyShape`, `NumpyArraySize` as `NumpySize`
-   \[INTERNALS\] In `ast.internals` rename `PyccelArraySize` as `PyccelArraySizeElement`, create new `PyccelArraySize` w/out `index` argument
-   \[INTERNALS\] Make `NumpySize` a factory class (which cannot be instantiated)
-   \[INTERNALS\] Re-write C-Python API wrapping stage (#1477)

### Deprecated

-   Using a `@types` decorator will raise a `FutureWarning` as this will be deprecated in a future version.
-   Using a type specification header will raise a `FutureWarning` as this will be deprecated in a future version.
-   Stop generating `numpy.bool` (deprecated from NumPy) in code.
-   \[INTERNALS\] Removed `obsolete` folder.
-   \[INTERNALS\] Removed out of date `samples` folder.
-   \[INTERNALS\] Removed out of date `doc` folder.
-   \[INTERNALS\] Removed `benchmarks` folder. Code is still available in benchmark repository.
-   \[INTERNALS\] Removed `bugs` folder.
-   \[INTERNALS\] Removed `inprogress` folder.
-   \[INTERNALS\] Remove old Travis configuration file.

## \[1.8.1\] - 2023-07-07

### Added

-   #1430 : Added conjugate support to integers and floats.

### Fixed

-   #1427 : Fix augmented assignment with a literal right hand side in templated code.

## \[1.8.0\] - 2023-06-20

### Added
-   #1400 : Added flags to Pyccel for managing conda PATH warnings.

### Fixed

-   #1404 : Bug preventing printing of some functions in a `print()` call.
-   #1302 : Raise error message in case of empty class.
-   #1407 : Raise an error if file name matches a Python built-in module.
-   #929 : Allow optional variables when compiling with Intel or NVIDIA.
-   #1117 : Allow non-contiguous arrays to be passed to Fortran code.
-   #1415 : Fix incorrect handling of assignments augmented by function calls.
-   #1418 : Fix `itertools.product` implementation.

### Changed

-   #1355 : Remove unused `BasicParser` arguments.
-   \[INTERNALS\] Re-write bind-c wrapping stage (#1388)

## \[1.7.4\] - 2023-05-02

### Added

-   #1352 : Added a change log.

### Fixed

-   #1367 : Use an absolute path to link to Python library.
-   #1379 : Ensure temporary arrays created for function calls are correctly declared in loops.

### Changed

-   Default to linking Python dynamically instead of statically
-   Ensure only absolute paths are used in compilation command.
-   \[INTERNALS\] Use `FunctionDefArgument` to store all argument specific properties.
-   \[INTERNALS\] Reduce carbon footprint by avoiding unnecessary CI testing.
-   \[INTERNALS\] Automatise PR labelling and review progress prompts.
-   \[INTERNALS\] Enforce the use of `FunctionDefArgument` in `FunctionDef`.
-   \[INTERNALS\] Use `FunctionDefResult` to store all result specific properties.

## \[1.7.3\] - 2023-03-07

### Added

-   Improved developer docs (code generation stage).

### Fixed

-   #1337 : Bug causing overflow errors when templates are used in functions with a large number of arguments.
-   #892 : Bug in the wrapper preventing an argument from using templates to have both a scalar and an array type.

### Changed

-   \[INTERNALS\] Add validation of docstrings to CI.

## \[1.7.2\] - 2023-02-02

### Added

### Fixed

-   #1288 : Bug in slice indexing in C code.
-   #1318 : Bug preventing use of `np.linspace` more than once in a given function.

### Changed

-   \[INTERNALS\] Uniformise line endings and enforce the convention through the use of a `.gitattributes` file.
-   \[INTERNALS\] Add human-readable summaries to tests.
-   \[INTERNALS\] Add tests to ensure Pyccel conventions are followed.
-   \[INTERNALS\] Add tests to check spelling.

## \[1.7.1\] - 2023-01-26

### Added

-   #1309 : Support for `np.sum` in C code.
-   Improved [developer docs](./developer_docs) (ordering, syntactic stage, semantic stage).
-   Added [community guidelines](./github/CONTRIBUTING.md).

### Fixed

-   #1184 : Bug preventing compilation on systems where there is no static library available for Python.
-   #1281 : Bug causing assignment to pointer instead of incrementation.
-   #1282 : Imported constants cannot be returned from functions.
-   \[INTERNALS\] Bug in CI coverage for forks.

### Changed

-   #1315 : Installation process modified to make test requirements a pip optional dependency.
-   #1245 : Reduce false negative test results by using a tolerance to compare floats.
-   #1272 : Remove use of deprecated NumPy syntax in tests.
-   #1253 : Provide minimum requirements.
-   \[INTERNALS\]  #1385 : Remove unused settings keyword arguments from `_visit` function.<|MERGE_RESOLUTION|>--- conflicted
+++ resolved
@@ -6,13 +6,9 @@
 ### Added
 -   #1720 : Add support for `Ellipsis` as the only index for an array.
 -   #1694 : Add Python support for list method `extend()`.
-<<<<<<< HEAD
 -   #1700 : Add Python support for list method `sort()`.
--   #1739 : Add Python support for set method `clear()`.
-=======
 -   #1696 : Add Python support for list method `copy()`.
 -   #1693 : Add Python support for list method `remove()`.
->>>>>>> b39fe9a4
 -   #1739 : Add abstract class `SetMethod` to handle calls to various set methods.
 -   #1739 : Add Python support for set method `clear()`.
 -   #1740 : Add Python support for set method `copy()`.
