--- conflicted
+++ resolved
@@ -23,11 +23,8 @@
 -   #2248 : Fix wrapper bug when returning an instance of a class from the method of a preceding class.
 -   #2413 : Fix late name conflict detection bug.
 -   #2414 : Fix bug when passing a class member as argument to an inlined function.
-<<<<<<< HEAD
+-   #2417 : Fix list duplication expressions.
 -   #2426 : Fix bug when specifying ND array shape with a tuple variable.
-=======
--   #2417 : Fix list duplication expressions.
->>>>>>> eaeb09f3
 
 ### Changed
 
