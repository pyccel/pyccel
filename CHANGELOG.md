--- conflicted
+++ resolved
@@ -6,14 +6,11 @@
 ### Added
 -   #1720 : Add support for `Ellipsis` as the only index for an array.
 -   #1694 : Add Python support for list method `extend()`.
+-   #1693 : Add Python support for list method `remove()`.
+-   #1739 : Add abstract class `SetMethod` to handle calls to various set methods.
 -   #1739 : Add Python support for set method `clear()`.
--   #1739 : Add abstract class `SetMethod` to handle calls to various set methods.
 -   #1740 : Add Python support for set method `copy()`.
-<<<<<<< HEAD
 -   #1750 : Add Python support for set method `remove()`.
-=======
--   #1693 : Add Python support for list method `remove()`.    
->>>>>>> 0aca4e13
 
 ### Fixed
 
