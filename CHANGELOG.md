# Change Log

All notable changes to this project will be documented in this file.

## \[UNRELEASED\]

### Added

-   #1741 : Add support for set method `difference()`.
-   #1742 : Add support for set method `difference_update()`.
-   #1849 : Add support for lambda functions in assign statements by treating them as inline functions.
-   #1585 : Add support for `np.divide` and its alias `np.true_divide`.
<<<<<<< HEAD
-   \[INTERNALS\] Added a `Wrappergen` class to group all wrapper generation logic.
=======
-   #2390 : Add support for `np.expm1`.
>>>>>>> 690ed4f9

### Fixed

-   #2306 : Fix Python containers as arguments to interface functions.

### Changed

-   #2386 : Changed the name of the generated file `bind_c_X.f90` to `bind_c_X_wrapper.f90`.
-   \[INTERNALS\] Rename `SetMethod.set_variable` -> `SetMethod.set_obj` as this object is not necessarily a `Variable`.

### Deprecated

-   \[INTERNALS\] Remove unused properties in `pyccel.codegen.Codegen` (`imports`, `variables`, `body`, `routines`, `classes`, `interfaces`, `modules`, `language`).

## \[2.0.1\] - 2025-06-27

### Added

-   \[INTERNALS\] Added developer documentation about tests.

### Fixed

-   #2364 : Fix the use of the `--export-compiler-config` flag.
-   #2372 : Fix passing arrays of size 0 to Fortran translations.
-   \[INTERNALS\] Fix unsorted `__all__` variables.
-   \[INTERNALS\] Allow CI scripts `check_pyccel_conventions.py`, `check_pylint_commands.py`, and `ci_tools/check_python_capitalisation.py` to be called easily locally.

### Changed

-   \[INTERNALS\] Rename `check_slots.py` -> `check_pyccel_conventions.py`.

## \[2.0.0\] - 2025-06-21

### Added

-   #1720 : Add support for `Ellipsis` as the only index for an array.
-   #1787 : Ensure STC v5.0 (`ef322ae`) is installed with Pyccel.
-   #1656 : Ensure gFTL is installed with Pyccel.
-   #1694 : Add Python support for list method `extend()`.
-   #1700 : Add Python support for list method `sort()`.
-   #1696 : Add Python support for list method `copy()`.
-   #1693 : Add Python support for list method `remove()`.
-   #1895 : Add Python support for dict initialisation with `{}`.
-   #1895 : Add Python support for dict initialisation with `dict()`.
-   #1881 : Add Python support for dict method `copy()`.
-   #1888 : Add Python support for dict method `setdefault()`.
-   #1885 : Add Python and C support for dict method `get()`.
-   #1844 : Add line numbers and code to errors from built-in function calls.
-   #1655 : Add the appropriate C language equivalent for declaring a Python `list` container using the STC library.
-   #1659 : Add the appropriate C language equivalent for declaring a Python `set` container using the STC library.
-   #1944 : Add the appropriate C language equivalent for declaring a Python `dict` container using the STC library.
-   #1657 : Add the appropriate Fortran language equivalent for declaring a Python `list` container using the gFTL library.
-   #1658 : Add the appropriate Fortran language equivalent for declaring a Python `set` container using the gFTL library.
-   #1944 : Add the appropriate Fortran language equivalent for declaring a Python `dict` container using the gFTL library.
-   #2009 : Add support for `in` operator for `list`, `set`, `dict` and class containers.
-   #1874 : Add C and Fortran support for the `len()` function for the `list` container.
-   #1875 : Add C and Fortran support for the `len()` function for the `set` container.
-   #1908 : Add C and Fortran support for the `len()` function for the `dict` container.
-   #1665 : Add C and Fortran support for returning lists from functions.
-   #1663 : Add C and Fortran support for lists as arguments.
-   #1689 : Add C and Fortran support for list method `append()`.
-   #1876 : Add C support for indexing lists.
-   #1690 : Add C and Fortran support for list method `pop()`.
-   #1695 : Add C and Fortran support for list method `reverse()`.
-   #2256 : Add C and Fortran support for list method `clear()`.
-   #2259 : Add C and Fortran support for list method `insert()`.
-   #2298 : Add support for `list.__eq__`.
-   #1663 : Add C and Fortran support for sets as arguments.
-   #1664 : Add C and Fortran support for returning sets from functions.
-   #2023 : Add support for iterating over a `set`.
-   #1893 : Add support for set initialisation with `set()`.
-   #1877 : Add C and Fortran Support for set method `pop()`.
-   #1917 : Add C and Fortran support for set method `add()`.
-   #1918 : Add support for set method `clear()`.
-   #1918 : Add support for set method `copy()`.
-   #1743 : Add support for set method `discard()`.
-   #1750 : Add support for set method `remove()`.
-   #1753 : Add support for set method `union()`.
-   #1754 : Add support for set method `update()`.
-   #1744 : Add support for set method `intersection()`.
-   #1745 : Add support for set method `intersection_update()`.
-   #1745 : Add support for set method `isdisjoint()`.
-   #2059 : Add C and Fortran support for returning dictionaries from functions.
-   #2164 : Add support for dict indexing.
-   #1880 : Add support for dict method `clear()`.
-   #1884 : Add support for dict method `items()`.
-   #1884 : Add support for dict method `keys()`.
-   #1884 : Add support for dict method `values()`.
-   #1886 : Add support for dict method `pop()`.
-   #1887 : Add support for dict method `popitem()`.
-   #1936 : Add missing C output for inline decorator example in documentation
-   #1937 : Optimise `pyccel.ast.basic.PyccelAstNode.substitute` method.
-   #1544 : Add support for `typing.TypeAlias`.
-   #1583 : Allow inhomogeneous tuples in classes.
-   #738 : Add support for homogeneous tuples with scalar elements as arguments.
-   Add a warning about containers in lists.
-   #2016 : Add support for translating arithmetic magic methods.
-   #2106 : Add support for `__len__` magic method.
-   #1980 : Extend The C support for min and max to more than two variables
-   #2081 : Add support for multi operator expressions
-   #2061 : Add C support for string declarations.
-   Add support for inhomogeneous tuple annotations.
-   #1834 : Add support for `@property` decorator.
-   #2099 : Fix translation of modules containing `__all__`.
-   #983 : Add support for built-in function `round`.
-   Add support for `type` as a type annotation.
-   #2182 : Add support for `isinstance`.
-   #2183 : Add compile time analysis of if block conditions.
-   #2139 : Add support for `__getitem__`
-   #337 : Add support for returning tuples from functions.
-   #2194 : Add support for strings as arguments.
-   #2192 : Add support for the floor division assignment operator.
-   #2279 : Allow scalar literals (including Type hints) and recognised modules to be deduced from a function's context.
-   #2210 : Add preliminary support for containers of containers (e.g. lists of lists).
-   #2132 : Add support for `typing.TypeVar` to replace `@template`.
-   #2253 : Add multiple levels of verbosity.
-   Generate stub files to allow double compilation to potentially be bypassed.
-   Add `context_dict` argument to `epyccel` for passing non-global `typing.TypeVar` objects.
-   #2293 : Add `pyccel-test` command to run unit tests. Improve docs.
-   #2358 : Add support for bitwise operators with NumPy arrays.
-   \[INTERNALS\] Add abstract class `SetMethod` to handle calls to various set methods.
-   \[INTERNALS\] Add `container_rank` property to `ast.datatypes.PyccelType` objects.
-   \[INTERNALS\] Add a `__call__` method to `FunctionDef` to create `FunctionCall` instances.
-   \[INTERNALS\] Allow the use of magic methods to describe container methods.
-   \[INTERNALS\] Add a simplify method to `PyccelGt` for literals.
-   \[DEVELOPER\] Add an improved traceback to the developer-mode errors for errors in function calls.
-   \[DEVELOPER\] Add an environment variable to globally activate developer-mode for errors.
-   \[DEVELOPER\] Add a spell checker for the code itself.
-   \[DEVELOPER\] Add a test to main CI to check if deployment to TestPyPI is working correctly.

### Fixed

-   #2025 : Optimise min/max to avoid unnecessary temporary variables.
-   #1720 : Fix Undefined Variable error when the function definition is after the variable declaration.
-   #1763 Use `np.result_type` to avoid mistakes in non-trivial NumPy type promotion rules.
-   Fix some cases where a Python built-in type is returned in place of a NumPy type.
-   Stop printing numbers with more decimal digits than their precision.
-   Allow printing the result of a function returning multiple objects of different types.
-   #1732 : Fix multidimensional list indexing in Python.
-   #1785 : Add missing cast when creating an array of booleans from non-boolean values.
-   #1821 : Ensure an error is raised when creating an ambiguous interface.
-   #1842 : Fix homogeneous tuples incorrectly identified as inhomogeneous.
-   Link and mention `devel` branch, not `master`.
-   #1913 : Fix function calls to renamed functions.
-   #1930 : Preserve ordering of import targets.
-   #1892 : Fix implementation of list function when an iterable is passed as parameter.
-   #1979 : Fix memory leaks in C due to homogeneous container redefinition.
-   #1972 : Simplified `printf` statement for Literal String.
-   #2026 : Fix missing loop in slice assignment.
-   #2008 : Ensure list/set/dict assignment is recognised as a reference.
-   #2039 : Ensure any expressions in the iterable of a for loop are calculated before the loop.
-   #2013 : Stop limiting the length of strings to 128 characters.
-   #2078 : Fix translation of classes containing comments.
-   #2041 : Include all type extension methods by default.
-   #2082 : Allow the use of a list comprehension to initialise an array.
-   #2094 : Fix slicing of array allocated in an if block.
-   #2085 : Fix calling class methods before they are defined.
-   #2111 : Fix declaration of class attributes with name conflicts using type annotations.
-   #2115 : Fix integer handling with NumPy 2.0 on Windows.
-   Fix handling of union `typing.TypeAlias` objects as type hints.
-   #2141 : Fix error when removing `test_node`.
-   #2148 : Fix error due to missing file `numpy_version.h`.
-   #2001 : Ensure all memory is correctly deallocated in the Python interface in a way that is compatible with all compilers.
-   #2153 : Fix missing line information when an unknown class method is called.
-   #2149 : Fix multi-line expressions in `if` conditions.
-   #2181 : Allow saving an array result of a function to a slice but raise a warning about suboptimal performance.
-   #2190 : Fix missing error for list pointer assignment.
-   #2198 : Fix saving an empty string in Fortran.
-   #2195 : Fix string comparisons.
-   Fixed returning strings from functions.
-   #2197 : Allow strings as dictionary keys in C.
-   #2104 : Add support for Pythonic swapping and raise errors for expressions which are too complex.
-   Lifted the restriction on ndarrays limiting them to rank<15.
-   #2175 : Fix the shape of multi-level containers.
-   Catch all internal errors arising in the syntactic, semantic, printing or code generation stages.
-   #2206 : Fix returning an array of unknown literal size.
-   #2112 : Improve floor division.
-   #2220 : Fix premature `stc/cspan` import.
-   #2214 : Fix returning a local variable from an inline function.
-   #1321 : Fix use of tuples returned from functions in a non-assign statement.
-   #2229 : Fix annotation of variables that are returned in a function whose result type is annotated.
-   #2238 : Fix incorrect memory handling for temporary variable.
-   #2239 : Fix missing library directory for Python shared library.
-   #1410 : Fix conditional statement not working inside of a list comprehension.
-   #1297 : Fix iteration over an `enumerate`, `map` or `zip` in a list comprehension.
-   #2098 : Fix using multiple list comprehensions.
-   #1948 : Fix list comprehension does not work in C.
-   #2245 : Fix internal error when an inhomogeneous tuple appears as an indexed element.
-   #2258 : Fix missing errors for bad pointer handling in the case of containers with mutable elements.
-   #2274 : Do not pass include flags to linker (they are useless).
-   #2274 : Always use the C compiler to build the C wrapper for NumPy arrays (fixes Intel failures).
-   #2285 : Reduce number of warnings in unit tests.
-   #2295 : Fix wrapper handling of constant array arguments.
-   #2097 : Fix printing of an empty list.
-   #2235 : Fix negative numbers in slice indices when translating to C.
-   #2144 : Fix accidental imports due to modules making their contents public by default.
-   #2312 : Fix rounding direction for negative integer elements in `np.linspace`.
-   #2125 : Fix missing type check for argument of known type in a function with arguments whose type can be one of several types.
-   #2042 : Fix missing index in loop unravelling for loop of length 1.
-   #2093 : Fix scoping issue preventing class methods from sharing a name with locals in another class method.
-   #1814 : Fix class method visitation order to correctly access the global scope from methods.
-   #1668 : Fix handling of `is not None` check to ensure it is always checked before accessing the variable.
-   #802 : Add if blocks in Python output to ensure support for implementations that differ for different types.
-   #2286 : Fix warnings due to non-existent include directories.
-   Fix casting of arrays in Python translation.
-   #2167 : Stop modifying variables to add `Final` annotation.
-   #2216 : Ensure compilation dependencies added by Pyccel are indicated for compilation of files which import the module.
-   #2261 : Add LLVM compilers.
-   #2344 : Allow language to be set using a capitalised name (Fortran, C, Python).
-   #2322 : Fix inline functions calling inline functions with their own local variables.

### Changed

-   #2282 : Change the order of the function arguments (out arguments are now first).
-   #2008 : Remove dependency on `astunparse` package.
-   #1920 : Add a maximum version for NumPy.
-   #1836 : Move `epyccel` module to `pyccel.commands.epyccel` and add support for shortcut import `from pyccel import epyccel`.
-   #1720 : functions with the `@inline` decorator are no longer exposed to Python in the shared library.
-   #1720 : Error raised when incompatible arguments are passed to an `inlined` function is now fatal.
-   #1964 : Improve the error message when the wrong type is passed as a NumPy array argument.
-   #1941 : Rename "target" in `AsName` to `local_alias` to better illustrate its use in the local context.
-   #1961 : Use STC's `cspan` to describe `np.ndarray` in C. This results in a large speed-up for pathological cases.
-   #2187 : Removed use of pickle.
-   #2234 : Print all constant C variables with `const` specifier.
-   #2249 : Improve installation docs and recommend virtual environment.
-   #2242 : Change format of compiler info files.
-   #2302 : Print the deallocation in a 1 line if statement.
-   #2125 : Add information about received data type to type errors when calling a function with the wrong type.
-   #297 : Parse generated `.pyi` files instead of `.py` files when importing to speed up translation.
-   #2330 : Inline functions in the semantic stage.
-   #2322 : Stop raising an error when checking if non-optional variable is `None`.
-   #2348 : Improve parameters of `pyccel` command and `epyccel` function.
-   \[INTERNALS\] `FunctionDef` is annotated when it is called, or at the end of the `CodeBlock` if it is never called.
-   \[INTERNALS\] `InlinedFunctionDef` is only annotated if it is called.
-   \[INTERNALS\] Build `utilities.metaclasses.ArgumentSingleton` on the fly to ensure correct docstrings.
-   \[INTERNALS\] Rewrite datatyping system. See #1722.
-   \[INTERNALS\] Moved precision from `ast.basic.TypedAstNode` to an internal property of `ast.datatypes.FixedSizeNumericType` objects.
-   \[INTERNALS\] Moved rank from `ast.basic.TypedAstNode` to an internal property of `ast.datatypes.PyccelType` objects.
-   \[INTERNALS\] Moved order from `ast.basic.TypedAstNode` to an internal property of `ast.datatypes.PyccelType` objects.
-   \[INTERNALS\] Use cached `__add__` method to determine result type of arithmetic operations.
-   \[INTERNALS\] Use cached `__and__` method to determine result type of bitwise comparison operations.
-   \[INTERNALS\] Stop storing `FunctionDef`, `ClassDef`, and `Import` objects inside `CodeBlock`s.
-   \[INTERNALS\] Remove the `order` argument from the `pyccel.ast.core.Allocate` constructor.
-   \[INTERNALS\] Remove `rank` and `order` arguments from `pyccel.ast.variable.Variable` constructor.
-   \[INTERNALS\] Ensure `SemanticParser.infer_type` returns all documented information.
-   \[INTERNALS\] Enforce correct value for `pyccel_staging` property of `PyccelAstNode`.
-   \[INTERNALS\] Allow visiting objects containing both syntactic and semantic elements in `SemanticParser`.
-   \[INTERNALS\] Rename `pyccel.ast.internals.PyccelInternalFunction` to `pyccel.ast.internals.PyccelFunction`.
-   \[INTERNALS\] All internal classes which can be generated from `FunctionCall`s must inherit from `PyccelFunction`.
-   \[INTERNALS\] `PyccelFunction` objects which do not represent objects in memory have the type `SymbolicType`.
-   \[INTERNALS\] Rename `_visit` functions called from a `FunctionCall` which don't match the documented naming pattern to `_build` functions.
-   \[INTERNALS\] Remove unnecessary argument `kind` to `Errors.set_target`.
-   \[INTERNALS\] Handle STC imports with Pyccel objects.
-   \[INTERNALS\] Stop using ndarrays as an intermediate step to call Fortran code.
-   \[INTERNALS\] Stop using ndarrays as an intermediate step to return arrays from Fortran code.
-   \[INTERNALS\] Unify the strategy for handling additional imports in the printing stage for different languages.
-   \[INTERNALS\] Make `Iterable` into a super-class instead of a storage class.
-   \[INTERNALS\] Change the order of the constructor arguments of `FunctionDef`.
-   \[INTERNALS\] Use `_extract_X_FunctionDefResult` methods in Fortran-to-C wrapper.
-   \[INTERNALS\] Rename `BindCVariable`->`BindCModuleVariable`.
-   \[INTERNALS\] Save a shape whose length is limited to the container length.
-   \[INTERNALS\] Restrict use of `FunctionDefResult` to one instance per function.
-   \[INTERNALS\] Use `_extract_X_FunctionDefArgument` methods in Fortran-to-C wrapper.
-   \[INTERNALS\] Replace internal `.pyh` header files with `.pyi` files.

### Deprecated

-   #2008 : Remove support for Python 3.8.
-   #1786 : Remove support for `real` and `integer` as type annotations.
-   #1487 : Remove support for `@template` decorator.
-   #1487 : Remove support for `@types` decorator.
-   #1487 : Remove support for `#$ header` syntax.
-   #1812 : Stop allowing multiple main blocks inside a module.
-   Removed `templates` argument from `lambdify`. Replaced with `context_dict`.
-   #2339 : Remove `const` type modifier in favour of `typing.TypeVar`.
-   #1287 : Remove unused method `BasicParser.copy()`.
-   #2345 : Remove undocumented macro syntax in favour of inline methods.
-   #2345 : Break support for `scipy.linalg.lapack.dgbtrf`, `scipy.linalg.lapack.dgbtrs`, `scipy.linalg.lapack.dgetrf`, and `scipy.linalg.lapack.dgetrs`.
-   Remove undocumented, untested, obsolete Lua printer.
-   \[INTERNALS\] Remove property `ast.basic.TypedAstNode.precision`.
-   \[INTERNALS\] Remove class `ast.datatypes.DataType` (replaced by `ast.datatypes.PrimitiveType` and `ast.datatypes.PyccelType`).
-   \[INTERNALS\] Remove unused properties `prefix` and `alias` from `CustomDataType`.
-   \[INTERNALS\] Remove `ast.basic.TypedAstNode._dtype`. The datatype can still be accessed as it is contained within the class type.
-   \[INTERNALS\] Remove unused parameters `expr`, `status` and `like` from `pyccel.ast.core.Assign`.
-   \[INTERNALS\] Remove `pyccel.ast.utilities.builtin_functions`.
-   \[INTERNALS\] Remove unused/unnecessary functions in `pyccel.parser.utilities` : `read_file`, `header_statement`, `accelerator_statement`, `get_module_name`, `view_tree`.
-   \[INTERNALS\] Remove unused functions `Errors.unset_target`, and `Errors.reset_target`.
-   \[INTERNALS\] Remove unused classes `SymbolicAssign` and `SymbolicPrint`.
-   \[INTERNALS\] Remove `ast.bind_c.BindCFunctionDefResult` (replaced by `ast.bind_c.BindCArrayType` and `ast.bind_c.BindCResultVariable`).
-   \[INTERNALS\] Remove `ast.bind_c.BindCFunctionDefArgument` (replaced by `ast.bind_c.BindCArrayType` and `ast.bind_c.BindCResultVariable`).
-   \[INTERNALS\] Remove unused class `ast.core.FuncAddressDeclare`.
-   \[INTERNALS\] Remove unnecessary function `ast.utilities.flatten_tuple_var` (replaced by calls to `Scope.collect_all_tuple_elements`).

## \[1.12.1\] - 2024-10-01

### Added

-   #1915 : Add support for NumPy v2 `sign` function.
-   #1988 : Add support for NumPy v2 (fix `floor`, fix type mixing, update tests).

### Fixed

-   #1853 : Fix translation of a file whose name conflicts with Fortran keywords.
-   #1047 : Print the value of an unrecognised constant.
-   #1951 : Fix return type for class whose argument cannot be wrapped.
-   #1903 : Fix memory leak when using type annotations on local variables.
-   #1927 : Improve error Message for missing target language compiler in Pyccel
-   #1933 : Improve code printing speed.
-   #1924 : Fix internal error arising in Duplicate or list comprehensions.
-   #1970 : Fix missing `TypeError` for wrong type passed as optional argument.
-   #1985 : Fix implementation of `gcd` and `lcm` for C and Fortran.
-   #1998 : Fix compiler error when using a variable named `I`.

## \[1.12.0\] - 2024-05-13

### Added

-   #1830 : Add a `pyccel.lambdify` function to accelerate SymPy expressions.
-   #1867 : Add a `use_out` parameter to `pyccel.lambdify` to avoid unnecessary memory allocation.
-   #1867 : Auto-generate a docstring for functions generated via calls to `pyccel.lambdify`.
-   #1868 : Hide traceback for `epyccel` and `lambdify` errors.

### Fixed

-   #1762 : Fix array copy between different data types.
-   #1792 : Fix array unpacking.
-   #1795 : Fix bug when returning slices in C.
-   #1218 : Fix bug when assigning an array to a slice in Fortran.
-   #1830 : Fix missing allocation when returning an annotated array expression.
-   #1853 : Fix translation of a file whose name conflicts with Fortran keywords.
-   Link and mention `devel` branch, not `master`.

### Changed

-   #1866 : Raise a more informative error when mixing scalar and array return types.
-   \[TESTS\] Filter out cast warnings in cast tests.
-   \[INTERNALS\] Removed unused `fcode`, `ccode`, `cwrappercode`, `luacode`, and `pycode` functions from printers.
-   \[INTERNALS\] Removed unused arguments from methods in `pyccel.codegen.codegen.Codegen`.

### Deprecated

-   #1820 : Deprecated unused decorator `@lambdify`
-   \[INTERNALS\] Removed unused and undocumented function `get_function_from_ast`.
-   \[INTERNALS\] Remove function `Module.set_name`.
-   \[INTERNALS\] Remove unused `assign_to` argument of `CodePrinter.doprint`.
-   \[INTERNALS\] Remove unnecessary functions from `CodePrinter` : `_get_statement`, `_get_comment`.

## \[1.11.2\] - 2024-03-05

### Added

-   #1689 : Add Python support for list method `append()`.
-   #1692 : Add Python support for list method `insert()`.
-   #1690 : Add Python support for list method `pop()`.
-   #1691 : Add Python support for list method `clear()`.
-   #1575 : Add support for homogeneous tuple type annotations on variables.
-   #1425 : Add support for `numpy.isnan`, `numpy.isinf` and `numpy.isfinite`.
-   #1738 : Add Python support for creating scalar sets with `{}`.
-   #1738 : Add Python support for set method `add`.
-   #1749 : Add Python support for set method `pop()`.

### Fixed

-   #1575 : Fixed inhomogeneous tuple (due to incompatible sizes) being treated as homogeneous tuple.
-   #1182 : Fix tuples containing objects with different ranks.
-   #1575 : Fix duplication operator for non-homogeneous tuples with a non-literal but constant multiplier.
-   #1779 : Fix standalone partial templates.

### Changed

-   #1776 : Increase minimum version for `pytest` to 7.0.

### Deprecated

-   \[INTERNALS\] Remove unnecessary `dtype` parameter from `ast.core.Declare` class.
-   \[INTERNALS\] Remove unnecessary `passed_from_dotted` parameter from `ast.core.Declare` class.
-   \[INTERNALS\] Remove unused `ast.core.Block` class.

## \[1.11.1\] - 2024-02-13

### Fixed

-   #1724 : Fix returns in for loops

## \[1.11.0\] - 2024-02-12

### Added

-   #1645 : Handle deprecated `ast` classes.
-   #1649 : Add support for `np.min` in C code.
-   #1621 : Add support for `np.max` in C code.
-   #1571 : Add support for the function `tuple`.
-   #1493 : Add preliminary support for importing classes.
-   #1578 : Allow classes to avoid type annotations for the self argument of a method.
-   #1597 : Handle class docstrings.
-   #1494 : Add support for functions returning class instances.
-   #1495 : Add support for functions with class instance arguments.
-   #1684 : Add support for classes without `__init__` functions.
-   #1685 : Add support for `type()` function with class instance argument.
-   #1605 : Add support for methods and interfaces in classes (including `__init__` and `__del__`).
-   #1618 : Add support for class instance attributes.
-   #1680 : Add support for `typing.Final`.
-   Add a `--time_execution` flag to allow detailed investigation of critical sections of code.
-   #1659 : Add multi-file support for classes.
-   #1708 : Allow returning pointers to arguments from functions.
-   \[INTERNALS\] Add `class_type` attribute to `TypedAstNode`.
-   \[INTERNALS\] Add `PyccelPyArrayObject` datatype.

### Fixed

-   #1587 : Fix unnecessarily long file names generated by `epyccel`.
-   #1576 : Correct destructor invocation for proper cleanup.
-   #1576 : Remove inline class method definition.
-   Ensure an error is raised when if conditions are used in comprehension statements.
-   #1553 : Fix `np.sign` when using the `ifort` compiler.
-   #1582 : Allow homogeneous tuples in classes.
-   #1619 : Give priority to imported functions over builtin functions.
-   #1614 : Allow relative paths for custom compilation file.
-   #1615 : Fixed infinite loop when passing slices while copying arrays.
-   #1628 : Fixed segmentation fault when writing to optional scalars.
-   #1554 : Fix exit statement in Fortran with Intel compiler.
-   #1564 : Fixed installation problems on Python 3.12.
-   #1259 : Fix bug causing problems with user editable installation.
-   #1651 : Fix name collision resolution to include parent scopes.
-   #1156 : Raise an error for variable name collisions with non-variable objects.
-   #1507 : Fix problems with name collisions in class functions.
-   Ensure `pyccel-init` calls the related function.
-   Stop unnecessarily importing deprecated NumPy classes `int`, `bool`, `float`, `complex` in Python translation.
-   #1712 : Fix library path and OpenMP support for recent Apple chips by getting Homebrew directory with `brew --prefix`.
-   #1687 : Pointers in tuples are deallocated.
-   #1586 : Raise an error for targets of class instances which go out of scope too early.
-   #1717 : Fix a bug when handling paths with dots.

### Changed

-   #1672 : Make `icx` and `ifx` the default Intel compilers (Found in Intel oneAPI).
-   #1644 : Stop printing the step of a range if that step is 1.
-   #1638 : Migrate from `setuptools` to `hatch` for installation scripts.
-   Don't raise a warning for an unnecessary specification of the order.
-   \[INTERNALS\] #1593 : Rename `PyccelAstNode.fst` to the `PyccelAstNode.ast`.
-   \[INTERNALS\] #1593 : Use a setter instead of a method to update `PyccelAstNode.ast`.
-   \[INTERNALS\] #1593 : Rename `BasicParser._current_fst_node` to the `BasicParser._current_ast_node`.
-   \[INTERNALS\] #1390 : Remove dead code handling a `CodeBlock` in an assignment.
-   \[INTERNALS\] #1582 : Remove the `HomogeneousTupleVariable` type.
-   \[INTERNALS\] #1581 : Unify handling of string and Python annotations.

### Deprecated

-   #1593 : Remove undocumented, broken `lambdify` method.
-   \[INTERNALS\] #1584 : Remove unused functions from `pyccel.ast.core` : `inline`, `subs`, `get_iterable_ranges`.
-   \[INTERNALS\] #1584 : Remove unused functions from `pyccel.ast.datatypes` : `is_iterable_datatype`, `is_with_construct_datatype`, `is_pyccel_datatype`.
-   \[INTERNALS\] #1584 : Remove unused class from `pyccel.ast.core`: `ForIterator`.
-   \[INTERNALS\] #1584 : Remove unused method from `pyccel.ast.core`: `ClassDef.get_attribute`.
-   \[INTERNALS\] #1676 : Remove `DottedFunctionCall` from `pyccel.ast.core` (use `bound_argument` instead).
-   \[INTERNALS\] #1683 : Remove unused redundant class from `pyccel.ast.datatypes`: `UnionType`.

## \[1.10.0\] - 2023-10-23

### Added

-   #633 & #1518 : Allow non-trivial types to be specified with mypy-compatible annotations.
-   #1336 : Use template as a partial type.
-   #1509 : Add type annotations for variables.
-   #1528 : Add support for variable declarations in classes.
-   #1491 : Add documentation for classes.

### Fixed

-   #387 : Raise a clear error when an unrecognised type is used in a type annotation.
-   #1556 : Fixed print format string for Intel compatibility.
-   #1557 : Fix return a new instance of a class.
-   #1557 : Fix save multiple class instances to the same variable.

### Changed

-   \[INTERNALS\] #1520 : `ScopedNode` -> `ScopedAstNode`.
-   \[INTERNALS\] #1520 : `PyccelAstNode` -> `TypedAstNode`.
-   \[INTERNALS\] #1520 : `Basic` -> `PyccelAstNode`.

### Deprecated

-   Drop official support for Python 3.7 due to End of Life.

## \[1.9.2\] - 2023-10-13

### Added

-   #1476 : Add C support for a class containing `Interfaces`.
-   #1472 : Add C printing support for a class containing scalar data.
-   #1492 : Types of arguments for class methods can be declared like function arguments.
-   #1511 : Add support for the `cmath` library.
-   Output readable header syntax errors.
-   New environment variable `PYCCEL_DEFAULT_COMPILER`.
-   #1508 : Add C support for a class destructor.
-   #1508 : Add support for array data in classes.

### Fixed

-   #1484 : Use scope for classes to avoid name clashes.
-   Stop raising warning for unrecognised functions imported via intermediate modules.
-   #1156 : Raise a neat error for unhandled inhomogeneous tuple expressions.
-   Set status of header variables to 'unallocated'.
-   #1508 : Generate deallocations for classes and their attributes.

### Changed

-   #1484 : Improve handling of `DottedName` in `_assign_lhs_variable`.
-   \[INTERNALS\] Move handling of variable headers to semantic stage.
-   \[INTERNALS\] Moved handling of type annotations to the semantic stage.
-   \[INTERNALS\] Remove unnecessary body argument from `FunctionAddress`.

### Deprecated

-   #1513 : Stop printing `@types` decorators in generated Python code.
-   Remove support for undocumented type syntax specifying precision (e.g. `int*8`).
-   No longer possible to combine header annotations and argument type annotations.
-   Remove support for specifying header annotations in a separate file.
-   \[INTERNALS\] Remove `dtype_registry` in favour of `dtype_and_precision_registry`.
-   \[INTERNALS\] Prefer `DataType` keys over string keys which describe data types.

## \[1.9.1\] - 2023-08-31

### Added

-   #1497 : Add support for NumPy `copy` method: `a.copy`.
-   #1497 : Add support for NumPy function `copy`.

### Fixed

-   #1499 : Fix passing temporary arrays to functions.
-   #1241 : Missing transpose when converting from a C-ordered array to F-ordered array.
-   #1241 : Incorrect transpose when copying an F-ordered array.
-   #1241 : Fix infinite loop when passing an array as the only argument to `np.array`.
-   #1506 : Increment `Py_None` reference count to avoid unexpected deallocation.

## \[1.9.0\] - 2023-08-22

### Added

-   #752 : Allow passing array variables to `numpy.array`.
-   #1280 : Allow copying arrays using `numpy.array`.
-   Allow interfaces in classes.
-   Add Python support for a simple class.
-   #1430 : Add conjugate support to booleans.
-   #1452 : Add C printing support for a class containing only functions.
-   #1260 : Add support for NumPy `dtype` property: `a.dtype`.
-   #1260 : Add support for NumPy `result_type` function.

### Fixed

-   #682 : Wrong data layout when copying a slice of an array.
-   #1453 : Fix error-level developer mode output.
-   \[INTERNALS\] Fix string base class selection.
-   #1496 : Fix interfaces which differ only by order or rank.

### Changed

-   #1455 : Make `ConstructorCall` inherit from `FunctionCall`.
-   Updating `stdlib` files if they are modified not just accessed.
-   `pyccel_clean` tool now deletes folders **starting with** `__pyccel__` and `__epyccel__`.
-   Pyccel-generated folder names are dependent on `PYTEST_XDIST_WORKER` when running with `pytest-xdist`.
-   \[INTERNALS\] Add class object to class function call arguments.
-   \[INTERNALS\] In `ast.numpyext` rename `Shape` as `NumpyShape`, `NumpyArraySize` as `NumpySize`
-   \[INTERNALS\] In `ast.internals` rename `PyccelArraySize` as `PyccelArraySizeElement`, create new `PyccelArraySize` w/out `index` argument
-   \[INTERNALS\] Make `NumpySize` a factory class (which cannot be instantiated)
-   \[INTERNALS\] Re-write C-Python API wrapping stage (#1477)

### Deprecated

-   Using a `@types` decorator will raise a `FutureWarning` as this will be deprecated in a future version.
-   Using a type specification header will raise a `FutureWarning` as this will be deprecated in a future version.
-   Stop generating `numpy.bool` (deprecated from NumPy) in code.
-   \[INTERNALS\] Removed `obsolete` folder.
-   \[INTERNALS\] Removed out of date `samples` folder.
-   \[INTERNALS\] Removed out of date `doc` folder.
-   \[INTERNALS\] Removed `benchmarks` folder. Code is still available in benchmark repository.
-   \[INTERNALS\] Removed `bugs` folder.
-   \[INTERNALS\] Removed `inprogress` folder.
-   \[INTERNALS\] Remove old Travis configuration file.

## \[1.8.1\] - 2023-07-07

### Added

-   #1430 : Added conjugate support to integers and floats.

### Fixed

-   #1427 : Fix augmented assignment with a literal right hand side in templated code.

## \[1.8.0\] - 2023-06-20

### Added

-   #1400 : Added flags to Pyccel for managing conda PATH warnings.

### Fixed

-   #1404 : Bug preventing printing of some functions in a `print()` call.
-   #1302 : Raise error message in case of empty class.
-   #1407 : Raise an error if file name matches a Python built-in module.
-   #929 : Allow optional variables when compiling with Intel or NVIDIA.
-   #1117 : Allow non-contiguous arrays to be passed to Fortran code.
-   #1415 : Fix incorrect handling of assignments augmented by function calls.
-   #1418 : Fix `itertools.product` implementation.

### Changed

-   #1355 : Remove unused `BasicParser` arguments.
-   \[INTERNALS\] Re-write bind-c wrapping stage (#1388)

## \[1.7.4\] - 2023-05-02

### Added

-   #1352 : Added a change log.

### Fixed

-   #1367 : Use an absolute path to link to Python library.
-   #1379 : Ensure temporary arrays created for function calls are correctly declared in loops.

### Changed

-   Default to linking Python dynamically instead of statically
-   Ensure only absolute paths are used in compilation command.
-   \[INTERNALS\] Use `FunctionDefArgument` to store all argument specific properties.
-   \[INTERNALS\] Reduce carbon footprint by avoiding unnecessary CI testing.
-   \[INTERNALS\] Automatise PR labelling and review progress prompts.
-   \[INTERNALS\] Enforce the use of `FunctionDefArgument` in `FunctionDef`.
-   \[INTERNALS\] Use `FunctionDefResult` to store all result specific properties.

## \[1.7.3\] - 2023-03-07

### Added

-   Improved developer docs (code generation stage).

### Fixed

-   #1337 : Bug causing overflow errors when templates are used in functions with a large number of arguments.
-   #892 : Bug in the wrapper preventing an argument from using templates to have both a scalar and an array type.

### Changed

-   \[INTERNALS\] Add validation of docstrings to CI.

## \[1.7.2\] - 2023-02-02

### Added

### Fixed

-   #1288 : Bug in slice indexing in C code.
-   #1318 : Bug preventing use of `np.linspace` more than once in a given function.

### Changed

-   \[INTERNALS\] Uniformise line endings and enforce the convention through the use of a `.gitattributes` file.
-   \[INTERNALS\] Add human-readable summaries to tests.
-   \[INTERNALS\] Add tests to ensure Pyccel conventions are followed.
-   \[INTERNALS\] Add tests to check spelling.

## \[1.7.1\] - 2023-01-26

### Added

-   #1309 : Support for `np.sum` in C code.
-   Improved [developer docs](./developer_docs) (ordering, syntactic stage, semantic stage).
-   Added [community guidelines](./github/CONTRIBUTING.md).

### Fixed

-   #1184 : Bug preventing compilation on systems where there is no static library available for Python.
-   #1281 : Bug causing assignment to pointer instead of incrementation.
-   #1282 : Imported constants cannot be returned from functions.
-   \[INTERNALS\] Bug in CI coverage for forks.

### Changed

-   #1315 : Installation process modified to make test requirements a pip optional dependency.
-   #1245 : Reduce false negative test results by using a tolerance to compare floats.
-   #1272 : Remove use of deprecated NumPy syntax in tests.
-   #1253 : Provide minimum requirements.
-   \[INTERNALS\]  #1385 : Remove unused settings keyword arguments from `_visit` function.<|MERGE_RESOLUTION|>--- conflicted
+++ resolved
@@ -10,11 +10,8 @@
 -   #1742 : Add support for set method `difference_update()`.
 -   #1849 : Add support for lambda functions in assign statements by treating them as inline functions.
 -   #1585 : Add support for `np.divide` and its alias `np.true_divide`.
-<<<<<<< HEAD
+-   #2390 : Add support for `np.expm1`.
 -   \[INTERNALS\] Added a `Wrappergen` class to group all wrapper generation logic.
-=======
--   #2390 : Add support for `np.expm1`.
->>>>>>> 690ed4f9
 
 ### Fixed
 
