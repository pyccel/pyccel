# Change Log
All notable changes to this project will be documented in this file.

## \[UNRELEASED\]

### Added
-   #1720 : Add support for `Ellipsis` as the only index for an array.
-   #1787 : Ensure STC v5.0 (`ef322ae`) is installed with Pyccel.
-   #1656 : Ensure gFTL is installed with Pyccel.
-   #1694 : Add Python support for list method `extend()`.
-   #1700 : Add Python support for list method `sort()`.
-   #1696 : Add Python support for list method `copy()`.
-   #1693 : Add Python support for list method `remove()`.
-   #1895 : Add Python support for dict initialisation with `{}`.
-   #1895 : Add Python support for dict initialisation with `dict()`.
-   #1881 : Add Python support for dict method `copy()`.
-   #1888 : Add Python support for dict method `setdefault()`.
-   #1885 : Add Python and C support for dict method `get()`.
-   #1844 : Add line numbers and code to errors from built-in function calls.
-   #1655 : Add the appropriate C language equivalent for declaring a Python `list` container using the STC library.
-   #1659 : Add the appropriate C language equivalent for declaring a Python `set` container using the STC library.
-   #1944 : Add the appropriate C language equivalent for declaring a Python `dict` container using the STC library.
-   #1657 : Add the appropriate Fortran language equivalent for declaring a Python `list` container using the gFTL library.
-   #1658 : Add the appropriate Fortran language equivalent for declaring a Python `set` container using the gFTL library.
-   #1944 : Add the appropriate Fortran language equivalent for declaring a Python `dict` container using the gFTL library.
-   #2009 : Add support for `in` operator for `list`, `set`, `dict` and class containers.
-   #1874 : Add C and Fortran support for the `len()` function for the `list` container.
-   #1875 : Add C and Fortran support for the `len()` function for the `set` container.
-   #1908 : Add C and Fortran support for the `len()` function for the `dict` container.
-   #1665 : Add C and Fortran support for returning lists from functions.
-   #1663 : Add C and Fortran support for lists as arguments.
-   #1689 : Add C and Fortran support for list method `append()`.
-   #1876 : Add C support for indexing lists.
-   #1690 : Add C and Fortran support for list method `pop()`.
-   #1695 : Add C and Fortran support for list method `reverse()`.
-   #2256 : Add C and Fortran support for list method `clear()`.
-   #2259 : Add C and Fortran support for list method `insert()`.
-   #2298 : Add support for `list.__eq__`.
-   #1663 : Add C and Fortran support for sets as arguments.
-   #1664 : Add C and Fortran support for returning sets from functions.
-   #2023 : Add support for iterating over a `set`.
-   #1893 : Add support for set initialisation with `set()`.
-   #1877 : Add C and Fortran Support for set method `pop()`.
-   #1917 : Add C and Fortran support for set method `add()`.
-   #1918 : Add support for set method `clear()`.
-   #1918 : Add support for set method `copy()`.
-   #1743 : Add support for set method `discard()`.
-   #1750 : Add support for set method `remove()`.
-   #1753 : Add support for set method `union()`.
-   #1754 : Add support for set method `update()`.
-   #1744 : Add support for set method `intersection()`.
-   #1745 : Add support for set method `intersection_update()`.
-   #1745 : Add support for set method `isdisjoint()`.
-   #2059 : Add C and Fortran support for returning dictionaries from functions.
-   #2164 : Add support for dict indexing.
-   #1880 : Add support for dict method `clear()`.
-   #1884 : Add support for dict method `items()`.
-   #1884 : Add support for dict method `keys()`.
-   #1884 : Add support for dict method `values()`.
-   #1886 : Add support for dict method `pop()`.
-   #1887 : Add support for dict method `popitem()`.
-   #1936 : Add missing C output for inline decorator example in documentation
-   #1937 : Optimise `pyccel.ast.basic.PyccelAstNode.substitute` method.
-   #1544 : Add support for `typing.TypeAlias`.
-   #1583 : Allow inhomogeneous tuples in classes.
-   #738 : Add support for homogeneous tuples with scalar elements as arguments.
-   Add a warning about containers in lists.
-   #2016 : Add support for translating arithmetic magic methods.
-   #2106 : Add support for `__len__` magic method.
-   #1980 : Extend The C support for min and max to more than two variables
-   #2081 : Add support for multi operator expressions
-   #2061 : Add C support for string declarations.
-   Add support for inhomogeneous tuple annotations.
-   #1834 : Add support for `@property` decorator.
-   #2099 : Fix translation of modules containing `__all__`.
-   #983 : Add support for built-in function `round`.
-   Add support for `type` as a type annotation.
-   #2182 : Add support for `isinstance`.
-   #2183 : Add compile time analysis of if block conditions.
-   #2139 : Add support for `__getitem__`
-   #337 : Add support for returning tuples from functions.
-   #2194 : Add support for strings as arguments.
-   #2192 : Add support for the floor division assignment operator.
-   #2279 : Allow scalar literals (including Type hints) and recognised modules to be deduced from a function's context.
-   #2210 : Add preliminary support for containers of containers (e.g. lists of lists).
-   #2132 : Add support for `typing.TypeVar` to replace `@template`.
-   Generate stub files to allow double compilation to potentially be bypassed.
-   \[INTERNALS\] Add abstract class `SetMethod` to handle calls to various set methods.
-   \[INTERNALS\] Added `container_rank` property to `ast.datatypes.PyccelType` objects.
-   \[INTERNALS\] Add a `__call__` method to `FunctionDef` to create `FunctionCall` instances.
-   \[INTERNALS\] Allow the use of magic methods to describe container methods.
-   \[INTERNALS\] Add a simplify method to `PyccelGt` for literals.
-   \[DEVELOPER\] Added an improved traceback to the developer-mode errors for errors in function calls.
-   \[DEVELOPER\] Added an environment variable to globally activate developer-mode for errors.
-   \[DEVELOPER\] Added a spell checker for the code itself.

### Fixed

-   #2025 : Optimise min/max to avoid unnecessary temporary variables.
-   #1720 : Fix Undefined Variable error when the function definition is after the variable declaration.
-   #1763 Use `np.result_type` to avoid mistakes in non-trivial NumPy type promotion rules.
-   Fix some cases where a Python built-in type is returned in place of a NumPy type.
-   Stop printing numbers with more decimal digits than their precision.
-   Allow printing the result of a function returning multiple objects of different types.
-   #1732 : Fix multidimensional list indexing in Python.
-   #1785 : Add missing cast when creating an array of booleans from non-boolean values.
-   #1821 : Ensure an error is raised when creating an ambiguous interface.
-   #1842 : Fix homogeneous tuples incorrectly identified as inhomogeneous.
-   Link and mention `devel` branch, not `master`.
-   #1913 : Fix function calls to renamed functions.
-   #1930 : Preserve ordering of import targets.
-   #1892 : Fix implementation of list function when an iterable is passed as parameter.
-   #1979 : Fix memory leaks in C due to homogeneous container redefinition.
-   #1972 : Simplified `printf` statement for Literal String.
-   #2026 : Fix missing loop in slice assignment.
-   #2008 : Ensure list/set/dict assignment is recognised as a reference.
-   #2039 : Ensure any expressions in the iterable of a for loop are calculated before the loop.
-   #2013 : Stop limiting the length of strings to 128 characters.
-   #2078 : Fix translation of classes containing comments.
-   #2041 : Include all type extension methods by default.
-   #2082 : Allow the use of a list comprehension to initialise an array.
-   #2094 : Fix slicing of array allocated in an if block.
-   #2085 : Fix calling class methods before they are defined.
-   #2111 : Fix declaration of class attributes with name conflicts using type annotations.
-   #2115 : Fix integer handling with NumPy 2.0 on Windows.
-   Fix handling of union `typing.TypeAlias` objects as type hints.
-   #2141 : Fix error when removing `test_node`.
-   #2148 : Fix error due to missing file `numpy_version.h`.
-   #2001 : Ensure all memory is correctly deallocated in the Python interface in a way that is compatible with all compilers.
-   #2153 : Fix missing line information when an unknown class method is called.
-   #2149 : Fix multi-line expressions in `if` conditions.
-   #2181 : Allow saving an array result of a function to a slice but raise a warning about suboptimal performance.
-   #2190 : Fix missing error for list pointer assignment.
-   #2198 : Fix saving an empty string in Fortran.
-   #2195 : Fix string comparisons.
-   Fixed returning strings from functions.
-   #2197 : Allow strings as dictionary keys in C.
-   #2104 : Add support for Pythonic swapping and raise errors for expressions which are too complex.
-   Lifted the restriction on ndarrays limiting them to rank<15.
-   #2175 : Fix the shape of multi-level containers.
-   Catch all internal errors arising in the syntactic, semantic, printing or code generation stages.
-   #2206 : Fix returning an array of unknown literal size.
-   #2112 : Improve floor division.
-   #2220 : Fix premature `stc/cspan` import.
-   #2214 : Fix returning a local variable from an inline function.
-   #1321 : Fix use of tuples returned from functions in a non-assign statement.
-   #2229 : Fix annotation of variables that are returned in a function whose result type is annotated.
-   #2238 : Fix incorrect memory handling for temporary variable.
-   #2239 : Fix missing library directory for Python shared library.
-   #1410 : Fix conditional statement not working inside of a list comprehension.
-   #1297 : Fix iteration over an `enumerate`, `map` or `zip` in a list comprehension.
-   #2098 : Fix using multiple list comprehensions.
-   #1948 : Fix list comprehension does not work in C.
-   #2245 : Fix internal error when an inhomogeneous tuple appears as an indexed element.
-   #2258 : Fix missing errors for bad pointer handling in the case of containers with mutable elements.
-   #2274 : Do not pass include flags to linker (they are useless).
-   #2274 : Always use the C compiler to build the C wrapper for NumPy arrays (fixes Intel failures).
-   #2285 : Reduce number of warnings in unit tests.
-   #2295 : Fix wrapper handling of constant array arguments.
-   #2097 : Fix printing of an empty list.
-   #2235 : Fix negative numbers in slice indices when translating to C.
-   #2144 : Fix accidental imports due to modules making their contents public by default.
-   #2312 : Fix rounding direction for negative integer elements in `np.linspace`.
<<<<<<< HEAD
-   #2093 : Fix scoping issue preventing class methods from sharing a name with locals in another class method.
=======
-   #2125 : Fix missing type check for argument of known type in a function with arguments whose type can be one of several types.
>>>>>>> db85ace3

### Changed

-   #2282 : Change the order of the function arguments (out arguments are now first).
-   #2008 : Remove dependency on `astunparse` package.
-   #1920 : Add a maximum version for NumPy.
-   #1836 : Move `epyccel` module to `pyccel.commands.epyccel` and add support for shortcut import `from pyccel import epyccel`.
-   #1720 : functions with the `@inline` decorator are no longer exposed to Python in the shared library.
-   #1720 : Error raised when incompatible arguments are passed to an `inlined` function is now fatal.
-   #1964 : Improve the error message when the wrong type is passed as a NumPy array argument.
-   #1941 : Rename "target" in `AsName` to `local_alias` to better illustrate its use in the local context.
-   #1961 : Use STC's `cspan` to describe `np.ndarray` in C. This results in a large speed-up for pathological cases.
-   #2187 : Removed use of pickle.
-   #2234 : Print all constant C variables with `const` specifier.
-   #2249 : Improve installation docs and recommend virtual environment.
-   #2242 : Change format of compiler info files.
-   #2302 : Print the deallocation in a 1 line if statement.
-   #2125 : Add information about received data type to type errors when calling a function with the wrong type.
-   \[INTERNALS\] `FunctionDef` is annotated when it is called, or at the end of the `CodeBlock` if it is never called.
-   \[INTERNALS\] `InlinedFunctionDef` is only annotated if it is called.
-   \[INTERNALS\] Build `utilities.metaclasses.ArgumentSingleton` on the fly to ensure correct docstrings.
-   \[INTERNALS\] Rewrite datatyping system. See #1722.
-   \[INTERNALS\] Moved precision from `ast.basic.TypedAstNode` to an internal property of `ast.datatypes.FixedSizeNumericType` objects.
-   \[INTERNALS\] Moved rank from `ast.basic.TypedAstNode` to an internal property of `ast.datatypes.PyccelType` objects.
-   \[INTERNALS\] Moved order from `ast.basic.TypedAstNode` to an internal property of `ast.datatypes.PyccelType` objects.
-   \[INTERNALS\] Use cached `__add__` method to determine result type of arithmetic operations.
-   \[INTERNALS\] Use cached `__and__` method to determine result type of bitwise comparison operations.
-   \[INTERNALS\] Stop storing `FunctionDef`, `ClassDef`, and `Import` objects inside `CodeBlock`s.
-   \[INTERNALS\] Remove the `order` argument from the `pyccel.ast.core.Allocate` constructor.
-   \[INTERNALS\] Remove `rank` and `order` arguments from `pyccel.ast.variable.Variable` constructor.
-   \[INTERNALS\] Ensure `SemanticParser.infer_type` returns all documented information.
-   \[INTERNALS\] Enforce correct value for `pyccel_staging` property of `PyccelAstNode`.
-   \[INTERNALS\] Allow visiting objects containing both syntactic and semantic elements in `SemanticParser`.
-   \[INTERNALS\] Rename `pyccel.ast.internals.PyccelInternalFunction` to `pyccel.ast.internals.PyccelFunction`.
-   \[INTERNALS\] All internal classes which can be generated from `FunctionCall`s must inherit from `PyccelFunction`.
-   \[INTERNALS\] `PyccelFunction` objects which do not represent objects in memory have the type `SymbolicType`.
-   \[INTERNALS\] Rename `_visit` functions called from a `FunctionCall` which don't match the documented naming pattern to `_build` functions.
-   \[INTERNALS\] Remove unnecessary argument `kind` to `Errors.set_target`.
-   \[INTERNALS\] Handle STC imports with Pyccel objects.
-   \[INTERNALS\] Stop using ndarrays as an intermediate step to call Fortran code.
-   \[INTERNALS\] Stop using ndarrays as an intermediate step to return arrays from Fortran code.
-   \[INTERNALS\] Unify the strategy for handling additional imports in the printing stage for different languages.
-   \[INTERNALS\] Make `Iterable` into a super-class instead of a storage class.
-   \[INTERNALS\] Change the order of the constructor arguments of `FunctionDef`.
-   \[INTERNALS\] Use `_extract_X_FunctionDefResult` methods in Fortran-to-C wrapper.
-   \[INTERNALS\] Rename `BindCVariable`->`BindCModuleVariable`.
-   \[INTERNALS\] Save a shape whose length is limited to the container length.
-   \[INTERNALS\] Restrict use of `FunctionDefResult` to one instance per function.
-   \[INTERNALS\] Use `_extract_X_FunctionDefArgument` methods in Fortran-to-C wrapper.

### Deprecated

-   #2008 : Remove support for Python 3.8.
-   #1786 : Remove support for `real` and `integer` as type annotations.
-   #1812 : Stop allowing multiple main blocks inside a module.
-   \[INTERNALS\] Remove property `ast.basic.TypedAstNode.precision`.
-   \[INTERNALS\] Remove class `ast.datatypes.DataType` (replaced by `ast.datatypes.PrimitiveType` and `ast.datatypes.PyccelType`).
-   \[INTERNALS\] Remove unused properties `prefix` and `alias` from `CustomDataType`.
-   \[INTERNALS\] Remove `ast.basic.TypedAstNode._dtype`. The datatype can still be accessed as it is contained within the class type.
-   \[INTERNALS\] Remove unused parameters `expr`, `status` and `like` from `pyccel.ast.core.Assign`.
-   \[INTERNALS\] Remove `pyccel.ast.utilities.builtin_functions`.
-   \[INTERNALS\] Remove unused/unnecessary functions in `pyccel.parser.utilities` : `read_file`, `header_statement`, `accelerator_statement`, `get_module_name`, `view_tree`.
-   \[INTERNALS\] Remove unused functions `Errors.unset_target`, and `Errors.reset_target`.
-   \[INTERNALS\] Remove unused classes `SymbolicAssign` and `SymbolicPrint`.
-   \[INTERNALS\] Remove `ast.bind_c.BindCFunctionDefResult` (replaced by `ast.bind_c.BindCArrayType` and `ast.bind_c.BindCResultVariable`).
-   \[INTERNALS\] Remove `ast.bind_c.BindCFunctionDefArgument` (replaced by `ast.bind_c.BindCArrayType` and `ast.bind_c.BindCResultVariable`).
-   \[INTERNALS\] Remove unused class `ast.core.FuncAddressDeclare`.
-   \[INTERNALS\] Remove unnecessary function `ast.utilities.flatten_tuple_var` (replaced by calls to `Scope.collect_all_tuple_elements`).

## \[1.12.1\] - 2024-10-01

### Added

-   #1915 : Add support for NumPy v2 `sign` function.
-   #1988 : Add support for NumPy v2 (fix `floor`, fix type mixing, update tests).

### Fixed

-   #1853 : Fix translation of a file whose name conflicts with Fortran keywords.
-   #1047 : Print the value of an unrecognised constant.
-   #1951 : Fix return type for class whose argument cannot be wrapped.
-   #1903 : Fix memory leak when using type annotations on local variables.
-   #1927 : Improve error Message for missing target language compiler in Pyccel
-   #1933 : Improve code printing speed.
-   #1924 : Fix internal error arising in Duplicate or list comprehensions.
-   #1970 : Fix missing `TypeError` for wrong type passed as optional argument.
-   #1985 : Fix implementation of `gcd` and `lcm` for C and Fortran.
-   #1998 : Fix compiler error when using a variable named `I`.

## \[1.12.0\] - 2024-05-13

### Added

-   #1830 : Add a `pyccel.lambdify` function to accelerate SymPy expressions.
-   #1867 : Add a `use_out` parameter to `pyccel.lambdify` to avoid unnecessary memory allocation.
-   #1867 : Auto-generate a docstring for functions generated via calls to `pyccel.lambdify`.
-   #1868 : Hide traceback for `epyccel` and `lambdify` errors.

### Fixed

-   #1762 : Fix array copy between different data types.
-   #1792 : Fix array unpacking.
-   #1795 : Fix bug when returning slices in C.
-   #1218 : Fix bug when assigning an array to a slice in Fortran.
-   #1830 : Fix missing allocation when returning an annotated array expression.
-   #1853 : Fix translation of a file whose name conflicts with Fortran keywords.
-   Link and mention `devel` branch, not `master`.

### Changed

-   #1866 : Raise a more informative error when mixing scalar and array return types.
-   \[TESTS\] Filter out cast warnings in cast tests.
-   \[INTERNALS\] Removed unused `fcode`, `ccode`, `cwrappercode`, `luacode`, and `pycode` functions from printers.
-   \[INTERNALS\] Removed unused arguments from methods in `pyccel.codegen.codegen.Codegen`.

### Deprecated

-   #1820 : Deprecated unused decorator `@lambdify`
-   \[INTERNALS\] Removed unused and undocumented function `get_function_from_ast`.
-   \[INTERNALS\] Remove function `Module.set_name`.
-   \[INTERNALS\] Remove unused `assign_to` argument of `CodePrinter.doprint`.
-   \[INTERNALS\] Remove unnecessary functions from `CodePrinter` : `_get_statement`, `_get_comment`.

## \[1.11.2\] - 2024-03-05

### Added

-   #1689 : Add Python support for list method `append()`.
-   #1692 : Add Python support for list method `insert()`.
-   #1690 : Add Python support for list method `pop()`.
-   #1691 : Add Python support for list method `clear()`.
-   #1575 : Add support for homogeneous tuple type annotations on variables.
-   #1425 : Add support for `numpy.isnan`, `numpy.isinf` and `numpy.isfinite`.
-   #1738 : Add Python support for creating scalar sets with `{}`.
-   #1738 : Add Python support for set method `add`.
-   #1749 : Add Python support for set method `pop()`.

### Fixed

-   #1575 : Fixed inhomogeneous tuple (due to incompatible sizes) being treated as homogeneous tuple.
-   #1182 : Fix tuples containing objects with different ranks.
-   #1575 : Fix duplication operator for non-homogeneous tuples with a non-literal but constant multiplier.
-   #1779 : Fix standalone partial templates.

### Changed

-   #1776 : Increase minimum version for `pytest` to 7.0.

### Deprecated

-   \[INTERNALS\] Remove unnecessary `dtype` parameter from `ast.core.Declare` class.
-   \[INTERNALS\] Remove unnecessary `passed_from_dotted` parameter from `ast.core.Declare` class.
-   \[INTERNALS\] Remove unused `ast.core.Block` class.

## \[1.11.1\] - 2024-02-13

### Fixed

-   #1724 : Fix returns in for loops

## \[1.11.0\] - 2024-02-12

### Added

-   #1645 : Handle deprecated `ast` classes.
-   #1649 : Add support for `np.min` in C code.
-   #1621 : Add support for `np.max` in C code.
-   #1571 : Add support for the function `tuple`.
-   #1493 : Add preliminary support for importing classes.
-   #1578 : Allow classes to avoid type annotations for the self argument of a method.
-   #1597 : Handle class docstrings.
-   #1494 : Add support for functions returning class instances.
-   #1495 : Add support for functions with class instance arguments.
-   #1684 : Add support for classes without `__init__` functions.
-   #1685 : Add support for `type()` function with class instance argument.
-   #1605 : Add support for methods and interfaces in classes (including `__init__` and `__del__`).
-   #1618 : Add support for class instance attributes.
-   #1680 : Add support for `typing.Final`.
-   Add a `--time_execution` flag to allow detailed investigation of critical sections of code.
-   #1659 : Add multi-file support for classes.
-   #1708 : Allow returning pointers to arguments from functions.
-   \[INTERNALS\] Add `class_type` attribute to `TypedAstNode`.
-   \[INTERNALS\] Add `PyccelPyArrayObject` datatype.

### Fixed

-   #1587 : Fix unnecessarily long file names generated by `epyccel`.
-   #1576 : Correct destructor invocation for proper cleanup.
-   #1576 : Remove inline class method definition.
-   Ensure an error is raised when if conditions are used in comprehension statements.
-   #1553 : Fix `np.sign` when using the `ifort` compiler.
-   #1582 : Allow homogeneous tuples in classes.
-   #1619 : Give priority to imported functions over builtin functions.
-   #1614 : Allow relative paths for custom compilation file.
-   #1615 : Fixed infinite loop when passing slices while copying arrays.
-   #1628 : Fixed segmentation fault when writing to optional scalars.
-   #1554 : Fix exit statement in Fortran with Intel compiler.
-   #1564 : Fixed installation problems on Python 3.12.
-   #1259 : Fix bug causing problems with user editable installation.
-   #1651 : Fix name collision resolution to include parent scopes.
-   #1156 : Raise an error for variable name collisions with non-variable objects.
-   #1507 : Fix problems with name collisions in class functions.
-   Ensure `pyccel-init` calls the related function.
-   Stop unnecessarily importing deprecated NumPy classes `int`, `bool`, `float`, `complex` in Python translation.
-   #1712 : Fix library path and OpenMP support for recent Apple chips by getting Homebrew directory with `brew --prefix`.
-   #1687 : Pointers in tuples are deallocated.
-   #1586 : Raise an error for targets of class instances which go out of scope too early.
-   #1717 : Fix a bug when handling paths with dots.

### Changed

-   #1672 : Make `icx` and `ifx` the default Intel compilers (Found in Intel oneAPI).
-   #1644 : Stop printing the step of a range if that step is 1.
-   #1638 : Migrate from `setuptools` to `hatch` for installation scripts.
-   Don't raise a warning for an unnecessary specification of the order.
-   \[INTERNALS\] #1593 : Rename `PyccelAstNode.fst` to the `PyccelAstNode.ast`.
-   \[INTERNALS\] #1593 : Use a setter instead of a method to update `PyccelAstNode.ast`.
-   \[INTERNALS\] #1593 : Rename `BasicParser._current_fst_node` to the `BasicParser._current_ast_node`.
-   \[INTERNALS\] #1390 : Remove dead code handling a `CodeBlock` in an assignment.
-   \[INTERNALS\] #1582 : Remove the `HomogeneousTupleVariable` type.
-   \[INTERNALS\] #1581 : Unify handling of string and Python annotations.

### Deprecated

-   #1593 : Remove undocumented, broken `lambdify` method.
-   \[INTERNALS\] #1584 : Remove unused functions from `pyccel.ast.core` : `inline`, `subs`, `get_iterable_ranges`.
-   \[INTERNALS\] #1584 : Remove unused functions from `pyccel.ast.datatypes` : `is_iterable_datatype`, `is_with_construct_datatype`, `is_pyccel_datatype`.
-   \[INTERNALS\] #1584 : Remove unused class from `pyccel.ast.core`: `ForIterator`.
-   \[INTERNALS\] #1584 : Remove unused method from `pyccel.ast.core`: `ClassDef.get_attribute`.
-   \[INTERNALS\] #1676 : Remove `DottedFunctionCall` from `pyccel.ast.core` (use `bound_argument` instead).
-   \[INTERNALS\] #1683 : Remove unused redundant class from `pyccel.ast.datatypes`: `UnionType`.

## \[1.10.0\] - 2023-10-23

### Added

-   #633 & #1518 : Allow non-trivial types to be specified with mypy-compatible annotations.
-   #1336 : Use template as a partial type.
-   #1509 : Add type annotations for variables.
-   #1528 : Add support for variable declarations in classes.
-   #1491 : Add documentation for classes.

### Fixed

-   #387 : Raise a clear error when an unrecognised type is used in a type annotation.
-   #1556 : Fixed print format string for Intel compatibility.
-   #1557 : Fix return a new instance of a class.
-   #1557 : Fix save multiple class instances to the same variable.

### Changed

-   \[INTERNALS\] #1520 : `ScopedNode` -> `ScopedAstNode`.
-   \[INTERNALS\] #1520 : `PyccelAstNode` -> `TypedAstNode`.
-   \[INTERNALS\] #1520 : `Basic` -> `PyccelAstNode`.

### Deprecated

-   Drop official support for Python 3.7 due to End of Life.

## \[1.9.2\] - 2023-10-13

### Added

-   #1476 : Add C support for a class containing `Interfaces`.
-   #1472 : Add C printing support for a class containing scalar data.
-   #1492 : Types of arguments for class methods can be declared like function arguments.
-   #1511 : Add support for the `cmath` library.
-   Output readable header syntax errors.
-   New environment variable `PYCCEL_DEFAULT_COMPILER`.
-   #1508 : Add C support for a class destructor.
-   #1508 : Add support for array data in classes.

### Fixed

-   #1484 : Use scope for classes to avoid name clashes.
-   Stop raising warning for unrecognised functions imported via intermediate modules.
-   #1156 : Raise a neat error for unhandled inhomogeneous tuple expressions.
-   Set status of header variables to 'unallocated'.
-   #1508 : Generate deallocations for classes and their attributes.

### Changed

-   #1484 : Improve handling of `DottedName` in `_assign_lhs_variable`.
-   \[INTERNALS\] Move handling of variable headers to semantic stage.
-   \[INTERNALS\] Moved handling of type annotations to the semantic stage.
-   \[INTERNALS\] Remove unnecessary body argument from `FunctionAddress`.

### Deprecated

-   #1513 : Stop printing `@types` decorators in generated Python code.
-   Remove support for undocumented type syntax specifying precision (e.g. `int*8`).
-   No longer possible to combine header annotations and argument type annotations.
-   Remove support for specifying header annotations in a separate file.
-   \[INTERNALS\] Remove `dtype_registry` in favour of `dtype_and_precision_registry`.
-   \[INTERNALS\] Prefer `DataType` keys over string keys which describe data types.

## \[1.9.1\] - 2023-08-31

### Added

-   #1497 : Add support for NumPy `copy` method: `a.copy`.
-   #1497 : Add support for NumPy function `copy`.

### Fixed

-   #1499 : Fix passing temporary arrays to functions.
-   #1241 : Missing transpose when converting from a C-ordered array to F-ordered array.
-   #1241 : Incorrect transpose when copying an F-ordered array.
-   #1241 : Fix infinite loop when passing an array as the only argument to `np.array`.
-   #1506 : Increment `Py_None` reference count to avoid unexpected deallocation.

## \[1.9.0\] - 2023-08-22

### Added

-   #752 : Allow passing array variables to `numpy.array`.
-   #1280 : Allow copying arrays using `numpy.array`.
-   Allow interfaces in classes.
-   Add Python support for a simple class.
-   #1430 : Add conjugate support to booleans.
-   #1452 : Add C printing support for a class containing only functions.
-   #1260 : Add support for NumPy `dtype` property: `a.dtype`.
-   #1260 : Add support for NumPy `result_type` function.

### Fixed

-   #682 : Wrong data layout when copying a slice of an array.
-   #1453 : Fix error-level developer mode output.
-   \[INTERNALS\] Fix string base class selection.
-   #1496 : Fix interfaces which differ only by order or rank.

### Changed

-   #1455 : Make `ConstructorCall` inherit from `FunctionCall`.
-   Updating `stdlib` files if they are modified not just accessed.
-   `pyccel_clean` tool now deletes folders **starting with** `__pyccel__` and `__epyccel__`.
-   Pyccel-generated folder names are dependent on `PYTEST_XDIST_WORKER` when running with `pytest-xdist`.
-   \[INTERNALS\] Add class object to class function call arguments.
-   \[INTERNALS\] In `ast.numpyext` rename `Shape` as `NumpyShape`, `NumpyArraySize` as `NumpySize`
-   \[INTERNALS\] In `ast.internals` rename `PyccelArraySize` as `PyccelArraySizeElement`, create new `PyccelArraySize` w/out `index` argument
-   \[INTERNALS\] Make `NumpySize` a factory class (which cannot be instantiated)
-   \[INTERNALS\] Re-write C-Python API wrapping stage (#1477)

### Deprecated

-   Using a `@types` decorator will raise a `FutureWarning` as this will be deprecated in a future version.
-   Using a type specification header will raise a `FutureWarning` as this will be deprecated in a future version.
-   Stop generating `numpy.bool` (deprecated from NumPy) in code.
-   \[INTERNALS\] Removed `obsolete` folder.
-   \[INTERNALS\] Removed out of date `samples` folder.
-   \[INTERNALS\] Removed out of date `doc` folder.
-   \[INTERNALS\] Removed `benchmarks` folder. Code is still available in benchmark repository.
-   \[INTERNALS\] Removed `bugs` folder.
-   \[INTERNALS\] Removed `inprogress` folder.
-   \[INTERNALS\] Remove old Travis configuration file.

## \[1.8.1\] - 2023-07-07

### Added

-   #1430 : Added conjugate support to integers and floats.

### Fixed

-   #1427 : Fix augmented assignment with a literal right hand side in templated code.

## \[1.8.0\] - 2023-06-20

### Added
-   #1400 : Added flags to Pyccel for managing conda PATH warnings.

### Fixed

-   #1404 : Bug preventing printing of some functions in a `print()` call.
-   #1302 : Raise error message in case of empty class.
-   #1407 : Raise an error if file name matches a Python built-in module.
-   #929 : Allow optional variables when compiling with Intel or NVIDIA.
-   #1117 : Allow non-contiguous arrays to be passed to Fortran code.
-   #1415 : Fix incorrect handling of assignments augmented by function calls.
-   #1418 : Fix `itertools.product` implementation.

### Changed

-   #1355 : Remove unused `BasicParser` arguments.
-   \[INTERNALS\] Re-write bind-c wrapping stage (#1388)

## \[1.7.4\] - 2023-05-02

### Added

-   #1352 : Added a change log.

### Fixed

-   #1367 : Use an absolute path to link to Python library.
-   #1379 : Ensure temporary arrays created for function calls are correctly declared in loops.

### Changed

-   Default to linking Python dynamically instead of statically
-   Ensure only absolute paths are used in compilation command.
-   \[INTERNALS\] Use `FunctionDefArgument` to store all argument specific properties.
-   \[INTERNALS\] Reduce carbon footprint by avoiding unnecessary CI testing.
-   \[INTERNALS\] Automatise PR labelling and review progress prompts.
-   \[INTERNALS\] Enforce the use of `FunctionDefArgument` in `FunctionDef`.
-   \[INTERNALS\] Use `FunctionDefResult` to store all result specific properties.

## \[1.7.3\] - 2023-03-07

### Added

-   Improved developer docs (code generation stage).

### Fixed

-   #1337 : Bug causing overflow errors when templates are used in functions with a large number of arguments.
-   #892 : Bug in the wrapper preventing an argument from using templates to have both a scalar and an array type.

### Changed

-   \[INTERNALS\] Add validation of docstrings to CI.

## \[1.7.2\] - 2023-02-02

### Added

### Fixed

-   #1288 : Bug in slice indexing in C code.
-   #1318 : Bug preventing use of `np.linspace` more than once in a given function.

### Changed

-   \[INTERNALS\] Uniformise line endings and enforce the convention through the use of a `.gitattributes` file.
-   \[INTERNALS\] Add human-readable summaries to tests.
-   \[INTERNALS\] Add tests to ensure Pyccel conventions are followed.
-   \[INTERNALS\] Add tests to check spelling.

## \[1.7.1\] - 2023-01-26

### Added

-   #1309 : Support for `np.sum` in C code.
-   Improved [developer docs](./developer_docs) (ordering, syntactic stage, semantic stage).
-   Added [community guidelines](./github/CONTRIBUTING.md).

### Fixed

-   #1184 : Bug preventing compilation on systems where there is no static library available for Python.
-   #1281 : Bug causing assignment to pointer instead of incrementation.
-   #1282 : Imported constants cannot be returned from functions.
-   \[INTERNALS\] Bug in CI coverage for forks.

### Changed

-   #1315 : Installation process modified to make test requirements a pip optional dependency.
-   #1245 : Reduce false negative test results by using a tolerance to compare floats.
-   #1272 : Remove use of deprecated NumPy syntax in tests.
-   #1253 : Provide minimum requirements.
-   \[INTERNALS\]  #1385 : Remove unused settings keyword arguments from `_visit` function.<|MERGE_RESOLUTION|>--- conflicted
+++ resolved
@@ -161,11 +161,8 @@
 -   #2235 : Fix negative numbers in slice indices when translating to C.
 -   #2144 : Fix accidental imports due to modules making their contents public by default.
 -   #2312 : Fix rounding direction for negative integer elements in `np.linspace`.
-<<<<<<< HEAD
+-   #2125 : Fix missing type check for argument of known type in a function with arguments whose type can be one of several types.
 -   #2093 : Fix scoping issue preventing class methods from sharing a name with locals in another class method.
-=======
--   #2125 : Fix missing type check for argument of known type in a function with arguments whose type can be one of several types.
->>>>>>> db85ace3
 
 ### Changed
 
