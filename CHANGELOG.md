# Change Log
All notable changes to this project will be documented in this file.

## \[UNRELEASED\]

### Added

-   #1720 : Add support for `Ellipsis` as the only index for an array.
-   #1787 : Ensure STC is installed with Pyccel.
-   #1656 : Ensure gFTL is installed with Pyccel.
-   #1694 : Add Python support for list method `extend()`.
-   #1700 : Add Python support for list method `sort()`.
-   #1696 : Add Python support for list method `copy()`.
-   #1693 : Add Python support for list method `remove()`.
<<<<<<< HEAD
-   #1740 : Add Python support for set method `copy()`.
=======
>>>>>>> 7974ec83
-   #1750 : Add Python support for set method `remove()`.
-   #1743 : Add Python support for set method `discard()`.
-   #1893 : Add Python support for set initialisation with `set()`.
-   #1895 : Add Python support for dict initialisation with `{}`.
-   #1895 : Add Python support for dict initialisation with `dict()`.
-   #1886 : Add Python support for dict method `pop()`.
-   #1887 : Add Python support for dict method `popitem()`.
-   #1885 : Add Python support for dict method `get()`.
-   #1844 : Add line numbers and code to errors from built-in function calls.
-   #1655 : Add the appropriate C language equivalent for declaring a Python `list` container using the STC library.
-   #1659 : Add the appropriate C language equivalent for declaring a Python `set` container using the STC library.
-   #1944 : Add the appropriate C language equivalent for declaring a Python `dict` container using the STC library.
-   #1657 : Add the appropriate Fortran language equivalent for declaring a Python `list` container using the gFTL library.
-   #1658 : Add the appropriate Fortran language equivalent for declaring a Python `set` container using the gFTL library.
-   #1944 : Add the appropriate Fortran language equivalent for declaring a Python `dict` container using the gFTL library.
-   #1874 : Add C and Fortran support for the `len()` function for the `list` container.
-   #1875 : Add C and Fortran support for the `len()` function for the `set` container.
-   #1908 : Add C and Fortran support for the `len()` function for the `dict` container.
-   #1689 : Add C and Fortran support for list method `append()`.
-   #1876 : Add C support for indexing lists.
-   #1690 : Add C support for list method `pop()`.
-   #1877 : Add C and Fortran Support for set method `pop()`.
-   #1917 : Add C and Fortran support for set method `add()`.
-   #1918 : Add support for set method `clear()`.
<<<<<<< HEAD
-   #1753 : Add support for set method `union()`.
-   #1754 : Add support for set method `update()`.
=======
-   #1918 : Add support for set method `copy()`.
>>>>>>> 7974ec83
-   #1936 : Add missing C output for inline decorator example in documentation
-   #1937 : Optimise `pyccel.ast.basic.PyccelAstNode.substitute` method.
-   #1544 : Add support for `typing.TypeAlias`.
-   #1583 : Allow inhomogeneous tuples in classes.
-   #738 : Add support for homogeneous tuples with scalar elements as arguments.
-   Add a warning about containers in lists.
-   \[INTERNALS\] Add abstract class `SetMethod` to handle calls to various set methods.
-   \[INTERNALS\] Added `container_rank` property to `ast.datatypes.PyccelType` objects.
-   \[DEVELOPER\] Added an improved traceback to the developer-mode errors for errors in function calls.

### Fixed

-   #1720 : Fix Undefined Variable error when the function definition is after the variable declaration.
-   #1763 Use `np.result_type` to avoid mistakes in non-trivial NumPy type promotion rules.
-   Fix some cases where a Python built-in type is returned in place of a NumPy type.
-   Stop printing numbers with more decimal digits than their precision.
-   Allow printing the result of a function returning multiple objects of different types.
-   #1732 : Fix multidimensional list indexing in Python.
-   #1785 : Add missing cast when creating an array of booleans from non-boolean values.
-   #1821 : Ensure an error is raised when creating an ambiguous interface.
-   #1842 : Fix homogeneous tuples incorrectly identified as inhomogeneous.
-   Link and mention `devel` branch, not `master`.
-   #1913 : Fix function calls to renamed functions.
-   #1930 : Preserve ordering of import targets.
-   #1892 : Fix implementation of list function when an iterable is passed as parameter.
-   #1972 : Simplified `printf` statement for Literal String.

### Changed

-   #1920 : Add a maximum version for NumPy.
-   #1836 : Move `epyccel` module to `pyccel.commands.epyccel` and add support for shortcut import `from pyccel import epyccel`.
-   #1720 : functions with the `@inline` decorator are no longer exposed to Python in the shared library.
-   #1720 : Error raised when incompatible arguments are passed to an `inlined` function is now fatal.
-   #1964 : Improve the error message when the wrong type is passed as a NumPy array argument.
-   #1941 : Rename "target" in `AsName` to `local_alias` to better illustrate its use in the local context.
-   \[INTERNALS\] `FunctionDef` is annotated when it is called, or at the end of the `CodeBlock` if it is never called.
-   \[INTERNALS\] `InlinedFunctionDef` is only annotated if it is called.
-   \[INTERNALS\] Build `utilities.metaclasses.ArgumentSingleton` on the fly to ensure correct docstrings.
-   \[INTERNALS\] Rewrite datatyping system. See #1722.
-   \[INTERNALS\] Moved precision from `ast.basic.TypedAstNode` to an internal property of `ast.datatypes.FixedSizeNumericType` objects.
-   \[INTERNALS\] Moved rank from `ast.basic.TypedAstNode` to an internal property of `ast.datatypes.PyccelType` objects.
-   \[INTERNALS\] Moved order from `ast.basic.TypedAstNode` to an internal property of `ast.datatypes.PyccelType` objects.
-   \[INTERNALS\] Use cached `__add__` method to determine result type of arithmetic operations.
-   \[INTERNALS\] Use cached `__and__` method to determine result type of bitwise comparison operations.
-   \[INTERNALS\] Stop storing `FunctionDef`, `ClassDef`, and `Import` objects inside `CodeBlock`s.
-   \[INTERNALS\] Remove the `order` argument from the `pyccel.ast.core.Allocate` constructor.
-   \[INTERNALS\] Remove `rank` and `order` arguments from `pyccel.ast.variable.Variable` constructor.
-   \[INTERNALS\] Ensure `SemanticParser.infer_type` returns all documented information.
-   \[INTERNALS\] Enforce correct value for `pyccel_staging` property of `PyccelAstNode`.
-   \[INTERNALS\] Allow visiting objects containing both syntactic and semantic elements in `SemanticParser`.
-   \[INTERNALS\] Rename `pyccel.ast.internals.PyccelInternalFunction` to `pyccel.ast.internals.PyccelFunction`.
-   \[INTERNALS\] All internal classes which can be generated from `FunctionCall`s must inherit from `PyccelFunction`.
-   \[INTERNALS\] `PyccelFunction` objects which do not represent objects in memory have the type `SymbolicType`.
-   \[INTERNALS\] Rename `_visit` functions called from a `FunctionCall` which don't match the documented naming pattern to `_build` functions.
-   \[INTERNALS\] Remove unnecessary argument `kind` to `Errors.set_target`.
-   \[INTERNALS\] Handle STC imports with Pyccel objects.
-   \[INTERNALS\] Stop using ndarrays as an intermediate step to call Fortran code.
-   \[INTERNALS\] Stop using ndarrays as an intermediate step to return arrays from Fortran code.
-   \[INTERNALS\] Unify the strategy for handling additional imports in the printing stage for different languages.

### Deprecated

-   #1786 : Remove support for `real` and `integer` as type annotations.
-   #1812 : Stop allowing multiple main blocks inside a module.
-   \[INTERNALS\] Remove property `ast.basic.TypedAstNode.precision`.
-   \[INTERNALS\] Remove class `ast.datatypes.DataType` (replaced by `ast.datatypes.PrimitiveType` and `ast.datatypes.PyccelType`).
-   \[INTERNALS\] Remove unused properties `prefix` and `alias` from `CustomDataType`.
-   \[INTERNALS\] Remove `ast.basic.TypedAstNode._dtype`. The datatype can still be accessed as it is contained within the class type.
-   \[INTERNALS\] Remove unused parameters `expr`, `status` and `like` from `pyccel.ast.core.Assign`.
-   \[INTERNALS\] Remove `pyccel.ast.utilities.builtin_functions`.
-   \[INTERNALS\] Remove unused/unnecessary functions in `pyccel.parser.utilities` : `read_file`, `header_statement`, `accelerator_statement`, `get_module_name`, `view_tree`.
-   \[INTERNALS\] Remove unused functions `Errors.unset_target`, and `Errors.reset_target`.

## \[1.12.1\] - 2024-10-01

### Added

-   #1915 : Add support for NumPy v2 `sign` function.
-   #1988 : Add support for NumPy v2 (fix `floor`, fix type mixing, update tests).

### Fixed

-   #1853 : Fix translation of a file whose name conflicts with Fortran keywords.
-   #1047 : Print the value of an unrecognised constant.
-   #1951 : Fix return type for class whose argument cannot be wrapped.
-   #1903 : Fix memory leak when using type annotations on local variables.
-   #1927 : Improve error Message for missing target language compiler in Pyccel
-   #1933 : Improve code printing speed.
-   #1924 : Fix internal error arising in Duplicate or list comprehensions.
-   #1970 : Fix missing `TypeError` for wrong type passed as optional argument.
-   #1985 : Fix implementation of `gcd` and `lcm` for C and Fortran.
-   #1998 : Fix compiler error when using a variable named `I`.

## \[1.12.0\] - 2024-05-13

### Added

-   #1830 : Add a `pyccel.lambdify` function to accelerate SymPy expressions.
-   #1867 : Add a `use_out` parameter to `pyccel.lambdify` to avoid unnecessary memory allocation.
-   #1867 : Auto-generate a docstring for functions generated via calls to `pyccel.lambdify`.
-   #1868 : Hide traceback for `epyccel` and `lambdify` errors.

### Fixed

-   #1762 : Fix array copy between different data types.
-   #1792 : Fix array unpacking.
-   #1795 : Fix bug when returning slices in C.
-   #1218 : Fix bug when assigning an array to a slice in Fortran.
-   #1830 : Fix missing allocation when returning an annotated array expression.
-   #1853 : Fix translation of a file whose name conflicts with Fortran keywords.
-   Link and mention `devel` branch, not `master`.

### Changed

-   #1866 : Raise a more informative error when mixing scalar and array return types.
-   \[TESTS\] Filter out cast warnings in cast tests.
-   \[INTERNALS\] Removed unused `fcode`, `ccode`, `cwrappercode`, `luacode`, and `pycode` functions from printers.
-   \[INTERNALS\] Removed unused arguments from methods in `pyccel.codegen.codegen.Codegen`.

### Deprecated

-   #1820 : Deprecated unused decorator `@lambdify`
-   \[INTERNALS\] Removed unused and undocumented function `get_function_from_ast`.
-   \[INTERNALS\] Remove function `Module.set_name`.
-   \[INTERNALS\] Remove unused `assign_to` argument of `CodePrinter.doprint`.
-   \[INTERNALS\] Remove unnecessary functions from `CodePrinter` : `_get_statement`, `_get_comment`.

## \[1.11.2\] - 2024-03-05

### Added

-   #1689 : Add Python support for list method `append()`.
-   #1692 : Add Python support for list method `insert()`.
-   #1690 : Add Python support for list method `pop()`.
-   #1691 : Add Python support for list method `clear()`.
-   #1575 : Add support for homogeneous tuple type annotations on variables.
-   #1425 : Add support for `numpy.isnan`, `numpy.isinf` and `numpy.isfinite`.
-   #1738 : Add Python support for creating scalar sets with `{}`.
-   #1738 : Add Python support for set method `add`.
-   #1749 : Add Python support for set method `pop()`.

### Fixed

-   #1575 : Fixed inhomogeneous tuple (due to incompatible sizes) being treated as homogeneous tuple.
-   #1182 : Fix tuples containing objects with different ranks.
-   #1575 : Fix duplication operator for non-homogeneous tuples with a non-literal but constant multiplier.
-   #1779 : Fix standalone partial templates.

### Changed

-   #1776 : Increase minimum version for `pytest` to 7.0.

### Deprecated

-   \[INTERNALS\] Remove unnecessary `dtype` parameter from `ast.core.Declare` class.
-   \[INTERNALS\] Remove unnecessary `passed_from_dotted` parameter from `ast.core.Declare` class.
-   \[INTERNALS\] Remove unused `ast.core.Block` class.

## \[1.11.1\] - 2024-02-13

### Fixed

-   #1724 : Fix returns in for loops

## \[1.11.0\] - 2024-02-12

### Added

-   #1645 : Handle deprecated `ast` classes.
-   #1649 : Add support for `np.min` in C code.
-   #1621 : Add support for `np.max` in C code.
-   #1571 : Add support for the function `tuple`.
-   #1493 : Add preliminary support for importing classes.
-   #1578 : Allow classes to avoid type annotations for the self argument of a method.
-   #1597 : Handle class docstrings.
-   #1494 : Add support for functions returning class instances.
-   #1495 : Add support for functions with class instance arguments.
-   #1684 : Add support for classes without `__init__` functions.
-   #1685 : Add support for `type()` function with class instance argument.
-   #1605 : Add support for methods and interfaces in classes (including `__init__` and `__del__`).
-   #1618 : Add support for class instance attributes.
-   #1680 : Add support for `typing.Final`.
-   Add a `--time_execution` flag to allow detailed investigation of critical sections of code.
-   #1659 : Add multi-file support for classes.
-   #1708 : Allow returning pointers to arguments from functions.
-   \[INTERNALS\] Add `class_type` attribute to `TypedAstNode`.
-   \[INTERNALS\] Add `PyccelPyArrayObject` datatype.

### Fixed

-   #1587 : Fix unnecessarily long file names generated by `epyccel`.
-   #1576 : Correct destructor invocation for proper cleanup.
-   #1576 : Remove inline class method definition.
-   Ensure an error is raised when if conditions are used in comprehension statements.
-   #1553 : Fix `np.sign` when using the `ifort` compiler.
-   #1582 : Allow homogeneous tuples in classes.
-   #1619 : Give priority to imported functions over builtin functions.
-   #1614 : Allow relative paths for custom compilation file.
-   #1615 : Fixed infinite loop when passing slices while copying arrays.
-   #1628 : Fixed segmentation fault when writing to optional scalars.
-   #1554 : Fix exit statement in Fortran with Intel compiler.
-   #1564 : Fixed installation problems on Python 3.12.
-   #1259 : Fix bug causing problems with user editable installation.
-   #1651 : Fix name collision resolution to include parent scopes.
-   #1156 : Raise an error for variable name collisions with non-variable objects.
-   #1507 : Fix problems with name collisions in class functions.
-   Ensure `pyccel-init` calls the related function.
-   Stop unnecessarily importing deprecated NumPy classes `int`, `bool`, `float`, `complex` in Python translation.
-   #1712 : Fix library path and OpenMP support for recent Apple chips by getting Homebrew directory with `brew --prefix`.
-   #1687 : Pointers in tuples are deallocated.
-   #1586 : Raise an error for targets of class instances which go out of scope too early.
-   #1717 : Fix a bug when handling paths with dots.

### Changed

-   #1672 : Make `icx` and `ifx` the default Intel compilers (Found in Intel oneAPI).
-   #1644 : Stop printing the step of a range if that step is 1.
-   #1638 : Migrate from `setuptools` to `hatch` for installation scripts.
-   Don't raise a warning for an unnecessary specification of the order.
-   \[INTERNALS\] #1593 : Rename `PyccelAstNode.fst` to the `PyccelAstNode.ast`.
-   \[INTERNALS\] #1593 : Use a setter instead of a method to update `PyccelAstNode.ast`.
-   \[INTERNALS\] #1593 : Rename `BasicParser._current_fst_node` to the `BasicParser._current_ast_node`.
-   \[INTERNALS\] #1390 : Remove dead code handling a `CodeBlock` in an assignment.
-   \[INTERNALS\] #1582 : Remove the `HomogeneousTupleVariable` type.
-   \[INTERNALS\] #1581 : Unify handling of string and Python annotations.

### Deprecated

-   #1593 : Remove undocumented, broken `lambdify` method.
-   \[INTERNALS\] #1584 : Remove unused functions from `pyccel.ast.core` : `inline`, `subs`, `get_iterable_ranges`.
-   \[INTERNALS\] #1584 : Remove unused functions from `pyccel.ast.datatypes` : `is_iterable_datatype`, `is_with_construct_datatype`, `is_pyccel_datatype`.
-   \[INTERNALS\] #1584 : Remove unused class from `pyccel.ast.core`: `ForIterator`.
-   \[INTERNALS\] #1584 : Remove unused method from `pyccel.ast.core`: `ClassDef.get_attribute`.
-   \[INTERNALS\] #1676 : Remove `DottedFunctionCall` from `pyccel.ast.core` (use `bound_argument` instead).
-   \[INTERNALS\] #1683 : Remove unused redundant class from `pyccel.ast.datatypes`: `UnionType`.

## \[1.10.0\] - 2023-10-23

### Added

-   #633 & #1518 : Allow non-trivial types to be specified with mypy-compatible annotations.
-   #1336 : Use template as a partial type.
-   #1509 : Add type annotations for variables.
-   #1528 : Add support for variable declarations in classes.
-   #1491 : Add documentation for classes.

### Fixed

-   #387 : Raise a clear error when an unrecognised type is used in a type annotation.
-   #1556 : Fixed print format string for Intel compatibility.
-   #1557 : Fix return a new instance of a class.
-   #1557 : Fix save multiple class instances to the same variable.

### Changed

-   \[INTERNALS\] #1520 : `ScopedNode` -> `ScopedAstNode`.
-   \[INTERNALS\] #1520 : `PyccelAstNode` -> `TypedAstNode`.
-   \[INTERNALS\] #1520 : `Basic` -> `PyccelAstNode`.

### Deprecated

-   Drop official support for Python 3.7 due to End of Life.

## \[1.9.2\] - 2023-10-13

### Added

-   #1476 : Add C support for a class containing `Interfaces`.
-   #1472 : Add C printing support for a class containing scalar data.
-   #1492 : Types of arguments for class methods can be declared like function arguments.
-   #1511 : Add support for the `cmath` library.
-   Output readable header syntax errors.
-   New environment variable `PYCCEL_DEFAULT_COMPILER`.
-   #1508 : Add C support for a class destructor.
-   #1508 : Add support for array data in classes.

### Fixed

-   #1484 : Use scope for classes to avoid name clashes.
-   Stop raising warning for unrecognised functions imported via intermediate modules.
-   #1156 : Raise a neat error for unhandled inhomogeneous tuple expressions.
-   Set status of header variables to 'unallocated'.
-   #1508 : Generate deallocations for classes and their attributes.

### Changed

-   #1484 : Improve handling of `DottedName` in `_assign_lhs_variable`.
-   \[INTERNALS\] Move handling of variable headers to semantic stage.
-   \[INTERNALS\] Moved handling of type annotations to the semantic stage.
-   \[INTERNALS\] Remove unnecessary body argument from `FunctionAddress`.

### Deprecated

-   #1513 : Stop printing `@types` decorators in generated Python code.
-   Remove support for undocumented type syntax specifying precision (e.g. `int*8`).
-   No longer possible to combine header annotations and argument type annotations.
-   Remove support for specifying header annotations in a separate file.
-   \[INTERNALS\] Remove `dtype_registry` in favour of `dtype_and_precision_registry`.
-   \[INTERNALS\] Prefer `DataType` keys over string keys which describe data types.

## \[1.9.1\] - 2023-08-31

### Added

-   #1497 : Add support for NumPy `copy` method: `a.copy`.
-   #1497 : Add support for NumPy function `copy`.

### Fixed

-   #1499 : Fix passing temporary arrays to functions.
-   #1241 : Missing transpose when converting from a C-ordered array to F-ordered array.
-   #1241 : Incorrect transpose when copying an F-ordered array.
-   #1241 : Fix infinite loop when passing an array as the only argument to `np.array`.
-   #1506 : Increment `Py_None` reference count to avoid unexpected deallocation.

## \[1.9.0\] - 2023-08-22

### Added

-   #752 : Allow passing array variables to `numpy.array`.
-   #1280 : Allow copying arrays using `numpy.array`.
-   Allow interfaces in classes.
-   Add Python support for a simple class.
-   #1430 : Add conjugate support to booleans.
-   #1452 : Add C printing support for a class containing only functions.
-   #1260 : Add support for NumPy `dtype` property: `a.dtype`.
-   #1260 : Add support for NumPy `result_type` function.

### Fixed

-   #682 : Wrong data layout when copying a slice of an array.
-   #1453 : Fix error-level developer mode output.
-   \[INTERNALS\] Fix string base class selection.
-   #1496 : Fix interfaces which differ only by order or rank.

### Changed

-   #1455 : Make `ConstructorCall` inherit from `FunctionCall`.
-   Updating `stdlib` files if they are modified not just accessed.
-   `pyccel_clean` tool now deletes folders **starting with** `__pyccel__` and `__epyccel__`.
-   Pyccel-generated folder names are dependent on `PYTEST_XDIST_WORKER` when running with `pytest-xdist`.
-   \[INTERNALS\] Add class object to class function call arguments.
-   \[INTERNALS\] In `ast.numpyext` rename `Shape` as `NumpyShape`, `NumpyArraySize` as `NumpySize`
-   \[INTERNALS\] In `ast.internals` rename `PyccelArraySize` as `PyccelArraySizeElement`, create new `PyccelArraySize` w/out `index` argument
-   \[INTERNALS\] Make `NumpySize` a factory class (which cannot be instantiated)
-   \[INTERNALS\] Re-write C-Python API wrapping stage (#1477)

### Deprecated

-   Using a `@types` decorator will raise a `FutureWarning` as this will be deprecated in a future version.
-   Using a type specification header will raise a `FutureWarning` as this will be deprecated in a future version.
-   Stop generating `numpy.bool` (deprecated from NumPy) in code.
-   \[INTERNALS\] Removed `obsolete` folder.
-   \[INTERNALS\] Removed out of date `samples` folder.
-   \[INTERNALS\] Removed out of date `doc` folder.
-   \[INTERNALS\] Removed `benchmarks` folder. Code is still available in benchmark repository.
-   \[INTERNALS\] Removed `bugs` folder.
-   \[INTERNALS\] Removed `inprogress` folder.
-   \[INTERNALS\] Remove old Travis configuration file.

## \[1.8.1\] - 2023-07-07

### Added

-   #1430 : Added conjugate support to integers and floats.

### Fixed

-   #1427 : Fix augmented assignment with a literal right hand side in templated code.

## \[1.8.0\] - 2023-06-20

### Added
-   #1400 : Added flags to Pyccel for managing conda PATH warnings.

### Fixed

-   #1404 : Bug preventing printing of some functions in a `print()` call.
-   #1302 : Raise error message in case of empty class.
-   #1407 : Raise an error if file name matches a Python built-in module.
-   #929 : Allow optional variables when compiling with Intel or NVIDIA.
-   #1117 : Allow non-contiguous arrays to be passed to Fortran code.
-   #1415 : Fix incorrect handling of assignments augmented by function calls.
-   #1418 : Fix `itertools.product` implementation.

### Changed

-   #1355 : Remove unused `BasicParser` arguments.
-   \[INTERNALS\] Re-write bind-c wrapping stage (#1388)

## \[1.7.4\] - 2023-05-02

### Added

-   #1352 : Added a change log.

### Fixed

-   #1367 : Use an absolute path to link to Python library.
-   #1379 : Ensure temporary arrays created for function calls are correctly declared in loops.

### Changed

-   Default to linking Python dynamically instead of statically
-   Ensure only absolute paths are used in compilation command.
-   \[INTERNALS\] Use `FunctionDefArgument` to store all argument specific properties.
-   \[INTERNALS\] Reduce carbon footprint by avoiding unnecessary CI testing.
-   \[INTERNALS\] Automatise PR labelling and review progress prompts.
-   \[INTERNALS\] Enforce the use of `FunctionDefArgument` in `FunctionDef`.
-   \[INTERNALS\] Use `FunctionDefResult` to store all result specific properties.

## \[1.7.3\] - 2023-03-07

### Added

-   Improved developer docs (code generation stage).

### Fixed

-   #1337 : Bug causing overflow errors when templates are used in functions with a large number of arguments.
-   #892 : Bug in the wrapper preventing an argument from using templates to have both a scalar and an array type.

### Changed

-   \[INTERNALS\] Add validation of docstrings to CI.

## \[1.7.2\] - 2023-02-02

### Added

### Fixed

-   #1288 : Bug in slice indexing in C code.
-   #1318 : Bug preventing use of `np.linspace` more than once in a given function.

### Changed

-   \[INTERNALS\] Uniformise line endings and enforce the convention through the use of a `.gitattributes` file.
-   \[INTERNALS\] Add human-readable summaries to tests.
-   \[INTERNALS\] Add tests to ensure Pyccel conventions are followed.
-   \[INTERNALS\] Add tests to check spelling.

## \[1.7.1\] - 2023-01-26

### Added

-   #1309 : Support for `np.sum` in C code.
-   Improved [developer docs](./developer_docs) (ordering, syntactic stage, semantic stage).
-   Added [community guidelines](./github/CONTRIBUTING.md).

### Fixed

-   #1184 : Bug preventing compilation on systems where there is no static library available for Python.
-   #1281 : Bug causing assignment to pointer instead of incrementation.
-   #1282 : Imported constants cannot be returned from functions.
-   \[INTERNALS\] Bug in CI coverage for forks.

### Changed

-   #1315 : Installation process modified to make test requirements a pip optional dependency.
-   #1245 : Reduce false negative test results by using a tolerance to compare floats.
-   #1272 : Remove use of deprecated NumPy syntax in tests.
-   #1253 : Provide minimum requirements.
-   \[INTERNALS\]  #1385 : Remove unused settings keyword arguments from `_visit` function.<|MERGE_RESOLUTION|>--- conflicted
+++ resolved
@@ -12,10 +12,6 @@
 -   #1700 : Add Python support for list method `sort()`.
 -   #1696 : Add Python support for list method `copy()`.
 -   #1693 : Add Python support for list method `remove()`.
-<<<<<<< HEAD
--   #1740 : Add Python support for set method `copy()`.
-=======
->>>>>>> 7974ec83
 -   #1750 : Add Python support for set method `remove()`.
 -   #1743 : Add Python support for set method `discard()`.
 -   #1893 : Add Python support for set initialisation with `set()`.
@@ -40,12 +36,9 @@
 -   #1877 : Add C and Fortran Support for set method `pop()`.
 -   #1917 : Add C and Fortran support for set method `add()`.
 -   #1918 : Add support for set method `clear()`.
-<<<<<<< HEAD
+-   #1918 : Add support for set method `copy()`.
 -   #1753 : Add support for set method `union()`.
 -   #1754 : Add support for set method `update()`.
-=======
--   #1918 : Add support for set method `copy()`.
->>>>>>> 7974ec83
 -   #1936 : Add missing C output for inline decorator example in documentation
 -   #1937 : Optimise `pyccel.ast.basic.PyccelAstNode.substitute` method.
 -   #1544 : Add support for `typing.TypeAlias`.
