--- conflicted
+++ resolved
@@ -31,12 +31,9 @@
 -   #2431 : Fix missing type checks for functions called by functions with variable argument types.
 -   #2433 : Fix shape calculation for resized class member variables.
 -   #2426 : Fix bug when specifying ND array shape with a tuple variable.
-<<<<<<< HEAD
--   #2441 : Fix function call pointer result assignment in Fortran.
-=======
 -   #2096 : Fix saving a list comprehension into a slice.
 -   #2401 : Fix an unreported, undetected race condition when running 2 Pyccel instances which install the same library to different folders.
->>>>>>> a57eb720
+-   #2441 : Fix function call pointer result assignment in Fortran.
 
 ### Changed
 
