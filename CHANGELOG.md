--- conflicted
+++ resolved
@@ -4,6 +4,8 @@
 ## \[Unreleased\]
 
 ### Added
+
+-   #1472 : Added C printing support for a class containing scalar data.
 
 ### Fixed
 
@@ -33,18 +35,16 @@
 -   #752 : Allow passing array variables to `numpy.array`.
 -   #1280 : Allow copying arrays using `numpy.array`.
 -   Allow interfaces in classes.
-<<<<<<< HEAD
--   Python support for a simple class.
--   #1430 : Added conjugate support to booleans.
--   #1452 : Added C printing support for a class containing only functions.
--   #1472 : Added C printing support for a class containing scalar data.
-=======
 -   Add Python support for a simple class.
 -   #1430 : Add conjugate support to booleans.
 -   #1452 : Add C printing support for a class containing only functions.
 -   #1260 : Add support for NumPy `dtype` property: `a.dtype`.
 -   #1260 : Add support for NumPy `result_type` function.
->>>>>>> 2fb0e0da
+-   Add Python support for a simple class.
+-   #1430 : Add conjugate support to booleans.
+-   #1452 : Add C printing support for a class containing only functions.
+-   #1260 : Add support for NumPy `dtype` property: `a.dtype`.
+-   #1260 : Add support for NumPy `result_type` function.
 
 ### Fixed
 
