--- conflicted
+++ resolved
@@ -103,11 +103,8 @@
 -   Fix handling of union `typing.TypeAlias` objects as type hints.
 -   #2141 : Fix error when removing `test_node`
 -   #2148 : Fix error due to missing file `numpy_version.h`.
-<<<<<<< HEAD
+-   #2001 : Ensure all memory is correctly deallocated in the Python interface in a way that is compatible with all compilers.
 -   #2153 : Fix missing line information when an unknown class method is called.
-=======
--   #2001 : Ensure all memory is correctly deallocated in the Python interface in a way that is compatible with all compilers.
->>>>>>> cd07f55d
 
 ### Changed
 
