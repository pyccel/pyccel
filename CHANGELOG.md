# Change Log

All notable changes to this project will be documented in this file.

## \[UNRELEASED\]

### Added

-   #1741 : Add support for set method `difference()`.
-   #1742 : Add support for set method `difference_update()`.
-   #1849 : Add support for lambda functions in assign statements by treating them as inline functions.
-   #1585 : Add support for `np.divide` and its alias `np.true_divide`.
-   #2390 : Add support for `np.expm1`.
-   #2420 : Add `@low_level` decorator.
-   Allow installed versions of gFTL and STC to be used if they can be discovered by `pkg-config`.
<<<<<<< HEAD
-   #2422 : Add a `pyccel-wrap` command to interface between Python and low-level code.
=======
-   Add support for positional arguments.
-   Add support for keyword-only arguments.
-   Add translation support for variadic arguments (`*args`). The interface with Python is not currently handled.
>>>>>>> 73787ab0
-   \[INTERNALS\] Added a `Wrappergen` class to group all wrapper generation logic.
-   \[INTERNALS\] Added the `pyccel.codegen.compiling.library_config` module to handle library installation.

### Fixed

-   #2306 : Fix Python containers as arguments to interface functions.
-   #2407 : Fix bad memory handling for multi-level containers.
-   #2408 : Fix bug when inlining a call to a function with no return, via a dotted function call.
-   #2419 : Fix lost error messages.
-   #2424 : Fix `isinstance` call testing class instance.
-   #2248 : Fix wrapper bug when returning an instance of a class from the method of a preceding class.
-   #2413 : Fix late name conflict detection bug.
-   #2414 : Fix bug when passing a class member as argument to an inlined function.
-   #2417 : Fix list duplication expressions.
-   #2429 : Fix interface parsing from imported function.
-   #2431 : Fix missing type checks for functions called by functions with variable argument types.
-   #2433 : Fix shape calculation for resized class member variables.
-   #2426 : Fix bug when specifying ND array shape with a tuple variable.
-   #2096 : Fix saving a list comprehension into a slice.
-   #2401 : Fix an unreported, undetected race condition when running 2 Pyccel instances which install the same library to different folders.
-   #2440 : Fix incorrect handling of shapes and strides of Fortran-order multi-dimensional array that is C contiguous.
-   #2441 : Fix function call pointer result assignment in Fortran.
-   Rename `main` function when translating to C.

### Changed

-   Update compiler commands to output the Python shared libraries and executables directly into the output directory.
-   #2386 : Changed the name of the generated file `bind_c_X.f90` to `bind_c_X_wrapper.f90`.
-   Update STC to v6.0-beta2.
-   #2414 : Ensure printing of imports from Fortran intrinsic libraries is done in a reproducible way (by sorting).
-   Install STC to use it as a library instead of selectively compiling.
-   #2450 : Use `type(ClassName)` rather than `class(ClassName)` whenever possible for improved performance.
-   #2451 : Use MinGW Makefiles to install gFTL on Windows when using a MinGW Fortran compiler.
-   \[INTERNALS\] Rename `SetMethod.set_variable` -> `SetMethod.set_obj` as this object is not necessarily a `Variable`.
-   \[INTERNALS\] Rename `accelerators` variables and arguments to more accurate `extra_compilation_tools` where appropriate.
-   \[INTERNALS\] Interface functions are no longer stored in `Module.functions`.
-   \[INTERNALS\] Scope dictionaries cannot be modified directly from outside the scope.

### Deprecated

### Removed

-   #2412 : Remove unused, undocumented obsolete decorator `bypass`.
-   #2412 : Remove unused, undocumented obsolete decorator `sympy`.
-   \[INTERNALS\] Remove unused properties in `pyccel.codegen.Codegen` (`imports`, `variables`, `body`, `routines`, `classes`, `interfaces`, `modules`, `language`).

## \[2.0.1\] - 2025-06-27

### Added

-   \[INTERNALS\] Added developer documentation about tests.

### Fixed

-   #2364 : Fix the use of the `--export-compiler-config` flag.
-   #2372 : Fix passing arrays of size 0 to Fortran translations.
-   \[INTERNALS\] Fix unsorted `__all__` variables.
-   \[INTERNALS\] Allow CI scripts `check_pyccel_conventions.py`, `check_pylint_commands.py`, and `ci_tools/check_python_capitalisation.py` to be called easily locally.

### Changed

-   \[INTERNALS\] Rename `check_slots.py` -> `check_pyccel_conventions.py`.

## \[2.0.0\] - 2025-06-21

### Added

-   #1720 : Add support for `Ellipsis` as the only index for an array.
-   #1787 : Ensure STC v5.0 (`ef322ae`) is installed with Pyccel.
-   #1656 : Ensure gFTL is installed with Pyccel.
-   #1694 : Add Python support for list method `extend()`.
-   #1700 : Add Python support for list method `sort()`.
-   #1696 : Add Python support for list method `copy()`.
-   #1693 : Add Python support for list method `remove()`.
-   #1895 : Add Python support for dict initialisation with `{}`.
-   #1895 : Add Python support for dict initialisation with `dict()`.
-   #1881 : Add Python support for dict method `copy()`.
-   #1888 : Add Python support for dict method `setdefault()`.
-   #1885 : Add Python and C support for dict method `get()`.
-   #1844 : Add line numbers and code to errors from built-in function calls.
-   #1655 : Add the appropriate C language equivalent for declaring a Python `list` container using the STC library.
-   #1659 : Add the appropriate C language equivalent for declaring a Python `set` container using the STC library.
-   #1944 : Add the appropriate C language equivalent for declaring a Python `dict` container using the STC library.
-   #1657 : Add the appropriate Fortran language equivalent for declaring a Python `list` container using the gFTL library.
-   #1658 : Add the appropriate Fortran language equivalent for declaring a Python `set` container using the gFTL library.
-   #1944 : Add the appropriate Fortran language equivalent for declaring a Python `dict` container using the gFTL library.
-   #2009 : Add support for `in` operator for `list`, `set`, `dict` and class containers.
-   #1874 : Add C and Fortran support for the `len()` function for the `list` container.
-   #1875 : Add C and Fortran support for the `len()` function for the `set` container.
-   #1908 : Add C and Fortran support for the `len()` function for the `dict` container.
-   #1665 : Add C and Fortran support for returning lists from functions.
-   #1663 : Add C and Fortran support for lists as arguments.
-   #1689 : Add C and Fortran support for list method `append()`.
-   #1876 : Add C support for indexing lists.
-   #1690 : Add C and Fortran support for list method `pop()`.
-   #1695 : Add C and Fortran support for list method `reverse()`.
-   #2256 : Add C and Fortran support for list method `clear()`.
-   #2259 : Add C and Fortran support for list method `insert()`.
-   #2298 : Add support for `list.__eq__`.
-   #1663 : Add C and Fortran support for sets as arguments.
-   #1664 : Add C and Fortran support for returning sets from functions.
-   #2023 : Add support for iterating over a `set`.
-   #1893 : Add support for set initialisation with `set()`.
-   #1877 : Add C and Fortran Support for set method `pop()`.
-   #1917 : Add C and Fortran support for set method `add()`.
-   #1918 : Add support for set method `clear()`.
-   #1918 : Add support for set method `copy()`.
-   #1743 : Add support for set method `discard()`.
-   #1750 : Add support for set method `remove()`.
-   #1753 : Add support for set method `union()`.
-   #1754 : Add support for set method `update()`.
-   #1744 : Add support for set method `intersection()`.
-   #1745 : Add support for set method `intersection_update()`.
-   #1745 : Add support for set method `isdisjoint()`.
-   #2059 : Add C and Fortran support for returning dictionaries from functions.
-   #2164 : Add support for dict indexing.
-   #1880 : Add support for dict method `clear()`.
-   #1884 : Add support for dict method `items()`.
-   #1884 : Add support for dict method `keys()`.
-   #1884 : Add support for dict method `values()`.
-   #1886 : Add support for dict method `pop()`.
-   #1887 : Add support for dict method `popitem()`.
-   #1936 : Add missing C output for inline decorator example in documentation
-   #1937 : Optimise `pyccel.ast.basic.PyccelAstNode.substitute` method.
-   #1544 : Add support for `typing.TypeAlias`.
-   #1583 : Allow inhomogeneous tuples in classes.
-   #738 : Add support for homogeneous tuples with scalar elements as arguments.
-   Add a warning about containers in lists.
-   #2016 : Add support for translating arithmetic magic methods.
-   #2106 : Add support for `__len__` magic method.
-   #1980 : Extend The C support for min and max to more than two variables
-   #2081 : Add support for multi operator expressions
-   #2061 : Add C support for string declarations.
-   Add support for inhomogeneous tuple annotations.
-   #1834 : Add support for `@property` decorator.
-   #2099 : Fix translation of modules containing `__all__`.
-   #983 : Add support for built-in function `round`.
-   Add support for `type` as a type annotation.
-   #2182 : Add support for `isinstance`.
-   #2183 : Add compile time analysis of if block conditions.
-   #2139 : Add support for `__getitem__`
-   #337 : Add support for returning tuples from functions.
-   #2194 : Add support for strings as arguments.
-   #2192 : Add support for the floor division assignment operator.
-   #2279 : Allow scalar literals (including Type hints) and recognised modules to be deduced from a function's context.
-   #2210 : Add preliminary support for containers of containers (e.g. lists of lists).
-   #2132 : Add support for `typing.TypeVar` to replace `@template`.
-   #2253 : Add multiple levels of verbosity.
-   Generate stub files to allow double compilation to potentially be bypassed.
-   Add `context_dict` argument to `epyccel` for passing non-global `typing.TypeVar` objects.
-   #2293 : Add `pyccel-test` command to run unit tests. Improve docs.
-   #2358 : Add support for bitwise operators with NumPy arrays.
-   \[INTERNALS\] Add abstract class `SetMethod` to handle calls to various set methods.
-   \[INTERNALS\] Add `container_rank` property to `ast.datatypes.PyccelType` objects.
-   \[INTERNALS\] Add a `__call__` method to `FunctionDef` to create `FunctionCall` instances.
-   \[INTERNALS\] Allow the use of magic methods to describe container methods.
-   \[INTERNALS\] Add a simplify method to `PyccelGt` for literals.
-   \[DEVELOPER\] Add an improved traceback to the developer-mode errors for errors in function calls.
-   \[DEVELOPER\] Add an environment variable to globally activate developer-mode for errors.
-   \[DEVELOPER\] Add a spell checker for the code itself.
-   \[DEVELOPER\] Add a test to main CI to check if deployment to TestPyPI is working correctly.

### Fixed

-   #2025 : Optimise min/max to avoid unnecessary temporary variables.
-   #1720 : Fix Undefined Variable error when the function definition is after the variable declaration.
-   #1763 Use `np.result_type` to avoid mistakes in non-trivial NumPy type promotion rules.
-   Fix some cases where a Python built-in type is returned in place of a NumPy type.
-   Stop printing numbers with more decimal digits than their precision.
-   Allow printing the result of a function returning multiple objects of different types.
-   #1732 : Fix multidimensional list indexing in Python.
-   #1785 : Add missing cast when creating an array of booleans from non-boolean values.
-   #1821 : Ensure an error is raised when creating an ambiguous interface.
-   #1842 : Fix homogeneous tuples incorrectly identified as inhomogeneous.
-   Link and mention `devel` branch, not `master`.
-   #1913 : Fix function calls to renamed functions.
-   #1930 : Preserve ordering of import targets.
-   #1892 : Fix implementation of list function when an iterable is passed as parameter.
-   #1979 : Fix memory leaks in C due to homogeneous container redefinition.
-   #1972 : Simplified `printf` statement for Literal String.
-   #2026 : Fix missing loop in slice assignment.
-   #2008 : Ensure list/set/dict assignment is recognised as a reference.
-   #2039 : Ensure any expressions in the iterable of a for loop are calculated before the loop.
-   #2013 : Stop limiting the length of strings to 128 characters.
-   #2078 : Fix translation of classes containing comments.
-   #2041 : Include all type extension methods by default.
-   #2082 : Allow the use of a list comprehension to initialise an array.
-   #2094 : Fix slicing of array allocated in an if block.
-   #2085 : Fix calling class methods before they are defined.
-   #2111 : Fix declaration of class attributes with name conflicts using type annotations.
-   #2115 : Fix integer handling with NumPy 2.0 on Windows.
-   Fix handling of union `typing.TypeAlias` objects as type hints.
-   #2141 : Fix error when removing `test_node`.
-   #2148 : Fix error due to missing file `numpy_version.h`.
-   #2001 : Ensure all memory is correctly deallocated in the Python interface in a way that is compatible with all compilers.
-   #2153 : Fix missing line information when an unknown class method is called.
-   #2149 : Fix multi-line expressions in `if` conditions.
-   #2181 : Allow saving an array result of a function to a slice but raise a warning about suboptimal performance.
-   #2190 : Fix missing error for list pointer assignment.
-   #2198 : Fix saving an empty string in Fortran.
-   #2195 : Fix string comparisons.
-   Fixed returning strings from functions.
-   #2197 : Allow strings as dictionary keys in C.
-   #2104 : Add support for Pythonic swapping and raise errors for expressions which are too complex.
-   Lifted the restriction on ndarrays limiting them to rank<15.
-   #2175 : Fix the shape of multi-level containers.
-   Catch all internal errors arising in the syntactic, semantic, printing or code generation stages.
-   #2206 : Fix returning an array of unknown literal size.
-   #2112 : Improve floor division.
-   #2220 : Fix premature `stc/cspan` import.
-   #2214 : Fix returning a local variable from an inline function.
-   #1321 : Fix use of tuples returned from functions in a non-assign statement.
-   #2229 : Fix annotation of variables that are returned in a function whose result type is annotated.
-   #2238 : Fix incorrect memory handling for temporary variable.
-   #2239 : Fix missing library directory for Python shared library.
-   #1410 : Fix conditional statement not working inside of a list comprehension.
-   #1297 : Fix iteration over an `enumerate`, `map` or `zip` in a list comprehension.
-   #2098 : Fix using multiple list comprehensions.
-   #1948 : Fix list comprehension does not work in C.
-   #2245 : Fix internal error when an inhomogeneous tuple appears as an indexed element.
-   #2258 : Fix missing errors for bad pointer handling in the case of containers with mutable elements.
-   #2274 : Do not pass include flags to linker (they are useless).
-   #2274 : Always use the C compiler to build the C wrapper for NumPy arrays (fixes Intel failures).
-   #2285 : Reduce number of warnings in unit tests.
-   #2295 : Fix wrapper handling of constant array arguments.
-   #2097 : Fix printing of an empty list.
-   #2235 : Fix negative numbers in slice indices when translating to C.
-   #2144 : Fix accidental imports due to modules making their contents public by default.
-   #2312 : Fix rounding direction for negative integer elements in `np.linspace`.
-   #2125 : Fix missing type check for argument of known type in a function with arguments whose type can be one of several types.
-   #2042 : Fix missing index in loop unravelling for loop of length 1.
-   #2093 : Fix scoping issue preventing class methods from sharing a name with locals in another class method.
-   #1814 : Fix class method visitation order to correctly access the global scope from methods.
-   #1668 : Fix handling of `is not None` check to ensure it is always checked before accessing the variable.
-   #802 : Add if blocks in Python output to ensure support for implementations that differ for different types.
-   #2286 : Fix warnings due to non-existent include directories.
-   Fix casting of arrays in Python translation.
-   #2167 : Stop modifying variables to add `Final` annotation.
-   #2216 : Ensure compilation dependencies added by Pyccel are indicated for compilation of files which import the module.
-   #2261 : Add LLVM compilers.
-   #2344 : Allow language to be set using a capitalised name (Fortran, C, Python).
-   #2322 : Fix inline functions calling inline functions with their own local variables.

### Changed

-   #2282 : Change the order of the function arguments (out arguments are now first).
-   #2008 : Remove dependency on `astunparse` package.
-   #1920 : Add a maximum version for NumPy.
-   #1836 : Move `epyccel` module to `pyccel.commands.epyccel` and add support for shortcut import `from pyccel import epyccel`.
-   #1720 : functions with the `@inline` decorator are no longer exposed to Python in the shared library.
-   #1720 : Error raised when incompatible arguments are passed to an `inlined` function is now fatal.
-   #1964 : Improve the error message when the wrong type is passed as a NumPy array argument.
-   #1941 : Rename "target" in `AsName` to `local_alias` to better illustrate its use in the local context.
-   #1961 : Use STC's `cspan` to describe `np.ndarray` in C. This results in a large speed-up for pathological cases.
-   #2187 : Removed use of pickle.
-   #2234 : Print all constant C variables with `const` specifier.
-   #2249 : Improve installation docs and recommend virtual environment.
-   #2242 : Change format of compiler info files.
-   #2302 : Print the deallocation in a 1 line if statement.
-   #2125 : Add information about received data type to type errors when calling a function with the wrong type.
-   #297 : Parse generated `.pyi` files instead of `.py` files when importing to speed up translation.
-   #2330 : Inline functions in the semantic stage.
-   #2322 : Stop raising an error when checking if non-optional variable is `None`.
-   #2348 : Improve parameters of `pyccel` command and `epyccel` function.
-   \[INTERNALS\] `FunctionDef` is annotated when it is called, or at the end of the `CodeBlock` if it is never called.
-   \[INTERNALS\] `InlinedFunctionDef` is only annotated if it is called.
-   \[INTERNALS\] Build `utilities.metaclasses.ArgumentSingleton` on the fly to ensure correct docstrings.
-   \[INTERNALS\] Rewrite datatyping system. See #1722.
-   \[INTERNALS\] Moved precision from `ast.basic.TypedAstNode` to an internal property of `ast.datatypes.FixedSizeNumericType` objects.
-   \[INTERNALS\] Moved rank from `ast.basic.TypedAstNode` to an internal property of `ast.datatypes.PyccelType` objects.
-   \[INTERNALS\] Moved order from `ast.basic.TypedAstNode` to an internal property of `ast.datatypes.PyccelType` objects.
-   \[INTERNALS\] Use cached `__add__` method to determine result type of arithmetic operations.
-   \[INTERNALS\] Use cached `__and__` method to determine result type of bitwise comparison operations.
-   \[INTERNALS\] Stop storing `FunctionDef`, `ClassDef`, and `Import` objects inside `CodeBlock`s.
-   \[INTERNALS\] Remove the `order` argument from the `pyccel.ast.core.Allocate` constructor.
-   \[INTERNALS\] Remove `rank` and `order` arguments from `pyccel.ast.variable.Variable` constructor.
-   \[INTERNALS\] Ensure `SemanticParser.infer_type` returns all documented information.
-   \[INTERNALS\] Enforce correct value for `pyccel_staging` property of `PyccelAstNode`.
-   \[INTERNALS\] Allow visiting objects containing both syntactic and semantic elements in `SemanticParser`.
-   \[INTERNALS\] Rename `pyccel.ast.internals.PyccelInternalFunction` to `pyccel.ast.internals.PyccelFunction`.
-   \[INTERNALS\] All internal classes which can be generated from `FunctionCall`s must inherit from `PyccelFunction`.
-   \[INTERNALS\] `PyccelFunction` objects which do not represent objects in memory have the type `SymbolicType`.
-   \[INTERNALS\] Rename `_visit` functions called from a `FunctionCall` which don't match the documented naming pattern to `_build` functions.
-   \[INTERNALS\] Remove unnecessary argument `kind` to `Errors.set_target`.
-   \[INTERNALS\] Handle STC imports with Pyccel objects.
-   \[INTERNALS\] Stop using ndarrays as an intermediate step to call Fortran code.
-   \[INTERNALS\] Stop using ndarrays as an intermediate step to return arrays from Fortran code.
-   \[INTERNALS\] Unify the strategy for handling additional imports in the printing stage for different languages.
-   \[INTERNALS\] Make `Iterable` into a super-class instead of a storage class.
-   \[INTERNALS\] Change the order of the constructor arguments of `FunctionDef`.
-   \[INTERNALS\] Use `_extract_X_FunctionDefResult` methods in Fortran-to-C wrapper.
-   \[INTERNALS\] Rename `BindCVariable`->`BindCModuleVariable`.
-   \[INTERNALS\] Save a shape whose length is limited to the container length.
-   \[INTERNALS\] Restrict use of `FunctionDefResult` to one instance per function.
-   \[INTERNALS\] Use `_extract_X_FunctionDefArgument` methods in Fortran-to-C wrapper.
-   \[INTERNALS\] Replace internal `.pyh` header files with `.pyi` files.

### Deprecated

-   #2008 : Remove support for Python 3.8.
-   #1786 : Remove support for `real` and `integer` as type annotations.
-   #1487 : Remove support for `@template` decorator.
-   #1487 : Remove support for `@types` decorator.
-   #1487 : Remove support for `#$ header` syntax.
-   #1812 : Stop allowing multiple main blocks inside a module.
-   Removed `templates` argument from `lambdify`. Replaced with `context_dict`.
-   #2339 : Remove `const` type modifier in favour of `typing.TypeVar`.
-   #1287 : Remove unused method `BasicParser.copy()`.
-   #2345 : Remove undocumented macro syntax in favour of inline methods.
-   #2345 : Break support for `scipy.linalg.lapack.dgbtrf`, `scipy.linalg.lapack.dgbtrs`, `scipy.linalg.lapack.dgetrf`, and `scipy.linalg.lapack.dgetrs`.
-   Remove undocumented, untested, obsolete Lua printer.
-   \[INTERNALS\] Remove property `ast.basic.TypedAstNode.precision`.
-   \[INTERNALS\] Remove class `ast.datatypes.DataType` (replaced by `ast.datatypes.PrimitiveType` and `ast.datatypes.PyccelType`).
-   \[INTERNALS\] Remove unused properties `prefix` and `alias` from `CustomDataType`.
-   \[INTERNALS\] Remove `ast.basic.TypedAstNode._dtype`. The datatype can still be accessed as it is contained within the class type.
-   \[INTERNALS\] Remove unused parameters `expr`, `status` and `like` from `pyccel.ast.core.Assign`.
-   \[INTERNALS\] Remove `pyccel.ast.utilities.builtin_functions`.
-   \[INTERNALS\] Remove unused/unnecessary functions in `pyccel.parser.utilities` : `read_file`, `header_statement`, `accelerator_statement`, `get_module_name`, `view_tree`.
-   \[INTERNALS\] Remove unused functions `Errors.unset_target`, and `Errors.reset_target`.
-   \[INTERNALS\] Remove unused classes `SymbolicAssign` and `SymbolicPrint`.
-   \[INTERNALS\] Remove `ast.bind_c.BindCFunctionDefResult` (replaced by `ast.bind_c.BindCArrayType` and `ast.bind_c.BindCResultVariable`).
-   \[INTERNALS\] Remove `ast.bind_c.BindCFunctionDefArgument` (replaced by `ast.bind_c.BindCArrayType` and `ast.bind_c.BindCResultVariable`).
-   \[INTERNALS\] Remove unused class `ast.core.FuncAddressDeclare`.
-   \[INTERNALS\] Remove unnecessary function `ast.utilities.flatten_tuple_var` (replaced by calls to `Scope.collect_all_tuple_elements`).

## \[1.12.1\] - 2024-10-01

### Added

-   #1915 : Add support for NumPy v2 `sign` function.
-   #1988 : Add support for NumPy v2 (fix `floor`, fix type mixing, update tests).

### Fixed

-   #1853 : Fix translation of a file whose name conflicts with Fortran keywords.
-   #1047 : Print the value of an unrecognised constant.
-   #1951 : Fix return type for class whose argument cannot be wrapped.
-   #1903 : Fix memory leak when using type annotations on local variables.
-   #1927 : Improve error Message for missing target language compiler in Pyccel
-   #1933 : Improve code printing speed.
-   #1924 : Fix internal error arising in Duplicate or list comprehensions.
-   #1970 : Fix missing `TypeError` for wrong type passed as optional argument.
-   #1985 : Fix implementation of `gcd` and `lcm` for C and Fortran.
-   #1998 : Fix compiler error when using a variable named `I`.

## \[1.12.0\] - 2024-05-13

### Added

-   #1830 : Add a `pyccel.lambdify` function to accelerate SymPy expressions.
-   #1867 : Add a `use_out` parameter to `pyccel.lambdify` to avoid unnecessary memory allocation.
-   #1867 : Auto-generate a docstring for functions generated via calls to `pyccel.lambdify`.
-   #1868 : Hide traceback for `epyccel` and `lambdify` errors.

### Fixed

-   #1762 : Fix array copy between different data types.
-   #1792 : Fix array unpacking.
-   #1795 : Fix bug when returning slices in C.
-   #1218 : Fix bug when assigning an array to a slice in Fortran.
-   #1830 : Fix missing allocation when returning an annotated array expression.
-   #1853 : Fix translation of a file whose name conflicts with Fortran keywords.
-   Link and mention `devel` branch, not `master`.

### Changed

-   #1866 : Raise a more informative error when mixing scalar and array return types.
-   \[TESTS\] Filter out cast warnings in cast tests.
-   \[INTERNALS\] Removed unused `fcode`, `ccode`, `cwrappercode`, `luacode`, and `pycode` functions from printers.
-   \[INTERNALS\] Removed unused arguments from methods in `pyccel.codegen.codegen.Codegen`.

### Deprecated

-   #1820 : Deprecated unused decorator `@lambdify`
-   \[INTERNALS\] Removed unused and undocumented function `get_function_from_ast`.
-   \[INTERNALS\] Remove function `Module.set_name`.
-   \[INTERNALS\] Remove unused `assign_to` argument of `CodePrinter.doprint`.
-   \[INTERNALS\] Remove unnecessary functions from `CodePrinter` : `_get_statement`, `_get_comment`.

## \[1.11.2\] - 2024-03-05

### Added

-   #1689 : Add Python support for list method `append()`.
-   #1692 : Add Python support for list method `insert()`.
-   #1690 : Add Python support for list method `pop()`.
-   #1691 : Add Python support for list method `clear()`.
-   #1575 : Add support for homogeneous tuple type annotations on variables.
-   #1425 : Add support for `numpy.isnan`, `numpy.isinf` and `numpy.isfinite`.
-   #1738 : Add Python support for creating scalar sets with `{}`.
-   #1738 : Add Python support for set method `add`.
-   #1749 : Add Python support for set method `pop()`.

### Fixed

-   #1575 : Fixed inhomogeneous tuple (due to incompatible sizes) being treated as homogeneous tuple.
-   #1182 : Fix tuples containing objects with different ranks.
-   #1575 : Fix duplication operator for non-homogeneous tuples with a non-literal but constant multiplier.
-   #1779 : Fix standalone partial templates.

### Changed

-   #1776 : Increase minimum version for `pytest` to 7.0.

### Deprecated

-   \[INTERNALS\] Remove unnecessary `dtype` parameter from `ast.core.Declare` class.
-   \[INTERNALS\] Remove unnecessary `passed_from_dotted` parameter from `ast.core.Declare` class.
-   \[INTERNALS\] Remove unused `ast.core.Block` class.

## \[1.11.1\] - 2024-02-13

### Fixed

-   #1724 : Fix returns in for loops

## \[1.11.0\] - 2024-02-12

### Added

-   #1645 : Handle deprecated `ast` classes.
-   #1649 : Add support for `np.min` in C code.
-   #1621 : Add support for `np.max` in C code.
-   #1571 : Add support for the function `tuple`.
-   #1493 : Add preliminary support for importing classes.
-   #1578 : Allow classes to avoid type annotations for the self argument of a method.
-   #1597 : Handle class docstrings.
-   #1494 : Add support for functions returning class instances.
-   #1495 : Add support for functions with class instance arguments.
-   #1684 : Add support for classes without `__init__` functions.
-   #1685 : Add support for `type()` function with class instance argument.
-   #1605 : Add support for methods and interfaces in classes (including `__init__` and `__del__`).
-   #1618 : Add support for class instance attributes.
-   #1680 : Add support for `typing.Final`.
-   Add a `--time_execution` flag to allow detailed investigation of critical sections of code.
-   #1659 : Add multi-file support for classes.
-   #1708 : Allow returning pointers to arguments from functions.
-   \[INTERNALS\] Add `class_type` attribute to `TypedAstNode`.
-   \[INTERNALS\] Add `PyccelPyArrayObject` datatype.

### Fixed

-   #1587 : Fix unnecessarily long file names generated by `epyccel`.
-   #1576 : Correct destructor invocation for proper cleanup.
-   #1576 : Remove inline class method definition.
-   Ensure an error is raised when if conditions are used in comprehension statements.
-   #1553 : Fix `np.sign` when using the `ifort` compiler.
-   #1582 : Allow homogeneous tuples in classes.
-   #1619 : Give priority to imported functions over builtin functions.
-   #1614 : Allow relative paths for custom compilation file.
-   #1615 : Fixed infinite loop when passing slices while copying arrays.
-   #1628 : Fixed segmentation fault when writing to optional scalars.
-   #1554 : Fix exit statement in Fortran with Intel compiler.
-   #1564 : Fixed installation problems on Python 3.12.
-   #1259 : Fix bug causing problems with user editable installation.
-   #1651 : Fix name collision resolution to include parent scopes.
-   #1156 : Raise an error for variable name collisions with non-variable objects.
-   #1507 : Fix problems with name collisions in class functions.
-   Ensure `pyccel-init` calls the related function.
-   Stop unnecessarily importing deprecated NumPy classes `int`, `bool`, `float`, `complex` in Python translation.
-   #1712 : Fix library path and OpenMP support for recent Apple chips by getting Homebrew directory with `brew --prefix`.
-   #1687 : Pointers in tuples are deallocated.
-   #1586 : Raise an error for targets of class instances which go out of scope too early.
-   #1717 : Fix a bug when handling paths with dots.

### Changed

-   #1672 : Make `icx` and `ifx` the default Intel compilers (Found in Intel oneAPI).
-   #1644 : Stop printing the step of a range if that step is 1.
-   #1638 : Migrate from `setuptools` to `hatch` for installation scripts.
-   Don't raise a warning for an unnecessary specification of the order.
-   \[INTERNALS\] #1593 : Rename `PyccelAstNode.fst` to the `PyccelAstNode.ast`.
-   \[INTERNALS\] #1593 : Use a setter instead of a method to update `PyccelAstNode.ast`.
-   \[INTERNALS\] #1593 : Rename `BasicParser._current_fst_node` to the `BasicParser._current_ast_node`.
-   \[INTERNALS\] #1390 : Remove dead code handling a `CodeBlock` in an assignment.
-   \[INTERNALS\] #1582 : Remove the `HomogeneousTupleVariable` type.
-   \[INTERNALS\] #1581 : Unify handling of string and Python annotations.

### Deprecated

-   #1593 : Remove undocumented, broken `lambdify` method.
-   \[INTERNALS\] #1584 : Remove unused functions from `pyccel.ast.core` : `inline`, `subs`, `get_iterable_ranges`.
-   \[INTERNALS\] #1584 : Remove unused functions from `pyccel.ast.datatypes` : `is_iterable_datatype`, `is_with_construct_datatype`, `is_pyccel_datatype`.
-   \[INTERNALS\] #1584 : Remove unused class from `pyccel.ast.core`: `ForIterator`.
-   \[INTERNALS\] #1584 : Remove unused method from `pyccel.ast.core`: `ClassDef.get_attribute`.
-   \[INTERNALS\] #1676 : Remove `DottedFunctionCall` from `pyccel.ast.core` (use `bound_argument` instead).
-   \[INTERNALS\] #1683 : Remove unused redundant class from `pyccel.ast.datatypes`: `UnionType`.

## \[1.10.0\] - 2023-10-23

### Added

-   #633 & #1518 : Allow non-trivial types to be specified with mypy-compatible annotations.
-   #1336 : Use template as a partial type.
-   #1509 : Add type annotations for variables.
-   #1528 : Add support for variable declarations in classes.
-   #1491 : Add documentation for classes.

### Fixed

-   #387 : Raise a clear error when an unrecognised type is used in a type annotation.
-   #1556 : Fixed print format string for Intel compatibility.
-   #1557 : Fix return a new instance of a class.
-   #1557 : Fix save multiple class instances to the same variable.

### Changed

-   \[INTERNALS\] #1520 : `ScopedNode` -> `ScopedAstNode`.
-   \[INTERNALS\] #1520 : `PyccelAstNode` -> `TypedAstNode`.
-   \[INTERNALS\] #1520 : `Basic` -> `PyccelAstNode`.

### Deprecated

-   Drop official support for Python 3.7 due to End of Life.

## \[1.9.2\] - 2023-10-13

### Added

-   #1476 : Add C support for a class containing `Interfaces`.
-   #1472 : Add C printing support for a class containing scalar data.
-   #1492 : Types of arguments for class methods can be declared like function arguments.
-   #1511 : Add support for the `cmath` library.
-   Output readable header syntax errors.
-   New environment variable `PYCCEL_DEFAULT_COMPILER`.
-   #1508 : Add C support for a class destructor.
-   #1508 : Add support for array data in classes.

### Fixed

-   #1484 : Use scope for classes to avoid name clashes.
-   Stop raising warning for unrecognised functions imported via intermediate modules.
-   #1156 : Raise a neat error for unhandled inhomogeneous tuple expressions.
-   Set status of header variables to 'unallocated'.
-   #1508 : Generate deallocations for classes and their attributes.

### Changed

-   #1484 : Improve handling of `DottedName` in `_assign_lhs_variable`.
-   \[INTERNALS\] Move handling of variable headers to semantic stage.
-   \[INTERNALS\] Moved handling of type annotations to the semantic stage.
-   \[INTERNALS\] Remove unnecessary body argument from `FunctionAddress`.

### Deprecated

-   #1513 : Stop printing `@types` decorators in generated Python code.
-   Remove support for undocumented type syntax specifying precision (e.g. `int*8`).
-   No longer possible to combine header annotations and argument type annotations.
-   Remove support for specifying header annotations in a separate file.
-   \[INTERNALS\] Remove `dtype_registry` in favour of `dtype_and_precision_registry`.
-   \[INTERNALS\] Prefer `DataType` keys over string keys which describe data types.

## \[1.9.1\] - 2023-08-31

### Added

-   #1497 : Add support for NumPy `copy` method: `a.copy`.
-   #1497 : Add support for NumPy function `copy`.

### Fixed

-   #1499 : Fix passing temporary arrays to functions.
-   #1241 : Missing transpose when converting from a C-ordered array to F-ordered array.
-   #1241 : Incorrect transpose when copying an F-ordered array.
-   #1241 : Fix infinite loop when passing an array as the only argument to `np.array`.
-   #1506 : Increment `Py_None` reference count to avoid unexpected deallocation.

## \[1.9.0\] - 2023-08-22

### Added

-   #752 : Allow passing array variables to `numpy.array`.
-   #1280 : Allow copying arrays using `numpy.array`.
-   Allow interfaces in classes.
-   Add Python support for a simple class.
-   #1430 : Add conjugate support to booleans.
-   #1452 : Add C printing support for a class containing only functions.
-   #1260 : Add support for NumPy `dtype` property: `a.dtype`.
-   #1260 : Add support for NumPy `result_type` function.

### Fixed

-   #682 : Wrong data layout when copying a slice of an array.
-   #1453 : Fix error-level developer mode output.
-   \[INTERNALS\] Fix string base class selection.
-   #1496 : Fix interfaces which differ only by order or rank.

### Changed

-   #1455 : Make `ConstructorCall` inherit from `FunctionCall`.
-   Updating `stdlib` files if they are modified not just accessed.
-   `pyccel_clean` tool now deletes folders **starting with** `__pyccel__` and `__epyccel__`.
-   Pyccel-generated folder names are dependent on `PYTEST_XDIST_WORKER` when running with `pytest-xdist`.
-   \[INTERNALS\] Add class object to class function call arguments.
-   \[INTERNALS\] In `ast.numpyext` rename `Shape` as `NumpyShape`, `NumpyArraySize` as `NumpySize`
-   \[INTERNALS\] In `ast.internals` rename `PyccelArraySize` as `PyccelArraySizeElement`, create new `PyccelArraySize` w/out `index` argument
-   \[INTERNALS\] Make `NumpySize` a factory class (which cannot be instantiated)
-   \[INTERNALS\] Re-write C-Python API wrapping stage (#1477)

### Deprecated

-   Using a `@types` decorator will raise a `FutureWarning` as this will be deprecated in a future version.
-   Using a type specification header will raise a `FutureWarning` as this will be deprecated in a future version.
-   Stop generating `numpy.bool` (deprecated from NumPy) in code.
-   \[INTERNALS\] Removed `obsolete` folder.
-   \[INTERNALS\] Removed out of date `samples` folder.
-   \[INTERNALS\] Removed out of date `doc` folder.
-   \[INTERNALS\] Removed `benchmarks` folder. Code is still available in benchmark repository.
-   \[INTERNALS\] Removed `bugs` folder.
-   \[INTERNALS\] Removed `inprogress` folder.
-   \[INTERNALS\] Remove old Travis configuration file.

## \[1.8.1\] - 2023-07-07

### Added

-   #1430 : Added conjugate support to integers and floats.

### Fixed

-   #1427 : Fix augmented assignment with a literal right hand side in templated code.

## \[1.8.0\] - 2023-06-20

### Added

-   #1400 : Added flags to Pyccel for managing conda PATH warnings.

### Fixed

-   #1404 : Bug preventing printing of some functions in a `print()` call.
-   #1302 : Raise error message in case of empty class.
-   #1407 : Raise an error if file name matches a Python built-in module.
-   #929 : Allow optional variables when compiling with Intel or NVIDIA.
-   #1117 : Allow non-contiguous arrays to be passed to Fortran code.
-   #1415 : Fix incorrect handling of assignments augmented by function calls.
-   #1418 : Fix `itertools.product` implementation.

### Changed

-   #1355 : Remove unused `BasicParser` arguments.
-   \[INTERNALS\] Re-write bind-c wrapping stage (#1388)

## \[1.7.4\] - 2023-05-02

### Added

-   #1352 : Added a change log.

### Fixed

-   #1367 : Use an absolute path to link to Python library.
-   #1379 : Ensure temporary arrays created for function calls are correctly declared in loops.

### Changed

-   Default to linking Python dynamically instead of statically
-   Ensure only absolute paths are used in compilation command.
-   \[INTERNALS\] Use `FunctionDefArgument` to store all argument specific properties.
-   \[INTERNALS\] Reduce carbon footprint by avoiding unnecessary CI testing.
-   \[INTERNALS\] Automatise PR labelling and review progress prompts.
-   \[INTERNALS\] Enforce the use of `FunctionDefArgument` in `FunctionDef`.
-   \[INTERNALS\] Use `FunctionDefResult` to store all result specific properties.

## \[1.7.3\] - 2023-03-07

### Added

-   Improved developer docs (code generation stage).

### Fixed

-   #1337 : Bug causing overflow errors when templates are used in functions with a large number of arguments.
-   #892 : Bug in the wrapper preventing an argument from using templates to have both a scalar and an array type.

### Changed

-   \[INTERNALS\] Add validation of docstrings to CI.

## \[1.7.2\] - 2023-02-02

### Added

### Fixed

-   #1288 : Bug in slice indexing in C code.
-   #1318 : Bug preventing use of `np.linspace` more than once in a given function.

### Changed

-   \[INTERNALS\] Uniformise line endings and enforce the convention through the use of a `.gitattributes` file.
-   \[INTERNALS\] Add human-readable summaries to tests.
-   \[INTERNALS\] Add tests to ensure Pyccel conventions are followed.
-   \[INTERNALS\] Add tests to check spelling.

## \[1.7.1\] - 2023-01-26

### Added

-   #1309 : Support for `np.sum` in C code.
-   Improved [developer docs](./developer_docs) (ordering, syntactic stage, semantic stage).
-   Added [community guidelines](./github/CONTRIBUTING.md).

### Fixed

-   #1184 : Bug preventing compilation on systems where there is no static library available for Python.
-   #1281 : Bug causing assignment to pointer instead of incrementation.
-   #1282 : Imported constants cannot be returned from functions.
-   \[INTERNALS\] Bug in CI coverage for forks.

### Changed

-   #1315 : Installation process modified to make test requirements a pip optional dependency.
-   #1245 : Reduce false negative test results by using a tolerance to compare floats.
-   #1272 : Remove use of deprecated NumPy syntax in tests.
-   #1253 : Provide minimum requirements.
-   \[INTERNALS\]  #1385 : Remove unused settings keyword arguments from `_visit` function.<|MERGE_RESOLUTION|>--- conflicted
+++ resolved
@@ -13,15 +13,12 @@
 -   #2390 : Add support for `np.expm1`.
 -   #2420 : Add `@low_level` decorator.
 -   Allow installed versions of gFTL and STC to be used if they can be discovered by `pkg-config`.
-<<<<<<< HEAD
--   #2422 : Add a `pyccel-wrap` command to interface between Python and low-level code.
-=======
 -   Add support for positional arguments.
 -   Add support for keyword-only arguments.
 -   Add translation support for variadic arguments (`*args`). The interface with Python is not currently handled.
->>>>>>> 73787ab0
--   \[INTERNALS\] Added a `Wrappergen` class to group all wrapper generation logic.
--   \[INTERNALS\] Added the `pyccel.codegen.compiling.library_config` module to handle library installation.
+-   #2422 : Add a `pyccel-wrap` command to interface between Python and low-level code.
+-   \[INTERNALS\] Add a `Wrappergen` class to group all wrapper generation logic.
+-   \[INTERNALS\] Add the `pyccel.codegen.compiling.library_config` module to handle library installation.
 
 ### Fixed
 
