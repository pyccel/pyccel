--- conflicted
+++ resolved
@@ -123,12 +123,9 @@
 -   #2175 : Fix the shape of multi-level containers.
 -   Catch all internal errors arising in the syntactic, semantic, printing or code generation stages.
 -   #2206 : Fix returning an array of unknown literal size.
-<<<<<<< HEAD
--   #1321 : Fix use of tuples returned from functions in a non-assign statement.
-=======
 -   #2112 : Improve floor division.
 -   #2214 : Fix returning a local variable from an inline function.
->>>>>>> ff64d95d
+-   #1321 : Fix use of tuples returned from functions in a non-assign statement.
 
 ### Changed
 
