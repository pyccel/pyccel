--- conflicted
+++ resolved
@@ -63,12 +63,9 @@
 -   #1913 : Fix function calls to renamed functions.
 -   #1930 : Preserve ordering of import targets.
 -   #1892 : Fix implementation of list function when an iterable is passed as parameter.
-<<<<<<< HEAD
 -   #1924 : Fix internal error arising in Duplicate or list comprehensions.
 -   #1970 : Fix missing `TypeError` for wrong type passed as optional argument.
 -   #1972 : Simplified `printf` statement for Literal String.
-=======
->>>>>>> 43c2934c
 
 ### Changed
 
