# Change Log
All notable changes to this project will be documented in this file.

## \[UNRELEASED\]

### Added
-   #1881 : Add Python support for dict method `copy()`.
-   #1880 : Add Python support for dict method `clear()`.
-   #1720 : Add support for `Ellipsis` as the only index for an array.
-   #1787 : Ensure STC is installed with Pyccel.
-   #1656 : Ensure gFTL is installed with Pyccel.
-   #1694 : Add Python support for list method `extend()`.
-   #1700 : Add Python support for list method `sort()`.
-   #1696 : Add Python support for list method `copy()`.
-   #1693 : Add Python support for list method `remove()`.
-   #1750 : Add Python support for set method `remove()`.
-   #1743 : Add Python support for set method `discard()`.
-   #1893 : Add Python support for set initialisation with `set()`.
-   #1895 : Add Python support for dict initialisation with `{}`.
-   #1895 : Add Python support for dict initialisation with `dict()`.
-   #1886 : Add Python support for dict method `pop()`.
-   #1887 : Add Python support for dict method `popitem()`.
-   #1888 : Add Python support for dict method `setdefault()`.
-   #1885 : Add Python support for dict method `get()`.
-   #1844 : Add line numbers and code to errors from built-in function calls.
-   #1655 : Add the appropriate C language equivalent for declaring a Python `list` container using the STC library.
-   #1659 : Add the appropriate C language equivalent for declaring a Python `set` container using the STC library.
-   #1944 : Add the appropriate C language equivalent for declaring a Python `dict` container using the STC library.
-   #1657 : Add the appropriate Fortran language equivalent for declaring a Python `list` container using the gFTL library.
-   #1658 : Add the appropriate Fortran language equivalent for declaring a Python `set` container using the gFTL library.
-   #1944 : Add the appropriate Fortran language equivalent for declaring a Python `dict` container using the gFTL library.
-   #2009 : Add support for `in` operator for `list`, `set`, `dict` and class containers.
-   #1874 : Add C and Fortran support for the `len()` function for the `list` container.
-   #1875 : Add C and Fortran support for the `len()` function for the `set` container.
-   #1908 : Add C and Fortran support for the `len()` function for the `dict` container.
-   #1689 : Add C and Fortran support for list method `append()`.
-   #1876 : Add C support for indexing lists.
-   #1690 : Add C support for list method `pop()`.
-   #2023 : Add support for iterating over a `set`.
-   #1877 : Add C and Fortran Support for set method `pop()`.
-   #1917 : Add C and Fortran support for set method `add()`.
-   #1918 : Add support for set method `clear()`.
-   #1918 : Add support for set method `copy()`.
-   #1753 : Add support for set method `union()`.
-   #1884 : Add support for dict method `items()`.
-   #1936 : Add missing C output for inline decorator example in documentation
-   #1937 : Optimise `pyccel.ast.basic.PyccelAstNode.substitute` method.
-   #1544 : Add support for `typing.TypeAlias`.
-   #1583 : Allow inhomogeneous tuples in classes.
-   #738 : Add support for homogeneous tuples with scalar elements as arguments.
-   Add a warning about containers in lists.
-   #2016 : Add support for translating arithmetic magic methods (methods cannot yet be used from Python).
<<<<<<< HEAD
-   Add support for inhomogeneous tuple annotations.
=======
-   #1980 : Extend The C support for min and max to more than two variables
>>>>>>> 1ca1bd80
-   \[INTERNALS\] Add abstract class `SetMethod` to handle calls to various set methods.
-   \[INTERNALS\] Added `container_rank` property to `ast.datatypes.PyccelType` objects.
-   \[INTERNALS\] Add a `__call__` method to `FunctionDef` to create `FunctionCall` instances.
-   \[INTERNALS\] Allow the use of magic methods to describe container methods.
-   \[DEVELOPER\] Added an improved traceback to the developer-mode errors for errors in function calls.

### Fixed

-   #2025 : Optimise min/max to avoid unnecessary temporary variables.
-   #1720 : Fix Undefined Variable error when the function definition is after the variable declaration.
-   #1763 Use `np.result_type` to avoid mistakes in non-trivial NumPy type promotion rules.
-   Fix some cases where a Python built-in type is returned in place of a NumPy type.
-   Stop printing numbers with more decimal digits than their precision.
-   Allow printing the result of a function returning multiple objects of different types.
-   #1732 : Fix multidimensional list indexing in Python.
-   #1785 : Add missing cast when creating an array of booleans from non-boolean values.
-   #1821 : Ensure an error is raised when creating an ambiguous interface.
-   #1842 : Fix homogeneous tuples incorrectly identified as inhomogeneous.
-   Link and mention `devel` branch, not `master`.
-   #1913 : Fix function calls to renamed functions.
-   #1930 : Preserve ordering of import targets.
-   #1892 : Fix implementation of list function when an iterable is passed as parameter.
-   #1979 : Fix memory leaks in C due to homogeneous container redefinition.
-   #1972 : Simplified `printf` statement for Literal String.
-   #2026 : Fix missing loop in slice assignment.
-   #2008 : Ensure list/set/dict assignment is recognised as a reference.
-   #2039 : Ensure any expressions in the iterable of a for loop are calculated before the loop.
-   #2013 : Stop limiting the length of strings to 128 characters.
-   #2078 : Fix translation of classes containing comments.

### Changed

-   #1920 : Add a maximum version for NumPy.
-   #1836 : Move `epyccel` module to `pyccel.commands.epyccel` and add support for shortcut import `from pyccel import epyccel`.
-   #1720 : functions with the `@inline` decorator are no longer exposed to Python in the shared library.
-   #1720 : Error raised when incompatible arguments are passed to an `inlined` function is now fatal.
-   #1964 : Improve the error message when the wrong type is passed as a NumPy array argument.
-   #1941 : Rename "target" in `AsName` to `local_alias` to better illustrate its use in the local context.
-   \[INTERNALS\] `FunctionDef` is annotated when it is called, or at the end of the `CodeBlock` if it is never called.
-   \[INTERNALS\] `InlinedFunctionDef` is only annotated if it is called.
-   \[INTERNALS\] Build `utilities.metaclasses.ArgumentSingleton` on the fly to ensure correct docstrings.
-   \[INTERNALS\] Rewrite datatyping system. See #1722.
-   \[INTERNALS\] Moved precision from `ast.basic.TypedAstNode` to an internal property of `ast.datatypes.FixedSizeNumericType` objects.
-   \[INTERNALS\] Moved rank from `ast.basic.TypedAstNode` to an internal property of `ast.datatypes.PyccelType` objects.
-   \[INTERNALS\] Moved order from `ast.basic.TypedAstNode` to an internal property of `ast.datatypes.PyccelType` objects.
-   \[INTERNALS\] Use cached `__add__` method to determine result type of arithmetic operations.
-   \[INTERNALS\] Use cached `__and__` method to determine result type of bitwise comparison operations.
-   \[INTERNALS\] Stop storing `FunctionDef`, `ClassDef`, and `Import` objects inside `CodeBlock`s.
-   \[INTERNALS\] Remove the `order` argument from the `pyccel.ast.core.Allocate` constructor.
-   \[INTERNALS\] Remove `rank` and `order` arguments from `pyccel.ast.variable.Variable` constructor.
-   \[INTERNALS\] Ensure `SemanticParser.infer_type` returns all documented information.
-   \[INTERNALS\] Enforce correct value for `pyccel_staging` property of `PyccelAstNode`.
-   \[INTERNALS\] Allow visiting objects containing both syntactic and semantic elements in `SemanticParser`.
-   \[INTERNALS\] Rename `pyccel.ast.internals.PyccelInternalFunction` to `pyccel.ast.internals.PyccelFunction`.
-   \[INTERNALS\] All internal classes which can be generated from `FunctionCall`s must inherit from `PyccelFunction`.
-   \[INTERNALS\] `PyccelFunction` objects which do not represent objects in memory have the type `SymbolicType`.
-   \[INTERNALS\] Rename `_visit` functions called from a `FunctionCall` which don't match the documented naming pattern to `_build` functions.
-   \[INTERNALS\] Remove unnecessary argument `kind` to `Errors.set_target`.
-   \[INTERNALS\] Handle STC imports with Pyccel objects.
-   \[INTERNALS\] Stop using ndarrays as an intermediate step to call Fortran code.
-   \[INTERNALS\] Stop using ndarrays as an intermediate step to return arrays from Fortran code.
-   \[INTERNALS\] Unify the strategy for handling additional imports in the printing stage for different languages.
-   \[INTERNALS\] Make `Iterable` into a super-class instead of a storage class.

### Deprecated

-   #1786 : Remove support for `real` and `integer` as type annotations.
-   #1812 : Stop allowing multiple main blocks inside a module.
-   \[INTERNALS\] Remove property `ast.basic.TypedAstNode.precision`.
-   \[INTERNALS\] Remove class `ast.datatypes.DataType` (replaced by `ast.datatypes.PrimitiveType` and `ast.datatypes.PyccelType`).
-   \[INTERNALS\] Remove unused properties `prefix` and `alias` from `CustomDataType`.
-   \[INTERNALS\] Remove `ast.basic.TypedAstNode._dtype`. The datatype can still be accessed as it is contained within the class type.
-   \[INTERNALS\] Remove unused parameters `expr`, `status` and `like` from `pyccel.ast.core.Assign`.
-   \[INTERNALS\] Remove `pyccel.ast.utilities.builtin_functions`.
-   \[INTERNALS\] Remove unused/unnecessary functions in `pyccel.parser.utilities` : `read_file`, `header_statement`, `accelerator_statement`, `get_module_name`, `view_tree`.
-   \[INTERNALS\] Remove unused functions `Errors.unset_target`, and `Errors.reset_target`.
-   \[INTERNALS\] Remove unused classes `SymbolicAssign` and `SymbolicPrint`.

## \[1.12.1\] - 2024-10-01

### Added

-   #1915 : Add support for NumPy v2 `sign` function.
-   #1988 : Add support for NumPy v2 (fix `floor`, fix type mixing, update tests).

### Fixed

-   #1853 : Fix translation of a file whose name conflicts with Fortran keywords.
-   #1047 : Print the value of an unrecognised constant.
-   #1951 : Fix return type for class whose argument cannot be wrapped.
-   #1903 : Fix memory leak when using type annotations on local variables.
-   #1927 : Improve error Message for missing target language compiler in Pyccel
-   #1933 : Improve code printing speed.
-   #1924 : Fix internal error arising in Duplicate or list comprehensions.
-   #1970 : Fix missing `TypeError` for wrong type passed as optional argument.
-   #1985 : Fix implementation of `gcd` and `lcm` for C and Fortran.
-   #1998 : Fix compiler error when using a variable named `I`.

## \[1.12.0\] - 2024-05-13

### Added

-   #1830 : Add a `pyccel.lambdify` function to accelerate SymPy expressions.
-   #1867 : Add a `use_out` parameter to `pyccel.lambdify` to avoid unnecessary memory allocation.
-   #1867 : Auto-generate a docstring for functions generated via calls to `pyccel.lambdify`.
-   #1868 : Hide traceback for `epyccel` and `lambdify` errors.

### Fixed

-   #1762 : Fix array copy between different data types.
-   #1792 : Fix array unpacking.
-   #1795 : Fix bug when returning slices in C.
-   #1218 : Fix bug when assigning an array to a slice in Fortran.
-   #1830 : Fix missing allocation when returning an annotated array expression.
-   #1853 : Fix translation of a file whose name conflicts with Fortran keywords.
-   Link and mention `devel` branch, not `master`.

### Changed

-   #1866 : Raise a more informative error when mixing scalar and array return types.
-   \[TESTS\] Filter out cast warnings in cast tests.
-   \[INTERNALS\] Removed unused `fcode`, `ccode`, `cwrappercode`, `luacode`, and `pycode` functions from printers.
-   \[INTERNALS\] Removed unused arguments from methods in `pyccel.codegen.codegen.Codegen`.

### Deprecated

-   #1820 : Deprecated unused decorator `@lambdify`
-   \[INTERNALS\] Removed unused and undocumented function `get_function_from_ast`.
-   \[INTERNALS\] Remove function `Module.set_name`.
-   \[INTERNALS\] Remove unused `assign_to` argument of `CodePrinter.doprint`.
-   \[INTERNALS\] Remove unnecessary functions from `CodePrinter` : `_get_statement`, `_get_comment`.

## \[1.11.2\] - 2024-03-05

### Added

-   #1689 : Add Python support for list method `append()`.
-   #1692 : Add Python support for list method `insert()`.
-   #1690 : Add Python support for list method `pop()`.
-   #1691 : Add Python support for list method `clear()`.
-   #1575 : Add support for homogeneous tuple type annotations on variables.
-   #1425 : Add support for `numpy.isnan`, `numpy.isinf` and `numpy.isfinite`.
-   #1738 : Add Python support for creating scalar sets with `{}`.
-   #1738 : Add Python support for set method `add`.
-   #1749 : Add Python support for set method `pop()`.

### Fixed

-   #1575 : Fixed inhomogeneous tuple (due to incompatible sizes) being treated as homogeneous tuple.
-   #1182 : Fix tuples containing objects with different ranks.
-   #1575 : Fix duplication operator for non-homogeneous tuples with a non-literal but constant multiplier.
-   #1779 : Fix standalone partial templates.

### Changed

-   #1776 : Increase minimum version for `pytest` to 7.0.

### Deprecated

-   \[INTERNALS\] Remove unnecessary `dtype` parameter from `ast.core.Declare` class.
-   \[INTERNALS\] Remove unnecessary `passed_from_dotted` parameter from `ast.core.Declare` class.
-   \[INTERNALS\] Remove unused `ast.core.Block` class.

## \[1.11.1\] - 2024-02-13

### Fixed

-   #1724 : Fix returns in for loops

## \[1.11.0\] - 2024-02-12

### Added

-   #1645 : Handle deprecated `ast` classes.
-   #1649 : Add support for `np.min` in C code.
-   #1621 : Add support for `np.max` in C code.
-   #1571 : Add support for the function `tuple`.
-   #1493 : Add preliminary support for importing classes.
-   #1578 : Allow classes to avoid type annotations for the self argument of a method.
-   #1597 : Handle class docstrings.
-   #1494 : Add support for functions returning class instances.
-   #1495 : Add support for functions with class instance arguments.
-   #1684 : Add support for classes without `__init__` functions.
-   #1685 : Add support for `type()` function with class instance argument.
-   #1605 : Add support for methods and interfaces in classes (including `__init__` and `__del__`).
-   #1618 : Add support for class instance attributes.
-   #1680 : Add support for `typing.Final`.
-   Add a `--time_execution` flag to allow detailed investigation of critical sections of code.
-   #1659 : Add multi-file support for classes.
-   #1708 : Allow returning pointers to arguments from functions.
-   \[INTERNALS\] Add `class_type` attribute to `TypedAstNode`.
-   \[INTERNALS\] Add `PyccelPyArrayObject` datatype.

### Fixed

-   #1587 : Fix unnecessarily long file names generated by `epyccel`.
-   #1576 : Correct destructor invocation for proper cleanup.
-   #1576 : Remove inline class method definition.
-   Ensure an error is raised when if conditions are used in comprehension statements.
-   #1553 : Fix `np.sign` when using the `ifort` compiler.
-   #1582 : Allow homogeneous tuples in classes.
-   #1619 : Give priority to imported functions over builtin functions.
-   #1614 : Allow relative paths for custom compilation file.
-   #1615 : Fixed infinite loop when passing slices while copying arrays.
-   #1628 : Fixed segmentation fault when writing to optional scalars.
-   #1554 : Fix exit statement in Fortran with Intel compiler.
-   #1564 : Fixed installation problems on Python 3.12.
-   #1259 : Fix bug causing problems with user editable installation.
-   #1651 : Fix name collision resolution to include parent scopes.
-   #1156 : Raise an error for variable name collisions with non-variable objects.
-   #1507 : Fix problems with name collisions in class functions.
-   Ensure `pyccel-init` calls the related function.
-   Stop unnecessarily importing deprecated NumPy classes `int`, `bool`, `float`, `complex` in Python translation.
-   #1712 : Fix library path and OpenMP support for recent Apple chips by getting Homebrew directory with `brew --prefix`.
-   #1687 : Pointers in tuples are deallocated.
-   #1586 : Raise an error for targets of class instances which go out of scope too early.
-   #1717 : Fix a bug when handling paths with dots.

### Changed

-   #1672 : Make `icx` and `ifx` the default Intel compilers (Found in Intel oneAPI).
-   #1644 : Stop printing the step of a range if that step is 1.
-   #1638 : Migrate from `setuptools` to `hatch` for installation scripts.
-   Don't raise a warning for an unnecessary specification of the order.
-   \[INTERNALS\] #1593 : Rename `PyccelAstNode.fst` to the `PyccelAstNode.ast`.
-   \[INTERNALS\] #1593 : Use a setter instead of a method to update `PyccelAstNode.ast`.
-   \[INTERNALS\] #1593 : Rename `BasicParser._current_fst_node` to the `BasicParser._current_ast_node`.
-   \[INTERNALS\] #1390 : Remove dead code handling a `CodeBlock` in an assignment.
-   \[INTERNALS\] #1582 : Remove the `HomogeneousTupleVariable` type.
-   \[INTERNALS\] #1581 : Unify handling of string and Python annotations.

### Deprecated

-   #1593 : Remove undocumented, broken `lambdify` method.
-   \[INTERNALS\] #1584 : Remove unused functions from `pyccel.ast.core` : `inline`, `subs`, `get_iterable_ranges`.
-   \[INTERNALS\] #1584 : Remove unused functions from `pyccel.ast.datatypes` : `is_iterable_datatype`, `is_with_construct_datatype`, `is_pyccel_datatype`.
-   \[INTERNALS\] #1584 : Remove unused class from `pyccel.ast.core`: `ForIterator`.
-   \[INTERNALS\] #1584 : Remove unused method from `pyccel.ast.core`: `ClassDef.get_attribute`.
-   \[INTERNALS\] #1676 : Remove `DottedFunctionCall` from `pyccel.ast.core` (use `bound_argument` instead).
-   \[INTERNALS\] #1683 : Remove unused redundant class from `pyccel.ast.datatypes`: `UnionType`.

## \[1.10.0\] - 2023-10-23

### Added

-   #633 & #1518 : Allow non-trivial types to be specified with mypy-compatible annotations.
-   #1336 : Use template as a partial type.
-   #1509 : Add type annotations for variables.
-   #1528 : Add support for variable declarations in classes.
-   #1491 : Add documentation for classes.

### Fixed

-   #387 : Raise a clear error when an unrecognised type is used in a type annotation.
-   #1556 : Fixed print format string for Intel compatibility.
-   #1557 : Fix return a new instance of a class.
-   #1557 : Fix save multiple class instances to the same variable.

### Changed

-   \[INTERNALS\] #1520 : `ScopedNode` -> `ScopedAstNode`.
-   \[INTERNALS\] #1520 : `PyccelAstNode` -> `TypedAstNode`.
-   \[INTERNALS\] #1520 : `Basic` -> `PyccelAstNode`.

### Deprecated

-   Drop official support for Python 3.7 due to End of Life.

## \[1.9.2\] - 2023-10-13

### Added

-   #1476 : Add C support for a class containing `Interfaces`.
-   #1472 : Add C printing support for a class containing scalar data.
-   #1492 : Types of arguments for class methods can be declared like function arguments.
-   #1511 : Add support for the `cmath` library.
-   Output readable header syntax errors.
-   New environment variable `PYCCEL_DEFAULT_COMPILER`.
-   #1508 : Add C support for a class destructor.
-   #1508 : Add support for array data in classes.

### Fixed

-   #1484 : Use scope for classes to avoid name clashes.
-   Stop raising warning for unrecognised functions imported via intermediate modules.
-   #1156 : Raise a neat error for unhandled inhomogeneous tuple expressions.
-   Set status of header variables to 'unallocated'.
-   #1508 : Generate deallocations for classes and their attributes.

### Changed

-   #1484 : Improve handling of `DottedName` in `_assign_lhs_variable`.
-   \[INTERNALS\] Move handling of variable headers to semantic stage.
-   \[INTERNALS\] Moved handling of type annotations to the semantic stage.
-   \[INTERNALS\] Remove unnecessary body argument from `FunctionAddress`.

### Deprecated

-   #1513 : Stop printing `@types` decorators in generated Python code.
-   Remove support for undocumented type syntax specifying precision (e.g. `int*8`).
-   No longer possible to combine header annotations and argument type annotations.
-   Remove support for specifying header annotations in a separate file.
-   \[INTERNALS\] Remove `dtype_registry` in favour of `dtype_and_precision_registry`.
-   \[INTERNALS\] Prefer `DataType` keys over string keys which describe data types.

## \[1.9.1\] - 2023-08-31

### Added

-   #1497 : Add support for NumPy `copy` method: `a.copy`.
-   #1497 : Add support for NumPy function `copy`.

### Fixed

-   #1499 : Fix passing temporary arrays to functions.
-   #1241 : Missing transpose when converting from a C-ordered array to F-ordered array.
-   #1241 : Incorrect transpose when copying an F-ordered array.
-   #1241 : Fix infinite loop when passing an array as the only argument to `np.array`.
-   #1506 : Increment `Py_None` reference count to avoid unexpected deallocation.

## \[1.9.0\] - 2023-08-22

### Added

-   #752 : Allow passing array variables to `numpy.array`.
-   #1280 : Allow copying arrays using `numpy.array`.
-   Allow interfaces in classes.
-   Add Python support for a simple class.
-   #1430 : Add conjugate support to booleans.
-   #1452 : Add C printing support for a class containing only functions.
-   #1260 : Add support for NumPy `dtype` property: `a.dtype`.
-   #1260 : Add support for NumPy `result_type` function.

### Fixed

-   #682 : Wrong data layout when copying a slice of an array.
-   #1453 : Fix error-level developer mode output.
-   \[INTERNALS\] Fix string base class selection.
-   #1496 : Fix interfaces which differ only by order or rank.

### Changed

-   #1455 : Make `ConstructorCall` inherit from `FunctionCall`.
-   Updating `stdlib` files if they are modified not just accessed.
-   `pyccel_clean` tool now deletes folders **starting with** `__pyccel__` and `__epyccel__`.
-   Pyccel-generated folder names are dependent on `PYTEST_XDIST_WORKER` when running with `pytest-xdist`.
-   \[INTERNALS\] Add class object to class function call arguments.
-   \[INTERNALS\] In `ast.numpyext` rename `Shape` as `NumpyShape`, `NumpyArraySize` as `NumpySize`
-   \[INTERNALS\] In `ast.internals` rename `PyccelArraySize` as `PyccelArraySizeElement`, create new `PyccelArraySize` w/out `index` argument
-   \[INTERNALS\] Make `NumpySize` a factory class (which cannot be instantiated)
-   \[INTERNALS\] Re-write C-Python API wrapping stage (#1477)

### Deprecated

-   Using a `@types` decorator will raise a `FutureWarning` as this will be deprecated in a future version.
-   Using a type specification header will raise a `FutureWarning` as this will be deprecated in a future version.
-   Stop generating `numpy.bool` (deprecated from NumPy) in code.
-   \[INTERNALS\] Removed `obsolete` folder.
-   \[INTERNALS\] Removed out of date `samples` folder.
-   \[INTERNALS\] Removed out of date `doc` folder.
-   \[INTERNALS\] Removed `benchmarks` folder. Code is still available in benchmark repository.
-   \[INTERNALS\] Removed `bugs` folder.
-   \[INTERNALS\] Removed `inprogress` folder.
-   \[INTERNALS\] Remove old Travis configuration file.

## \[1.8.1\] - 2023-07-07

### Added

-   #1430 : Added conjugate support to integers and floats.

### Fixed

-   #1427 : Fix augmented assignment with a literal right hand side in templated code.

## \[1.8.0\] - 2023-06-20

### Added
-   #1400 : Added flags to Pyccel for managing conda PATH warnings.

### Fixed

-   #1404 : Bug preventing printing of some functions in a `print()` call.
-   #1302 : Raise error message in case of empty class.
-   #1407 : Raise an error if file name matches a Python built-in module.
-   #929 : Allow optional variables when compiling with Intel or NVIDIA.
-   #1117 : Allow non-contiguous arrays to be passed to Fortran code.
-   #1415 : Fix incorrect handling of assignments augmented by function calls.
-   #1418 : Fix `itertools.product` implementation.

### Changed

-   #1355 : Remove unused `BasicParser` arguments.
-   \[INTERNALS\] Re-write bind-c wrapping stage (#1388)

## \[1.7.4\] - 2023-05-02

### Added

-   #1352 : Added a change log.

### Fixed

-   #1367 : Use an absolute path to link to Python library.
-   #1379 : Ensure temporary arrays created for function calls are correctly declared in loops.

### Changed

-   Default to linking Python dynamically instead of statically
-   Ensure only absolute paths are used in compilation command.
-   \[INTERNALS\] Use `FunctionDefArgument` to store all argument specific properties.
-   \[INTERNALS\] Reduce carbon footprint by avoiding unnecessary CI testing.
-   \[INTERNALS\] Automatise PR labelling and review progress prompts.
-   \[INTERNALS\] Enforce the use of `FunctionDefArgument` in `FunctionDef`.
-   \[INTERNALS\] Use `FunctionDefResult` to store all result specific properties.

## \[1.7.3\] - 2023-03-07

### Added

-   Improved developer docs (code generation stage).

### Fixed

-   #1337 : Bug causing overflow errors when templates are used in functions with a large number of arguments.
-   #892 : Bug in the wrapper preventing an argument from using templates to have both a scalar and an array type.

### Changed

-   \[INTERNALS\] Add validation of docstrings to CI.

## \[1.7.2\] - 2023-02-02

### Added

### Fixed

-   #1288 : Bug in slice indexing in C code.
-   #1318 : Bug preventing use of `np.linspace` more than once in a given function.

### Changed

-   \[INTERNALS\] Uniformise line endings and enforce the convention through the use of a `.gitattributes` file.
-   \[INTERNALS\] Add human-readable summaries to tests.
-   \[INTERNALS\] Add tests to ensure Pyccel conventions are followed.
-   \[INTERNALS\] Add tests to check spelling.

## \[1.7.1\] - 2023-01-26

### Added

-   #1309 : Support for `np.sum` in C code.
-   Improved [developer docs](./developer_docs) (ordering, syntactic stage, semantic stage).
-   Added [community guidelines](./github/CONTRIBUTING.md).

### Fixed

-   #1184 : Bug preventing compilation on systems where there is no static library available for Python.
-   #1281 : Bug causing assignment to pointer instead of incrementation.
-   #1282 : Imported constants cannot be returned from functions.
-   \[INTERNALS\] Bug in CI coverage for forks.

### Changed

-   #1315 : Installation process modified to make test requirements a pip optional dependency.
-   #1245 : Reduce false negative test results by using a tolerance to compare floats.
-   #1272 : Remove use of deprecated NumPy syntax in tests.
-   #1253 : Provide minimum requirements.
-   \[INTERNALS\]  #1385 : Remove unused settings keyword arguments from `_visit` function.<|MERGE_RESOLUTION|>--- conflicted
+++ resolved
@@ -50,11 +50,8 @@
 -   #738 : Add support for homogeneous tuples with scalar elements as arguments.
 -   Add a warning about containers in lists.
 -   #2016 : Add support for translating arithmetic magic methods (methods cannot yet be used from Python).
-<<<<<<< HEAD
+-   #1980 : Extend The C support for min and max to more than two variables
 -   Add support for inhomogeneous tuple annotations.
-=======
--   #1980 : Extend The C support for min and max to more than two variables
->>>>>>> 1ca1bd80
 -   \[INTERNALS\] Add abstract class `SetMethod` to handle calls to various set methods.
 -   \[INTERNALS\] Added `container_rank` property to `ast.datatypes.PyccelType` objects.
 -   \[INTERNALS\] Add a `__call__` method to `FunctionDef` to create `FunctionCall` instances.
