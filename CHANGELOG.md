# Change Log
All notable changes to this project will be documented in this file.

## \[UNRELEASED\]

### Added
-   #1720 : Add support for `Ellipsis` as the only index for an array.
-   #1694 : Add Python support for list method `extend()`.
-   #1696 : Add Python support for list method `copy()`.
-   #1693 : Add Python support for list method `remove()`.
-   #1739 : Add abstract class `SetMethod` to handle calls to various set methods.
-   #1739 : Add Python support for set method `clear()`.
-   #1740 : Add Python support for set method `copy()`.
-   #1750 : Add Python support for set method `remove()`.
-   #1787 : Ensure `STC` is installed with Pyccel.
<<<<<<< HEAD
-   #1656 : Ensure `gFTL` is installed with Pyccel.
=======
-   #1743 : Add Python support for set method `discard()`.
-   #1830 : Add a `pyccel.lambdify.lambdify` function to accelerate SymPy expressions.
-   \[INTERNALS\] Added `container_rank` property to `ast.datatypes.PyccelType` objects.
-   \[DEVELOPER\] Added an improved traceback to the developer-mode errors for errors in function calls.
>>>>>>> 78d56dec

### Fixed

-   #1720 : Fix Undefined Variable error when the function definition is after the variable declaration.
-   #1762 : Fix array copy between different data types.
-   #1763 Use `np.result_type` to avoid mistakes in non-trivial NumPy type promotion rules.
-   Fix some cases where a Python built-in type is returned in place of a NumPy type.
-   Stop printing numbers with more decimal digits than their precision.
-   Allow printing the result of a function returning multiple objects of different types.
-   #1792 : Fix array unpacking.
-   #1795 : Fix bug when returning slices in C.
-   #1732 : Fix multidimensional list indexing in Python.
-   #1785 : Add missing cast when creating an array of booleans from non-boolean values.
-   #1218 : Fix bug when assigning an array to a slice in Fortran.
-   #1830 : Fix missing allocation when returning an annotated array expression.
-   #1821 : Ensure an error is raised when creating an ambiguous interface.

### Changed
-   #1720 : functions with the `@inline` decorator are no longer exposed to Python in the shared library.
-   #1720 : Error raised when incompatible arguments are passed to an `inlined` function is now fatal.
-   \[TESTS\] Filter out cast warnings in cast tests.
-   \[INTERNALS\] `FunctionDef` is annotated when it is called, or at the end of the `CodeBlock` if it is never called.
-   \[INTERNALS\] `InlinedFunctionDef` is only annotated if it is called.
-   \[INTERNALS\] Build `utilities.metaclasses.ArgumentSingleton` on the fly to ensure correct docstrings.
-   \[INTERNALS\] Rewrite datatyping system. See #1722.
-   \[INTERNALS\] Moved precision from `ast.basic.TypedAstNode` to an internal property of `ast.datatypes.FixedSizeNumericType` objects.
-   \[INTERNALS\] Moved rank from `ast.basic.TypedAstNode` to an internal property of `ast.datatypes.PyccelType` objects.
-   \[INTERNALS\] Moved order from `ast.basic.TypedAstNode` to an internal property of `ast.datatypes.PyccelType` objects.
-   \[INTERNALS\] Use cached `__add__` method to determine result type of arithmetic operations.
-   \[INTERNALS\] Use cached `__and__` method to determine result type of bitwise comparison operations.
-   \[INTERNALS\] Removed unused `fcode`, `ccode`, `cwrappercode`, `luacode`, and `pycode` functions from printers.
-   \[INTERNALS\] Removed unused arguments from methods in `pyccel.codegen.codegen.Codegen`.
-   \[INTERNALS\] Stop storing `FunctionDef`, `ClassDef`, and `Import` objects inside `CodeBlock`s.
-   \[INTERNALS\] Remove the `order` argument from the `pyccel.ast.core.Allocate` constructor.
-   \[INTERNALS\] Remove `rank` and `order` arguments from `pyccel.ast.variable.Variable` constructor.

### Deprecated

-   #1786 : Remove support for `real` and `integer` as type annotations.
-   #1812 : Stop allowing multiple main blocks inside a module.
-   \[INTERNALS\] Remove property `ast.basic.TypedAstNode.precision`.
-   \[INTERNALS\] Remove class `ast.datatypes.DataType` (replaced by `ast.datatypes.PrimitiveType` and `ast.datatypes.PyccelType`).
-   \[INTERNALS\] Remove unused properties `prefix` and `alias` from `CustomDataType`.
-   \[INTERNALS\] Remove `ast.basic.TypedAstNode._dtype`. The datatype can still be accessed as it is contained within the class type.
-   \[INTERNALS\] Removed unused and undocumented function `get_function_from_ast`.
-   \[INTERNALS\] Remove unused parameters `expr`, `status` and `like` from `pyccel.ast.core.Assign`.

## \[1.11.2\] - 2024-03-05

### Added

-   #1689 : Add Python support for list method `append()`.
-   #1692 : Add Python support for list method `insert()`.
-   #1690 : Add Python support for list method `pop()`.
-   #1691 : Add Python support for list method `clear()`.
-   #1575 : Add support for homogeneous tuple type annotations on variables.
-   #1425 : Add support for `numpy.isnan`, `numpy.isinf` and `numpy.isfinite`.
-   #1738 : Add Python support for creating scalar sets with `{}`.
-   #1738 : Add Python support for set method `add`.
-   #1749 : Add Python support for set method `pop()`.

### Fixed

-   #1575 : Fixed inhomogeneous tuple (due to incompatible sizes) being treated as homogeneous tuple.
-   #1182 : Fix tuples containing objects with different ranks.
-   #1575 : Fix duplication operator for non-homogeneous tuples with a non-literal but constant multiplier.
-   #1779 : Fix standalone partial templates.

### Changed

-   #1776 : Increase minimum version for `pytest` to 7.0.

### Deprecated

-   \[INTERNALS\] Remove unnecessary `dtype` parameter from `ast.core.Declare` class.
-   \[INTERNALS\] Remove unnecessary `passed_from_dotted` parameter from `ast.core.Declare` class.
-   \[INTERNALS\] Remove unused `ast.core.Block` class.

## \[1.11.1\] - 2024-02-13

### Fixed

-   #1724 : Fix returns in for loops

## \[1.11.0\] - 2024-02-12

### Added

-   #1645 : Handle deprecated `ast` classes.
-   #1649 : Add support for `np.min` in C code.
-   #1621 : Add support for `np.max` in C code.
-   #1571 : Add support for the function `tuple`.
-   #1493 : Add preliminary support for importing classes.
-   #1578 : Allow classes to avoid type annotations for the self argument of a method.
-   #1597 : Handle class docstrings.
-   #1494 : Add support for functions returning class instances.
-   #1495 : Add support for functions with class instance arguments.
-   #1684 : Add support for classes without `__init__` functions.
-   #1685 : Add support for `type()` function with class instance argument.
-   #1605 : Add support for methods and interfaces in classes (including `__init__` and `__del__`).
-   #1618 : Add support for class instance attributes.
-   #1680 : Add support for `typing.Final`.
-   Add a `--time_execution` flag to allow detailed investigation of critical sections of code.
-   #1659 : Add multi-file support for classes.
-   #1708 : Allow returning pointers to arguments from functions.
-   \[INTERNALS\] Add `class_type` attribute to `TypedAstNode`.
-   \[INTERNALS\] Add `PyccelPyArrayObject` datatype.

### Fixed

-   #1587 : Fix unnecessarily long file names generated by `epyccel`.
-   #1576 : Correct destructor invocation for proper cleanup.
-   #1576 : Remove inline class method definition.
-   Ensure an error is raised when if conditions are used in comprehension statements.
-   #1553 : Fix `np.sign` when using the `ifort` compiler.
-   #1582 : Allow homogeneous tuples in classes.
-   #1619 : Give priority to imported functions over builtin functions.
-   #1614 : Allow relative paths for custom compilation file.
-   #1615 : Fixed infinite loop when passing slices while copying arrays.
-   #1628 : Fixed segmentation fault when writing to optional scalars.
-   #1554 : Fix exit statement in Fortran with Intel compiler.
-   #1564 : Fixed installation problems on Python 3.12.
-   #1259 : Fix bug causing problems with user editable installation.
-   #1651 : Fix name collision resolution to include parent scopes.
-   #1156 : Raise an error for variable name collisions with non-variable objects.
-   #1507 : Fix problems with name collisions in class functions.
-   Ensure `pyccel-init` calls the related function.
-   Stop unnecessarily importing deprecated NumPy classes `int`, `bool`, `float`, `complex` in Python translation.
-   #1712 : Fix library path and OpenMP support for recent Apple chips by getting Homebrew directory with `brew --prefix`.
-   #1687 : Pointers in tuples are deallocated.
-   #1586 : Raise an error for targets of class instances which go out of scope too early.
-   #1717 : Fix a bug when handling paths with dots.

### Changed

-   #1672 : Make `icx` and `ifx` the default Intel compilers (Found in Intel oneAPI).
-   #1644 : Stop printing the step of a range if that step is 1.
-   #1638 : Migrate from `setuptools` to `hatch` for installation scripts.
-   Don't raise a warning for an unnecessary specification of the order.
-   \[INTERNALS\] #1593 : Rename `PyccelAstNode.fst` to the `PyccelAstNode.ast`.
-   \[INTERNALS\] #1593 : Use a setter instead of a method to update `PyccelAstNode.ast`.
-   \[INTERNALS\] #1593 : Rename `BasicParser._current_fst_node` to the `BasicParser._current_ast_node`.
-   \[INTERNALS\] #1390 : Remove dead code handling a `CodeBlock` in an assignment.
-   \[INTERNALS\] #1582 : Remove the `HomogeneousTupleVariable` type.
-   \[INTERNALS\] #1581 : Unify handling of string and Python annotations.

### Deprecated

-   #1593 : Remove undocumented, broken `lambdify` method.
-   \[INTERNALS\] #1584 : Remove unused functions from `pyccel.ast.core` : `inline`, `subs`, `get_iterable_ranges`.
-   \[INTERNALS\] #1584 : Remove unused functions from `pyccel.ast.datatypes` : `is_iterable_datatype`, `is_with_construct_datatype`, `is_pyccel_datatype`.
-   \[INTERNALS\] #1584 : Remove unused class from `pyccel.ast.core`: `ForIterator`.
-   \[INTERNALS\] #1584 : Remove unused method from `pyccel.ast.core`: `ClassDef.get_attribute`.
-   \[INTERNALS\] #1676 : Remove `DottedFunctionCall` from `pyccel.ast.core` (use `bound_argument` instead).
-   \[INTERNALS\] #1683 : Remove unused redundant class from `pyccel.ast.datatypes`: `UnionType`.

## \[1.10.0\] - 2023-10-23

### Added

-   #633 & #1518 : Allow non-trivial types to be specified with mypy-compatible annotations.
-   #1336 : Use template as a partial type.
-   #1509 : Add type annotations for variables.
-   #1528 : Add support for variable declarations in classes.
-   #1491 : Add documentation for classes.

### Fixed

-   #387 : Raise a clear error when an unrecognised type is used in a type annotation.
-   #1556 : Fixed print format string for Intel compatibility.
-   #1557 : Fix return a new instance of a class.
-   #1557 : Fix save multiple class instances to the same variable.

### Changed

-   \[INTERNALS\] #1520 : `ScopedNode` -> `ScopedAstNode`.
-   \[INTERNALS\] #1520 : `PyccelAstNode` -> `TypedAstNode`.
-   \[INTERNALS\] #1520 : `Basic` -> `PyccelAstNode`.

### Deprecated

-   Drop official support for Python 3.7 due to End of Life.

## \[1.9.2\] - 2023-10-13

### Added

-   #1476 : Add C support for a class containing `Interfaces`.
-   #1472 : Add C printing support for a class containing scalar data.
-   #1492 : Types of arguments for class methods can be declared like function arguments.
-   #1511 : Add support for the `cmath` library.
-   Output readable header syntax errors.
-   New environment variable `PYCCEL_DEFAULT_COMPILER`.
-   #1508 : Add C support for a class destructor.
-   #1508 : Add support for array data in classes.

### Fixed

-   #1484 : Use scope for classes to avoid name clashes.
-   Stop raising warning for unrecognised functions imported via intermediate modules.
-   #1156 : Raise a neat error for unhandled inhomogeneous tuple expressions.
-   Set status of header variables to 'unallocated'.
-   #1508 : Generate deallocations for classes and their attributes.

### Changed

-   #1484 : Improve handling of `DottedName` in `_assign_lhs_variable`.
-   \[INTERNALS\] Move handling of variable headers to semantic stage.
-   \[INTERNALS\] Moved handling of type annotations to the semantic stage.
-   \[INTERNALS\] Remove unnecessary body argument from `FunctionAddress`.

### Deprecated

-   #1513 : Stop printing `@types` decorators in generated Python code.
-   Remove support for undocumented type syntax specifying precision (e.g. `int*8`).
-   No longer possible to combine header annotations and argument type annotations.
-   Remove support for specifying header annotations in a separate file.
-   \[INTERNALS\] Remove `dtype_registry` in favour of `dtype_and_precision_registry`.
-   \[INTERNALS\] Prefer `DataType` keys over string keys which describe data types.

## \[1.9.1\] - 2023-08-31

### Added

-   #1497 : Add support for NumPy `copy` method: `a.copy`.
-   #1497 : Add support for NumPy function `copy`.

### Fixed

-   #1499 : Fix passing temporary arrays to functions.
-   #1241 : Missing transpose when converting from a C-ordered array to F-ordered array.
-   #1241 : Incorrect transpose when copying an F-ordered array.
-   #1241 : Fix infinite loop when passing an array as the only argument to `np.array`.
-   #1506 : Increment `Py_None` reference count to avoid unexpected deallocation.

## \[1.9.0\] - 2023-08-22

### Added

-   #752 : Allow passing array variables to `numpy.array`.
-   #1280 : Allow copying arrays using `numpy.array`.
-   Allow interfaces in classes.
-   Add Python support for a simple class.
-   #1430 : Add conjugate support to booleans.
-   #1452 : Add C printing support for a class containing only functions.
-   #1260 : Add support for NumPy `dtype` property: `a.dtype`.
-   #1260 : Add support for NumPy `result_type` function.

### Fixed

-   #682 : Wrong data layout when copying a slice of an array.
-   #1453 : Fix error-level developer mode output.
-   \[INTERNALS\] Fix string base class selection.
-   #1496 : Fix interfaces which differ only by order or rank.

### Changed

-   #1455 : Make `ConstructorCall` inherit from `FunctionCall`.
-   Updating `stdlib` files if they are modified not just accessed.
-   `pyccel_clean` tool now deletes folders **starting with** `__pyccel__` and `__epyccel__`.
-   Pyccel-generated folder names are dependent on `PYTEST_XDIST_WORKER` when running with `pytest-xdist`.
-   \[INTERNALS\] Add class object to class function call arguments.
-   \[INTERNALS\] In `ast.numpyext` rename `Shape` as `NumpyShape`, `NumpyArraySize` as `NumpySize`
-   \[INTERNALS\] In `ast.internals` rename `PyccelArraySize` as `PyccelArraySizeElement`, create new `PyccelArraySize` w/out `index` argument
-   \[INTERNALS\] Make `NumpySize` a factory class (which cannot be instantiated)
-   \[INTERNALS\] Re-write C-Python API wrapping stage (#1477)

### Deprecated

-   Using a `@types` decorator will raise a `FutureWarning` as this will be deprecated in a future version.
-   Using a type specification header will raise a `FutureWarning` as this will be deprecated in a future version.
-   Stop generating `numpy.bool` (deprecated from NumPy) in code.
-   \[INTERNALS\] Removed `obsolete` folder.
-   \[INTERNALS\] Removed out of date `samples` folder.
-   \[INTERNALS\] Removed out of date `doc` folder.
-   \[INTERNALS\] Removed `benchmarks` folder. Code is still available in benchmark repository.
-   \[INTERNALS\] Removed `bugs` folder.
-   \[INTERNALS\] Removed `inprogress` folder.
-   \[INTERNALS\] Remove old Travis configuration file.

## \[1.8.1\] - 2023-07-07

### Added

-   #1430 : Added conjugate support to integers and floats.

### Fixed

-   #1427 : Fix augmented assignment with a literal right hand side in templated code.

## \[1.8.0\] - 2023-06-20

### Added
-   #1400 : Added flags to Pyccel for managing conda PATH warnings.

### Fixed

-   #1404 : Bug preventing printing of some functions in a `print()` call.
-   #1302 : Raise error message in case of empty class.
-   #1407 : Raise an error if file name matches a Python built-in module.
-   #929 : Allow optional variables when compiling with Intel or NVIDIA.
-   #1117 : Allow non-contiguous arrays to be passed to Fortran code.
-   #1415 : Fix incorrect handling of assignments augmented by function calls.
-   #1418 : Fix `itertools.product` implementation.

### Changed

-   #1355 : Remove unused `BasicParser` arguments.
-   \[INTERNALS\] Re-write bind-c wrapping stage (#1388)

## \[1.7.4\] - 2023-05-02

### Added

-   #1352 : Added a change log.

### Fixed

-   #1367 : Use an absolute path to link to Python library.
-   #1379 : Ensure temporary arrays created for function calls are correctly declared in loops.

### Changed

-   Default to linking Python dynamically instead of statically
-   Ensure only absolute paths are used in compilation command.
-   \[INTERNALS\] Use `FunctionDefArgument` to store all argument specific properties.
-   \[INTERNALS\] Reduce carbon footprint by avoiding unnecessary CI testing.
-   \[INTERNALS\] Automatise PR labelling and review progress prompts.
-   \[INTERNALS\] Enforce the use of `FunctionDefArgument` in `FunctionDef`.
-   \[INTERNALS\] Use `FunctionDefResult` to store all result specific properties.

## \[1.7.3\] - 2023-03-07

### Added

-   Improved developer docs (code generation stage).

### Fixed

-   #1337 : Bug causing overflow errors when templates are used in functions with a large number of arguments.
-   #892 : Bug in the wrapper preventing an argument from using templates to have both a scalar and an array type.

### Changed

-   \[INTERNALS\] Add validation of docstrings to CI.

## \[1.7.2\] - 2023-02-02

### Added

### Fixed

-   #1288 : Bug in slice indexing in C code.
-   #1318 : Bug preventing use of `np.linspace` more than once in a given function.

### Changed

-   \[INTERNALS\] Uniformise line endings and enforce the convention through the use of a `.gitattributes` file.
-   \[INTERNALS\] Add human-readable summaries to tests.
-   \[INTERNALS\] Add tests to ensure Pyccel conventions are followed.
-   \[INTERNALS\] Add tests to check spelling.

## \[1.7.1\] - 2023-01-26

### Added

-   #1309 : Support for `np.sum` in C code.
-   Improved [developer docs](./developer_docs) (ordering, syntactic stage, semantic stage).
-   Added [community guidelines](./github/CONTRIBUTING.md).

### Fixed

-   #1184 : Bug preventing compilation on systems where there is no static library available for Python.
-   #1281 : Bug causing assignment to pointer instead of incrementation.
-   #1282 : Imported constants cannot be returned from functions.
-   \[INTERNALS\] Bug in CI coverage for forks.

### Changed

-   #1315 : Installation process modified to make test requirements a pip optional dependency.
-   #1245 : Reduce false negative test results by using a tolerance to compare floats.
-   #1272 : Remove use of deprecated NumPy syntax in tests.
-   #1253 : Provide minimum requirements.
-   \[INTERNALS\]  #1385 : Remove unused settings keyword arguments from `_visit` function.<|MERGE_RESOLUTION|>--- conflicted
+++ resolved
@@ -12,15 +12,12 @@
 -   #1739 : Add Python support for set method `clear()`.
 -   #1740 : Add Python support for set method `copy()`.
 -   #1750 : Add Python support for set method `remove()`.
+-   #1743 : Add Python support for set method `discard()`.
 -   #1787 : Ensure `STC` is installed with Pyccel.
-<<<<<<< HEAD
 -   #1656 : Ensure `gFTL` is installed with Pyccel.
-=======
--   #1743 : Add Python support for set method `discard()`.
 -   #1830 : Add a `pyccel.lambdify.lambdify` function to accelerate SymPy expressions.
 -   \[INTERNALS\] Added `container_rank` property to `ast.datatypes.PyccelType` objects.
 -   \[DEVELOPER\] Added an improved traceback to the developer-mode errors for errors in function calls.
->>>>>>> 78d56dec
 
 ### Fixed
 
