# Change Log
All notable changes to this project will be documented in this file.

## \[UNRELEASED\]

### Added
-   #1720 : Add support for `Ellipsis` as the only index for an array.
-   #1694 : Add Python support for list method `extend()`.
-   #1696 : Add Python support for list method `copy()`.
-   #1693 : Add Python support for list method `remove()`.
-   #1739 : Add abstract class `SetMethod` to handle calls to various set methods.
-   #1739 : Add Python support for set method `clear()`.
-   #1740 : Add Python support for set method `copy()`.
-   #1750 : Add Python support for set method `remove()`.

### Fixed

-   #1720 : Fix Undefined Variable error when the function definition is after the variable declaration.
-   #1762 : Fix array copy between different data types.
-   #1763 Use `np.result_type` to avoid mistakes in non-trivial NumPy type promotion rules.
-   Fix some cases where a Python built-in type is returned in place of a NumPy type.
-   Stop printing numbers with more decimal digits than their precision.
-   Allow printing the result of a function returning multiple objects of different types.
-   #1792 : Fix array unpacking.
-   #1795 : Fix bug when returning slices in C.
-   #1732 : Fix multidimensional list indexing in Python.
<<<<<<< HEAD
-   #1218 : Fix bug when assigning an array to a slice in Fortran.
=======
-   #1785 : Add missing cast when creating an array of booleans from non-boolean values.
>>>>>>> f17d55b5

### Changed
-   #1720 : functions with the `@inline` decorator are no longer exposed to Python in the shared library.
-   #1720 : Error raised when incompatible arguments are passed to an `inlined` function is now fatal.
-   \[INTERNALS\] `FunctionDef` is annotated when it is called, or at the end of the `CodeBlock` if it is never called.
-   \[INTERNALS\] `InlinedFunctionDef` is only annotated if it is called.
-   \[INTERNALS\] Build `utilities.metaclasses.ArgumentSingleton` on the fly to ensure correct docstrings.
-   \[INTERNALS\] Rewrite datatyping system. See #1722.
-   \[INTERNALS\] Moved precision from `ast.basic.TypedAstNode` to an internal property of `ast.datatypes.FixedSizeNumericType` objects.
-   \[INTERNALS\] Use cached `__add__` method to determine result type of arithmetic operations.
-   \[INTERNALS\] Use cached `__and__` method to determine result type of bitwise comparison operations.
-   \[INTERNALS\] Removed unused `fcode`, `ccode`, `cwrappercode`, `luacode`, and `pycode` functions from printers.
-   \[INTERNALS\] Removed unused arguments from methods in `pyccel.codegen.codegen.Codegen`.

### Deprecated

-   #1786 : Remove support for `real` and `integer` as type annotations.
-   \[INTERNALS\] Remove property `ast.basic.TypedAstNode.precision`.
-   \[INTERNALS\] Remove class `ast.datatypes.DataType` (replaced by `ast.datatypes.PrimitiveType` and `ast.datatypes.PyccelType`).
-   \[INTERNALS\] Remove unused properties `prefix` and `alias` from `CustomDataType`.
-   \[INTERNALS\] Remove `ast.basic.TypedAstNode._dtype`. The datatype can still be accessed as it is contained within the class type.
-   \[INTERNALS\] Removed unused and undocumented function `get_function_from_ast`.

## \[1.11.2\] - 2024-03-05

### Added

-   #1689 : Add Python support for list method `append()`.
-   #1692 : Add Python support for list method `insert()`.
-   #1690 : Add Python support for list method `pop()`.
-   #1691 : Add Python support for list method `clear()`.
-   #1575 : Add support for homogeneous tuple type annotations on variables.
-   #1425 : Add support for `numpy.isnan`, `numpy.isinf` and `numpy.isfinite`.
-   #1738 : Add Python support for creating scalar sets with `{}`.
-   #1738 : Add Python support for set method `add`.
-   #1749 : Add Python support for set method `pop()`

### Fixed

-   #1575 : Fixed inhomogeneous tuple (due to incompatible sizes) being treated as homogeneous tuple.
-   #1182 : Fix tuples containing objects with different ranks.
-   #1575 : Fix duplication operator for non-homogeneous tuples with a non-literal but constant multiplier.
-   #1779 : Fix standalone partial templates.

### Changed

-   #1776 : Increase minimum version for `pytest` to 7.0.

### Deprecated

-   \[INTERNALS\] Remove unnecessary `dtype` parameter from `ast.core.Declare` class.
-   \[INTERNALS\] Remove unnecessary `passed_from_dotted` parameter from `ast.core.Declare` class.
-   \[INTERNALS\] Remove unused `ast.core.Block` class.

## \[1.11.1\] - 2024-02-13

### Fixed

-   #1724 : Fix returns in for loops

## \[1.11.0\] - 2024-02-12

### Added

-   #1645 : Handle deprecated `ast` classes.
-   #1649 : Add support for `np.min` in C code.
-   #1621 : Add support for `np.max` in C code.
-   #1571 : Add support for the function `tuple`.
-   #1493 : Add preliminary support for importing classes.
-   #1578 : Allow classes to avoid type annotations for the self argument of a method.
-   #1597 : Handle class docstrings.
-   #1494 : Add support for functions returning class instances.
-   #1495 : Add support for functions with class instance arguments.
-   #1684 : Add support for classes without `__init__` functions.
-   #1685 : Add support for `type()` function with class instance argument.
-   #1605 : Add support for methods and interfaces in classes (including `__init__` and `__del__`).
-   #1618 : Add support for class instance attributes.
-   #1680 : Add support for `typing.Final`.
-   Add a `--time_execution` flag to allow detailed investigation of critical sections of code.
-   #1659 : Add multi-file support for classes.
-   #1708 : Allow returning pointers to arguments from functions.
-   \[INTERNALS\] Add `class_type` attribute to `TypedAstNode`.
-   \[INTERNALS\] Add `PyccelPyArrayObject` datatype.

### Fixed

-   #1587 : Fix unnecessarily long file names generated by `epyccel`.
-   #1576 : Correct destructor invocation for proper cleanup.
-   #1576 : Remove inline class method definition.
-   Ensure an error is raised when if conditions are used in comprehension statements.
-   #1553 : Fix `np.sign` when using the `ifort` compiler.
-   #1582 : Allow homogeneous tuples in classes.
-   #1619 : Give priority to imported functions over builtin functions.
-   #1614 : Allow relative paths for custom compilation file.
-   #1615 : Fixed infinite loop when passing slices while copying arrays.
-   #1628 : Fixed segmentation fault when writing to optional scalars.
-   #1554 : Fix exit statement in Fortran with Intel compiler.
-   #1564 : Fixed installation problems on Python 3.12.
-   #1259 : Fix bug causing problems with user editable installation.
-   #1651 : Fix name collision resolution to include parent scopes.
-   #1156 : Raise an error for variable name collisions with non-variable objects.
-   #1507 : Fix problems with name collisions in class functions.
-   Ensure `pyccel-init` calls the related function.
-   Stop unnecessarily importing deprecated NumPy classes `int`, `bool`, `float`, `complex` in Python translation.
-   #1712 : Fix library path and OpenMP support for recent Apple chips by getting Homebrew directory with `brew --prefix`.
-   #1687 : Pointers in tuples are deallocated.
-   #1586 : Raise an error for targets of class instances which go out of scope too early.
-   #1717 : Fix a bug when handling paths with dots.

### Changed

-   #1672 : Make `icx` and `ifx` the default Intel compilers (Found in Intel oneAPI).
-   #1644 : Stop printing the step of a range if that step is 1.
-   #1638 : Migrate from `setuptools` to `hatch` for installation scripts.
-   Don't raise a warning for an unnecessary specification of the order.
-   \[INTERNALS\] #1593 : Rename `PyccelAstNode.fst` to the `PyccelAstNode.ast`.
-   \[INTERNALS\] #1593 : Use a setter instead of a method to update `PyccelAstNode.ast`.
-   \[INTERNALS\] #1593 : Rename `BasicParser._current_fst_node` to the `BasicParser._current_ast_node`.
-   \[INTERNALS\] #1390 : Remove dead code handling a `CodeBlock` in an assignment.
-   \[INTERNALS\] #1582 : Remove the `HomogeneousTupleVariable` type.
-   \[INTERNALS\] #1581 : Unify handling of string and Python annotations.

### Deprecated

-   #1593 : Remove undocumented, broken `lambdify` method.
-   \[INTERNALS\] #1584 : Remove unused functions from `pyccel.ast.core` : `inline`, `subs`, `get_iterable_ranges`.
-   \[INTERNALS\] #1584 : Remove unused functions from `pyccel.ast.datatypes` : `is_iterable_datatype`, `is_with_construct_datatype`, `is_pyccel_datatype`.
-   \[INTERNALS\] #1584 : Remove unused class from `pyccel.ast.core`: `ForIterator`.
-   \[INTERNALS\] #1584 : Remove unused method from `pyccel.ast.core`: `ClassDef.get_attribute`.
-   \[INTERNALS\] #1676 : Remove `DottedFunctionCall` from `pyccel.ast.core` (use `bound_argument` instead).
-   \[INTERNALS\] #1683 : Remove unused redundant class from `pyccel.ast.datatypes`: `UnionType`.

## \[1.10.0\] - 2023-10-23

### Added

-   #633 & #1518 : Allow non-trivial types to be specified with mypy-compatible annotations.
-   #1336 : Use template as a partial type.
-   #1509 : Add type annotations for variables.
-   #1528 : Add support for variable declarations in classes.
-   #1491 : Add documentation for classes.

### Fixed

-   #387 : Raise a clear error when an unrecognised type is used in a type annotation.
-   #1556 : Fixed print format string for Intel compatibility.
-   #1557 : Fix return a new instance of a class.
-   #1557 : Fix save multiple class instances to the same variable.

### Changed

-   \[INTERNALS\] #1520 : `ScopedNode` -> `ScopedAstNode`.
-   \[INTERNALS\] #1520 : `PyccelAstNode` -> `TypedAstNode`.
-   \[INTERNALS\] #1520 : `Basic` -> `PyccelAstNode`.

### Deprecated

-   Drop official support for Python 3.7 due to End of Life.

## \[1.9.2\] - 2023-10-13

### Added

-   #1476 : Add C support for a class containing `Interfaces`.
-   #1472 : Add C printing support for a class containing scalar data.
-   #1492 : Types of arguments for class methods can be declared like function arguments.
-   #1511 : Add support for the `cmath` library.
-   Output readable header syntax errors.
-   New environment variable `PYCCEL_DEFAULT_COMPILER`.
-   #1508 : Add C support for a class destructor.
-   #1508 : Add support for array data in classes.

### Fixed

-   #1484 : Use scope for classes to avoid name clashes.
-   Stop raising warning for unrecognised functions imported via intermediate modules.
-   #1156 : Raise a neat error for unhandled inhomogeneous tuple expressions.
-   Set status of header variables to 'unallocated'.
-   #1508 : Generate deallocations for classes and their attributes.

### Changed

-   #1484 : Improve handling of `DottedName` in `_assign_lhs_variable`.
-   \[INTERNALS\] Move handling of variable headers to semantic stage.
-   \[INTERNALS\] Moved handling of type annotations to the semantic stage.
-   \[INTERNALS\] Remove unnecessary body argument from `FunctionAddress`.

### Deprecated

-   #1513 : Stop printing `@types` decorators in generated Python code.
-   Remove support for undocumented type syntax specifying precision (e.g. `int*8`).
-   No longer possible to combine header annotations and argument type annotations.
-   Remove support for specifying header annotations in a separate file.
-   \[INTERNALS\] Remove `dtype_registry` in favour of `dtype_and_precision_registry`.
-   \[INTERNALS\] Prefer `DataType` keys over string keys which describe data types.

## \[1.9.1\] - 2023-08-31

### Added

-   #1497 : Add support for NumPy `copy` method: `a.copy`.
-   #1497 : Add support for NumPy function `copy`.

### Fixed

-   #1499 : Fix passing temporary arrays to functions.
-   #1241 : Missing transpose when converting from a C-ordered array to F-ordered array.
-   #1241 : Incorrect transpose when copying an F-ordered array.
-   #1241 : Fix infinite loop when passing an array as the only argument to `np.array`.
-   #1506 : Increment `Py_None` reference count to avoid unexpected deallocation.

## \[1.9.0\] - 2023-08-22

### Added

-   #752 : Allow passing array variables to `numpy.array`.
-   #1280 : Allow copying arrays using `numpy.array`.
-   Allow interfaces in classes.
-   Add Python support for a simple class.
-   #1430 : Add conjugate support to booleans.
-   #1452 : Add C printing support for a class containing only functions.
-   #1260 : Add support for NumPy `dtype` property: `a.dtype`.
-   #1260 : Add support for NumPy `result_type` function.

### Fixed

-   #682 : Wrong data layout when copying a slice of an array.
-   #1453 : Fix error-level developer mode output.
-   \[INTERNALS\] Fix string base class selection.
-   #1496 : Fix interfaces which differ only by order or rank.

### Changed

-   #1455 : Make `ConstructorCall` inherit from `FunctionCall`.
-   Updating `stdlib` files if they are modified not just accessed.
-   `pyccel_clean` tool now deletes folders **starting with** `__pyccel__` and `__epyccel__`.
-   Pyccel-generated folder names are dependent on `PYTEST_XDIST_WORKER` when running with `pytest-xdist`.
-   \[INTERNALS\] Add class object to class function call arguments.
-   \[INTERNALS\] In `ast.numpyext` rename `Shape` as `NumpyShape`, `NumpyArraySize` as `NumpySize`
-   \[INTERNALS\] In `ast.internals` rename `PyccelArraySize` as `PyccelArraySizeElement`, create new `PyccelArraySize` w/out `index` argument
-   \[INTERNALS\] Make `NumpySize` a factory class (which cannot be instantiated)
-   \[INTERNALS\] Re-write C-Python API wrapping stage (#1477)

### Deprecated

-   Using a `@types` decorator will raise a `FutureWarning` as this will be deprecated in a future version.
-   Using a type specification header will raise a `FutureWarning` as this will be deprecated in a future version.
-   Stop generating `numpy.bool` (deprecated from NumPy) in code.
-   \[INTERNALS\] Removed `obsolete` folder.
-   \[INTERNALS\] Removed out of date `samples` folder.
-   \[INTERNALS\] Removed out of date `doc` folder.
-   \[INTERNALS\] Removed `benchmarks` folder. Code is still available in benchmark repository.
-   \[INTERNALS\] Removed `bugs` folder.
-   \[INTERNALS\] Removed `inprogress` folder.
-   \[INTERNALS\] Remove old Travis configuration file.

## \[1.8.1\] - 2023-07-07

### Added

-   #1430 : Added conjugate support to integers and floats.

### Fixed

-   #1427 : Fix augmented assignment with a literal right hand side in templated code.

## \[1.8.0\] - 2023-06-20

### Added
-   #1400 : Added flags to Pyccel for managing conda PATH warnings.

### Fixed

-   #1404 : Bug preventing printing of some functions in a `print()` call.
-   #1302 : Raise error message in case of empty class.
-   #1407 : Raise an error if file name matches a Python built-in module.
-   #929 : Allow optional variables when compiling with Intel or NVIDIA.
-   #1117 : Allow non-contiguous arrays to be passed to Fortran code.
-   #1415 : Fix incorrect handling of assignments augmented by function calls.
-   #1418 : Fix `itertools.product` implementation.

### Changed

-   #1355 : Remove unused `BasicParser` arguments.
-   \[INTERNALS\] Re-write bind-c wrapping stage (#1388)

## \[1.7.4\] - 2023-05-02

### Added

-   #1352 : Added a change log.

### Fixed

-   #1367 : Use an absolute path to link to Python library.
-   #1379 : Ensure temporary arrays created for function calls are correctly declared in loops.

### Changed

-   Default to linking Python dynamically instead of statically
-   Ensure only absolute paths are used in compilation command.
-   \[INTERNALS\] Use `FunctionDefArgument` to store all argument specific properties.
-   \[INTERNALS\] Reduce carbon footprint by avoiding unnecessary CI testing.
-   \[INTERNALS\] Automatise PR labelling and review progress prompts.
-   \[INTERNALS\] Enforce the use of `FunctionDefArgument` in `FunctionDef`.
-   \[INTERNALS\] Use `FunctionDefResult` to store all result specific properties.

## \[1.7.3\] - 2023-03-07

### Added

-   Improved developer docs (code generation stage).

### Fixed

-   #1337 : Bug causing overflow errors when templates are used in functions with a large number of arguments.
-   #892 : Bug in the wrapper preventing an argument from using templates to have both a scalar and an array type.

### Changed

-   \[INTERNALS\] Add validation of docstrings to CI.

## \[1.7.2\] - 2023-02-02

### Added

### Fixed

-   #1288 : Bug in slice indexing in C code.
-   #1318 : Bug preventing use of `np.linspace` more than once in a given function.

### Changed

-   \[INTERNALS\] Uniformise line endings and enforce the convention through the use of a `.gitattributes` file.
-   \[INTERNALS\] Add human-readable summaries to tests.
-   \[INTERNALS\] Add tests to ensure Pyccel conventions are followed.
-   \[INTERNALS\] Add tests to check spelling.

## \[1.7.1\] - 2023-01-26

### Added

-   #1309 : Support for `np.sum` in C code.
-   Improved [developer docs](./developer_docs) (ordering, syntactic stage, semantic stage).
-   Added [community guidelines](./github/CONTRIBUTING.md).

### Fixed

-   #1184 : Bug preventing compilation on systems where there is no static library available for Python.
-   #1281 : Bug causing assignment to pointer instead of incrementation.
-   #1282 : Imported constants cannot be returned from functions.
-   \[INTERNALS\] Bug in CI coverage for forks.

### Changed

-   #1315 : Installation process modified to make test requirements a pip optional dependency.
-   #1245 : Reduce false negative test results by using a tolerance to compare floats.
-   #1272 : Remove use of deprecated NumPy syntax in tests.
-   #1253 : Provide minimum requirements.
-   \[INTERNALS\]  #1385 : Remove unused settings keyword arguments from `_visit` function.<|MERGE_RESOLUTION|>--- conflicted
+++ resolved
@@ -24,11 +24,8 @@
 -   #1792 : Fix array unpacking.
 -   #1795 : Fix bug when returning slices in C.
 -   #1732 : Fix multidimensional list indexing in Python.
-<<<<<<< HEAD
+-   #1785 : Add missing cast when creating an array of booleans from non-boolean values.
 -   #1218 : Fix bug when assigning an array to a slice in Fortran.
-=======
--   #1785 : Add missing cast when creating an array of booleans from non-boolean values.
->>>>>>> f17d55b5
 
 ### Changed
 -   #1720 : functions with the `@inline` decorator are no longer exposed to Python in the shared library.
