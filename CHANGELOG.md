--- conflicted
+++ resolved
@@ -12,6 +12,7 @@
 -   #1739 : Add Python support for set method `clear()`.
 -   #1740 : Add Python support for set method `copy()`.
 -   #1750 : Add Python support for set method `remove()`.
+-   #1743 : Add Python support for set method `discard()`.
 
 ### Fixed
 
@@ -57,11 +58,7 @@
 -   #1425 : Add support for `numpy.isnan`, `numpy.isinf` and `numpy.isfinite`.
 -   #1738 : Add Python support for creating scalar sets with `{}`.
 -   #1738 : Add Python support for set method `add`.
-<<<<<<< HEAD
--   #1743 : Add Python support for set method `discard()`
-=======
--   #1749 : Add Python support for set method `pop()`
->>>>>>> b39fe9a4
+-   #1749 : Add Python support for set method `pop()`.
 
 ### Fixed
 
