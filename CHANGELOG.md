--- conflicted
+++ resolved
@@ -28,10 +28,7 @@
 -   #1659 : Add the appropriate C language equivalent for declaring a Python `set` container using the STC library.
 -   #1944 : Add the appropriate C language equivalent for declaring a Python `dict` container using the STC library.
 -   #1657 : Add the appropriate Fortran language equivalent for declaring a Python `list` container using the gFTL library.
-<<<<<<< HEAD
-=======
 -   #1658 : Add the appropriate Fortran language equivalent for declaring a Python `set` container using the gFTL library.
->>>>>>> 0f25459e
 -   #1944 : Add the appropriate Fortran language equivalent for declaring a Python `dict` container using the gFTL library.
 -   #1874 : Add C and Fortran support for the `len()` function for the `list` container.
 -   #1875 : Add C and Fortran support for the `len()` function for the `set` container.
