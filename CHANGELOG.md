--- conflicted
+++ resolved
@@ -1,7 +1,7 @@
 # Change Log
 All notable changes to this project will be documented in this file.
 
-## \[Unreleased\]
+## \[1.9.2\] - 2023-10-13
 
 ### Added
 
@@ -10,12 +10,9 @@
 -   #1492 : Types of arguments for class methods can be declared like function arguments.
 -   #1511 : Add support for the `cmath` library.
 -   Output readable header syntax errors.
-<<<<<<< HEAD
+-   New environment variable `PYCCEL_DEFAULT_COMPILER`.
 -   #1508 : Add C support for a class destructor.
 -   #1508 : Add support for array data in classes.
-=======
--   New environment variable `PYCCEL_DEFAULT_COMPILER`.
->>>>>>> 17c6819f
 
 ### Fixed
 
