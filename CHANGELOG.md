--- conflicted
+++ resolved
@@ -114,15 +114,10 @@
 -   #2149 : Fix multi-line expressions in `if` conditions.
 -   #2181 : Allow saving an array result of a function to a slice but raise a warning about suboptimal performance.
 -   #2190 : Fix missing error for list pointer assignment.
-<<<<<<< HEAD
--   #2195 : Fix string comparisons.
--   Fixed returning strings from functions.
-=======
 -   #2198 : Fix saving an empty string in Fortran.
 -   #2195 : Fix string comparisons.
 -   Fixed returning strings from functions.
 -   #2197 : Allow strings as dictionary keys in C.
->>>>>>> b3ad4a99
 -   Lifted the restriction on ndarrays limiting them to rank<15.
 -   #2175 : Fix the shape of multi-level containers.
 -   Catch all internal errors arising in the syntactic, semantic, printing or code generation stages.
