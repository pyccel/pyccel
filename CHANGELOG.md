# Change Log
All notable changes to this project will be documented in this file.

## \[UNRELEASED\]

### Added
-   #1881 : Add Python support for dict method `copy()`.
-   #1880 : Add Python support for dict method `clear()`.
-   #1720 : Add support for `Ellipsis` as the only index for an array.
-   #1787 : Ensure STC is installed with Pyccel.
-   #1656 : Ensure gFTL is installed with Pyccel.
-   #1694 : Add Python support for list method `extend()`.
-   #1700 : Add Python support for list method `sort()`.
-   #1696 : Add Python support for list method `copy()`.
-   #1693 : Add Python support for list method `remove()`.
-   #1893 : Add Python support for set initialisation with `set()`.
-   #1895 : Add Python support for dict initialisation with `{}`.
-   #1895 : Add Python support for dict initialisation with `dict()`.
-   #1886 : Add Python support for dict method `pop()`.
-   #1887 : Add Python support for dict method `popitem()`.
-   #1888 : Add Python support for dict method `setdefault()`.
-   #1885 : Add Python support for dict method `get()`.
-   #1844 : Add line numbers and code to errors from built-in function calls.
-   #1655 : Add the appropriate C language equivalent for declaring a Python `list` container using the STC library.
-   #1659 : Add the appropriate C language equivalent for declaring a Python `set` container using the STC library.
-   #1944 : Add the appropriate C language equivalent for declaring a Python `dict` container using the STC library.
-   #1657 : Add the appropriate Fortran language equivalent for declaring a Python `list` container using the gFTL library.
-   #1658 : Add the appropriate Fortran language equivalent for declaring a Python `set` container using the gFTL library.
-   #1944 : Add the appropriate Fortran language equivalent for declaring a Python `dict` container using the gFTL library.
-   #2009 : Add support for `in` operator for `list`, `set`, `dict` and class containers.
-   #1874 : Add C and Fortran support for the `len()` function for the `list` container.
-   #1875 : Add C and Fortran support for the `len()` function for the `set` container.
-   #1908 : Add C and Fortran support for the `len()` function for the `dict` container.
-   #1665 : Add C and Fortran support for returning lists from functions.
-   #1689 : Add C and Fortran support for list method `append()`.
-   #1876 : Add C support for indexing lists.
-   #1690 : Add C and Fortran support for list method `pop()`.
-   #1663 : Add C support for sets as arguments.
-   #1664 : Add C and Fortran support for returning sets from functions.
-   #2023 : Add support for iterating over a `set`.
-   #1877 : Add C and Fortran Support for set method `pop()`.
-   #1917 : Add C and Fortran support for set method `add()`.
-   #1918 : Add support for set method `clear()`.
-   #1918 : Add support for set method `copy()`.
-   #1743 : Add support for set method `discard()`.
-   #1750 : Add support for set method `remove()`.
-   #1753 : Add support for set method `union()`.
-   #1754 : Add support for set method `update()`.
-   #1744 : Add support for set method `intersection()`.
-   #1745 : Add support for set method `intersection_update()`.
-   #1884 : Add support for dict method `items()`.
-   #1936 : Add missing C output for inline decorator example in documentation
-   #1937 : Optimise `pyccel.ast.basic.PyccelAstNode.substitute` method.
-   #1544 : Add support for `typing.TypeAlias`.
-   #1583 : Allow inhomogeneous tuples in classes.
-   #738 : Add support for homogeneous tuples with scalar elements as arguments.
-   Add a warning about containers in lists.
-   #2016 : Add support for translating arithmetic magic methods.
-   #2106 : Add support for `__len__` magic method.
-   #1980 : Extend The C support for min and max to more than two variables
-   #2081 : Add support for multi operator expressions
-   #2061 : Add C support for string declarations.
-   Add support for inhomogeneous tuple annotations.
-   #1834 : Add support for `@property` decorator.
-   #2099 : Fix translation of modules containing `__all__`.
-   #983 : Add support for built-in function `round`.
-   Add support for `type` as a type annotation.
-   \[INTERNALS\] Add abstract class `SetMethod` to handle calls to various set methods.
-   \[INTERNALS\] Added `container_rank` property to `ast.datatypes.PyccelType` objects.
-   \[INTERNALS\] Add a `__call__` method to `FunctionDef` to create `FunctionCall` instances.
-   \[INTERNALS\] Allow the use of magic methods to describe container methods.
-   \[DEVELOPER\] Added an improved traceback to the developer-mode errors for errors in function calls.

### Fixed

-   #2025 : Optimise min/max to avoid unnecessary temporary variables.
-   #1720 : Fix Undefined Variable error when the function definition is after the variable declaration.
-   #1763 Use `np.result_type` to avoid mistakes in non-trivial NumPy type promotion rules.
-   Fix some cases where a Python built-in type is returned in place of a NumPy type.
-   Stop printing numbers with more decimal digits than their precision.
-   Allow printing the result of a function returning multiple objects of different types.
-   #1732 : Fix multidimensional list indexing in Python.
-   #1785 : Add missing cast when creating an array of booleans from non-boolean values.
-   #1821 : Ensure an error is raised when creating an ambiguous interface.
-   #1842 : Fix homogeneous tuples incorrectly identified as inhomogeneous.
-   Link and mention `devel` branch, not `master`.
-   #1913 : Fix function calls to renamed functions.
-   #1930 : Preserve ordering of import targets.
-   #1892 : Fix implementation of list function when an iterable is passed as parameter.
-   #1979 : Fix memory leaks in C due to homogeneous container redefinition.
-   #1972 : Simplified `printf` statement for Literal String.
-   #2026 : Fix missing loop in slice assignment.
-   #2008 : Ensure list/set/dict assignment is recognised as a reference.
-   #2039 : Ensure any expressions in the iterable of a for loop are calculated before the loop.
-   #2013 : Stop limiting the length of strings to 128 characters.
-   #2078 : Fix translation of classes containing comments.
-   #2041 : Include all type extension methods by default.
-   #2082 : Allow the use of a list comprehension to initialise an array.
-   #2094 : Fix slicing of array allocated in an if block.
-   #2085 : Fix calling class methods before they are defined.
-   #2111 : Fix declaration of class attributes with name conflicts using type annotations.
-   #2115 : Fix integer handling with NumPy 2.0 on Windows.
-   Fix handling of union `typing.TypeAlias` objects as type hints.
-   #2141 : Fix error when removing `test_node`
<<<<<<< HEAD
-   #2149 : Fix multi-line expressions in `if` conditions.
=======
-   #2148 : Fix error due to missing file `numpy_version.h`.
>>>>>>> ead3d44f

### Changed

-   #1920 : Add a maximum version for NumPy.
-   #1836 : Move `epyccel` module to `pyccel.commands.epyccel` and add support for shortcut import `from pyccel import epyccel`.
-   #1720 : functions with the `@inline` decorator are no longer exposed to Python in the shared library.
-   #1720 : Error raised when incompatible arguments are passed to an `inlined` function is now fatal.
-   #1964 : Improve the error message when the wrong type is passed as a NumPy array argument.
-   #1941 : Rename "target" in `AsName` to `local_alias` to better illustrate its use in the local context.
-   \[INTERNALS\] `FunctionDef` is annotated when it is called, or at the end of the `CodeBlock` if it is never called.
-   \[INTERNALS\] `InlinedFunctionDef` is only annotated if it is called.
-   \[INTERNALS\] Build `utilities.metaclasses.ArgumentSingleton` on the fly to ensure correct docstrings.
-   \[INTERNALS\] Rewrite datatyping system. See #1722.
-   \[INTERNALS\] Moved precision from `ast.basic.TypedAstNode` to an internal property of `ast.datatypes.FixedSizeNumericType` objects.
-   \[INTERNALS\] Moved rank from `ast.basic.TypedAstNode` to an internal property of `ast.datatypes.PyccelType` objects.
-   \[INTERNALS\] Moved order from `ast.basic.TypedAstNode` to an internal property of `ast.datatypes.PyccelType` objects.
-   \[INTERNALS\] Use cached `__add__` method to determine result type of arithmetic operations.
-   \[INTERNALS\] Use cached `__and__` method to determine result type of bitwise comparison operations.
-   \[INTERNALS\] Stop storing `FunctionDef`, `ClassDef`, and `Import` objects inside `CodeBlock`s.
-   \[INTERNALS\] Remove the `order` argument from the `pyccel.ast.core.Allocate` constructor.
-   \[INTERNALS\] Remove `rank` and `order` arguments from `pyccel.ast.variable.Variable` constructor.
-   \[INTERNALS\] Ensure `SemanticParser.infer_type` returns all documented information.
-   \[INTERNALS\] Enforce correct value for `pyccel_staging` property of `PyccelAstNode`.
-   \[INTERNALS\] Allow visiting objects containing both syntactic and semantic elements in `SemanticParser`.
-   \[INTERNALS\] Rename `pyccel.ast.internals.PyccelInternalFunction` to `pyccel.ast.internals.PyccelFunction`.
-   \[INTERNALS\] All internal classes which can be generated from `FunctionCall`s must inherit from `PyccelFunction`.
-   \[INTERNALS\] `PyccelFunction` objects which do not represent objects in memory have the type `SymbolicType`.
-   \[INTERNALS\] Rename `_visit` functions called from a `FunctionCall` which don't match the documented naming pattern to `_build` functions.
-   \[INTERNALS\] Remove unnecessary argument `kind` to `Errors.set_target`.
-   \[INTERNALS\] Handle STC imports with Pyccel objects.
-   \[INTERNALS\] Stop using ndarrays as an intermediate step to call Fortran code.
-   \[INTERNALS\] Stop using ndarrays as an intermediate step to return arrays from Fortran code.
-   \[INTERNALS\] Unify the strategy for handling additional imports in the printing stage for different languages.
-   \[INTERNALS\] Make `Iterable` into a super-class instead of a storage class.
-   \[INTERNALS\] Change the order of the constructor arguments of `FunctionDef`.

### Deprecated

-   #1786 : Remove support for `real` and `integer` as type annotations.
-   #1812 : Stop allowing multiple main blocks inside a module.
-   \[INTERNALS\] Remove property `ast.basic.TypedAstNode.precision`.
-   \[INTERNALS\] Remove class `ast.datatypes.DataType` (replaced by `ast.datatypes.PrimitiveType` and `ast.datatypes.PyccelType`).
-   \[INTERNALS\] Remove unused properties `prefix` and `alias` from `CustomDataType`.
-   \[INTERNALS\] Remove `ast.basic.TypedAstNode._dtype`. The datatype can still be accessed as it is contained within the class type.
-   \[INTERNALS\] Remove unused parameters `expr`, `status` and `like` from `pyccel.ast.core.Assign`.
-   \[INTERNALS\] Remove `pyccel.ast.utilities.builtin_functions`.
-   \[INTERNALS\] Remove unused/unnecessary functions in `pyccel.parser.utilities` : `read_file`, `header_statement`, `accelerator_statement`, `get_module_name`, `view_tree`.
-   \[INTERNALS\] Remove unused functions `Errors.unset_target`, and `Errors.reset_target`.
-   \[INTERNALS\] Remove unused classes `SymbolicAssign` and `SymbolicPrint`.

## \[1.12.1\] - 2024-10-01

### Added

-   #1915 : Add support for NumPy v2 `sign` function.
-   #1988 : Add support for NumPy v2 (fix `floor`, fix type mixing, update tests).

### Fixed

-   #1853 : Fix translation of a file whose name conflicts with Fortran keywords.
-   #1047 : Print the value of an unrecognised constant.
-   #1951 : Fix return type for class whose argument cannot be wrapped.
-   #1903 : Fix memory leak when using type annotations on local variables.
-   #1927 : Improve error Message for missing target language compiler in Pyccel
-   #1933 : Improve code printing speed.
-   #1924 : Fix internal error arising in Duplicate or list comprehensions.
-   #1970 : Fix missing `TypeError` for wrong type passed as optional argument.
-   #1985 : Fix implementation of `gcd` and `lcm` for C and Fortran.
-   #1998 : Fix compiler error when using a variable named `I`.

## \[1.12.0\] - 2024-05-13

### Added

-   #1830 : Add a `pyccel.lambdify` function to accelerate SymPy expressions.
-   #1867 : Add a `use_out` parameter to `pyccel.lambdify` to avoid unnecessary memory allocation.
-   #1867 : Auto-generate a docstring for functions generated via calls to `pyccel.lambdify`.
-   #1868 : Hide traceback for `epyccel` and `lambdify` errors.

### Fixed

-   #1762 : Fix array copy between different data types.
-   #1792 : Fix array unpacking.
-   #1795 : Fix bug when returning slices in C.
-   #1218 : Fix bug when assigning an array to a slice in Fortran.
-   #1830 : Fix missing allocation when returning an annotated array expression.
-   #1853 : Fix translation of a file whose name conflicts with Fortran keywords.
-   Link and mention `devel` branch, not `master`.

### Changed

-   #1866 : Raise a more informative error when mixing scalar and array return types.
-   \[TESTS\] Filter out cast warnings in cast tests.
-   \[INTERNALS\] Removed unused `fcode`, `ccode`, `cwrappercode`, `luacode`, and `pycode` functions from printers.
-   \[INTERNALS\] Removed unused arguments from methods in `pyccel.codegen.codegen.Codegen`.

### Deprecated

-   #1820 : Deprecated unused decorator `@lambdify`
-   \[INTERNALS\] Removed unused and undocumented function `get_function_from_ast`.
-   \[INTERNALS\] Remove function `Module.set_name`.
-   \[INTERNALS\] Remove unused `assign_to` argument of `CodePrinter.doprint`.
-   \[INTERNALS\] Remove unnecessary functions from `CodePrinter` : `_get_statement`, `_get_comment`.

## \[1.11.2\] - 2024-03-05

### Added

-   #1689 : Add Python support for list method `append()`.
-   #1692 : Add Python support for list method `insert()`.
-   #1690 : Add Python support for list method `pop()`.
-   #1691 : Add Python support for list method `clear()`.
-   #1575 : Add support for homogeneous tuple type annotations on variables.
-   #1425 : Add support for `numpy.isnan`, `numpy.isinf` and `numpy.isfinite`.
-   #1738 : Add Python support for creating scalar sets with `{}`.
-   #1738 : Add Python support for set method `add`.
-   #1749 : Add Python support for set method `pop()`.

### Fixed

-   #1575 : Fixed inhomogeneous tuple (due to incompatible sizes) being treated as homogeneous tuple.
-   #1182 : Fix tuples containing objects with different ranks.
-   #1575 : Fix duplication operator for non-homogeneous tuples with a non-literal but constant multiplier.
-   #1779 : Fix standalone partial templates.

### Changed

-   #1776 : Increase minimum version for `pytest` to 7.0.

### Deprecated

-   \[INTERNALS\] Remove unnecessary `dtype` parameter from `ast.core.Declare` class.
-   \[INTERNALS\] Remove unnecessary `passed_from_dotted` parameter from `ast.core.Declare` class.
-   \[INTERNALS\] Remove unused `ast.core.Block` class.

## \[1.11.1\] - 2024-02-13

### Fixed

-   #1724 : Fix returns in for loops

## \[1.11.0\] - 2024-02-12

### Added

-   #1645 : Handle deprecated `ast` classes.
-   #1649 : Add support for `np.min` in C code.
-   #1621 : Add support for `np.max` in C code.
-   #1571 : Add support for the function `tuple`.
-   #1493 : Add preliminary support for importing classes.
-   #1578 : Allow classes to avoid type annotations for the self argument of a method.
-   #1597 : Handle class docstrings.
-   #1494 : Add support for functions returning class instances.
-   #1495 : Add support for functions with class instance arguments.
-   #1684 : Add support for classes without `__init__` functions.
-   #1685 : Add support for `type()` function with class instance argument.
-   #1605 : Add support for methods and interfaces in classes (including `__init__` and `__del__`).
-   #1618 : Add support for class instance attributes.
-   #1680 : Add support for `typing.Final`.
-   Add a `--time_execution` flag to allow detailed investigation of critical sections of code.
-   #1659 : Add multi-file support for classes.
-   #1708 : Allow returning pointers to arguments from functions.
-   \[INTERNALS\] Add `class_type` attribute to `TypedAstNode`.
-   \[INTERNALS\] Add `PyccelPyArrayObject` datatype.

### Fixed

-   #1587 : Fix unnecessarily long file names generated by `epyccel`.
-   #1576 : Correct destructor invocation for proper cleanup.
-   #1576 : Remove inline class method definition.
-   Ensure an error is raised when if conditions are used in comprehension statements.
-   #1553 : Fix `np.sign` when using the `ifort` compiler.
-   #1582 : Allow homogeneous tuples in classes.
-   #1619 : Give priority to imported functions over builtin functions.
-   #1614 : Allow relative paths for custom compilation file.
-   #1615 : Fixed infinite loop when passing slices while copying arrays.
-   #1628 : Fixed segmentation fault when writing to optional scalars.
-   #1554 : Fix exit statement in Fortran with Intel compiler.
-   #1564 : Fixed installation problems on Python 3.12.
-   #1259 : Fix bug causing problems with user editable installation.
-   #1651 : Fix name collision resolution to include parent scopes.
-   #1156 : Raise an error for variable name collisions with non-variable objects.
-   #1507 : Fix problems with name collisions in class functions.
-   Ensure `pyccel-init` calls the related function.
-   Stop unnecessarily importing deprecated NumPy classes `int`, `bool`, `float`, `complex` in Python translation.
-   #1712 : Fix library path and OpenMP support for recent Apple chips by getting Homebrew directory with `brew --prefix`.
-   #1687 : Pointers in tuples are deallocated.
-   #1586 : Raise an error for targets of class instances which go out of scope too early.
-   #1717 : Fix a bug when handling paths with dots.

### Changed

-   #1672 : Make `icx` and `ifx` the default Intel compilers (Found in Intel oneAPI).
-   #1644 : Stop printing the step of a range if that step is 1.
-   #1638 : Migrate from `setuptools` to `hatch` for installation scripts.
-   Don't raise a warning for an unnecessary specification of the order.
-   \[INTERNALS\] #1593 : Rename `PyccelAstNode.fst` to the `PyccelAstNode.ast`.
-   \[INTERNALS\] #1593 : Use a setter instead of a method to update `PyccelAstNode.ast`.
-   \[INTERNALS\] #1593 : Rename `BasicParser._current_fst_node` to the `BasicParser._current_ast_node`.
-   \[INTERNALS\] #1390 : Remove dead code handling a `CodeBlock` in an assignment.
-   \[INTERNALS\] #1582 : Remove the `HomogeneousTupleVariable` type.
-   \[INTERNALS\] #1581 : Unify handling of string and Python annotations.

### Deprecated

-   #1593 : Remove undocumented, broken `lambdify` method.
-   \[INTERNALS\] #1584 : Remove unused functions from `pyccel.ast.core` : `inline`, `subs`, `get_iterable_ranges`.
-   \[INTERNALS\] #1584 : Remove unused functions from `pyccel.ast.datatypes` : `is_iterable_datatype`, `is_with_construct_datatype`, `is_pyccel_datatype`.
-   \[INTERNALS\] #1584 : Remove unused class from `pyccel.ast.core`: `ForIterator`.
-   \[INTERNALS\] #1584 : Remove unused method from `pyccel.ast.core`: `ClassDef.get_attribute`.
-   \[INTERNALS\] #1676 : Remove `DottedFunctionCall` from `pyccel.ast.core` (use `bound_argument` instead).
-   \[INTERNALS\] #1683 : Remove unused redundant class from `pyccel.ast.datatypes`: `UnionType`.

## \[1.10.0\] - 2023-10-23

### Added

-   #633 & #1518 : Allow non-trivial types to be specified with mypy-compatible annotations.
-   #1336 : Use template as a partial type.
-   #1509 : Add type annotations for variables.
-   #1528 : Add support for variable declarations in classes.
-   #1491 : Add documentation for classes.

### Fixed

-   #387 : Raise a clear error when an unrecognised type is used in a type annotation.
-   #1556 : Fixed print format string for Intel compatibility.
-   #1557 : Fix return a new instance of a class.
-   #1557 : Fix save multiple class instances to the same variable.

### Changed

-   \[INTERNALS\] #1520 : `ScopedNode` -> `ScopedAstNode`.
-   \[INTERNALS\] #1520 : `PyccelAstNode` -> `TypedAstNode`.
-   \[INTERNALS\] #1520 : `Basic` -> `PyccelAstNode`.

### Deprecated

-   Drop official support for Python 3.7 due to End of Life.

## \[1.9.2\] - 2023-10-13

### Added

-   #1476 : Add C support for a class containing `Interfaces`.
-   #1472 : Add C printing support for a class containing scalar data.
-   #1492 : Types of arguments for class methods can be declared like function arguments.
-   #1511 : Add support for the `cmath` library.
-   Output readable header syntax errors.
-   New environment variable `PYCCEL_DEFAULT_COMPILER`.
-   #1508 : Add C support for a class destructor.
-   #1508 : Add support for array data in classes.

### Fixed

-   #1484 : Use scope for classes to avoid name clashes.
-   Stop raising warning for unrecognised functions imported via intermediate modules.
-   #1156 : Raise a neat error for unhandled inhomogeneous tuple expressions.
-   Set status of header variables to 'unallocated'.
-   #1508 : Generate deallocations for classes and their attributes.

### Changed

-   #1484 : Improve handling of `DottedName` in `_assign_lhs_variable`.
-   \[INTERNALS\] Move handling of variable headers to semantic stage.
-   \[INTERNALS\] Moved handling of type annotations to the semantic stage.
-   \[INTERNALS\] Remove unnecessary body argument from `FunctionAddress`.

### Deprecated

-   #1513 : Stop printing `@types` decorators in generated Python code.
-   Remove support for undocumented type syntax specifying precision (e.g. `int*8`).
-   No longer possible to combine header annotations and argument type annotations.
-   Remove support for specifying header annotations in a separate file.
-   \[INTERNALS\] Remove `dtype_registry` in favour of `dtype_and_precision_registry`.
-   \[INTERNALS\] Prefer `DataType` keys over string keys which describe data types.

## \[1.9.1\] - 2023-08-31

### Added

-   #1497 : Add support for NumPy `copy` method: `a.copy`.
-   #1497 : Add support for NumPy function `copy`.

### Fixed

-   #1499 : Fix passing temporary arrays to functions.
-   #1241 : Missing transpose when converting from a C-ordered array to F-ordered array.
-   #1241 : Incorrect transpose when copying an F-ordered array.
-   #1241 : Fix infinite loop when passing an array as the only argument to `np.array`.
-   #1506 : Increment `Py_None` reference count to avoid unexpected deallocation.

## \[1.9.0\] - 2023-08-22

### Added

-   #752 : Allow passing array variables to `numpy.array`.
-   #1280 : Allow copying arrays using `numpy.array`.
-   Allow interfaces in classes.
-   Add Python support for a simple class.
-   #1430 : Add conjugate support to booleans.
-   #1452 : Add C printing support for a class containing only functions.
-   #1260 : Add support for NumPy `dtype` property: `a.dtype`.
-   #1260 : Add support for NumPy `result_type` function.

### Fixed

-   #682 : Wrong data layout when copying a slice of an array.
-   #1453 : Fix error-level developer mode output.
-   \[INTERNALS\] Fix string base class selection.
-   #1496 : Fix interfaces which differ only by order or rank.

### Changed

-   #1455 : Make `ConstructorCall` inherit from `FunctionCall`.
-   Updating `stdlib` files if they are modified not just accessed.
-   `pyccel_clean` tool now deletes folders **starting with** `__pyccel__` and `__epyccel__`.
-   Pyccel-generated folder names are dependent on `PYTEST_XDIST_WORKER` when running with `pytest-xdist`.
-   \[INTERNALS\] Add class object to class function call arguments.
-   \[INTERNALS\] In `ast.numpyext` rename `Shape` as `NumpyShape`, `NumpyArraySize` as `NumpySize`
-   \[INTERNALS\] In `ast.internals` rename `PyccelArraySize` as `PyccelArraySizeElement`, create new `PyccelArraySize` w/out `index` argument
-   \[INTERNALS\] Make `NumpySize` a factory class (which cannot be instantiated)
-   \[INTERNALS\] Re-write C-Python API wrapping stage (#1477)

### Deprecated

-   Using a `@types` decorator will raise a `FutureWarning` as this will be deprecated in a future version.
-   Using a type specification header will raise a `FutureWarning` as this will be deprecated in a future version.
-   Stop generating `numpy.bool` (deprecated from NumPy) in code.
-   \[INTERNALS\] Removed `obsolete` folder.
-   \[INTERNALS\] Removed out of date `samples` folder.
-   \[INTERNALS\] Removed out of date `doc` folder.
-   \[INTERNALS\] Removed `benchmarks` folder. Code is still available in benchmark repository.
-   \[INTERNALS\] Removed `bugs` folder.
-   \[INTERNALS\] Removed `inprogress` folder.
-   \[INTERNALS\] Remove old Travis configuration file.

## \[1.8.1\] - 2023-07-07

### Added

-   #1430 : Added conjugate support to integers and floats.

### Fixed

-   #1427 : Fix augmented assignment with a literal right hand side in templated code.

## \[1.8.0\] - 2023-06-20

### Added
-   #1400 : Added flags to Pyccel for managing conda PATH warnings.

### Fixed

-   #1404 : Bug preventing printing of some functions in a `print()` call.
-   #1302 : Raise error message in case of empty class.
-   #1407 : Raise an error if file name matches a Python built-in module.
-   #929 : Allow optional variables when compiling with Intel or NVIDIA.
-   #1117 : Allow non-contiguous arrays to be passed to Fortran code.
-   #1415 : Fix incorrect handling of assignments augmented by function calls.
-   #1418 : Fix `itertools.product` implementation.

### Changed

-   #1355 : Remove unused `BasicParser` arguments.
-   \[INTERNALS\] Re-write bind-c wrapping stage (#1388)

## \[1.7.4\] - 2023-05-02

### Added

-   #1352 : Added a change log.

### Fixed

-   #1367 : Use an absolute path to link to Python library.
-   #1379 : Ensure temporary arrays created for function calls are correctly declared in loops.

### Changed

-   Default to linking Python dynamically instead of statically
-   Ensure only absolute paths are used in compilation command.
-   \[INTERNALS\] Use `FunctionDefArgument` to store all argument specific properties.
-   \[INTERNALS\] Reduce carbon footprint by avoiding unnecessary CI testing.
-   \[INTERNALS\] Automatise PR labelling and review progress prompts.
-   \[INTERNALS\] Enforce the use of `FunctionDefArgument` in `FunctionDef`.
-   \[INTERNALS\] Use `FunctionDefResult` to store all result specific properties.

## \[1.7.3\] - 2023-03-07

### Added

-   Improved developer docs (code generation stage).

### Fixed

-   #1337 : Bug causing overflow errors when templates are used in functions with a large number of arguments.
-   #892 : Bug in the wrapper preventing an argument from using templates to have both a scalar and an array type.

### Changed

-   \[INTERNALS\] Add validation of docstrings to CI.

## \[1.7.2\] - 2023-02-02

### Added

### Fixed

-   #1288 : Bug in slice indexing in C code.
-   #1318 : Bug preventing use of `np.linspace` more than once in a given function.

### Changed

-   \[INTERNALS\] Uniformise line endings and enforce the convention through the use of a `.gitattributes` file.
-   \[INTERNALS\] Add human-readable summaries to tests.
-   \[INTERNALS\] Add tests to ensure Pyccel conventions are followed.
-   \[INTERNALS\] Add tests to check spelling.

## \[1.7.1\] - 2023-01-26

### Added

-   #1309 : Support for `np.sum` in C code.
-   Improved [developer docs](./developer_docs) (ordering, syntactic stage, semantic stage).
-   Added [community guidelines](./github/CONTRIBUTING.md).

### Fixed

-   #1184 : Bug preventing compilation on systems where there is no static library available for Python.
-   #1281 : Bug causing assignment to pointer instead of incrementation.
-   #1282 : Imported constants cannot be returned from functions.
-   \[INTERNALS\] Bug in CI coverage for forks.

### Changed

-   #1315 : Installation process modified to make test requirements a pip optional dependency.
-   #1245 : Reduce false negative test results by using a tolerance to compare floats.
-   #1272 : Remove use of deprecated NumPy syntax in tests.
-   #1253 : Provide minimum requirements.
-   \[INTERNALS\]  #1385 : Remove unused settings keyword arguments from `_visit` function.<|MERGE_RESOLUTION|>--- conflicted
+++ resolved
@@ -101,12 +101,9 @@
 -   #2111 : Fix declaration of class attributes with name conflicts using type annotations.
 -   #2115 : Fix integer handling with NumPy 2.0 on Windows.
 -   Fix handling of union `typing.TypeAlias` objects as type hints.
--   #2141 : Fix error when removing `test_node`
-<<<<<<< HEAD
+-   #2141 : Fix error when removing `test_node`.
+-   #2148 : Fix error due to missing file `numpy_version.h`.
 -   #2149 : Fix multi-line expressions in `if` conditions.
-=======
--   #2148 : Fix error due to missing file `numpy_version.h`.
->>>>>>> ead3d44f
 
 ### Changed
 
