--- conflicted
+++ resolved
@@ -54,12 +54,9 @@
 -   \[INTERNALS\] Stop storing `FunctionDef`, `ClassDef`, and `Import` objects inside `CodeBlock`s.
 -   \[INTERNALS\] Remove the `order` argument from the `pyccel.ast.core.Allocate` constructor.
 -   \[INTERNALS\] Remove `rank` and `order` arguments from `pyccel.ast.variable.Variable` constructor.
-<<<<<<< HEAD
+-   \[INTERNALS\] Ensure `SemanticParser.infer_type` returns all documented information.
 -   \[INTERNALS\] Enforce correct value for `pyccel_staging`.
 -   \[INTERNALS\] Allow visiting objects containing both syntactic and semantic elements in `SemanticParser`.
-=======
--   \[INTERNALS\] Ensure `SemanticParser.infer_type` returns all documented information.
->>>>>>> e8a2bf98
 
 ### Deprecated
 
