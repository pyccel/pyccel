--- conflicted
+++ resolved
@@ -44,11 +44,8 @@
 
 ### Deprecated
 
-<<<<<<< HEAD
+-   #1786 : Remove support for `real` and `integer` as type annotations.
 -   #1812 : Stop allowing multiple main blocks inside a module.
-=======
--   #1786 : Remove support for `real` and `integer` as type annotations.
->>>>>>> 1a9104d2
 -   \[INTERNALS\] Remove property `ast.basic.TypedAstNode.precision`.
 -   \[INTERNALS\] Remove class `ast.datatypes.DataType` (replaced by `ast.datatypes.PrimitiveType` and `ast.datatypes.PyccelType`).
 -   \[INTERNALS\] Remove unused properties `prefix` and `alias` from `CustomDataType`.
