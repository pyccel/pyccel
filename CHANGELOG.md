--- conflicted
+++ resolved
@@ -54,11 +54,8 @@
 -   #2479 : Fix missing `@property` decorator in stub files.
 -   #2479 : Fix Fortran wrapping of methods with `@property` decorator returning inhomogeneous tuples.
 -   #2443 : Fix passing non-contiguous slices of arrays.
-<<<<<<< HEAD
+-   #2436 : Fix list comprehension with variable slice containing negative indices as an iterable.
 -   #2439 : Ensure stub files describe memory access pattern (alias/stack) for objects.
-=======
--   #2436 : Fix list comprehension with variable slice containing negative indices as an iterable.
->>>>>>> 48841c5c
 -   Rename `main` function when translating to C.
 
 ### Changed
