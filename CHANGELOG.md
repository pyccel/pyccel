--- conflicted
+++ resolved
@@ -25,11 +25,8 @@
 -   #1792 : Fix array unpacking.
 -   #1795 : Fix bug when returning slices in C.
 -   #1732 : Fix multidimensional list indexing in Python.
-<<<<<<< HEAD
+-   #1785 : Add missing cast when creating an array of booleans from non-boolean values.
 -   #1821 : Ensure an error is raised when creating an ambiguous interface.
-=======
--   #1785 : Add missing cast when creating an array of booleans from non-boolean values.
->>>>>>> f17d55b5
 
 ### Changed
 -   #1720 : functions with the `@inline` decorator are no longer exposed to Python in the shared library.
