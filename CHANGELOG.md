--- conflicted
+++ resolved
@@ -37,11 +37,8 @@
 -   #1876 : Add C support for indexing lists.
 -   #1690 : Add C support for list method `pop()`.
 -   #1877 : Add C Support for set method `pop()`.
-<<<<<<< HEAD
--   #1918 : Add C Support for set method `clear()`.
-=======
--   #1917 : Add C and Fortran Support for set method `add()`.
->>>>>>> ea865d28
+-   #1917 : Add C and Fortran support for set method `add()`.
+-   #1918 : Add C and Fortran support for set method `clear()`.
 -   #1936 : Add missing C output for inline decorator example in documentation
 -   #1937 : Optimise `pyccel.ast.basic.PyccelAstNode.substitute` method.
 -   #1544 : Add support for `typing.TypeAlias`.
