--- conflicted
+++ resolved
@@ -85,11 +85,8 @@
 -   \[INTERNALS\] Rename `_visit` functions called from a `FunctionCall` which don't match the documented naming pattern to `_build` functions.
 -   \[INTERNALS\] Remove unnecessary argument `kind` to `Errors.set_target`.
 -   \[INTERNALS\] Handle STC imports with Pyccel objects.
-<<<<<<< HEAD
 -   \[INTERNALS\] Stop using ndarrays as an intermediate step to call Fortran code.
-=======
 -   \[INTERNALS\] Stop using ndarrays as an intermediate step to return arrays from Fortran code.
->>>>>>> b739d46f
 
 ### Deprecated
 
