--- conflicted
+++ resolved
@@ -10,18 +10,15 @@
 -   #1742 : Add support for set method `difference_update()`.
 -   #1849 : Add support for lambda functions in assign statements by treating them as inline functions.
 -   #1585 : Add support for `np.divide` and its alias `np.true_divide`.
-<<<<<<< HEAD
--   #2381 : Allow functions to be called from a function being translated via `epyccel`.
-=======
 -   #2390 : Add support for `np.expm1`.
 -   #2420 : Add `@low_level` decorator.
 -   Allow installed versions of gFTL and STC to be used if they can be discovered by `pkg-config`.
 -   Add support for positional arguments.
 -   Add support for keyword-only arguments.
 -   Add translation support for variadic arguments (`*args`). The interface with Python is not currently handled.
+-   #2381 : Allow functions to be called from a function being translated via `epyccel`.
 -   \[INTERNALS\] Added a `Wrappergen` class to group all wrapper generation logic.
 -   \[INTERNALS\] Added the `pyccel.codegen.compiling.library_config` module to handle library installation.
->>>>>>> 4e079fd5
 
 ### Fixed
 
