# Change Log
All notable changes to this project will be documented in this file.

## \[UNRELEASED\]

### Added

-   #1645 : Handle deprecated `ast` classes.
-   #1649 : Add support for `np.min` in C code.
-   #1621 : Add support for `np.max` in C code.
-   #1571 : Add support for the function `tuple`.
-   #1493 : Add preliminary support for importing classes.
-   #1578 : Allow classes to avoid type annotations for the self argument of a method.
-   #1597 : Handle class docstrings.
-   \[INTERNALS\] Add `class_type` attribute to `TypedAstNode`.
-   #1494 : Add support for functions returning class instances.
-   #1495 : Add support for functions with class instance arguments.
-   #1684 : Add support for classes without `__init__` functions.
-   #1685 : Add support for `type()` function with class instance argument.
-   #1605 : Add support for class methods and interfaces (including `__init__` and `__del__`).
-   #1680 : Add support for `typing.Final`.
<<<<<<< HEAD
-   Added a `--time_execution` flag to allow detailed investigation of critical sections of code.
-   #1708 : Allow returning pointers from functions.
=======
-   Add a `--time_execution` flag to allow detailed investigation of critical sections of code.
-   #1659 : Add multi-file support for classes.
>>>>>>> 614052ad

### Fixed

-   #1587 : Fix unnecessarily long file names generated by `epyccel`.
-   #1576 : Correct destructor invocation for proper cleanup.
-   #1576 : Remove inline class method definition.
-   Ensure an error is raised when if conditions are used in comprehension statements.
-   #1553 : Fix `np.sign` when using the `ifort` compiler.
-   #1582 : Allow homogeneous tuples in classes.
-   #1619 : Give priority to imported functions over builtin functions.
-   #1614 : Allow relative paths for custom compilation file.
-   #1615 : Fixed infinite loop when passing slices while copying arrays.
-   #1628 : Fixed segmentation fault when writing to optional scalars.
-   #1554 : Fix exit statement in Fortran with Intel compiler.
-   #1564 : Fixed installation problems on Python 3.12.
-   #1259 : Fix bug causing problems with user editable installation.
-   #1651 : Fix name collision resolution to include parent scopes.
-   #1156 : Raise an error for variable name collisions with non-variable objects.
-   #1507 : Fix problems with name collisions in class functions.
-   Ensure `pyccel-init` calls the related function.
-   Stop unnecessarily importing deprecated NumPy classes `int`, `bool`, `float`, `complex` in Python translation.
-   #1712 : Fix library path and OpenMP support for recent Apple chips by getting Homebrew directory with `brew --prefix`.
-   #1687 : Pointers in tuples are deallocated.
-   #1586 : Raise an error for targets of class instances which go out of scope too early.

### Changed

-   #1672 : Make `icx` and `ifx` the default Intel compilers (Found in Intel oneAPI).
-   #1644 : Stop printing the step of a range if that step is 1.
-   #1638 : Migrate from `setuptools` to `hatch` for installation scripts.
-   Don't raise a warning for an unnecessary specification of the order.
-   \[INTERNALS\] #1593 : Rename `PyccelAstNode.fst` to the `PyccelAstNode.ast`.
-   \[INTERNALS\] #1593 : Use a setter instead of a method to update `PyccelAstNode.ast`.
-   \[INTERNALS\] #1593 : Rename `BasicParser._current_fst_node` to the `BasicParser._current_ast_node`.
-   \[INTERNALS\] #1390 : Remove dead code handling a `CodeBlock` in an assignment.
-   \[INTERNALS\] #1582 : Remove the `HomogeneousTupleVariable` type.
-   \[INTERNALS\] #1581 : Unify handling of string and Python annotations.

### Deprecated

-   #1593 : Remove undocumented, broken `lambdify` method.
-   \[INTERNALS\] #1584 : Remove unused functions from `pyccel.ast.core` : `inline`, `subs`, `get_iterable_ranges`.
-   \[INTERNALS\] #1584 : Remove unused functions from `pyccel.ast.datatypes` : `is_iterable_datatype`, `is_with_construct_datatype`, `is_pyccel_datatype`.
-   \[INTERNALS\] #1584 : Remove unused class from `pyccel.ast.core`: `ForIterator`.
-   \[INTERNALS\] #1584 : Remove unused method from `pyccel.ast.core`: `ClassDef.get_attribute`.
-   \[INTERNALS\] #1676 : Remove `DottedFunctionCall` from `pyccel.ast.core` (use `bound_argument` instead).
-   \[INTERNALS\] #1683 : Remove unused redundant class from `pyccel.ast.datatypes`: `UnionType`.

## \[1.10.0\] - 2023-10-23

### Added

-   #633 & #1518 : Allow non-trivial types to be specified with mypy-compatible annotations.
-   #1336 : Use template as a partial type.
-   #1509 : Add type annotations for variables.
-   #1528 : Add support for variable declarations in classes.
-   #1491 : Add documentation for classes.

### Fixed

-   #387 : Raise a clear error when an unrecognised type is used in a type annotation.
-   #1556 : Fixed print format string for Intel compatibility.
-   #1557 : Fix return a new instance of a class.
-   #1557 : Fix save multiple class instances to the same variable.

### Changed

-   \[INTERNALS\] #1520 : `ScopedNode` -> `ScopedAstNode`.
-   \[INTERNALS\] #1520 : `PyccelAstNode` -> `TypedAstNode`.
-   \[INTERNALS\] #1520 : `Basic` -> `PyccelAstNode`.

### Deprecated

-   Drop official support for Python 3.7 due to End of Life.

## \[1.9.2\] - 2023-10-13

### Added

-   #1476 : Add C support for a class containing `Interfaces`.
-   #1472 : Add C printing support for a class containing scalar data.
-   #1492 : Types of arguments for class methods can be declared like function arguments.
-   #1511 : Add support for the `cmath` library.
-   Output readable header syntax errors.
-   New environment variable `PYCCEL_DEFAULT_COMPILER`.
-   #1508 : Add C support for a class destructor.
-   #1508 : Add support for array data in classes.

### Fixed

-   #1484 : Use scope for classes to avoid name clashes.
-   Stop raising warning for unrecognised functions imported via intermediate modules.
-   #1156 : Raise a neat error for unhandled inhomogeneous tuple expressions.
-   Set status of header variables to 'unallocated'.
-   #1508 : Generate deallocations for classes and their attributes.

### Changed

-   #1484 : Improve handling of `DottedName` in `_assign_lhs_variable`.
-   \[INTERNALS\] Move handling of variable headers to semantic stage.
-   \[INTERNALS\] Moved handling of type annotations to the semantic stage.
-   \[INTERNALS\] Remove unnecessary body argument from `FunctionAddress`.

### Deprecated

-   #1513 : Stop printing `@types` decorators in generated Python code.
-   Remove support for undocumented type syntax specifying precision (e.g. `int*8`).
-   No longer possible to combine header annotations and argument type annotations.
-   Remove support for specifying header annotations in a separate file.
-   \[INTERNALS\] Remove `dtype_registry` in favour of `dtype_and_precision_registry`.
-   \[INTERNALS\] Prefer `DataType` keys over string keys which describe data types.

## \[1.9.1\] - 2023-08-31

### Added

-   #1497 : Add support for NumPy `copy` method: `a.copy`.
-   #1497 : Add support for NumPy function `copy`.

### Fixed

-   #1499 : Fix passing temporary arrays to functions.
-   #1241 : Missing transpose when converting from a C-ordered array to F-ordered array.
-   #1241 : Incorrect transpose when copying an F-ordered array.
-   #1241 : Fix infinite loop when passing an array as the only argument to `np.array`.
-   #1506 : Increment `Py_None` reference count to avoid unexpected deallocation.

## \[1.9.0\] - 2023-08-22

### Added

-   #752 : Allow passing array variables to `numpy.array`.
-   #1280 : Allow copying arrays using `numpy.array`.
-   Allow interfaces in classes.
-   Add Python support for a simple class.
-   #1430 : Add conjugate support to booleans.
-   #1452 : Add C printing support for a class containing only functions.
-   #1260 : Add support for NumPy `dtype` property: `a.dtype`.
-   #1260 : Add support for NumPy `result_type` function.

### Fixed

-   #682 : Wrong data layout when copying a slice of an array.
-   #1453 : Fix error-level developer mode output.
-   \[INTERNALS\] Fix string base class selection.
-   #1496 : Fix interfaces which differ only by order or rank.

### Changed

-   #1455 : Make `ConstructorCall` inherit from `FunctionCall`.
-   Updating `stdlib` files if they are modified not just accessed.
-   `pyccel_clean` tool now deletes folders **starting with** `__pyccel__` and `__epyccel__`.
-   Pyccel-generated folder names are dependent on `PYTEST_XDIST_WORKER` when running with `pytest-xdist`.
-   \[INTERNALS\] Add class object to class function call arguments.
-   \[INTERNALS\] In `ast.numpyext` rename `Shape` as `NumpyShape`, `NumpyArraySize` as `NumpySize`
-   \[INTERNALS\] In `ast.internals` rename `PyccelArraySize` as `PyccelArraySizeElement`, create new `PyccelArraySize` w/out `index` argument
-   \[INTERNALS\] Make `NumpySize` a factory class (which cannot be instantiated)
-   \[INTERNALS\] Re-write C-Python API wrapping stage (#1477)

### Deprecated

-   Using a `@types` decorator will raise a `FutureWarning` as this will be deprecated in a future version.
-   Using a type specification header will raise a `FutureWarning` as this will be deprecated in a future version.
-   Stop generating `numpy.bool` (deprecated from NumPy) in code.
-   \[INTERNALS\] Removed `obsolete` folder.
-   \[INTERNALS\] Removed out of date `samples` folder.
-   \[INTERNALS\] Removed out of date `doc` folder.
-   \[INTERNALS\] Removed `benchmarks` folder. Code is still available in benchmark repository.
-   \[INTERNALS\] Removed `bugs` folder.
-   \[INTERNALS\] Removed `inprogress` folder.
-   \[INTERNALS\] Remove old Travis configuration file.

## \[1.8.1\] - 2023-07-07

### Added

-   #1430 : Added conjugate support to integers and floats.

### Fixed

-   #1427 : Fix augmented assignment with a literal right hand side in templated code.

## \[1.8.0\] - 2023-06-20

### Added
-   #1400 : Added flags to Pyccel for managing conda PATH warnings.

### Fixed

-   #1404 : Bug preventing printing of some functions in a `print()` call.
-   #1302 : Raise error message in case of empty class.
-   #1407 : Raise an error if file name matches a Python built-in module.
-   #929 : Allow optional variables when compiling with Intel or NVIDIA.
-   #1117 : Allow non-contiguous arrays to be passed to Fortran code.
-   #1415 : Fix incorrect handling of assignments augmented by function calls.
-   #1418 : Fix `itertools.product` implementation.

### Changed

-   #1355 : Remove unused `BasicParser` arguments.
-   \[INTERNALS\] Re-write bind-c wrapping stage (#1388)

## \[1.7.4\] - 2023-05-02

### Added

-   #1352 : Added a change log.

### Fixed

-   #1367 : Use an absolute path to link to Python library.
-   #1379 : Ensure temporary arrays created for function calls are correctly declared in loops.

### Changed

-   Default to linking Python dynamically instead of statically
-   Ensure only absolute paths are used in compilation command.
-   \[INTERNALS\] Use `FunctionDefArgument` to store all argument specific properties.
-   \[INTERNALS\] Reduce carbon footprint by avoiding unnecessary CI testing.
-   \[INTERNALS\] Automatise PR labelling and review progress prompts.
-   \[INTERNALS\] Enforce the use of `FunctionDefArgument` in `FunctionDef`.
-   \[INTERNALS\] Use `FunctionDefResult` to store all result specific properties.

## \[1.7.3\] - 2023-03-07

### Added

-   Improved developer docs (code generation stage).

### Fixed

-   #1337 : Bug causing overflow errors when templates are used in functions with a large number of arguments.
-   #892 : Bug in the wrapper preventing an argument from using templates to have both a scalar and an array type.

### Changed

-   \[INTERNALS\] Add validation of docstrings to CI.

## \[1.7.2\] - 2023-02-02

### Added

### Fixed

-   #1288 : Bug in slice indexing in C code.
-   #1318 : Bug preventing use of `np.linspace` more than once in a given function.

### Changed

-   \[INTERNALS\] Uniformise line endings and enforce the convention through the use of a `.gitattributes` file.
-   \[INTERNALS\] Add human-readable summaries to tests.
-   \[INTERNALS\] Add tests to ensure Pyccel conventions are followed.
-   \[INTERNALS\] Add tests to check spelling.

## \[1.7.1\] - 2023-01-26

### Added

-   #1309 : Support for `np.sum` in C code.
-   Improved [developer docs](./developer_docs) (ordering, syntactic stage, semantic stage).
-   Added [community guidelines](./github/CONTRIBUTING.md).

### Fixed

-   #1184 : Bug preventing compilation on systems where there is no static library available for Python.
-   #1281 : Bug causing assignment to pointer instead of incrementation.
-   #1282 : Imported constants cannot be returned from functions.
-   \[INTERNALS\] Bug in CI coverage for forks.

### Changed

-   #1315 : Installation process modified to make test requirements a pip optional dependency.
-   #1245 : Reduce false negative test results by using a tolerance to compare floats.
-   #1272 : Remove use of deprecated NumPy syntax in tests.
-   #1253 : Provide minimum requirements.
-   \[INTERNALS\]  #1385 : Remove unused settings keyword arguments from `_visit` function.<|MERGE_RESOLUTION|>--- conflicted
+++ resolved
@@ -19,13 +19,9 @@
 -   #1685 : Add support for `type()` function with class instance argument.
 -   #1605 : Add support for class methods and interfaces (including `__init__` and `__del__`).
 -   #1680 : Add support for `typing.Final`.
-<<<<<<< HEAD
--   Added a `--time_execution` flag to allow detailed investigation of critical sections of code.
--   #1708 : Allow returning pointers from functions.
-=======
 -   Add a `--time_execution` flag to allow detailed investigation of critical sections of code.
 -   #1659 : Add multi-file support for classes.
->>>>>>> 614052ad
+-   #1708 : Allow returning pointers from functions.
 
 ### Fixed
 
