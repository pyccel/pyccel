--- conflicted
+++ resolved
@@ -31,12 +31,9 @@
 -   #2431 : Fix missing type checks for functions called by functions with variable argument types.
 -   #2433 : Fix shape calculation for resized class member variables.
 -   #2426 : Fix bug when specifying ND array shape with a tuple variable.
-<<<<<<< HEAD
--   #2440 : Fix incorrect handling of shapes and strides of Fortran-order multi-dimensional array that is C contiguous.
-=======
 -   #2096 : Fix saving a list comprehension into a slice.
 -   #2401 : Fix an unreported, undetected race condition when running 2 Pyccel instances which install the same library to different folders.
->>>>>>> a57eb720
+-   #2440 : Fix incorrect handling of shapes and strides of Fortran-order multi-dimensional array that is C contiguous.
 
 ### Changed
 
