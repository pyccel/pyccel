--- conflicted
+++ resolved
@@ -12,11 +12,8 @@
 -   #1739 : Add Python support for set method `clear()`.
 -   #1740 : Add Python support for set method `copy()`.
 -   #1750 : Add Python support for set method `remove()`.
-<<<<<<< HEAD
+-   #1787 : Ensure `STC` is installed with Pyccel.
 -   \[INTERNALS\] Added `container_rank` property to `ast.datatypes.PyccelType` objects.
-=======
--   #1787 : Ensure `STC` is installed with Pyccel.
->>>>>>> cb4165a8
 
 ### Fixed
 
@@ -30,12 +27,9 @@
 -   #1795 : Fix bug when returning slices in C.
 -   #1732 : Fix multidimensional list indexing in Python.
 -   #1785 : Add missing cast when creating an array of booleans from non-boolean values.
-<<<<<<< HEAD
--   #1821 : Ensure an error is raised when creating an ambiguous interface.
-=======
 -   #1218 : Fix bug when assigning an array to a slice in Fortran.
 -   #1830 : Fix missing allocation when returning an annotated array expression.
->>>>>>> cb4165a8
+-   #1821 : Ensure an error is raised when creating an ambiguous interface.
 
 ### Changed
 -   #1720 : functions with the `@inline` decorator are no longer exposed to Python in the shared library.
