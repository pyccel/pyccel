# Change Log
All notable changes to this project will be documented in this file.

## \[UNRELEASED\]

### Added
-   #1881 : Add Python support for dict method `copy()`.
-   #1880 : Add support for dict method `clear()`.
-   #1720 : Add support for `Ellipsis` as the only index for an array.
-   #1787 : Ensure STC is installed with Pyccel.
-   #1656 : Ensure gFTL is installed with Pyccel.
-   #1694 : Add Python support for list method `extend()`.
-   #1700 : Add Python support for list method `sort()`.
-   #1696 : Add Python support for list method `copy()`.
-   #1693 : Add Python support for list method `remove()`.
-   #1893 : Add Python support for set initialisation with `set()`.
-   #1895 : Add Python support for dict initialisation with `{}`.
-   #1895 : Add Python support for dict initialisation with `dict()`.
-   #1886 : Add Python and C support for dict method `pop()`.
-   #1887 : Add Python support for dict method `popitem()`.
-   #1888 : Add Python support for dict method `setdefault()`.
-   #1885 : Add Python support for dict method `get()`.
-   #1844 : Add line numbers and code to errors from built-in function calls.
-   #1655 : Add the appropriate C language equivalent for declaring a Python `list` container using the STC library.
-   #1659 : Add the appropriate C language equivalent for declaring a Python `set` container using the STC library.
-   #1944 : Add the appropriate C language equivalent for declaring a Python `dict` container using the STC library.
-   #1657 : Add the appropriate Fortran language equivalent for declaring a Python `list` container using the gFTL library.
-   #1658 : Add the appropriate Fortran language equivalent for declaring a Python `set` container using the gFTL library.
-   #1944 : Add the appropriate Fortran language equivalent for declaring a Python `dict` container using the gFTL library.
-   #2009 : Add support for `in` operator for `list`, `set`, `dict` and class containers.
-   #1874 : Add C and Fortran support for the `len()` function for the `list` container.
-   #1875 : Add C and Fortran support for the `len()` function for the `set` container.
-   #1908 : Add C and Fortran support for the `len()` function for the `dict` container.
-   #1665 : Add C and Fortran support for returning lists from functions.
-   #1689 : Add C and Fortran support for list method `append()`.
-   #1876 : Add C support for indexing lists.
-   #1690 : Add C and Fortran support for list method `pop()`.
-   #1663 : Add C support for sets as arguments.
-   #1664 : Add C and Fortran support for returning sets from functions.
-   #2023 : Add support for iterating over a `set`.
-   #1877 : Add C and Fortran Support for set method `pop()`.
-   #1917 : Add C and Fortran support for set method `add()`.
-   #1918 : Add support for set method `clear()`.
-   #1918 : Add support for set method `copy()`.
-   #1743 : Add support for set method `discard()`.
-   #1750 : Add support for set method `remove()`.
-   #1753 : Add support for set method `union()`.
-   #1754 : Add support for set method `update()`.
-   #1744 : Add support for set method `intersection()`.
-   #1745 : Add support for set method `intersection_update()`.
-   #1884 : Add support for dict method `items()`.
-   #1936 : Add missing C output for inline decorator example in documentation
-   #1937 : Optimise `pyccel.ast.basic.PyccelAstNode.substitute` method.
-   #1544 : Add support for `typing.TypeAlias`.
-   #1583 : Allow inhomogeneous tuples in classes.
-   #738 : Add support for homogeneous tuples with scalar elements as arguments.
-   Add a warning about containers in lists.
-   #2016 : Add support for translating arithmetic magic methods.
-   #2106 : Add support for `__len__` magic method.
-   #1980 : Extend The C support for min and max to more than two variables
-   #2081 : Add support for multi operator expressions
-   #2061 : Add C support for string declarations.
-   Add support for inhomogeneous tuple annotations.
-   #1834 : Add support for `@property` decorator.
-   #2099 : Fix translation of modules containing `__all__`.
-   #983 : Add support for built-in function `round`.
-   Add support for `type` as a type annotation.
-   \[INTERNALS\] Add abstract class `SetMethod` to handle calls to various set methods.
-   \[INTERNALS\] Added `container_rank` property to `ast.datatypes.PyccelType` objects.
-   \[INTERNALS\] Add a `__call__` method to `FunctionDef` to create `FunctionCall` instances.
-   \[INTERNALS\] Allow the use of magic methods to describe container methods.
-   \[DEVELOPER\] Added an improved traceback to the developer-mode errors for errors in function calls.

### Fixed

-   #2025 : Optimise min/max to avoid unnecessary temporary variables.
-   #1720 : Fix Undefined Variable error when the function definition is after the variable declaration.
-   #1763 Use `np.result_type` to avoid mistakes in non-trivial NumPy type promotion rules.
-   Fix some cases where a Python built-in type is returned in place of a NumPy type.
-   Stop printing numbers with more decimal digits than their precision.
-   Allow printing the result of a function returning multiple objects of different types.
-   #1732 : Fix multidimensional list indexing in Python.
-   #1785 : Add missing cast when creating an array of booleans from non-boolean values.
-   #1821 : Ensure an error is raised when creating an ambiguous interface.
-   #1842 : Fix homogeneous tuples incorrectly identified as inhomogeneous.
-   Link and mention `devel` branch, not `master`.
-   #1913 : Fix function calls to renamed functions.
-   #1930 : Preserve ordering of import targets.
-   #1892 : Fix implementation of list function when an iterable is passed as parameter.
-   #1979 : Fix memory leaks in C due to homogeneous container redefinition.
-   #1972 : Simplified `printf` statement for Literal String.
-   #2026 : Fix missing loop in slice assignment.
-   #2008 : Ensure list/set/dict assignment is recognised as a reference.
-   #2039 : Ensure any expressions in the iterable of a for loop are calculated before the loop.
-   #2013 : Stop limiting the length of strings to 128 characters.
-   #2078 : Fix translation of classes containing comments.
-   #2041 : Include all type extension methods by default.
-   #2082 : Allow the use of a list comprehension to initialise an array.
-   #2094 : Fix slicing of array allocated in an if block.
-   #2085 : Fix calling class methods before they are defined.
-   #2111 : Fix declaration of class attributes with name conflicts using type annotations.
-   #2115 : Fix integer handling with NumPy 2.0 on Windows.
<<<<<<< HEAD
-   #2093 : Fix scoping hierarchy for class methods.
=======
-   Fix handling of union `typing.TypeAlias` objects as type hints.
-   #2141 : Fix error when removing `test_node`.
-   #2148 : Fix error due to missing file `numpy_version.h`.
-   #2001 : Ensure all memory is correctly deallocated in the Python interface in a way that is compatible with all compilers.
-   #2153 : Fix missing line information when an unknown class method is called.
-   #2149 : Fix multi-line expressions in `if` conditions.
>>>>>>> 41a350dc

### Changed

-   #1920 : Add a maximum version for NumPy.
-   #1836 : Move `epyccel` module to `pyccel.commands.epyccel` and add support for shortcut import `from pyccel import epyccel`.
-   #1720 : functions with the `@inline` decorator are no longer exposed to Python in the shared library.
-   #1720 : Error raised when incompatible arguments are passed to an `inlined` function is now fatal.
-   #1964 : Improve the error message when the wrong type is passed as a NumPy array argument.
-   #1941 : Rename "target" in `AsName` to `local_alias` to better illustrate its use in the local context.
-   \[INTERNALS\] `FunctionDef` is annotated when it is called, or at the end of the `CodeBlock` if it is never called.
-   \[INTERNALS\] `InlinedFunctionDef` is only annotated if it is called.
-   \[INTERNALS\] Build `utilities.metaclasses.ArgumentSingleton` on the fly to ensure correct docstrings.
-   \[INTERNALS\] Rewrite datatyping system. See #1722.
-   \[INTERNALS\] Moved precision from `ast.basic.TypedAstNode` to an internal property of `ast.datatypes.FixedSizeNumericType` objects.
-   \[INTERNALS\] Moved rank from `ast.basic.TypedAstNode` to an internal property of `ast.datatypes.PyccelType` objects.
-   \[INTERNALS\] Moved order from `ast.basic.TypedAstNode` to an internal property of `ast.datatypes.PyccelType` objects.
-   \[INTERNALS\] Use cached `__add__` method to determine result type of arithmetic operations.
-   \[INTERNALS\] Use cached `__and__` method to determine result type of bitwise comparison operations.
-   \[INTERNALS\] Stop storing `FunctionDef`, `ClassDef`, and `Import` objects inside `CodeBlock`s.
-   \[INTERNALS\] Remove the `order` argument from the `pyccel.ast.core.Allocate` constructor.
-   \[INTERNALS\] Remove `rank` and `order` arguments from `pyccel.ast.variable.Variable` constructor.
-   \[INTERNALS\] Ensure `SemanticParser.infer_type` returns all documented information.
-   \[INTERNALS\] Enforce correct value for `pyccel_staging` property of `PyccelAstNode`.
-   \[INTERNALS\] Allow visiting objects containing both syntactic and semantic elements in `SemanticParser`.
-   \[INTERNALS\] Rename `pyccel.ast.internals.PyccelInternalFunction` to `pyccel.ast.internals.PyccelFunction`.
-   \[INTERNALS\] All internal classes which can be generated from `FunctionCall`s must inherit from `PyccelFunction`.
-   \[INTERNALS\] `PyccelFunction` objects which do not represent objects in memory have the type `SymbolicType`.
-   \[INTERNALS\] Rename `_visit` functions called from a `FunctionCall` which don't match the documented naming pattern to `_build` functions.
-   \[INTERNALS\] Remove unnecessary argument `kind` to `Errors.set_target`.
-   \[INTERNALS\] Handle STC imports with Pyccel objects.
-   \[INTERNALS\] Stop using ndarrays as an intermediate step to call Fortran code.
-   \[INTERNALS\] Stop using ndarrays as an intermediate step to return arrays from Fortran code.
-   \[INTERNALS\] Unify the strategy for handling additional imports in the printing stage for different languages.
-   \[INTERNALS\] Make `Iterable` into a super-class instead of a storage class.
-   \[INTERNALS\] Change the order of the constructor arguments of `FunctionDef`.

### Deprecated

-   #1786 : Remove support for `real` and `integer` as type annotations.
-   #1812 : Stop allowing multiple main blocks inside a module.
-   \[INTERNALS\] Remove property `ast.basic.TypedAstNode.precision`.
-   \[INTERNALS\] Remove class `ast.datatypes.DataType` (replaced by `ast.datatypes.PrimitiveType` and `ast.datatypes.PyccelType`).
-   \[INTERNALS\] Remove unused properties `prefix` and `alias` from `CustomDataType`.
-   \[INTERNALS\] Remove `ast.basic.TypedAstNode._dtype`. The datatype can still be accessed as it is contained within the class type.
-   \[INTERNALS\] Remove unused parameters `expr`, `status` and `like` from `pyccel.ast.core.Assign`.
-   \[INTERNALS\] Remove `pyccel.ast.utilities.builtin_functions`.
-   \[INTERNALS\] Remove unused/unnecessary functions in `pyccel.parser.utilities` : `read_file`, `header_statement`, `accelerator_statement`, `get_module_name`, `view_tree`.
-   \[INTERNALS\] Remove unused functions `Errors.unset_target`, and `Errors.reset_target`.
-   \[INTERNALS\] Remove unused classes `SymbolicAssign` and `SymbolicPrint`.

## \[1.12.1\] - 2024-10-01

### Added

-   #1915 : Add support for NumPy v2 `sign` function.
-   #1988 : Add support for NumPy v2 (fix `floor`, fix type mixing, update tests).

### Fixed

-   #1853 : Fix translation of a file whose name conflicts with Fortran keywords.
-   #1047 : Print the value of an unrecognised constant.
-   #1951 : Fix return type for class whose argument cannot be wrapped.
-   #1903 : Fix memory leak when using type annotations on local variables.
-   #1927 : Improve error Message for missing target language compiler in Pyccel
-   #1933 : Improve code printing speed.
-   #1924 : Fix internal error arising in Duplicate or list comprehensions.
-   #1970 : Fix missing `TypeError` for wrong type passed as optional argument.
-   #1985 : Fix implementation of `gcd` and `lcm` for C and Fortran.
-   #1998 : Fix compiler error when using a variable named `I`.

## \[1.12.0\] - 2024-05-13

### Added

-   #1830 : Add a `pyccel.lambdify` function to accelerate SymPy expressions.
-   #1867 : Add a `use_out` parameter to `pyccel.lambdify` to avoid unnecessary memory allocation.
-   #1867 : Auto-generate a docstring for functions generated via calls to `pyccel.lambdify`.
-   #1868 : Hide traceback for `epyccel` and `lambdify` errors.

### Fixed

-   #1762 : Fix array copy between different data types.
-   #1792 : Fix array unpacking.
-   #1795 : Fix bug when returning slices in C.
-   #1218 : Fix bug when assigning an array to a slice in Fortran.
-   #1830 : Fix missing allocation when returning an annotated array expression.
-   #1853 : Fix translation of a file whose name conflicts with Fortran keywords.
-   Link and mention `devel` branch, not `master`.

### Changed

-   #1866 : Raise a more informative error when mixing scalar and array return types.
-   \[TESTS\] Filter out cast warnings in cast tests.
-   \[INTERNALS\] Removed unused `fcode`, `ccode`, `cwrappercode`, `luacode`, and `pycode` functions from printers.
-   \[INTERNALS\] Removed unused arguments from methods in `pyccel.codegen.codegen.Codegen`.

### Deprecated

-   #1820 : Deprecated unused decorator `@lambdify`
-   \[INTERNALS\] Removed unused and undocumented function `get_function_from_ast`.
-   \[INTERNALS\] Remove function `Module.set_name`.
-   \[INTERNALS\] Remove unused `assign_to` argument of `CodePrinter.doprint`.
-   \[INTERNALS\] Remove unnecessary functions from `CodePrinter` : `_get_statement`, `_get_comment`.

## \[1.11.2\] - 2024-03-05

### Added

-   #1689 : Add Python support for list method `append()`.
-   #1692 : Add Python support for list method `insert()`.
-   #1690 : Add Python support for list method `pop()`.
-   #1691 : Add Python support for list method `clear()`.
-   #1575 : Add support for homogeneous tuple type annotations on variables.
-   #1425 : Add support for `numpy.isnan`, `numpy.isinf` and `numpy.isfinite`.
-   #1738 : Add Python support for creating scalar sets with `{}`.
-   #1738 : Add Python support for set method `add`.
-   #1749 : Add Python support for set method `pop()`.

### Fixed

-   #1575 : Fixed inhomogeneous tuple (due to incompatible sizes) being treated as homogeneous tuple.
-   #1182 : Fix tuples containing objects with different ranks.
-   #1575 : Fix duplication operator for non-homogeneous tuples with a non-literal but constant multiplier.
-   #1779 : Fix standalone partial templates.

### Changed

-   #1776 : Increase minimum version for `pytest` to 7.0.

### Deprecated

-   \[INTERNALS\] Remove unnecessary `dtype` parameter from `ast.core.Declare` class.
-   \[INTERNALS\] Remove unnecessary `passed_from_dotted` parameter from `ast.core.Declare` class.
-   \[INTERNALS\] Remove unused `ast.core.Block` class.

## \[1.11.1\] - 2024-02-13

### Fixed

-   #1724 : Fix returns in for loops

## \[1.11.0\] - 2024-02-12

### Added

-   #1645 : Handle deprecated `ast` classes.
-   #1649 : Add support for `np.min` in C code.
-   #1621 : Add support for `np.max` in C code.
-   #1571 : Add support for the function `tuple`.
-   #1493 : Add preliminary support for importing classes.
-   #1578 : Allow classes to avoid type annotations for the self argument of a method.
-   #1597 : Handle class docstrings.
-   #1494 : Add support for functions returning class instances.
-   #1495 : Add support for functions with class instance arguments.
-   #1684 : Add support for classes without `__init__` functions.
-   #1685 : Add support for `type()` function with class instance argument.
-   #1605 : Add support for methods and interfaces in classes (including `__init__` and `__del__`).
-   #1618 : Add support for class instance attributes.
-   #1680 : Add support for `typing.Final`.
-   Add a `--time_execution` flag to allow detailed investigation of critical sections of code.
-   #1659 : Add multi-file support for classes.
-   #1708 : Allow returning pointers to arguments from functions.
-   \[INTERNALS\] Add `class_type` attribute to `TypedAstNode`.
-   \[INTERNALS\] Add `PyccelPyArrayObject` datatype.

### Fixed

-   #1587 : Fix unnecessarily long file names generated by `epyccel`.
-   #1576 : Correct destructor invocation for proper cleanup.
-   #1576 : Remove inline class method definition.
-   Ensure an error is raised when if conditions are used in comprehension statements.
-   #1553 : Fix `np.sign` when using the `ifort` compiler.
-   #1582 : Allow homogeneous tuples in classes.
-   #1619 : Give priority to imported functions over builtin functions.
-   #1614 : Allow relative paths for custom compilation file.
-   #1615 : Fixed infinite loop when passing slices while copying arrays.
-   #1628 : Fixed segmentation fault when writing to optional scalars.
-   #1554 : Fix exit statement in Fortran with Intel compiler.
-   #1564 : Fixed installation problems on Python 3.12.
-   #1259 : Fix bug causing problems with user editable installation.
-   #1651 : Fix name collision resolution to include parent scopes.
-   #1156 : Raise an error for variable name collisions with non-variable objects.
-   #1507 : Fix problems with name collisions in class functions.
-   Ensure `pyccel-init` calls the related function.
-   Stop unnecessarily importing deprecated NumPy classes `int`, `bool`, `float`, `complex` in Python translation.
-   #1712 : Fix library path and OpenMP support for recent Apple chips by getting Homebrew directory with `brew --prefix`.
-   #1687 : Pointers in tuples are deallocated.
-   #1586 : Raise an error for targets of class instances which go out of scope too early.
-   #1717 : Fix a bug when handling paths with dots.

### Changed

-   #1672 : Make `icx` and `ifx` the default Intel compilers (Found in Intel oneAPI).
-   #1644 : Stop printing the step of a range if that step is 1.
-   #1638 : Migrate from `setuptools` to `hatch` for installation scripts.
-   Don't raise a warning for an unnecessary specification of the order.
-   \[INTERNALS\] #1593 : Rename `PyccelAstNode.fst` to the `PyccelAstNode.ast`.
-   \[INTERNALS\] #1593 : Use a setter instead of a method to update `PyccelAstNode.ast`.
-   \[INTERNALS\] #1593 : Rename `BasicParser._current_fst_node` to the `BasicParser._current_ast_node`.
-   \[INTERNALS\] #1390 : Remove dead code handling a `CodeBlock` in an assignment.
-   \[INTERNALS\] #1582 : Remove the `HomogeneousTupleVariable` type.
-   \[INTERNALS\] #1581 : Unify handling of string and Python annotations.

### Deprecated

-   #1593 : Remove undocumented, broken `lambdify` method.
-   \[INTERNALS\] #1584 : Remove unused functions from `pyccel.ast.core` : `inline`, `subs`, `get_iterable_ranges`.
-   \[INTERNALS\] #1584 : Remove unused functions from `pyccel.ast.datatypes` : `is_iterable_datatype`, `is_with_construct_datatype`, `is_pyccel_datatype`.
-   \[INTERNALS\] #1584 : Remove unused class from `pyccel.ast.core`: `ForIterator`.
-   \[INTERNALS\] #1584 : Remove unused method from `pyccel.ast.core`: `ClassDef.get_attribute`.
-   \[INTERNALS\] #1676 : Remove `DottedFunctionCall` from `pyccel.ast.core` (use `bound_argument` instead).
-   \[INTERNALS\] #1683 : Remove unused redundant class from `pyccel.ast.datatypes`: `UnionType`.

## \[1.10.0\] - 2023-10-23

### Added

-   #633 & #1518 : Allow non-trivial types to be specified with mypy-compatible annotations.
-   #1336 : Use template as a partial type.
-   #1509 : Add type annotations for variables.
-   #1528 : Add support for variable declarations in classes.
-   #1491 : Add documentation for classes.

### Fixed

-   #387 : Raise a clear error when an unrecognised type is used in a type annotation.
-   #1556 : Fixed print format string for Intel compatibility.
-   #1557 : Fix return a new instance of a class.
-   #1557 : Fix save multiple class instances to the same variable.

### Changed

-   \[INTERNALS\] #1520 : `ScopedNode` -> `ScopedAstNode`.
-   \[INTERNALS\] #1520 : `PyccelAstNode` -> `TypedAstNode`.
-   \[INTERNALS\] #1520 : `Basic` -> `PyccelAstNode`.

### Deprecated

-   Drop official support for Python 3.7 due to End of Life.

## \[1.9.2\] - 2023-10-13

### Added

-   #1476 : Add C support for a class containing `Interfaces`.
-   #1472 : Add C printing support for a class containing scalar data.
-   #1492 : Types of arguments for class methods can be declared like function arguments.
-   #1511 : Add support for the `cmath` library.
-   Output readable header syntax errors.
-   New environment variable `PYCCEL_DEFAULT_COMPILER`.
-   #1508 : Add C support for a class destructor.
-   #1508 : Add support for array data in classes.

### Fixed

-   #1484 : Use scope for classes to avoid name clashes.
-   Stop raising warning for unrecognised functions imported via intermediate modules.
-   #1156 : Raise a neat error for unhandled inhomogeneous tuple expressions.
-   Set status of header variables to 'unallocated'.
-   #1508 : Generate deallocations for classes and their attributes.

### Changed

-   #1484 : Improve handling of `DottedName` in `_assign_lhs_variable`.
-   \[INTERNALS\] Move handling of variable headers to semantic stage.
-   \[INTERNALS\] Moved handling of type annotations to the semantic stage.
-   \[INTERNALS\] Remove unnecessary body argument from `FunctionAddress`.

### Deprecated

-   #1513 : Stop printing `@types` decorators in generated Python code.
-   Remove support for undocumented type syntax specifying precision (e.g. `int*8`).
-   No longer possible to combine header annotations and argument type annotations.
-   Remove support for specifying header annotations in a separate file.
-   \[INTERNALS\] Remove `dtype_registry` in favour of `dtype_and_precision_registry`.
-   \[INTERNALS\] Prefer `DataType` keys over string keys which describe data types.

## \[1.9.1\] - 2023-08-31

### Added

-   #1497 : Add support for NumPy `copy` method: `a.copy`.
-   #1497 : Add support for NumPy function `copy`.

### Fixed

-   #1499 : Fix passing temporary arrays to functions.
-   #1241 : Missing transpose when converting from a C-ordered array to F-ordered array.
-   #1241 : Incorrect transpose when copying an F-ordered array.
-   #1241 : Fix infinite loop when passing an array as the only argument to `np.array`.
-   #1506 : Increment `Py_None` reference count to avoid unexpected deallocation.

## \[1.9.0\] - 2023-08-22

### Added

-   #752 : Allow passing array variables to `numpy.array`.
-   #1280 : Allow copying arrays using `numpy.array`.
-   Allow interfaces in classes.
-   Add Python support for a simple class.
-   #1430 : Add conjugate support to booleans.
-   #1452 : Add C printing support for a class containing only functions.
-   #1260 : Add support for NumPy `dtype` property: `a.dtype`.
-   #1260 : Add support for NumPy `result_type` function.

### Fixed

-   #682 : Wrong data layout when copying a slice of an array.
-   #1453 : Fix error-level developer mode output.
-   \[INTERNALS\] Fix string base class selection.
-   #1496 : Fix interfaces which differ only by order or rank.

### Changed

-   #1455 : Make `ConstructorCall` inherit from `FunctionCall`.
-   Updating `stdlib` files if they are modified not just accessed.
-   `pyccel_clean` tool now deletes folders **starting with** `__pyccel__` and `__epyccel__`.
-   Pyccel-generated folder names are dependent on `PYTEST_XDIST_WORKER` when running with `pytest-xdist`.
-   \[INTERNALS\] Add class object to class function call arguments.
-   \[INTERNALS\] In `ast.numpyext` rename `Shape` as `NumpyShape`, `NumpyArraySize` as `NumpySize`
-   \[INTERNALS\] In `ast.internals` rename `PyccelArraySize` as `PyccelArraySizeElement`, create new `PyccelArraySize` w/out `index` argument
-   \[INTERNALS\] Make `NumpySize` a factory class (which cannot be instantiated)
-   \[INTERNALS\] Re-write C-Python API wrapping stage (#1477)

### Deprecated

-   Using a `@types` decorator will raise a `FutureWarning` as this will be deprecated in a future version.
-   Using a type specification header will raise a `FutureWarning` as this will be deprecated in a future version.
-   Stop generating `numpy.bool` (deprecated from NumPy) in code.
-   \[INTERNALS\] Removed `obsolete` folder.
-   \[INTERNALS\] Removed out of date `samples` folder.
-   \[INTERNALS\] Removed out of date `doc` folder.
-   \[INTERNALS\] Removed `benchmarks` folder. Code is still available in benchmark repository.
-   \[INTERNALS\] Removed `bugs` folder.
-   \[INTERNALS\] Removed `inprogress` folder.
-   \[INTERNALS\] Remove old Travis configuration file.

## \[1.8.1\] - 2023-07-07

### Added

-   #1430 : Added conjugate support to integers and floats.

### Fixed

-   #1427 : Fix augmented assignment with a literal right hand side in templated code.

## \[1.8.0\] - 2023-06-20

### Added
-   #1400 : Added flags to Pyccel for managing conda PATH warnings.

### Fixed

-   #1404 : Bug preventing printing of some functions in a `print()` call.
-   #1302 : Raise error message in case of empty class.
-   #1407 : Raise an error if file name matches a Python built-in module.
-   #929 : Allow optional variables when compiling with Intel or NVIDIA.
-   #1117 : Allow non-contiguous arrays to be passed to Fortran code.
-   #1415 : Fix incorrect handling of assignments augmented by function calls.
-   #1418 : Fix `itertools.product` implementation.

### Changed

-   #1355 : Remove unused `BasicParser` arguments.
-   \[INTERNALS\] Re-write bind-c wrapping stage (#1388)

## \[1.7.4\] - 2023-05-02

### Added

-   #1352 : Added a change log.

### Fixed

-   #1367 : Use an absolute path to link to Python library.
-   #1379 : Ensure temporary arrays created for function calls are correctly declared in loops.

### Changed

-   Default to linking Python dynamically instead of statically
-   Ensure only absolute paths are used in compilation command.
-   \[INTERNALS\] Use `FunctionDefArgument` to store all argument specific properties.
-   \[INTERNALS\] Reduce carbon footprint by avoiding unnecessary CI testing.
-   \[INTERNALS\] Automatise PR labelling and review progress prompts.
-   \[INTERNALS\] Enforce the use of `FunctionDefArgument` in `FunctionDef`.
-   \[INTERNALS\] Use `FunctionDefResult` to store all result specific properties.

## \[1.7.3\] - 2023-03-07

### Added

-   Improved developer docs (code generation stage).

### Fixed

-   #1337 : Bug causing overflow errors when templates are used in functions with a large number of arguments.
-   #892 : Bug in the wrapper preventing an argument from using templates to have both a scalar and an array type.

### Changed

-   \[INTERNALS\] Add validation of docstrings to CI.

## \[1.7.2\] - 2023-02-02

### Added

### Fixed

-   #1288 : Bug in slice indexing in C code.
-   #1318 : Bug preventing use of `np.linspace` more than once in a given function.

### Changed

-   \[INTERNALS\] Uniformise line endings and enforce the convention through the use of a `.gitattributes` file.
-   \[INTERNALS\] Add human-readable summaries to tests.
-   \[INTERNALS\] Add tests to ensure Pyccel conventions are followed.
-   \[INTERNALS\] Add tests to check spelling.

## \[1.7.1\] - 2023-01-26

### Added

-   #1309 : Support for `np.sum` in C code.
-   Improved [developer docs](./developer_docs) (ordering, syntactic stage, semantic stage).
-   Added [community guidelines](./github/CONTRIBUTING.md).

### Fixed

-   #1184 : Bug preventing compilation on systems where there is no static library available for Python.
-   #1281 : Bug causing assignment to pointer instead of incrementation.
-   #1282 : Imported constants cannot be returned from functions.
-   \[INTERNALS\] Bug in CI coverage for forks.

### Changed

-   #1315 : Installation process modified to make test requirements a pip optional dependency.
-   #1245 : Reduce false negative test results by using a tolerance to compare floats.
-   #1272 : Remove use of deprecated NumPy syntax in tests.
-   #1253 : Provide minimum requirements.
-   \[INTERNALS\]  #1385 : Remove unused settings keyword arguments from `_visit` function.<|MERGE_RESOLUTION|>--- conflicted
+++ resolved
@@ -100,16 +100,13 @@
 -   #2085 : Fix calling class methods before they are defined.
 -   #2111 : Fix declaration of class attributes with name conflicts using type annotations.
 -   #2115 : Fix integer handling with NumPy 2.0 on Windows.
-<<<<<<< HEAD
--   #2093 : Fix scoping hierarchy for class methods.
-=======
 -   Fix handling of union `typing.TypeAlias` objects as type hints.
 -   #2141 : Fix error when removing `test_node`.
 -   #2148 : Fix error due to missing file `numpy_version.h`.
 -   #2001 : Ensure all memory is correctly deallocated in the Python interface in a way that is compatible with all compilers.
 -   #2153 : Fix missing line information when an unknown class method is called.
 -   #2149 : Fix multi-line expressions in `if` conditions.
->>>>>>> 41a350dc
+-   #2093 : Fix scoping hierarchy for class methods.
 
 ### Changed
 
