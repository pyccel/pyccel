--- conflicted
+++ resolved
@@ -20,18 +20,6 @@
 -   #2407 : Fix bad memory handling for multi-level containers.
 -   #2408 : Fix bug when inlining a call to a function with no return, via a dotted function call.
 -   #2419 : Fix lost error messages.
-<<<<<<< HEAD
--   #2096 : Fix saving a list comprehension into a slice.
--   #2424 : Fix `isinstance` call testing class instance.
--   #2426 : Fix bug when specifying ND array shape with a tuple variable.
--   #2429 : Fix interface parsing from imported function.
--   #2248 : Fix wrapper bug when returning an instance of a class from the method of a preceding class.
--   #2431 : Fix missing type checks for functions called by functions with variable argument types.
--   #2433 : Fix shape calculation for resized class member variables.
--   #2413 : Fix late name conflict detection bug.
--   #2439 : Fix missing call to `Py_INCREF` for booleans.
--   #2441 : Fix function call pointer result assignment in Fortran.
-=======
 -   #2424 : Fix `isinstance` call testing class instance.
 -   #2248 : Fix wrapper bug when returning an instance of a class from the method of a preceding class.
 -   #2413 : Fix late name conflict detection bug.
@@ -42,7 +30,8 @@
 -   #2433 : Fix shape calculation for resized class member variables.
 -   #2426 : Fix bug when specifying ND array shape with a tuple variable.
 -   #2096 : Fix saving a list comprehension into a slice.
->>>>>>> 74febf0c
+-   #2439 : Fix missing call to `Py_INCREF` for booleans.
+-   #2441 : Fix function call pointer result assignment in Fortran.
 
 ### Changed
 
