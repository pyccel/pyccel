--- conflicted
+++ resolved
@@ -116,13 +116,10 @@
 -   #2190 : Fix missing error for list pointer assignment.
 -   Fixed returning strings from functions.
 -   Lifted the restriction on ndarrays limiting them to rank<15.
-<<<<<<< HEAD
+-   #2175 : Fix the shape of multi-level containers.
+-   Catch all internal errors arising in the syntactic, semantic, printing or code generation stages.
 -   #2206 : Fix returning an array of unknown literal size.
 -   #1321 : Fix use of tuples returned from functions in a non-assign statement.
-=======
--   #2175 : Fix the shape of multi-level containers.
--   Catch all internal errors arising in the syntactic, semantic, printing or code generation stages.
->>>>>>> 0a5c70af
 
 ### Changed
 
@@ -162,11 +159,8 @@
 -   \[INTERNALS\] Change the order of the constructor arguments of `FunctionDef`.
 -   \[INTERNALS\] Use `_extract_X_FunctionDefResult` methods in Fortran-to-C wrapper.
 -   \[INTERNALS\] Rename `BindCVariable`->`BindCModuleVariable`.
-<<<<<<< HEAD
+-   \[INTERNALS\] Save a shape whose length is limited to the container length.
 -   \[INTERNALS\] Restrict use of `FunctionDefResult` to one instance per function.
-=======
--   \[INTERNALS\] Save a shape whose length is limited to the container length.
->>>>>>> 0a5c70af
 
 ### Deprecated
 
