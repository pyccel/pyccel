--- conflicted
+++ resolved
@@ -174,11 +174,8 @@
 -   Fix casting of arrays in Python translation.
 -   #2167 : Stop modifying variables to add `Final` annotation.
 -   #2216 : Ensure compilation dependencies added by Pyccel are indicated for compilation of files which import the module.
-<<<<<<< HEAD
+-   #2261 : Add LLVM compilers.
 -   #2344 : Allow language to be set using a capitalised name (Fortran, C, Python).
-=======
--   #2261 : Add LLVM compilers.
->>>>>>> 62ccb949
 
 ### Changed
 
