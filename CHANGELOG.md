# Change Log
All notable changes to this project will be documented in this file.

## \[UNRELEASED\]

### Added
-   #1720 : Add support for `Ellipsis` as the only index for an array.
-   #1787 : Ensure STC v5.0 is installed with Pyccel.
-   #1656 : Ensure gFTL is installed with Pyccel.
-   #1694 : Add Python support for list method `extend()`.
-   #1700 : Add Python support for list method `sort()`.
-   #1696 : Add Python support for list method `copy()`.
-   #1693 : Add Python support for list method `remove()`.
-   #1895 : Add Python support for dict initialisation with `{}`.
-   #1895 : Add Python support for dict initialisation with `dict()`.
-   #1881 : Add Python support for dict method `copy()`.
-   #1887 : Add Python support for dict method `popitem()`.
-   #1888 : Add Python support for dict method `setdefault()`.
-   #1885 : Add Python and C support for dict method `get()`.
-   #1844 : Add line numbers and code to errors from built-in function calls.
-   #1655 : Add the appropriate C language equivalent for declaring a Python `list` container using the STC library.
-   #1659 : Add the appropriate C language equivalent for declaring a Python `set` container using the STC library.
-   #1944 : Add the appropriate C language equivalent for declaring a Python `dict` container using the STC library.
-   #1657 : Add the appropriate Fortran language equivalent for declaring a Python `list` container using the gFTL library.
-   #1658 : Add the appropriate Fortran language equivalent for declaring a Python `set` container using the gFTL library.
-   #1944 : Add the appropriate Fortran language equivalent for declaring a Python `dict` container using the gFTL library.
-   #2009 : Add support for `in` operator for `list`, `set`, `dict` and class containers.
-   #1874 : Add C and Fortran support for the `len()` function for the `list` container.
-   #1875 : Add C and Fortran support for the `len()` function for the `set` container.
-   #1908 : Add C and Fortran support for the `len()` function for the `dict` container.
-   #1665 : Add C and Fortran support for returning lists from functions.
-   #1689 : Add C and Fortran support for list method `append()`.
-   #1876 : Add C support for indexing lists.
-   #1690 : Add C and Fortran support for list method `pop()`.
-   #1663 : Add C support for sets as arguments.
-   #1664 : Add C and Fortran support for returning sets from functions.
-   #2023 : Add support for iterating over a `set`.
-   #1893 : Add support for set initialisation with `set()`.
-   #1877 : Add C and Fortran Support for set method `pop()`.
-   #1917 : Add C and Fortran support for set method `add()`.
-   #1918 : Add support for set method `clear()`.
-   #1918 : Add support for set method `copy()`.
-   #1743 : Add support for set method `discard()`.
-   #1750 : Add support for set method `remove()`.
-   #1753 : Add support for set method `union()`.
-   #1754 : Add support for set method `update()`.
-   #1744 : Add support for set method `intersection()`.
-   #1745 : Add support for set method `intersection_update()`.
-   #2059 : Add C support for returning dictionaries from functions.
-   #2164 : Add support for dict indexing.
-   #1880 : Add support for dict method `clear()`.
-   #1884 : Add support for dict method `items()`.
-   #1884 : Add support for dict method `keys()`.
-   #1886 : Add Python and C support for dict method `pop()`.
-   #1936 : Add missing C output for inline decorator example in documentation
-   #1937 : Optimise `pyccel.ast.basic.PyccelAstNode.substitute` method.
-   #1544 : Add support for `typing.TypeAlias`.
-   #1583 : Allow inhomogeneous tuples in classes.
-   #738 : Add support for homogeneous tuples with scalar elements as arguments.
-   Add a warning about containers in lists.
-   #2016 : Add support for translating arithmetic magic methods.
-   #2106 : Add support for `__len__` magic method.
-   #1980 : Extend The C support for min and max to more than two variables
-   #2081 : Add support for multi operator expressions
-   #2061 : Add C support for string declarations.
-   Add support for inhomogeneous tuple annotations.
-   #1834 : Add support for `@property` decorator.
-   #2099 : Fix translation of modules containing `__all__`.
-   #983 : Add support for built-in function `round`.
-   Add support for `type` as a type annotation.
-   #2182 : Add support for `isinstance`.
-   #2183 : Add compile time analysis of if block conditions.
-   \[INTERNALS\] Add abstract class `SetMethod` to handle calls to various set methods.
-   \[INTERNALS\] Added `container_rank` property to `ast.datatypes.PyccelType` objects.
-   \[INTERNALS\] Add a `__call__` method to `FunctionDef` to create `FunctionCall` instances.
-   \[INTERNALS\] Allow the use of magic methods to describe container methods.
-   \[DEVELOPER\] Added an improved traceback to the developer-mode errors for errors in function calls.
-   \[DEVELOPER\] Added an environment variable to globally activate developer-mode for errors.

### Fixed

-   #2025 : Optimise min/max to avoid unnecessary temporary variables.
-   #1720 : Fix Undefined Variable error when the function definition is after the variable declaration.
-   #1763 Use `np.result_type` to avoid mistakes in non-trivial NumPy type promotion rules.
-   Fix some cases where a Python built-in type is returned in place of a NumPy type.
-   Stop printing numbers with more decimal digits than their precision.
-   Allow printing the result of a function returning multiple objects of different types.
-   #1732 : Fix multidimensional list indexing in Python.
-   #1785 : Add missing cast when creating an array of booleans from non-boolean values.
-   #1821 : Ensure an error is raised when creating an ambiguous interface.
-   #1842 : Fix homogeneous tuples incorrectly identified as inhomogeneous.
-   Link and mention `devel` branch, not `master`.
-   #1913 : Fix function calls to renamed functions.
-   #1930 : Preserve ordering of import targets.
-   #1892 : Fix implementation of list function when an iterable is passed as parameter.
-   #1979 : Fix memory leaks in C due to homogeneous container redefinition.
-   #1972 : Simplified `printf` statement for Literal String.
-   #2026 : Fix missing loop in slice assignment.
-   #2008 : Ensure list/set/dict assignment is recognised as a reference.
-   #2039 : Ensure any expressions in the iterable of a for loop are calculated before the loop.
-   #2013 : Stop limiting the length of strings to 128 characters.
-   #2078 : Fix translation of classes containing comments.
-   #2041 : Include all type extension methods by default.
-   #2082 : Allow the use of a list comprehension to initialise an array.
-   #2094 : Fix slicing of array allocated in an if block.
-   #2085 : Fix calling class methods before they are defined.
-   #2111 : Fix declaration of class attributes with name conflicts using type annotations.
-   #2115 : Fix integer handling with NumPy 2.0 on Windows.
-   Fix handling of union `typing.TypeAlias` objects as type hints.
-   #2141 : Fix error when removing `test_node`.
-   #2148 : Fix error due to missing file `numpy_version.h`.
-   #2001 : Ensure all memory is correctly deallocated in the Python interface in a way that is compatible with all compilers.
-   #2153 : Fix missing line information when an unknown class method is called.
-   #2149 : Fix multi-line expressions in `if` conditions.
-   #2181 : Allow saving an array result of a function to a slice but raise a warning about suboptimal performance.
-   #2190 : Fix missing error for list pointer assignment.
-   #2198 : Fix saving an empty string in Fortran.
-   #2195 : Fix string comparisons.
-   Fixed returning strings from functions.
-   #2197 : Allow strings as dictionary keys in C.
-   Lifted the restriction on ndarrays limiting them to rank<15.
-   #2175 : Fix the shape of multi-level containers.
-   Catch all internal errors arising in the syntactic, semantic, printing or code generation stages.
-   #2206 : Fix returning an array of unknown literal size.
-   #2112 : Improve floor division.
<<<<<<< HEAD
-   #2214 : Fix returning a local variable from an inline function.
=======
-   #2220 : Fix premature `stc/cspan` import.
>>>>>>> 6ad61955

### Changed

-   #2008 : Remove dependency on `astunparse` package.
-   #1920 : Add a maximum version for NumPy.
-   #1836 : Move `epyccel` module to `pyccel.commands.epyccel` and add support for shortcut import `from pyccel import epyccel`.
-   #1720 : functions with the `@inline` decorator are no longer exposed to Python in the shared library.
-   #1720 : Error raised when incompatible arguments are passed to an `inlined` function is now fatal.
-   #1964 : Improve the error message when the wrong type is passed as a NumPy array argument.
-   #1941 : Rename "target" in `AsName` to `local_alias` to better illustrate its use in the local context.
-   #1961 : Use STC's `cspan` to describe `np.ndarray` in C. This results in a large speed-up for pathological cases.
-   #2187 : Removed use of pickle.
-   \[INTERNALS\] `FunctionDef` is annotated when it is called, or at the end of the `CodeBlock` if it is never called.
-   \[INTERNALS\] `InlinedFunctionDef` is only annotated if it is called.
-   \[INTERNALS\] Build `utilities.metaclasses.ArgumentSingleton` on the fly to ensure correct docstrings.
-   \[INTERNALS\] Rewrite datatyping system. See #1722.
-   \[INTERNALS\] Moved precision from `ast.basic.TypedAstNode` to an internal property of `ast.datatypes.FixedSizeNumericType` objects.
-   \[INTERNALS\] Moved rank from `ast.basic.TypedAstNode` to an internal property of `ast.datatypes.PyccelType` objects.
-   \[INTERNALS\] Moved order from `ast.basic.TypedAstNode` to an internal property of `ast.datatypes.PyccelType` objects.
-   \[INTERNALS\] Use cached `__add__` method to determine result type of arithmetic operations.
-   \[INTERNALS\] Use cached `__and__` method to determine result type of bitwise comparison operations.
-   \[INTERNALS\] Stop storing `FunctionDef`, `ClassDef`, and `Import` objects inside `CodeBlock`s.
-   \[INTERNALS\] Remove the `order` argument from the `pyccel.ast.core.Allocate` constructor.
-   \[INTERNALS\] Remove `rank` and `order` arguments from `pyccel.ast.variable.Variable` constructor.
-   \[INTERNALS\] Ensure `SemanticParser.infer_type` returns all documented information.
-   \[INTERNALS\] Enforce correct value for `pyccel_staging` property of `PyccelAstNode`.
-   \[INTERNALS\] Allow visiting objects containing both syntactic and semantic elements in `SemanticParser`.
-   \[INTERNALS\] Rename `pyccel.ast.internals.PyccelInternalFunction` to `pyccel.ast.internals.PyccelFunction`.
-   \[INTERNALS\] All internal classes which can be generated from `FunctionCall`s must inherit from `PyccelFunction`.
-   \[INTERNALS\] `PyccelFunction` objects which do not represent objects in memory have the type `SymbolicType`.
-   \[INTERNALS\] Rename `_visit` functions called from a `FunctionCall` which don't match the documented naming pattern to `_build` functions.
-   \[INTERNALS\] Remove unnecessary argument `kind` to `Errors.set_target`.
-   \[INTERNALS\] Handle STC imports with Pyccel objects.
-   \[INTERNALS\] Stop using ndarrays as an intermediate step to call Fortran code.
-   \[INTERNALS\] Stop using ndarrays as an intermediate step to return arrays from Fortran code.
-   \[INTERNALS\] Unify the strategy for handling additional imports in the printing stage for different languages.
-   \[INTERNALS\] Make `Iterable` into a super-class instead of a storage class.
-   \[INTERNALS\] Change the order of the constructor arguments of `FunctionDef`.
-   \[INTERNALS\] Use `_extract_X_FunctionDefResult` methods in Fortran-to-C wrapper.
-   \[INTERNALS\] Rename `BindCVariable`->`BindCModuleVariable`.
-   \[INTERNALS\] Save a shape whose length is limited to the container length.

### Deprecated

-   #2008 : Remove support for Python 3.8.
-   #1786 : Remove support for `real` and `integer` as type annotations.
-   #1812 : Stop allowing multiple main blocks inside a module.
-   \[INTERNALS\] Remove property `ast.basic.TypedAstNode.precision`.
-   \[INTERNALS\] Remove class `ast.datatypes.DataType` (replaced by `ast.datatypes.PrimitiveType` and `ast.datatypes.PyccelType`).
-   \[INTERNALS\] Remove unused properties `prefix` and `alias` from `CustomDataType`.
-   \[INTERNALS\] Remove `ast.basic.TypedAstNode._dtype`. The datatype can still be accessed as it is contained within the class type.
-   \[INTERNALS\] Remove unused parameters `expr`, `status` and `like` from `pyccel.ast.core.Assign`.
-   \[INTERNALS\] Remove `pyccel.ast.utilities.builtin_functions`.
-   \[INTERNALS\] Remove unused/unnecessary functions in `pyccel.parser.utilities` : `read_file`, `header_statement`, `accelerator_statement`, `get_module_name`, `view_tree`.
-   \[INTERNALS\] Remove unused functions `Errors.unset_target`, and `Errors.reset_target`.
-   \[INTERNALS\] Remove unused classes `SymbolicAssign` and `SymbolicPrint`.
-   \[INTERNALS\] Remove `ast.bind_c.BindCFunctionDefResult` (replaced by `ast.bind_c.BindCArrayType` and `ast.bind_c.BindCResultVariable`).
-   \[INTERNALS\] Remove unused class `ast.core.FuncAddressDeclare`.

## \[1.12.1\] - 2024-10-01

### Added

-   #1915 : Add support for NumPy v2 `sign` function.
-   #1988 : Add support for NumPy v2 (fix `floor`, fix type mixing, update tests).

### Fixed

-   #1853 : Fix translation of a file whose name conflicts with Fortran keywords.
-   #1047 : Print the value of an unrecognised constant.
-   #1951 : Fix return type for class whose argument cannot be wrapped.
-   #1903 : Fix memory leak when using type annotations on local variables.
-   #1927 : Improve error Message for missing target language compiler in Pyccel
-   #1933 : Improve code printing speed.
-   #1924 : Fix internal error arising in Duplicate or list comprehensions.
-   #1970 : Fix missing `TypeError` for wrong type passed as optional argument.
-   #1985 : Fix implementation of `gcd` and `lcm` for C and Fortran.
-   #1998 : Fix compiler error when using a variable named `I`.

## \[1.12.0\] - 2024-05-13

### Added

-   #1830 : Add a `pyccel.lambdify` function to accelerate SymPy expressions.
-   #1867 : Add a `use_out` parameter to `pyccel.lambdify` to avoid unnecessary memory allocation.
-   #1867 : Auto-generate a docstring for functions generated via calls to `pyccel.lambdify`.
-   #1868 : Hide traceback for `epyccel` and `lambdify` errors.

### Fixed

-   #1762 : Fix array copy between different data types.
-   #1792 : Fix array unpacking.
-   #1795 : Fix bug when returning slices in C.
-   #1218 : Fix bug when assigning an array to a slice in Fortran.
-   #1830 : Fix missing allocation when returning an annotated array expression.
-   #1853 : Fix translation of a file whose name conflicts with Fortran keywords.
-   Link and mention `devel` branch, not `master`.

### Changed

-   #1866 : Raise a more informative error when mixing scalar and array return types.
-   \[TESTS\] Filter out cast warnings in cast tests.
-   \[INTERNALS\] Removed unused `fcode`, `ccode`, `cwrappercode`, `luacode`, and `pycode` functions from printers.
-   \[INTERNALS\] Removed unused arguments from methods in `pyccel.codegen.codegen.Codegen`.

### Deprecated

-   #1820 : Deprecated unused decorator `@lambdify`
-   \[INTERNALS\] Removed unused and undocumented function `get_function_from_ast`.
-   \[INTERNALS\] Remove function `Module.set_name`.
-   \[INTERNALS\] Remove unused `assign_to` argument of `CodePrinter.doprint`.
-   \[INTERNALS\] Remove unnecessary functions from `CodePrinter` : `_get_statement`, `_get_comment`.

## \[1.11.2\] - 2024-03-05

### Added

-   #1689 : Add Python support for list method `append()`.
-   #1692 : Add Python support for list method `insert()`.
-   #1690 : Add Python support for list method `pop()`.
-   #1691 : Add Python support for list method `clear()`.
-   #1575 : Add support for homogeneous tuple type annotations on variables.
-   #1425 : Add support for `numpy.isnan`, `numpy.isinf` and `numpy.isfinite`.
-   #1738 : Add Python support for creating scalar sets with `{}`.
-   #1738 : Add Python support for set method `add`.
-   #1749 : Add Python support for set method `pop()`.

### Fixed

-   #1575 : Fixed inhomogeneous tuple (due to incompatible sizes) being treated as homogeneous tuple.
-   #1182 : Fix tuples containing objects with different ranks.
-   #1575 : Fix duplication operator for non-homogeneous tuples with a non-literal but constant multiplier.
-   #1779 : Fix standalone partial templates.

### Changed

-   #1776 : Increase minimum version for `pytest` to 7.0.

### Deprecated

-   \[INTERNALS\] Remove unnecessary `dtype` parameter from `ast.core.Declare` class.
-   \[INTERNALS\] Remove unnecessary `passed_from_dotted` parameter from `ast.core.Declare` class.
-   \[INTERNALS\] Remove unused `ast.core.Block` class.

## \[1.11.1\] - 2024-02-13

### Fixed

-   #1724 : Fix returns in for loops

## \[1.11.0\] - 2024-02-12

### Added

-   #1645 : Handle deprecated `ast` classes.
-   #1649 : Add support for `np.min` in C code.
-   #1621 : Add support for `np.max` in C code.
-   #1571 : Add support for the function `tuple`.
-   #1493 : Add preliminary support for importing classes.
-   #1578 : Allow classes to avoid type annotations for the self argument of a method.
-   #1597 : Handle class docstrings.
-   #1494 : Add support for functions returning class instances.
-   #1495 : Add support for functions with class instance arguments.
-   #1684 : Add support for classes without `__init__` functions.
-   #1685 : Add support for `type()` function with class instance argument.
-   #1605 : Add support for methods and interfaces in classes (including `__init__` and `__del__`).
-   #1618 : Add support for class instance attributes.
-   #1680 : Add support for `typing.Final`.
-   Add a `--time_execution` flag to allow detailed investigation of critical sections of code.
-   #1659 : Add multi-file support for classes.
-   #1708 : Allow returning pointers to arguments from functions.
-   \[INTERNALS\] Add `class_type` attribute to `TypedAstNode`.
-   \[INTERNALS\] Add `PyccelPyArrayObject` datatype.

### Fixed

-   #1587 : Fix unnecessarily long file names generated by `epyccel`.
-   #1576 : Correct destructor invocation for proper cleanup.
-   #1576 : Remove inline class method definition.
-   Ensure an error is raised when if conditions are used in comprehension statements.
-   #1553 : Fix `np.sign` when using the `ifort` compiler.
-   #1582 : Allow homogeneous tuples in classes.
-   #1619 : Give priority to imported functions over builtin functions.
-   #1614 : Allow relative paths for custom compilation file.
-   #1615 : Fixed infinite loop when passing slices while copying arrays.
-   #1628 : Fixed segmentation fault when writing to optional scalars.
-   #1554 : Fix exit statement in Fortran with Intel compiler.
-   #1564 : Fixed installation problems on Python 3.12.
-   #1259 : Fix bug causing problems with user editable installation.
-   #1651 : Fix name collision resolution to include parent scopes.
-   #1156 : Raise an error for variable name collisions with non-variable objects.
-   #1507 : Fix problems with name collisions in class functions.
-   Ensure `pyccel-init` calls the related function.
-   Stop unnecessarily importing deprecated NumPy classes `int`, `bool`, `float`, `complex` in Python translation.
-   #1712 : Fix library path and OpenMP support for recent Apple chips by getting Homebrew directory with `brew --prefix`.
-   #1687 : Pointers in tuples are deallocated.
-   #1586 : Raise an error for targets of class instances which go out of scope too early.
-   #1717 : Fix a bug when handling paths with dots.

### Changed

-   #1672 : Make `icx` and `ifx` the default Intel compilers (Found in Intel oneAPI).
-   #1644 : Stop printing the step of a range if that step is 1.
-   #1638 : Migrate from `setuptools` to `hatch` for installation scripts.
-   Don't raise a warning for an unnecessary specification of the order.
-   \[INTERNALS\] #1593 : Rename `PyccelAstNode.fst` to the `PyccelAstNode.ast`.
-   \[INTERNALS\] #1593 : Use a setter instead of a method to update `PyccelAstNode.ast`.
-   \[INTERNALS\] #1593 : Rename `BasicParser._current_fst_node` to the `BasicParser._current_ast_node`.
-   \[INTERNALS\] #1390 : Remove dead code handling a `CodeBlock` in an assignment.
-   \[INTERNALS\] #1582 : Remove the `HomogeneousTupleVariable` type.
-   \[INTERNALS\] #1581 : Unify handling of string and Python annotations.

### Deprecated

-   #1593 : Remove undocumented, broken `lambdify` method.
-   \[INTERNALS\] #1584 : Remove unused functions from `pyccel.ast.core` : `inline`, `subs`, `get_iterable_ranges`.
-   \[INTERNALS\] #1584 : Remove unused functions from `pyccel.ast.datatypes` : `is_iterable_datatype`, `is_with_construct_datatype`, `is_pyccel_datatype`.
-   \[INTERNALS\] #1584 : Remove unused class from `pyccel.ast.core`: `ForIterator`.
-   \[INTERNALS\] #1584 : Remove unused method from `pyccel.ast.core`: `ClassDef.get_attribute`.
-   \[INTERNALS\] #1676 : Remove `DottedFunctionCall` from `pyccel.ast.core` (use `bound_argument` instead).
-   \[INTERNALS\] #1683 : Remove unused redundant class from `pyccel.ast.datatypes`: `UnionType`.

## \[1.10.0\] - 2023-10-23

### Added

-   #633 & #1518 : Allow non-trivial types to be specified with mypy-compatible annotations.
-   #1336 : Use template as a partial type.
-   #1509 : Add type annotations for variables.
-   #1528 : Add support for variable declarations in classes.
-   #1491 : Add documentation for classes.

### Fixed

-   #387 : Raise a clear error when an unrecognised type is used in a type annotation.
-   #1556 : Fixed print format string for Intel compatibility.
-   #1557 : Fix return a new instance of a class.
-   #1557 : Fix save multiple class instances to the same variable.

### Changed

-   \[INTERNALS\] #1520 : `ScopedNode` -> `ScopedAstNode`.
-   \[INTERNALS\] #1520 : `PyccelAstNode` -> `TypedAstNode`.
-   \[INTERNALS\] #1520 : `Basic` -> `PyccelAstNode`.

### Deprecated

-   Drop official support for Python 3.7 due to End of Life.

## \[1.9.2\] - 2023-10-13

### Added

-   #1476 : Add C support for a class containing `Interfaces`.
-   #1472 : Add C printing support for a class containing scalar data.
-   #1492 : Types of arguments for class methods can be declared like function arguments.
-   #1511 : Add support for the `cmath` library.
-   Output readable header syntax errors.
-   New environment variable `PYCCEL_DEFAULT_COMPILER`.
-   #1508 : Add C support for a class destructor.
-   #1508 : Add support for array data in classes.

### Fixed

-   #1484 : Use scope for classes to avoid name clashes.
-   Stop raising warning for unrecognised functions imported via intermediate modules.
-   #1156 : Raise a neat error for unhandled inhomogeneous tuple expressions.
-   Set status of header variables to 'unallocated'.
-   #1508 : Generate deallocations for classes and their attributes.

### Changed

-   #1484 : Improve handling of `DottedName` in `_assign_lhs_variable`.
-   \[INTERNALS\] Move handling of variable headers to semantic stage.
-   \[INTERNALS\] Moved handling of type annotations to the semantic stage.
-   \[INTERNALS\] Remove unnecessary body argument from `FunctionAddress`.

### Deprecated

-   #1513 : Stop printing `@types` decorators in generated Python code.
-   Remove support for undocumented type syntax specifying precision (e.g. `int*8`).
-   No longer possible to combine header annotations and argument type annotations.
-   Remove support for specifying header annotations in a separate file.
-   \[INTERNALS\] Remove `dtype_registry` in favour of `dtype_and_precision_registry`.
-   \[INTERNALS\] Prefer `DataType` keys over string keys which describe data types.

## \[1.9.1\] - 2023-08-31

### Added

-   #1497 : Add support for NumPy `copy` method: `a.copy`.
-   #1497 : Add support for NumPy function `copy`.

### Fixed

-   #1499 : Fix passing temporary arrays to functions.
-   #1241 : Missing transpose when converting from a C-ordered array to F-ordered array.
-   #1241 : Incorrect transpose when copying an F-ordered array.
-   #1241 : Fix infinite loop when passing an array as the only argument to `np.array`.
-   #1506 : Increment `Py_None` reference count to avoid unexpected deallocation.

## \[1.9.0\] - 2023-08-22

### Added

-   #752 : Allow passing array variables to `numpy.array`.
-   #1280 : Allow copying arrays using `numpy.array`.
-   Allow interfaces in classes.
-   Add Python support for a simple class.
-   #1430 : Add conjugate support to booleans.
-   #1452 : Add C printing support for a class containing only functions.
-   #1260 : Add support for NumPy `dtype` property: `a.dtype`.
-   #1260 : Add support for NumPy `result_type` function.

### Fixed

-   #682 : Wrong data layout when copying a slice of an array.
-   #1453 : Fix error-level developer mode output.
-   \[INTERNALS\] Fix string base class selection.
-   #1496 : Fix interfaces which differ only by order or rank.

### Changed

-   #1455 : Make `ConstructorCall` inherit from `FunctionCall`.
-   Updating `stdlib` files if they are modified not just accessed.
-   `pyccel_clean` tool now deletes folders **starting with** `__pyccel__` and `__epyccel__`.
-   Pyccel-generated folder names are dependent on `PYTEST_XDIST_WORKER` when running with `pytest-xdist`.
-   \[INTERNALS\] Add class object to class function call arguments.
-   \[INTERNALS\] In `ast.numpyext` rename `Shape` as `NumpyShape`, `NumpyArraySize` as `NumpySize`
-   \[INTERNALS\] In `ast.internals` rename `PyccelArraySize` as `PyccelArraySizeElement`, create new `PyccelArraySize` w/out `index` argument
-   \[INTERNALS\] Make `NumpySize` a factory class (which cannot be instantiated)
-   \[INTERNALS\] Re-write C-Python API wrapping stage (#1477)

### Deprecated

-   Using a `@types` decorator will raise a `FutureWarning` as this will be deprecated in a future version.
-   Using a type specification header will raise a `FutureWarning` as this will be deprecated in a future version.
-   Stop generating `numpy.bool` (deprecated from NumPy) in code.
-   \[INTERNALS\] Removed `obsolete` folder.
-   \[INTERNALS\] Removed out of date `samples` folder.
-   \[INTERNALS\] Removed out of date `doc` folder.
-   \[INTERNALS\] Removed `benchmarks` folder. Code is still available in benchmark repository.
-   \[INTERNALS\] Removed `bugs` folder.
-   \[INTERNALS\] Removed `inprogress` folder.
-   \[INTERNALS\] Remove old Travis configuration file.

## \[1.8.1\] - 2023-07-07

### Added

-   #1430 : Added conjugate support to integers and floats.

### Fixed

-   #1427 : Fix augmented assignment with a literal right hand side in templated code.

## \[1.8.0\] - 2023-06-20

### Added
-   #1400 : Added flags to Pyccel for managing conda PATH warnings.

### Fixed

-   #1404 : Bug preventing printing of some functions in a `print()` call.
-   #1302 : Raise error message in case of empty class.
-   #1407 : Raise an error if file name matches a Python built-in module.
-   #929 : Allow optional variables when compiling with Intel or NVIDIA.
-   #1117 : Allow non-contiguous arrays to be passed to Fortran code.
-   #1415 : Fix incorrect handling of assignments augmented by function calls.
-   #1418 : Fix `itertools.product` implementation.

### Changed

-   #1355 : Remove unused `BasicParser` arguments.
-   \[INTERNALS\] Re-write bind-c wrapping stage (#1388)

## \[1.7.4\] - 2023-05-02

### Added

-   #1352 : Added a change log.

### Fixed

-   #1367 : Use an absolute path to link to Python library.
-   #1379 : Ensure temporary arrays created for function calls are correctly declared in loops.

### Changed

-   Default to linking Python dynamically instead of statically
-   Ensure only absolute paths are used in compilation command.
-   \[INTERNALS\] Use `FunctionDefArgument` to store all argument specific properties.
-   \[INTERNALS\] Reduce carbon footprint by avoiding unnecessary CI testing.
-   \[INTERNALS\] Automatise PR labelling and review progress prompts.
-   \[INTERNALS\] Enforce the use of `FunctionDefArgument` in `FunctionDef`.
-   \[INTERNALS\] Use `FunctionDefResult` to store all result specific properties.

## \[1.7.3\] - 2023-03-07

### Added

-   Improved developer docs (code generation stage).

### Fixed

-   #1337 : Bug causing overflow errors when templates are used in functions with a large number of arguments.
-   #892 : Bug in the wrapper preventing an argument from using templates to have both a scalar and an array type.

### Changed

-   \[INTERNALS\] Add validation of docstrings to CI.

## \[1.7.2\] - 2023-02-02

### Added

### Fixed

-   #1288 : Bug in slice indexing in C code.
-   #1318 : Bug preventing use of `np.linspace` more than once in a given function.

### Changed

-   \[INTERNALS\] Uniformise line endings and enforce the convention through the use of a `.gitattributes` file.
-   \[INTERNALS\] Add human-readable summaries to tests.
-   \[INTERNALS\] Add tests to ensure Pyccel conventions are followed.
-   \[INTERNALS\] Add tests to check spelling.

## \[1.7.1\] - 2023-01-26

### Added

-   #1309 : Support for `np.sum` in C code.
-   Improved [developer docs](./developer_docs) (ordering, syntactic stage, semantic stage).
-   Added [community guidelines](./github/CONTRIBUTING.md).

### Fixed

-   #1184 : Bug preventing compilation on systems where there is no static library available for Python.
-   #1281 : Bug causing assignment to pointer instead of incrementation.
-   #1282 : Imported constants cannot be returned from functions.
-   \[INTERNALS\] Bug in CI coverage for forks.

### Changed

-   #1315 : Installation process modified to make test requirements a pip optional dependency.
-   #1245 : Reduce false negative test results by using a tolerance to compare floats.
-   #1272 : Remove use of deprecated NumPy syntax in tests.
-   #1253 : Provide minimum requirements.
-   \[INTERNALS\]  #1385 : Remove unused settings keyword arguments from `_visit` function.<|MERGE_RESOLUTION|>--- conflicted
+++ resolved
@@ -123,11 +123,8 @@
 -   Catch all internal errors arising in the syntactic, semantic, printing or code generation stages.
 -   #2206 : Fix returning an array of unknown literal size.
 -   #2112 : Improve floor division.
-<<<<<<< HEAD
+-   #2220 : Fix premature `stc/cspan` import.
 -   #2214 : Fix returning a local variable from an inline function.
-=======
--   #2220 : Fix premature `stc/cspan` import.
->>>>>>> 6ad61955
 
 ### Changed
 
