# Change Log
All notable changes to this project will be documented in this file.

## \[UNRELEASED\]

### Added
-   #1720 : Add support for `Ellipsis` as the only index for an array.
-   #1787 : Ensure STC v5.0 (`ef322ae`) is installed with Pyccel.
-   #1656 : Ensure gFTL is installed with Pyccel.
-   #1694 : Add Python support for list method `extend()`.
-   #1700 : Add Python support for list method `sort()`.
-   #1696 : Add Python support for list method `copy()`.
-   #1693 : Add Python support for list method `remove()`.
-   #1895 : Add Python support for dict initialisation with `{}`.
-   #1895 : Add Python support for dict initialisation with `dict()`.
-   #1881 : Add Python support for dict method `copy()`.
-   #1888 : Add Python support for dict method `setdefault()`.
-   #1885 : Add Python and C support for dict method `get()`.
-   #1844 : Add line numbers and code to errors from built-in function calls.
-   #1655 : Add the appropriate C language equivalent for declaring a Python `list` container using the STC library.
-   #1659 : Add the appropriate C language equivalent for declaring a Python `set` container using the STC library.
-   #1944 : Add the appropriate C language equivalent for declaring a Python `dict` container using the STC library.
-   #1657 : Add the appropriate Fortran language equivalent for declaring a Python `list` container using the gFTL library.
-   #1658 : Add the appropriate Fortran language equivalent for declaring a Python `set` container using the gFTL library.
-   #1944 : Add the appropriate Fortran language equivalent for declaring a Python `dict` container using the gFTL library.
-   #2009 : Add support for `in` operator for `list`, `set`, `dict` and class containers.
-   #1874 : Add C and Fortran support for the `len()` function for the `list` container.
-   #1875 : Add C and Fortran support for the `len()` function for the `set` container.
-   #1908 : Add C and Fortran support for the `len()` function for the `dict` container.
-   #1665 : Add C and Fortran support for returning lists from functions.
-   #1663 : Add C and Fortran support for lists as arguments.
-   #1689 : Add C and Fortran support for list method `append()`.
-   #1876 : Add C support for indexing lists.
-   #1690 : Add C and Fortran support for list method `pop()`.
-   #1695 : Add C and Fortran support for list method `reverse()`.
-   #2256 : Add C and Fortran support for list method `clear()`.
-   #2259 : Add C and Fortran support for list method `insert()`.
-   #1663 : Add C and Fortran support for sets as arguments.
-   #1664 : Add C and Fortran support for returning sets from functions.
-   #2023 : Add support for iterating over a `set`.
-   #1893 : Add support for set initialisation with `set()`.
-   #1877 : Add C and Fortran Support for set method `pop()`.
-   #1917 : Add C and Fortran support for set method `add()`.
-   #1918 : Add support for set method `clear()`.
-   #1918 : Add support for set method `copy()`.
-   #1743 : Add support for set method `discard()`.
-   #1750 : Add support for set method `remove()`.
-   #1753 : Add support for set method `union()`.
-   #1754 : Add support for set method `update()`.
-   #1744 : Add support for set method `intersection()`.
-   #1745 : Add support for set method `intersection_update()`.
-   #1745 : Add support for set method `isdisjoint()`.
-   #2059 : Add C and Fortran support for returning dictionaries from functions.
-   #2164 : Add support for dict indexing.
-   #1880 : Add support for dict method `clear()`.
-   #1884 : Add support for dict method `items()`.
-   #1884 : Add support for dict method `keys()`.
-   #1884 : Add support for dict method `values()`.
-   #1886 : Add support for dict method `pop()`.
-   #1887 : Add support for dict method `popitem()`.
-   #1936 : Add missing C output for inline decorator example in documentation
-   #1937 : Optimise `pyccel.ast.basic.PyccelAstNode.substitute` method.
-   #1544 : Add support for `typing.TypeAlias`.
-   #1583 : Allow inhomogeneous tuples in classes.
-   #738 : Add support for homogeneous tuples with scalar elements as arguments.
-   Add a warning about containers in lists.
-   #2016 : Add support for translating arithmetic magic methods.
-   #2106 : Add support for `__len__` magic method.
-   #1980 : Extend The C support for min and max to more than two variables
-   #2081 : Add support for multi operator expressions
-   #2061 : Add C support for string declarations.
-   Add support for inhomogeneous tuple annotations.
-   #1834 : Add support for `@property` decorator.
-   #2099 : Fix translation of modules containing `__all__`.
-   #983 : Add support for built-in function `round`.
-   Add support for `type` as a type annotation.
-   #2182 : Add support for `isinstance`.
-   #2183 : Add compile time analysis of if block conditions.
-   #2139 : Add support for `__getitem__`
-   #337 : Add support for returning tuples from functions.
-   #2194 : Add support for strings as arguments.
-   #2192 : Add support for the floor division assignment operator.
-   #2279 : Allow scalar literals (including Type hints) and recognised modules to be deduced from a function's context.
-   #2210 : Add preliminary support for containers of containers (e.g. lists of lists).
-   Generate stub files to allow double compilation to potentially be bypassed.
-   \[INTERNALS\] Add abstract class `SetMethod` to handle calls to various set methods.
-   \[INTERNALS\] Added `container_rank` property to `ast.datatypes.PyccelType` objects.
-   \[INTERNALS\] Add a `__call__` method to `FunctionDef` to create `FunctionCall` instances.
-   \[INTERNALS\] Allow the use of magic methods to describe container methods.
-   \[INTERNALS\] Add a simplify method to `PyccelGt` for literals.
-   \[DEVELOPER\] Added an improved traceback to the developer-mode errors for errors in function calls.
-   \[DEVELOPER\] Added an environment variable to globally activate developer-mode for errors.
-   \[DEVELOPER\] Added a spell checker for the code itself.

### Fixed

-   #2025 : Optimise min/max to avoid unnecessary temporary variables.
-   #1720 : Fix Undefined Variable error when the function definition is after the variable declaration.
-   #1763 Use `np.result_type` to avoid mistakes in non-trivial NumPy type promotion rules.
-   Fix some cases where a Python built-in type is returned in place of a NumPy type.
-   Stop printing numbers with more decimal digits than their precision.
-   Allow printing the result of a function returning multiple objects of different types.
-   #1732 : Fix multidimensional list indexing in Python.
-   #1785 : Add missing cast when creating an array of booleans from non-boolean values.
-   #1821 : Ensure an error is raised when creating an ambiguous interface.
-   #1842 : Fix homogeneous tuples incorrectly identified as inhomogeneous.
-   Link and mention `devel` branch, not `master`.
-   #1913 : Fix function calls to renamed functions.
-   #1930 : Preserve ordering of import targets.
-   #1892 : Fix implementation of list function when an iterable is passed as parameter.
-   #1979 : Fix memory leaks in C due to homogeneous container redefinition.
-   #1972 : Simplified `printf` statement for Literal String.
-   #2026 : Fix missing loop in slice assignment.
-   #2008 : Ensure list/set/dict assignment is recognised as a reference.
-   #2039 : Ensure any expressions in the iterable of a for loop are calculated before the loop.
-   #2013 : Stop limiting the length of strings to 128 characters.
-   #2078 : Fix translation of classes containing comments.
-   #2041 : Include all type extension methods by default.
-   #2082 : Allow the use of a list comprehension to initialise an array.
-   #2094 : Fix slicing of array allocated in an if block.
-   #2085 : Fix calling class methods before they are defined.
-   #2111 : Fix declaration of class attributes with name conflicts using type annotations.
-   #2115 : Fix integer handling with NumPy 2.0 on Windows.
-   Fix handling of union `typing.TypeAlias` objects as type hints.
-   #2141 : Fix error when removing `test_node`.
-   #2148 : Fix error due to missing file `numpy_version.h`.
-   #2001 : Ensure all memory is correctly deallocated in the Python interface in a way that is compatible with all compilers.
-   #2153 : Fix missing line information when an unknown class method is called.
-   #2149 : Fix multi-line expressions in `if` conditions.
-   #2181 : Allow saving an array result of a function to a slice but raise a warning about suboptimal performance.
-   #2190 : Fix missing error for list pointer assignment.
-   #2198 : Fix saving an empty string in Fortran.
-   #2195 : Fix string comparisons.
-   Fixed returning strings from functions.
-   #2197 : Allow strings as dictionary keys in C.
-   #2104 : Add support for Pythonic swapping and raise errors for expressions which are too complex.
-   Lifted the restriction on ndarrays limiting them to rank<15.
-   #2175 : Fix the shape of multi-level containers.
-   Catch all internal errors arising in the syntactic, semantic, printing or code generation stages.
-   #2206 : Fix returning an array of unknown literal size.
-   #2112 : Improve floor division.
-   #2220 : Fix premature `stc/cspan` import.
-   #2214 : Fix returning a local variable from an inline function.
-   #1321 : Fix use of tuples returned from functions in a non-assign statement.
-   #2229 : Fix annotation of variables that are returned in a function whose result type is annotated.
-   #2238 : Fix incorrect memory handling for temporary variable.
-   #2239 : Fix missing library directory for Python shared library.
-   #1410 : Fix conditional statement not working inside of a list comprehension.
-   #1297 : Fix iteration over an `enumerate`, `map` or `zip` in a list comprehension.
-   #2098 : Fix using multiple list comprehensions.
-   #1948 : Fix list comprehension does not work in C.
-   #2245 : Fix internal error when an inhomogeneous tuple appears as an indexed element.
-   #2258 : Fix missing errors for bad pointer handling in the case of containers with mutable elements.
-   #2274 : Do not pass include flags to linker (they are useless).
-   #2274 : Always use the C compiler to build the C wrapper for NumPy arrays (fixes Intel failures).
-   #2285 : Reduce number of warnings in unit tests.
-   #2295 : Fix wrapper handling of constant array arguments.
-   #2097 : Fix printing of an empty list.
<<<<<<< HEAD
-   #2144 : Fix accidental imports due to modules making their contents public by default.
=======
-   #2235 : Fix negative numbers in slice indices when translating to C.
>>>>>>> 149e5ac0

### Changed

-   #2282 : Change the order of the function arguments (out arguments are now first).
-   #2008 : Remove dependency on `astunparse` package.
-   #1920 : Add a maximum version for NumPy.
-   #1836 : Move `epyccel` module to `pyccel.commands.epyccel` and add support for shortcut import `from pyccel import epyccel`.
-   #1720 : functions with the `@inline` decorator are no longer exposed to Python in the shared library.
-   #1720 : Error raised when incompatible arguments are passed to an `inlined` function is now fatal.
-   #1964 : Improve the error message when the wrong type is passed as a NumPy array argument.
-   #1941 : Rename "target" in `AsName` to `local_alias` to better illustrate its use in the local context.
-   #1961 : Use STC's `cspan` to describe `np.ndarray` in C. This results in a large speed-up for pathological cases.
-   #2187 : Removed use of pickle.
-   #2234 : Print all constant C variables with `const` specifier.
-   #2249 : Improve installation docs and recommend virtual environment.
-   #2242 : Change format of compiler info files.
-   #2302 : Print the deallocation in a 1 line if statement.
-   \[INTERNALS\] `FunctionDef` is annotated when it is called, or at the end of the `CodeBlock` if it is never called.
-   \[INTERNALS\] `InlinedFunctionDef` is only annotated if it is called.
-   \[INTERNALS\] Build `utilities.metaclasses.ArgumentSingleton` on the fly to ensure correct docstrings.
-   \[INTERNALS\] Rewrite datatyping system. See #1722.
-   \[INTERNALS\] Moved precision from `ast.basic.TypedAstNode` to an internal property of `ast.datatypes.FixedSizeNumericType` objects.
-   \[INTERNALS\] Moved rank from `ast.basic.TypedAstNode` to an internal property of `ast.datatypes.PyccelType` objects.
-   \[INTERNALS\] Moved order from `ast.basic.TypedAstNode` to an internal property of `ast.datatypes.PyccelType` objects.
-   \[INTERNALS\] Use cached `__add__` method to determine result type of arithmetic operations.
-   \[INTERNALS\] Use cached `__and__` method to determine result type of bitwise comparison operations.
-   \[INTERNALS\] Stop storing `FunctionDef`, `ClassDef`, and `Import` objects inside `CodeBlock`s.
-   \[INTERNALS\] Remove the `order` argument from the `pyccel.ast.core.Allocate` constructor.
-   \[INTERNALS\] Remove `rank` and `order` arguments from `pyccel.ast.variable.Variable` constructor.
-   \[INTERNALS\] Ensure `SemanticParser.infer_type` returns all documented information.
-   \[INTERNALS\] Enforce correct value for `pyccel_staging` property of `PyccelAstNode`.
-   \[INTERNALS\] Allow visiting objects containing both syntactic and semantic elements in `SemanticParser`.
-   \[INTERNALS\] Rename `pyccel.ast.internals.PyccelInternalFunction` to `pyccel.ast.internals.PyccelFunction`.
-   \[INTERNALS\] All internal classes which can be generated from `FunctionCall`s must inherit from `PyccelFunction`.
-   \[INTERNALS\] `PyccelFunction` objects which do not represent objects in memory have the type `SymbolicType`.
-   \[INTERNALS\] Rename `_visit` functions called from a `FunctionCall` which don't match the documented naming pattern to `_build` functions.
-   \[INTERNALS\] Remove unnecessary argument `kind` to `Errors.set_target`.
-   \[INTERNALS\] Handle STC imports with Pyccel objects.
-   \[INTERNALS\] Stop using ndarrays as an intermediate step to call Fortran code.
-   \[INTERNALS\] Stop using ndarrays as an intermediate step to return arrays from Fortran code.
-   \[INTERNALS\] Unify the strategy for handling additional imports in the printing stage for different languages.
-   \[INTERNALS\] Make `Iterable` into a super-class instead of a storage class.
-   \[INTERNALS\] Change the order of the constructor arguments of `FunctionDef`.
-   \[INTERNALS\] Use `_extract_X_FunctionDefResult` methods in Fortran-to-C wrapper.
-   \[INTERNALS\] Rename `BindCVariable`->`BindCModuleVariable`.
-   \[INTERNALS\] Save a shape whose length is limited to the container length.
-   \[INTERNALS\] Restrict use of `FunctionDefResult` to one instance per function.
-   \[INTERNALS\] Use `_extract_X_FunctionDefArgument` methods in Fortran-to-C wrapper.

### Deprecated

-   #2008 : Remove support for Python 3.8.
-   #1786 : Remove support for `real` and `integer` as type annotations.
-   #1812 : Stop allowing multiple main blocks inside a module.
-   \[INTERNALS\] Remove property `ast.basic.TypedAstNode.precision`.
-   \[INTERNALS\] Remove class `ast.datatypes.DataType` (replaced by `ast.datatypes.PrimitiveType` and `ast.datatypes.PyccelType`).
-   \[INTERNALS\] Remove unused properties `prefix` and `alias` from `CustomDataType`.
-   \[INTERNALS\] Remove `ast.basic.TypedAstNode._dtype`. The datatype can still be accessed as it is contained within the class type.
-   \[INTERNALS\] Remove unused parameters `expr`, `status` and `like` from `pyccel.ast.core.Assign`.
-   \[INTERNALS\] Remove `pyccel.ast.utilities.builtin_functions`.
-   \[INTERNALS\] Remove unused/unnecessary functions in `pyccel.parser.utilities` : `read_file`, `header_statement`, `accelerator_statement`, `get_module_name`, `view_tree`.
-   \[INTERNALS\] Remove unused functions `Errors.unset_target`, and `Errors.reset_target`.
-   \[INTERNALS\] Remove unused classes `SymbolicAssign` and `SymbolicPrint`.
-   \[INTERNALS\] Remove `ast.bind_c.BindCFunctionDefResult` (replaced by `ast.bind_c.BindCArrayType` and `ast.bind_c.BindCResultVariable`).
-   \[INTERNALS\] Remove `ast.bind_c.BindCFunctionDefArgument` (replaced by `ast.bind_c.BindCArrayType` and `ast.bind_c.BindCResultVariable`).
-   \[INTERNALS\] Remove unused class `ast.core.FuncAddressDeclare`.
-   \[INTERNALS\] Remove unnecessary function `ast.utilities.flatten_tuple_var` (replaced by calls to `Scope.collect_all_tuple_elements`).

## \[1.12.1\] - 2024-10-01

### Added

-   #1915 : Add support for NumPy v2 `sign` function.
-   #1988 : Add support for NumPy v2 (fix `floor`, fix type mixing, update tests).

### Fixed

-   #1853 : Fix translation of a file whose name conflicts with Fortran keywords.
-   #1047 : Print the value of an unrecognised constant.
-   #1951 : Fix return type for class whose argument cannot be wrapped.
-   #1903 : Fix memory leak when using type annotations on local variables.
-   #1927 : Improve error Message for missing target language compiler in Pyccel
-   #1933 : Improve code printing speed.
-   #1924 : Fix internal error arising in Duplicate or list comprehensions.
-   #1970 : Fix missing `TypeError` for wrong type passed as optional argument.
-   #1985 : Fix implementation of `gcd` and `lcm` for C and Fortran.
-   #1998 : Fix compiler error when using a variable named `I`.

## \[1.12.0\] - 2024-05-13

### Added

-   #1830 : Add a `pyccel.lambdify` function to accelerate SymPy expressions.
-   #1867 : Add a `use_out` parameter to `pyccel.lambdify` to avoid unnecessary memory allocation.
-   #1867 : Auto-generate a docstring for functions generated via calls to `pyccel.lambdify`.
-   #1868 : Hide traceback for `epyccel` and `lambdify` errors.

### Fixed

-   #1762 : Fix array copy between different data types.
-   #1792 : Fix array unpacking.
-   #1795 : Fix bug when returning slices in C.
-   #1218 : Fix bug when assigning an array to a slice in Fortran.
-   #1830 : Fix missing allocation when returning an annotated array expression.
-   #1853 : Fix translation of a file whose name conflicts with Fortran keywords.
-   Link and mention `devel` branch, not `master`.

### Changed

-   #1866 : Raise a more informative error when mixing scalar and array return types.
-   \[TESTS\] Filter out cast warnings in cast tests.
-   \[INTERNALS\] Removed unused `fcode`, `ccode`, `cwrappercode`, `luacode`, and `pycode` functions from printers.
-   \[INTERNALS\] Removed unused arguments from methods in `pyccel.codegen.codegen.Codegen`.

### Deprecated

-   #1820 : Deprecated unused decorator `@lambdify`
-   \[INTERNALS\] Removed unused and undocumented function `get_function_from_ast`.
-   \[INTERNALS\] Remove function `Module.set_name`.
-   \[INTERNALS\] Remove unused `assign_to` argument of `CodePrinter.doprint`.
-   \[INTERNALS\] Remove unnecessary functions from `CodePrinter` : `_get_statement`, `_get_comment`.

## \[1.11.2\] - 2024-03-05

### Added

-   #1689 : Add Python support for list method `append()`.
-   #1692 : Add Python support for list method `insert()`.
-   #1690 : Add Python support for list method `pop()`.
-   #1691 : Add Python support for list method `clear()`.
-   #1575 : Add support for homogeneous tuple type annotations on variables.
-   #1425 : Add support for `numpy.isnan`, `numpy.isinf` and `numpy.isfinite`.
-   #1738 : Add Python support for creating scalar sets with `{}`.
-   #1738 : Add Python support for set method `add`.
-   #1749 : Add Python support for set method `pop()`.

### Fixed

-   #1575 : Fixed inhomogeneous tuple (due to incompatible sizes) being treated as homogeneous tuple.
-   #1182 : Fix tuples containing objects with different ranks.
-   #1575 : Fix duplication operator for non-homogeneous tuples with a non-literal but constant multiplier.
-   #1779 : Fix standalone partial templates.

### Changed

-   #1776 : Increase minimum version for `pytest` to 7.0.

### Deprecated

-   \[INTERNALS\] Remove unnecessary `dtype` parameter from `ast.core.Declare` class.
-   \[INTERNALS\] Remove unnecessary `passed_from_dotted` parameter from `ast.core.Declare` class.
-   \[INTERNALS\] Remove unused `ast.core.Block` class.

## \[1.11.1\] - 2024-02-13

### Fixed

-   #1724 : Fix returns in for loops

## \[1.11.0\] - 2024-02-12

### Added

-   #1645 : Handle deprecated `ast` classes.
-   #1649 : Add support for `np.min` in C code.
-   #1621 : Add support for `np.max` in C code.
-   #1571 : Add support for the function `tuple`.
-   #1493 : Add preliminary support for importing classes.
-   #1578 : Allow classes to avoid type annotations for the self argument of a method.
-   #1597 : Handle class docstrings.
-   #1494 : Add support for functions returning class instances.
-   #1495 : Add support for functions with class instance arguments.
-   #1684 : Add support for classes without `__init__` functions.
-   #1685 : Add support for `type()` function with class instance argument.
-   #1605 : Add support for methods and interfaces in classes (including `__init__` and `__del__`).
-   #1618 : Add support for class instance attributes.
-   #1680 : Add support for `typing.Final`.
-   Add a `--time_execution` flag to allow detailed investigation of critical sections of code.
-   #1659 : Add multi-file support for classes.
-   #1708 : Allow returning pointers to arguments from functions.
-   \[INTERNALS\] Add `class_type` attribute to `TypedAstNode`.
-   \[INTERNALS\] Add `PyccelPyArrayObject` datatype.

### Fixed

-   #1587 : Fix unnecessarily long file names generated by `epyccel`.
-   #1576 : Correct destructor invocation for proper cleanup.
-   #1576 : Remove inline class method definition.
-   Ensure an error is raised when if conditions are used in comprehension statements.
-   #1553 : Fix `np.sign` when using the `ifort` compiler.
-   #1582 : Allow homogeneous tuples in classes.
-   #1619 : Give priority to imported functions over builtin functions.
-   #1614 : Allow relative paths for custom compilation file.
-   #1615 : Fixed infinite loop when passing slices while copying arrays.
-   #1628 : Fixed segmentation fault when writing to optional scalars.
-   #1554 : Fix exit statement in Fortran with Intel compiler.
-   #1564 : Fixed installation problems on Python 3.12.
-   #1259 : Fix bug causing problems with user editable installation.
-   #1651 : Fix name collision resolution to include parent scopes.
-   #1156 : Raise an error for variable name collisions with non-variable objects.
-   #1507 : Fix problems with name collisions in class functions.
-   Ensure `pyccel-init` calls the related function.
-   Stop unnecessarily importing deprecated NumPy classes `int`, `bool`, `float`, `complex` in Python translation.
-   #1712 : Fix library path and OpenMP support for recent Apple chips by getting Homebrew directory with `brew --prefix`.
-   #1687 : Pointers in tuples are deallocated.
-   #1586 : Raise an error for targets of class instances which go out of scope too early.
-   #1717 : Fix a bug when handling paths with dots.

### Changed

-   #1672 : Make `icx` and `ifx` the default Intel compilers (Found in Intel oneAPI).
-   #1644 : Stop printing the step of a range if that step is 1.
-   #1638 : Migrate from `setuptools` to `hatch` for installation scripts.
-   Don't raise a warning for an unnecessary specification of the order.
-   \[INTERNALS\] #1593 : Rename `PyccelAstNode.fst` to the `PyccelAstNode.ast`.
-   \[INTERNALS\] #1593 : Use a setter instead of a method to update `PyccelAstNode.ast`.
-   \[INTERNALS\] #1593 : Rename `BasicParser._current_fst_node` to the `BasicParser._current_ast_node`.
-   \[INTERNALS\] #1390 : Remove dead code handling a `CodeBlock` in an assignment.
-   \[INTERNALS\] #1582 : Remove the `HomogeneousTupleVariable` type.
-   \[INTERNALS\] #1581 : Unify handling of string and Python annotations.

### Deprecated

-   #1593 : Remove undocumented, broken `lambdify` method.
-   \[INTERNALS\] #1584 : Remove unused functions from `pyccel.ast.core` : `inline`, `subs`, `get_iterable_ranges`.
-   \[INTERNALS\] #1584 : Remove unused functions from `pyccel.ast.datatypes` : `is_iterable_datatype`, `is_with_construct_datatype`, `is_pyccel_datatype`.
-   \[INTERNALS\] #1584 : Remove unused class from `pyccel.ast.core`: `ForIterator`.
-   \[INTERNALS\] #1584 : Remove unused method from `pyccel.ast.core`: `ClassDef.get_attribute`.
-   \[INTERNALS\] #1676 : Remove `DottedFunctionCall` from `pyccel.ast.core` (use `bound_argument` instead).
-   \[INTERNALS\] #1683 : Remove unused redundant class from `pyccel.ast.datatypes`: `UnionType`.

## \[1.10.0\] - 2023-10-23

### Added

-   #633 & #1518 : Allow non-trivial types to be specified with mypy-compatible annotations.
-   #1336 : Use template as a partial type.
-   #1509 : Add type annotations for variables.
-   #1528 : Add support for variable declarations in classes.
-   #1491 : Add documentation for classes.

### Fixed

-   #387 : Raise a clear error when an unrecognised type is used in a type annotation.
-   #1556 : Fixed print format string for Intel compatibility.
-   #1557 : Fix return a new instance of a class.
-   #1557 : Fix save multiple class instances to the same variable.

### Changed

-   \[INTERNALS\] #1520 : `ScopedNode` -> `ScopedAstNode`.
-   \[INTERNALS\] #1520 : `PyccelAstNode` -> `TypedAstNode`.
-   \[INTERNALS\] #1520 : `Basic` -> `PyccelAstNode`.

### Deprecated

-   Drop official support for Python 3.7 due to End of Life.

## \[1.9.2\] - 2023-10-13

### Added

-   #1476 : Add C support for a class containing `Interfaces`.
-   #1472 : Add C printing support for a class containing scalar data.
-   #1492 : Types of arguments for class methods can be declared like function arguments.
-   #1511 : Add support for the `cmath` library.
-   Output readable header syntax errors.
-   New environment variable `PYCCEL_DEFAULT_COMPILER`.
-   #1508 : Add C support for a class destructor.
-   #1508 : Add support for array data in classes.

### Fixed

-   #1484 : Use scope for classes to avoid name clashes.
-   Stop raising warning for unrecognised functions imported via intermediate modules.
-   #1156 : Raise a neat error for unhandled inhomogeneous tuple expressions.
-   Set status of header variables to 'unallocated'.
-   #1508 : Generate deallocations for classes and their attributes.

### Changed

-   #1484 : Improve handling of `DottedName` in `_assign_lhs_variable`.
-   \[INTERNALS\] Move handling of variable headers to semantic stage.
-   \[INTERNALS\] Moved handling of type annotations to the semantic stage.
-   \[INTERNALS\] Remove unnecessary body argument from `FunctionAddress`.

### Deprecated

-   #1513 : Stop printing `@types` decorators in generated Python code.
-   Remove support for undocumented type syntax specifying precision (e.g. `int*8`).
-   No longer possible to combine header annotations and argument type annotations.
-   Remove support for specifying header annotations in a separate file.
-   \[INTERNALS\] Remove `dtype_registry` in favour of `dtype_and_precision_registry`.
-   \[INTERNALS\] Prefer `DataType` keys over string keys which describe data types.

## \[1.9.1\] - 2023-08-31

### Added

-   #1497 : Add support for NumPy `copy` method: `a.copy`.
-   #1497 : Add support for NumPy function `copy`.

### Fixed

-   #1499 : Fix passing temporary arrays to functions.
-   #1241 : Missing transpose when converting from a C-ordered array to F-ordered array.
-   #1241 : Incorrect transpose when copying an F-ordered array.
-   #1241 : Fix infinite loop when passing an array as the only argument to `np.array`.
-   #1506 : Increment `Py_None` reference count to avoid unexpected deallocation.

## \[1.9.0\] - 2023-08-22

### Added

-   #752 : Allow passing array variables to `numpy.array`.
-   #1280 : Allow copying arrays using `numpy.array`.
-   Allow interfaces in classes.
-   Add Python support for a simple class.
-   #1430 : Add conjugate support to booleans.
-   #1452 : Add C printing support for a class containing only functions.
-   #1260 : Add support for NumPy `dtype` property: `a.dtype`.
-   #1260 : Add support for NumPy `result_type` function.

### Fixed

-   #682 : Wrong data layout when copying a slice of an array.
-   #1453 : Fix error-level developer mode output.
-   \[INTERNALS\] Fix string base class selection.
-   #1496 : Fix interfaces which differ only by order or rank.

### Changed

-   #1455 : Make `ConstructorCall` inherit from `FunctionCall`.
-   Updating `stdlib` files if they are modified not just accessed.
-   `pyccel_clean` tool now deletes folders **starting with** `__pyccel__` and `__epyccel__`.
-   Pyccel-generated folder names are dependent on `PYTEST_XDIST_WORKER` when running with `pytest-xdist`.
-   \[INTERNALS\] Add class object to class function call arguments.
-   \[INTERNALS\] In `ast.numpyext` rename `Shape` as `NumpyShape`, `NumpyArraySize` as `NumpySize`
-   \[INTERNALS\] In `ast.internals` rename `PyccelArraySize` as `PyccelArraySizeElement`, create new `PyccelArraySize` w/out `index` argument
-   \[INTERNALS\] Make `NumpySize` a factory class (which cannot be instantiated)
-   \[INTERNALS\] Re-write C-Python API wrapping stage (#1477)

### Deprecated

-   Using a `@types` decorator will raise a `FutureWarning` as this will be deprecated in a future version.
-   Using a type specification header will raise a `FutureWarning` as this will be deprecated in a future version.
-   Stop generating `numpy.bool` (deprecated from NumPy) in code.
-   \[INTERNALS\] Removed `obsolete` folder.
-   \[INTERNALS\] Removed out of date `samples` folder.
-   \[INTERNALS\] Removed out of date `doc` folder.
-   \[INTERNALS\] Removed `benchmarks` folder. Code is still available in benchmark repository.
-   \[INTERNALS\] Removed `bugs` folder.
-   \[INTERNALS\] Removed `inprogress` folder.
-   \[INTERNALS\] Remove old Travis configuration file.

## \[1.8.1\] - 2023-07-07

### Added

-   #1430 : Added conjugate support to integers and floats.

### Fixed

-   #1427 : Fix augmented assignment with a literal right hand side in templated code.

## \[1.8.0\] - 2023-06-20

### Added
-   #1400 : Added flags to Pyccel for managing conda PATH warnings.

### Fixed

-   #1404 : Bug preventing printing of some functions in a `print()` call.
-   #1302 : Raise error message in case of empty class.
-   #1407 : Raise an error if file name matches a Python built-in module.
-   #929 : Allow optional variables when compiling with Intel or NVIDIA.
-   #1117 : Allow non-contiguous arrays to be passed to Fortran code.
-   #1415 : Fix incorrect handling of assignments augmented by function calls.
-   #1418 : Fix `itertools.product` implementation.

### Changed

-   #1355 : Remove unused `BasicParser` arguments.
-   \[INTERNALS\] Re-write bind-c wrapping stage (#1388)

## \[1.7.4\] - 2023-05-02

### Added

-   #1352 : Added a change log.

### Fixed

-   #1367 : Use an absolute path to link to Python library.
-   #1379 : Ensure temporary arrays created for function calls are correctly declared in loops.

### Changed

-   Default to linking Python dynamically instead of statically
-   Ensure only absolute paths are used in compilation command.
-   \[INTERNALS\] Use `FunctionDefArgument` to store all argument specific properties.
-   \[INTERNALS\] Reduce carbon footprint by avoiding unnecessary CI testing.
-   \[INTERNALS\] Automatise PR labelling and review progress prompts.
-   \[INTERNALS\] Enforce the use of `FunctionDefArgument` in `FunctionDef`.
-   \[INTERNALS\] Use `FunctionDefResult` to store all result specific properties.

## \[1.7.3\] - 2023-03-07

### Added

-   Improved developer docs (code generation stage).

### Fixed

-   #1337 : Bug causing overflow errors when templates are used in functions with a large number of arguments.
-   #892 : Bug in the wrapper preventing an argument from using templates to have both a scalar and an array type.

### Changed

-   \[INTERNALS\] Add validation of docstrings to CI.

## \[1.7.2\] - 2023-02-02

### Added

### Fixed

-   #1288 : Bug in slice indexing in C code.
-   #1318 : Bug preventing use of `np.linspace` more than once in a given function.

### Changed

-   \[INTERNALS\] Uniformise line endings and enforce the convention through the use of a `.gitattributes` file.
-   \[INTERNALS\] Add human-readable summaries to tests.
-   \[INTERNALS\] Add tests to ensure Pyccel conventions are followed.
-   \[INTERNALS\] Add tests to check spelling.

## \[1.7.1\] - 2023-01-26

### Added

-   #1309 : Support for `np.sum` in C code.
-   Improved [developer docs](./developer_docs) (ordering, syntactic stage, semantic stage).
-   Added [community guidelines](./github/CONTRIBUTING.md).

### Fixed

-   #1184 : Bug preventing compilation on systems where there is no static library available for Python.
-   #1281 : Bug causing assignment to pointer instead of incrementation.
-   #1282 : Imported constants cannot be returned from functions.
-   \[INTERNALS\] Bug in CI coverage for forks.

### Changed

-   #1315 : Installation process modified to make test requirements a pip optional dependency.
-   #1245 : Reduce false negative test results by using a tolerance to compare floats.
-   #1272 : Remove use of deprecated NumPy syntax in tests.
-   #1253 : Provide minimum requirements.
-   \[INTERNALS\]  #1385 : Remove unused settings keyword arguments from `_visit` function.<|MERGE_RESOLUTION|>--- conflicted
+++ resolved
@@ -156,11 +156,8 @@
 -   #2285 : Reduce number of warnings in unit tests.
 -   #2295 : Fix wrapper handling of constant array arguments.
 -   #2097 : Fix printing of an empty list.
-<<<<<<< HEAD
+-   #2235 : Fix negative numbers in slice indices when translating to C.
 -   #2144 : Fix accidental imports due to modules making their contents public by default.
-=======
--   #2235 : Fix negative numbers in slice indices when translating to C.
->>>>>>> 149e5ac0
 
 ### Changed
 
