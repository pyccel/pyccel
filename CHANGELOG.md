--- conflicted
+++ resolved
@@ -12,11 +12,8 @@
 -   #1585 : Add support for `np.divide` and its alias `np.true_divide`.
 -   #2390 : Add support for `np.expm1`.
 -   #2420 : Add `@low_level` decorator.
-<<<<<<< HEAD
+-   Allow installed versions of gFTL and STC to be used if they can be discovered by `pkg-config`.
 -   #2422 : Add a `pyccel-wrap` command to interface between Python and low-level code.
-=======
--   Allow installed versions of gFTL and STC to be used if they can be discovered by `pkg-config`.
->>>>>>> 00b1fc9c
 -   \[INTERNALS\] Added a `Wrappergen` class to group all wrapper generation logic.
 -   \[INTERNALS\] Added the `pyccel.codegen.compiling.library_config` module to handle library installation.
 
