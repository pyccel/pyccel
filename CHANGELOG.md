--- conflicted
+++ resolved
@@ -3,35 +3,26 @@
 
 ## \[Unreleased\]
 
-<<<<<<< HEAD
-=======
 ### Changed
 
 -   \[INTERNALS\] #1520 : `ScopedNode` -> `ScopedAstNode`.
 -   \[INTERNALS\] #1520 : `PyccelAstNode` -> `TypedAstNode`.
 -   \[INTERNALS\] #1520 : `Basic` -> `PyccelAstNode`.
 
->>>>>>> ea86656e
-### Added
-
-### Fixed
-
-<<<<<<< HEAD
+### Added
+
+### Fixed
+
 -   #1556 : Fixed print format string for Intel compatibility.
-=======
 -   #1557 : Fix return a new instance of a class.
 -   #1557 : Fix save multiple class instances to the same variable.
->>>>>>> ea86656e
 
 ### Changed
 
 ### Deprecated
 
-<<<<<<< HEAD
-=======
 -   Drop official support for Python 3.7 due to End of Life.
 
->>>>>>> ea86656e
 ## \[1.9.2\] - 2023-10-13
 
 ### Added
