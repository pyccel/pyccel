# Change Log
All notable changes to this project will be documented in this file.

## \[UNRELEASED\]

### Added
-   #1720 : Add support for `Ellipsis` as the only index for an array.
-   #1787 : Ensure STC v5.0 is installed with Pyccel.
-   #1656 : Ensure gFTL is installed with Pyccel.
-   #1694 : Add Python support for list method `extend()`.
-   #1700 : Add Python support for list method `sort()`.
-   #1696 : Add Python support for list method `copy()`.
-   #1693 : Add Python support for list method `remove()`.
-   #1895 : Add Python support for dict initialisation with `{}`.
-   #1895 : Add Python support for dict initialisation with `dict()`.
-   #1881 : Add Python support for dict method `copy()`.
-   #1887 : Add Python support for dict method `popitem()`.
-   #1888 : Add Python support for dict method `setdefault()`.
-   #1885 : Add Python and C support for dict method `get()`.
-   #1844 : Add line numbers and code to errors from built-in function calls.
-   #1655 : Add the appropriate C language equivalent for declaring a Python `list` container using the STC library.
-   #1659 : Add the appropriate C language equivalent for declaring a Python `set` container using the STC library.
-   #1944 : Add the appropriate C language equivalent for declaring a Python `dict` container using the STC library.
-   #1657 : Add the appropriate Fortran language equivalent for declaring a Python `list` container using the gFTL library.
-   #1658 : Add the appropriate Fortran language equivalent for declaring a Python `set` container using the gFTL library.
-   #1944 : Add the appropriate Fortran language equivalent for declaring a Python `dict` container using the gFTL library.
-   #2009 : Add support for `in` operator for `list`, `set`, `dict` and class containers.
-   #1874 : Add C and Fortran support for the `len()` function for the `list` container.
-   #1875 : Add C and Fortran support for the `len()` function for the `set` container.
-   #1908 : Add C and Fortran support for the `len()` function for the `dict` container.
-   #1665 : Add C and Fortran support for returning lists from functions.
-   #1689 : Add C and Fortran support for list method `append()`.
-   #1876 : Add C support for indexing lists.
-   #1690 : Add C and Fortran support for list method `pop()`.
-   #1663 : Add C support for sets as arguments.
-   #1664 : Add C and Fortran support for returning sets from functions.
-   #2023 : Add support for iterating over a `set`.
-   #1893 : Add support for set initialisation with `set()`.
-   #1877 : Add C and Fortran Support for set method `pop()`.
-   #1917 : Add C and Fortran support for set method `add()`.
-   #1918 : Add support for set method `clear()`.
-   #1918 : Add support for set method `copy()`.
-   #1743 : Add support for set method `discard()`.
-   #1750 : Add support for set method `remove()`.
-   #1753 : Add support for set method `union()`.
-   #1754 : Add support for set method `update()`.
-   #1744 : Add support for set method `intersection()`.
-   #1745 : Add support for set method `intersection_update()`.
-   #2059 : Add C support for returning dictionaries from functions.
-   #2164 : Add support for dict indexing.
-   #1880 : Add support for dict method `clear()`.
-   #1884 : Add support for dict method `items()`.
-   #1884 : Add support for dict method `keys()`.
-   #1886 : Add Python and C support for dict method `pop()`.
-   #1936 : Add missing C output for inline decorator example in documentation
-   #1937 : Optimise `pyccel.ast.basic.PyccelAstNode.substitute` method.
-   #1544 : Add support for `typing.TypeAlias`.
-   #1583 : Allow inhomogeneous tuples in classes.
-   #738 : Add support for homogeneous tuples with scalar elements as arguments.
-   Add a warning about containers in lists.
-   #2016 : Add support for translating arithmetic magic methods.
-   #2106 : Add support for `__len__` magic method.
-   #1980 : Extend The C support for min and max to more than two variables
-   #2081 : Add support for multi operator expressions
-   #2061 : Add C support for string declarations.
-   Add support for inhomogeneous tuple annotations.
-   #1834 : Add support for `@property` decorator.
-   #2099 : Fix translation of modules containing `__all__`.
-   #983 : Add support for built-in function `round`.
-   Add support for `type` as a type annotation.
-   #2182 : Add support for `isinstance`.
-   \[INTERNALS\] Add abstract class `SetMethod` to handle calls to various set methods.
-   \[INTERNALS\] Added `container_rank` property to `ast.datatypes.PyccelType` objects.
-   \[INTERNALS\] Add a `__call__` method to `FunctionDef` to create `FunctionCall` instances.
-   \[INTERNALS\] Allow the use of magic methods to describe container methods.
-   \[DEVELOPER\] Added an improved traceback to the developer-mode errors for errors in function calls.
-   \[DEVELOPER\] Added an environment variable to globally activate developer-mode for errors.

### Fixed

-   #2025 : Optimise min/max to avoid unnecessary temporary variables.
-   #1720 : Fix Undefined Variable error when the function definition is after the variable declaration.
-   #1763 Use `np.result_type` to avoid mistakes in non-trivial NumPy type promotion rules.
-   Fix some cases where a Python built-in type is returned in place of a NumPy type.
-   Stop printing numbers with more decimal digits than their precision.
-   Allow printing the result of a function returning multiple objects of different types.
-   #1732 : Fix multidimensional list indexing in Python.
-   #1785 : Add missing cast when creating an array of booleans from non-boolean values.
-   #1821 : Ensure an error is raised when creating an ambiguous interface.
-   #1842 : Fix homogeneous tuples incorrectly identified as inhomogeneous.
-   Link and mention `devel` branch, not `master`.
-   #1913 : Fix function calls to renamed functions.
-   #1930 : Preserve ordering of import targets.
-   #1892 : Fix implementation of list function when an iterable is passed as parameter.
-   #1979 : Fix memory leaks in C due to homogeneous container redefinition.
-   #1972 : Simplified `printf` statement for Literal String.
-   #2026 : Fix missing loop in slice assignment.
-   #2008 : Ensure list/set/dict assignment is recognised as a reference.
-   #2039 : Ensure any expressions in the iterable of a for loop are calculated before the loop.
-   #2013 : Stop limiting the length of strings to 128 characters.
-   #2078 : Fix translation of classes containing comments.
-   #2041 : Include all type extension methods by default.
-   #2082 : Allow the use of a list comprehension to initialise an array.
-   #2094 : Fix slicing of array allocated in an if block.
-   #2085 : Fix calling class methods before they are defined.
-   #2111 : Fix declaration of class attributes with name conflicts using type annotations.
-   #2115 : Fix integer handling with NumPy 2.0 on Windows.
-   Fix handling of union `typing.TypeAlias` objects as type hints.
-   #2141 : Fix error when removing `test_node`.
-   #2148 : Fix error due to missing file `numpy_version.h`.
-   #2001 : Ensure all memory is correctly deallocated in the Python interface in a way that is compatible with all compilers.
-   #2153 : Fix missing line information when an unknown class method is called.
-   #2149 : Fix multi-line expressions in `if` conditions.
-   #2181 : Allow saving an array result of a function to a slice but raise a warning about suboptimal performance.
-   #2190 : Fix missing error for list pointer assignment.
-   Fixed returning strings from functions.
-   Lifted the restriction on ndarrays limiting them to rank<15.
<<<<<<< HEAD
-   Catch all internal errors arising in the syntactic, semantic, printing or code generation stages.
=======
-   #2175 : Fix the shape of multi-level containers.
>>>>>>> e9bd7a91

### Changed

-   #1920 : Add a maximum version for NumPy.
-   #1836 : Move `epyccel` module to `pyccel.commands.epyccel` and add support for shortcut import `from pyccel import epyccel`.
-   #1720 : functions with the `@inline` decorator are no longer exposed to Python in the shared library.
-   #1720 : Error raised when incompatible arguments are passed to an `inlined` function is now fatal.
-   #1964 : Improve the error message when the wrong type is passed as a NumPy array argument.
-   #1941 : Rename "target" in `AsName` to `local_alias` to better illustrate its use in the local context.
-   #1961 : Use STC's `cspan` to describe `np.ndarray` in C. This results in a large speed-up for pathological cases.
-   #2187 : Removed use of pickle.
-   \[INTERNALS\] `FunctionDef` is annotated when it is called, or at the end of the `CodeBlock` if it is never called.
-   \[INTERNALS\] `InlinedFunctionDef` is only annotated if it is called.
-   \[INTERNALS\] Build `utilities.metaclasses.ArgumentSingleton` on the fly to ensure correct docstrings.
-   \[INTERNALS\] Rewrite datatyping system. See #1722.
-   \[INTERNALS\] Moved precision from `ast.basic.TypedAstNode` to an internal property of `ast.datatypes.FixedSizeNumericType` objects.
-   \[INTERNALS\] Moved rank from `ast.basic.TypedAstNode` to an internal property of `ast.datatypes.PyccelType` objects.
-   \[INTERNALS\] Moved order from `ast.basic.TypedAstNode` to an internal property of `ast.datatypes.PyccelType` objects.
-   \[INTERNALS\] Use cached `__add__` method to determine result type of arithmetic operations.
-   \[INTERNALS\] Use cached `__and__` method to determine result type of bitwise comparison operations.
-   \[INTERNALS\] Stop storing `FunctionDef`, `ClassDef`, and `Import` objects inside `CodeBlock`s.
-   \[INTERNALS\] Remove the `order` argument from the `pyccel.ast.core.Allocate` constructor.
-   \[INTERNALS\] Remove `rank` and `order` arguments from `pyccel.ast.variable.Variable` constructor.
-   \[INTERNALS\] Ensure `SemanticParser.infer_type` returns all documented information.
-   \[INTERNALS\] Enforce correct value for `pyccel_staging` property of `PyccelAstNode`.
-   \[INTERNALS\] Allow visiting objects containing both syntactic and semantic elements in `SemanticParser`.
-   \[INTERNALS\] Rename `pyccel.ast.internals.PyccelInternalFunction` to `pyccel.ast.internals.PyccelFunction`.
-   \[INTERNALS\] All internal classes which can be generated from `FunctionCall`s must inherit from `PyccelFunction`.
-   \[INTERNALS\] `PyccelFunction` objects which do not represent objects in memory have the type `SymbolicType`.
-   \[INTERNALS\] Rename `_visit` functions called from a `FunctionCall` which don't match the documented naming pattern to `_build` functions.
-   \[INTERNALS\] Remove unnecessary argument `kind` to `Errors.set_target`.
-   \[INTERNALS\] Handle STC imports with Pyccel objects.
-   \[INTERNALS\] Stop using ndarrays as an intermediate step to call Fortran code.
-   \[INTERNALS\] Stop using ndarrays as an intermediate step to return arrays from Fortran code.
-   \[INTERNALS\] Unify the strategy for handling additional imports in the printing stage for different languages.
-   \[INTERNALS\] Make `Iterable` into a super-class instead of a storage class.
-   \[INTERNALS\] Change the order of the constructor arguments of `FunctionDef`.
-   \[INTERNALS\] Use `_extract_X_FunctionDefResult` methods in Fortran-to-C wrapper.
-   \[INTERNALS\] Rename `BindCVariable`->`BindCModuleVariable`.
-   \[INTERNALS\] Save a shape whose length is limited to the container length.

### Deprecated

-   #1786 : Remove support for `real` and `integer` as type annotations.
-   #1812 : Stop allowing multiple main blocks inside a module.
-   \[INTERNALS\] Remove property `ast.basic.TypedAstNode.precision`.
-   \[INTERNALS\] Remove class `ast.datatypes.DataType` (replaced by `ast.datatypes.PrimitiveType` and `ast.datatypes.PyccelType`).
-   \[INTERNALS\] Remove unused properties `prefix` and `alias` from `CustomDataType`.
-   \[INTERNALS\] Remove `ast.basic.TypedAstNode._dtype`. The datatype can still be accessed as it is contained within the class type.
-   \[INTERNALS\] Remove unused parameters `expr`, `status` and `like` from `pyccel.ast.core.Assign`.
-   \[INTERNALS\] Remove `pyccel.ast.utilities.builtin_functions`.
-   \[INTERNALS\] Remove unused/unnecessary functions in `pyccel.parser.utilities` : `read_file`, `header_statement`, `accelerator_statement`, `get_module_name`, `view_tree`.
-   \[INTERNALS\] Remove unused functions `Errors.unset_target`, and `Errors.reset_target`.
-   \[INTERNALS\] Remove unused classes `SymbolicAssign` and `SymbolicPrint`.
-   \[INTERNALS\] Remove `ast.bind_c.BindCFunctionDefResult` (replaced by `ast.bind_c.BindCArrayType` and `ast.bind_c.BindCResultVariable`).

## \[1.12.1\] - 2024-10-01

### Added

-   #1915 : Add support for NumPy v2 `sign` function.
-   #1988 : Add support for NumPy v2 (fix `floor`, fix type mixing, update tests).

### Fixed

-   #1853 : Fix translation of a file whose name conflicts with Fortran keywords.
-   #1047 : Print the value of an unrecognised constant.
-   #1951 : Fix return type for class whose argument cannot be wrapped.
-   #1903 : Fix memory leak when using type annotations on local variables.
-   #1927 : Improve error Message for missing target language compiler in Pyccel
-   #1933 : Improve code printing speed.
-   #1924 : Fix internal error arising in Duplicate or list comprehensions.
-   #1970 : Fix missing `TypeError` for wrong type passed as optional argument.
-   #1985 : Fix implementation of `gcd` and `lcm` for C and Fortran.
-   #1998 : Fix compiler error when using a variable named `I`.

## \[1.12.0\] - 2024-05-13

### Added

-   #1830 : Add a `pyccel.lambdify` function to accelerate SymPy expressions.
-   #1867 : Add a `use_out` parameter to `pyccel.lambdify` to avoid unnecessary memory allocation.
-   #1867 : Auto-generate a docstring for functions generated via calls to `pyccel.lambdify`.
-   #1868 : Hide traceback for `epyccel` and `lambdify` errors.

### Fixed

-   #1762 : Fix array copy between different data types.
-   #1792 : Fix array unpacking.
-   #1795 : Fix bug when returning slices in C.
-   #1218 : Fix bug when assigning an array to a slice in Fortran.
-   #1830 : Fix missing allocation when returning an annotated array expression.
-   #1853 : Fix translation of a file whose name conflicts with Fortran keywords.
-   Link and mention `devel` branch, not `master`.

### Changed

-   #1866 : Raise a more informative error when mixing scalar and array return types.
-   \[TESTS\] Filter out cast warnings in cast tests.
-   \[INTERNALS\] Removed unused `fcode`, `ccode`, `cwrappercode`, `luacode`, and `pycode` functions from printers.
-   \[INTERNALS\] Removed unused arguments from methods in `pyccel.codegen.codegen.Codegen`.

### Deprecated

-   #1820 : Deprecated unused decorator `@lambdify`
-   \[INTERNALS\] Removed unused and undocumented function `get_function_from_ast`.
-   \[INTERNALS\] Remove function `Module.set_name`.
-   \[INTERNALS\] Remove unused `assign_to` argument of `CodePrinter.doprint`.
-   \[INTERNALS\] Remove unnecessary functions from `CodePrinter` : `_get_statement`, `_get_comment`.

## \[1.11.2\] - 2024-03-05

### Added

-   #1689 : Add Python support for list method `append()`.
-   #1692 : Add Python support for list method `insert()`.
-   #1690 : Add Python support for list method `pop()`.
-   #1691 : Add Python support for list method `clear()`.
-   #1575 : Add support for homogeneous tuple type annotations on variables.
-   #1425 : Add support for `numpy.isnan`, `numpy.isinf` and `numpy.isfinite`.
-   #1738 : Add Python support for creating scalar sets with `{}`.
-   #1738 : Add Python support for set method `add`.
-   #1749 : Add Python support for set method `pop()`.

### Fixed

-   #1575 : Fixed inhomogeneous tuple (due to incompatible sizes) being treated as homogeneous tuple.
-   #1182 : Fix tuples containing objects with different ranks.
-   #1575 : Fix duplication operator for non-homogeneous tuples with a non-literal but constant multiplier.
-   #1779 : Fix standalone partial templates.

### Changed

-   #1776 : Increase minimum version for `pytest` to 7.0.

### Deprecated

-   \[INTERNALS\] Remove unnecessary `dtype` parameter from `ast.core.Declare` class.
-   \[INTERNALS\] Remove unnecessary `passed_from_dotted` parameter from `ast.core.Declare` class.
-   \[INTERNALS\] Remove unused `ast.core.Block` class.

## \[1.11.1\] - 2024-02-13

### Fixed

-   #1724 : Fix returns in for loops

## \[1.11.0\] - 2024-02-12

### Added

-   #1645 : Handle deprecated `ast` classes.
-   #1649 : Add support for `np.min` in C code.
-   #1621 : Add support for `np.max` in C code.
-   #1571 : Add support for the function `tuple`.
-   #1493 : Add preliminary support for importing classes.
-   #1578 : Allow classes to avoid type annotations for the self argument of a method.
-   #1597 : Handle class docstrings.
-   #1494 : Add support for functions returning class instances.
-   #1495 : Add support for functions with class instance arguments.
-   #1684 : Add support for classes without `__init__` functions.
-   #1685 : Add support for `type()` function with class instance argument.
-   #1605 : Add support for methods and interfaces in classes (including `__init__` and `__del__`).
-   #1618 : Add support for class instance attributes.
-   #1680 : Add support for `typing.Final`.
-   Add a `--time_execution` flag to allow detailed investigation of critical sections of code.
-   #1659 : Add multi-file support for classes.
-   #1708 : Allow returning pointers to arguments from functions.
-   \[INTERNALS\] Add `class_type` attribute to `TypedAstNode`.
-   \[INTERNALS\] Add `PyccelPyArrayObject` datatype.

### Fixed

-   #1587 : Fix unnecessarily long file names generated by `epyccel`.
-   #1576 : Correct destructor invocation for proper cleanup.
-   #1576 : Remove inline class method definition.
-   Ensure an error is raised when if conditions are used in comprehension statements.
-   #1553 : Fix `np.sign` when using the `ifort` compiler.
-   #1582 : Allow homogeneous tuples in classes.
-   #1619 : Give priority to imported functions over builtin functions.
-   #1614 : Allow relative paths for custom compilation file.
-   #1615 : Fixed infinite loop when passing slices while copying arrays.
-   #1628 : Fixed segmentation fault when writing to optional scalars.
-   #1554 : Fix exit statement in Fortran with Intel compiler.
-   #1564 : Fixed installation problems on Python 3.12.
-   #1259 : Fix bug causing problems with user editable installation.
-   #1651 : Fix name collision resolution to include parent scopes.
-   #1156 : Raise an error for variable name collisions with non-variable objects.
-   #1507 : Fix problems with name collisions in class functions.
-   Ensure `pyccel-init` calls the related function.
-   Stop unnecessarily importing deprecated NumPy classes `int`, `bool`, `float`, `complex` in Python translation.
-   #1712 : Fix library path and OpenMP support for recent Apple chips by getting Homebrew directory with `brew --prefix`.
-   #1687 : Pointers in tuples are deallocated.
-   #1586 : Raise an error for targets of class instances which go out of scope too early.
-   #1717 : Fix a bug when handling paths with dots.

### Changed

-   #1672 : Make `icx` and `ifx` the default Intel compilers (Found in Intel oneAPI).
-   #1644 : Stop printing the step of a range if that step is 1.
-   #1638 : Migrate from `setuptools` to `hatch` for installation scripts.
-   Don't raise a warning for an unnecessary specification of the order.
-   \[INTERNALS\] #1593 : Rename `PyccelAstNode.fst` to the `PyccelAstNode.ast`.
-   \[INTERNALS\] #1593 : Use a setter instead of a method to update `PyccelAstNode.ast`.
-   \[INTERNALS\] #1593 : Rename `BasicParser._current_fst_node` to the `BasicParser._current_ast_node`.
-   \[INTERNALS\] #1390 : Remove dead code handling a `CodeBlock` in an assignment.
-   \[INTERNALS\] #1582 : Remove the `HomogeneousTupleVariable` type.
-   \[INTERNALS\] #1581 : Unify handling of string and Python annotations.

### Deprecated

-   #1593 : Remove undocumented, broken `lambdify` method.
-   \[INTERNALS\] #1584 : Remove unused functions from `pyccel.ast.core` : `inline`, `subs`, `get_iterable_ranges`.
-   \[INTERNALS\] #1584 : Remove unused functions from `pyccel.ast.datatypes` : `is_iterable_datatype`, `is_with_construct_datatype`, `is_pyccel_datatype`.
-   \[INTERNALS\] #1584 : Remove unused class from `pyccel.ast.core`: `ForIterator`.
-   \[INTERNALS\] #1584 : Remove unused method from `pyccel.ast.core`: `ClassDef.get_attribute`.
-   \[INTERNALS\] #1676 : Remove `DottedFunctionCall` from `pyccel.ast.core` (use `bound_argument` instead).
-   \[INTERNALS\] #1683 : Remove unused redundant class from `pyccel.ast.datatypes`: `UnionType`.

## \[1.10.0\] - 2023-10-23

### Added

-   #633 & #1518 : Allow non-trivial types to be specified with mypy-compatible annotations.
-   #1336 : Use template as a partial type.
-   #1509 : Add type annotations for variables.
-   #1528 : Add support for variable declarations in classes.
-   #1491 : Add documentation for classes.

### Fixed

-   #387 : Raise a clear error when an unrecognised type is used in a type annotation.
-   #1556 : Fixed print format string for Intel compatibility.
-   #1557 : Fix return a new instance of a class.
-   #1557 : Fix save multiple class instances to the same variable.

### Changed

-   \[INTERNALS\] #1520 : `ScopedNode` -> `ScopedAstNode`.
-   \[INTERNALS\] #1520 : `PyccelAstNode` -> `TypedAstNode`.
-   \[INTERNALS\] #1520 : `Basic` -> `PyccelAstNode`.

### Deprecated

-   Drop official support for Python 3.7 due to End of Life.

## \[1.9.2\] - 2023-10-13

### Added

-   #1476 : Add C support for a class containing `Interfaces`.
-   #1472 : Add C printing support for a class containing scalar data.
-   #1492 : Types of arguments for class methods can be declared like function arguments.
-   #1511 : Add support for the `cmath` library.
-   Output readable header syntax errors.
-   New environment variable `PYCCEL_DEFAULT_COMPILER`.
-   #1508 : Add C support for a class destructor.
-   #1508 : Add support for array data in classes.

### Fixed

-   #1484 : Use scope for classes to avoid name clashes.
-   Stop raising warning for unrecognised functions imported via intermediate modules.
-   #1156 : Raise a neat error for unhandled inhomogeneous tuple expressions.
-   Set status of header variables to 'unallocated'.
-   #1508 : Generate deallocations for classes and their attributes.

### Changed

-   #1484 : Improve handling of `DottedName` in `_assign_lhs_variable`.
-   \[INTERNALS\] Move handling of variable headers to semantic stage.
-   \[INTERNALS\] Moved handling of type annotations to the semantic stage.
-   \[INTERNALS\] Remove unnecessary body argument from `FunctionAddress`.

### Deprecated

-   #1513 : Stop printing `@types` decorators in generated Python code.
-   Remove support for undocumented type syntax specifying precision (e.g. `int*8`).
-   No longer possible to combine header annotations and argument type annotations.
-   Remove support for specifying header annotations in a separate file.
-   \[INTERNALS\] Remove `dtype_registry` in favour of `dtype_and_precision_registry`.
-   \[INTERNALS\] Prefer `DataType` keys over string keys which describe data types.

## \[1.9.1\] - 2023-08-31

### Added

-   #1497 : Add support for NumPy `copy` method: `a.copy`.
-   #1497 : Add support for NumPy function `copy`.

### Fixed

-   #1499 : Fix passing temporary arrays to functions.
-   #1241 : Missing transpose when converting from a C-ordered array to F-ordered array.
-   #1241 : Incorrect transpose when copying an F-ordered array.
-   #1241 : Fix infinite loop when passing an array as the only argument to `np.array`.
-   #1506 : Increment `Py_None` reference count to avoid unexpected deallocation.

## \[1.9.0\] - 2023-08-22

### Added

-   #752 : Allow passing array variables to `numpy.array`.
-   #1280 : Allow copying arrays using `numpy.array`.
-   Allow interfaces in classes.
-   Add Python support for a simple class.
-   #1430 : Add conjugate support to booleans.
-   #1452 : Add C printing support for a class containing only functions.
-   #1260 : Add support for NumPy `dtype` property: `a.dtype`.
-   #1260 : Add support for NumPy `result_type` function.

### Fixed

-   #682 : Wrong data layout when copying a slice of an array.
-   #1453 : Fix error-level developer mode output.
-   \[INTERNALS\] Fix string base class selection.
-   #1496 : Fix interfaces which differ only by order or rank.

### Changed

-   #1455 : Make `ConstructorCall` inherit from `FunctionCall`.
-   Updating `stdlib` files if they are modified not just accessed.
-   `pyccel_clean` tool now deletes folders **starting with** `__pyccel__` and `__epyccel__`.
-   Pyccel-generated folder names are dependent on `PYTEST_XDIST_WORKER` when running with `pytest-xdist`.
-   \[INTERNALS\] Add class object to class function call arguments.
-   \[INTERNALS\] In `ast.numpyext` rename `Shape` as `NumpyShape`, `NumpyArraySize` as `NumpySize`
-   \[INTERNALS\] In `ast.internals` rename `PyccelArraySize` as `PyccelArraySizeElement`, create new `PyccelArraySize` w/out `index` argument
-   \[INTERNALS\] Make `NumpySize` a factory class (which cannot be instantiated)
-   \[INTERNALS\] Re-write C-Python API wrapping stage (#1477)

### Deprecated

-   Using a `@types` decorator will raise a `FutureWarning` as this will be deprecated in a future version.
-   Using a type specification header will raise a `FutureWarning` as this will be deprecated in a future version.
-   Stop generating `numpy.bool` (deprecated from NumPy) in code.
-   \[INTERNALS\] Removed `obsolete` folder.
-   \[INTERNALS\] Removed out of date `samples` folder.
-   \[INTERNALS\] Removed out of date `doc` folder.
-   \[INTERNALS\] Removed `benchmarks` folder. Code is still available in benchmark repository.
-   \[INTERNALS\] Removed `bugs` folder.
-   \[INTERNALS\] Removed `inprogress` folder.
-   \[INTERNALS\] Remove old Travis configuration file.

## \[1.8.1\] - 2023-07-07

### Added

-   #1430 : Added conjugate support to integers and floats.

### Fixed

-   #1427 : Fix augmented assignment with a literal right hand side in templated code.

## \[1.8.0\] - 2023-06-20

### Added
-   #1400 : Added flags to Pyccel for managing conda PATH warnings.

### Fixed

-   #1404 : Bug preventing printing of some functions in a `print()` call.
-   #1302 : Raise error message in case of empty class.
-   #1407 : Raise an error if file name matches a Python built-in module.
-   #929 : Allow optional variables when compiling with Intel or NVIDIA.
-   #1117 : Allow non-contiguous arrays to be passed to Fortran code.
-   #1415 : Fix incorrect handling of assignments augmented by function calls.
-   #1418 : Fix `itertools.product` implementation.

### Changed

-   #1355 : Remove unused `BasicParser` arguments.
-   \[INTERNALS\] Re-write bind-c wrapping stage (#1388)

## \[1.7.4\] - 2023-05-02

### Added

-   #1352 : Added a change log.

### Fixed

-   #1367 : Use an absolute path to link to Python library.
-   #1379 : Ensure temporary arrays created for function calls are correctly declared in loops.

### Changed

-   Default to linking Python dynamically instead of statically
-   Ensure only absolute paths are used in compilation command.
-   \[INTERNALS\] Use `FunctionDefArgument` to store all argument specific properties.
-   \[INTERNALS\] Reduce carbon footprint by avoiding unnecessary CI testing.
-   \[INTERNALS\] Automatise PR labelling and review progress prompts.
-   \[INTERNALS\] Enforce the use of `FunctionDefArgument` in `FunctionDef`.
-   \[INTERNALS\] Use `FunctionDefResult` to store all result specific properties.

## \[1.7.3\] - 2023-03-07

### Added

-   Improved developer docs (code generation stage).

### Fixed

-   #1337 : Bug causing overflow errors when templates are used in functions with a large number of arguments.
-   #892 : Bug in the wrapper preventing an argument from using templates to have both a scalar and an array type.

### Changed

-   \[INTERNALS\] Add validation of docstrings to CI.

## \[1.7.2\] - 2023-02-02

### Added

### Fixed

-   #1288 : Bug in slice indexing in C code.
-   #1318 : Bug preventing use of `np.linspace` more than once in a given function.

### Changed

-   \[INTERNALS\] Uniformise line endings and enforce the convention through the use of a `.gitattributes` file.
-   \[INTERNALS\] Add human-readable summaries to tests.
-   \[INTERNALS\] Add tests to ensure Pyccel conventions are followed.
-   \[INTERNALS\] Add tests to check spelling.

## \[1.7.1\] - 2023-01-26

### Added

-   #1309 : Support for `np.sum` in C code.
-   Improved [developer docs](./developer_docs) (ordering, syntactic stage, semantic stage).
-   Added [community guidelines](./github/CONTRIBUTING.md).

### Fixed

-   #1184 : Bug preventing compilation on systems where there is no static library available for Python.
-   #1281 : Bug causing assignment to pointer instead of incrementation.
-   #1282 : Imported constants cannot be returned from functions.
-   \[INTERNALS\] Bug in CI coverage for forks.

### Changed

-   #1315 : Installation process modified to make test requirements a pip optional dependency.
-   #1245 : Reduce false negative test results by using a tolerance to compare floats.
-   #1272 : Remove use of deprecated NumPy syntax in tests.
-   #1253 : Provide minimum requirements.
-   \[INTERNALS\]  #1385 : Remove unused settings keyword arguments from `_visit` function.<|MERGE_RESOLUTION|>--- conflicted
+++ resolved
@@ -115,11 +115,8 @@
 -   #2190 : Fix missing error for list pointer assignment.
 -   Fixed returning strings from functions.
 -   Lifted the restriction on ndarrays limiting them to rank<15.
-<<<<<<< HEAD
+-   #2175 : Fix the shape of multi-level containers.
 -   Catch all internal errors arising in the syntactic, semantic, printing or code generation stages.
-=======
--   #2175 : Fix the shape of multi-level containers.
->>>>>>> e9bd7a91
 
 ### Changed
 
