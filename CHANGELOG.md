# Change Log
All notable changes to this project will be documented in this file.

## \[UNRELEASED\]

### Added
-   #1881 : Add Python support for dict method `copy()`.
-   #1880 : Add Python support for dict method `clear()`.
-   #1720 : Add support for `Ellipsis` as the only index for an array.
-   #1787 : Ensure STC is installed with Pyccel.
-   #1656 : Ensure gFTL is installed with Pyccel.
-   #1694 : Add Python support for list method `extend()`.
-   #1700 : Add Python support for list method `sort()`.
-   #1696 : Add Python support for list method `copy()`.
-   #1693 : Add Python support for list method `remove()`.
-   #1893 : Add Python support for set initialisation with `set()`.
-   #1895 : Add Python support for dict initialisation with `{}`.
-   #1895 : Add Python support for dict initialisation with `dict()`.
-   #1886 : Add Python support for dict method `pop()`.
-   #1887 : Add Python support for dict method `popitem()`.
-   #1888 : Add Python support for dict method `setdefault()`.
-   #1885 : Add Python support for dict method `get()`.
-   #1844 : Add line numbers and code to errors from built-in function calls.
-   #1655 : Add the appropriate C language equivalent for declaring a Python `list` container using the STC library.
-   #1659 : Add the appropriate C language equivalent for declaring a Python `set` container using the STC library.
-   #1944 : Add the appropriate C language equivalent for declaring a Python `dict` container using the STC library.
-   #1657 : Add the appropriate Fortran language equivalent for declaring a Python `list` container using the gFTL library.
-   #1658 : Add the appropriate Fortran language equivalent for declaring a Python `set` container using the gFTL library.
-   #1944 : Add the appropriate Fortran language equivalent for declaring a Python `dict` container using the gFTL library.
-   #2009 : Add support for `in` operator for `list`, `set`, `dict` and class containers.
-   #1874 : Add C and Fortran support for the `len()` function for the `list` container.
-   #1875 : Add C and Fortran support for the `len()` function for the `set` container.
-   #1908 : Add C and Fortran support for the `len()` function for the `dict` container.
-   #1665 : Add C and Fortran support for returning lists from functions.
-   #1689 : Add C and Fortran support for list method `append()`.
-   #1876 : Add C support for indexing lists.
-   #1690 : Add C and Fortran support for list method `pop()`.
-   #1663 : Add C support for sets as arguments.
-   #1664 : Add C and Fortran support for returning sets from functions.
-   #2023 : Add support for iterating over a `set`.
-   #1877 : Add C and Fortran Support for set method `pop()`.
-   #1917 : Add C and Fortran support for set method `add()`.
-   #1918 : Add support for set method `clear()`.
-   #1918 : Add support for set method `copy()`.
-   #1743 : Add support for set method `discard()`.
-   #1750 : Add support for set method `remove()`.
-   #1753 : Add support for set method `union()`.
-   #1754 : Add support for set method `update()`.
-   #1744 : Add support for set method `intersection()`.
-   #1745 : Add support for set method `intersection_update()`.
-   #1884 : Add support for dict method `items()`.
-   #1936 : Add missing C output for inline decorator example in documentation
-   #1937 : Optimise `pyccel.ast.basic.PyccelAstNode.substitute` method.
-   #1544 : Add support for `typing.TypeAlias`.
-   #1583 : Allow inhomogeneous tuples in classes.
-   #738 : Add support for homogeneous tuples with scalar elements as arguments.
-   Add a warning about containers in lists.
-   #2016 : Add support for translating arithmetic magic methods.
-   #2106 : Add support for `__len__` magic method.
-   #1980 : Extend The C support for min and max to more than two variables
-   #2081 : Add support for multi operator expressions
-   #2061 : Add C support for string declarations.
-   Add support for inhomogeneous tuple annotations.
-   #1834 : Add support for `@property` decorator.
-   #2099 : Fix translation of modules containing `__all__`.
-   #983 : Add support for built-in function `round`.
-   Add support for `type` as a type annotation.
-   \[INTERNALS\] Add abstract class `SetMethod` to handle calls to various set methods.
-   \[INTERNALS\] Added `container_rank` property to `ast.datatypes.PyccelType` objects.
-   \[INTERNALS\] Add a `__call__` method to `FunctionDef` to create `FunctionCall` instances.
-   \[INTERNALS\] Allow the use of magic methods to describe container methods.
-   \[DEVELOPER\] Added an improved traceback to the developer-mode errors for errors in function calls.

### Fixed

-   #2025 : Optimise min/max to avoid unnecessary temporary variables.
-   #1720 : Fix Undefined Variable error when the function definition is after the variable declaration.
-   #1763 Use `np.result_type` to avoid mistakes in non-trivial NumPy type promotion rules.
-   Fix some cases where a Python built-in type is returned in place of a NumPy type.
-   Stop printing numbers with more decimal digits than their precision.
-   Allow printing the result of a function returning multiple objects of different types.
-   #1732 : Fix multidimensional list indexing in Python.
-   #1785 : Add missing cast when creating an array of booleans from non-boolean values.
-   #1821 : Ensure an error is raised when creating an ambiguous interface.
-   #1842 : Fix homogeneous tuples incorrectly identified as inhomogeneous.
-   Link and mention `devel` branch, not `master`.
-   #1913 : Fix function calls to renamed functions.
-   #1930 : Preserve ordering of import targets.
-   #1892 : Fix implementation of list function when an iterable is passed as parameter.
-   #1979 : Fix memory leaks in C due to homogeneous container redefinition.
-   #1972 : Simplified `printf` statement for Literal String.
-   #2026 : Fix missing loop in slice assignment.
-   #2008 : Ensure list/set/dict assignment is recognised as a reference.
-   #2039 : Ensure any expressions in the iterable of a for loop are calculated before the loop.
-   #2013 : Stop limiting the length of strings to 128 characters.
-   #2078 : Fix translation of classes containing comments.
-   #2041 : Include all type extension methods by default.
-   #2082 : Allow the use of a list comprehension to initialise an array.
-   #2094 : Fix slicing of array allocated in an if block.
-   #2085 : Fix calling class methods before they are defined.
-   #2111 : Fix declaration of class attributes with name conflicts using type annotations.
-   #2115 : Fix integer handling with NumPy 2.0 on Windows.
<<<<<<< HEAD
-   Lifted the restriction on ndarrays limiting them to rank<15.
=======
-   Fix handling of union `typing.TypeAlias` objects as type hints.
-   #2141 : Fix error when removing `test_node`
-   #2148 : Fix error due to missing file `numpy_version.h`.
>>>>>>> 6d5693ac

### Changed

-   #1920 : Add a maximum version for NumPy.
-   #1836 : Move `epyccel` module to `pyccel.commands.epyccel` and add support for shortcut import `from pyccel import epyccel`.
-   #1720 : functions with the `@inline` decorator are no longer exposed to Python in the shared library.
-   #1720 : Error raised when incompatible arguments are passed to an `inlined` function is now fatal.
-   #1964 : Improve the error message when the wrong type is passed as a NumPy array argument.
-   #1941 : Rename "target" in `AsName` to `local_alias` to better illustrate its use in the local context.
-   #1961 : Use STC's `cspan` to describe `np.ndarray` in C. This results in a large speed-up for pathological cases.
-   \[INTERNALS\] `FunctionDef` is annotated when it is called, or at the end of the `CodeBlock` if it is never called.
-   \[INTERNALS\] `InlinedFunctionDef` is only annotated if it is called.
-   \[INTERNALS\] Build `utilities.metaclasses.ArgumentSingleton` on the fly to ensure correct docstrings.
-   \[INTERNALS\] Rewrite datatyping system. See #1722.
-   \[INTERNALS\] Moved precision from `ast.basic.TypedAstNode` to an internal property of `ast.datatypes.FixedSizeNumericType` objects.
-   \[INTERNALS\] Moved rank from `ast.basic.TypedAstNode` to an internal property of `ast.datatypes.PyccelType` objects.
-   \[INTERNALS\] Moved order from `ast.basic.TypedAstNode` to an internal property of `ast.datatypes.PyccelType` objects.
-   \[INTERNALS\] Use cached `__add__` method to determine result type of arithmetic operations.
-   \[INTERNALS\] Use cached `__and__` method to determine result type of bitwise comparison operations.
-   \[INTERNALS\] Stop storing `FunctionDef`, `ClassDef`, and `Import` objects inside `CodeBlock`s.
-   \[INTERNALS\] Remove the `order` argument from the `pyccel.ast.core.Allocate` constructor.
-   \[INTERNALS\] Remove `rank` and `order` arguments from `pyccel.ast.variable.Variable` constructor.
-   \[INTERNALS\] Ensure `SemanticParser.infer_type` returns all documented information.
-   \[INTERNALS\] Enforce correct value for `pyccel_staging` property of `PyccelAstNode`.
-   \[INTERNALS\] Allow visiting objects containing both syntactic and semantic elements in `SemanticParser`.
-   \[INTERNALS\] Rename `pyccel.ast.internals.PyccelInternalFunction` to `pyccel.ast.internals.PyccelFunction`.
-   \[INTERNALS\] All internal classes which can be generated from `FunctionCall`s must inherit from `PyccelFunction`.
-   \[INTERNALS\] `PyccelFunction` objects which do not represent objects in memory have the type `SymbolicType`.
-   \[INTERNALS\] Rename `_visit` functions called from a `FunctionCall` which don't match the documented naming pattern to `_build` functions.
-   \[INTERNALS\] Remove unnecessary argument `kind` to `Errors.set_target`.
-   \[INTERNALS\] Handle STC imports with Pyccel objects.
-   \[INTERNALS\] Stop using ndarrays as an intermediate step to call Fortran code.
-   \[INTERNALS\] Stop using ndarrays as an intermediate step to return arrays from Fortran code.
-   \[INTERNALS\] Unify the strategy for handling additional imports in the printing stage for different languages.
-   \[INTERNALS\] Make `Iterable` into a super-class instead of a storage class.
-   \[INTERNALS\] Change the order of the constructor arguments of `FunctionDef`.

### Deprecated

-   #1786 : Remove support for `real` and `integer` as type annotations.
-   #1812 : Stop allowing multiple main blocks inside a module.
-   \[INTERNALS\] Remove property `ast.basic.TypedAstNode.precision`.
-   \[INTERNALS\] Remove class `ast.datatypes.DataType` (replaced by `ast.datatypes.PrimitiveType` and `ast.datatypes.PyccelType`).
-   \[INTERNALS\] Remove unused properties `prefix` and `alias` from `CustomDataType`.
-   \[INTERNALS\] Remove `ast.basic.TypedAstNode._dtype`. The datatype can still be accessed as it is contained within the class type.
-   \[INTERNALS\] Remove unused parameters `expr`, `status` and `like` from `pyccel.ast.core.Assign`.
-   \[INTERNALS\] Remove `pyccel.ast.utilities.builtin_functions`.
-   \[INTERNALS\] Remove unused/unnecessary functions in `pyccel.parser.utilities` : `read_file`, `header_statement`, `accelerator_statement`, `get_module_name`, `view_tree`.
-   \[INTERNALS\] Remove unused functions `Errors.unset_target`, and `Errors.reset_target`.
-   \[INTERNALS\] Remove unused classes `SymbolicAssign` and `SymbolicPrint`.

## \[1.12.1\] - 2024-10-01

### Added

-   #1915 : Add support for NumPy v2 `sign` function.
-   #1988 : Add support for NumPy v2 (fix `floor`, fix type mixing, update tests).

### Fixed

-   #1853 : Fix translation of a file whose name conflicts with Fortran keywords.
-   #1047 : Print the value of an unrecognised constant.
-   #1951 : Fix return type for class whose argument cannot be wrapped.
-   #1903 : Fix memory leak when using type annotations on local variables.
-   #1927 : Improve error Message for missing target language compiler in Pyccel
-   #1933 : Improve code printing speed.
-   #1924 : Fix internal error arising in Duplicate or list comprehensions.
-   #1970 : Fix missing `TypeError` for wrong type passed as optional argument.
-   #1985 : Fix implementation of `gcd` and `lcm` for C and Fortran.
-   #1998 : Fix compiler error when using a variable named `I`.

## \[1.12.0\] - 2024-05-13

### Added

-   #1830 : Add a `pyccel.lambdify` function to accelerate SymPy expressions.
-   #1867 : Add a `use_out` parameter to `pyccel.lambdify` to avoid unnecessary memory allocation.
-   #1867 : Auto-generate a docstring for functions generated via calls to `pyccel.lambdify`.
-   #1868 : Hide traceback for `epyccel` and `lambdify` errors.

### Fixed

-   #1762 : Fix array copy between different data types.
-   #1792 : Fix array unpacking.
-   #1795 : Fix bug when returning slices in C.
-   #1218 : Fix bug when assigning an array to a slice in Fortran.
-   #1830 : Fix missing allocation when returning an annotated array expression.
-   #1853 : Fix translation of a file whose name conflicts with Fortran keywords.
-   Link and mention `devel` branch, not `master`.

### Changed

-   #1866 : Raise a more informative error when mixing scalar and array return types.
-   \[TESTS\] Filter out cast warnings in cast tests.
-   \[INTERNALS\] Removed unused `fcode`, `ccode`, `cwrappercode`, `luacode`, and `pycode` functions from printers.
-   \[INTERNALS\] Removed unused arguments from methods in `pyccel.codegen.codegen.Codegen`.

### Deprecated

-   #1820 : Deprecated unused decorator `@lambdify`
-   \[INTERNALS\] Removed unused and undocumented function `get_function_from_ast`.
-   \[INTERNALS\] Remove function `Module.set_name`.
-   \[INTERNALS\] Remove unused `assign_to` argument of `CodePrinter.doprint`.
-   \[INTERNALS\] Remove unnecessary functions from `CodePrinter` : `_get_statement`, `_get_comment`.

## \[1.11.2\] - 2024-03-05

### Added

-   #1689 : Add Python support for list method `append()`.
-   #1692 : Add Python support for list method `insert()`.
-   #1690 : Add Python support for list method `pop()`.
-   #1691 : Add Python support for list method `clear()`.
-   #1575 : Add support for homogeneous tuple type annotations on variables.
-   #1425 : Add support for `numpy.isnan`, `numpy.isinf` and `numpy.isfinite`.
-   #1738 : Add Python support for creating scalar sets with `{}`.
-   #1738 : Add Python support for set method `add`.
-   #1749 : Add Python support for set method `pop()`.

### Fixed

-   #1575 : Fixed inhomogeneous tuple (due to incompatible sizes) being treated as homogeneous tuple.
-   #1182 : Fix tuples containing objects with different ranks.
-   #1575 : Fix duplication operator for non-homogeneous tuples with a non-literal but constant multiplier.
-   #1779 : Fix standalone partial templates.

### Changed

-   #1776 : Increase minimum version for `pytest` to 7.0.

### Deprecated

-   \[INTERNALS\] Remove unnecessary `dtype` parameter from `ast.core.Declare` class.
-   \[INTERNALS\] Remove unnecessary `passed_from_dotted` parameter from `ast.core.Declare` class.
-   \[INTERNALS\] Remove unused `ast.core.Block` class.

## \[1.11.1\] - 2024-02-13

### Fixed

-   #1724 : Fix returns in for loops

## \[1.11.0\] - 2024-02-12

### Added

-   #1645 : Handle deprecated `ast` classes.
-   #1649 : Add support for `np.min` in C code.
-   #1621 : Add support for `np.max` in C code.
-   #1571 : Add support for the function `tuple`.
-   #1493 : Add preliminary support for importing classes.
-   #1578 : Allow classes to avoid type annotations for the self argument of a method.
-   #1597 : Handle class docstrings.
-   #1494 : Add support for functions returning class instances.
-   #1495 : Add support for functions with class instance arguments.
-   #1684 : Add support for classes without `__init__` functions.
-   #1685 : Add support for `type()` function with class instance argument.
-   #1605 : Add support for methods and interfaces in classes (including `__init__` and `__del__`).
-   #1618 : Add support for class instance attributes.
-   #1680 : Add support for `typing.Final`.
-   Add a `--time_execution` flag to allow detailed investigation of critical sections of code.
-   #1659 : Add multi-file support for classes.
-   #1708 : Allow returning pointers to arguments from functions.
-   \[INTERNALS\] Add `class_type` attribute to `TypedAstNode`.
-   \[INTERNALS\] Add `PyccelPyArrayObject` datatype.

### Fixed

-   #1587 : Fix unnecessarily long file names generated by `epyccel`.
-   #1576 : Correct destructor invocation for proper cleanup.
-   #1576 : Remove inline class method definition.
-   Ensure an error is raised when if conditions are used in comprehension statements.
-   #1553 : Fix `np.sign` when using the `ifort` compiler.
-   #1582 : Allow homogeneous tuples in classes.
-   #1619 : Give priority to imported functions over builtin functions.
-   #1614 : Allow relative paths for custom compilation file.
-   #1615 : Fixed infinite loop when passing slices while copying arrays.
-   #1628 : Fixed segmentation fault when writing to optional scalars.
-   #1554 : Fix exit statement in Fortran with Intel compiler.
-   #1564 : Fixed installation problems on Python 3.12.
-   #1259 : Fix bug causing problems with user editable installation.
-   #1651 : Fix name collision resolution to include parent scopes.
-   #1156 : Raise an error for variable name collisions with non-variable objects.
-   #1507 : Fix problems with name collisions in class functions.
-   Ensure `pyccel-init` calls the related function.
-   Stop unnecessarily importing deprecated NumPy classes `int`, `bool`, `float`, `complex` in Python translation.
-   #1712 : Fix library path and OpenMP support for recent Apple chips by getting Homebrew directory with `brew --prefix`.
-   #1687 : Pointers in tuples are deallocated.
-   #1586 : Raise an error for targets of class instances which go out of scope too early.
-   #1717 : Fix a bug when handling paths with dots.

### Changed

-   #1672 : Make `icx` and `ifx` the default Intel compilers (Found in Intel oneAPI).
-   #1644 : Stop printing the step of a range if that step is 1.
-   #1638 : Migrate from `setuptools` to `hatch` for installation scripts.
-   Don't raise a warning for an unnecessary specification of the order.
-   \[INTERNALS\] #1593 : Rename `PyccelAstNode.fst` to the `PyccelAstNode.ast`.
-   \[INTERNALS\] #1593 : Use a setter instead of a method to update `PyccelAstNode.ast`.
-   \[INTERNALS\] #1593 : Rename `BasicParser._current_fst_node` to the `BasicParser._current_ast_node`.
-   \[INTERNALS\] #1390 : Remove dead code handling a `CodeBlock` in an assignment.
-   \[INTERNALS\] #1582 : Remove the `HomogeneousTupleVariable` type.
-   \[INTERNALS\] #1581 : Unify handling of string and Python annotations.

### Deprecated

-   #1593 : Remove undocumented, broken `lambdify` method.
-   \[INTERNALS\] #1584 : Remove unused functions from `pyccel.ast.core` : `inline`, `subs`, `get_iterable_ranges`.
-   \[INTERNALS\] #1584 : Remove unused functions from `pyccel.ast.datatypes` : `is_iterable_datatype`, `is_with_construct_datatype`, `is_pyccel_datatype`.
-   \[INTERNALS\] #1584 : Remove unused class from `pyccel.ast.core`: `ForIterator`.
-   \[INTERNALS\] #1584 : Remove unused method from `pyccel.ast.core`: `ClassDef.get_attribute`.
-   \[INTERNALS\] #1676 : Remove `DottedFunctionCall` from `pyccel.ast.core` (use `bound_argument` instead).
-   \[INTERNALS\] #1683 : Remove unused redundant class from `pyccel.ast.datatypes`: `UnionType`.

## \[1.10.0\] - 2023-10-23

### Added

-   #633 & #1518 : Allow non-trivial types to be specified with mypy-compatible annotations.
-   #1336 : Use template as a partial type.
-   #1509 : Add type annotations for variables.
-   #1528 : Add support for variable declarations in classes.
-   #1491 : Add documentation for classes.

### Fixed

-   #387 : Raise a clear error when an unrecognised type is used in a type annotation.
-   #1556 : Fixed print format string for Intel compatibility.
-   #1557 : Fix return a new instance of a class.
-   #1557 : Fix save multiple class instances to the same variable.

### Changed

-   \[INTERNALS\] #1520 : `ScopedNode` -> `ScopedAstNode`.
-   \[INTERNALS\] #1520 : `PyccelAstNode` -> `TypedAstNode`.
-   \[INTERNALS\] #1520 : `Basic` -> `PyccelAstNode`.

### Deprecated

-   Drop official support for Python 3.7 due to End of Life.

## \[1.9.2\] - 2023-10-13

### Added

-   #1476 : Add C support for a class containing `Interfaces`.
-   #1472 : Add C printing support for a class containing scalar data.
-   #1492 : Types of arguments for class methods can be declared like function arguments.
-   #1511 : Add support for the `cmath` library.
-   Output readable header syntax errors.
-   New environment variable `PYCCEL_DEFAULT_COMPILER`.
-   #1508 : Add C support for a class destructor.
-   #1508 : Add support for array data in classes.

### Fixed

-   #1484 : Use scope for classes to avoid name clashes.
-   Stop raising warning for unrecognised functions imported via intermediate modules.
-   #1156 : Raise a neat error for unhandled inhomogeneous tuple expressions.
-   Set status of header variables to 'unallocated'.
-   #1508 : Generate deallocations for classes and their attributes.

### Changed

-   #1484 : Improve handling of `DottedName` in `_assign_lhs_variable`.
-   \[INTERNALS\] Move handling of variable headers to semantic stage.
-   \[INTERNALS\] Moved handling of type annotations to the semantic stage.
-   \[INTERNALS\] Remove unnecessary body argument from `FunctionAddress`.

### Deprecated

-   #1513 : Stop printing `@types` decorators in generated Python code.
-   Remove support for undocumented type syntax specifying precision (e.g. `int*8`).
-   No longer possible to combine header annotations and argument type annotations.
-   Remove support for specifying header annotations in a separate file.
-   \[INTERNALS\] Remove `dtype_registry` in favour of `dtype_and_precision_registry`.
-   \[INTERNALS\] Prefer `DataType` keys over string keys which describe data types.

## \[1.9.1\] - 2023-08-31

### Added

-   #1497 : Add support for NumPy `copy` method: `a.copy`.
-   #1497 : Add support for NumPy function `copy`.

### Fixed

-   #1499 : Fix passing temporary arrays to functions.
-   #1241 : Missing transpose when converting from a C-ordered array to F-ordered array.
-   #1241 : Incorrect transpose when copying an F-ordered array.
-   #1241 : Fix infinite loop when passing an array as the only argument to `np.array`.
-   #1506 : Increment `Py_None` reference count to avoid unexpected deallocation.

## \[1.9.0\] - 2023-08-22

### Added

-   #752 : Allow passing array variables to `numpy.array`.
-   #1280 : Allow copying arrays using `numpy.array`.
-   Allow interfaces in classes.
-   Add Python support for a simple class.
-   #1430 : Add conjugate support to booleans.
-   #1452 : Add C printing support for a class containing only functions.
-   #1260 : Add support for NumPy `dtype` property: `a.dtype`.
-   #1260 : Add support for NumPy `result_type` function.

### Fixed

-   #682 : Wrong data layout when copying a slice of an array.
-   #1453 : Fix error-level developer mode output.
-   \[INTERNALS\] Fix string base class selection.
-   #1496 : Fix interfaces which differ only by order or rank.

### Changed

-   #1455 : Make `ConstructorCall` inherit from `FunctionCall`.
-   Updating `stdlib` files if they are modified not just accessed.
-   `pyccel_clean` tool now deletes folders **starting with** `__pyccel__` and `__epyccel__`.
-   Pyccel-generated folder names are dependent on `PYTEST_XDIST_WORKER` when running with `pytest-xdist`.
-   \[INTERNALS\] Add class object to class function call arguments.
-   \[INTERNALS\] In `ast.numpyext` rename `Shape` as `NumpyShape`, `NumpyArraySize` as `NumpySize`
-   \[INTERNALS\] In `ast.internals` rename `PyccelArraySize` as `PyccelArraySizeElement`, create new `PyccelArraySize` w/out `index` argument
-   \[INTERNALS\] Make `NumpySize` a factory class (which cannot be instantiated)
-   \[INTERNALS\] Re-write C-Python API wrapping stage (#1477)

### Deprecated

-   Using a `@types` decorator will raise a `FutureWarning` as this will be deprecated in a future version.
-   Using a type specification header will raise a `FutureWarning` as this will be deprecated in a future version.
-   Stop generating `numpy.bool` (deprecated from NumPy) in code.
-   \[INTERNALS\] Removed `obsolete` folder.
-   \[INTERNALS\] Removed out of date `samples` folder.
-   \[INTERNALS\] Removed out of date `doc` folder.
-   \[INTERNALS\] Removed `benchmarks` folder. Code is still available in benchmark repository.
-   \[INTERNALS\] Removed `bugs` folder.
-   \[INTERNALS\] Removed `inprogress` folder.
-   \[INTERNALS\] Remove old Travis configuration file.

## \[1.8.1\] - 2023-07-07

### Added

-   #1430 : Added conjugate support to integers and floats.

### Fixed

-   #1427 : Fix augmented assignment with a literal right hand side in templated code.

## \[1.8.0\] - 2023-06-20

### Added
-   #1400 : Added flags to Pyccel for managing conda PATH warnings.

### Fixed

-   #1404 : Bug preventing printing of some functions in a `print()` call.
-   #1302 : Raise error message in case of empty class.
-   #1407 : Raise an error if file name matches a Python built-in module.
-   #929 : Allow optional variables when compiling with Intel or NVIDIA.
-   #1117 : Allow non-contiguous arrays to be passed to Fortran code.
-   #1415 : Fix incorrect handling of assignments augmented by function calls.
-   #1418 : Fix `itertools.product` implementation.

### Changed

-   #1355 : Remove unused `BasicParser` arguments.
-   \[INTERNALS\] Re-write bind-c wrapping stage (#1388)

## \[1.7.4\] - 2023-05-02

### Added

-   #1352 : Added a change log.

### Fixed

-   #1367 : Use an absolute path to link to Python library.
-   #1379 : Ensure temporary arrays created for function calls are correctly declared in loops.

### Changed

-   Default to linking Python dynamically instead of statically
-   Ensure only absolute paths are used in compilation command.
-   \[INTERNALS\] Use `FunctionDefArgument` to store all argument specific properties.
-   \[INTERNALS\] Reduce carbon footprint by avoiding unnecessary CI testing.
-   \[INTERNALS\] Automatise PR labelling and review progress prompts.
-   \[INTERNALS\] Enforce the use of `FunctionDefArgument` in `FunctionDef`.
-   \[INTERNALS\] Use `FunctionDefResult` to store all result specific properties.

## \[1.7.3\] - 2023-03-07

### Added

-   Improved developer docs (code generation stage).

### Fixed

-   #1337 : Bug causing overflow errors when templates are used in functions with a large number of arguments.
-   #892 : Bug in the wrapper preventing an argument from using templates to have both a scalar and an array type.

### Changed

-   \[INTERNALS\] Add validation of docstrings to CI.

## \[1.7.2\] - 2023-02-02

### Added

### Fixed

-   #1288 : Bug in slice indexing in C code.
-   #1318 : Bug preventing use of `np.linspace` more than once in a given function.

### Changed

-   \[INTERNALS\] Uniformise line endings and enforce the convention through the use of a `.gitattributes` file.
-   \[INTERNALS\] Add human-readable summaries to tests.
-   \[INTERNALS\] Add tests to ensure Pyccel conventions are followed.
-   \[INTERNALS\] Add tests to check spelling.

## \[1.7.1\] - 2023-01-26

### Added

-   #1309 : Support for `np.sum` in C code.
-   Improved [developer docs](./developer_docs) (ordering, syntactic stage, semantic stage).
-   Added [community guidelines](./github/CONTRIBUTING.md).

### Fixed

-   #1184 : Bug preventing compilation on systems where there is no static library available for Python.
-   #1281 : Bug causing assignment to pointer instead of incrementation.
-   #1282 : Imported constants cannot be returned from functions.
-   \[INTERNALS\] Bug in CI coverage for forks.

### Changed

-   #1315 : Installation process modified to make test requirements a pip optional dependency.
-   #1245 : Reduce false negative test results by using a tolerance to compare floats.
-   #1272 : Remove use of deprecated NumPy syntax in tests.
-   #1253 : Provide minimum requirements.
-   \[INTERNALS\]  #1385 : Remove unused settings keyword arguments from `_visit` function.<|MERGE_RESOLUTION|>--- conflicted
+++ resolved
@@ -100,13 +100,10 @@
 -   #2085 : Fix calling class methods before they are defined.
 -   #2111 : Fix declaration of class attributes with name conflicts using type annotations.
 -   #2115 : Fix integer handling with NumPy 2.0 on Windows.
-<<<<<<< HEAD
--   Lifted the restriction on ndarrays limiting them to rank<15.
-=======
 -   Fix handling of union `typing.TypeAlias` objects as type hints.
 -   #2141 : Fix error when removing `test_node`
 -   #2148 : Fix error due to missing file `numpy_version.h`.
->>>>>>> 6d5693ac
+-   Lifted the restriction on ndarrays limiting them to rank<15.
 
 ### Changed
 
