--- conflicted
+++ resolved
@@ -18,15 +18,12 @@
 -   #2306 : Fix Python containers as arguments to interface functions.
 -   #2407 : Fix bad memory handling for multi-level containers.
 -   #2408 : Fix bug when inlining a call to a function with no return, via a dotted function call.
-<<<<<<< HEAD
--   #2429 : Fix interface parsing from imported function.
-=======
 -   #2419 : Fix lost error messages.
 -   #2424 : Fix `isinstance` call testing class instance.
 -   #2248 : Fix wrapper bug when returning an instance of a class from the method of a preceding class.
 -   #2413 : Fix late name conflict detection bug.
 -   #2414 : Fix bug when passing a class member as argument to an inlined function.
->>>>>>> 4559564d
+-   #2429 : Fix interface parsing from imported function.
 
 ### Changed
 
