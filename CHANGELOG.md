# Change Log

All notable changes to this project will be documented in this file.

## \[UNRELEASED\]

### Added

-   #221 : Add new `pyccel-make` command for multi-file compilation.
-   #1741 : Add support for set method `difference()`.
-   #1742 : Add support for set method `difference_update()`.
-   #1849 : Add support for lambda functions in assign statements by treating them as inline functions.
-   #1585 : Add support for `np.divide` and its alias `np.true_divide`.
-   #2390 : Add support for `np.expm1`.
-   #2420 : Add `@low_level` decorator.
-   Allow installed versions of gFTL and STC to be used if they can be discovered by `pkg-config`.
-   Add support for positional arguments.
-   Add support for keyword-only arguments.
-   Add translation support for variadic arguments (`*args`). The interface with Python is not currently handled.
-   #2382 : Allow functions to be called from a function being translated via `epyccel`.
-   #2422 : Add a `pyccel-wrap` command to interface between Python and low-level code.
-   #601 : Add C support for nested functions.
-   #2497 : Add support for LAPACK's `zgbtrf` and `zgbtrs` in `pyccel.stdlib.internals`.
-   #2497 : Add support for passing 1D arguments as `b` argument to LAPACK's `sgbtrs`, `dgbtrs`, and `zgbtrs` in `pyccel.stdlib.internals`.
-   Add badge for Documentation workflow to `README.md`.
-   \[INTERNALS\] Add a `Wrappergen` class to group all wrapper generation logic.
-   \[INTERNALS\] Add the `pyccel.codegen.compiling.library_config` module to handle library installation.

### Fixed

-   #2268 : Fix reallocation detection for lists, sets, and dictionaries.
-   #2306 : Fix Python containers as arguments to interface functions.
-   #2407 : Fix bad memory handling for multi-level containers.
-   #2408 : Fix bug when inlining a call to a function with no return, via a dotted function call.
-   #2419 : Fix lost error messages.
-   #2424 : Fix `isinstance` call testing class instance.
-   #2248 : Fix wrapper bug when returning an instance of a class from the method of a preceding class.
-   #2413 : Fix late name conflict detection bug.
-   #2414 : Fix bug when passing a class member as argument to an inlined function.
-   #2417 : Fix list duplication expressions.
-   #2429 : Fix interface parsing from imported function.
-   #2431 : Fix missing type checks for functions called by functions with variable argument types.
-   #2433 : Fix shape calculation for resized class member variables.
-   #2426 : Fix bug when specifying ND array shape with a tuple variable.
-   #2096 : Fix saving a list comprehension into a slice.
-   #2401 : Fix an unreported, undetected race condition when running 2 Pyccel instances which install the same library to different folders.
-   #2440 : Fix incorrect handling of shapes and strides of Fortran-order multi-dimensional array that is C contiguous.
-   #2441 : Fix function call pointer result assignment in Fortran.
-   #2452 : Fix default Pyccel compiler on command line to use `PYCCEL_DEFAULT_COMPILER` environment variable.
-   #2447 : Fix returning an empty tuple.
-   #2456 : Fix Python reference counting when returning a boolean from a function.
-   #2458 : Fix incoherent import printing in Python and `.pyi` files.
-   #2460 : Fix missing error when overwriting a constant (e.g. `np.pi`).
-   #2462 : Fix erroneous additional import in stub file.
-   #2479 : Fix missing `@property` decorator in stub files.
-   #2479 : Fix Fortran wrapping of methods with `@property` decorator returning inhomogeneous tuples.
-   #2443 : Fix passing non-contiguous slices of arrays.
-   #2436 : Fix list comprehension with variable slice containing negative indices as an iterable.
-   #2496 : Fix renaming classes when importing.
-   #2500 : Fix bad chaining of `stdlib` imports.
-   #2439 : Ensure stub files describe memory access pattern (alias/stack) for objects.
-   #2506 : Fix returning non-trivial heap class properties.
-   #2291 : Fix duplicate imports in Python and stub files.
-   #2510 : Fix missing initialisation of container aliases in C.
-   #2483 : Fix calls to `math.sqrt` using dotted syntax.
-   #2483 : Fix calls to `cmath.sqrt` using dotted syntax.
-   #2484 : Fix optional `TypeVar` arguments.
<<<<<<< HEAD
-   #2292 : Fix memory leak when memory is allocated in a function.
=======
-   #2406 : Fix bug when returning an expression that is translated to multiple lines.
>>>>>>> 026d8930
-   Rename `main` function when translating to C.

### Changed

-   Update compiler commands to output the Python shared libraries and executables directly into the output directory.
-   #2386 : Changed the name of the generated file `bind_c_X.f90` to `bind_c_X_wrapper.f90`.
-   Update STC to v6.0-beta2.
-   #2414 : Ensure printing of imports from Fortran intrinsic libraries is done in a reproducible way (by sorting).
-   Install STC to use it as a library instead of selectively compiling.
-   #2450 : Use `type(ClassName)` rather than `class(ClassName)` whenever possible for improved performance.
-   #2451 : Use MinGW Makefiles to install gFTL on Windows when using a MinGW Fortran compiler.
-   #2465 : Change default name of `__init__` functions in Fortran translations.
-   #2405 : Change generated names in C to include the module in the name for multi-file collision handling.
-   #2488 : Use MPI wrapper executables to compile MPI code on Windows.
-   #2494 : Avoid creating unnecessary pointers when inlining functions.
-   #2504 : Expose annotated `@inline` functions in the generated Python shared library.
-   #2508 : Place if ternary expressions in parentheses.
-   \[INTERNALS\] Ensure low-level names are chosen in the parsing so objects are never renamed in the code generation stage.
-   \[INTERNALS\] Rename `SetMethod.set_variable` -> `SetMethod.set_obj` as this object is not necessarily a `Variable`.
-   \[INTERNALS\] Rename `accelerators` variables and arguments to more accurate `extra_compilation_tools` where appropriate.
-   \[INTERNALS\] Interface functions are no longer stored in `Module.functions`.
-   \[INTERNALS\] Scope dictionaries cannot be modified directly from outside the scope.
-   \[INTERNALS\] Rename `BasicParser.is_header_file` -> `BasicParser.is_stub_file`.
-   \[INTERNALS\] Stop using `os.chdir` during Pyccel execution (absolute paths guarantee identical behaviour).
-   \[INTERNALS\] Use inheritance to handle parametrised types. Identity operators should no longer be used for type checking.

### Deprecated

### Removed

-   #2412 : Remove unused, undocumented obsolete decorator `bypass`.
-   #2412 : Remove unused, undocumented obsolete decorator `sympy`.
-   #2474 : Drop support for Python 3.9, test with Python 3.14.
-   Remaining references to `.pyh` header files are removed. Please use `.pyi` stub files.
-   \[INTERNALS\] Remove unused properties in `pyccel.codegen.Codegen` (`imports`, `variables`, `body`, `routines`, `classes`, `interfaces`, `modules`, `language`).
-   \[INTERNALS\] Remove undocumented and untested `stdlib.parallel` folder.

## \[2.0.1\] - 2025-06-27

### Added

-   \[INTERNALS\] Added developer documentation about tests.

### Fixed

-   #2364 : Fix the use of the `--export-compiler-config` flag.
-   #2372 : Fix passing arrays of size 0 to Fortran translations.
-   \[INTERNALS\] Fix unsorted `__all__` variables.
-   \[INTERNALS\] Allow CI scripts `check_pyccel_conventions.py`, `check_pylint_commands.py`, and `ci_tools/check_python_capitalisation.py` to be called easily locally.

### Changed

-   \[INTERNALS\] Rename `check_slots.py` -> `check_pyccel_conventions.py`.

## \[2.0.0\] - 2025-06-21

### Added

-   #1720 : Add support for `Ellipsis` as the only index for an array.
-   #1787 : Ensure STC v5.0 (`ef322ae`) is installed with Pyccel.
-   #1656 : Ensure gFTL is installed with Pyccel.
-   #1694 : Add Python support for list method `extend()`.
-   #1700 : Add Python support for list method `sort()`.
-   #1696 : Add Python support for list method `copy()`.
-   #1693 : Add Python support for list method `remove()`.
-   #1895 : Add Python support for dict initialisation with `{}`.
-   #1895 : Add Python support for dict initialisation with `dict()`.
-   #1881 : Add Python support for dict method `copy()`.
-   #1888 : Add Python support for dict method `setdefault()`.
-   #1885 : Add Python and C support for dict method `get()`.
-   #1844 : Add line numbers and code to errors from built-in function calls.
-   #1655 : Add the appropriate C language equivalent for declaring a Python `list` container using the STC library.
-   #1659 : Add the appropriate C language equivalent for declaring a Python `set` container using the STC library.
-   #1944 : Add the appropriate C language equivalent for declaring a Python `dict` container using the STC library.
-   #1657 : Add the appropriate Fortran language equivalent for declaring a Python `list` container using the gFTL library.
-   #1658 : Add the appropriate Fortran language equivalent for declaring a Python `set` container using the gFTL library.
-   #1944 : Add the appropriate Fortran language equivalent for declaring a Python `dict` container using the gFTL library.
-   #2009 : Add support for `in` operator for `list`, `set`, `dict` and class containers.
-   #1874 : Add C and Fortran support for the `len()` function for the `list` container.
-   #1875 : Add C and Fortran support for the `len()` function for the `set` container.
-   #1908 : Add C and Fortran support for the `len()` function for the `dict` container.
-   #1665 : Add C and Fortran support for returning lists from functions.
-   #1663 : Add C and Fortran support for lists as arguments.
-   #1689 : Add C and Fortran support for list method `append()`.
-   #1876 : Add C support for indexing lists.
-   #1690 : Add C and Fortran support for list method `pop()`.
-   #1695 : Add C and Fortran support for list method `reverse()`.
-   #2256 : Add C and Fortran support for list method `clear()`.
-   #2259 : Add C and Fortran support for list method `insert()`.
-   #2298 : Add support for `list.__eq__`.
-   #1663 : Add C and Fortran support for sets as arguments.
-   #1664 : Add C and Fortran support for returning sets from functions.
-   #2023 : Add support for iterating over a `set`.
-   #1893 : Add support for set initialisation with `set()`.
-   #1877 : Add C and Fortran Support for set method `pop()`.
-   #1917 : Add C and Fortran support for set method `add()`.
-   #1918 : Add support for set method `clear()`.
-   #1918 : Add support for set method `copy()`.
-   #1743 : Add support for set method `discard()`.
-   #1750 : Add support for set method `remove()`.
-   #1753 : Add support for set method `union()`.
-   #1754 : Add support for set method `update()`.
-   #1744 : Add support for set method `intersection()`.
-   #1745 : Add support for set method `intersection_update()`.
-   #1745 : Add support for set method `isdisjoint()`.
-   #2059 : Add C and Fortran support for returning dictionaries from functions.
-   #2164 : Add support for dict indexing.
-   #1880 : Add support for dict method `clear()`.
-   #1884 : Add support for dict method `items()`.
-   #1884 : Add support for dict method `keys()`.
-   #1884 : Add support for dict method `values()`.
-   #1886 : Add support for dict method `pop()`.
-   #1887 : Add support for dict method `popitem()`.
-   #1936 : Add missing C output for inline decorator example in documentation
-   #1937 : Optimise `pyccel.ast.basic.PyccelAstNode.substitute` method.
-   #1544 : Add support for `typing.TypeAlias`.
-   #1583 : Allow inhomogeneous tuples in classes.
-   #738 : Add support for homogeneous tuples with scalar elements as arguments.
-   Add a warning about containers in lists.
-   #2016 : Add support for translating arithmetic magic methods.
-   #2106 : Add support for `__len__` magic method.
-   #1980 : Extend The C support for min and max to more than two variables
-   #2081 : Add support for multi operator expressions
-   #2061 : Add C support for string declarations.
-   Add support for inhomogeneous tuple annotations.
-   #1834 : Add support for `@property` decorator.
-   #2099 : Fix translation of modules containing `__all__`.
-   #983 : Add support for built-in function `round`.
-   Add support for `type` as a type annotation.
-   #2182 : Add support for `isinstance`.
-   #2183 : Add compile time analysis of if block conditions.
-   #2139 : Add support for `__getitem__`
-   #337 : Add support for returning tuples from functions.
-   #2194 : Add support for strings as arguments.
-   #2192 : Add support for the floor division assignment operator.
-   #2279 : Allow scalar literals (including Type hints) and recognised modules to be deduced from a function's context.
-   #2210 : Add preliminary support for containers of containers (e.g. lists of lists).
-   #2132 : Add support for `typing.TypeVar` to replace `@template`.
-   #2253 : Add multiple levels of verbosity.
-   Generate stub files to allow double compilation to potentially be bypassed.
-   Add `context_dict` argument to `epyccel` for passing non-global `typing.TypeVar` objects.
-   #2293 : Add `pyccel-test` command to run unit tests. Improve docs.
-   #2358 : Add support for bitwise operators with NumPy arrays.
-   \[INTERNALS\] Add abstract class `SetMethod` to handle calls to various set methods.
-   \[INTERNALS\] Add `container_rank` property to `ast.datatypes.PyccelType` objects.
-   \[INTERNALS\] Add a `__call__` method to `FunctionDef` to create `FunctionCall` instances.
-   \[INTERNALS\] Allow the use of magic methods to describe container methods.
-   \[INTERNALS\] Add a simplify method to `PyccelGt` for literals.
-   \[DEVELOPER\] Add an improved traceback to the developer-mode errors for errors in function calls.
-   \[DEVELOPER\] Add an environment variable to globally activate developer-mode for errors.
-   \[DEVELOPER\] Add a spell checker for the code itself.
-   \[DEVELOPER\] Add a test to main CI to check if deployment to TestPyPI is working correctly.

### Fixed

-   #2025 : Optimise min/max to avoid unnecessary temporary variables.
-   #1720 : Fix Undefined Variable error when the function definition is after the variable declaration.
-   #1763 Use `np.result_type` to avoid mistakes in non-trivial NumPy type promotion rules.
-   Fix some cases where a Python built-in type is returned in place of a NumPy type.
-   Stop printing numbers with more decimal digits than their precision.
-   Allow printing the result of a function returning multiple objects of different types.
-   #1732 : Fix multidimensional list indexing in Python.
-   #1785 : Add missing cast when creating an array of booleans from non-boolean values.
-   #1821 : Ensure an error is raised when creating an ambiguous interface.
-   #1842 : Fix homogeneous tuples incorrectly identified as inhomogeneous.
-   Link and mention `devel` branch, not `master`.
-   #1913 : Fix function calls to renamed functions.
-   #1930 : Preserve ordering of import targets.
-   #1892 : Fix implementation of list function when an iterable is passed as parameter.
-   #1979 : Fix memory leaks in C due to homogeneous container redefinition.
-   #1972 : Simplified `printf` statement for Literal String.
-   #2026 : Fix missing loop in slice assignment.
-   #2008 : Ensure list/set/dict assignment is recognised as a reference.
-   #2039 : Ensure any expressions in the iterable of a for loop are calculated before the loop.
-   #2013 : Stop limiting the length of strings to 128 characters.
-   #2078 : Fix translation of classes containing comments.
-   #2041 : Include all type extension methods by default.
-   #2082 : Allow the use of a list comprehension to initialise an array.
-   #2094 : Fix slicing of array allocated in an if block.
-   #2085 : Fix calling class methods before they are defined.
-   #2111 : Fix declaration of class attributes with name conflicts using type annotations.
-   #2115 : Fix integer handling with NumPy 2.0 on Windows.
-   Fix handling of union `typing.TypeAlias` objects as type hints.
-   #2141 : Fix error when removing `test_node`.
-   #2148 : Fix error due to missing file `numpy_version.h`.
-   #2001 : Ensure all memory is correctly deallocated in the Python interface in a way that is compatible with all compilers.
-   #2153 : Fix missing line information when an unknown class method is called.
-   #2149 : Fix multi-line expressions in `if` conditions.
-   #2181 : Allow saving an array result of a function to a slice but raise a warning about suboptimal performance.
-   #2190 : Fix missing error for list pointer assignment.
-   #2198 : Fix saving an empty string in Fortran.
-   #2195 : Fix string comparisons.
-   Fixed returning strings from functions.
-   #2197 : Allow strings as dictionary keys in C.
-   #2104 : Add support for Pythonic swapping and raise errors for expressions which are too complex.
-   Lifted the restriction on ndarrays limiting them to rank<15.
-   #2175 : Fix the shape of multi-level containers.
-   Catch all internal errors arising in the syntactic, semantic, printing or code generation stages.
-   #2206 : Fix returning an array of unknown literal size.
-   #2112 : Improve floor division.
-   #2220 : Fix premature `stc/cspan` import.
-   #2214 : Fix returning a local variable from an inline function.
-   #1321 : Fix use of tuples returned from functions in a non-assign statement.
-   #2229 : Fix annotation of variables that are returned in a function whose result type is annotated.
-   #2238 : Fix incorrect memory handling for temporary variable.
-   #2239 : Fix missing library directory for Python shared library.
-   #1410 : Fix conditional statement not working inside of a list comprehension.
-   #1297 : Fix iteration over an `enumerate`, `map` or `zip` in a list comprehension.
-   #2098 : Fix using multiple list comprehensions.
-   #1948 : Fix list comprehension does not work in C.
-   #2245 : Fix internal error when an inhomogeneous tuple appears as an indexed element.
-   #2258 : Fix missing errors for bad pointer handling in the case of containers with mutable elements.
-   #2274 : Do not pass include flags to linker (they are useless).
-   #2274 : Always use the C compiler to build the C wrapper for NumPy arrays (fixes Intel failures).
-   #2285 : Reduce number of warnings in unit tests.
-   #2295 : Fix wrapper handling of constant array arguments.
-   #2097 : Fix printing of an empty list.
-   #2235 : Fix negative numbers in slice indices when translating to C.
-   #2144 : Fix accidental imports due to modules making their contents public by default.
-   #2312 : Fix rounding direction for negative integer elements in `np.linspace`.
-   #2125 : Fix missing type check for argument of known type in a function with arguments whose type can be one of several types.
-   #2042 : Fix missing index in loop unravelling for loop of length 1.
-   #2093 : Fix scoping issue preventing class methods from sharing a name with locals in another class method.
-   #1814 : Fix class method visitation order to correctly access the global scope from methods.
-   #1668 : Fix handling of `is not None` check to ensure it is always checked before accessing the variable.
-   #802 : Add if blocks in Python output to ensure support for implementations that differ for different types.
-   #2286 : Fix warnings due to non-existent include directories.
-   Fix casting of arrays in Python translation.
-   #2167 : Stop modifying variables to add `Final` annotation.
-   #2216 : Ensure compilation dependencies added by Pyccel are indicated for compilation of files which import the module.
-   #2261 : Add LLVM compilers.
-   #2344 : Allow language to be set using a capitalised name (Fortran, C, Python).
-   #2322 : Fix inline functions calling inline functions with their own local variables.

### Changed

-   #2282 : Change the order of the function arguments (out arguments are now first).
-   #2008 : Remove dependency on `astunparse` package.
-   #1920 : Add a maximum version for NumPy.
-   #1836 : Move `epyccel` module to `pyccel.commands.epyccel` and add support for shortcut import `from pyccel import epyccel`.
-   #1720 : functions with the `@inline` decorator are no longer exposed to Python in the shared library.
-   #1720 : Error raised when incompatible arguments are passed to an `inlined` function is now fatal.
-   #1964 : Improve the error message when the wrong type is passed as a NumPy array argument.
-   #1941 : Rename "target" in `AsName` to `local_alias` to better illustrate its use in the local context.
-   #1961 : Use STC's `cspan` to describe `np.ndarray` in C. This results in a large speed-up for pathological cases.
-   #2187 : Removed use of pickle.
-   #2234 : Print all constant C variables with `const` specifier.
-   #2249 : Improve installation docs and recommend virtual environment.
-   #2242 : Change format of compiler info files.
-   #2302 : Print the deallocation in a 1 line if statement.
-   #2125 : Add information about received data type to type errors when calling a function with the wrong type.
-   #297 : Parse generated `.pyi` files instead of `.py` files when importing to speed up translation.
-   #2330 : Inline functions in the semantic stage.
-   #2322 : Stop raising an error when checking if non-optional variable is `None`.
-   #2348 : Improve parameters of `pyccel` command and `epyccel` function.
-   \[INTERNALS\] `FunctionDef` is annotated when it is called, or at the end of the `CodeBlock` if it is never called.
-   \[INTERNALS\] `InlinedFunctionDef` is only annotated if it is called.
-   \[INTERNALS\] Build `utilities.metaclasses.ArgumentSingleton` on the fly to ensure correct docstrings.
-   \[INTERNALS\] Rewrite datatyping system. See #1722.
-   \[INTERNALS\] Moved precision from `ast.basic.TypedAstNode` to an internal property of `ast.datatypes.FixedSizeNumericType` objects.
-   \[INTERNALS\] Moved rank from `ast.basic.TypedAstNode` to an internal property of `ast.datatypes.PyccelType` objects.
-   \[INTERNALS\] Moved order from `ast.basic.TypedAstNode` to an internal property of `ast.datatypes.PyccelType` objects.
-   \[INTERNALS\] Use cached `__add__` method to determine result type of arithmetic operations.
-   \[INTERNALS\] Use cached `__and__` method to determine result type of bitwise comparison operations.
-   \[INTERNALS\] Stop storing `FunctionDef`, `ClassDef`, and `Import` objects inside `CodeBlock`s.
-   \[INTERNALS\] Remove the `order` argument from the `pyccel.ast.core.Allocate` constructor.
-   \[INTERNALS\] Remove `rank` and `order` arguments from `pyccel.ast.variable.Variable` constructor.
-   \[INTERNALS\] Ensure `SemanticParser.infer_type` returns all documented information.
-   \[INTERNALS\] Enforce correct value for `pyccel_staging` property of `PyccelAstNode`.
-   \[INTERNALS\] Allow visiting objects containing both syntactic and semantic elements in `SemanticParser`.
-   \[INTERNALS\] Rename `pyccel.ast.internals.PyccelInternalFunction` to `pyccel.ast.internals.PyccelFunction`.
-   \[INTERNALS\] All internal classes which can be generated from `FunctionCall`s must inherit from `PyccelFunction`.
-   \[INTERNALS\] `PyccelFunction` objects which do not represent objects in memory have the type `SymbolicType`.
-   \[INTERNALS\] Rename `_visit` functions called from a `FunctionCall` which don't match the documented naming pattern to `_build` functions.
-   \[INTERNALS\] Remove unnecessary argument `kind` to `Errors.set_target`.
-   \[INTERNALS\] Handle STC imports with Pyccel objects.
-   \[INTERNALS\] Stop using ndarrays as an intermediate step to call Fortran code.
-   \[INTERNALS\] Stop using ndarrays as an intermediate step to return arrays from Fortran code.
-   \[INTERNALS\] Unify the strategy for handling additional imports in the printing stage for different languages.
-   \[INTERNALS\] Make `Iterable` into a super-class instead of a storage class.
-   \[INTERNALS\] Change the order of the constructor arguments of `FunctionDef`.
-   \[INTERNALS\] Use `_extract_X_FunctionDefResult` methods in Fortran-to-C wrapper.
-   \[INTERNALS\] Rename `BindCVariable`->`BindCModuleVariable`.
-   \[INTERNALS\] Save a shape whose length is limited to the container length.
-   \[INTERNALS\] Restrict use of `FunctionDefResult` to one instance per function.
-   \[INTERNALS\] Use `_extract_X_FunctionDefArgument` methods in Fortran-to-C wrapper.
-   \[INTERNALS\] Replace internal `.pyh` header files with `.pyi` files.

### Deprecated

-   #2008 : Remove support for Python 3.8.
-   #1786 : Remove support for `real` and `integer` as type annotations.
-   #1487 : Remove support for `@template` decorator.
-   #1487 : Remove support for `@types` decorator.
-   #1487 : Remove support for `#$ header` syntax.
-   #1812 : Stop allowing multiple main blocks inside a module.
-   Removed `templates` argument from `lambdify`. Replaced with `context_dict`.
-   #2339 : Remove `const` type modifier in favour of `typing.TypeVar`.
-   #1287 : Remove unused method `BasicParser.copy()`.
-   #2345 : Remove undocumented macro syntax in favour of inline methods.
-   #2345 : Break support for `scipy.linalg.lapack.dgbtrf`, `scipy.linalg.lapack.dgbtrs`, `scipy.linalg.lapack.dgetrf`, and `scipy.linalg.lapack.dgetrs`.
-   Remove undocumented, untested, obsolete Lua printer.
-   \[INTERNALS\] Remove property `ast.basic.TypedAstNode.precision`.
-   \[INTERNALS\] Remove class `ast.datatypes.DataType` (replaced by `ast.datatypes.PrimitiveType` and `ast.datatypes.PyccelType`).
-   \[INTERNALS\] Remove unused properties `prefix` and `alias` from `CustomDataType`.
-   \[INTERNALS\] Remove `ast.basic.TypedAstNode._dtype`. The datatype can still be accessed as it is contained within the class type.
-   \[INTERNALS\] Remove unused parameters `expr`, `status` and `like` from `pyccel.ast.core.Assign`.
-   \[INTERNALS\] Remove `pyccel.ast.utilities.builtin_functions`.
-   \[INTERNALS\] Remove unused/unnecessary functions in `pyccel.parser.utilities` : `read_file`, `header_statement`, `accelerator_statement`, `get_module_name`, `view_tree`.
-   \[INTERNALS\] Remove unused functions `Errors.unset_target`, and `Errors.reset_target`.
-   \[INTERNALS\] Remove unused classes `SymbolicAssign` and `SymbolicPrint`.
-   \[INTERNALS\] Remove `ast.bind_c.BindCFunctionDefResult` (replaced by `ast.bind_c.BindCArrayType` and `ast.bind_c.BindCResultVariable`).
-   \[INTERNALS\] Remove `ast.bind_c.BindCFunctionDefArgument` (replaced by `ast.bind_c.BindCArrayType` and `ast.bind_c.BindCResultVariable`).
-   \[INTERNALS\] Remove unused class `ast.core.FuncAddressDeclare`.
-   \[INTERNALS\] Remove unnecessary function `ast.utilities.flatten_tuple_var` (replaced by calls to `Scope.collect_all_tuple_elements`).

## \[1.12.1\] - 2024-10-01

### Added

-   #1915 : Add support for NumPy v2 `sign` function.
-   #1988 : Add support for NumPy v2 (fix `floor`, fix type mixing, update tests).

### Fixed

-   #1853 : Fix translation of a file whose name conflicts with Fortran keywords.
-   #1047 : Print the value of an unrecognised constant.
-   #1951 : Fix return type for class whose argument cannot be wrapped.
-   #1903 : Fix memory leak when using type annotations on local variables.
-   #1927 : Improve error Message for missing target language compiler in Pyccel
-   #1933 : Improve code printing speed.
-   #1924 : Fix internal error arising in Duplicate or list comprehensions.
-   #1970 : Fix missing `TypeError` for wrong type passed as optional argument.
-   #1985 : Fix implementation of `gcd` and `lcm` for C and Fortran.
-   #1998 : Fix compiler error when using a variable named `I`.

## \[1.12.0\] - 2024-05-13

### Added

-   #1830 : Add a `pyccel.lambdify` function to accelerate SymPy expressions.
-   #1867 : Add a `use_out` parameter to `pyccel.lambdify` to avoid unnecessary memory allocation.
-   #1867 : Auto-generate a docstring for functions generated via calls to `pyccel.lambdify`.
-   #1868 : Hide traceback for `epyccel` and `lambdify` errors.

### Fixed

-   #1762 : Fix array copy between different data types.
-   #1792 : Fix array unpacking.
-   #1795 : Fix bug when returning slices in C.
-   #1218 : Fix bug when assigning an array to a slice in Fortran.
-   #1830 : Fix missing allocation when returning an annotated array expression.
-   #1853 : Fix translation of a file whose name conflicts with Fortran keywords.
-   Link and mention `devel` branch, not `master`.

### Changed

-   #1866 : Raise a more informative error when mixing scalar and array return types.
-   \[TESTS\] Filter out cast warnings in cast tests.
-   \[INTERNALS\] Removed unused `fcode`, `ccode`, `cwrappercode`, `luacode`, and `pycode` functions from printers.
-   \[INTERNALS\] Removed unused arguments from methods in `pyccel.codegen.codegen.Codegen`.

### Deprecated

-   #1820 : Deprecated unused decorator `@lambdify`
-   \[INTERNALS\] Removed unused and undocumented function `get_function_from_ast`.
-   \[INTERNALS\] Remove function `Module.set_name`.
-   \[INTERNALS\] Remove unused `assign_to` argument of `CodePrinter.doprint`.
-   \[INTERNALS\] Remove unnecessary functions from `CodePrinter` : `_get_statement`, `_get_comment`.

## \[1.11.2\] - 2024-03-05

### Added

-   #1689 : Add Python support for list method `append()`.
-   #1692 : Add Python support for list method `insert()`.
-   #1690 : Add Python support for list method `pop()`.
-   #1691 : Add Python support for list method `clear()`.
-   #1575 : Add support for homogeneous tuple type annotations on variables.
-   #1425 : Add support for `numpy.isnan`, `numpy.isinf` and `numpy.isfinite`.
-   #1738 : Add Python support for creating scalar sets with `{}`.
-   #1738 : Add Python support for set method `add`.
-   #1749 : Add Python support for set method `pop()`.

### Fixed

-   #1575 : Fixed inhomogeneous tuple (due to incompatible sizes) being treated as homogeneous tuple.
-   #1182 : Fix tuples containing objects with different ranks.
-   #1575 : Fix duplication operator for non-homogeneous tuples with a non-literal but constant multiplier.
-   #1779 : Fix standalone partial templates.

### Changed

-   #1776 : Increase minimum version for `pytest` to 7.0.

### Deprecated

-   \[INTERNALS\] Remove unnecessary `dtype` parameter from `ast.core.Declare` class.
-   \[INTERNALS\] Remove unnecessary `passed_from_dotted` parameter from `ast.core.Declare` class.
-   \[INTERNALS\] Remove unused `ast.core.Block` class.

## \[1.11.1\] - 2024-02-13

### Fixed

-   #1724 : Fix returns in for loops

## \[1.11.0\] - 2024-02-12

### Added

-   #1645 : Handle deprecated `ast` classes.
-   #1649 : Add support for `np.min` in C code.
-   #1621 : Add support for `np.max` in C code.
-   #1571 : Add support for the function `tuple`.
-   #1493 : Add preliminary support for importing classes.
-   #1578 : Allow classes to avoid type annotations for the self argument of a method.
-   #1597 : Handle class docstrings.
-   #1494 : Add support for functions returning class instances.
-   #1495 : Add support for functions with class instance arguments.
-   #1684 : Add support for classes without `__init__` functions.
-   #1685 : Add support for `type()` function with class instance argument.
-   #1605 : Add support for methods and interfaces in classes (including `__init__` and `__del__`).
-   #1618 : Add support for class instance attributes.
-   #1680 : Add support for `typing.Final`.
-   Add a `--time_execution` flag to allow detailed investigation of critical sections of code.
-   #1659 : Add multi-file support for classes.
-   #1708 : Allow returning pointers to arguments from functions.
-   \[INTERNALS\] Add `class_type` attribute to `TypedAstNode`.
-   \[INTERNALS\] Add `PyccelPyArrayObject` datatype.

### Fixed

-   #1587 : Fix unnecessarily long file names generated by `epyccel`.
-   #1576 : Correct destructor invocation for proper cleanup.
-   #1576 : Remove inline class method definition.
-   Ensure an error is raised when if conditions are used in comprehension statements.
-   #1553 : Fix `np.sign` when using the `ifort` compiler.
-   #1582 : Allow homogeneous tuples in classes.
-   #1619 : Give priority to imported functions over builtin functions.
-   #1614 : Allow relative paths for custom compilation file.
-   #1615 : Fixed infinite loop when passing slices while copying arrays.
-   #1628 : Fixed segmentation fault when writing to optional scalars.
-   #1554 : Fix exit statement in Fortran with Intel compiler.
-   #1564 : Fixed installation problems on Python 3.12.
-   #1259 : Fix bug causing problems with user editable installation.
-   #1651 : Fix name collision resolution to include parent scopes.
-   #1156 : Raise an error for variable name collisions with non-variable objects.
-   #1507 : Fix problems with name collisions in class functions.
-   Ensure `pyccel-init` calls the related function.
-   Stop unnecessarily importing deprecated NumPy classes `int`, `bool`, `float`, `complex` in Python translation.
-   #1712 : Fix library path and OpenMP support for recent Apple chips by getting Homebrew directory with `brew --prefix`.
-   #1687 : Pointers in tuples are deallocated.
-   #1586 : Raise an error for targets of class instances which go out of scope too early.
-   #1717 : Fix a bug when handling paths with dots.

### Changed

-   #1672 : Make `icx` and `ifx` the default Intel compilers (Found in Intel oneAPI).
-   #1644 : Stop printing the step of a range if that step is 1.
-   #1638 : Migrate from `setuptools` to `hatch` for installation scripts.
-   Don't raise a warning for an unnecessary specification of the order.
-   \[INTERNALS\] #1593 : Rename `PyccelAstNode.fst` to the `PyccelAstNode.ast`.
-   \[INTERNALS\] #1593 : Use a setter instead of a method to update `PyccelAstNode.ast`.
-   \[INTERNALS\] #1593 : Rename `BasicParser._current_fst_node` to the `BasicParser._current_ast_node`.
-   \[INTERNALS\] #1390 : Remove dead code handling a `CodeBlock` in an assignment.
-   \[INTERNALS\] #1582 : Remove the `HomogeneousTupleVariable` type.
-   \[INTERNALS\] #1581 : Unify handling of string and Python annotations.

### Deprecated

-   #1593 : Remove undocumented, broken `lambdify` method.
-   \[INTERNALS\] #1584 : Remove unused functions from `pyccel.ast.core` : `inline`, `subs`, `get_iterable_ranges`.
-   \[INTERNALS\] #1584 : Remove unused functions from `pyccel.ast.datatypes` : `is_iterable_datatype`, `is_with_construct_datatype`, `is_pyccel_datatype`.
-   \[INTERNALS\] #1584 : Remove unused class from `pyccel.ast.core`: `ForIterator`.
-   \[INTERNALS\] #1584 : Remove unused method from `pyccel.ast.core`: `ClassDef.get_attribute`.
-   \[INTERNALS\] #1676 : Remove `DottedFunctionCall` from `pyccel.ast.core` (use `bound_argument` instead).
-   \[INTERNALS\] #1683 : Remove unused redundant class from `pyccel.ast.datatypes`: `UnionType`.

## \[1.10.0\] - 2023-10-23

### Added

-   #633 & #1518 : Allow non-trivial types to be specified with mypy-compatible annotations.
-   #1336 : Use template as a partial type.
-   #1509 : Add type annotations for variables.
-   #1528 : Add support for variable declarations in classes.
-   #1491 : Add documentation for classes.

### Fixed

-   #387 : Raise a clear error when an unrecognised type is used in a type annotation.
-   #1556 : Fixed print format string for Intel compatibility.
-   #1557 : Fix return a new instance of a class.
-   #1557 : Fix save multiple class instances to the same variable.

### Changed

-   \[INTERNALS\] #1520 : `ScopedNode` -> `ScopedAstNode`.
-   \[INTERNALS\] #1520 : `PyccelAstNode` -> `TypedAstNode`.
-   \[INTERNALS\] #1520 : `Basic` -> `PyccelAstNode`.

### Deprecated

-   Drop official support for Python 3.7 due to End of Life.

## \[1.9.2\] - 2023-10-13

### Added

-   #1476 : Add C support for a class containing `Interfaces`.
-   #1472 : Add C printing support for a class containing scalar data.
-   #1492 : Types of arguments for class methods can be declared like function arguments.
-   #1511 : Add support for the `cmath` library.
-   Output readable header syntax errors.
-   New environment variable `PYCCEL_DEFAULT_COMPILER`.
-   #1508 : Add C support for a class destructor.
-   #1508 : Add support for array data in classes.

### Fixed

-   #1484 : Use scope for classes to avoid name clashes.
-   Stop raising warning for unrecognised functions imported via intermediate modules.
-   #1156 : Raise a neat error for unhandled inhomogeneous tuple expressions.
-   Set status of header variables to 'unallocated'.
-   #1508 : Generate deallocations for classes and their attributes.

### Changed

-   #1484 : Improve handling of `DottedName` in `_assign_lhs_variable`.
-   \[INTERNALS\] Move handling of variable headers to semantic stage.
-   \[INTERNALS\] Moved handling of type annotations to the semantic stage.
-   \[INTERNALS\] Remove unnecessary body argument from `FunctionAddress`.

### Deprecated

-   #1513 : Stop printing `@types` decorators in generated Python code.
-   Remove support for undocumented type syntax specifying precision (e.g. `int*8`).
-   No longer possible to combine header annotations and argument type annotations.
-   Remove support for specifying header annotations in a separate file.
-   \[INTERNALS\] Remove `dtype_registry` in favour of `dtype_and_precision_registry`.
-   \[INTERNALS\] Prefer `DataType` keys over string keys which describe data types.

## \[1.9.1\] - 2023-08-31

### Added

-   #1497 : Add support for NumPy `copy` method: `a.copy`.
-   #1497 : Add support for NumPy function `copy`.

### Fixed

-   #1499 : Fix passing temporary arrays to functions.
-   #1241 : Missing transpose when converting from a C-ordered array to F-ordered array.
-   #1241 : Incorrect transpose when copying an F-ordered array.
-   #1241 : Fix infinite loop when passing an array as the only argument to `np.array`.
-   #1506 : Increment `Py_None` reference count to avoid unexpected deallocation.

## \[1.9.0\] - 2023-08-22

### Added

-   #752 : Allow passing array variables to `numpy.array`.
-   #1280 : Allow copying arrays using `numpy.array`.
-   Allow interfaces in classes.
-   Add Python support for a simple class.
-   #1430 : Add conjugate support to booleans.
-   #1452 : Add C printing support for a class containing only functions.
-   #1260 : Add support for NumPy `dtype` property: `a.dtype`.
-   #1260 : Add support for NumPy `result_type` function.

### Fixed

-   #682 : Wrong data layout when copying a slice of an array.
-   #1453 : Fix error-level developer mode output.
-   \[INTERNALS\] Fix string base class selection.
-   #1496 : Fix interfaces which differ only by order or rank.

### Changed

-   #1455 : Make `ConstructorCall` inherit from `FunctionCall`.
-   Updating `stdlib` files if they are modified not just accessed.
-   `pyccel_clean` tool now deletes folders **starting with** `__pyccel__` and `__epyccel__`.
-   Pyccel-generated folder names are dependent on `PYTEST_XDIST_WORKER` when running with `pytest-xdist`.
-   \[INTERNALS\] Add class object to class function call arguments.
-   \[INTERNALS\] In `ast.numpyext` rename `Shape` as `NumpyShape`, `NumpyArraySize` as `NumpySize`
-   \[INTERNALS\] In `ast.internals` rename `PyccelArraySize` as `PyccelArraySizeElement`, create new `PyccelArraySize` w/out `index` argument
-   \[INTERNALS\] Make `NumpySize` a factory class (which cannot be instantiated)
-   \[INTERNALS\] Re-write C-Python API wrapping stage (#1477)

### Deprecated

-   Using a `@types` decorator will raise a `FutureWarning` as this will be deprecated in a future version.
-   Using a type specification header will raise a `FutureWarning` as this will be deprecated in a future version.
-   Stop generating `numpy.bool` (deprecated from NumPy) in code.
-   \[INTERNALS\] Removed `obsolete` folder.
-   \[INTERNALS\] Removed out of date `samples` folder.
-   \[INTERNALS\] Removed out of date `doc` folder.
-   \[INTERNALS\] Removed `benchmarks` folder. Code is still available in benchmark repository.
-   \[INTERNALS\] Removed `bugs` folder.
-   \[INTERNALS\] Removed `inprogress` folder.
-   \[INTERNALS\] Remove old Travis configuration file.

## \[1.8.1\] - 2023-07-07

### Added

-   #1430 : Added conjugate support to integers and floats.

### Fixed

-   #1427 : Fix augmented assignment with a literal right hand side in templated code.

## \[1.8.0\] - 2023-06-20

### Added

-   #1400 : Added flags to Pyccel for managing conda PATH warnings.

### Fixed

-   #1404 : Bug preventing printing of some functions in a `print()` call.
-   #1302 : Raise error message in case of empty class.
-   #1407 : Raise an error if file name matches a Python built-in module.
-   #929 : Allow optional variables when compiling with Intel or NVIDIA.
-   #1117 : Allow non-contiguous arrays to be passed to Fortran code.
-   #1415 : Fix incorrect handling of assignments augmented by function calls.
-   #1418 : Fix `itertools.product` implementation.

### Changed

-   #1355 : Remove unused `BasicParser` arguments.
-   \[INTERNALS\] Re-write bind-c wrapping stage (#1388)

## \[1.7.4\] - 2023-05-02

### Added

-   #1352 : Added a change log.

### Fixed

-   #1367 : Use an absolute path to link to Python library.
-   #1379 : Ensure temporary arrays created for function calls are correctly declared in loops.

### Changed

-   Default to linking Python dynamically instead of statically
-   Ensure only absolute paths are used in compilation command.
-   \[INTERNALS\] Use `FunctionDefArgument` to store all argument specific properties.
-   \[INTERNALS\] Reduce carbon footprint by avoiding unnecessary CI testing.
-   \[INTERNALS\] Automatise PR labelling and review progress prompts.
-   \[INTERNALS\] Enforce the use of `FunctionDefArgument` in `FunctionDef`.
-   \[INTERNALS\] Use `FunctionDefResult` to store all result specific properties.

## \[1.7.3\] - 2023-03-07

### Added

-   Improved developer docs (code generation stage).

### Fixed

-   #1337 : Bug causing overflow errors when templates are used in functions with a large number of arguments.
-   #892 : Bug in the wrapper preventing an argument from using templates to have both a scalar and an array type.

### Changed

-   \[INTERNALS\] Add validation of docstrings to CI.

## \[1.7.2\] - 2023-02-02

### Added

### Fixed

-   #1288 : Bug in slice indexing in C code.
-   #1318 : Bug preventing use of `np.linspace` more than once in a given function.

### Changed

-   \[INTERNALS\] Uniformise line endings and enforce the convention through the use of a `.gitattributes` file.
-   \[INTERNALS\] Add human-readable summaries to tests.
-   \[INTERNALS\] Add tests to ensure Pyccel conventions are followed.
-   \[INTERNALS\] Add tests to check spelling.

## \[1.7.1\] - 2023-01-26

### Added

-   #1309 : Support for `np.sum` in C code.
-   Improved [developer docs](./developer_docs) (ordering, syntactic stage, semantic stage).
-   Added [community guidelines](./github/CONTRIBUTING.md).

### Fixed

-   #1184 : Bug preventing compilation on systems where there is no static library available for Python.
-   #1281 : Bug causing assignment to pointer instead of incrementation.
-   #1282 : Imported constants cannot be returned from functions.
-   \[INTERNALS\] Bug in CI coverage for forks.

### Changed

-   #1315 : Installation process modified to make test requirements a pip optional dependency.
-   #1245 : Reduce false negative test results by using a tolerance to compare floats.
-   #1272 : Remove use of deprecated NumPy syntax in tests.
-   #1253 : Provide minimum requirements.
-   \[INTERNALS\]  #1385 : Remove unused settings keyword arguments from `_visit` function.<|MERGE_RESOLUTION|>--- conflicted
+++ resolved
@@ -65,11 +65,8 @@
 -   #2483 : Fix calls to `math.sqrt` using dotted syntax.
 -   #2483 : Fix calls to `cmath.sqrt` using dotted syntax.
 -   #2484 : Fix optional `TypeVar` arguments.
-<<<<<<< HEAD
+-   #2406 : Fix bug when returning an expression that is translated to multiple lines.
 -   #2292 : Fix memory leak when memory is allocated in a function.
-=======
--   #2406 : Fix bug when returning an expression that is translated to multiple lines.
->>>>>>> 026d8930
 -   Rename `main` function when translating to C.
 
 ### Changed
