--- conflicted
+++ resolved
@@ -103,11 +103,8 @@
 -   Fix handling of union `typing.TypeAlias` objects as type hints.
 -   #2141 : Fix error when removing `test_node`.
 -   #2148 : Fix error due to missing file `numpy_version.h`.
-<<<<<<< HEAD
+-   #2001 : Ensure all memory is correctly deallocated in the Python interface in a way that is compatible with all compilers.
 -   #2149 : Fix multi-line expressions in `if` conditions.
-=======
--   #2001 : Ensure all memory is correctly deallocated in the Python interface in a way that is compatible with all compilers.
->>>>>>> 3d1fef0c
 
 ### Changed
 
