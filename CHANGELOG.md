--- conflicted
+++ resolved
@@ -5,11 +5,8 @@
 
 ### Added
 
-<<<<<<< HEAD
 -   Allow interfaces in classes.
-=======
--   Python support for a simple class
->>>>>>> 7e1cbbcc
+-   Python support for a simple class.
 
 ### Fixed
 
