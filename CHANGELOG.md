# Change Log

All notable changes to this project will be documented in this file.

## \[UNRELEASED\]

### Added

-   #1741 : Add support for set method `difference()`.
-   #1742 : Add support for set method `difference_update()`.
-   #1849 : Add support for lambda functions in assign statements by treating them as inline functions.
-   #1585 : Add support for `np.divide` and its alias `np.true_divide`.
-   #2390 : Add support for `np.expm1`.
-   Allow installed versions of gFTL and STC to be used if they can be discovered by `pkg-config`.
-   \[INTERNALS\] Added a `Wrappergen` class to group all wrapper generation logic.
-   \[INTERNALS\] Added the `pyccel.codegen.compiling.library_config` module to handle library installation.

### Fixed

-   #2306 : Fix Python containers as arguments to interface functions.
-   #2407 : Fix bad memory handling for multi-level containers.
-   #2408 : Fix bug when inlining a call to a function with no return, via a dotted function call.
<<<<<<< HEAD
-   #2401 : Fix an unreported, undetected race condition when running 2 Pyccel instances which install the same library to different folders.
=======
-   #2419 : Fix lost error messages.
-   #2424 : Fix `isinstance` call testing class instance.
-   #2248 : Fix wrapper bug when returning an instance of a class from the method of a preceding class.
-   #2413 : Fix late name conflict detection bug.
-   #2414 : Fix bug when passing a class member as argument to an inlined function.
>>>>>>> 4559564d

### Changed

-   Update compiler commands to output the Python shared libraries and executables directly into the output directory.
-   #2386 : Changed the name of the generated file `bind_c_X.f90` to `bind_c_X_wrapper.f90`.
-   Update STC to v6.0-beta2.
<<<<<<< HEAD
-   Install STC to use it as a library instead of selectively compiling.
=======
-   #2414 : Ensure printing of imports from Fortran intrinsic libraries is done in a reproducible way (by sorting).
>>>>>>> 4559564d
-   \[INTERNALS\] Rename `SetMethod.set_variable` -> `SetMethod.set_obj` as this object is not necessarily a `Variable`.
-   \[INTERNALS\] Rename `accelerators` variables and arguments to more accurate `extra_compilation_tools` where appropriate.
-   \[INTERNALS\] Interface functions are no longer stored in `Module.functions`.
-   \[INTERNALS\] Scope dictionaries cannot be modified directly from outside the scope.

### Deprecated

### Removed

-   #2412 : Remove unused, undocumented obsolete decorator `bypass`.
-   #2412 : Remove unused, undocumented obsolete decorator `sympy`.
-   \[INTERNALS\] Remove unused properties in `pyccel.codegen.Codegen` (`imports`, `variables`, `body`, `routines`, `classes`, `interfaces`, `modules`, `language`).

## \[2.0.1\] - 2025-06-27

### Added

-   \[INTERNALS\] Added developer documentation about tests.

### Fixed

-   #2364 : Fix the use of the `--export-compiler-config` flag.
-   #2372 : Fix passing arrays of size 0 to Fortran translations.
-   \[INTERNALS\] Fix unsorted `__all__` variables.
-   \[INTERNALS\] Allow CI scripts `check_pyccel_conventions.py`, `check_pylint_commands.py`, and `ci_tools/check_python_capitalisation.py` to be called easily locally.

### Changed

-   \[INTERNALS\] Rename `check_slots.py` -> `check_pyccel_conventions.py`.

## \[2.0.0\] - 2025-06-21

### Added

-   #1720 : Add support for `Ellipsis` as the only index for an array.
-   #1787 : Ensure STC v5.0 (`ef322ae`) is installed with Pyccel.
-   #1656 : Ensure gFTL is installed with Pyccel.
-   #1694 : Add Python support for list method `extend()`.
-   #1700 : Add Python support for list method `sort()`.
-   #1696 : Add Python support for list method `copy()`.
-   #1693 : Add Python support for list method `remove()`.
-   #1895 : Add Python support for dict initialisation with `{}`.
-   #1895 : Add Python support for dict initialisation with `dict()`.
-   #1881 : Add Python support for dict method `copy()`.
-   #1888 : Add Python support for dict method `setdefault()`.
-   #1885 : Add Python and C support for dict method `get()`.
-   #1844 : Add line numbers and code to errors from built-in function calls.
-   #1655 : Add the appropriate C language equivalent for declaring a Python `list` container using the STC library.
-   #1659 : Add the appropriate C language equivalent for declaring a Python `set` container using the STC library.
-   #1944 : Add the appropriate C language equivalent for declaring a Python `dict` container using the STC library.
-   #1657 : Add the appropriate Fortran language equivalent for declaring a Python `list` container using the gFTL library.
-   #1658 : Add the appropriate Fortran language equivalent for declaring a Python `set` container using the gFTL library.
-   #1944 : Add the appropriate Fortran language equivalent for declaring a Python `dict` container using the gFTL library.
-   #2009 : Add support for `in` operator for `list`, `set`, `dict` and class containers.
-   #1874 : Add C and Fortran support for the `len()` function for the `list` container.
-   #1875 : Add C and Fortran support for the `len()` function for the `set` container.
-   #1908 : Add C and Fortran support for the `len()` function for the `dict` container.
-   #1665 : Add C and Fortran support for returning lists from functions.
-   #1663 : Add C and Fortran support for lists as arguments.
-   #1689 : Add C and Fortran support for list method `append()`.
-   #1876 : Add C support for indexing lists.
-   #1690 : Add C and Fortran support for list method `pop()`.
-   #1695 : Add C and Fortran support for list method `reverse()`.
-   #2256 : Add C and Fortran support for list method `clear()`.
-   #2259 : Add C and Fortran support for list method `insert()`.
-   #2298 : Add support for `list.__eq__`.
-   #1663 : Add C and Fortran support for sets as arguments.
-   #1664 : Add C and Fortran support for returning sets from functions.
-   #2023 : Add support for iterating over a `set`.
-   #1893 : Add support for set initialisation with `set()`.
-   #1877 : Add C and Fortran Support for set method `pop()`.
-   #1917 : Add C and Fortran support for set method `add()`.
-   #1918 : Add support for set method `clear()`.
-   #1918 : Add support for set method `copy()`.
-   #1743 : Add support for set method `discard()`.
-   #1750 : Add support for set method `remove()`.
-   #1753 : Add support for set method `union()`.
-   #1754 : Add support for set method `update()`.
-   #1744 : Add support for set method `intersection()`.
-   #1745 : Add support for set method `intersection_update()`.
-   #1745 : Add support for set method `isdisjoint()`.
-   #2059 : Add C and Fortran support for returning dictionaries from functions.
-   #2164 : Add support for dict indexing.
-   #1880 : Add support for dict method `clear()`.
-   #1884 : Add support for dict method `items()`.
-   #1884 : Add support for dict method `keys()`.
-   #1884 : Add support for dict method `values()`.
-   #1886 : Add support for dict method `pop()`.
-   #1887 : Add support for dict method `popitem()`.
-   #1936 : Add missing C output for inline decorator example in documentation
-   #1937 : Optimise `pyccel.ast.basic.PyccelAstNode.substitute` method.
-   #1544 : Add support for `typing.TypeAlias`.
-   #1583 : Allow inhomogeneous tuples in classes.
-   #738 : Add support for homogeneous tuples with scalar elements as arguments.
-   Add a warning about containers in lists.
-   #2016 : Add support for translating arithmetic magic methods.
-   #2106 : Add support for `__len__` magic method.
-   #1980 : Extend The C support for min and max to more than two variables
-   #2081 : Add support for multi operator expressions
-   #2061 : Add C support for string declarations.
-   Add support for inhomogeneous tuple annotations.
-   #1834 : Add support for `@property` decorator.
-   #2099 : Fix translation of modules containing `__all__`.
-   #983 : Add support for built-in function `round`.
-   Add support for `type` as a type annotation.
-   #2182 : Add support for `isinstance`.
-   #2183 : Add compile time analysis of if block conditions.
-   #2139 : Add support for `__getitem__`
-   #337 : Add support for returning tuples from functions.
-   #2194 : Add support for strings as arguments.
-   #2192 : Add support for the floor division assignment operator.
-   #2279 : Allow scalar literals (including Type hints) and recognised modules to be deduced from a function's context.
-   #2210 : Add preliminary support for containers of containers (e.g. lists of lists).
-   #2132 : Add support for `typing.TypeVar` to replace `@template`.
-   #2253 : Add multiple levels of verbosity.
-   Generate stub files to allow double compilation to potentially be bypassed.
-   Add `context_dict` argument to `epyccel` for passing non-global `typing.TypeVar` objects.
-   #2293 : Add `pyccel-test` command to run unit tests. Improve docs.
-   #2358 : Add support for bitwise operators with NumPy arrays.
-   \[INTERNALS\] Add abstract class `SetMethod` to handle calls to various set methods.
-   \[INTERNALS\] Add `container_rank` property to `ast.datatypes.PyccelType` objects.
-   \[INTERNALS\] Add a `__call__` method to `FunctionDef` to create `FunctionCall` instances.
-   \[INTERNALS\] Allow the use of magic methods to describe container methods.
-   \[INTERNALS\] Add a simplify method to `PyccelGt` for literals.
-   \[DEVELOPER\] Add an improved traceback to the developer-mode errors for errors in function calls.
-   \[DEVELOPER\] Add an environment variable to globally activate developer-mode for errors.
-   \[DEVELOPER\] Add a spell checker for the code itself.
-   \[DEVELOPER\] Add a test to main CI to check if deployment to TestPyPI is working correctly.

### Fixed

-   #2025 : Optimise min/max to avoid unnecessary temporary variables.
-   #1720 : Fix Undefined Variable error when the function definition is after the variable declaration.
-   #1763 Use `np.result_type` to avoid mistakes in non-trivial NumPy type promotion rules.
-   Fix some cases where a Python built-in type is returned in place of a NumPy type.
-   Stop printing numbers with more decimal digits than their precision.
-   Allow printing the result of a function returning multiple objects of different types.
-   #1732 : Fix multidimensional list indexing in Python.
-   #1785 : Add missing cast when creating an array of booleans from non-boolean values.
-   #1821 : Ensure an error is raised when creating an ambiguous interface.
-   #1842 : Fix homogeneous tuples incorrectly identified as inhomogeneous.
-   Link and mention `devel` branch, not `master`.
-   #1913 : Fix function calls to renamed functions.
-   #1930 : Preserve ordering of import targets.
-   #1892 : Fix implementation of list function when an iterable is passed as parameter.
-   #1979 : Fix memory leaks in C due to homogeneous container redefinition.
-   #1972 : Simplified `printf` statement for Literal String.
-   #2026 : Fix missing loop in slice assignment.
-   #2008 : Ensure list/set/dict assignment is recognised as a reference.
-   #2039 : Ensure any expressions in the iterable of a for loop are calculated before the loop.
-   #2013 : Stop limiting the length of strings to 128 characters.
-   #2078 : Fix translation of classes containing comments.
-   #2041 : Include all type extension methods by default.
-   #2082 : Allow the use of a list comprehension to initialise an array.
-   #2094 : Fix slicing of array allocated in an if block.
-   #2085 : Fix calling class methods before they are defined.
-   #2111 : Fix declaration of class attributes with name conflicts using type annotations.
-   #2115 : Fix integer handling with NumPy 2.0 on Windows.
-   Fix handling of union `typing.TypeAlias` objects as type hints.
-   #2141 : Fix error when removing `test_node`.
-   #2148 : Fix error due to missing file `numpy_version.h`.
-   #2001 : Ensure all memory is correctly deallocated in the Python interface in a way that is compatible with all compilers.
-   #2153 : Fix missing line information when an unknown class method is called.
-   #2149 : Fix multi-line expressions in `if` conditions.
-   #2181 : Allow saving an array result of a function to a slice but raise a warning about suboptimal performance.
-   #2190 : Fix missing error for list pointer assignment.
-   #2198 : Fix saving an empty string in Fortran.
-   #2195 : Fix string comparisons.
-   Fixed returning strings from functions.
-   #2197 : Allow strings as dictionary keys in C.
-   #2104 : Add support for Pythonic swapping and raise errors for expressions which are too complex.
-   Lifted the restriction on ndarrays limiting them to rank<15.
-   #2175 : Fix the shape of multi-level containers.
-   Catch all internal errors arising in the syntactic, semantic, printing or code generation stages.
-   #2206 : Fix returning an array of unknown literal size.
-   #2112 : Improve floor division.
-   #2220 : Fix premature `stc/cspan` import.
-   #2214 : Fix returning a local variable from an inline function.
-   #1321 : Fix use of tuples returned from functions in a non-assign statement.
-   #2229 : Fix annotation of variables that are returned in a function whose result type is annotated.
-   #2238 : Fix incorrect memory handling for temporary variable.
-   #2239 : Fix missing library directory for Python shared library.
-   #1410 : Fix conditional statement not working inside of a list comprehension.
-   #1297 : Fix iteration over an `enumerate`, `map` or `zip` in a list comprehension.
-   #2098 : Fix using multiple list comprehensions.
-   #1948 : Fix list comprehension does not work in C.
-   #2245 : Fix internal error when an inhomogeneous tuple appears as an indexed element.
-   #2258 : Fix missing errors for bad pointer handling in the case of containers with mutable elements.
-   #2274 : Do not pass include flags to linker (they are useless).
-   #2274 : Always use the C compiler to build the C wrapper for NumPy arrays (fixes Intel failures).
-   #2285 : Reduce number of warnings in unit tests.
-   #2295 : Fix wrapper handling of constant array arguments.
-   #2097 : Fix printing of an empty list.
-   #2235 : Fix negative numbers in slice indices when translating to C.
-   #2144 : Fix accidental imports due to modules making their contents public by default.
-   #2312 : Fix rounding direction for negative integer elements in `np.linspace`.
-   #2125 : Fix missing type check for argument of known type in a function with arguments whose type can be one of several types.
-   #2042 : Fix missing index in loop unravelling for loop of length 1.
-   #2093 : Fix scoping issue preventing class methods from sharing a name with locals in another class method.
-   #1814 : Fix class method visitation order to correctly access the global scope from methods.
-   #1668 : Fix handling of `is not None` check to ensure it is always checked before accessing the variable.
-   #802 : Add if blocks in Python output to ensure support for implementations that differ for different types.
-   #2286 : Fix warnings due to non-existent include directories.
-   Fix casting of arrays in Python translation.
-   #2167 : Stop modifying variables to add `Final` annotation.
-   #2216 : Ensure compilation dependencies added by Pyccel are indicated for compilation of files which import the module.
-   #2261 : Add LLVM compilers.
-   #2344 : Allow language to be set using a capitalised name (Fortran, C, Python).
-   #2322 : Fix inline functions calling inline functions with their own local variables.

### Changed

-   #2282 : Change the order of the function arguments (out arguments are now first).
-   #2008 : Remove dependency on `astunparse` package.
-   #1920 : Add a maximum version for NumPy.
-   #1836 : Move `epyccel` module to `pyccel.commands.epyccel` and add support for shortcut import `from pyccel import epyccel`.
-   #1720 : functions with the `@inline` decorator are no longer exposed to Python in the shared library.
-   #1720 : Error raised when incompatible arguments are passed to an `inlined` function is now fatal.
-   #1964 : Improve the error message when the wrong type is passed as a NumPy array argument.
-   #1941 : Rename "target" in `AsName` to `local_alias` to better illustrate its use in the local context.
-   #1961 : Use STC's `cspan` to describe `np.ndarray` in C. This results in a large speed-up for pathological cases.
-   #2187 : Removed use of pickle.
-   #2234 : Print all constant C variables with `const` specifier.
-   #2249 : Improve installation docs and recommend virtual environment.
-   #2242 : Change format of compiler info files.
-   #2302 : Print the deallocation in a 1 line if statement.
-   #2125 : Add information about received data type to type errors when calling a function with the wrong type.
-   #297 : Parse generated `.pyi` files instead of `.py` files when importing to speed up translation.
-   #2330 : Inline functions in the semantic stage.
-   #2322 : Stop raising an error when checking if non-optional variable is `None`.
-   #2348 : Improve parameters of `pyccel` command and `epyccel` function.
-   \[INTERNALS\] `FunctionDef` is annotated when it is called, or at the end of the `CodeBlock` if it is never called.
-   \[INTERNALS\] `InlinedFunctionDef` is only annotated if it is called.
-   \[INTERNALS\] Build `utilities.metaclasses.ArgumentSingleton` on the fly to ensure correct docstrings.
-   \[INTERNALS\] Rewrite datatyping system. See #1722.
-   \[INTERNALS\] Moved precision from `ast.basic.TypedAstNode` to an internal property of `ast.datatypes.FixedSizeNumericType` objects.
-   \[INTERNALS\] Moved rank from `ast.basic.TypedAstNode` to an internal property of `ast.datatypes.PyccelType` objects.
-   \[INTERNALS\] Moved order from `ast.basic.TypedAstNode` to an internal property of `ast.datatypes.PyccelType` objects.
-   \[INTERNALS\] Use cached `__add__` method to determine result type of arithmetic operations.
-   \[INTERNALS\] Use cached `__and__` method to determine result type of bitwise comparison operations.
-   \[INTERNALS\] Stop storing `FunctionDef`, `ClassDef`, and `Import` objects inside `CodeBlock`s.
-   \[INTERNALS\] Remove the `order` argument from the `pyccel.ast.core.Allocate` constructor.
-   \[INTERNALS\] Remove `rank` and `order` arguments from `pyccel.ast.variable.Variable` constructor.
-   \[INTERNALS\] Ensure `SemanticParser.infer_type` returns all documented information.
-   \[INTERNALS\] Enforce correct value for `pyccel_staging` property of `PyccelAstNode`.
-   \[INTERNALS\] Allow visiting objects containing both syntactic and semantic elements in `SemanticParser`.
-   \[INTERNALS\] Rename `pyccel.ast.internals.PyccelInternalFunction` to `pyccel.ast.internals.PyccelFunction`.
-   \[INTERNALS\] All internal classes which can be generated from `FunctionCall`s must inherit from `PyccelFunction`.
-   \[INTERNALS\] `PyccelFunction` objects which do not represent objects in memory have the type `SymbolicType`.
-   \[INTERNALS\] Rename `_visit` functions called from a `FunctionCall` which don't match the documented naming pattern to `_build` functions.
-   \[INTERNALS\] Remove unnecessary argument `kind` to `Errors.set_target`.
-   \[INTERNALS\] Handle STC imports with Pyccel objects.
-   \[INTERNALS\] Stop using ndarrays as an intermediate step to call Fortran code.
-   \[INTERNALS\] Stop using ndarrays as an intermediate step to return arrays from Fortran code.
-   \[INTERNALS\] Unify the strategy for handling additional imports in the printing stage for different languages.
-   \[INTERNALS\] Make `Iterable` into a super-class instead of a storage class.
-   \[INTERNALS\] Change the order of the constructor arguments of `FunctionDef`.
-   \[INTERNALS\] Use `_extract_X_FunctionDefResult` methods in Fortran-to-C wrapper.
-   \[INTERNALS\] Rename `BindCVariable`->`BindCModuleVariable`.
-   \[INTERNALS\] Save a shape whose length is limited to the container length.
-   \[INTERNALS\] Restrict use of `FunctionDefResult` to one instance per function.
-   \[INTERNALS\] Use `_extract_X_FunctionDefArgument` methods in Fortran-to-C wrapper.
-   \[INTERNALS\] Replace internal `.pyh` header files with `.pyi` files.

### Deprecated

-   #2008 : Remove support for Python 3.8.
-   #1786 : Remove support for `real` and `integer` as type annotations.
-   #1487 : Remove support for `@template` decorator.
-   #1487 : Remove support for `@types` decorator.
-   #1487 : Remove support for `#$ header` syntax.
-   #1812 : Stop allowing multiple main blocks inside a module.
-   Removed `templates` argument from `lambdify`. Replaced with `context_dict`.
-   #2339 : Remove `const` type modifier in favour of `typing.TypeVar`.
-   #1287 : Remove unused method `BasicParser.copy()`.
-   #2345 : Remove undocumented macro syntax in favour of inline methods.
-   #2345 : Break support for `scipy.linalg.lapack.dgbtrf`, `scipy.linalg.lapack.dgbtrs`, `scipy.linalg.lapack.dgetrf`, and `scipy.linalg.lapack.dgetrs`.
-   Remove undocumented, untested, obsolete Lua printer.
-   \[INTERNALS\] Remove property `ast.basic.TypedAstNode.precision`.
-   \[INTERNALS\] Remove class `ast.datatypes.DataType` (replaced by `ast.datatypes.PrimitiveType` and `ast.datatypes.PyccelType`).
-   \[INTERNALS\] Remove unused properties `prefix` and `alias` from `CustomDataType`.
-   \[INTERNALS\] Remove `ast.basic.TypedAstNode._dtype`. The datatype can still be accessed as it is contained within the class type.
-   \[INTERNALS\] Remove unused parameters `expr`, `status` and `like` from `pyccel.ast.core.Assign`.
-   \[INTERNALS\] Remove `pyccel.ast.utilities.builtin_functions`.
-   \[INTERNALS\] Remove unused/unnecessary functions in `pyccel.parser.utilities` : `read_file`, `header_statement`, `accelerator_statement`, `get_module_name`, `view_tree`.
-   \[INTERNALS\] Remove unused functions `Errors.unset_target`, and `Errors.reset_target`.
-   \[INTERNALS\] Remove unused classes `SymbolicAssign` and `SymbolicPrint`.
-   \[INTERNALS\] Remove `ast.bind_c.BindCFunctionDefResult` (replaced by `ast.bind_c.BindCArrayType` and `ast.bind_c.BindCResultVariable`).
-   \[INTERNALS\] Remove `ast.bind_c.BindCFunctionDefArgument` (replaced by `ast.bind_c.BindCArrayType` and `ast.bind_c.BindCResultVariable`).
-   \[INTERNALS\] Remove unused class `ast.core.FuncAddressDeclare`.
-   \[INTERNALS\] Remove unnecessary function `ast.utilities.flatten_tuple_var` (replaced by calls to `Scope.collect_all_tuple_elements`).

## \[1.12.1\] - 2024-10-01

### Added

-   #1915 : Add support for NumPy v2 `sign` function.
-   #1988 : Add support for NumPy v2 (fix `floor`, fix type mixing, update tests).

### Fixed

-   #1853 : Fix translation of a file whose name conflicts with Fortran keywords.
-   #1047 : Print the value of an unrecognised constant.
-   #1951 : Fix return type for class whose argument cannot be wrapped.
-   #1903 : Fix memory leak when using type annotations on local variables.
-   #1927 : Improve error Message for missing target language compiler in Pyccel
-   #1933 : Improve code printing speed.
-   #1924 : Fix internal error arising in Duplicate or list comprehensions.
-   #1970 : Fix missing `TypeError` for wrong type passed as optional argument.
-   #1985 : Fix implementation of `gcd` and `lcm` for C and Fortran.
-   #1998 : Fix compiler error when using a variable named `I`.

## \[1.12.0\] - 2024-05-13

### Added

-   #1830 : Add a `pyccel.lambdify` function to accelerate SymPy expressions.
-   #1867 : Add a `use_out` parameter to `pyccel.lambdify` to avoid unnecessary memory allocation.
-   #1867 : Auto-generate a docstring for functions generated via calls to `pyccel.lambdify`.
-   #1868 : Hide traceback for `epyccel` and `lambdify` errors.

### Fixed

-   #1762 : Fix array copy between different data types.
-   #1792 : Fix array unpacking.
-   #1795 : Fix bug when returning slices in C.
-   #1218 : Fix bug when assigning an array to a slice in Fortran.
-   #1830 : Fix missing allocation when returning an annotated array expression.
-   #1853 : Fix translation of a file whose name conflicts with Fortran keywords.
-   Link and mention `devel` branch, not `master`.

### Changed

-   #1866 : Raise a more informative error when mixing scalar and array return types.
-   \[TESTS\] Filter out cast warnings in cast tests.
-   \[INTERNALS\] Removed unused `fcode`, `ccode`, `cwrappercode`, `luacode`, and `pycode` functions from printers.
-   \[INTERNALS\] Removed unused arguments from methods in `pyccel.codegen.codegen.Codegen`.

### Deprecated

-   #1820 : Deprecated unused decorator `@lambdify`
-   \[INTERNALS\] Removed unused and undocumented function `get_function_from_ast`.
-   \[INTERNALS\] Remove function `Module.set_name`.
-   \[INTERNALS\] Remove unused `assign_to` argument of `CodePrinter.doprint`.
-   \[INTERNALS\] Remove unnecessary functions from `CodePrinter` : `_get_statement`, `_get_comment`.

## \[1.11.2\] - 2024-03-05

### Added

-   #1689 : Add Python support for list method `append()`.
-   #1692 : Add Python support for list method `insert()`.
-   #1690 : Add Python support for list method `pop()`.
-   #1691 : Add Python support for list method `clear()`.
-   #1575 : Add support for homogeneous tuple type annotations on variables.
-   #1425 : Add support for `numpy.isnan`, `numpy.isinf` and `numpy.isfinite`.
-   #1738 : Add Python support for creating scalar sets with `{}`.
-   #1738 : Add Python support for set method `add`.
-   #1749 : Add Python support for set method `pop()`.

### Fixed

-   #1575 : Fixed inhomogeneous tuple (due to incompatible sizes) being treated as homogeneous tuple.
-   #1182 : Fix tuples containing objects with different ranks.
-   #1575 : Fix duplication operator for non-homogeneous tuples with a non-literal but constant multiplier.
-   #1779 : Fix standalone partial templates.

### Changed

-   #1776 : Increase minimum version for `pytest` to 7.0.

### Deprecated

-   \[INTERNALS\] Remove unnecessary `dtype` parameter from `ast.core.Declare` class.
-   \[INTERNALS\] Remove unnecessary `passed_from_dotted` parameter from `ast.core.Declare` class.
-   \[INTERNALS\] Remove unused `ast.core.Block` class.

## \[1.11.1\] - 2024-02-13

### Fixed

-   #1724 : Fix returns in for loops

## \[1.11.0\] - 2024-02-12

### Added

-   #1645 : Handle deprecated `ast` classes.
-   #1649 : Add support for `np.min` in C code.
-   #1621 : Add support for `np.max` in C code.
-   #1571 : Add support for the function `tuple`.
-   #1493 : Add preliminary support for importing classes.
-   #1578 : Allow classes to avoid type annotations for the self argument of a method.
-   #1597 : Handle class docstrings.
-   #1494 : Add support for functions returning class instances.
-   #1495 : Add support for functions with class instance arguments.
-   #1684 : Add support for classes without `__init__` functions.
-   #1685 : Add support for `type()` function with class instance argument.
-   #1605 : Add support for methods and interfaces in classes (including `__init__` and `__del__`).
-   #1618 : Add support for class instance attributes.
-   #1680 : Add support for `typing.Final`.
-   Add a `--time_execution` flag to allow detailed investigation of critical sections of code.
-   #1659 : Add multi-file support for classes.
-   #1708 : Allow returning pointers to arguments from functions.
-   \[INTERNALS\] Add `class_type` attribute to `TypedAstNode`.
-   \[INTERNALS\] Add `PyccelPyArrayObject` datatype.

### Fixed

-   #1587 : Fix unnecessarily long file names generated by `epyccel`.
-   #1576 : Correct destructor invocation for proper cleanup.
-   #1576 : Remove inline class method definition.
-   Ensure an error is raised when if conditions are used in comprehension statements.
-   #1553 : Fix `np.sign` when using the `ifort` compiler.
-   #1582 : Allow homogeneous tuples in classes.
-   #1619 : Give priority to imported functions over builtin functions.
-   #1614 : Allow relative paths for custom compilation file.
-   #1615 : Fixed infinite loop when passing slices while copying arrays.
-   #1628 : Fixed segmentation fault when writing to optional scalars.
-   #1554 : Fix exit statement in Fortran with Intel compiler.
-   #1564 : Fixed installation problems on Python 3.12.
-   #1259 : Fix bug causing problems with user editable installation.
-   #1651 : Fix name collision resolution to include parent scopes.
-   #1156 : Raise an error for variable name collisions with non-variable objects.
-   #1507 : Fix problems with name collisions in class functions.
-   Ensure `pyccel-init` calls the related function.
-   Stop unnecessarily importing deprecated NumPy classes `int`, `bool`, `float`, `complex` in Python translation.
-   #1712 : Fix library path and OpenMP support for recent Apple chips by getting Homebrew directory with `brew --prefix`.
-   #1687 : Pointers in tuples are deallocated.
-   #1586 : Raise an error for targets of class instances which go out of scope too early.
-   #1717 : Fix a bug when handling paths with dots.

### Changed

-   #1672 : Make `icx` and `ifx` the default Intel compilers (Found in Intel oneAPI).
-   #1644 : Stop printing the step of a range if that step is 1.
-   #1638 : Migrate from `setuptools` to `hatch` for installation scripts.
-   Don't raise a warning for an unnecessary specification of the order.
-   \[INTERNALS\] #1593 : Rename `PyccelAstNode.fst` to the `PyccelAstNode.ast`.
-   \[INTERNALS\] #1593 : Use a setter instead of a method to update `PyccelAstNode.ast`.
-   \[INTERNALS\] #1593 : Rename `BasicParser._current_fst_node` to the `BasicParser._current_ast_node`.
-   \[INTERNALS\] #1390 : Remove dead code handling a `CodeBlock` in an assignment.
-   \[INTERNALS\] #1582 : Remove the `HomogeneousTupleVariable` type.
-   \[INTERNALS\] #1581 : Unify handling of string and Python annotations.

### Deprecated

-   #1593 : Remove undocumented, broken `lambdify` method.
-   \[INTERNALS\] #1584 : Remove unused functions from `pyccel.ast.core` : `inline`, `subs`, `get_iterable_ranges`.
-   \[INTERNALS\] #1584 : Remove unused functions from `pyccel.ast.datatypes` : `is_iterable_datatype`, `is_with_construct_datatype`, `is_pyccel_datatype`.
-   \[INTERNALS\] #1584 : Remove unused class from `pyccel.ast.core`: `ForIterator`.
-   \[INTERNALS\] #1584 : Remove unused method from `pyccel.ast.core`: `ClassDef.get_attribute`.
-   \[INTERNALS\] #1676 : Remove `DottedFunctionCall` from `pyccel.ast.core` (use `bound_argument` instead).
-   \[INTERNALS\] #1683 : Remove unused redundant class from `pyccel.ast.datatypes`: `UnionType`.

## \[1.10.0\] - 2023-10-23

### Added

-   #633 & #1518 : Allow non-trivial types to be specified with mypy-compatible annotations.
-   #1336 : Use template as a partial type.
-   #1509 : Add type annotations for variables.
-   #1528 : Add support for variable declarations in classes.
-   #1491 : Add documentation for classes.

### Fixed

-   #387 : Raise a clear error when an unrecognised type is used in a type annotation.
-   #1556 : Fixed print format string for Intel compatibility.
-   #1557 : Fix return a new instance of a class.
-   #1557 : Fix save multiple class instances to the same variable.

### Changed

-   \[INTERNALS\] #1520 : `ScopedNode` -> `ScopedAstNode`.
-   \[INTERNALS\] #1520 : `PyccelAstNode` -> `TypedAstNode`.
-   \[INTERNALS\] #1520 : `Basic` -> `PyccelAstNode`.

### Deprecated

-   Drop official support for Python 3.7 due to End of Life.

## \[1.9.2\] - 2023-10-13

### Added

-   #1476 : Add C support for a class containing `Interfaces`.
-   #1472 : Add C printing support for a class containing scalar data.
-   #1492 : Types of arguments for class methods can be declared like function arguments.
-   #1511 : Add support for the `cmath` library.
-   Output readable header syntax errors.
-   New environment variable `PYCCEL_DEFAULT_COMPILER`.
-   #1508 : Add C support for a class destructor.
-   #1508 : Add support for array data in classes.

### Fixed

-   #1484 : Use scope for classes to avoid name clashes.
-   Stop raising warning for unrecognised functions imported via intermediate modules.
-   #1156 : Raise a neat error for unhandled inhomogeneous tuple expressions.
-   Set status of header variables to 'unallocated'.
-   #1508 : Generate deallocations for classes and their attributes.

### Changed

-   #1484 : Improve handling of `DottedName` in `_assign_lhs_variable`.
-   \[INTERNALS\] Move handling of variable headers to semantic stage.
-   \[INTERNALS\] Moved handling of type annotations to the semantic stage.
-   \[INTERNALS\] Remove unnecessary body argument from `FunctionAddress`.

### Deprecated

-   #1513 : Stop printing `@types` decorators in generated Python code.
-   Remove support for undocumented type syntax specifying precision (e.g. `int*8`).
-   No longer possible to combine header annotations and argument type annotations.
-   Remove support for specifying header annotations in a separate file.
-   \[INTERNALS\] Remove `dtype_registry` in favour of `dtype_and_precision_registry`.
-   \[INTERNALS\] Prefer `DataType` keys over string keys which describe data types.

## \[1.9.1\] - 2023-08-31

### Added

-   #1497 : Add support for NumPy `copy` method: `a.copy`.
-   #1497 : Add support for NumPy function `copy`.

### Fixed

-   #1499 : Fix passing temporary arrays to functions.
-   #1241 : Missing transpose when converting from a C-ordered array to F-ordered array.
-   #1241 : Incorrect transpose when copying an F-ordered array.
-   #1241 : Fix infinite loop when passing an array as the only argument to `np.array`.
-   #1506 : Increment `Py_None` reference count to avoid unexpected deallocation.

## \[1.9.0\] - 2023-08-22

### Added

-   #752 : Allow passing array variables to `numpy.array`.
-   #1280 : Allow copying arrays using `numpy.array`.
-   Allow interfaces in classes.
-   Add Python support for a simple class.
-   #1430 : Add conjugate support to booleans.
-   #1452 : Add C printing support for a class containing only functions.
-   #1260 : Add support for NumPy `dtype` property: `a.dtype`.
-   #1260 : Add support for NumPy `result_type` function.

### Fixed

-   #682 : Wrong data layout when copying a slice of an array.
-   #1453 : Fix error-level developer mode output.
-   \[INTERNALS\] Fix string base class selection.
-   #1496 : Fix interfaces which differ only by order or rank.

### Changed

-   #1455 : Make `ConstructorCall` inherit from `FunctionCall`.
-   Updating `stdlib` files if they are modified not just accessed.
-   `pyccel_clean` tool now deletes folders **starting with** `__pyccel__` and `__epyccel__`.
-   Pyccel-generated folder names are dependent on `PYTEST_XDIST_WORKER` when running with `pytest-xdist`.
-   \[INTERNALS\] Add class object to class function call arguments.
-   \[INTERNALS\] In `ast.numpyext` rename `Shape` as `NumpyShape`, `NumpyArraySize` as `NumpySize`
-   \[INTERNALS\] In `ast.internals` rename `PyccelArraySize` as `PyccelArraySizeElement`, create new `PyccelArraySize` w/out `index` argument
-   \[INTERNALS\] Make `NumpySize` a factory class (which cannot be instantiated)
-   \[INTERNALS\] Re-write C-Python API wrapping stage (#1477)

### Deprecated

-   Using a `@types` decorator will raise a `FutureWarning` as this will be deprecated in a future version.
-   Using a type specification header will raise a `FutureWarning` as this will be deprecated in a future version.
-   Stop generating `numpy.bool` (deprecated from NumPy) in code.
-   \[INTERNALS\] Removed `obsolete` folder.
-   \[INTERNALS\] Removed out of date `samples` folder.
-   \[INTERNALS\] Removed out of date `doc` folder.
-   \[INTERNALS\] Removed `benchmarks` folder. Code is still available in benchmark repository.
-   \[INTERNALS\] Removed `bugs` folder.
-   \[INTERNALS\] Removed `inprogress` folder.
-   \[INTERNALS\] Remove old Travis configuration file.

## \[1.8.1\] - 2023-07-07

### Added

-   #1430 : Added conjugate support to integers and floats.

### Fixed

-   #1427 : Fix augmented assignment with a literal right hand side in templated code.

## \[1.8.0\] - 2023-06-20

### Added

-   #1400 : Added flags to Pyccel for managing conda PATH warnings.

### Fixed

-   #1404 : Bug preventing printing of some functions in a `print()` call.
-   #1302 : Raise error message in case of empty class.
-   #1407 : Raise an error if file name matches a Python built-in module.
-   #929 : Allow optional variables when compiling with Intel or NVIDIA.
-   #1117 : Allow non-contiguous arrays to be passed to Fortran code.
-   #1415 : Fix incorrect handling of assignments augmented by function calls.
-   #1418 : Fix `itertools.product` implementation.

### Changed

-   #1355 : Remove unused `BasicParser` arguments.
-   \[INTERNALS\] Re-write bind-c wrapping stage (#1388)

## \[1.7.4\] - 2023-05-02

### Added

-   #1352 : Added a change log.

### Fixed

-   #1367 : Use an absolute path to link to Python library.
-   #1379 : Ensure temporary arrays created for function calls are correctly declared in loops.

### Changed

-   Default to linking Python dynamically instead of statically
-   Ensure only absolute paths are used in compilation command.
-   \[INTERNALS\] Use `FunctionDefArgument` to store all argument specific properties.
-   \[INTERNALS\] Reduce carbon footprint by avoiding unnecessary CI testing.
-   \[INTERNALS\] Automatise PR labelling and review progress prompts.
-   \[INTERNALS\] Enforce the use of `FunctionDefArgument` in `FunctionDef`.
-   \[INTERNALS\] Use `FunctionDefResult` to store all result specific properties.

## \[1.7.3\] - 2023-03-07

### Added

-   Improved developer docs (code generation stage).

### Fixed

-   #1337 : Bug causing overflow errors when templates are used in functions with a large number of arguments.
-   #892 : Bug in the wrapper preventing an argument from using templates to have both a scalar and an array type.

### Changed

-   \[INTERNALS\] Add validation of docstrings to CI.

## \[1.7.2\] - 2023-02-02

### Added

### Fixed

-   #1288 : Bug in slice indexing in C code.
-   #1318 : Bug preventing use of `np.linspace` more than once in a given function.

### Changed

-   \[INTERNALS\] Uniformise line endings and enforce the convention through the use of a `.gitattributes` file.
-   \[INTERNALS\] Add human-readable summaries to tests.
-   \[INTERNALS\] Add tests to ensure Pyccel conventions are followed.
-   \[INTERNALS\] Add tests to check spelling.

## \[1.7.1\] - 2023-01-26

### Added

-   #1309 : Support for `np.sum` in C code.
-   Improved [developer docs](./developer_docs) (ordering, syntactic stage, semantic stage).
-   Added [community guidelines](./github/CONTRIBUTING.md).

### Fixed

-   #1184 : Bug preventing compilation on systems where there is no static library available for Python.
-   #1281 : Bug causing assignment to pointer instead of incrementation.
-   #1282 : Imported constants cannot be returned from functions.
-   \[INTERNALS\] Bug in CI coverage for forks.

### Changed

-   #1315 : Installation process modified to make test requirements a pip optional dependency.
-   #1245 : Reduce false negative test results by using a tolerance to compare floats.
-   #1272 : Remove use of deprecated NumPy syntax in tests.
-   #1253 : Provide minimum requirements.
-   \[INTERNALS\]  #1385 : Remove unused settings keyword arguments from `_visit` function.<|MERGE_RESOLUTION|>--- conflicted
+++ resolved
@@ -20,26 +20,20 @@
 -   #2306 : Fix Python containers as arguments to interface functions.
 -   #2407 : Fix bad memory handling for multi-level containers.
 -   #2408 : Fix bug when inlining a call to a function with no return, via a dotted function call.
-<<<<<<< HEAD
--   #2401 : Fix an unreported, undetected race condition when running 2 Pyccel instances which install the same library to different folders.
-=======
 -   #2419 : Fix lost error messages.
 -   #2424 : Fix `isinstance` call testing class instance.
 -   #2248 : Fix wrapper bug when returning an instance of a class from the method of a preceding class.
 -   #2413 : Fix late name conflict detection bug.
 -   #2414 : Fix bug when passing a class member as argument to an inlined function.
->>>>>>> 4559564d
+-   #2401 : Fix an unreported, undetected race condition when running 2 Pyccel instances which install the same library to different folders.
 
 ### Changed
 
 -   Update compiler commands to output the Python shared libraries and executables directly into the output directory.
 -   #2386 : Changed the name of the generated file `bind_c_X.f90` to `bind_c_X_wrapper.f90`.
 -   Update STC to v6.0-beta2.
-<<<<<<< HEAD
+-   #2414 : Ensure printing of imports from Fortran intrinsic libraries is done in a reproducible way (by sorting).
 -   Install STC to use it as a library instead of selectively compiling.
-=======
--   #2414 : Ensure printing of imports from Fortran intrinsic libraries is done in a reproducible way (by sorting).
->>>>>>> 4559564d
 -   \[INTERNALS\] Rename `SetMethod.set_variable` -> `SetMethod.set_obj` as this object is not necessarily a `Variable`.
 -   \[INTERNALS\] Rename `accelerators` variables and arguments to more accurate `extra_compilation_tools` where appropriate.
 -   \[INTERNALS\] Interface functions are no longer stored in `Module.functions`.
