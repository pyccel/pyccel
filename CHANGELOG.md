--- conflicted
+++ resolved
@@ -19,12 +19,9 @@
 -   #1787 : Ensure `STC` is installed with Pyccel.
 -   #1656 : Ensure `gFTL` is installed with Pyccel.
 -   #1844 : Add line numbers and code to errors from built-in function calls.
-<<<<<<< HEAD
--   #1886 : Add Python support for dict method `pop()`.
-=======
 -   #1895 : Add Python support for dict initialisation with `{}`.
 -   #1895 : Add Python support for dict initialisation with `dict()`.
->>>>>>> 79eb789e
+-   #1886 : Add Python support for dict method `pop()`.
 -   \[INTERNALS\] Added `container_rank` property to `ast.datatypes.PyccelType` objects.
 -   \[DEVELOPER\] Added an improved traceback to the developer-mode errors for errors in function calls.
 
