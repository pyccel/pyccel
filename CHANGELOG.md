# Change Log
All notable changes to this project will be documented in this file.

## \[UNRELEASED\]

### Added

-   #1720 : Add support for `Ellipsis` as the only index for an array.
-   #1787 : Ensure STC is installed with Pyccel.
-   #1656 : Ensure gFTL is installed with Pyccel.
-   #1694 : Add Python support for list method `extend()`.
-   #1700 : Add Python support for list method `sort()`.
-   #1696 : Add Python support for list method `copy()`.
-   #1693 : Add Python support for list method `remove()`.
-   #1750 : Add Python support for set method `remove()`.
-   #1743 : Add Python support for set method `discard()`.
-   #1893 : Add Python support for set initialisation with `set()`.
-   #1895 : Add Python support for dict initialisation with `{}`.
-   #1895 : Add Python support for dict initialisation with `dict()`.
-   #1886 : Add Python support for dict method `pop()`.
-   #1887 : Add Python support for dict method `popitem()`.
-   #1888 : Add Python support for dict method `setdefault()`.
-   #1885 : Add Python support for dict method `get()`.
-   #1844 : Add line numbers and code to errors from built-in function calls.
-   #1655 : Add the appropriate C language equivalent for declaring a Python `list` container using the STC library.
-   #1659 : Add the appropriate C language equivalent for declaring a Python `set` container using the STC library.
-   #1944 : Add the appropriate C language equivalent for declaring a Python `dict` container using the STC library.
-   #1657 : Add the appropriate Fortran language equivalent for declaring a Python `list` container using the gFTL library.
-   #1658 : Add the appropriate Fortran language equivalent for declaring a Python `set` container using the gFTL library.
-   #1944 : Add the appropriate Fortran language equivalent for declaring a Python `dict` container using the gFTL library.
-   #2009 : Add support for `in` operator for `list`, `set`, `dict` and class containers.
-   #1874 : Add C and Fortran support for the `len()` function for the `list` container.
-   #1875 : Add C and Fortran support for the `len()` function for the `set` container.
-   #1908 : Add C and Fortran support for the `len()` function for the `dict` container.
-   #1689 : Add C and Fortran support for list method `append()`.
-   #1876 : Add C support for indexing lists.
-   #1690 : Add C support for list method `pop()`.
<<<<<<< HEAD
-   #1663 : Add C support for sets as constant arguments.
=======
-   #2023 : Add support for iterating over a `set`.
>>>>>>> 86f761d7
-   #1877 : Add C and Fortran Support for set method `pop()`.
-   #1917 : Add C and Fortran support for set method `add()`.
-   #1918 : Add support for set method `clear()`.
-   #1918 : Add support for set method `copy()`.
-   #1753 : Add support for set method `union()`.
-   #1936 : Add missing C output for inline decorator example in documentation
-   #1937 : Optimise `pyccel.ast.basic.PyccelAstNode.substitute` method.
-   #1544 : Add support for `typing.TypeAlias`.
-   #1583 : Allow inhomogeneous tuples in classes.
-   #738 : Add support for homogeneous tuples with scalar elements as arguments.
-   Add a warning about containers in lists.
-   #2016 : Add support for translating arithmetic magic methods (methods cannot yet be used from Python).
-   \[INTERNALS\] Add abstract class `SetMethod` to handle calls to various set methods.
-   \[INTERNALS\] Added `container_rank` property to `ast.datatypes.PyccelType` objects.
-   \[INTERNALS\] Add a `__call__` method to `FunctionDef` to create `FunctionCall` instances.
-   \[INTERNALS\] Allow the use of magic methods to describe container methods.
-   \[DEVELOPER\] Added an improved traceback to the developer-mode errors for errors in function calls.

### Fixed

-   #2025 : Optimise min/max to avoid unnecessary temporary variables.
-   #1720 : Fix Undefined Variable error when the function definition is after the variable declaration.
-   #1763 Use `np.result_type` to avoid mistakes in non-trivial NumPy type promotion rules.
-   Fix some cases where a Python built-in type is returned in place of a NumPy type.
-   Stop printing numbers with more decimal digits than their precision.
-   Allow printing the result of a function returning multiple objects of different types.
-   #1732 : Fix multidimensional list indexing in Python.
-   #1785 : Add missing cast when creating an array of booleans from non-boolean values.
-   #1821 : Ensure an error is raised when creating an ambiguous interface.
-   #1842 : Fix homogeneous tuples incorrectly identified as inhomogeneous.
-   Link and mention `devel` branch, not `master`.
-   #1913 : Fix function calls to renamed functions.
-   #1930 : Preserve ordering of import targets.
-   #1892 : Fix implementation of list function when an iterable is passed as parameter.
-   #1979 : Fix memory leaks in C due to homogeneous container redefinition.
-   #1972 : Simplified `printf` statement for Literal String.
-   #2026 : Fix missing loop in slice assignment.
-   #2008 : Ensure list/set/dict assignment is recognised as a reference.

### Changed

-   #1920 : Add a maximum version for NumPy.
-   #1836 : Move `epyccel` module to `pyccel.commands.epyccel` and add support for shortcut import `from pyccel import epyccel`.
-   #1720 : functions with the `@inline` decorator are no longer exposed to Python in the shared library.
-   #1720 : Error raised when incompatible arguments are passed to an `inlined` function is now fatal.
-   #1964 : Improve the error message when the wrong type is passed as a NumPy array argument.
-   #1941 : Rename "target" in `AsName` to `local_alias` to better illustrate its use in the local context.
-   \[INTERNALS\] `FunctionDef` is annotated when it is called, or at the end of the `CodeBlock` if it is never called.
-   \[INTERNALS\] `InlinedFunctionDef` is only annotated if it is called.
-   \[INTERNALS\] Build `utilities.metaclasses.ArgumentSingleton` on the fly to ensure correct docstrings.
-   \[INTERNALS\] Rewrite datatyping system. See #1722.
-   \[INTERNALS\] Moved precision from `ast.basic.TypedAstNode` to an internal property of `ast.datatypes.FixedSizeNumericType` objects.
-   \[INTERNALS\] Moved rank from `ast.basic.TypedAstNode` to an internal property of `ast.datatypes.PyccelType` objects.
-   \[INTERNALS\] Moved order from `ast.basic.TypedAstNode` to an internal property of `ast.datatypes.PyccelType` objects.
-   \[INTERNALS\] Use cached `__add__` method to determine result type of arithmetic operations.
-   \[INTERNALS\] Use cached `__and__` method to determine result type of bitwise comparison operations.
-   \[INTERNALS\] Stop storing `FunctionDef`, `ClassDef`, and `Import` objects inside `CodeBlock`s.
-   \[INTERNALS\] Remove the `order` argument from the `pyccel.ast.core.Allocate` constructor.
-   \[INTERNALS\] Remove `rank` and `order` arguments from `pyccel.ast.variable.Variable` constructor.
-   \[INTERNALS\] Ensure `SemanticParser.infer_type` returns all documented information.
-   \[INTERNALS\] Enforce correct value for `pyccel_staging` property of `PyccelAstNode`.
-   \[INTERNALS\] Allow visiting objects containing both syntactic and semantic elements in `SemanticParser`.
-   \[INTERNALS\] Rename `pyccel.ast.internals.PyccelInternalFunction` to `pyccel.ast.internals.PyccelFunction`.
-   \[INTERNALS\] All internal classes which can be generated from `FunctionCall`s must inherit from `PyccelFunction`.
-   \[INTERNALS\] `PyccelFunction` objects which do not represent objects in memory have the type `SymbolicType`.
-   \[INTERNALS\] Rename `_visit` functions called from a `FunctionCall` which don't match the documented naming pattern to `_build` functions.
-   \[INTERNALS\] Remove unnecessary argument `kind` to `Errors.set_target`.
-   \[INTERNALS\] Handle STC imports with Pyccel objects.
-   \[INTERNALS\] Stop using ndarrays as an intermediate step to call Fortran code.
-   \[INTERNALS\] Stop using ndarrays as an intermediate step to return arrays from Fortran code.
-   \[INTERNALS\] Unify the strategy for handling additional imports in the printing stage for different languages.

### Deprecated

-   #1786 : Remove support for `real` and `integer` as type annotations.
-   #1812 : Stop allowing multiple main blocks inside a module.
-   \[INTERNALS\] Remove property `ast.basic.TypedAstNode.precision`.
-   \[INTERNALS\] Remove class `ast.datatypes.DataType` (replaced by `ast.datatypes.PrimitiveType` and `ast.datatypes.PyccelType`).
-   \[INTERNALS\] Remove unused properties `prefix` and `alias` from `CustomDataType`.
-   \[INTERNALS\] Remove `ast.basic.TypedAstNode._dtype`. The datatype can still be accessed as it is contained within the class type.
-   \[INTERNALS\] Remove unused parameters `expr`, `status` and `like` from `pyccel.ast.core.Assign`.
-   \[INTERNALS\] Remove `pyccel.ast.utilities.builtin_functions`.
-   \[INTERNALS\] Remove unused/unnecessary functions in `pyccel.parser.utilities` : `read_file`, `header_statement`, `accelerator_statement`, `get_module_name`, `view_tree`.
-   \[INTERNALS\] Remove unused functions `Errors.unset_target`, and `Errors.reset_target`.

## \[1.12.1\] - 2024-10-01

### Added

-   #1915 : Add support for NumPy v2 `sign` function.
-   #1988 : Add support for NumPy v2 (fix `floor`, fix type mixing, update tests).

### Fixed

-   #1853 : Fix translation of a file whose name conflicts with Fortran keywords.
-   #1047 : Print the value of an unrecognised constant.
-   #1951 : Fix return type for class whose argument cannot be wrapped.
-   #1903 : Fix memory leak when using type annotations on local variables.
-   #1927 : Improve error Message for missing target language compiler in Pyccel
-   #1933 : Improve code printing speed.
-   #1924 : Fix internal error arising in Duplicate or list comprehensions.
-   #1970 : Fix missing `TypeError` for wrong type passed as optional argument.
-   #1985 : Fix implementation of `gcd` and `lcm` for C and Fortran.
-   #1998 : Fix compiler error when using a variable named `I`.

## \[1.12.0\] - 2024-05-13

### Added

-   #1830 : Add a `pyccel.lambdify` function to accelerate SymPy expressions.
-   #1867 : Add a `use_out` parameter to `pyccel.lambdify` to avoid unnecessary memory allocation.
-   #1867 : Auto-generate a docstring for functions generated via calls to `pyccel.lambdify`.
-   #1868 : Hide traceback for `epyccel` and `lambdify` errors.

### Fixed

-   #1762 : Fix array copy between different data types.
-   #1792 : Fix array unpacking.
-   #1795 : Fix bug when returning slices in C.
-   #1218 : Fix bug when assigning an array to a slice in Fortran.
-   #1830 : Fix missing allocation when returning an annotated array expression.
-   #1853 : Fix translation of a file whose name conflicts with Fortran keywords.
-   Link and mention `devel` branch, not `master`.

### Changed

-   #1866 : Raise a more informative error when mixing scalar and array return types.
-   \[TESTS\] Filter out cast warnings in cast tests.
-   \[INTERNALS\] Removed unused `fcode`, `ccode`, `cwrappercode`, `luacode`, and `pycode` functions from printers.
-   \[INTERNALS\] Removed unused arguments from methods in `pyccel.codegen.codegen.Codegen`.

### Deprecated

-   #1820 : Deprecated unused decorator `@lambdify`
-   \[INTERNALS\] Removed unused and undocumented function `get_function_from_ast`.
-   \[INTERNALS\] Remove function `Module.set_name`.
-   \[INTERNALS\] Remove unused `assign_to` argument of `CodePrinter.doprint`.
-   \[INTERNALS\] Remove unnecessary functions from `CodePrinter` : `_get_statement`, `_get_comment`.

## \[1.11.2\] - 2024-03-05

### Added

-   #1689 : Add Python support for list method `append()`.
-   #1692 : Add Python support for list method `insert()`.
-   #1690 : Add Python support for list method `pop()`.
-   #1691 : Add Python support for list method `clear()`.
-   #1575 : Add support for homogeneous tuple type annotations on variables.
-   #1425 : Add support for `numpy.isnan`, `numpy.isinf` and `numpy.isfinite`.
-   #1738 : Add Python support for creating scalar sets with `{}`.
-   #1738 : Add Python support for set method `add`.
-   #1749 : Add Python support for set method `pop()`.

### Fixed

-   #1575 : Fixed inhomogeneous tuple (due to incompatible sizes) being treated as homogeneous tuple.
-   #1182 : Fix tuples containing objects with different ranks.
-   #1575 : Fix duplication operator for non-homogeneous tuples with a non-literal but constant multiplier.
-   #1779 : Fix standalone partial templates.

### Changed

-   #1776 : Increase minimum version for `pytest` to 7.0.

### Deprecated

-   \[INTERNALS\] Remove unnecessary `dtype` parameter from `ast.core.Declare` class.
-   \[INTERNALS\] Remove unnecessary `passed_from_dotted` parameter from `ast.core.Declare` class.
-   \[INTERNALS\] Remove unused `ast.core.Block` class.

## \[1.11.1\] - 2024-02-13

### Fixed

-   #1724 : Fix returns in for loops

## \[1.11.0\] - 2024-02-12

### Added

-   #1645 : Handle deprecated `ast` classes.
-   #1649 : Add support for `np.min` in C code.
-   #1621 : Add support for `np.max` in C code.
-   #1571 : Add support for the function `tuple`.
-   #1493 : Add preliminary support for importing classes.
-   #1578 : Allow classes to avoid type annotations for the self argument of a method.
-   #1597 : Handle class docstrings.
-   #1494 : Add support for functions returning class instances.
-   #1495 : Add support for functions with class instance arguments.
-   #1684 : Add support for classes without `__init__` functions.
-   #1685 : Add support for `type()` function with class instance argument.
-   #1605 : Add support for methods and interfaces in classes (including `__init__` and `__del__`).
-   #1618 : Add support for class instance attributes.
-   #1680 : Add support for `typing.Final`.
-   Add a `--time_execution` flag to allow detailed investigation of critical sections of code.
-   #1659 : Add multi-file support for classes.
-   #1708 : Allow returning pointers to arguments from functions.
-   \[INTERNALS\] Add `class_type` attribute to `TypedAstNode`.
-   \[INTERNALS\] Add `PyccelPyArrayObject` datatype.

### Fixed

-   #1587 : Fix unnecessarily long file names generated by `epyccel`.
-   #1576 : Correct destructor invocation for proper cleanup.
-   #1576 : Remove inline class method definition.
-   Ensure an error is raised when if conditions are used in comprehension statements.
-   #1553 : Fix `np.sign` when using the `ifort` compiler.
-   #1582 : Allow homogeneous tuples in classes.
-   #1619 : Give priority to imported functions over builtin functions.
-   #1614 : Allow relative paths for custom compilation file.
-   #1615 : Fixed infinite loop when passing slices while copying arrays.
-   #1628 : Fixed segmentation fault when writing to optional scalars.
-   #1554 : Fix exit statement in Fortran with Intel compiler.
-   #1564 : Fixed installation problems on Python 3.12.
-   #1259 : Fix bug causing problems with user editable installation.
-   #1651 : Fix name collision resolution to include parent scopes.
-   #1156 : Raise an error for variable name collisions with non-variable objects.
-   #1507 : Fix problems with name collisions in class functions.
-   Ensure `pyccel-init` calls the related function.
-   Stop unnecessarily importing deprecated NumPy classes `int`, `bool`, `float`, `complex` in Python translation.
-   #1712 : Fix library path and OpenMP support for recent Apple chips by getting Homebrew directory with `brew --prefix`.
-   #1687 : Pointers in tuples are deallocated.
-   #1586 : Raise an error for targets of class instances which go out of scope too early.
-   #1717 : Fix a bug when handling paths with dots.

### Changed

-   #1672 : Make `icx` and `ifx` the default Intel compilers (Found in Intel oneAPI).
-   #1644 : Stop printing the step of a range if that step is 1.
-   #1638 : Migrate from `setuptools` to `hatch` for installation scripts.
-   Don't raise a warning for an unnecessary specification of the order.
-   \[INTERNALS\] #1593 : Rename `PyccelAstNode.fst` to the `PyccelAstNode.ast`.
-   \[INTERNALS\] #1593 : Use a setter instead of a method to update `PyccelAstNode.ast`.
-   \[INTERNALS\] #1593 : Rename `BasicParser._current_fst_node` to the `BasicParser._current_ast_node`.
-   \[INTERNALS\] #1390 : Remove dead code handling a `CodeBlock` in an assignment.
-   \[INTERNALS\] #1582 : Remove the `HomogeneousTupleVariable` type.
-   \[INTERNALS\] #1581 : Unify handling of string and Python annotations.

### Deprecated

-   #1593 : Remove undocumented, broken `lambdify` method.
-   \[INTERNALS\] #1584 : Remove unused functions from `pyccel.ast.core` : `inline`, `subs`, `get_iterable_ranges`.
-   \[INTERNALS\] #1584 : Remove unused functions from `pyccel.ast.datatypes` : `is_iterable_datatype`, `is_with_construct_datatype`, `is_pyccel_datatype`.
-   \[INTERNALS\] #1584 : Remove unused class from `pyccel.ast.core`: `ForIterator`.
-   \[INTERNALS\] #1584 : Remove unused method from `pyccel.ast.core`: `ClassDef.get_attribute`.
-   \[INTERNALS\] #1676 : Remove `DottedFunctionCall` from `pyccel.ast.core` (use `bound_argument` instead).
-   \[INTERNALS\] #1683 : Remove unused redundant class from `pyccel.ast.datatypes`: `UnionType`.

## \[1.10.0\] - 2023-10-23

### Added

-   #633 & #1518 : Allow non-trivial types to be specified with mypy-compatible annotations.
-   #1336 : Use template as a partial type.
-   #1509 : Add type annotations for variables.
-   #1528 : Add support for variable declarations in classes.
-   #1491 : Add documentation for classes.

### Fixed

-   #387 : Raise a clear error when an unrecognised type is used in a type annotation.
-   #1556 : Fixed print format string for Intel compatibility.
-   #1557 : Fix return a new instance of a class.
-   #1557 : Fix save multiple class instances to the same variable.

### Changed

-   \[INTERNALS\] #1520 : `ScopedNode` -> `ScopedAstNode`.
-   \[INTERNALS\] #1520 : `PyccelAstNode` -> `TypedAstNode`.
-   \[INTERNALS\] #1520 : `Basic` -> `PyccelAstNode`.

### Deprecated

-   Drop official support for Python 3.7 due to End of Life.

## \[1.9.2\] - 2023-10-13

### Added

-   #1476 : Add C support for a class containing `Interfaces`.
-   #1472 : Add C printing support for a class containing scalar data.
-   #1492 : Types of arguments for class methods can be declared like function arguments.
-   #1511 : Add support for the `cmath` library.
-   Output readable header syntax errors.
-   New environment variable `PYCCEL_DEFAULT_COMPILER`.
-   #1508 : Add C support for a class destructor.
-   #1508 : Add support for array data in classes.

### Fixed

-   #1484 : Use scope for classes to avoid name clashes.
-   Stop raising warning for unrecognised functions imported via intermediate modules.
-   #1156 : Raise a neat error for unhandled inhomogeneous tuple expressions.
-   Set status of header variables to 'unallocated'.
-   #1508 : Generate deallocations for classes and their attributes.

### Changed

-   #1484 : Improve handling of `DottedName` in `_assign_lhs_variable`.
-   \[INTERNALS\] Move handling of variable headers to semantic stage.
-   \[INTERNALS\] Moved handling of type annotations to the semantic stage.
-   \[INTERNALS\] Remove unnecessary body argument from `FunctionAddress`.

### Deprecated

-   #1513 : Stop printing `@types` decorators in generated Python code.
-   Remove support for undocumented type syntax specifying precision (e.g. `int*8`).
-   No longer possible to combine header annotations and argument type annotations.
-   Remove support for specifying header annotations in a separate file.
-   \[INTERNALS\] Remove `dtype_registry` in favour of `dtype_and_precision_registry`.
-   \[INTERNALS\] Prefer `DataType` keys over string keys which describe data types.

## \[1.9.1\] - 2023-08-31

### Added

-   #1497 : Add support for NumPy `copy` method: `a.copy`.
-   #1497 : Add support for NumPy function `copy`.

### Fixed

-   #1499 : Fix passing temporary arrays to functions.
-   #1241 : Missing transpose when converting from a C-ordered array to F-ordered array.
-   #1241 : Incorrect transpose when copying an F-ordered array.
-   #1241 : Fix infinite loop when passing an array as the only argument to `np.array`.
-   #1506 : Increment `Py_None` reference count to avoid unexpected deallocation.

## \[1.9.0\] - 2023-08-22

### Added

-   #752 : Allow passing array variables to `numpy.array`.
-   #1280 : Allow copying arrays using `numpy.array`.
-   Allow interfaces in classes.
-   Add Python support for a simple class.
-   #1430 : Add conjugate support to booleans.
-   #1452 : Add C printing support for a class containing only functions.
-   #1260 : Add support for NumPy `dtype` property: `a.dtype`.
-   #1260 : Add support for NumPy `result_type` function.

### Fixed

-   #682 : Wrong data layout when copying a slice of an array.
-   #1453 : Fix error-level developer mode output.
-   \[INTERNALS\] Fix string base class selection.
-   #1496 : Fix interfaces which differ only by order or rank.

### Changed

-   #1455 : Make `ConstructorCall` inherit from `FunctionCall`.
-   Updating `stdlib` files if they are modified not just accessed.
-   `pyccel_clean` tool now deletes folders **starting with** `__pyccel__` and `__epyccel__`.
-   Pyccel-generated folder names are dependent on `PYTEST_XDIST_WORKER` when running with `pytest-xdist`.
-   \[INTERNALS\] Add class object to class function call arguments.
-   \[INTERNALS\] In `ast.numpyext` rename `Shape` as `NumpyShape`, `NumpyArraySize` as `NumpySize`
-   \[INTERNALS\] In `ast.internals` rename `PyccelArraySize` as `PyccelArraySizeElement`, create new `PyccelArraySize` w/out `index` argument
-   \[INTERNALS\] Make `NumpySize` a factory class (which cannot be instantiated)
-   \[INTERNALS\] Re-write C-Python API wrapping stage (#1477)

### Deprecated

-   Using a `@types` decorator will raise a `FutureWarning` as this will be deprecated in a future version.
-   Using a type specification header will raise a `FutureWarning` as this will be deprecated in a future version.
-   Stop generating `numpy.bool` (deprecated from NumPy) in code.
-   \[INTERNALS\] Removed `obsolete` folder.
-   \[INTERNALS\] Removed out of date `samples` folder.
-   \[INTERNALS\] Removed out of date `doc` folder.
-   \[INTERNALS\] Removed `benchmarks` folder. Code is still available in benchmark repository.
-   \[INTERNALS\] Removed `bugs` folder.
-   \[INTERNALS\] Removed `inprogress` folder.
-   \[INTERNALS\] Remove old Travis configuration file.

## \[1.8.1\] - 2023-07-07

### Added

-   #1430 : Added conjugate support to integers and floats.

### Fixed

-   #1427 : Fix augmented assignment with a literal right hand side in templated code.

## \[1.8.0\] - 2023-06-20

### Added
-   #1400 : Added flags to Pyccel for managing conda PATH warnings.

### Fixed

-   #1404 : Bug preventing printing of some functions in a `print()` call.
-   #1302 : Raise error message in case of empty class.
-   #1407 : Raise an error if file name matches a Python built-in module.
-   #929 : Allow optional variables when compiling with Intel or NVIDIA.
-   #1117 : Allow non-contiguous arrays to be passed to Fortran code.
-   #1415 : Fix incorrect handling of assignments augmented by function calls.
-   #1418 : Fix `itertools.product` implementation.

### Changed

-   #1355 : Remove unused `BasicParser` arguments.
-   \[INTERNALS\] Re-write bind-c wrapping stage (#1388)

## \[1.7.4\] - 2023-05-02

### Added

-   #1352 : Added a change log.

### Fixed

-   #1367 : Use an absolute path to link to Python library.
-   #1379 : Ensure temporary arrays created for function calls are correctly declared in loops.

### Changed

-   Default to linking Python dynamically instead of statically
-   Ensure only absolute paths are used in compilation command.
-   \[INTERNALS\] Use `FunctionDefArgument` to store all argument specific properties.
-   \[INTERNALS\] Reduce carbon footprint by avoiding unnecessary CI testing.
-   \[INTERNALS\] Automatise PR labelling and review progress prompts.
-   \[INTERNALS\] Enforce the use of `FunctionDefArgument` in `FunctionDef`.
-   \[INTERNALS\] Use `FunctionDefResult` to store all result specific properties.

## \[1.7.3\] - 2023-03-07

### Added

-   Improved developer docs (code generation stage).

### Fixed

-   #1337 : Bug causing overflow errors when templates are used in functions with a large number of arguments.
-   #892 : Bug in the wrapper preventing an argument from using templates to have both a scalar and an array type.

### Changed

-   \[INTERNALS\] Add validation of docstrings to CI.

## \[1.7.2\] - 2023-02-02

### Added

### Fixed

-   #1288 : Bug in slice indexing in C code.
-   #1318 : Bug preventing use of `np.linspace` more than once in a given function.

### Changed

-   \[INTERNALS\] Uniformise line endings and enforce the convention through the use of a `.gitattributes` file.
-   \[INTERNALS\] Add human-readable summaries to tests.
-   \[INTERNALS\] Add tests to ensure Pyccel conventions are followed.
-   \[INTERNALS\] Add tests to check spelling.

## \[1.7.1\] - 2023-01-26

### Added

-   #1309 : Support for `np.sum` in C code.
-   Improved [developer docs](./developer_docs) (ordering, syntactic stage, semantic stage).
-   Added [community guidelines](./github/CONTRIBUTING.md).

### Fixed

-   #1184 : Bug preventing compilation on systems where there is no static library available for Python.
-   #1281 : Bug causing assignment to pointer instead of incrementation.
-   #1282 : Imported constants cannot be returned from functions.
-   \[INTERNALS\] Bug in CI coverage for forks.

### Changed

-   #1315 : Installation process modified to make test requirements a pip optional dependency.
-   #1245 : Reduce false negative test results by using a tolerance to compare floats.
-   #1272 : Remove use of deprecated NumPy syntax in tests.
-   #1253 : Provide minimum requirements.
-   \[INTERNALS\]  #1385 : Remove unused settings keyword arguments from `_visit` function.<|MERGE_RESOLUTION|>--- conflicted
+++ resolved
@@ -35,11 +35,8 @@
 -   #1689 : Add C and Fortran support for list method `append()`.
 -   #1876 : Add C support for indexing lists.
 -   #1690 : Add C support for list method `pop()`.
-<<<<<<< HEAD
 -   #1663 : Add C support for sets as constant arguments.
-=======
 -   #2023 : Add support for iterating over a `set`.
->>>>>>> 86f761d7
 -   #1877 : Add C and Fortran Support for set method `pop()`.
 -   #1917 : Add C and Fortran support for set method `add()`.
 -   #1918 : Add support for set method `clear()`.
