--- conflicted
+++ resolved
@@ -115,12 +115,9 @@
 -   #2190 : Fix missing error for list pointer assignment.
 -   Fixed returning strings from functions.
 -   Lifted the restriction on ndarrays limiting them to rank<15.
-<<<<<<< HEAD
--   #2206 : Fix returning an array of unknown literal size.
-=======
 -   #2175 : Fix the shape of multi-level containers.
 -   Catch all internal errors arising in the syntactic, semantic, printing or code generation stages.
->>>>>>> 0a5c70af
+-   #2206 : Fix returning an array of unknown literal size.
 
 ### Changed
 
