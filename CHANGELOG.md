# Change Log
All notable changes to this project will be documented in this file.

## \[UNRELEASED\]

### Added
-   #1881 : Add Python support for dict method `copy()`.
-   #1880 : Add Python support for dict method `clear()`.
-   #1720 : Add support for `Ellipsis` as the only index for an array.
-   #1787 : Ensure STC is installed with Pyccel.
-   #1656 : Ensure gFTL is installed with Pyccel.
-   #1694 : Add Python support for list method `extend()`.
-   #1700 : Add Python support for list method `sort()`.
-   #1696 : Add Python support for list method `copy()`.
-   #1693 : Add Python support for list method `remove()`.
-   #1750 : Add Python support for set method `remove()`.
-   #1743 : Add Python support for set method `discard()`.
-   #1893 : Add Python support for set initialisation with `set()`.
-   #1895 : Add Python support for dict initialisation with `{}`.
-   #1895 : Add Python support for dict initialisation with `dict()`.
-   #1886 : Add Python support for dict method `pop()`.
-   #1887 : Add Python support for dict method `popitem()`.
-   #1888 : Add Python support for dict method `setdefault()`.
-   #1885 : Add Python support for dict method `get()`.
-   #1844 : Add line numbers and code to errors from built-in function calls.
-   #1655 : Add the appropriate C language equivalent for declaring a Python `list` container using the STC library.
-   #1659 : Add the appropriate C language equivalent for declaring a Python `set` container using the STC library.
-   #1944 : Add the appropriate C language equivalent for declaring a Python `dict` container using the STC library.
-   #1657 : Add the appropriate Fortran language equivalent for declaring a Python `list` container using the gFTL library.
-   #1658 : Add the appropriate Fortran language equivalent for declaring a Python `set` container using the gFTL library.
-   #1944 : Add the appropriate Fortran language equivalent for declaring a Python `dict` container using the gFTL library.
-   #2009 : Add support for `in` operator for `list`, `set`, `dict` and class containers.
-   #1874 : Add C and Fortran support for the `len()` function for the `list` container.
-   #1875 : Add C and Fortran support for the `len()` function for the `set` container.
-   #1908 : Add C and Fortran support for the `len()` function for the `dict` container.
-   #1689 : Add C and Fortran support for list method `append()`.
-   #1876 : Add C support for indexing lists.
-   #1690 : Add C support for list method `pop()`.
-   #2023 : Add support for iterating over a `set`.
-   #1877 : Add C and Fortran Support for set method `pop()`.
-   #1917 : Add C and Fortran support for set method `add()`.
-   #1918 : Add support for set method `clear()`.
-   #1918 : Add support for set method `copy()`.
-   #1753 : Add support for set method `union()`.
-   #1884 : Add support for dict method `items()`.
-   #1936 : Add missing C output for inline decorator example in documentation
-   #1937 : Optimise `pyccel.ast.basic.PyccelAstNode.substitute` method.
-   #1544 : Add support for `typing.TypeAlias`.
-   #1583 : Allow inhomogeneous tuples in classes.
-   #738 : Add support for homogeneous tuples with scalar elements as arguments.
-   Add a warning about containers in lists.
-   #2016 : Add support for translating arithmetic magic methods (methods cannot yet be used from Python).
-   \[INTERNALS\] Add abstract class `SetMethod` to handle calls to various set methods.
-   \[INTERNALS\] Added `container_rank` property to `ast.datatypes.PyccelType` objects.
-   \[INTERNALS\] Add a `__call__` method to `FunctionDef` to create `FunctionCall` instances.
-   \[INTERNALS\] Allow the use of magic methods to describe container methods.
-   \[DEVELOPER\] Added an improved traceback to the developer-mode errors for errors in function calls.

### Fixed

-   #2025 : Optimise min/max to avoid unnecessary temporary variables.
-   #1720 : Fix Undefined Variable error when the function definition is after the variable declaration.
-   #1763 Use `np.result_type` to avoid mistakes in non-trivial NumPy type promotion rules.
-   Fix some cases where a Python built-in type is returned in place of a NumPy type.
-   Stop printing numbers with more decimal digits than their precision.
-   Allow printing the result of a function returning multiple objects of different types.
-   #1732 : Fix multidimensional list indexing in Python.
-   #1785 : Add missing cast when creating an array of booleans from non-boolean values.
-   #1821 : Ensure an error is raised when creating an ambiguous interface.
-   #1842 : Fix homogeneous tuples incorrectly identified as inhomogeneous.
-   Link and mention `devel` branch, not `master`.
-   #1913 : Fix function calls to renamed functions.
-   #1930 : Preserve ordering of import targets.
-   #1892 : Fix implementation of list function when an iterable is passed as parameter.
-   #1979 : Fix memory leaks in C due to homogeneous container redefinition.
-   #1972 : Simplified `printf` statement for Literal String.
-   #2026 : Fix missing loop in slice assignment.
-   #2008 : Ensure list/set/dict assignment is recognised as a reference.
<<<<<<< HEAD
-   #2039 : Ensure expressions in the iterable of a for loops is calculated before the loop.
=======
-   #2039 : Ensure any expressions in the iterable of a for loop are calculated before the loop.
-   #2013 : Stop limiting the length of strings to 128 characters.
>>>>>>> 942c1690

### Changed

-   #1920 : Add a maximum version for NumPy.
-   #1836 : Move `epyccel` module to `pyccel.commands.epyccel` and add support for shortcut import `from pyccel import epyccel`.
-   #1720 : functions with the `@inline` decorator are no longer exposed to Python in the shared library.
-   #1720 : Error raised when incompatible arguments are passed to an `inlined` function is now fatal.
-   #1964 : Improve the error message when the wrong type is passed as a NumPy array argument.
-   #1941 : Rename "target" in `AsName` to `local_alias` to better illustrate its use in the local context.
-   \[INTERNALS\] `FunctionDef` is annotated when it is called, or at the end of the `CodeBlock` if it is never called.
-   \[INTERNALS\] `InlinedFunctionDef` is only annotated if it is called.
-   \[INTERNALS\] Build `utilities.metaclasses.ArgumentSingleton` on the fly to ensure correct docstrings.
-   \[INTERNALS\] Rewrite datatyping system. See #1722.
-   \[INTERNALS\] Moved precision from `ast.basic.TypedAstNode` to an internal property of `ast.datatypes.FixedSizeNumericType` objects.
-   \[INTERNALS\] Moved rank from `ast.basic.TypedAstNode` to an internal property of `ast.datatypes.PyccelType` objects.
-   \[INTERNALS\] Moved order from `ast.basic.TypedAstNode` to an internal property of `ast.datatypes.PyccelType` objects.
-   \[INTERNALS\] Use cached `__add__` method to determine result type of arithmetic operations.
-   \[INTERNALS\] Use cached `__and__` method to determine result type of bitwise comparison operations.
-   \[INTERNALS\] Stop storing `FunctionDef`, `ClassDef`, and `Import` objects inside `CodeBlock`s.
-   \[INTERNALS\] Remove the `order` argument from the `pyccel.ast.core.Allocate` constructor.
-   \[INTERNALS\] Remove `rank` and `order` arguments from `pyccel.ast.variable.Variable` constructor.
-   \[INTERNALS\] Ensure `SemanticParser.infer_type` returns all documented information.
-   \[INTERNALS\] Enforce correct value for `pyccel_staging` property of `PyccelAstNode`.
-   \[INTERNALS\] Allow visiting objects containing both syntactic and semantic elements in `SemanticParser`.
-   \[INTERNALS\] Rename `pyccel.ast.internals.PyccelInternalFunction` to `pyccel.ast.internals.PyccelFunction`.
-   \[INTERNALS\] All internal classes which can be generated from `FunctionCall`s must inherit from `PyccelFunction`.
-   \[INTERNALS\] `PyccelFunction` objects which do not represent objects in memory have the type `SymbolicType`.
-   \[INTERNALS\] Rename `_visit` functions called from a `FunctionCall` which don't match the documented naming pattern to `_build` functions.
-   \[INTERNALS\] Remove unnecessary argument `kind` to `Errors.set_target`.
-   \[INTERNALS\] Handle STC imports with Pyccel objects.
-   \[INTERNALS\] Stop using ndarrays as an intermediate step to call Fortran code.
-   \[INTERNALS\] Stop using ndarrays as an intermediate step to return arrays from Fortran code.
-   \[INTERNALS\] Unify the strategy for handling additional imports in the printing stage for different languages.
-   \[INTERNALS\] Make `Iterable` into a super-class instead of a storage class.

### Deprecated

-   #1786 : Remove support for `real` and `integer` as type annotations.
-   #1812 : Stop allowing multiple main blocks inside a module.
-   \[INTERNALS\] Remove property `ast.basic.TypedAstNode.precision`.
-   \[INTERNALS\] Remove class `ast.datatypes.DataType` (replaced by `ast.datatypes.PrimitiveType` and `ast.datatypes.PyccelType`).
-   \[INTERNALS\] Remove unused properties `prefix` and `alias` from `CustomDataType`.
-   \[INTERNALS\] Remove `ast.basic.TypedAstNode._dtype`. The datatype can still be accessed as it is contained within the class type.
-   \[INTERNALS\] Remove unused parameters `expr`, `status` and `like` from `pyccel.ast.core.Assign`.
-   \[INTERNALS\] Remove `pyccel.ast.utilities.builtin_functions`.
-   \[INTERNALS\] Remove unused/unnecessary functions in `pyccel.parser.utilities` : `read_file`, `header_statement`, `accelerator_statement`, `get_module_name`, `view_tree`.
-   \[INTERNALS\] Remove unused functions `Errors.unset_target`, and `Errors.reset_target`.
-   \[INTERNALS\] Remove unused classes `SymbolicAssign` and `SymbolicPrint`.

## \[1.12.1\] - 2024-10-01

### Added

-   #1915 : Add support for NumPy v2 `sign` function.
-   #1988 : Add support for NumPy v2 (fix `floor`, fix type mixing, update tests).

### Fixed

-   #1853 : Fix translation of a file whose name conflicts with Fortran keywords.
-   #1047 : Print the value of an unrecognised constant.
-   #1951 : Fix return type for class whose argument cannot be wrapped.
-   #1903 : Fix memory leak when using type annotations on local variables.
-   #1927 : Improve error Message for missing target language compiler in Pyccel
-   #1933 : Improve code printing speed.
-   #1924 : Fix internal error arising in Duplicate or list comprehensions.
-   #1970 : Fix missing `TypeError` for wrong type passed as optional argument.
-   #1985 : Fix implementation of `gcd` and `lcm` for C and Fortran.
-   #1998 : Fix compiler error when using a variable named `I`.

## \[1.12.0\] - 2024-05-13

### Added

-   #1830 : Add a `pyccel.lambdify` function to accelerate SymPy expressions.
-   #1867 : Add a `use_out` parameter to `pyccel.lambdify` to avoid unnecessary memory allocation.
-   #1867 : Auto-generate a docstring for functions generated via calls to `pyccel.lambdify`.
-   #1868 : Hide traceback for `epyccel` and `lambdify` errors.

### Fixed

-   #1762 : Fix array copy between different data types.
-   #1792 : Fix array unpacking.
-   #1795 : Fix bug when returning slices in C.
-   #1218 : Fix bug when assigning an array to a slice in Fortran.
-   #1830 : Fix missing allocation when returning an annotated array expression.
-   #1853 : Fix translation of a file whose name conflicts with Fortran keywords.
-   Link and mention `devel` branch, not `master`.

### Changed

-   #1866 : Raise a more informative error when mixing scalar and array return types.
-   \[TESTS\] Filter out cast warnings in cast tests.
-   \[INTERNALS\] Removed unused `fcode`, `ccode`, `cwrappercode`, `luacode`, and `pycode` functions from printers.
-   \[INTERNALS\] Removed unused arguments from methods in `pyccel.codegen.codegen.Codegen`.

### Deprecated

-   #1820 : Deprecated unused decorator `@lambdify`
-   \[INTERNALS\] Removed unused and undocumented function `get_function_from_ast`.
-   \[INTERNALS\] Remove function `Module.set_name`.
-   \[INTERNALS\] Remove unused `assign_to` argument of `CodePrinter.doprint`.
-   \[INTERNALS\] Remove unnecessary functions from `CodePrinter` : `_get_statement`, `_get_comment`.

## \[1.11.2\] - 2024-03-05

### Added

-   #1689 : Add Python support for list method `append()`.
-   #1692 : Add Python support for list method `insert()`.
-   #1690 : Add Python support for list method `pop()`.
-   #1691 : Add Python support for list method `clear()`.
-   #1575 : Add support for homogeneous tuple type annotations on variables.
-   #1425 : Add support for `numpy.isnan`, `numpy.isinf` and `numpy.isfinite`.
-   #1738 : Add Python support for creating scalar sets with `{}`.
-   #1738 : Add Python support for set method `add`.
-   #1749 : Add Python support for set method `pop()`.

### Fixed

-   #1575 : Fixed inhomogeneous tuple (due to incompatible sizes) being treated as homogeneous tuple.
-   #1182 : Fix tuples containing objects with different ranks.
-   #1575 : Fix duplication operator for non-homogeneous tuples with a non-literal but constant multiplier.
-   #1779 : Fix standalone partial templates.

### Changed

-   #1776 : Increase minimum version for `pytest` to 7.0.

### Deprecated

-   \[INTERNALS\] Remove unnecessary `dtype` parameter from `ast.core.Declare` class.
-   \[INTERNALS\] Remove unnecessary `passed_from_dotted` parameter from `ast.core.Declare` class.
-   \[INTERNALS\] Remove unused `ast.core.Block` class.

## \[1.11.1\] - 2024-02-13

### Fixed

-   #1724 : Fix returns in for loops

## \[1.11.0\] - 2024-02-12

### Added

-   #1645 : Handle deprecated `ast` classes.
-   #1649 : Add support for `np.min` in C code.
-   #1621 : Add support for `np.max` in C code.
-   #1571 : Add support for the function `tuple`.
-   #1493 : Add preliminary support for importing classes.
-   #1578 : Allow classes to avoid type annotations for the self argument of a method.
-   #1597 : Handle class docstrings.
-   #1494 : Add support for functions returning class instances.
-   #1495 : Add support for functions with class instance arguments.
-   #1684 : Add support for classes without `__init__` functions.
-   #1685 : Add support for `type()` function with class instance argument.
-   #1605 : Add support for methods and interfaces in classes (including `__init__` and `__del__`).
-   #1618 : Add support for class instance attributes.
-   #1680 : Add support for `typing.Final`.
-   Add a `--time_execution` flag to allow detailed investigation of critical sections of code.
-   #1659 : Add multi-file support for classes.
-   #1708 : Allow returning pointers to arguments from functions.
-   \[INTERNALS\] Add `class_type` attribute to `TypedAstNode`.
-   \[INTERNALS\] Add `PyccelPyArrayObject` datatype.

### Fixed

-   #1587 : Fix unnecessarily long file names generated by `epyccel`.
-   #1576 : Correct destructor invocation for proper cleanup.
-   #1576 : Remove inline class method definition.
-   Ensure an error is raised when if conditions are used in comprehension statements.
-   #1553 : Fix `np.sign` when using the `ifort` compiler.
-   #1582 : Allow homogeneous tuples in classes.
-   #1619 : Give priority to imported functions over builtin functions.
-   #1614 : Allow relative paths for custom compilation file.
-   #1615 : Fixed infinite loop when passing slices while copying arrays.
-   #1628 : Fixed segmentation fault when writing to optional scalars.
-   #1554 : Fix exit statement in Fortran with Intel compiler.
-   #1564 : Fixed installation problems on Python 3.12.
-   #1259 : Fix bug causing problems with user editable installation.
-   #1651 : Fix name collision resolution to include parent scopes.
-   #1156 : Raise an error for variable name collisions with non-variable objects.
-   #1507 : Fix problems with name collisions in class functions.
-   Ensure `pyccel-init` calls the related function.
-   Stop unnecessarily importing deprecated NumPy classes `int`, `bool`, `float`, `complex` in Python translation.
-   #1712 : Fix library path and OpenMP support for recent Apple chips by getting Homebrew directory with `brew --prefix`.
-   #1687 : Pointers in tuples are deallocated.
-   #1586 : Raise an error for targets of class instances which go out of scope too early.
-   #1717 : Fix a bug when handling paths with dots.

### Changed

-   #1672 : Make `icx` and `ifx` the default Intel compilers (Found in Intel oneAPI).
-   #1644 : Stop printing the step of a range if that step is 1.
-   #1638 : Migrate from `setuptools` to `hatch` for installation scripts.
-   Don't raise a warning for an unnecessary specification of the order.
-   \[INTERNALS\] #1593 : Rename `PyccelAstNode.fst` to the `PyccelAstNode.ast`.
-   \[INTERNALS\] #1593 : Use a setter instead of a method to update `PyccelAstNode.ast`.
-   \[INTERNALS\] #1593 : Rename `BasicParser._current_fst_node` to the `BasicParser._current_ast_node`.
-   \[INTERNALS\] #1390 : Remove dead code handling a `CodeBlock` in an assignment.
-   \[INTERNALS\] #1582 : Remove the `HomogeneousTupleVariable` type.
-   \[INTERNALS\] #1581 : Unify handling of string and Python annotations.

### Deprecated

-   #1593 : Remove undocumented, broken `lambdify` method.
-   \[INTERNALS\] #1584 : Remove unused functions from `pyccel.ast.core` : `inline`, `subs`, `get_iterable_ranges`.
-   \[INTERNALS\] #1584 : Remove unused functions from `pyccel.ast.datatypes` : `is_iterable_datatype`, `is_with_construct_datatype`, `is_pyccel_datatype`.
-   \[INTERNALS\] #1584 : Remove unused class from `pyccel.ast.core`: `ForIterator`.
-   \[INTERNALS\] #1584 : Remove unused method from `pyccel.ast.core`: `ClassDef.get_attribute`.
-   \[INTERNALS\] #1676 : Remove `DottedFunctionCall` from `pyccel.ast.core` (use `bound_argument` instead).
-   \[INTERNALS\] #1683 : Remove unused redundant class from `pyccel.ast.datatypes`: `UnionType`.

## \[1.10.0\] - 2023-10-23

### Added

-   #633 & #1518 : Allow non-trivial types to be specified with mypy-compatible annotations.
-   #1336 : Use template as a partial type.
-   #1509 : Add type annotations for variables.
-   #1528 : Add support for variable declarations in classes.
-   #1491 : Add documentation for classes.

### Fixed

-   #387 : Raise a clear error when an unrecognised type is used in a type annotation.
-   #1556 : Fixed print format string for Intel compatibility.
-   #1557 : Fix return a new instance of a class.
-   #1557 : Fix save multiple class instances to the same variable.

### Changed

-   \[INTERNALS\] #1520 : `ScopedNode` -> `ScopedAstNode`.
-   \[INTERNALS\] #1520 : `PyccelAstNode` -> `TypedAstNode`.
-   \[INTERNALS\] #1520 : `Basic` -> `PyccelAstNode`.

### Deprecated

-   Drop official support for Python 3.7 due to End of Life.

## \[1.9.2\] - 2023-10-13

### Added

-   #1476 : Add C support for a class containing `Interfaces`.
-   #1472 : Add C printing support for a class containing scalar data.
-   #1492 : Types of arguments for class methods can be declared like function arguments.
-   #1511 : Add support for the `cmath` library.
-   Output readable header syntax errors.
-   New environment variable `PYCCEL_DEFAULT_COMPILER`.
-   #1508 : Add C support for a class destructor.
-   #1508 : Add support for array data in classes.

### Fixed

-   #1484 : Use scope for classes to avoid name clashes.
-   Stop raising warning for unrecognised functions imported via intermediate modules.
-   #1156 : Raise a neat error for unhandled inhomogeneous tuple expressions.
-   Set status of header variables to 'unallocated'.
-   #1508 : Generate deallocations for classes and their attributes.

### Changed

-   #1484 : Improve handling of `DottedName` in `_assign_lhs_variable`.
-   \[INTERNALS\] Move handling of variable headers to semantic stage.
-   \[INTERNALS\] Moved handling of type annotations to the semantic stage.
-   \[INTERNALS\] Remove unnecessary body argument from `FunctionAddress`.

### Deprecated

-   #1513 : Stop printing `@types` decorators in generated Python code.
-   Remove support for undocumented type syntax specifying precision (e.g. `int*8`).
-   No longer possible to combine header annotations and argument type annotations.
-   Remove support for specifying header annotations in a separate file.
-   \[INTERNALS\] Remove `dtype_registry` in favour of `dtype_and_precision_registry`.
-   \[INTERNALS\] Prefer `DataType` keys over string keys which describe data types.

## \[1.9.1\] - 2023-08-31

### Added

-   #1497 : Add support for NumPy `copy` method: `a.copy`.
-   #1497 : Add support for NumPy function `copy`.

### Fixed

-   #1499 : Fix passing temporary arrays to functions.
-   #1241 : Missing transpose when converting from a C-ordered array to F-ordered array.
-   #1241 : Incorrect transpose when copying an F-ordered array.
-   #1241 : Fix infinite loop when passing an array as the only argument to `np.array`.
-   #1506 : Increment `Py_None` reference count to avoid unexpected deallocation.

## \[1.9.0\] - 2023-08-22

### Added

-   #752 : Allow passing array variables to `numpy.array`.
-   #1280 : Allow copying arrays using `numpy.array`.
-   Allow interfaces in classes.
-   Add Python support for a simple class.
-   #1430 : Add conjugate support to booleans.
-   #1452 : Add C printing support for a class containing only functions.
-   #1260 : Add support for NumPy `dtype` property: `a.dtype`.
-   #1260 : Add support for NumPy `result_type` function.

### Fixed

-   #682 : Wrong data layout when copying a slice of an array.
-   #1453 : Fix error-level developer mode output.
-   \[INTERNALS\] Fix string base class selection.
-   #1496 : Fix interfaces which differ only by order or rank.

### Changed

-   #1455 : Make `ConstructorCall` inherit from `FunctionCall`.
-   Updating `stdlib` files if they are modified not just accessed.
-   `pyccel_clean` tool now deletes folders **starting with** `__pyccel__` and `__epyccel__`.
-   Pyccel-generated folder names are dependent on `PYTEST_XDIST_WORKER` when running with `pytest-xdist`.
-   \[INTERNALS\] Add class object to class function call arguments.
-   \[INTERNALS\] In `ast.numpyext` rename `Shape` as `NumpyShape`, `NumpyArraySize` as `NumpySize`
-   \[INTERNALS\] In `ast.internals` rename `PyccelArraySize` as `PyccelArraySizeElement`, create new `PyccelArraySize` w/out `index` argument
-   \[INTERNALS\] Make `NumpySize` a factory class (which cannot be instantiated)
-   \[INTERNALS\] Re-write C-Python API wrapping stage (#1477)

### Deprecated

-   Using a `@types` decorator will raise a `FutureWarning` as this will be deprecated in a future version.
-   Using a type specification header will raise a `FutureWarning` as this will be deprecated in a future version.
-   Stop generating `numpy.bool` (deprecated from NumPy) in code.
-   \[INTERNALS\] Removed `obsolete` folder.
-   \[INTERNALS\] Removed out of date `samples` folder.
-   \[INTERNALS\] Removed out of date `doc` folder.
-   \[INTERNALS\] Removed `benchmarks` folder. Code is still available in benchmark repository.
-   \[INTERNALS\] Removed `bugs` folder.
-   \[INTERNALS\] Removed `inprogress` folder.
-   \[INTERNALS\] Remove old Travis configuration file.

## \[1.8.1\] - 2023-07-07

### Added

-   #1430 : Added conjugate support to integers and floats.

### Fixed

-   #1427 : Fix augmented assignment with a literal right hand side in templated code.

## \[1.8.0\] - 2023-06-20

### Added
-   #1400 : Added flags to Pyccel for managing conda PATH warnings.

### Fixed

-   #1404 : Bug preventing printing of some functions in a `print()` call.
-   #1302 : Raise error message in case of empty class.
-   #1407 : Raise an error if file name matches a Python built-in module.
-   #929 : Allow optional variables when compiling with Intel or NVIDIA.
-   #1117 : Allow non-contiguous arrays to be passed to Fortran code.
-   #1415 : Fix incorrect handling of assignments augmented by function calls.
-   #1418 : Fix `itertools.product` implementation.

### Changed

-   #1355 : Remove unused `BasicParser` arguments.
-   \[INTERNALS\] Re-write bind-c wrapping stage (#1388)

## \[1.7.4\] - 2023-05-02

### Added

-   #1352 : Added a change log.

### Fixed

-   #1367 : Use an absolute path to link to Python library.
-   #1379 : Ensure temporary arrays created for function calls are correctly declared in loops.

### Changed

-   Default to linking Python dynamically instead of statically
-   Ensure only absolute paths are used in compilation command.
-   \[INTERNALS\] Use `FunctionDefArgument` to store all argument specific properties.
-   \[INTERNALS\] Reduce carbon footprint by avoiding unnecessary CI testing.
-   \[INTERNALS\] Automatise PR labelling and review progress prompts.
-   \[INTERNALS\] Enforce the use of `FunctionDefArgument` in `FunctionDef`.
-   \[INTERNALS\] Use `FunctionDefResult` to store all result specific properties.

## \[1.7.3\] - 2023-03-07

### Added

-   Improved developer docs (code generation stage).

### Fixed

-   #1337 : Bug causing overflow errors when templates are used in functions with a large number of arguments.
-   #892 : Bug in the wrapper preventing an argument from using templates to have both a scalar and an array type.

### Changed

-   \[INTERNALS\] Add validation of docstrings to CI.

## \[1.7.2\] - 2023-02-02

### Added

### Fixed

-   #1288 : Bug in slice indexing in C code.
-   #1318 : Bug preventing use of `np.linspace` more than once in a given function.

### Changed

-   \[INTERNALS\] Uniformise line endings and enforce the convention through the use of a `.gitattributes` file.
-   \[INTERNALS\] Add human-readable summaries to tests.
-   \[INTERNALS\] Add tests to ensure Pyccel conventions are followed.
-   \[INTERNALS\] Add tests to check spelling.

## \[1.7.1\] - 2023-01-26

### Added

-   #1309 : Support for `np.sum` in C code.
-   Improved [developer docs](./developer_docs) (ordering, syntactic stage, semantic stage).
-   Added [community guidelines](./github/CONTRIBUTING.md).

### Fixed

-   #1184 : Bug preventing compilation on systems where there is no static library available for Python.
-   #1281 : Bug causing assignment to pointer instead of incrementation.
-   #1282 : Imported constants cannot be returned from functions.
-   \[INTERNALS\] Bug in CI coverage for forks.

### Changed

-   #1315 : Installation process modified to make test requirements a pip optional dependency.
-   #1245 : Reduce false negative test results by using a tolerance to compare floats.
-   #1272 : Remove use of deprecated NumPy syntax in tests.
-   #1253 : Provide minimum requirements.
-   \[INTERNALS\]  #1385 : Remove unused settings keyword arguments from `_visit` function.<|MERGE_RESOLUTION|>--- conflicted
+++ resolved
@@ -76,12 +76,8 @@
 -   #1972 : Simplified `printf` statement for Literal String.
 -   #2026 : Fix missing loop in slice assignment.
 -   #2008 : Ensure list/set/dict assignment is recognised as a reference.
-<<<<<<< HEAD
--   #2039 : Ensure expressions in the iterable of a for loops is calculated before the loop.
-=======
 -   #2039 : Ensure any expressions in the iterable of a for loop are calculated before the loop.
 -   #2013 : Stop limiting the length of strings to 128 characters.
->>>>>>> 942c1690
 
 ### Changed
 
