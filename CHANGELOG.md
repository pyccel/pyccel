# Change Log
All notable changes to this project will be documented in this file.

## \[Unreleased\]

### Added

### Fixed

<<<<<<< HEAD
-   #929 : Allow optional variables when compiling with intel or nvidia.
-   #1117 : Allow non-contiguous arrays to be passed to Fortran code.

### Changed

-   \[INTERNALS\] Re-write bind-c wrapping stage (#1388)

=======
-   #1302 : Raise error message in case of empty class

### Changed
-   #1355 : Remove unused `BasicParser` arguments.
>>>>>>> f87971b2
## \[1.7.4\] - 2023-05-02

### Added

-   #1352 : Added a change log.

### Fixed

-   #1367 : Use an absolute path to link to Python library.
-   #1379 : Ensure temporary arrays created for function calls are correctly declared in loops.

### Changed

-   Default to linking Python dynamically instead of statically
-   Ensure only absolute paths are used in compilation command.
-   \[INTERNALS\] Use `FunctionDefArgument` to store all argument specific properties.
-   \[INTERNALS\] Reduce carbon footprint by avoiding unnecessary CI testing.
-   \[INTERNALS\] Automatise PR labelling and review progress prompts.
-   \[INTERNALS\] Enforce the use of `FunctionDefArgument` in `FunctionDef`.
-   \[INTERNALS\] Use `FunctionDefResult` to store all result specific properties.

### Deprecated

## \[1.7.3\] - 2023-03-07

### Added

-   Improved developer docs (code generation stage).

### Fixed

-   #1337 : Bug causing overflow errors when templates are used in functions with a large number of arguments.
-   #892 : Bug in the wrapper preventing an argument from using templates to have both a scalar and an array type.

### Changed

-   \[INTERNALS\] Add validation of docstrings to CI.

### Deprecated

## \[1.7.2\] - 2023-02-02

### Added

### Fixed

-   #1288 : Bug in slice indexing in C code.
-   #1318 : Bug preventing use of `np.linspace` more than once in a given function.

### Changed

-   \[INTERNALS\] Uniformise line endings and enforce the convention through the use of a `.gitattributes` file.
-   \[INTERNALS\] Add human-readable summaries to tests.
-   \[INTERNALS\] Add tests to ensure Pyccel conventions are followed.
-   \[INTERNALS\] Add tests to check spelling.

### Deprecated

## \[1.7.1\] - 2023-01-26

### Added

-   #1309 : Support for `np.sum` in C code.
-   Improved [developer docs](./developer_docs) (ordering, syntactic stage, semantic stage).
-   Added [community guidelines](./github/CONTRIBUTING.md).

### Fixed

-   #1184 : Bug preventing compilation on systems where there is no static library available for Python.
-   #1281 : Bug causing assignment to pointer instead of incrementation.
-   #1282 : Imported constants cannot be returned from functions.
-   \[INTERNALS\] Bug in CI coverage for forks.

### Changed

-   #1315 : Installation process modified to make test requirements a pip optional dependency.
-   #1245 : Reduce false negative test results by using a tolerance to compare floats.
-   #1272 : Remove use of deprecated NumPy syntax in tests.
-   #1253 : Provide minimum requirements.

### Deprecated<|MERGE_RESOLUTION|>--- conflicted
+++ resolved
@@ -7,20 +7,15 @@
 
 ### Fixed
 
-<<<<<<< HEAD
+-   #1302 : Raise error message in case of empty class
 -   #929 : Allow optional variables when compiling with intel or nvidia.
 -   #1117 : Allow non-contiguous arrays to be passed to Fortran code.
 
 ### Changed
 
+-   #1355 : Remove unused `BasicParser` arguments.
 -   \[INTERNALS\] Re-write bind-c wrapping stage (#1388)
 
-=======
--   #1302 : Raise error message in case of empty class
-
-### Changed
--   #1355 : Remove unused `BasicParser` arguments.
->>>>>>> f87971b2
 ## \[1.7.4\] - 2023-05-02
 
 ### Added
