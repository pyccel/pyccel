--- conflicted
+++ resolved
@@ -49,12 +49,9 @@
 -   #2458 : Fix incoherent import printing in Python and `.pyi` files.
 -   #2460 : Fix missing error when overwriting a constant (e.g. `np.pi`).
 -   #2462 : Fix erroneous additional import in stub file.
-<<<<<<< HEAD
--   #2443 : Fix passing non-contiguous slices of arrays.
-=======
 -   #2479 : Fix missing `@property` decorator in stub files.
 -   #2479 : Fix Fortran wrapping of methods with `@property` decorator returning inhomogeneous tuples.
->>>>>>> 6bfdf53d
+-   #2443 : Fix passing non-contiguous slices of arrays.
 -   Rename `main` function when translating to C.
 
 ### Changed
