--- conflicted
+++ resolved
@@ -69,11 +69,8 @@
 -   #983 : Add support for built-in function `round`.
 -   Add support for `type` as a type annotation.
 -   #2182 : Add support for `isinstance`.
-<<<<<<< HEAD
+-   #2183 : Add compile time analysis of if block conditions.
 -   #337 : Add support for returning tuples from functions.
-=======
--   #2183 : Add compile time analysis of if block conditions.
->>>>>>> ed278d54
 -   \[INTERNALS\] Add abstract class `SetMethod` to handle calls to various set methods.
 -   \[INTERNALS\] Added `container_rank` property to `ast.datatypes.PyccelType` objects.
 -   \[INTERNALS\] Add a `__call__` method to `FunctionDef` to create `FunctionCall` instances.
@@ -123,10 +120,7 @@
 -   #2175 : Fix the shape of multi-level containers.
 -   Catch all internal errors arising in the syntactic, semantic, printing or code generation stages.
 -   #2206 : Fix returning an array of unknown literal size.
-<<<<<<< HEAD
 -   #1321 : Fix use of tuples returned from functions in a non-assign statement.
-=======
->>>>>>> ed278d54
 
 ### Changed
 
