# Change Log

All notable changes to this project will be documented in this file.

## \[UNRELEASED\]

### Added

-   #1741 : Add support for set method `difference()`.
-   #1742 : Add support for set method `difference_update()`.
-   #1849 : Add support for lambda functions in assign statements by treating them as inline functions.
-   #1585 : Add support for `np.divide` and its alias `np.true_divide`.
-   #2390 : Add support for `np.expm1`.
-   Allow installed versions of gFTL and STC to be used if they can be discovered by `pkg-config`.
-   \[INTERNALS\] Added a `Wrappergen` class to group all wrapper generation logic.
-   \[INTERNALS\] Added the `pyccel.codegen.compiling.library_config` module to handle library installation.

### Fixed

-   #2306 : Fix Python containers as arguments to interface functions.
<<<<<<< HEAD
-   Fix an unreported, undetected race condition when running 2 Pyccel instances which install the same library to different folders.
=======
-   #2407 : Fix bad memory handling for multi-level containers.
>>>>>>> ca896ef9

### Changed

-   Update compiler commands to output the Python shared libraries and executables directly into the output directory.
-   #2386 : Changed the name of the generated file `bind_c_X.f90` to `bind_c_X_wrapper.f90`.
-   Update STC to v6.0-beta2.
-   Install STC to use it as a library instead of selectively compiling.
-   \[INTERNALS\] Rename `SetMethod.set_variable` -> `SetMethod.set_obj` as this object is not necessarily a `Variable`.
-   \[INTERNALS\] Rename `accelerators` variables and arguments to more accurate `extra_compilation_tools` where appropriate.

### Deprecated

-   \[INTERNALS\] Remove unused properties in `pyccel.codegen.Codegen` (`imports`, `variables`, `body`, `routines`, `classes`, `interfaces`, `modules`, `language`).

## \[2.0.1\] - 2025-06-27

### Added

-   \[INTERNALS\] Added developer documentation about tests.

### Fixed

-   #2364 : Fix the use of the `--export-compiler-config` flag.
-   #2372 : Fix passing arrays of size 0 to Fortran translations.
-   \[INTERNALS\] Fix unsorted `__all__` variables.
-   \[INTERNALS\] Allow CI scripts `check_pyccel_conventions.py`, `check_pylint_commands.py`, and `ci_tools/check_python_capitalisation.py` to be called easily locally.

### Changed

-   \[INTERNALS\] Rename `check_slots.py` -> `check_pyccel_conventions.py`.

## \[2.0.0\] - 2025-06-21

### Added

-   #1720 : Add support for `Ellipsis` as the only index for an array.
-   #1787 : Ensure STC v5.0 (`ef322ae`) is installed with Pyccel.
-   #1656 : Ensure gFTL is installed with Pyccel.
-   #1694 : Add Python support for list method `extend()`.
-   #1700 : Add Python support for list method `sort()`.
-   #1696 : Add Python support for list method `copy()`.
-   #1693 : Add Python support for list method `remove()`.
-   #1895 : Add Python support for dict initialisation with `{}`.
-   #1895 : Add Python support for dict initialisation with `dict()`.
-   #1881 : Add Python support for dict method `copy()`.
-   #1888 : Add Python support for dict method `setdefault()`.
-   #1885 : Add Python and C support for dict method `get()`.
-   #1844 : Add line numbers and code to errors from built-in function calls.
-   #1655 : Add the appropriate C language equivalent for declaring a Python `list` container using the STC library.
-   #1659 : Add the appropriate C language equivalent for declaring a Python `set` container using the STC library.
-   #1944 : Add the appropriate C language equivalent for declaring a Python `dict` container using the STC library.
-   #1657 : Add the appropriate Fortran language equivalent for declaring a Python `list` container using the gFTL library.
-   #1658 : Add the appropriate Fortran language equivalent for declaring a Python `set` container using the gFTL library.
-   #1944 : Add the appropriate Fortran language equivalent for declaring a Python `dict` container using the gFTL library.
-   #2009 : Add support for `in` operator for `list`, `set`, `dict` and class containers.
-   #1874 : Add C and Fortran support for the `len()` function for the `list` container.
-   #1875 : Add C and Fortran support for the `len()` function for the `set` container.
-   #1908 : Add C and Fortran support for the `len()` function for the `dict` container.
-   #1665 : Add C and Fortran support for returning lists from functions.
-   #1663 : Add C and Fortran support for lists as arguments.
-   #1689 : Add C and Fortran support for list method `append()`.
-   #1876 : Add C support for indexing lists.
-   #1690 : Add C and Fortran support for list method `pop()`.
-   #1695 : Add C and Fortran support for list method `reverse()`.
-   #2256 : Add C and Fortran support for list method `clear()`.
-   #2259 : Add C and Fortran support for list method `insert()`.
-   #2298 : Add support for `list.__eq__`.
-   #1663 : Add C and Fortran support for sets as arguments.
-   #1664 : Add C and Fortran support for returning sets from functions.
-   #2023 : Add support for iterating over a `set`.
-   #1893 : Add support for set initialisation with `set()`.
-   #1877 : Add C and Fortran Support for set method `pop()`.
-   #1917 : Add C and Fortran support for set method `add()`.
-   #1918 : Add support for set method `clear()`.
-   #1918 : Add support for set method `copy()`.
-   #1743 : Add support for set method `discard()`.
-   #1750 : Add support for set method `remove()`.
-   #1753 : Add support for set method `union()`.
-   #1754 : Add support for set method `update()`.
-   #1744 : Add support for set method `intersection()`.
-   #1745 : Add support for set method `intersection_update()`.
-   #1745 : Add support for set method `isdisjoint()`.
-   #2059 : Add C and Fortran support for returning dictionaries from functions.
-   #2164 : Add support for dict indexing.
-   #1880 : Add support for dict method `clear()`.
-   #1884 : Add support for dict method `items()`.
-   #1884 : Add support for dict method `keys()`.
-   #1884 : Add support for dict method `values()`.
-   #1886 : Add support for dict method `pop()`.
-   #1887 : Add support for dict method `popitem()`.
-   #1936 : Add missing C output for inline decorator example in documentation
-   #1937 : Optimise `pyccel.ast.basic.PyccelAstNode.substitute` method.
-   #1544 : Add support for `typing.TypeAlias`.
-   #1583 : Allow inhomogeneous tuples in classes.
-   #738 : Add support for homogeneous tuples with scalar elements as arguments.
-   Add a warning about containers in lists.
-   #2016 : Add support for translating arithmetic magic methods.
-   #2106 : Add support for `__len__` magic method.
-   #1980 : Extend The C support for min and max to more than two variables
-   #2081 : Add support for multi operator expressions
-   #2061 : Add C support for string declarations.
-   Add support for inhomogeneous tuple annotations.
-   #1834 : Add support for `@property` decorator.
-   #2099 : Fix translation of modules containing `__all__`.
-   #983 : Add support for built-in function `round`.
-   Add support for `type` as a type annotation.
-   #2182 : Add support for `isinstance`.
-   #2183 : Add compile time analysis of if block conditions.
-   #2139 : Add support for `__getitem__`
-   #337 : Add support for returning tuples from functions.
-   #2194 : Add support for strings as arguments.
-   #2192 : Add support for the floor division assignment operator.
-   #2279 : Allow scalar literals (including Type hints) and recognised modules to be deduced from a function's context.
-   #2210 : Add preliminary support for containers of containers (e.g. lists of lists).
-   #2132 : Add support for `typing.TypeVar` to replace `@template`.
-   #2253 : Add multiple levels of verbosity.
-   Generate stub files to allow double compilation to potentially be bypassed.
-   Add `context_dict` argument to `epyccel` for passing non-global `typing.TypeVar` objects.
-   #2293 : Add `pyccel-test` command to run unit tests. Improve docs.
-   #2358 : Add support for bitwise operators with NumPy arrays.
-   \[INTERNALS\] Add abstract class `SetMethod` to handle calls to various set methods.
-   \[INTERNALS\] Add `container_rank` property to `ast.datatypes.PyccelType` objects.
-   \[INTERNALS\] Add a `__call__` method to `FunctionDef` to create `FunctionCall` instances.
-   \[INTERNALS\] Allow the use of magic methods to describe container methods.
-   \[INTERNALS\] Add a simplify method to `PyccelGt` for literals.
-   \[DEVELOPER\] Add an improved traceback to the developer-mode errors for errors in function calls.
-   \[DEVELOPER\] Add an environment variable to globally activate developer-mode for errors.
-   \[DEVELOPER\] Add a spell checker for the code itself.
-   \[DEVELOPER\] Add a test to main CI to check if deployment to TestPyPI is working correctly.

### Fixed

-   #2025 : Optimise min/max to avoid unnecessary temporary variables.
-   #1720 : Fix Undefined Variable error when the function definition is after the variable declaration.
-   #1763 Use `np.result_type` to avoid mistakes in non-trivial NumPy type promotion rules.
-   Fix some cases where a Python built-in type is returned in place of a NumPy type.
-   Stop printing numbers with more decimal digits than their precision.
-   Allow printing the result of a function returning multiple objects of different types.
-   #1732 : Fix multidimensional list indexing in Python.
-   #1785 : Add missing cast when creating an array of booleans from non-boolean values.
-   #1821 : Ensure an error is raised when creating an ambiguous interface.
-   #1842 : Fix homogeneous tuples incorrectly identified as inhomogeneous.
-   Link and mention `devel` branch, not `master`.
-   #1913 : Fix function calls to renamed functions.
-   #1930 : Preserve ordering of import targets.
-   #1892 : Fix implementation of list function when an iterable is passed as parameter.
-   #1979 : Fix memory leaks in C due to homogeneous container redefinition.
-   #1972 : Simplified `printf` statement for Literal String.
-   #2026 : Fix missing loop in slice assignment.
-   #2008 : Ensure list/set/dict assignment is recognised as a reference.
-   #2039 : Ensure any expressions in the iterable of a for loop are calculated before the loop.
-   #2013 : Stop limiting the length of strings to 128 characters.
-   #2078 : Fix translation of classes containing comments.
-   #2041 : Include all type extension methods by default.
-   #2082 : Allow the use of a list comprehension to initialise an array.
-   #2094 : Fix slicing of array allocated in an if block.
-   #2085 : Fix calling class methods before they are defined.
-   #2111 : Fix declaration of class attributes with name conflicts using type annotations.
-   #2115 : Fix integer handling with NumPy 2.0 on Windows.
-   Fix handling of union `typing.TypeAlias` objects as type hints.
-   #2141 : Fix error when removing `test_node`.
-   #2148 : Fix error due to missing file `numpy_version.h`.
-   #2001 : Ensure all memory is correctly deallocated in the Python interface in a way that is compatible with all compilers.
-   #2153 : Fix missing line information when an unknown class method is called.
-   #2149 : Fix multi-line expressions in `if` conditions.
-   #2181 : Allow saving an array result of a function to a slice but raise a warning about suboptimal performance.
-   #2190 : Fix missing error for list pointer assignment.
-   #2198 : Fix saving an empty string in Fortran.
-   #2195 : Fix string comparisons.
-   Fixed returning strings from functions.
-   #2197 : Allow strings as dictionary keys in C.
-   #2104 : Add support for Pythonic swapping and raise errors for expressions which are too complex.
-   Lifted the restriction on ndarrays limiting them to rank<15.
-   #2175 : Fix the shape of multi-level containers.
-   Catch all internal errors arising in the syntactic, semantic, printing or code generation stages.
-   #2206 : Fix returning an array of unknown literal size.
-   #2112 : Improve floor division.
-   #2220 : Fix premature `stc/cspan` import.
-   #2214 : Fix returning a local variable from an inline function.
-   #1321 : Fix use of tuples returned from functions in a non-assign statement.
-   #2229 : Fix annotation of variables that are returned in a function whose result type is annotated.
-   #2238 : Fix incorrect memory handling for temporary variable.
-   #2239 : Fix missing library directory for Python shared library.
-   #1410 : Fix conditional statement not working inside of a list comprehension.
-   #1297 : Fix iteration over an `enumerate`, `map` or `zip` in a list comprehension.
-   #2098 : Fix using multiple list comprehensions.
-   #1948 : Fix list comprehension does not work in C.
-   #2245 : Fix internal error when an inhomogeneous tuple appears as an indexed element.
-   #2258 : Fix missing errors for bad pointer handling in the case of containers with mutable elements.
-   #2274 : Do not pass include flags to linker (they are useless).
-   #2274 : Always use the C compiler to build the C wrapper for NumPy arrays (fixes Intel failures).
-   #2285 : Reduce number of warnings in unit tests.
-   #2295 : Fix wrapper handling of constant array arguments.
-   #2097 : Fix printing of an empty list.
-   #2235 : Fix negative numbers in slice indices when translating to C.
-   #2144 : Fix accidental imports due to modules making their contents public by default.
-   #2312 : Fix rounding direction for negative integer elements in `np.linspace`.
-   #2125 : Fix missing type check for argument of known type in a function with arguments whose type can be one of several types.
-   #2042 : Fix missing index in loop unravelling for loop of length 1.
-   #2093 : Fix scoping issue preventing class methods from sharing a name with locals in another class method.
-   #1814 : Fix class method visitation order to correctly access the global scope from methods.
-   #1668 : Fix handling of `is not None` check to ensure it is always checked before accessing the variable.
-   #802 : Add if blocks in Python output to ensure support for implementations that differ for different types.
-   #2286 : Fix warnings due to non-existent include directories.
-   Fix casting of arrays in Python translation.
-   #2167 : Stop modifying variables to add `Final` annotation.
-   #2216 : Ensure compilation dependencies added by Pyccel are indicated for compilation of files which import the module.
-   #2261 : Add LLVM compilers.
-   #2344 : Allow language to be set using a capitalised name (Fortran, C, Python).
-   #2322 : Fix inline functions calling inline functions with their own local variables.

### Changed

-   #2282 : Change the order of the function arguments (out arguments are now first).
-   #2008 : Remove dependency on `astunparse` package.
-   #1920 : Add a maximum version for NumPy.
-   #1836 : Move `epyccel` module to `pyccel.commands.epyccel` and add support for shortcut import `from pyccel import epyccel`.
-   #1720 : functions with the `@inline` decorator are no longer exposed to Python in the shared library.
-   #1720 : Error raised when incompatible arguments are passed to an `inlined` function is now fatal.
-   #1964 : Improve the error message when the wrong type is passed as a NumPy array argument.
-   #1941 : Rename "target" in `AsName` to `local_alias` to better illustrate its use in the local context.
-   #1961 : Use STC's `cspan` to describe `np.ndarray` in C. This results in a large speed-up for pathological cases.
-   #2187 : Removed use of pickle.
-   #2234 : Print all constant C variables with `const` specifier.
-   #2249 : Improve installation docs and recommend virtual environment.
-   #2242 : Change format of compiler info files.
-   #2302 : Print the deallocation in a 1 line if statement.
-   #2125 : Add information about received data type to type errors when calling a function with the wrong type.
-   #297 : Parse generated `.pyi` files instead of `.py` files when importing to speed up translation.
-   #2330 : Inline functions in the semantic stage.
-   #2322 : Stop raising an error when checking if non-optional variable is `None`.
-   #2348 : Improve parameters of `pyccel` command and `epyccel` function.
-   \[INTERNALS\] `FunctionDef` is annotated when it is called, or at the end of the `CodeBlock` if it is never called.
-   \[INTERNALS\] `InlinedFunctionDef` is only annotated if it is called.
-   \[INTERNALS\] Build `utilities.metaclasses.ArgumentSingleton` on the fly to ensure correct docstrings.
-   \[INTERNALS\] Rewrite datatyping system. See #1722.
-   \[INTERNALS\] Moved precision from `ast.basic.TypedAstNode` to an internal property of `ast.datatypes.FixedSizeNumericType` objects.
-   \[INTERNALS\] Moved rank from `ast.basic.TypedAstNode` to an internal property of `ast.datatypes.PyccelType` objects.
-   \[INTERNALS\] Moved order from `ast.basic.TypedAstNode` to an internal property of `ast.datatypes.PyccelType` objects.
-   \[INTERNALS\] Use cached `__add__` method to determine result type of arithmetic operations.
-   \[INTERNALS\] Use cached `__and__` method to determine result type of bitwise comparison operations.
-   \[INTERNALS\] Stop storing `FunctionDef`, `ClassDef`, and `Import` objects inside `CodeBlock`s.
-   \[INTERNALS\] Remove the `order` argument from the `pyccel.ast.core.Allocate` constructor.
-   \[INTERNALS\] Remove `rank` and `order` arguments from `pyccel.ast.variable.Variable` constructor.
-   \[INTERNALS\] Ensure `SemanticParser.infer_type` returns all documented information.
-   \[INTERNALS\] Enforce correct value for `pyccel_staging` property of `PyccelAstNode`.
-   \[INTERNALS\] Allow visiting objects containing both syntactic and semantic elements in `SemanticParser`.
-   \[INTERNALS\] Rename `pyccel.ast.internals.PyccelInternalFunction` to `pyccel.ast.internals.PyccelFunction`.
-   \[INTERNALS\] All internal classes which can be generated from `FunctionCall`s must inherit from `PyccelFunction`.
-   \[INTERNALS\] `PyccelFunction` objects which do not represent objects in memory have the type `SymbolicType`.
-   \[INTERNALS\] Rename `_visit` functions called from a `FunctionCall` which don't match the documented naming pattern to `_build` functions.
-   \[INTERNALS\] Remove unnecessary argument `kind` to `Errors.set_target`.
-   \[INTERNALS\] Handle STC imports with Pyccel objects.
-   \[INTERNALS\] Stop using ndarrays as an intermediate step to call Fortran code.
-   \[INTERNALS\] Stop using ndarrays as an intermediate step to return arrays from Fortran code.
-   \[INTERNALS\] Unify the strategy for handling additional imports in the printing stage for different languages.
-   \[INTERNALS\] Make `Iterable` into a super-class instead of a storage class.
-   \[INTERNALS\] Change the order of the constructor arguments of `FunctionDef`.
-   \[INTERNALS\] Use `_extract_X_FunctionDefResult` methods in Fortran-to-C wrapper.
-   \[INTERNALS\] Rename `BindCVariable`->`BindCModuleVariable`.
-   \[INTERNALS\] Save a shape whose length is limited to the container length.
-   \[INTERNALS\] Restrict use of `FunctionDefResult` to one instance per function.
-   \[INTERNALS\] Use `_extract_X_FunctionDefArgument` methods in Fortran-to-C wrapper.
-   \[INTERNALS\] Replace internal `.pyh` header files with `.pyi` files.

### Deprecated

-   #2008 : Remove support for Python 3.8.
-   #1786 : Remove support for `real` and `integer` as type annotations.
-   #1487 : Remove support for `@template` decorator.
-   #1487 : Remove support for `@types` decorator.
-   #1487 : Remove support for `#$ header` syntax.
-   #1812 : Stop allowing multiple main blocks inside a module.
-   Removed `templates` argument from `lambdify`. Replaced with `context_dict`.
-   #2339 : Remove `const` type modifier in favour of `typing.TypeVar`.
-   #1287 : Remove unused method `BasicParser.copy()`.
-   #2345 : Remove undocumented macro syntax in favour of inline methods.
-   #2345 : Break support for `scipy.linalg.lapack.dgbtrf`, `scipy.linalg.lapack.dgbtrs`, `scipy.linalg.lapack.dgetrf`, and `scipy.linalg.lapack.dgetrs`.
-   Remove undocumented, untested, obsolete Lua printer.
-   \[INTERNALS\] Remove property `ast.basic.TypedAstNode.precision`.
-   \[INTERNALS\] Remove class `ast.datatypes.DataType` (replaced by `ast.datatypes.PrimitiveType` and `ast.datatypes.PyccelType`).
-   \[INTERNALS\] Remove unused properties `prefix` and `alias` from `CustomDataType`.
-   \[INTERNALS\] Remove `ast.basic.TypedAstNode._dtype`. The datatype can still be accessed as it is contained within the class type.
-   \[INTERNALS\] Remove unused parameters `expr`, `status` and `like` from `pyccel.ast.core.Assign`.
-   \[INTERNALS\] Remove `pyccel.ast.utilities.builtin_functions`.
-   \[INTERNALS\] Remove unused/unnecessary functions in `pyccel.parser.utilities` : `read_file`, `header_statement`, `accelerator_statement`, `get_module_name`, `view_tree`.
-   \[INTERNALS\] Remove unused functions `Errors.unset_target`, and `Errors.reset_target`.
-   \[INTERNALS\] Remove unused classes `SymbolicAssign` and `SymbolicPrint`.
-   \[INTERNALS\] Remove `ast.bind_c.BindCFunctionDefResult` (replaced by `ast.bind_c.BindCArrayType` and `ast.bind_c.BindCResultVariable`).
-   \[INTERNALS\] Remove `ast.bind_c.BindCFunctionDefArgument` (replaced by `ast.bind_c.BindCArrayType` and `ast.bind_c.BindCResultVariable`).
-   \[INTERNALS\] Remove unused class `ast.core.FuncAddressDeclare`.
-   \[INTERNALS\] Remove unnecessary function `ast.utilities.flatten_tuple_var` (replaced by calls to `Scope.collect_all_tuple_elements`).

## \[1.12.1\] - 2024-10-01

### Added

-   #1915 : Add support for NumPy v2 `sign` function.
-   #1988 : Add support for NumPy v2 (fix `floor`, fix type mixing, update tests).

### Fixed

-   #1853 : Fix translation of a file whose name conflicts with Fortran keywords.
-   #1047 : Print the value of an unrecognised constant.
-   #1951 : Fix return type for class whose argument cannot be wrapped.
-   #1903 : Fix memory leak when using type annotations on local variables.
-   #1927 : Improve error Message for missing target language compiler in Pyccel
-   #1933 : Improve code printing speed.
-   #1924 : Fix internal error arising in Duplicate or list comprehensions.
-   #1970 : Fix missing `TypeError` for wrong type passed as optional argument.
-   #1985 : Fix implementation of `gcd` and `lcm` for C and Fortran.
-   #1998 : Fix compiler error when using a variable named `I`.

## \[1.12.0\] - 2024-05-13

### Added

-   #1830 : Add a `pyccel.lambdify` function to accelerate SymPy expressions.
-   #1867 : Add a `use_out` parameter to `pyccel.lambdify` to avoid unnecessary memory allocation.
-   #1867 : Auto-generate a docstring for functions generated via calls to `pyccel.lambdify`.
-   #1868 : Hide traceback for `epyccel` and `lambdify` errors.

### Fixed

-   #1762 : Fix array copy between different data types.
-   #1792 : Fix array unpacking.
-   #1795 : Fix bug when returning slices in C.
-   #1218 : Fix bug when assigning an array to a slice in Fortran.
-   #1830 : Fix missing allocation when returning an annotated array expression.
-   #1853 : Fix translation of a file whose name conflicts with Fortran keywords.
-   Link and mention `devel` branch, not `master`.

### Changed

-   #1866 : Raise a more informative error when mixing scalar and array return types.
-   \[TESTS\] Filter out cast warnings in cast tests.
-   \[INTERNALS\] Removed unused `fcode`, `ccode`, `cwrappercode`, `luacode`, and `pycode` functions from printers.
-   \[INTERNALS\] Removed unused arguments from methods in `pyccel.codegen.codegen.Codegen`.

### Deprecated

-   #1820 : Deprecated unused decorator `@lambdify`
-   \[INTERNALS\] Removed unused and undocumented function `get_function_from_ast`.
-   \[INTERNALS\] Remove function `Module.set_name`.
-   \[INTERNALS\] Remove unused `assign_to` argument of `CodePrinter.doprint`.
-   \[INTERNALS\] Remove unnecessary functions from `CodePrinter` : `_get_statement`, `_get_comment`.

## \[1.11.2\] - 2024-03-05

### Added

-   #1689 : Add Python support for list method `append()`.
-   #1692 : Add Python support for list method `insert()`.
-   #1690 : Add Python support for list method `pop()`.
-   #1691 : Add Python support for list method `clear()`.
-   #1575 : Add support for homogeneous tuple type annotations on variables.
-   #1425 : Add support for `numpy.isnan`, `numpy.isinf` and `numpy.isfinite`.
-   #1738 : Add Python support for creating scalar sets with `{}`.
-   #1738 : Add Python support for set method `add`.
-   #1749 : Add Python support for set method `pop()`.

### Fixed

-   #1575 : Fixed inhomogeneous tuple (due to incompatible sizes) being treated as homogeneous tuple.
-   #1182 : Fix tuples containing objects with different ranks.
-   #1575 : Fix duplication operator for non-homogeneous tuples with a non-literal but constant multiplier.
-   #1779 : Fix standalone partial templates.

### Changed

-   #1776 : Increase minimum version for `pytest` to 7.0.

### Deprecated

-   \[INTERNALS\] Remove unnecessary `dtype` parameter from `ast.core.Declare` class.
-   \[INTERNALS\] Remove unnecessary `passed_from_dotted` parameter from `ast.core.Declare` class.
-   \[INTERNALS\] Remove unused `ast.core.Block` class.

## \[1.11.1\] - 2024-02-13

### Fixed

-   #1724 : Fix returns in for loops

## \[1.11.0\] - 2024-02-12

### Added

-   #1645 : Handle deprecated `ast` classes.
-   #1649 : Add support for `np.min` in C code.
-   #1621 : Add support for `np.max` in C code.
-   #1571 : Add support for the function `tuple`.
-   #1493 : Add preliminary support for importing classes.
-   #1578 : Allow classes to avoid type annotations for the self argument of a method.
-   #1597 : Handle class docstrings.
-   #1494 : Add support for functions returning class instances.
-   #1495 : Add support for functions with class instance arguments.
-   #1684 : Add support for classes without `__init__` functions.
-   #1685 : Add support for `type()` function with class instance argument.
-   #1605 : Add support for methods and interfaces in classes (including `__init__` and `__del__`).
-   #1618 : Add support for class instance attributes.
-   #1680 : Add support for `typing.Final`.
-   Add a `--time_execution` flag to allow detailed investigation of critical sections of code.
-   #1659 : Add multi-file support for classes.
-   #1708 : Allow returning pointers to arguments from functions.
-   \[INTERNALS\] Add `class_type` attribute to `TypedAstNode`.
-   \[INTERNALS\] Add `PyccelPyArrayObject` datatype.

### Fixed

-   #1587 : Fix unnecessarily long file names generated by `epyccel`.
-   #1576 : Correct destructor invocation for proper cleanup.
-   #1576 : Remove inline class method definition.
-   Ensure an error is raised when if conditions are used in comprehension statements.
-   #1553 : Fix `np.sign` when using the `ifort` compiler.
-   #1582 : Allow homogeneous tuples in classes.
-   #1619 : Give priority to imported functions over builtin functions.
-   #1614 : Allow relative paths for custom compilation file.
-   #1615 : Fixed infinite loop when passing slices while copying arrays.
-   #1628 : Fixed segmentation fault when writing to optional scalars.
-   #1554 : Fix exit statement in Fortran with Intel compiler.
-   #1564 : Fixed installation problems on Python 3.12.
-   #1259 : Fix bug causing problems with user editable installation.
-   #1651 : Fix name collision resolution to include parent scopes.
-   #1156 : Raise an error for variable name collisions with non-variable objects.
-   #1507 : Fix problems with name collisions in class functions.
-   Ensure `pyccel-init` calls the related function.
-   Stop unnecessarily importing deprecated NumPy classes `int`, `bool`, `float`, `complex` in Python translation.
-   #1712 : Fix library path and OpenMP support for recent Apple chips by getting Homebrew directory with `brew --prefix`.
-   #1687 : Pointers in tuples are deallocated.
-   #1586 : Raise an error for targets of class instances which go out of scope too early.
-   #1717 : Fix a bug when handling paths with dots.

### Changed

-   #1672 : Make `icx` and `ifx` the default Intel compilers (Found in Intel oneAPI).
-   #1644 : Stop printing the step of a range if that step is 1.
-   #1638 : Migrate from `setuptools` to `hatch` for installation scripts.
-   Don't raise a warning for an unnecessary specification of the order.
-   \[INTERNALS\] #1593 : Rename `PyccelAstNode.fst` to the `PyccelAstNode.ast`.
-   \[INTERNALS\] #1593 : Use a setter instead of a method to update `PyccelAstNode.ast`.
-   \[INTERNALS\] #1593 : Rename `BasicParser._current_fst_node` to the `BasicParser._current_ast_node`.
-   \[INTERNALS\] #1390 : Remove dead code handling a `CodeBlock` in an assignment.
-   \[INTERNALS\] #1582 : Remove the `HomogeneousTupleVariable` type.
-   \[INTERNALS\] #1581 : Unify handling of string and Python annotations.

### Deprecated

-   #1593 : Remove undocumented, broken `lambdify` method.
-   \[INTERNALS\] #1584 : Remove unused functions from `pyccel.ast.core` : `inline`, `subs`, `get_iterable_ranges`.
-   \[INTERNALS\] #1584 : Remove unused functions from `pyccel.ast.datatypes` : `is_iterable_datatype`, `is_with_construct_datatype`, `is_pyccel_datatype`.
-   \[INTERNALS\] #1584 : Remove unused class from `pyccel.ast.core`: `ForIterator`.
-   \[INTERNALS\] #1584 : Remove unused method from `pyccel.ast.core`: `ClassDef.get_attribute`.
-   \[INTERNALS\] #1676 : Remove `DottedFunctionCall` from `pyccel.ast.core` (use `bound_argument` instead).
-   \[INTERNALS\] #1683 : Remove unused redundant class from `pyccel.ast.datatypes`: `UnionType`.

## \[1.10.0\] - 2023-10-23

### Added

-   #633 & #1518 : Allow non-trivial types to be specified with mypy-compatible annotations.
-   #1336 : Use template as a partial type.
-   #1509 : Add type annotations for variables.
-   #1528 : Add support for variable declarations in classes.
-   #1491 : Add documentation for classes.

### Fixed

-   #387 : Raise a clear error when an unrecognised type is used in a type annotation.
-   #1556 : Fixed print format string for Intel compatibility.
-   #1557 : Fix return a new instance of a class.
-   #1557 : Fix save multiple class instances to the same variable.

### Changed

-   \[INTERNALS\] #1520 : `ScopedNode` -> `ScopedAstNode`.
-   \[INTERNALS\] #1520 : `PyccelAstNode` -> `TypedAstNode`.
-   \[INTERNALS\] #1520 : `Basic` -> `PyccelAstNode`.

### Deprecated

-   Drop official support for Python 3.7 due to End of Life.

## \[1.9.2\] - 2023-10-13

### Added

-   #1476 : Add C support for a class containing `Interfaces`.
-   #1472 : Add C printing support for a class containing scalar data.
-   #1492 : Types of arguments for class methods can be declared like function arguments.
-   #1511 : Add support for the `cmath` library.
-   Output readable header syntax errors.
-   New environment variable `PYCCEL_DEFAULT_COMPILER`.
-   #1508 : Add C support for a class destructor.
-   #1508 : Add support for array data in classes.

### Fixed

-   #1484 : Use scope for classes to avoid name clashes.
-   Stop raising warning for unrecognised functions imported via intermediate modules.
-   #1156 : Raise a neat error for unhandled inhomogeneous tuple expressions.
-   Set status of header variables to 'unallocated'.
-   #1508 : Generate deallocations for classes and their attributes.

### Changed

-   #1484 : Improve handling of `DottedName` in `_assign_lhs_variable`.
-   \[INTERNALS\] Move handling of variable headers to semantic stage.
-   \[INTERNALS\] Moved handling of type annotations to the semantic stage.
-   \[INTERNALS\] Remove unnecessary body argument from `FunctionAddress`.

### Deprecated

-   #1513 : Stop printing `@types` decorators in generated Python code.
-   Remove support for undocumented type syntax specifying precision (e.g. `int*8`).
-   No longer possible to combine header annotations and argument type annotations.
-   Remove support for specifying header annotations in a separate file.
-   \[INTERNALS\] Remove `dtype_registry` in favour of `dtype_and_precision_registry`.
-   \[INTERNALS\] Prefer `DataType` keys over string keys which describe data types.

## \[1.9.1\] - 2023-08-31

### Added

-   #1497 : Add support for NumPy `copy` method: `a.copy`.
-   #1497 : Add support for NumPy function `copy`.

### Fixed

-   #1499 : Fix passing temporary arrays to functions.
-   #1241 : Missing transpose when converting from a C-ordered array to F-ordered array.
-   #1241 : Incorrect transpose when copying an F-ordered array.
-   #1241 : Fix infinite loop when passing an array as the only argument to `np.array`.
-   #1506 : Increment `Py_None` reference count to avoid unexpected deallocation.

## \[1.9.0\] - 2023-08-22

### Added

-   #752 : Allow passing array variables to `numpy.array`.
-   #1280 : Allow copying arrays using `numpy.array`.
-   Allow interfaces in classes.
-   Add Python support for a simple class.
-   #1430 : Add conjugate support to booleans.
-   #1452 : Add C printing support for a class containing only functions.
-   #1260 : Add support for NumPy `dtype` property: `a.dtype`.
-   #1260 : Add support for NumPy `result_type` function.

### Fixed

-   #682 : Wrong data layout when copying a slice of an array.
-   #1453 : Fix error-level developer mode output.
-   \[INTERNALS\] Fix string base class selection.
-   #1496 : Fix interfaces which differ only by order or rank.

### Changed

-   #1455 : Make `ConstructorCall` inherit from `FunctionCall`.
-   Updating `stdlib` files if they are modified not just accessed.
-   `pyccel_clean` tool now deletes folders **starting with** `__pyccel__` and `__epyccel__`.
-   Pyccel-generated folder names are dependent on `PYTEST_XDIST_WORKER` when running with `pytest-xdist`.
-   \[INTERNALS\] Add class object to class function call arguments.
-   \[INTERNALS\] In `ast.numpyext` rename `Shape` as `NumpyShape`, `NumpyArraySize` as `NumpySize`
-   \[INTERNALS\] In `ast.internals` rename `PyccelArraySize` as `PyccelArraySizeElement`, create new `PyccelArraySize` w/out `index` argument
-   \[INTERNALS\] Make `NumpySize` a factory class (which cannot be instantiated)
-   \[INTERNALS\] Re-write C-Python API wrapping stage (#1477)

### Deprecated

-   Using a `@types` decorator will raise a `FutureWarning` as this will be deprecated in a future version.
-   Using a type specification header will raise a `FutureWarning` as this will be deprecated in a future version.
-   Stop generating `numpy.bool` (deprecated from NumPy) in code.
-   \[INTERNALS\] Removed `obsolete` folder.
-   \[INTERNALS\] Removed out of date `samples` folder.
-   \[INTERNALS\] Removed out of date `doc` folder.
-   \[INTERNALS\] Removed `benchmarks` folder. Code is still available in benchmark repository.
-   \[INTERNALS\] Removed `bugs` folder.
-   \[INTERNALS\] Removed `inprogress` folder.
-   \[INTERNALS\] Remove old Travis configuration file.

## \[1.8.1\] - 2023-07-07

### Added

-   #1430 : Added conjugate support to integers and floats.

### Fixed

-   #1427 : Fix augmented assignment with a literal right hand side in templated code.

## \[1.8.0\] - 2023-06-20

### Added

-   #1400 : Added flags to Pyccel for managing conda PATH warnings.

### Fixed

-   #1404 : Bug preventing printing of some functions in a `print()` call.
-   #1302 : Raise error message in case of empty class.
-   #1407 : Raise an error if file name matches a Python built-in module.
-   #929 : Allow optional variables when compiling with Intel or NVIDIA.
-   #1117 : Allow non-contiguous arrays to be passed to Fortran code.
-   #1415 : Fix incorrect handling of assignments augmented by function calls.
-   #1418 : Fix `itertools.product` implementation.

### Changed

-   #1355 : Remove unused `BasicParser` arguments.
-   \[INTERNALS\] Re-write bind-c wrapping stage (#1388)

## \[1.7.4\] - 2023-05-02

### Added

-   #1352 : Added a change log.

### Fixed

-   #1367 : Use an absolute path to link to Python library.
-   #1379 : Ensure temporary arrays created for function calls are correctly declared in loops.

### Changed

-   Default to linking Python dynamically instead of statically
-   Ensure only absolute paths are used in compilation command.
-   \[INTERNALS\] Use `FunctionDefArgument` to store all argument specific properties.
-   \[INTERNALS\] Reduce carbon footprint by avoiding unnecessary CI testing.
-   \[INTERNALS\] Automatise PR labelling and review progress prompts.
-   \[INTERNALS\] Enforce the use of `FunctionDefArgument` in `FunctionDef`.
-   \[INTERNALS\] Use `FunctionDefResult` to store all result specific properties.

## \[1.7.3\] - 2023-03-07

### Added

-   Improved developer docs (code generation stage).

### Fixed

-   #1337 : Bug causing overflow errors when templates are used in functions with a large number of arguments.
-   #892 : Bug in the wrapper preventing an argument from using templates to have both a scalar and an array type.

### Changed

-   \[INTERNALS\] Add validation of docstrings to CI.

## \[1.7.2\] - 2023-02-02

### Added

### Fixed

-   #1288 : Bug in slice indexing in C code.
-   #1318 : Bug preventing use of `np.linspace` more than once in a given function.

### Changed

-   \[INTERNALS\] Uniformise line endings and enforce the convention through the use of a `.gitattributes` file.
-   \[INTERNALS\] Add human-readable summaries to tests.
-   \[INTERNALS\] Add tests to ensure Pyccel conventions are followed.
-   \[INTERNALS\] Add tests to check spelling.

## \[1.7.1\] - 2023-01-26

### Added

-   #1309 : Support for `np.sum` in C code.
-   Improved [developer docs](./developer_docs) (ordering, syntactic stage, semantic stage).
-   Added [community guidelines](./github/CONTRIBUTING.md).

### Fixed

-   #1184 : Bug preventing compilation on systems where there is no static library available for Python.
-   #1281 : Bug causing assignment to pointer instead of incrementation.
-   #1282 : Imported constants cannot be returned from functions.
-   \[INTERNALS\] Bug in CI coverage for forks.

### Changed

-   #1315 : Installation process modified to make test requirements a pip optional dependency.
-   #1245 : Reduce false negative test results by using a tolerance to compare floats.
-   #1272 : Remove use of deprecated NumPy syntax in tests.
-   #1253 : Provide minimum requirements.
-   \[INTERNALS\]  #1385 : Remove unused settings keyword arguments from `_visit` function.<|MERGE_RESOLUTION|>--- conflicted
+++ resolved
@@ -18,11 +18,8 @@
 ### Fixed
 
 -   #2306 : Fix Python containers as arguments to interface functions.
-<<<<<<< HEAD
--   Fix an unreported, undetected race condition when running 2 Pyccel instances which install the same library to different folders.
-=======
 -   #2407 : Fix bad memory handling for multi-level containers.
->>>>>>> ca896ef9
+-   #2401 : Fix an unreported, undetected race condition when running 2 Pyccel instances which install the same library to different folders.
 
 ### Changed
 
