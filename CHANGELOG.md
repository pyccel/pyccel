--- conflicted
+++ resolved
@@ -7,7 +7,11 @@
 
 ### Fixed
 
+-   #1484 : Using scope for classes to avoid name clashes.
+
 ### Changed
+
+-   #1484 : Improving handling of `DottedName` in `_assign_lhs_variable`.
 
 ### Deprecated
 
@@ -24,17 +28,7 @@
 -   #1241 : Missing transpose when converting from a C-ordered array to F-ordered array.
 -   #1241 : Incorrect transpose when copying an F-ordered array.
 -   #1241 : Fix infinite loop when passing an array as the only argument to `np.array`.
-<<<<<<< HEAD
--   #1484 : Using scope for classes to avoid name clashes .
-
-### Changed
-
--   #1484 : Improving handling of `DottedName` in `_assign_lhs_variable`.
-
-### Deprecated
-=======
 -   #1506 : Increment `Py_None` reference count to avoid unexpected deallocation.
->>>>>>> 2fb0e0da
 
 ## \[1.9.0\] - 2023-08-22
 
