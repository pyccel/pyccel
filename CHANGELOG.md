# Change Log
All notable changes to this project will be documented in this file.

## \[UNRELEASED\]

### Added

-   #1720 : Add support for `Ellipsis` as the only index for an array.
-   #1694 : Add Python support for list method `extend()`.
-   #1700 : Add Python support for list method `sort()`.
-   #1696 : Add Python support for list method `copy()`.
-   #1693 : Add Python support for list method `remove()`.
-   #1739 : Add abstract class `SetMethod` to handle calls to various set methods.
-   #1739 : Add Python support for set method `clear()`.
-   #1740 : Add Python support for set method `copy()`.
-   #1750 : Add Python support for set method `remove()`.
-   #1743 : Add Python support for set method `discard()`.
-   #1754 : Add Python support for set method `update()`.
-   #1787 : Ensure `STC` is installed with Pyccel.
-   #1656 : Ensure `gFTL` is installed with Pyccel.
-   #1844 : Add line numbers and code to errors from built-in function calls.
<<<<<<< HEAD
-   #1895 : Add Python support for dict initialisation with `{}`.
=======
-   #1655 : Add the appropriate C language equivalent for declaring a Python `list` container using the `STC` library.
-   #1659 : Add the appropriate C language equivalent for declaring a Python `set` container using the `STC` library. 
-   #1893 : Add Python support for set initialisation with `set()`.
-   #1877 : Add C Support for set method `pop()`.
>>>>>>> e4dfd4f8
-   \[INTERNALS\] Added `container_rank` property to `ast.datatypes.PyccelType` objects.
-   \[DEVELOPER\] Added an improved traceback to the developer-mode errors for errors in function calls.

### Fixed

-   #1720 : Fix Undefined Variable error when the function definition is after the variable declaration.
-   #1763 Use `np.result_type` to avoid mistakes in non-trivial NumPy type promotion rules.
-   Fix some cases where a Python built-in type is returned in place of a NumPy type.
-   Stop printing numbers with more decimal digits than their precision.
-   Allow printing the result of a function returning multiple objects of different types.
-   #1732 : Fix multidimensional list indexing in Python.
-   #1785 : Add missing cast when creating an array of booleans from non-boolean values.
-   #1821 : Ensure an error is raised when creating an ambiguous interface.
-   #1842 : Fix homogeneous tuples incorrectly identified as inhomogeneous.
-   #1853 : Fix translation of a file whose name conflicts with Fortran keywords.
-   Link and mention `devel` branch, not `master`.
-   #1047 : Print the value of an unrecognised constant.
-   #1903 : Fix memory leak when using type annotations on local variables.
-   #1913 : Fix function calls to renamed functions.
-   #1927 : Improve error Message for missing target language compiler in Pyccel
-   #1933 : Improve code printing speed.

### Changed

-   #1920 : Add a maximum version for NumPy.
-   #1836 : Move `epyccel` module to `pyccel.commands.epyccel` and add support for shortcut import `from pyccel import epyccel`.
-   #1720 : functions with the `@inline` decorator are no longer exposed to Python in the shared library.
-   #1720 : Error raised when incompatible arguments are passed to an `inlined` function is now fatal.
-   \[INTERNALS\] `FunctionDef` is annotated when it is called, or at the end of the `CodeBlock` if it is never called.
-   \[INTERNALS\] `InlinedFunctionDef` is only annotated if it is called.
-   \[INTERNALS\] Build `utilities.metaclasses.ArgumentSingleton` on the fly to ensure correct docstrings.
-   \[INTERNALS\] Rewrite datatyping system. See #1722.
-   \[INTERNALS\] Moved precision from `ast.basic.TypedAstNode` to an internal property of `ast.datatypes.FixedSizeNumericType` objects.
-   \[INTERNALS\] Moved rank from `ast.basic.TypedAstNode` to an internal property of `ast.datatypes.PyccelType` objects.
-   \[INTERNALS\] Moved order from `ast.basic.TypedAstNode` to an internal property of `ast.datatypes.PyccelType` objects.
-   \[INTERNALS\] Use cached `__add__` method to determine result type of arithmetic operations.
-   \[INTERNALS\] Use cached `__and__` method to determine result type of bitwise comparison operations.
-   \[INTERNALS\] Stop storing `FunctionDef`, `ClassDef`, and `Import` objects inside `CodeBlock`s.
-   \[INTERNALS\] Remove the `order` argument from the `pyccel.ast.core.Allocate` constructor.
-   \[INTERNALS\] Remove `rank` and `order` arguments from `pyccel.ast.variable.Variable` constructor.
-   \[INTERNALS\] Ensure `SemanticParser.infer_type` returns all documented information.
-   \[INTERNALS\] Enforce correct value for `pyccel_staging` property of `PyccelAstNode`.
-   \[INTERNALS\] Allow visiting objects containing both syntactic and semantic elements in `SemanticParser`.
-   \[INTERNALS\] Rename `pyccel.ast.internals.PyccelInternalFunction` to `pyccel.ast.internals.PyccelFunction`.
-   \[INTERNALS\] All internal classes which can be generated from `FunctionCall`s must inherit from `PyccelFunction`.
-   \[INTERNALS\] `PyccelFunction` objects which do not represent objects in memory have the type `SymbolicType`.
-   \[INTERNALS\] Rename `_visit` functions called from a `FunctionCall` which don't match the documented naming pattern to `_build` functions.
-   \[INTERNALS\] Remove unnecessary argument `kind` to `Errors.set_target`.

### Deprecated

-   #1786 : Remove support for `real` and `integer` as type annotations.
-   #1812 : Stop allowing multiple main blocks inside a module.
-   \[INTERNALS\] Remove property `ast.basic.TypedAstNode.precision`.
-   \[INTERNALS\] Remove class `ast.datatypes.DataType` (replaced by `ast.datatypes.PrimitiveType` and `ast.datatypes.PyccelType`).
-   \[INTERNALS\] Remove unused properties `prefix` and `alias` from `CustomDataType`.
-   \[INTERNALS\] Remove `ast.basic.TypedAstNode._dtype`. The datatype can still be accessed as it is contained within the class type.
-   \[INTERNALS\] Remove unused parameters `expr`, `status` and `like` from `pyccel.ast.core.Assign`.
-   \[INTERNALS\] Remove `pyccel.ast.utilities.builtin_functions`.
-   \[INTERNALS\] Remove unused/unnecessary functions in `pyccel.parser.utilities` : `read_file`, `header_statement`, `accelerator_statement`, `get_module_name`, `view_tree`.
-   \[INTERNALS\] Remove unused functions `Errors.unset_target`, and `Errors.reset_target`.

## \[1.12.0\] - 2024-05-08

### Added

-   #1830 : Add a `pyccel.lambdify` function to accelerate SymPy expressions.
-   #1867 : Add a `use_out` parameter to `pyccel.lambdify` to avoid unnecessary memory allocation.
-   #1867 : Auto-generate a docstring for functions generated via calls to `pyccel.lambdify`.
-   #1868 : Hide traceback for `epyccel` and `lambdify` errors.

### Fixed

-   #1762 : Fix array copy between different data types.
-   #1792 : Fix array unpacking.
-   #1795 : Fix bug when returning slices in C.
-   #1218 : Fix bug when assigning an array to a slice in Fortran.
-   #1830 : Fix missing allocation when returning an annotated array expression.
-   #1853 : Fix translation of a file whose name conflicts with Fortran keywords.
-   Link and mention `devel` branch, not `master`.

### Changed

-   #1866 : Raise a more informative error when mixing scalar and array return types.
-   \[TESTS\] Filter out cast warnings in cast tests.
-   \[INTERNALS\] Removed unused `fcode`, `ccode`, `cwrappercode`, `luacode`, and `pycode` functions from printers.
-   \[INTERNALS\] Removed unused arguments from methods in `pyccel.codegen.codegen.Codegen`.

### Deprecated

-   #1820 : Deprecated unused decorator `@lambdify`
-   \[INTERNALS\] Removed unused and undocumented function `get_function_from_ast`.
-   \[INTERNALS\] Remove function `Module.set_name`.
-   \[INTERNALS\] Remove unused `assign_to` argument of `CodePrinter.doprint`.

## \[1.11.2\] - 2024-03-05

### Added

-   #1689 : Add Python support for list method `append()`.
-   #1692 : Add Python support for list method `insert()`.
-   #1690 : Add Python support for list method `pop()`.
-   #1691 : Add Python support for list method `clear()`.
-   #1575 : Add support for homogeneous tuple type annotations on variables.
-   #1425 : Add support for `numpy.isnan`, `numpy.isinf` and `numpy.isfinite`.
-   #1738 : Add Python support for creating scalar sets with `{}`.
-   #1738 : Add Python support for set method `add`.
-   #1749 : Add Python support for set method `pop()`.

### Fixed

-   #1575 : Fixed inhomogeneous tuple (due to incompatible sizes) being treated as homogeneous tuple.
-   #1182 : Fix tuples containing objects with different ranks.
-   #1575 : Fix duplication operator for non-homogeneous tuples with a non-literal but constant multiplier.
-   #1779 : Fix standalone partial templates.

### Changed

-   #1776 : Increase minimum version for `pytest` to 7.0.

### Deprecated

-   \[INTERNALS\] Remove unnecessary `dtype` parameter from `ast.core.Declare` class.
-   \[INTERNALS\] Remove unnecessary `passed_from_dotted` parameter from `ast.core.Declare` class.
-   \[INTERNALS\] Remove unused `ast.core.Block` class.

## \[1.11.1\] - 2024-02-13

### Fixed

-   #1724 : Fix returns in for loops

## \[1.11.0\] - 2024-02-12

### Added

-   #1645 : Handle deprecated `ast` classes.
-   #1649 : Add support for `np.min` in C code.
-   #1621 : Add support for `np.max` in C code.
-   #1571 : Add support for the function `tuple`.
-   #1493 : Add preliminary support for importing classes.
-   #1578 : Allow classes to avoid type annotations for the self argument of a method.
-   #1597 : Handle class docstrings.
-   #1494 : Add support for functions returning class instances.
-   #1495 : Add support for functions with class instance arguments.
-   #1684 : Add support for classes without `__init__` functions.
-   #1685 : Add support for `type()` function with class instance argument.
-   #1605 : Add support for methods and interfaces in classes (including `__init__` and `__del__`).
-   #1618 : Add support for class instance attributes.
-   #1680 : Add support for `typing.Final`.
-   Add a `--time_execution` flag to allow detailed investigation of critical sections of code.
-   #1659 : Add multi-file support for classes.
-   #1708 : Allow returning pointers to arguments from functions.
-   \[INTERNALS\] Add `class_type` attribute to `TypedAstNode`.
-   \[INTERNALS\] Add `PyccelPyArrayObject` datatype.

### Fixed

-   #1587 : Fix unnecessarily long file names generated by `epyccel`.
-   #1576 : Correct destructor invocation for proper cleanup.
-   #1576 : Remove inline class method definition.
-   Ensure an error is raised when if conditions are used in comprehension statements.
-   #1553 : Fix `np.sign` when using the `ifort` compiler.
-   #1582 : Allow homogeneous tuples in classes.
-   #1619 : Give priority to imported functions over builtin functions.
-   #1614 : Allow relative paths for custom compilation file.
-   #1615 : Fixed infinite loop when passing slices while copying arrays.
-   #1628 : Fixed segmentation fault when writing to optional scalars.
-   #1554 : Fix exit statement in Fortran with Intel compiler.
-   #1564 : Fixed installation problems on Python 3.12.
-   #1259 : Fix bug causing problems with user editable installation.
-   #1651 : Fix name collision resolution to include parent scopes.
-   #1156 : Raise an error for variable name collisions with non-variable objects.
-   #1507 : Fix problems with name collisions in class functions.
-   Ensure `pyccel-init` calls the related function.
-   Stop unnecessarily importing deprecated NumPy classes `int`, `bool`, `float`, `complex` in Python translation.
-   #1712 : Fix library path and OpenMP support for recent Apple chips by getting Homebrew directory with `brew --prefix`.
-   #1687 : Pointers in tuples are deallocated.
-   #1586 : Raise an error for targets of class instances which go out of scope too early.
-   #1717 : Fix a bug when handling paths with dots.

### Changed

-   #1672 : Make `icx` and `ifx` the default Intel compilers (Found in Intel oneAPI).
-   #1644 : Stop printing the step of a range if that step is 1.
-   #1638 : Migrate from `setuptools` to `hatch` for installation scripts.
-   Don't raise a warning for an unnecessary specification of the order.
-   \[INTERNALS\] #1593 : Rename `PyccelAstNode.fst` to the `PyccelAstNode.ast`.
-   \[INTERNALS\] #1593 : Use a setter instead of a method to update `PyccelAstNode.ast`.
-   \[INTERNALS\] #1593 : Rename `BasicParser._current_fst_node` to the `BasicParser._current_ast_node`.
-   \[INTERNALS\] #1390 : Remove dead code handling a `CodeBlock` in an assignment.
-   \[INTERNALS\] #1582 : Remove the `HomogeneousTupleVariable` type.
-   \[INTERNALS\] #1581 : Unify handling of string and Python annotations.

### Deprecated

-   #1593 : Remove undocumented, broken `lambdify` method.
-   \[INTERNALS\] #1584 : Remove unused functions from `pyccel.ast.core` : `inline`, `subs`, `get_iterable_ranges`.
-   \[INTERNALS\] #1584 : Remove unused functions from `pyccel.ast.datatypes` : `is_iterable_datatype`, `is_with_construct_datatype`, `is_pyccel_datatype`.
-   \[INTERNALS\] #1584 : Remove unused class from `pyccel.ast.core`: `ForIterator`.
-   \[INTERNALS\] #1584 : Remove unused method from `pyccel.ast.core`: `ClassDef.get_attribute`.
-   \[INTERNALS\] #1676 : Remove `DottedFunctionCall` from `pyccel.ast.core` (use `bound_argument` instead).
-   \[INTERNALS\] #1683 : Remove unused redundant class from `pyccel.ast.datatypes`: `UnionType`.

## \[1.10.0\] - 2023-10-23

### Added

-   #633 & #1518 : Allow non-trivial types to be specified with mypy-compatible annotations.
-   #1336 : Use template as a partial type.
-   #1509 : Add type annotations for variables.
-   #1528 : Add support for variable declarations in classes.
-   #1491 : Add documentation for classes.

### Fixed

-   #387 : Raise a clear error when an unrecognised type is used in a type annotation.
-   #1556 : Fixed print format string for Intel compatibility.
-   #1557 : Fix return a new instance of a class.
-   #1557 : Fix save multiple class instances to the same variable.

### Changed

-   \[INTERNALS\] #1520 : `ScopedNode` -> `ScopedAstNode`.
-   \[INTERNALS\] #1520 : `PyccelAstNode` -> `TypedAstNode`.
-   \[INTERNALS\] #1520 : `Basic` -> `PyccelAstNode`.

### Deprecated

-   Drop official support for Python 3.7 due to End of Life.

## \[1.9.2\] - 2023-10-13

### Added

-   #1476 : Add C support for a class containing `Interfaces`.
-   #1472 : Add C printing support for a class containing scalar data.
-   #1492 : Types of arguments for class methods can be declared like function arguments.
-   #1511 : Add support for the `cmath` library.
-   Output readable header syntax errors.
-   New environment variable `PYCCEL_DEFAULT_COMPILER`.
-   #1508 : Add C support for a class destructor.
-   #1508 : Add support for array data in classes.

### Fixed

-   #1484 : Use scope for classes to avoid name clashes.
-   Stop raising warning for unrecognised functions imported via intermediate modules.
-   #1156 : Raise a neat error for unhandled inhomogeneous tuple expressions.
-   Set status of header variables to 'unallocated'.
-   #1508 : Generate deallocations for classes and their attributes.

### Changed

-   #1484 : Improve handling of `DottedName` in `_assign_lhs_variable`.
-   \[INTERNALS\] Move handling of variable headers to semantic stage.
-   \[INTERNALS\] Moved handling of type annotations to the semantic stage.
-   \[INTERNALS\] Remove unnecessary body argument from `FunctionAddress`.

### Deprecated

-   #1513 : Stop printing `@types` decorators in generated Python code.
-   Remove support for undocumented type syntax specifying precision (e.g. `int*8`).
-   No longer possible to combine header annotations and argument type annotations.
-   Remove support for specifying header annotations in a separate file.
-   \[INTERNALS\] Remove `dtype_registry` in favour of `dtype_and_precision_registry`.
-   \[INTERNALS\] Prefer `DataType` keys over string keys which describe data types.

## \[1.9.1\] - 2023-08-31

### Added

-   #1497 : Add support for NumPy `copy` method: `a.copy`.
-   #1497 : Add support for NumPy function `copy`.

### Fixed

-   #1499 : Fix passing temporary arrays to functions.
-   #1241 : Missing transpose when converting from a C-ordered array to F-ordered array.
-   #1241 : Incorrect transpose when copying an F-ordered array.
-   #1241 : Fix infinite loop when passing an array as the only argument to `np.array`.
-   #1506 : Increment `Py_None` reference count to avoid unexpected deallocation.

## \[1.9.0\] - 2023-08-22

### Added

-   #752 : Allow passing array variables to `numpy.array`.
-   #1280 : Allow copying arrays using `numpy.array`.
-   Allow interfaces in classes.
-   Add Python support for a simple class.
-   #1430 : Add conjugate support to booleans.
-   #1452 : Add C printing support for a class containing only functions.
-   #1260 : Add support for NumPy `dtype` property: `a.dtype`.
-   #1260 : Add support for NumPy `result_type` function.

### Fixed

-   #682 : Wrong data layout when copying a slice of an array.
-   #1453 : Fix error-level developer mode output.
-   \[INTERNALS\] Fix string base class selection.
-   #1496 : Fix interfaces which differ only by order or rank.

### Changed

-   #1455 : Make `ConstructorCall` inherit from `FunctionCall`.
-   Updating `stdlib` files if they are modified not just accessed.
-   `pyccel_clean` tool now deletes folders **starting with** `__pyccel__` and `__epyccel__`.
-   Pyccel-generated folder names are dependent on `PYTEST_XDIST_WORKER` when running with `pytest-xdist`.
-   \[INTERNALS\] Add class object to class function call arguments.
-   \[INTERNALS\] In `ast.numpyext` rename `Shape` as `NumpyShape`, `NumpyArraySize` as `NumpySize`
-   \[INTERNALS\] In `ast.internals` rename `PyccelArraySize` as `PyccelArraySizeElement`, create new `PyccelArraySize` w/out `index` argument
-   \[INTERNALS\] Make `NumpySize` a factory class (which cannot be instantiated)
-   \[INTERNALS\] Re-write C-Python API wrapping stage (#1477)

### Deprecated

-   Using a `@types` decorator will raise a `FutureWarning` as this will be deprecated in a future version.
-   Using a type specification header will raise a `FutureWarning` as this will be deprecated in a future version.
-   Stop generating `numpy.bool` (deprecated from NumPy) in code.
-   \[INTERNALS\] Removed `obsolete` folder.
-   \[INTERNALS\] Removed out of date `samples` folder.
-   \[INTERNALS\] Removed out of date `doc` folder.
-   \[INTERNALS\] Removed `benchmarks` folder. Code is still available in benchmark repository.
-   \[INTERNALS\] Removed `bugs` folder.
-   \[INTERNALS\] Removed `inprogress` folder.
-   \[INTERNALS\] Remove old Travis configuration file.

## \[1.8.1\] - 2023-07-07

### Added

-   #1430 : Added conjugate support to integers and floats.

### Fixed

-   #1427 : Fix augmented assignment with a literal right hand side in templated code.

## \[1.8.0\] - 2023-06-20

### Added
-   #1400 : Added flags to Pyccel for managing conda PATH warnings.

### Fixed

-   #1404 : Bug preventing printing of some functions in a `print()` call.
-   #1302 : Raise error message in case of empty class.
-   #1407 : Raise an error if file name matches a Python built-in module.
-   #929 : Allow optional variables when compiling with Intel or NVIDIA.
-   #1117 : Allow non-contiguous arrays to be passed to Fortran code.
-   #1415 : Fix incorrect handling of assignments augmented by function calls.
-   #1418 : Fix `itertools.product` implementation.

### Changed

-   #1355 : Remove unused `BasicParser` arguments.
-   \[INTERNALS\] Re-write bind-c wrapping stage (#1388)

## \[1.7.4\] - 2023-05-02

### Added

-   #1352 : Added a change log.

### Fixed

-   #1367 : Use an absolute path to link to Python library.
-   #1379 : Ensure temporary arrays created for function calls are correctly declared in loops.

### Changed

-   Default to linking Python dynamically instead of statically
-   Ensure only absolute paths are used in compilation command.
-   \[INTERNALS\] Use `FunctionDefArgument` to store all argument specific properties.
-   \[INTERNALS\] Reduce carbon footprint by avoiding unnecessary CI testing.
-   \[INTERNALS\] Automatise PR labelling and review progress prompts.
-   \[INTERNALS\] Enforce the use of `FunctionDefArgument` in `FunctionDef`.
-   \[INTERNALS\] Use `FunctionDefResult` to store all result specific properties.

## \[1.7.3\] - 2023-03-07

### Added

-   Improved developer docs (code generation stage).

### Fixed

-   #1337 : Bug causing overflow errors when templates are used in functions with a large number of arguments.
-   #892 : Bug in the wrapper preventing an argument from using templates to have both a scalar and an array type.

### Changed

-   \[INTERNALS\] Add validation of docstrings to CI.

## \[1.7.2\] - 2023-02-02

### Added

### Fixed

-   #1288 : Bug in slice indexing in C code.
-   #1318 : Bug preventing use of `np.linspace` more than once in a given function.

### Changed

-   \[INTERNALS\] Uniformise line endings and enforce the convention through the use of a `.gitattributes` file.
-   \[INTERNALS\] Add human-readable summaries to tests.
-   \[INTERNALS\] Add tests to ensure Pyccel conventions are followed.
-   \[INTERNALS\] Add tests to check spelling.

## \[1.7.1\] - 2023-01-26

### Added

-   #1309 : Support for `np.sum` in C code.
-   Improved [developer docs](./developer_docs) (ordering, syntactic stage, semantic stage).
-   Added [community guidelines](./github/CONTRIBUTING.md).

### Fixed

-   #1184 : Bug preventing compilation on systems where there is no static library available for Python.
-   #1281 : Bug causing assignment to pointer instead of incrementation.
-   #1282 : Imported constants cannot be returned from functions.
-   \[INTERNALS\] Bug in CI coverage for forks.

### Changed

-   #1315 : Installation process modified to make test requirements a pip optional dependency.
-   #1245 : Reduce false negative test results by using a tolerance to compare floats.
-   #1272 : Remove use of deprecated NumPy syntax in tests.
-   #1253 : Provide minimum requirements.
-   \[INTERNALS\]  #1385 : Remove unused settings keyword arguments from `_visit` function.<|MERGE_RESOLUTION|>--- conflicted
+++ resolved
@@ -19,14 +19,11 @@
 -   #1787 : Ensure `STC` is installed with Pyccel.
 -   #1656 : Ensure `gFTL` is installed with Pyccel.
 -   #1844 : Add line numbers and code to errors from built-in function calls.
-<<<<<<< HEAD
--   #1895 : Add Python support for dict initialisation with `{}`.
-=======
 -   #1655 : Add the appropriate C language equivalent for declaring a Python `list` container using the `STC` library.
 -   #1659 : Add the appropriate C language equivalent for declaring a Python `set` container using the `STC` library. 
 -   #1893 : Add Python support for set initialisation with `set()`.
 -   #1877 : Add C Support for set method `pop()`.
->>>>>>> e4dfd4f8
+-   #1895 : Add Python support for dict initialisation with `{}`.
 -   \[INTERNALS\] Added `container_rank` property to `ast.datatypes.PyccelType` objects.
 -   \[DEVELOPER\] Added an improved traceback to the developer-mode errors for errors in function calls.
 
