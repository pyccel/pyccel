# Change Log
All notable changes to this project will be documented in this file.

## \[UNRELEASED\]

### Added
-   #1720 : Add support for `Ellipsis` as the only index for an array.
-   #1694 : Add Python support for list method `extend()`.
-   #1696 : Add Python support for list method `copy()`.
-   #1693 : Add Python support for list method `remove()`.
-   #1739 : Add abstract class `SetMethod` to handle calls to various set methods.
-   #1739 : Add Python support for set method `clear()`.
-   #1740 : Add Python support for set method `copy()`.
-   #1750 : Add Python support for set method `remove()`.
<<<<<<< HEAD
-   #1743 : Add Python support for set method `discard()`.
=======
-   #1787 : Ensure `STC` is installed with Pyccel.
>>>>>>> cb4165a8

### Fixed

-   #1720 : Fix Undefined Variable error when the function definition is after the variable declaration.
-   #1762 : Fix array copy between different data types.
-   #1763 Use `np.result_type` to avoid mistakes in non-trivial NumPy type promotion rules.
-   Fix some cases where a Python built-in type is returned in place of a NumPy type.
-   Stop printing numbers with more decimal digits than their precision.
-   Allow printing the result of a function returning multiple objects of different types.
-   #1792 : Fix array unpacking.
-   #1795 : Fix bug when returning slices in C.
-   #1732 : Fix multidimensional list indexing in Python.
-   #1785 : Add missing cast when creating an array of booleans from non-boolean values.
-   #1218 : Fix bug when assigning an array to a slice in Fortran.
-   #1830 : Fix missing allocation when returning an annotated array expression.

### Changed
-   #1720 : functions with the `@inline` decorator are no longer exposed to Python in the shared library.
-   #1720 : Error raised when incompatible arguments are passed to an `inlined` function is now fatal.
-   \[TESTS\] Filter out cast warnings in cast tests.
-   \[INTERNALS\] `FunctionDef` is annotated when it is called, or at the end of the `CodeBlock` if it is never called.
-   \[INTERNALS\] `InlinedFunctionDef` is only annotated if it is called.
-   \[INTERNALS\] Build `utilities.metaclasses.ArgumentSingleton` on the fly to ensure correct docstrings.
-   \[INTERNALS\] Rewrite datatyping system. See #1722.
-   \[INTERNALS\] Moved precision from `ast.basic.TypedAstNode` to an internal property of `ast.datatypes.FixedSizeNumericType` objects.
-   \[INTERNALS\] Use cached `__add__` method to determine result type of arithmetic operations.
-   \[INTERNALS\] Use cached `__and__` method to determine result type of bitwise comparison operations.
-   \[INTERNALS\] Removed unused `fcode`, `ccode`, `cwrappercode`, `luacode`, and `pycode` functions from printers.
-   \[INTERNALS\] Removed unused arguments from methods in `pyccel.codegen.codegen.Codegen`.
-   \[INTERNALS\] Stop storing `FunctionDef`, `ClassDef`, and `Import` objects inside `CodeBlock`s.

### Deprecated

-   #1786 : Remove support for `real` and `integer` as type annotations.
-   #1812 : Stop allowing multiple main blocks inside a module.
-   \[INTERNALS\] Remove property `ast.basic.TypedAstNode.precision`.
-   \[INTERNALS\] Remove class `ast.datatypes.DataType` (replaced by `ast.datatypes.PrimitiveType` and `ast.datatypes.PyccelType`).
-   \[INTERNALS\] Remove unused properties `prefix` and `alias` from `CustomDataType`.
-   \[INTERNALS\] Remove `ast.basic.TypedAstNode._dtype`. The datatype can still be accessed as it is contained within the class type.
-   \[INTERNALS\] Removed unused and undocumented function `get_function_from_ast`.
-   \[INTERNALS\] Remove unused parameters `expr`, `status` and `like` from `pyccel.ast.core.Assign`.

## \[1.11.2\] - 2024-03-05

### Added

-   #1689 : Add Python support for list method `append()`.
-   #1692 : Add Python support for list method `insert()`.
-   #1690 : Add Python support for list method `pop()`.
-   #1691 : Add Python support for list method `clear()`.
-   #1575 : Add support for homogeneous tuple type annotations on variables.
-   #1425 : Add support for `numpy.isnan`, `numpy.isinf` and `numpy.isfinite`.
-   #1738 : Add Python support for creating scalar sets with `{}`.
-   #1738 : Add Python support for set method `add`.
-   #1749 : Add Python support for set method `pop()`.

### Fixed

-   #1575 : Fixed inhomogeneous tuple (due to incompatible sizes) being treated as homogeneous tuple.
-   #1182 : Fix tuples containing objects with different ranks.
-   #1575 : Fix duplication operator for non-homogeneous tuples with a non-literal but constant multiplier.
-   #1779 : Fix standalone partial templates.

### Changed

-   #1776 : Increase minimum version for `pytest` to 7.0.

### Deprecated

-   \[INTERNALS\] Remove unnecessary `dtype` parameter from `ast.core.Declare` class.
-   \[INTERNALS\] Remove unnecessary `passed_from_dotted` parameter from `ast.core.Declare` class.
-   \[INTERNALS\] Remove unused `ast.core.Block` class.

## \[1.11.1\] - 2024-02-13

### Fixed

-   #1724 : Fix returns in for loops

## \[1.11.0\] - 2024-02-12

### Added

-   #1645 : Handle deprecated `ast` classes.
-   #1649 : Add support for `np.min` in C code.
-   #1621 : Add support for `np.max` in C code.
-   #1571 : Add support for the function `tuple`.
-   #1493 : Add preliminary support for importing classes.
-   #1578 : Allow classes to avoid type annotations for the self argument of a method.
-   #1597 : Handle class docstrings.
-   #1494 : Add support for functions returning class instances.
-   #1495 : Add support for functions with class instance arguments.
-   #1684 : Add support for classes without `__init__` functions.
-   #1685 : Add support for `type()` function with class instance argument.
-   #1605 : Add support for methods and interfaces in classes (including `__init__` and `__del__`).
-   #1618 : Add support for class instance attributes.
-   #1680 : Add support for `typing.Final`.
-   Add a `--time_execution` flag to allow detailed investigation of critical sections of code.
-   #1659 : Add multi-file support for classes.
-   #1708 : Allow returning pointers to arguments from functions.
-   \[INTERNALS\] Add `class_type` attribute to `TypedAstNode`.
-   \[INTERNALS\] Add `PyccelPyArrayObject` datatype.

### Fixed

-   #1587 : Fix unnecessarily long file names generated by `epyccel`.
-   #1576 : Correct destructor invocation for proper cleanup.
-   #1576 : Remove inline class method definition.
-   Ensure an error is raised when if conditions are used in comprehension statements.
-   #1553 : Fix `np.sign` when using the `ifort` compiler.
-   #1582 : Allow homogeneous tuples in classes.
-   #1619 : Give priority to imported functions over builtin functions.
-   #1614 : Allow relative paths for custom compilation file.
-   #1615 : Fixed infinite loop when passing slices while copying arrays.
-   #1628 : Fixed segmentation fault when writing to optional scalars.
-   #1554 : Fix exit statement in Fortran with Intel compiler.
-   #1564 : Fixed installation problems on Python 3.12.
-   #1259 : Fix bug causing problems with user editable installation.
-   #1651 : Fix name collision resolution to include parent scopes.
-   #1156 : Raise an error for variable name collisions with non-variable objects.
-   #1507 : Fix problems with name collisions in class functions.
-   Ensure `pyccel-init` calls the related function.
-   Stop unnecessarily importing deprecated NumPy classes `int`, `bool`, `float`, `complex` in Python translation.
-   #1712 : Fix library path and OpenMP support for recent Apple chips by getting Homebrew directory with `brew --prefix`.
-   #1687 : Pointers in tuples are deallocated.
-   #1586 : Raise an error for targets of class instances which go out of scope too early.
-   #1717 : Fix a bug when handling paths with dots.

### Changed

-   #1672 : Make `icx` and `ifx` the default Intel compilers (Found in Intel oneAPI).
-   #1644 : Stop printing the step of a range if that step is 1.
-   #1638 : Migrate from `setuptools` to `hatch` for installation scripts.
-   Don't raise a warning for an unnecessary specification of the order.
-   \[INTERNALS\] #1593 : Rename `PyccelAstNode.fst` to the `PyccelAstNode.ast`.
-   \[INTERNALS\] #1593 : Use a setter instead of a method to update `PyccelAstNode.ast`.
-   \[INTERNALS\] #1593 : Rename `BasicParser._current_fst_node` to the `BasicParser._current_ast_node`.
-   \[INTERNALS\] #1390 : Remove dead code handling a `CodeBlock` in an assignment.
-   \[INTERNALS\] #1582 : Remove the `HomogeneousTupleVariable` type.
-   \[INTERNALS\] #1581 : Unify handling of string and Python annotations.

### Deprecated

-   #1593 : Remove undocumented, broken `lambdify` method.
-   \[INTERNALS\] #1584 : Remove unused functions from `pyccel.ast.core` : `inline`, `subs`, `get_iterable_ranges`.
-   \[INTERNALS\] #1584 : Remove unused functions from `pyccel.ast.datatypes` : `is_iterable_datatype`, `is_with_construct_datatype`, `is_pyccel_datatype`.
-   \[INTERNALS\] #1584 : Remove unused class from `pyccel.ast.core`: `ForIterator`.
-   \[INTERNALS\] #1584 : Remove unused method from `pyccel.ast.core`: `ClassDef.get_attribute`.
-   \[INTERNALS\] #1676 : Remove `DottedFunctionCall` from `pyccel.ast.core` (use `bound_argument` instead).
-   \[INTERNALS\] #1683 : Remove unused redundant class from `pyccel.ast.datatypes`: `UnionType`.

## \[1.10.0\] - 2023-10-23

### Added

-   #633 & #1518 : Allow non-trivial types to be specified with mypy-compatible annotations.
-   #1336 : Use template as a partial type.
-   #1509 : Add type annotations for variables.
-   #1528 : Add support for variable declarations in classes.
-   #1491 : Add documentation for classes.

### Fixed

-   #387 : Raise a clear error when an unrecognised type is used in a type annotation.
-   #1556 : Fixed print format string for Intel compatibility.
-   #1557 : Fix return a new instance of a class.
-   #1557 : Fix save multiple class instances to the same variable.

### Changed

-   \[INTERNALS\] #1520 : `ScopedNode` -> `ScopedAstNode`.
-   \[INTERNALS\] #1520 : `PyccelAstNode` -> `TypedAstNode`.
-   \[INTERNALS\] #1520 : `Basic` -> `PyccelAstNode`.

### Deprecated

-   Drop official support for Python 3.7 due to End of Life.

## \[1.9.2\] - 2023-10-13

### Added

-   #1476 : Add C support for a class containing `Interfaces`.
-   #1472 : Add C printing support for a class containing scalar data.
-   #1492 : Types of arguments for class methods can be declared like function arguments.
-   #1511 : Add support for the `cmath` library.
-   Output readable header syntax errors.
-   New environment variable `PYCCEL_DEFAULT_COMPILER`.
-   #1508 : Add C support for a class destructor.
-   #1508 : Add support for array data in classes.

### Fixed

-   #1484 : Use scope for classes to avoid name clashes.
-   Stop raising warning for unrecognised functions imported via intermediate modules.
-   #1156 : Raise a neat error for unhandled inhomogeneous tuple expressions.
-   Set status of header variables to 'unallocated'.
-   #1508 : Generate deallocations for classes and their attributes.

### Changed

-   #1484 : Improve handling of `DottedName` in `_assign_lhs_variable`.
-   \[INTERNALS\] Move handling of variable headers to semantic stage.
-   \[INTERNALS\] Moved handling of type annotations to the semantic stage.
-   \[INTERNALS\] Remove unnecessary body argument from `FunctionAddress`.

### Deprecated

-   #1513 : Stop printing `@types` decorators in generated Python code.
-   Remove support for undocumented type syntax specifying precision (e.g. `int*8`).
-   No longer possible to combine header annotations and argument type annotations.
-   Remove support for specifying header annotations in a separate file.
-   \[INTERNALS\] Remove `dtype_registry` in favour of `dtype_and_precision_registry`.
-   \[INTERNALS\] Prefer `DataType` keys over string keys which describe data types.

## \[1.9.1\] - 2023-08-31

### Added

-   #1497 : Add support for NumPy `copy` method: `a.copy`.
-   #1497 : Add support for NumPy function `copy`.

### Fixed

-   #1499 : Fix passing temporary arrays to functions.
-   #1241 : Missing transpose when converting from a C-ordered array to F-ordered array.
-   #1241 : Incorrect transpose when copying an F-ordered array.
-   #1241 : Fix infinite loop when passing an array as the only argument to `np.array`.
-   #1506 : Increment `Py_None` reference count to avoid unexpected deallocation.

## \[1.9.0\] - 2023-08-22

### Added

-   #752 : Allow passing array variables to `numpy.array`.
-   #1280 : Allow copying arrays using `numpy.array`.
-   Allow interfaces in classes.
-   Add Python support for a simple class.
-   #1430 : Add conjugate support to booleans.
-   #1452 : Add C printing support for a class containing only functions.
-   #1260 : Add support for NumPy `dtype` property: `a.dtype`.
-   #1260 : Add support for NumPy `result_type` function.

### Fixed

-   #682 : Wrong data layout when copying a slice of an array.
-   #1453 : Fix error-level developer mode output.
-   \[INTERNALS\] Fix string base class selection.
-   #1496 : Fix interfaces which differ only by order or rank.

### Changed

-   #1455 : Make `ConstructorCall` inherit from `FunctionCall`.
-   Updating `stdlib` files if they are modified not just accessed.
-   `pyccel_clean` tool now deletes folders **starting with** `__pyccel__` and `__epyccel__`.
-   Pyccel-generated folder names are dependent on `PYTEST_XDIST_WORKER` when running with `pytest-xdist`.
-   \[INTERNALS\] Add class object to class function call arguments.
-   \[INTERNALS\] In `ast.numpyext` rename `Shape` as `NumpyShape`, `NumpyArraySize` as `NumpySize`
-   \[INTERNALS\] In `ast.internals` rename `PyccelArraySize` as `PyccelArraySizeElement`, create new `PyccelArraySize` w/out `index` argument
-   \[INTERNALS\] Make `NumpySize` a factory class (which cannot be instantiated)
-   \[INTERNALS\] Re-write C-Python API wrapping stage (#1477)

### Deprecated

-   Using a `@types` decorator will raise a `FutureWarning` as this will be deprecated in a future version.
-   Using a type specification header will raise a `FutureWarning` as this will be deprecated in a future version.
-   Stop generating `numpy.bool` (deprecated from NumPy) in code.
-   \[INTERNALS\] Removed `obsolete` folder.
-   \[INTERNALS\] Removed out of date `samples` folder.
-   \[INTERNALS\] Removed out of date `doc` folder.
-   \[INTERNALS\] Removed `benchmarks` folder. Code is still available in benchmark repository.
-   \[INTERNALS\] Removed `bugs` folder.
-   \[INTERNALS\] Removed `inprogress` folder.
-   \[INTERNALS\] Remove old Travis configuration file.

## \[1.8.1\] - 2023-07-07

### Added

-   #1430 : Added conjugate support to integers and floats.

### Fixed

-   #1427 : Fix augmented assignment with a literal right hand side in templated code.

## \[1.8.0\] - 2023-06-20

### Added
-   #1400 : Added flags to Pyccel for managing conda PATH warnings.

### Fixed

-   #1404 : Bug preventing printing of some functions in a `print()` call.
-   #1302 : Raise error message in case of empty class.
-   #1407 : Raise an error if file name matches a Python built-in module.
-   #929 : Allow optional variables when compiling with Intel or NVIDIA.
-   #1117 : Allow non-contiguous arrays to be passed to Fortran code.
-   #1415 : Fix incorrect handling of assignments augmented by function calls.
-   #1418 : Fix `itertools.product` implementation.

### Changed

-   #1355 : Remove unused `BasicParser` arguments.
-   \[INTERNALS\] Re-write bind-c wrapping stage (#1388)

## \[1.7.4\] - 2023-05-02

### Added

-   #1352 : Added a change log.

### Fixed

-   #1367 : Use an absolute path to link to Python library.
-   #1379 : Ensure temporary arrays created for function calls are correctly declared in loops.

### Changed

-   Default to linking Python dynamically instead of statically
-   Ensure only absolute paths are used in compilation command.
-   \[INTERNALS\] Use `FunctionDefArgument` to store all argument specific properties.
-   \[INTERNALS\] Reduce carbon footprint by avoiding unnecessary CI testing.
-   \[INTERNALS\] Automatise PR labelling and review progress prompts.
-   \[INTERNALS\] Enforce the use of `FunctionDefArgument` in `FunctionDef`.
-   \[INTERNALS\] Use `FunctionDefResult` to store all result specific properties.

## \[1.7.3\] - 2023-03-07

### Added

-   Improved developer docs (code generation stage).

### Fixed

-   #1337 : Bug causing overflow errors when templates are used in functions with a large number of arguments.
-   #892 : Bug in the wrapper preventing an argument from using templates to have both a scalar and an array type.

### Changed

-   \[INTERNALS\] Add validation of docstrings to CI.

## \[1.7.2\] - 2023-02-02

### Added

### Fixed

-   #1288 : Bug in slice indexing in C code.
-   #1318 : Bug preventing use of `np.linspace` more than once in a given function.

### Changed

-   \[INTERNALS\] Uniformise line endings and enforce the convention through the use of a `.gitattributes` file.
-   \[INTERNALS\] Add human-readable summaries to tests.
-   \[INTERNALS\] Add tests to ensure Pyccel conventions are followed.
-   \[INTERNALS\] Add tests to check spelling.

## \[1.7.1\] - 2023-01-26

### Added

-   #1309 : Support for `np.sum` in C code.
-   Improved [developer docs](./developer_docs) (ordering, syntactic stage, semantic stage).
-   Added [community guidelines](./github/CONTRIBUTING.md).

### Fixed

-   #1184 : Bug preventing compilation on systems where there is no static library available for Python.
-   #1281 : Bug causing assignment to pointer instead of incrementation.
-   #1282 : Imported constants cannot be returned from functions.
-   \[INTERNALS\] Bug in CI coverage for forks.

### Changed

-   #1315 : Installation process modified to make test requirements a pip optional dependency.
-   #1245 : Reduce false negative test results by using a tolerance to compare floats.
-   #1272 : Remove use of deprecated NumPy syntax in tests.
-   #1253 : Provide minimum requirements.
-   \[INTERNALS\]  #1385 : Remove unused settings keyword arguments from `_visit` function.<|MERGE_RESOLUTION|>--- conflicted
+++ resolved
@@ -12,11 +12,8 @@
 -   #1739 : Add Python support for set method `clear()`.
 -   #1740 : Add Python support for set method `copy()`.
 -   #1750 : Add Python support for set method `remove()`.
-<<<<<<< HEAD
+-   #1787 : Ensure `STC` is installed with Pyccel.
 -   #1743 : Add Python support for set method `discard()`.
-=======
--   #1787 : Ensure `STC` is installed with Pyccel.
->>>>>>> cb4165a8
 
 ### Fixed
 
