# Change Log

All notable changes to this project will be documented in this file.

## \[UNRELEASED\]

### Added

-   #1741 : Add support for set method `difference()`.
-   #1742 : Add support for set method `difference_update()`.
-   #1849 : Add support for lambda functions in assign statements by treating them as inline functions.
-   #1585 : Add support for `np.divide` and its alias `np.true_divide`.
-   #2390 : Add support for `np.expm1`.
<<<<<<< HEAD
-   Allow installed versions of gFTL and STC to be used if they can be discovered by `pkg-config`.
=======
-   #2420 : Add `@low_level` decorator.
>>>>>>> 74febf0c
-   \[INTERNALS\] Added a `Wrappergen` class to group all wrapper generation logic.
-   \[INTERNALS\] Added the `pyccel.codegen.compiling.library_config` module to handle library installation.

### Fixed

-   #2306 : Fix Python containers as arguments to interface functions.
-   #2407 : Fix bad memory handling for multi-level containers.
-   #2408 : Fix bug when inlining a call to a function with no return, via a dotted function call.
-   #2419 : Fix lost error messages.
-   #2424 : Fix `isinstance` call testing class instance.
-   #2248 : Fix wrapper bug when returning an instance of a class from the method of a preceding class.
-   #2413 : Fix late name conflict detection bug.
-   #2414 : Fix bug when passing a class member as argument to an inlined function.
<<<<<<< HEAD
-   #2401 : Fix an unreported, undetected race condition when running 2 Pyccel instances which install the same library to different folders.
=======
-   #2417 : Fix list duplication expressions.
-   #2429 : Fix interface parsing from imported function.
-   #2431 : Fix missing type checks for functions called by functions with variable argument types.
-   #2433 : Fix shape calculation for resized class member variables.
-   #2426 : Fix bug when specifying ND array shape with a tuple variable.
-   #2096 : Fix saving a list comprehension into a slice.
>>>>>>> 74febf0c

### Changed

-   Update compiler commands to output the Python shared libraries and executables directly into the output directory.
-   #2386 : Changed the name of the generated file `bind_c_X.f90` to `bind_c_X_wrapper.f90`.
-   Update STC to v6.0-beta2.
-   #2414 : Ensure printing of imports from Fortran intrinsic libraries is done in a reproducible way (by sorting).
-   Install STC to use it as a library instead of selectively compiling.
-   \[INTERNALS\] Rename `SetMethod.set_variable` -> `SetMethod.set_obj` as this object is not necessarily a `Variable`.
-   \[INTERNALS\] Rename `accelerators` variables and arguments to more accurate `extra_compilation_tools` where appropriate.
-   \[INTERNALS\] Interface functions are no longer stored in `Module.functions`.
-   \[INTERNALS\] Scope dictionaries cannot be modified directly from outside the scope.

### Deprecated

### Removed

-   #2412 : Remove unused, undocumented obsolete decorator `bypass`.
-   #2412 : Remove unused, undocumented obsolete decorator `sympy`.
-   \[INTERNALS\] Remove unused properties in `pyccel.codegen.Codegen` (`imports`, `variables`, `body`, `routines`, `classes`, `interfaces`, `modules`, `language`).

## \[2.0.1\] - 2025-06-27

### Added

-   \[INTERNALS\] Added developer documentation about tests.

### Fixed

-   #2364 : Fix the use of the `--export-compiler-config` flag.
-   #2372 : Fix passing arrays of size 0 to Fortran translations.
-   \[INTERNALS\] Fix unsorted `__all__` variables.
-   \[INTERNALS\] Allow CI scripts `check_pyccel_conventions.py`, `check_pylint_commands.py`, and `ci_tools/check_python_capitalisation.py` to be called easily locally.

### Changed

-   \[INTERNALS\] Rename `check_slots.py` -> `check_pyccel_conventions.py`.

## \[2.0.0\] - 2025-06-21

### Added

-   #1720 : Add support for `Ellipsis` as the only index for an array.
-   #1787 : Ensure STC v5.0 (`ef322ae`) is installed with Pyccel.
-   #1656 : Ensure gFTL is installed with Pyccel.
-   #1694 : Add Python support for list method `extend()`.
-   #1700 : Add Python support for list method `sort()`.
-   #1696 : Add Python support for list method `copy()`.
-   #1693 : Add Python support for list method `remove()`.
-   #1895 : Add Python support for dict initialisation with `{}`.
-   #1895 : Add Python support for dict initialisation with `dict()`.
-   #1881 : Add Python support for dict method `copy()`.
-   #1888 : Add Python support for dict method `setdefault()`.
-   #1885 : Add Python and C support for dict method `get()`.
-   #1844 : Add line numbers and code to errors from built-in function calls.
-   #1655 : Add the appropriate C language equivalent for declaring a Python `list` container using the STC library.
-   #1659 : Add the appropriate C language equivalent for declaring a Python `set` container using the STC library.
-   #1944 : Add the appropriate C language equivalent for declaring a Python `dict` container using the STC library.
-   #1657 : Add the appropriate Fortran language equivalent for declaring a Python `list` container using the gFTL library.
-   #1658 : Add the appropriate Fortran language equivalent for declaring a Python `set` container using the gFTL library.
-   #1944 : Add the appropriate Fortran language equivalent for declaring a Python `dict` container using the gFTL library.
-   #2009 : Add support for `in` operator for `list`, `set`, `dict` and class containers.
-   #1874 : Add C and Fortran support for the `len()` function for the `list` container.
-   #1875 : Add C and Fortran support for the `len()` function for the `set` container.
-   #1908 : Add C and Fortran support for the `len()` function for the `dict` container.
-   #1665 : Add C and Fortran support for returning lists from functions.
-   #1663 : Add C and Fortran support for lists as arguments.
-   #1689 : Add C and Fortran support for list method `append()`.
-   #1876 : Add C support for indexing lists.
-   #1690 : Add C and Fortran support for list method `pop()`.
-   #1695 : Add C and Fortran support for list method `reverse()`.
-   #2256 : Add C and Fortran support for list method `clear()`.
-   #2259 : Add C and Fortran support for list method `insert()`.
-   #2298 : Add support for `list.__eq__`.
-   #1663 : Add C and Fortran support for sets as arguments.
-   #1664 : Add C and Fortran support for returning sets from functions.
-   #2023 : Add support for iterating over a `set`.
-   #1893 : Add support for set initialisation with `set()`.
-   #1877 : Add C and Fortran Support for set method `pop()`.
-   #1917 : Add C and Fortran support for set method `add()`.
-   #1918 : Add support for set method `clear()`.
-   #1918 : Add support for set method `copy()`.
-   #1743 : Add support for set method `discard()`.
-   #1750 : Add support for set method `remove()`.
-   #1753 : Add support for set method `union()`.
-   #1754 : Add support for set method `update()`.
-   #1744 : Add support for set method `intersection()`.
-   #1745 : Add support for set method `intersection_update()`.
-   #1745 : Add support for set method `isdisjoint()`.
-   #2059 : Add C and Fortran support for returning dictionaries from functions.
-   #2164 : Add support for dict indexing.
-   #1880 : Add support for dict method `clear()`.
-   #1884 : Add support for dict method `items()`.
-   #1884 : Add support for dict method `keys()`.
-   #1884 : Add support for dict method `values()`.
-   #1886 : Add support for dict method `pop()`.
-   #1887 : Add support for dict method `popitem()`.
-   #1936 : Add missing C output for inline decorator example in documentation
-   #1937 : Optimise `pyccel.ast.basic.PyccelAstNode.substitute` method.
-   #1544 : Add support for `typing.TypeAlias`.
-   #1583 : Allow inhomogeneous tuples in classes.
-   #738 : Add support for homogeneous tuples with scalar elements as arguments.
-   Add a warning about containers in lists.
-   #2016 : Add support for translating arithmetic magic methods.
-   #2106 : Add support for `__len__` magic method.
-   #1980 : Extend The C support for min and max to more than two variables
-   #2081 : Add support for multi operator expressions
-   #2061 : Add C support for string declarations.
-   Add support for inhomogeneous tuple annotations.
-   #1834 : Add support for `@property` decorator.
-   #2099 : Fix translation of modules containing `__all__`.
-   #983 : Add support for built-in function `round`.
-   Add support for `type` as a type annotation.
-   #2182 : Add support for `isinstance`.
-   #2183 : Add compile time analysis of if block conditions.
-   #2139 : Add support for `__getitem__`
-   #337 : Add support for returning tuples from functions.
-   #2194 : Add support for strings as arguments.
-   #2192 : Add support for the floor division assignment operator.
-   #2279 : Allow scalar literals (including Type hints) and recognised modules to be deduced from a function's context.
-   #2210 : Add preliminary support for containers of containers (e.g. lists of lists).
-   #2132 : Add support for `typing.TypeVar` to replace `@template`.
-   #2253 : Add multiple levels of verbosity.
-   Generate stub files to allow double compilation to potentially be bypassed.
-   Add `context_dict` argument to `epyccel` for passing non-global `typing.TypeVar` objects.
-   #2293 : Add `pyccel-test` command to run unit tests. Improve docs.
-   #2358 : Add support for bitwise operators with NumPy arrays.
-   \[INTERNALS\] Add abstract class `SetMethod` to handle calls to various set methods.
-   \[INTERNALS\] Add `container_rank` property to `ast.datatypes.PyccelType` objects.
-   \[INTERNALS\] Add a `__call__` method to `FunctionDef` to create `FunctionCall` instances.
-   \[INTERNALS\] Allow the use of magic methods to describe container methods.
-   \[INTERNALS\] Add a simplify method to `PyccelGt` for literals.
-   \[DEVELOPER\] Add an improved traceback to the developer-mode errors for errors in function calls.
-   \[DEVELOPER\] Add an environment variable to globally activate developer-mode for errors.
-   \[DEVELOPER\] Add a spell checker for the code itself.
-   \[DEVELOPER\] Add a test to main CI to check if deployment to TestPyPI is working correctly.

### Fixed

-   #2025 : Optimise min/max to avoid unnecessary temporary variables.
-   #1720 : Fix Undefined Variable error when the function definition is after the variable declaration.
-   #1763 Use `np.result_type` to avoid mistakes in non-trivial NumPy type promotion rules.
-   Fix some cases where a Python built-in type is returned in place of a NumPy type.
-   Stop printing numbers with more decimal digits than their precision.
-   Allow printing the result of a function returning multiple objects of different types.
-   #1732 : Fix multidimensional list indexing in Python.
-   #1785 : Add missing cast when creating an array of booleans from non-boolean values.
-   #1821 : Ensure an error is raised when creating an ambiguous interface.
-   #1842 : Fix homogeneous tuples incorrectly identified as inhomogeneous.
-   Link and mention `devel` branch, not `master`.
-   #1913 : Fix function calls to renamed functions.
-   #1930 : Preserve ordering of import targets.
-   #1892 : Fix implementation of list function when an iterable is passed as parameter.
-   #1979 : Fix memory leaks in C due to homogeneous container redefinition.
-   #1972 : Simplified `printf` statement for Literal String.
-   #2026 : Fix missing loop in slice assignment.
-   #2008 : Ensure list/set/dict assignment is recognised as a reference.
-   #2039 : Ensure any expressions in the iterable of a for loop are calculated before the loop.
-   #2013 : Stop limiting the length of strings to 128 characters.
-   #2078 : Fix translation of classes containing comments.
-   #2041 : Include all type extension methods by default.
-   #2082 : Allow the use of a list comprehension to initialise an array.
-   #2094 : Fix slicing of array allocated in an if block.
-   #2085 : Fix calling class methods before they are defined.
-   #2111 : Fix declaration of class attributes with name conflicts using type annotations.
-   #2115 : Fix integer handling with NumPy 2.0 on Windows.
-   Fix handling of union `typing.TypeAlias` objects as type hints.
-   #2141 : Fix error when removing `test_node`.
-   #2148 : Fix error due to missing file `numpy_version.h`.
-   #2001 : Ensure all memory is correctly deallocated in the Python interface in a way that is compatible with all compilers.
-   #2153 : Fix missing line information when an unknown class method is called.
-   #2149 : Fix multi-line expressions in `if` conditions.
-   #2181 : Allow saving an array result of a function to a slice but raise a warning about suboptimal performance.
-   #2190 : Fix missing error for list pointer assignment.
-   #2198 : Fix saving an empty string in Fortran.
-   #2195 : Fix string comparisons.
-   Fixed returning strings from functions.
-   #2197 : Allow strings as dictionary keys in C.
-   #2104 : Add support for Pythonic swapping and raise errors for expressions which are too complex.
-   Lifted the restriction on ndarrays limiting them to rank<15.
-   #2175 : Fix the shape of multi-level containers.
-   Catch all internal errors arising in the syntactic, semantic, printing or code generation stages.
-   #2206 : Fix returning an array of unknown literal size.
-   #2112 : Improve floor division.
-   #2220 : Fix premature `stc/cspan` import.
-   #2214 : Fix returning a local variable from an inline function.
-   #1321 : Fix use of tuples returned from functions in a non-assign statement.
-   #2229 : Fix annotation of variables that are returned in a function whose result type is annotated.
-   #2238 : Fix incorrect memory handling for temporary variable.
-   #2239 : Fix missing library directory for Python shared library.
-   #1410 : Fix conditional statement not working inside of a list comprehension.
-   #1297 : Fix iteration over an `enumerate`, `map` or `zip` in a list comprehension.
-   #2098 : Fix using multiple list comprehensions.
-   #1948 : Fix list comprehension does not work in C.
-   #2245 : Fix internal error when an inhomogeneous tuple appears as an indexed element.
-   #2258 : Fix missing errors for bad pointer handling in the case of containers with mutable elements.
-   #2274 : Do not pass include flags to linker (they are useless).
-   #2274 : Always use the C compiler to build the C wrapper for NumPy arrays (fixes Intel failures).
-   #2285 : Reduce number of warnings in unit tests.
-   #2295 : Fix wrapper handling of constant array arguments.
-   #2097 : Fix printing of an empty list.
-   #2235 : Fix negative numbers in slice indices when translating to C.
-   #2144 : Fix accidental imports due to modules making their contents public by default.
-   #2312 : Fix rounding direction for negative integer elements in `np.linspace`.
-   #2125 : Fix missing type check for argument of known type in a function with arguments whose type can be one of several types.
-   #2042 : Fix missing index in loop unravelling for loop of length 1.
-   #2093 : Fix scoping issue preventing class methods from sharing a name with locals in another class method.
-   #1814 : Fix class method visitation order to correctly access the global scope from methods.
-   #1668 : Fix handling of `is not None` check to ensure it is always checked before accessing the variable.
-   #802 : Add if blocks in Python output to ensure support for implementations that differ for different types.
-   #2286 : Fix warnings due to non-existent include directories.
-   Fix casting of arrays in Python translation.
-   #2167 : Stop modifying variables to add `Final` annotation.
-   #2216 : Ensure compilation dependencies added by Pyccel are indicated for compilation of files which import the module.
-   #2261 : Add LLVM compilers.
-   #2344 : Allow language to be set using a capitalised name (Fortran, C, Python).
-   #2322 : Fix inline functions calling inline functions with their own local variables.

### Changed

-   #2282 : Change the order of the function arguments (out arguments are now first).
-   #2008 : Remove dependency on `astunparse` package.
-   #1920 : Add a maximum version for NumPy.
-   #1836 : Move `epyccel` module to `pyccel.commands.epyccel` and add support for shortcut import `from pyccel import epyccel`.
-   #1720 : functions with the `@inline` decorator are no longer exposed to Python in the shared library.
-   #1720 : Error raised when incompatible arguments are passed to an `inlined` function is now fatal.
-   #1964 : Improve the error message when the wrong type is passed as a NumPy array argument.
-   #1941 : Rename "target" in `AsName` to `local_alias` to better illustrate its use in the local context.
-   #1961 : Use STC's `cspan` to describe `np.ndarray` in C. This results in a large speed-up for pathological cases.
-   #2187 : Removed use of pickle.
-   #2234 : Print all constant C variables with `const` specifier.
-   #2249 : Improve installation docs and recommend virtual environment.
-   #2242 : Change format of compiler info files.
-   #2302 : Print the deallocation in a 1 line if statement.
-   #2125 : Add information about received data type to type errors when calling a function with the wrong type.
-   #297 : Parse generated `.pyi` files instead of `.py` files when importing to speed up translation.
-   #2330 : Inline functions in the semantic stage.
-   #2322 : Stop raising an error when checking if non-optional variable is `None`.
-   #2348 : Improve parameters of `pyccel` command and `epyccel` function.
-   \[INTERNALS\] `FunctionDef` is annotated when it is called, or at the end of the `CodeBlock` if it is never called.
-   \[INTERNALS\] `InlinedFunctionDef` is only annotated if it is called.
-   \[INTERNALS\] Build `utilities.metaclasses.ArgumentSingleton` on the fly to ensure correct docstrings.
-   \[INTERNALS\] Rewrite datatyping system. See #1722.
-   \[INTERNALS\] Moved precision from `ast.basic.TypedAstNode` to an internal property of `ast.datatypes.FixedSizeNumericType` objects.
-   \[INTERNALS\] Moved rank from `ast.basic.TypedAstNode` to an internal property of `ast.datatypes.PyccelType` objects.
-   \[INTERNALS\] Moved order from `ast.basic.TypedAstNode` to an internal property of `ast.datatypes.PyccelType` objects.
-   \[INTERNALS\] Use cached `__add__` method to determine result type of arithmetic operations.
-   \[INTERNALS\] Use cached `__and__` method to determine result type of bitwise comparison operations.
-   \[INTERNALS\] Stop storing `FunctionDef`, `ClassDef`, and `Import` objects inside `CodeBlock`s.
-   \[INTERNALS\] Remove the `order` argument from the `pyccel.ast.core.Allocate` constructor.
-   \[INTERNALS\] Remove `rank` and `order` arguments from `pyccel.ast.variable.Variable` constructor.
-   \[INTERNALS\] Ensure `SemanticParser.infer_type` returns all documented information.
-   \[INTERNALS\] Enforce correct value for `pyccel_staging` property of `PyccelAstNode`.
-   \[INTERNALS\] Allow visiting objects containing both syntactic and semantic elements in `SemanticParser`.
-   \[INTERNALS\] Rename `pyccel.ast.internals.PyccelInternalFunction` to `pyccel.ast.internals.PyccelFunction`.
-   \[INTERNALS\] All internal classes which can be generated from `FunctionCall`s must inherit from `PyccelFunction`.
-   \[INTERNALS\] `PyccelFunction` objects which do not represent objects in memory have the type `SymbolicType`.
-   \[INTERNALS\] Rename `_visit` functions called from a `FunctionCall` which don't match the documented naming pattern to `_build` functions.
-   \[INTERNALS\] Remove unnecessary argument `kind` to `Errors.set_target`.
-   \[INTERNALS\] Handle STC imports with Pyccel objects.
-   \[INTERNALS\] Stop using ndarrays as an intermediate step to call Fortran code.
-   \[INTERNALS\] Stop using ndarrays as an intermediate step to return arrays from Fortran code.
-   \[INTERNALS\] Unify the strategy for handling additional imports in the printing stage for different languages.
-   \[INTERNALS\] Make `Iterable` into a super-class instead of a storage class.
-   \[INTERNALS\] Change the order of the constructor arguments of `FunctionDef`.
-   \[INTERNALS\] Use `_extract_X_FunctionDefResult` methods in Fortran-to-C wrapper.
-   \[INTERNALS\] Rename `BindCVariable`->`BindCModuleVariable`.
-   \[INTERNALS\] Save a shape whose length is limited to the container length.
-   \[INTERNALS\] Restrict use of `FunctionDefResult` to one instance per function.
-   \[INTERNALS\] Use `_extract_X_FunctionDefArgument` methods in Fortran-to-C wrapper.
-   \[INTERNALS\] Replace internal `.pyh` header files with `.pyi` files.

### Deprecated

-   #2008 : Remove support for Python 3.8.
-   #1786 : Remove support for `real` and `integer` as type annotations.
-   #1487 : Remove support for `@template` decorator.
-   #1487 : Remove support for `@types` decorator.
-   #1487 : Remove support for `#$ header` syntax.
-   #1812 : Stop allowing multiple main blocks inside a module.
-   Removed `templates` argument from `lambdify`. Replaced with `context_dict`.
-   #2339 : Remove `const` type modifier in favour of `typing.TypeVar`.
-   #1287 : Remove unused method `BasicParser.copy()`.
-   #2345 : Remove undocumented macro syntax in favour of inline methods.
-   #2345 : Break support for `scipy.linalg.lapack.dgbtrf`, `scipy.linalg.lapack.dgbtrs`, `scipy.linalg.lapack.dgetrf`, and `scipy.linalg.lapack.dgetrs`.
-   Remove undocumented, untested, obsolete Lua printer.
-   \[INTERNALS\] Remove property `ast.basic.TypedAstNode.precision`.
-   \[INTERNALS\] Remove class `ast.datatypes.DataType` (replaced by `ast.datatypes.PrimitiveType` and `ast.datatypes.PyccelType`).
-   \[INTERNALS\] Remove unused properties `prefix` and `alias` from `CustomDataType`.
-   \[INTERNALS\] Remove `ast.basic.TypedAstNode._dtype`. The datatype can still be accessed as it is contained within the class type.
-   \[INTERNALS\] Remove unused parameters `expr`, `status` and `like` from `pyccel.ast.core.Assign`.
-   \[INTERNALS\] Remove `pyccel.ast.utilities.builtin_functions`.
-   \[INTERNALS\] Remove unused/unnecessary functions in `pyccel.parser.utilities` : `read_file`, `header_statement`, `accelerator_statement`, `get_module_name`, `view_tree`.
-   \[INTERNALS\] Remove unused functions `Errors.unset_target`, and `Errors.reset_target`.
-   \[INTERNALS\] Remove unused classes `SymbolicAssign` and `SymbolicPrint`.
-   \[INTERNALS\] Remove `ast.bind_c.BindCFunctionDefResult` (replaced by `ast.bind_c.BindCArrayType` and `ast.bind_c.BindCResultVariable`).
-   \[INTERNALS\] Remove `ast.bind_c.BindCFunctionDefArgument` (replaced by `ast.bind_c.BindCArrayType` and `ast.bind_c.BindCResultVariable`).
-   \[INTERNALS\] Remove unused class `ast.core.FuncAddressDeclare`.
-   \[INTERNALS\] Remove unnecessary function `ast.utilities.flatten_tuple_var` (replaced by calls to `Scope.collect_all_tuple_elements`).

## \[1.12.1\] - 2024-10-01

### Added

-   #1915 : Add support for NumPy v2 `sign` function.
-   #1988 : Add support for NumPy v2 (fix `floor`, fix type mixing, update tests).

### Fixed

-   #1853 : Fix translation of a file whose name conflicts with Fortran keywords.
-   #1047 : Print the value of an unrecognised constant.
-   #1951 : Fix return type for class whose argument cannot be wrapped.
-   #1903 : Fix memory leak when using type annotations on local variables.
-   #1927 : Improve error Message for missing target language compiler in Pyccel
-   #1933 : Improve code printing speed.
-   #1924 : Fix internal error arising in Duplicate or list comprehensions.
-   #1970 : Fix missing `TypeError` for wrong type passed as optional argument.
-   #1985 : Fix implementation of `gcd` and `lcm` for C and Fortran.
-   #1998 : Fix compiler error when using a variable named `I`.

## \[1.12.0\] - 2024-05-13

### Added

-   #1830 : Add a `pyccel.lambdify` function to accelerate SymPy expressions.
-   #1867 : Add a `use_out` parameter to `pyccel.lambdify` to avoid unnecessary memory allocation.
-   #1867 : Auto-generate a docstring for functions generated via calls to `pyccel.lambdify`.
-   #1868 : Hide traceback for `epyccel` and `lambdify` errors.

### Fixed

-   #1762 : Fix array copy between different data types.
-   #1792 : Fix array unpacking.
-   #1795 : Fix bug when returning slices in C.
-   #1218 : Fix bug when assigning an array to a slice in Fortran.
-   #1830 : Fix missing allocation when returning an annotated array expression.
-   #1853 : Fix translation of a file whose name conflicts with Fortran keywords.
-   Link and mention `devel` branch, not `master`.

### Changed

-   #1866 : Raise a more informative error when mixing scalar and array return types.
-   \[TESTS\] Filter out cast warnings in cast tests.
-   \[INTERNALS\] Removed unused `fcode`, `ccode`, `cwrappercode`, `luacode`, and `pycode` functions from printers.
-   \[INTERNALS\] Removed unused arguments from methods in `pyccel.codegen.codegen.Codegen`.

### Deprecated

-   #1820 : Deprecated unused decorator `@lambdify`
-   \[INTERNALS\] Removed unused and undocumented function `get_function_from_ast`.
-   \[INTERNALS\] Remove function `Module.set_name`.
-   \[INTERNALS\] Remove unused `assign_to` argument of `CodePrinter.doprint`.
-   \[INTERNALS\] Remove unnecessary functions from `CodePrinter` : `_get_statement`, `_get_comment`.

## \[1.11.2\] - 2024-03-05

### Added

-   #1689 : Add Python support for list method `append()`.
-   #1692 : Add Python support for list method `insert()`.
-   #1690 : Add Python support for list method `pop()`.
-   #1691 : Add Python support for list method `clear()`.
-   #1575 : Add support for homogeneous tuple type annotations on variables.
-   #1425 : Add support for `numpy.isnan`, `numpy.isinf` and `numpy.isfinite`.
-   #1738 : Add Python support for creating scalar sets with `{}`.
-   #1738 : Add Python support for set method `add`.
-   #1749 : Add Python support for set method `pop()`.

### Fixed

-   #1575 : Fixed inhomogeneous tuple (due to incompatible sizes) being treated as homogeneous tuple.
-   #1182 : Fix tuples containing objects with different ranks.
-   #1575 : Fix duplication operator for non-homogeneous tuples with a non-literal but constant multiplier.
-   #1779 : Fix standalone partial templates.

### Changed

-   #1776 : Increase minimum version for `pytest` to 7.0.

### Deprecated

-   \[INTERNALS\] Remove unnecessary `dtype` parameter from `ast.core.Declare` class.
-   \[INTERNALS\] Remove unnecessary `passed_from_dotted` parameter from `ast.core.Declare` class.
-   \[INTERNALS\] Remove unused `ast.core.Block` class.

## \[1.11.1\] - 2024-02-13

### Fixed

-   #1724 : Fix returns in for loops

## \[1.11.0\] - 2024-02-12

### Added

-   #1645 : Handle deprecated `ast` classes.
-   #1649 : Add support for `np.min` in C code.
-   #1621 : Add support for `np.max` in C code.
-   #1571 : Add support for the function `tuple`.
-   #1493 : Add preliminary support for importing classes.
-   #1578 : Allow classes to avoid type annotations for the self argument of a method.
-   #1597 : Handle class docstrings.
-   #1494 : Add support for functions returning class instances.
-   #1495 : Add support for functions with class instance arguments.
-   #1684 : Add support for classes without `__init__` functions.
-   #1685 : Add support for `type()` function with class instance argument.
-   #1605 : Add support for methods and interfaces in classes (including `__init__` and `__del__`).
-   #1618 : Add support for class instance attributes.
-   #1680 : Add support for `typing.Final`.
-   Add a `--time_execution` flag to allow detailed investigation of critical sections of code.
-   #1659 : Add multi-file support for classes.
-   #1708 : Allow returning pointers to arguments from functions.
-   \[INTERNALS\] Add `class_type` attribute to `TypedAstNode`.
-   \[INTERNALS\] Add `PyccelPyArrayObject` datatype.

### Fixed

-   #1587 : Fix unnecessarily long file names generated by `epyccel`.
-   #1576 : Correct destructor invocation for proper cleanup.
-   #1576 : Remove inline class method definition.
-   Ensure an error is raised when if conditions are used in comprehension statements.
-   #1553 : Fix `np.sign` when using the `ifort` compiler.
-   #1582 : Allow homogeneous tuples in classes.
-   #1619 : Give priority to imported functions over builtin functions.
-   #1614 : Allow relative paths for custom compilation file.
-   #1615 : Fixed infinite loop when passing slices while copying arrays.
-   #1628 : Fixed segmentation fault when writing to optional scalars.
-   #1554 : Fix exit statement in Fortran with Intel compiler.
-   #1564 : Fixed installation problems on Python 3.12.
-   #1259 : Fix bug causing problems with user editable installation.
-   #1651 : Fix name collision resolution to include parent scopes.
-   #1156 : Raise an error for variable name collisions with non-variable objects.
-   #1507 : Fix problems with name collisions in class functions.
-   Ensure `pyccel-init` calls the related function.
-   Stop unnecessarily importing deprecated NumPy classes `int`, `bool`, `float`, `complex` in Python translation.
-   #1712 : Fix library path and OpenMP support for recent Apple chips by getting Homebrew directory with `brew --prefix`.
-   #1687 : Pointers in tuples are deallocated.
-   #1586 : Raise an error for targets of class instances which go out of scope too early.
-   #1717 : Fix a bug when handling paths with dots.

### Changed

-   #1672 : Make `icx` and `ifx` the default Intel compilers (Found in Intel oneAPI).
-   #1644 : Stop printing the step of a range if that step is 1.
-   #1638 : Migrate from `setuptools` to `hatch` for installation scripts.
-   Don't raise a warning for an unnecessary specification of the order.
-   \[INTERNALS\] #1593 : Rename `PyccelAstNode.fst` to the `PyccelAstNode.ast`.
-   \[INTERNALS\] #1593 : Use a setter instead of a method to update `PyccelAstNode.ast`.
-   \[INTERNALS\] #1593 : Rename `BasicParser._current_fst_node` to the `BasicParser._current_ast_node`.
-   \[INTERNALS\] #1390 : Remove dead code handling a `CodeBlock` in an assignment.
-   \[INTERNALS\] #1582 : Remove the `HomogeneousTupleVariable` type.
-   \[INTERNALS\] #1581 : Unify handling of string and Python annotations.

### Deprecated

-   #1593 : Remove undocumented, broken `lambdify` method.
-   \[INTERNALS\] #1584 : Remove unused functions from `pyccel.ast.core` : `inline`, `subs`, `get_iterable_ranges`.
-   \[INTERNALS\] #1584 : Remove unused functions from `pyccel.ast.datatypes` : `is_iterable_datatype`, `is_with_construct_datatype`, `is_pyccel_datatype`.
-   \[INTERNALS\] #1584 : Remove unused class from `pyccel.ast.core`: `ForIterator`.
-   \[INTERNALS\] #1584 : Remove unused method from `pyccel.ast.core`: `ClassDef.get_attribute`.
-   \[INTERNALS\] #1676 : Remove `DottedFunctionCall` from `pyccel.ast.core` (use `bound_argument` instead).
-   \[INTERNALS\] #1683 : Remove unused redundant class from `pyccel.ast.datatypes`: `UnionType`.

## \[1.10.0\] - 2023-10-23

### Added

-   #633 & #1518 : Allow non-trivial types to be specified with mypy-compatible annotations.
-   #1336 : Use template as a partial type.
-   #1509 : Add type annotations for variables.
-   #1528 : Add support for variable declarations in classes.
-   #1491 : Add documentation for classes.

### Fixed

-   #387 : Raise a clear error when an unrecognised type is used in a type annotation.
-   #1556 : Fixed print format string for Intel compatibility.
-   #1557 : Fix return a new instance of a class.
-   #1557 : Fix save multiple class instances to the same variable.

### Changed

-   \[INTERNALS\] #1520 : `ScopedNode` -> `ScopedAstNode`.
-   \[INTERNALS\] #1520 : `PyccelAstNode` -> `TypedAstNode`.
-   \[INTERNALS\] #1520 : `Basic` -> `PyccelAstNode`.

### Deprecated

-   Drop official support for Python 3.7 due to End of Life.

## \[1.9.2\] - 2023-10-13

### Added

-   #1476 : Add C support for a class containing `Interfaces`.
-   #1472 : Add C printing support for a class containing scalar data.
-   #1492 : Types of arguments for class methods can be declared like function arguments.
-   #1511 : Add support for the `cmath` library.
-   Output readable header syntax errors.
-   New environment variable `PYCCEL_DEFAULT_COMPILER`.
-   #1508 : Add C support for a class destructor.
-   #1508 : Add support for array data in classes.

### Fixed

-   #1484 : Use scope for classes to avoid name clashes.
-   Stop raising warning for unrecognised functions imported via intermediate modules.
-   #1156 : Raise a neat error for unhandled inhomogeneous tuple expressions.
-   Set status of header variables to 'unallocated'.
-   #1508 : Generate deallocations for classes and their attributes.

### Changed

-   #1484 : Improve handling of `DottedName` in `_assign_lhs_variable`.
-   \[INTERNALS\] Move handling of variable headers to semantic stage.
-   \[INTERNALS\] Moved handling of type annotations to the semantic stage.
-   \[INTERNALS\] Remove unnecessary body argument from `FunctionAddress`.

### Deprecated

-   #1513 : Stop printing `@types` decorators in generated Python code.
-   Remove support for undocumented type syntax specifying precision (e.g. `int*8`).
-   No longer possible to combine header annotations and argument type annotations.
-   Remove support for specifying header annotations in a separate file.
-   \[INTERNALS\] Remove `dtype_registry` in favour of `dtype_and_precision_registry`.
-   \[INTERNALS\] Prefer `DataType` keys over string keys which describe data types.

## \[1.9.1\] - 2023-08-31

### Added

-   #1497 : Add support for NumPy `copy` method: `a.copy`.
-   #1497 : Add support for NumPy function `copy`.

### Fixed

-   #1499 : Fix passing temporary arrays to functions.
-   #1241 : Missing transpose when converting from a C-ordered array to F-ordered array.
-   #1241 : Incorrect transpose when copying an F-ordered array.
-   #1241 : Fix infinite loop when passing an array as the only argument to `np.array`.
-   #1506 : Increment `Py_None` reference count to avoid unexpected deallocation.

## \[1.9.0\] - 2023-08-22

### Added

-   #752 : Allow passing array variables to `numpy.array`.
-   #1280 : Allow copying arrays using `numpy.array`.
-   Allow interfaces in classes.
-   Add Python support for a simple class.
-   #1430 : Add conjugate support to booleans.
-   #1452 : Add C printing support for a class containing only functions.
-   #1260 : Add support for NumPy `dtype` property: `a.dtype`.
-   #1260 : Add support for NumPy `result_type` function.

### Fixed

-   #682 : Wrong data layout when copying a slice of an array.
-   #1453 : Fix error-level developer mode output.
-   \[INTERNALS\] Fix string base class selection.
-   #1496 : Fix interfaces which differ only by order or rank.

### Changed

-   #1455 : Make `ConstructorCall` inherit from `FunctionCall`.
-   Updating `stdlib` files if they are modified not just accessed.
-   `pyccel_clean` tool now deletes folders **starting with** `__pyccel__` and `__epyccel__`.
-   Pyccel-generated folder names are dependent on `PYTEST_XDIST_WORKER` when running with `pytest-xdist`.
-   \[INTERNALS\] Add class object to class function call arguments.
-   \[INTERNALS\] In `ast.numpyext` rename `Shape` as `NumpyShape`, `NumpyArraySize` as `NumpySize`
-   \[INTERNALS\] In `ast.internals` rename `PyccelArraySize` as `PyccelArraySizeElement`, create new `PyccelArraySize` w/out `index` argument
-   \[INTERNALS\] Make `NumpySize` a factory class (which cannot be instantiated)
-   \[INTERNALS\] Re-write C-Python API wrapping stage (#1477)

### Deprecated

-   Using a `@types` decorator will raise a `FutureWarning` as this will be deprecated in a future version.
-   Using a type specification header will raise a `FutureWarning` as this will be deprecated in a future version.
-   Stop generating `numpy.bool` (deprecated from NumPy) in code.
-   \[INTERNALS\] Removed `obsolete` folder.
-   \[INTERNALS\] Removed out of date `samples` folder.
-   \[INTERNALS\] Removed out of date `doc` folder.
-   \[INTERNALS\] Removed `benchmarks` folder. Code is still available in benchmark repository.
-   \[INTERNALS\] Removed `bugs` folder.
-   \[INTERNALS\] Removed `inprogress` folder.
-   \[INTERNALS\] Remove old Travis configuration file.

## \[1.8.1\] - 2023-07-07

### Added

-   #1430 : Added conjugate support to integers and floats.

### Fixed

-   #1427 : Fix augmented assignment with a literal right hand side in templated code.

## \[1.8.0\] - 2023-06-20

### Added

-   #1400 : Added flags to Pyccel for managing conda PATH warnings.

### Fixed

-   #1404 : Bug preventing printing of some functions in a `print()` call.
-   #1302 : Raise error message in case of empty class.
-   #1407 : Raise an error if file name matches a Python built-in module.
-   #929 : Allow optional variables when compiling with Intel or NVIDIA.
-   #1117 : Allow non-contiguous arrays to be passed to Fortran code.
-   #1415 : Fix incorrect handling of assignments augmented by function calls.
-   #1418 : Fix `itertools.product` implementation.

### Changed

-   #1355 : Remove unused `BasicParser` arguments.
-   \[INTERNALS\] Re-write bind-c wrapping stage (#1388)

## \[1.7.4\] - 2023-05-02

### Added

-   #1352 : Added a change log.

### Fixed

-   #1367 : Use an absolute path to link to Python library.
-   #1379 : Ensure temporary arrays created for function calls are correctly declared in loops.

### Changed

-   Default to linking Python dynamically instead of statically
-   Ensure only absolute paths are used in compilation command.
-   \[INTERNALS\] Use `FunctionDefArgument` to store all argument specific properties.
-   \[INTERNALS\] Reduce carbon footprint by avoiding unnecessary CI testing.
-   \[INTERNALS\] Automatise PR labelling and review progress prompts.
-   \[INTERNALS\] Enforce the use of `FunctionDefArgument` in `FunctionDef`.
-   \[INTERNALS\] Use `FunctionDefResult` to store all result specific properties.

## \[1.7.3\] - 2023-03-07

### Added

-   Improved developer docs (code generation stage).

### Fixed

-   #1337 : Bug causing overflow errors when templates are used in functions with a large number of arguments.
-   #892 : Bug in the wrapper preventing an argument from using templates to have both a scalar and an array type.

### Changed

-   \[INTERNALS\] Add validation of docstrings to CI.

## \[1.7.2\] - 2023-02-02

### Added

### Fixed

-   #1288 : Bug in slice indexing in C code.
-   #1318 : Bug preventing use of `np.linspace` more than once in a given function.

### Changed

-   \[INTERNALS\] Uniformise line endings and enforce the convention through the use of a `.gitattributes` file.
-   \[INTERNALS\] Add human-readable summaries to tests.
-   \[INTERNALS\] Add tests to ensure Pyccel conventions are followed.
-   \[INTERNALS\] Add tests to check spelling.

## \[1.7.1\] - 2023-01-26

### Added

-   #1309 : Support for `np.sum` in C code.
-   Improved [developer docs](./developer_docs) (ordering, syntactic stage, semantic stage).
-   Added [community guidelines](./github/CONTRIBUTING.md).

### Fixed

-   #1184 : Bug preventing compilation on systems where there is no static library available for Python.
-   #1281 : Bug causing assignment to pointer instead of incrementation.
-   #1282 : Imported constants cannot be returned from functions.
-   \[INTERNALS\] Bug in CI coverage for forks.

### Changed

-   #1315 : Installation process modified to make test requirements a pip optional dependency.
-   #1245 : Reduce false negative test results by using a tolerance to compare floats.
-   #1272 : Remove use of deprecated NumPy syntax in tests.
-   #1253 : Provide minimum requirements.
-   \[INTERNALS\]  #1385 : Remove unused settings keyword arguments from `_visit` function.<|MERGE_RESOLUTION|>--- conflicted
+++ resolved
@@ -11,11 +11,8 @@
 -   #1849 : Add support for lambda functions in assign statements by treating them as inline functions.
 -   #1585 : Add support for `np.divide` and its alias `np.true_divide`.
 -   #2390 : Add support for `np.expm1`.
-<<<<<<< HEAD
+-   #2420 : Add `@low_level` decorator.
 -   Allow installed versions of gFTL and STC to be used if they can be discovered by `pkg-config`.
-=======
--   #2420 : Add `@low_level` decorator.
->>>>>>> 74febf0c
 -   \[INTERNALS\] Added a `Wrappergen` class to group all wrapper generation logic.
 -   \[INTERNALS\] Added the `pyccel.codegen.compiling.library_config` module to handle library installation.
 
@@ -29,16 +26,13 @@
 -   #2248 : Fix wrapper bug when returning an instance of a class from the method of a preceding class.
 -   #2413 : Fix late name conflict detection bug.
 -   #2414 : Fix bug when passing a class member as argument to an inlined function.
-<<<<<<< HEAD
--   #2401 : Fix an unreported, undetected race condition when running 2 Pyccel instances which install the same library to different folders.
-=======
 -   #2417 : Fix list duplication expressions.
 -   #2429 : Fix interface parsing from imported function.
 -   #2431 : Fix missing type checks for functions called by functions with variable argument types.
 -   #2433 : Fix shape calculation for resized class member variables.
 -   #2426 : Fix bug when specifying ND array shape with a tuple variable.
 -   #2096 : Fix saving a list comprehension into a slice.
->>>>>>> 74febf0c
+-   #2401 : Fix an unreported, undetected race condition when running 2 Pyccel instances which install the same library to different folders.
 
 ### Changed
 
