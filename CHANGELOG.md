--- conflicted
+++ resolved
@@ -36,12 +36,6 @@
 -   #682 : Wrong data layout when copying a slice of an array.
 -   #1453 : Fix error-level developer mode output.
 -   \[INTERNALS\] Fix string base class selection.
-<<<<<<< HEAD
--   #1241 : Missing transpose when converting from a C-ordered array to F-ordered array.
--   #1241 : Incorrect transpose when copying an F-ordered array.
--   #1241 : Fix infinite loop when passing an array as the only argument to `np.array`.
-=======
->>>>>>> 536be30d
 -   #1496 : Fix interfaces which differ only by order or rank.
 
 ### Changed
