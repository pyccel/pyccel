--- conflicted
+++ resolved
@@ -7,21 +7,15 @@
 
 ### Fixed
 
-<<<<<<< HEAD
 -   #1557 : Fix return a new instance of a class.
 -   #1557 : Fix save multiple class instances to the same variable.
 
-=======
->>>>>>> 779601ba
 ### Changed
 
 ### Deprecated
 
-<<<<<<< HEAD
-=======
 -   Drop official support for Python 3.7 due to End of Life.
 
->>>>>>> 779601ba
 ## \[1.9.2\] - 2023-10-13
 
 ### Added
