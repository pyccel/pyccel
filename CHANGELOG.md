--- conflicted
+++ resolved
@@ -8,11 +8,8 @@
 
 -   #1741 : Add support for set method `difference()`.
 -   #1742 : Add support for set method `difference_update()`.
-<<<<<<< HEAD
+-   #1849 : Add support for lambda functions in assign statements by treating them as inline functions.
 -   #1585 : Add support for `np.divide` and its alias `np.true_divide`.
-=======
--   #1849 : Add support for lambda functions in assign statements by treating them as inline functions.
->>>>>>> 0225dd04
 
 ### Fixed
 
