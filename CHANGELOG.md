# Change Log

All notable changes to this project will be documented in this file.

## \[UNRELEASED\]

### Added

-   #1741 : Add support for set method `difference()`.
-   #1742 : Add support for set method `difference_update()`.
-   #1849 : Add support for lambda functions in assign statements by treating them as inline functions.
-   #1585 : Add support for `np.divide` and its alias `np.true_divide`.
-   #2390 : Add support for `np.expm1`.
-   \[INTERNALS\] Added a `Wrappergen` class to group all wrapper generation logic.

### Fixed

-   #2306 : Fix Python containers as arguments to interface functions.
-   #2407 : Fix bad memory handling for multi-level containers.
-   #2408 : Fix bug when inlining a call to a function with no return, via a dotted function call.
-   #2419 : Fix lost error messages.
-   #2424 : Fix `isinstance` call testing class instance.
-   #2248 : Fix wrapper bug when returning an instance of a class from the method of a preceding class.
-   #2413 : Fix late name conflict detection bug.
<<<<<<< HEAD
-   #2440 : Fix incorrect handling of shapes and strides of Fortran-order multi-dimensional array that is C contiguous.
=======
-   #2414 : Fix bug when passing a class member as argument to an inlined function.
-   #2417 : Fix list duplication expressions.
-   #2429 : Fix interface parsing from imported function.
-   #2431 : Fix missing type checks for functions called by functions with variable argument types.
-   #2433 : Fix shape calculation for resized class member variables.
-   #2426 : Fix bug when specifying ND array shape with a tuple variable.
>>>>>>> d04a1da2

### Changed

-   Update compiler commands to output the Python shared libraries and executables directly into the output directory.
-   #2386 : Changed the name of the generated file `bind_c_X.f90` to `bind_c_X_wrapper.f90`.
-   Update STC to v6.0-beta2.
-   #2414 : Ensure printing of imports from Fortran intrinsic libraries is done in a reproducible way (by sorting).
-   \[INTERNALS\] Rename `SetMethod.set_variable` -> `SetMethod.set_obj` as this object is not necessarily a `Variable`.
-   \[INTERNALS\] Rename `accelerators` variables and arguments to more accurate `extra_compilation_tools` where appropriate.
-   \[INTERNALS\] Interface functions are no longer stored in `Module.functions`.
-   \[INTERNALS\] Scope dictionaries cannot be modified directly from outside the scope.

### Deprecated

### Removed

-   #2412 : Remove unused, undocumented obsolete decorator `bypass`.
-   #2412 : Remove unused, undocumented obsolete decorator `sympy`.
-   \[INTERNALS\] Remove unused properties in `pyccel.codegen.Codegen` (`imports`, `variables`, `body`, `routines`, `classes`, `interfaces`, `modules`, `language`).

## \[2.0.1\] - 2025-06-27

### Added

-   \[INTERNALS\] Added developer documentation about tests.

### Fixed

-   #2364 : Fix the use of the `--export-compiler-config` flag.
-   #2372 : Fix passing arrays of size 0 to Fortran translations.
-   \[INTERNALS\] Fix unsorted `__all__` variables.
-   \[INTERNALS\] Allow CI scripts `check_pyccel_conventions.py`, `check_pylint_commands.py`, and `ci_tools/check_python_capitalisation.py` to be called easily locally.

### Changed

-   \[INTERNALS\] Rename `check_slots.py` -> `check_pyccel_conventions.py`.

## \[2.0.0\] - 2025-06-21

### Added

-   #1720 : Add support for `Ellipsis` as the only index for an array.
-   #1787 : Ensure STC v5.0 (`ef322ae`) is installed with Pyccel.
-   #1656 : Ensure gFTL is installed with Pyccel.
-   #1694 : Add Python support for list method `extend()`.
-   #1700 : Add Python support for list method `sort()`.
-   #1696 : Add Python support for list method `copy()`.
-   #1693 : Add Python support for list method `remove()`.
-   #1895 : Add Python support for dict initialisation with `{}`.
-   #1895 : Add Python support for dict initialisation with `dict()`.
-   #1881 : Add Python support for dict method `copy()`.
-   #1888 : Add Python support for dict method `setdefault()`.
-   #1885 : Add Python and C support for dict method `get()`.
-   #1844 : Add line numbers and code to errors from built-in function calls.
-   #1655 : Add the appropriate C language equivalent for declaring a Python `list` container using the STC library.
-   #1659 : Add the appropriate C language equivalent for declaring a Python `set` container using the STC library.
-   #1944 : Add the appropriate C language equivalent for declaring a Python `dict` container using the STC library.
-   #1657 : Add the appropriate Fortran language equivalent for declaring a Python `list` container using the gFTL library.
-   #1658 : Add the appropriate Fortran language equivalent for declaring a Python `set` container using the gFTL library.
-   #1944 : Add the appropriate Fortran language equivalent for declaring a Python `dict` container using the gFTL library.
-   #2009 : Add support for `in` operator for `list`, `set`, `dict` and class containers.
-   #1874 : Add C and Fortran support for the `len()` function for the `list` container.
-   #1875 : Add C and Fortran support for the `len()` function for the `set` container.
-   #1908 : Add C and Fortran support for the `len()` function for the `dict` container.
-   #1665 : Add C and Fortran support for returning lists from functions.
-   #1663 : Add C and Fortran support for lists as arguments.
-   #1689 : Add C and Fortran support for list method `append()`.
-   #1876 : Add C support for indexing lists.
-   #1690 : Add C and Fortran support for list method `pop()`.
-   #1695 : Add C and Fortran support for list method `reverse()`.
-   #2256 : Add C and Fortran support for list method `clear()`.
-   #2259 : Add C and Fortran support for list method `insert()`.
-   #2298 : Add support for `list.__eq__`.
-   #1663 : Add C and Fortran support for sets as arguments.
-   #1664 : Add C and Fortran support for returning sets from functions.
-   #2023 : Add support for iterating over a `set`.
-   #1893 : Add support for set initialisation with `set()`.
-   #1877 : Add C and Fortran Support for set method `pop()`.
-   #1917 : Add C and Fortran support for set method `add()`.
-   #1918 : Add support for set method `clear()`.
-   #1918 : Add support for set method `copy()`.
-   #1743 : Add support for set method `discard()`.
-   #1750 : Add support for set method `remove()`.
-   #1753 : Add support for set method `union()`.
-   #1754 : Add support for set method `update()`.
-   #1744 : Add support for set method `intersection()`.
-   #1745 : Add support for set method `intersection_update()`.
-   #1745 : Add support for set method `isdisjoint()`.
-   #2059 : Add C and Fortran support for returning dictionaries from functions.
-   #2164 : Add support for dict indexing.
-   #1880 : Add support for dict method `clear()`.
-   #1884 : Add support for dict method `items()`.
-   #1884 : Add support for dict method `keys()`.
-   #1884 : Add support for dict method `values()`.
-   #1886 : Add support for dict method `pop()`.
-   #1887 : Add support for dict method `popitem()`.
-   #1936 : Add missing C output for inline decorator example in documentation
-   #1937 : Optimise `pyccel.ast.basic.PyccelAstNode.substitute` method.
-   #1544 : Add support for `typing.TypeAlias`.
-   #1583 : Allow inhomogeneous tuples in classes.
-   #738 : Add support for homogeneous tuples with scalar elements as arguments.
-   Add a warning about containers in lists.
-   #2016 : Add support for translating arithmetic magic methods.
-   #2106 : Add support for `__len__` magic method.
-   #1980 : Extend The C support for min and max to more than two variables
-   #2081 : Add support for multi operator expressions
-   #2061 : Add C support for string declarations.
-   Add support for inhomogeneous tuple annotations.
-   #1834 : Add support for `@property` decorator.
-   #2099 : Fix translation of modules containing `__all__`.
-   #983 : Add support for built-in function `round`.
-   Add support for `type` as a type annotation.
-   #2182 : Add support for `isinstance`.
-   #2183 : Add compile time analysis of if block conditions.
-   #2139 : Add support for `__getitem__`
-   #337 : Add support for returning tuples from functions.
-   #2194 : Add support for strings as arguments.
-   #2192 : Add support for the floor division assignment operator.
-   #2279 : Allow scalar literals (including Type hints) and recognised modules to be deduced from a function's context.
-   #2210 : Add preliminary support for containers of containers (e.g. lists of lists).
-   #2132 : Add support for `typing.TypeVar` to replace `@template`.
-   #2253 : Add multiple levels of verbosity.
-   Generate stub files to allow double compilation to potentially be bypassed.
-   Add `context_dict` argument to `epyccel` for passing non-global `typing.TypeVar` objects.
-   #2293 : Add `pyccel-test` command to run unit tests. Improve docs.
-   #2358 : Add support for bitwise operators with NumPy arrays.
-   \[INTERNALS\] Add abstract class `SetMethod` to handle calls to various set methods.
-   \[INTERNALS\] Add `container_rank` property to `ast.datatypes.PyccelType` objects.
-   \[INTERNALS\] Add a `__call__` method to `FunctionDef` to create `FunctionCall` instances.
-   \[INTERNALS\] Allow the use of magic methods to describe container methods.
-   \[INTERNALS\] Add a simplify method to `PyccelGt` for literals.
-   \[DEVELOPER\] Add an improved traceback to the developer-mode errors for errors in function calls.
-   \[DEVELOPER\] Add an environment variable to globally activate developer-mode for errors.
-   \[DEVELOPER\] Add a spell checker for the code itself.
-   \[DEVELOPER\] Add a test to main CI to check if deployment to TestPyPI is working correctly.

### Fixed

-   #2025 : Optimise min/max to avoid unnecessary temporary variables.
-   #1720 : Fix Undefined Variable error when the function definition is after the variable declaration.
-   #1763 Use `np.result_type` to avoid mistakes in non-trivial NumPy type promotion rules.
-   Fix some cases where a Python built-in type is returned in place of a NumPy type.
-   Stop printing numbers with more decimal digits than their precision.
-   Allow printing the result of a function returning multiple objects of different types.
-   #1732 : Fix multidimensional list indexing in Python.
-   #1785 : Add missing cast when creating an array of booleans from non-boolean values.
-   #1821 : Ensure an error is raised when creating an ambiguous interface.
-   #1842 : Fix homogeneous tuples incorrectly identified as inhomogeneous.
-   Link and mention `devel` branch, not `master`.
-   #1913 : Fix function calls to renamed functions.
-   #1930 : Preserve ordering of import targets.
-   #1892 : Fix implementation of list function when an iterable is passed as parameter.
-   #1979 : Fix memory leaks in C due to homogeneous container redefinition.
-   #1972 : Simplified `printf` statement for Literal String.
-   #2026 : Fix missing loop in slice assignment.
-   #2008 : Ensure list/set/dict assignment is recognised as a reference.
-   #2039 : Ensure any expressions in the iterable of a for loop are calculated before the loop.
-   #2013 : Stop limiting the length of strings to 128 characters.
-   #2078 : Fix translation of classes containing comments.
-   #2041 : Include all type extension methods by default.
-   #2082 : Allow the use of a list comprehension to initialise an array.
-   #2094 : Fix slicing of array allocated in an if block.
-   #2085 : Fix calling class methods before they are defined.
-   #2111 : Fix declaration of class attributes with name conflicts using type annotations.
-   #2115 : Fix integer handling with NumPy 2.0 on Windows.
-   Fix handling of union `typing.TypeAlias` objects as type hints.
-   #2141 : Fix error when removing `test_node`.
-   #2148 : Fix error due to missing file `numpy_version.h`.
-   #2001 : Ensure all memory is correctly deallocated in the Python interface in a way that is compatible with all compilers.
-   #2153 : Fix missing line information when an unknown class method is called.
-   #2149 : Fix multi-line expressions in `if` conditions.
-   #2181 : Allow saving an array result of a function to a slice but raise a warning about suboptimal performance.
-   #2190 : Fix missing error for list pointer assignment.
-   #2198 : Fix saving an empty string in Fortran.
-   #2195 : Fix string comparisons.
-   Fixed returning strings from functions.
-   #2197 : Allow strings as dictionary keys in C.
-   #2104 : Add support for Pythonic swapping and raise errors for expressions which are too complex.
-   Lifted the restriction on ndarrays limiting them to rank<15.
-   #2175 : Fix the shape of multi-level containers.
-   Catch all internal errors arising in the syntactic, semantic, printing or code generation stages.
-   #2206 : Fix returning an array of unknown literal size.
-   #2112 : Improve floor division.
-   #2220 : Fix premature `stc/cspan` import.
-   #2214 : Fix returning a local variable from an inline function.
-   #1321 : Fix use of tuples returned from functions in a non-assign statement.
-   #2229 : Fix annotation of variables that are returned in a function whose result type is annotated.
-   #2238 : Fix incorrect memory handling for temporary variable.
-   #2239 : Fix missing library directory for Python shared library.
-   #1410 : Fix conditional statement not working inside of a list comprehension.
-   #1297 : Fix iteration over an `enumerate`, `map` or `zip` in a list comprehension.
-   #2098 : Fix using multiple list comprehensions.
-   #1948 : Fix list comprehension does not work in C.
-   #2245 : Fix internal error when an inhomogeneous tuple appears as an indexed element.
-   #2258 : Fix missing errors for bad pointer handling in the case of containers with mutable elements.
-   #2274 : Do not pass include flags to linker (they are useless).
-   #2274 : Always use the C compiler to build the C wrapper for NumPy arrays (fixes Intel failures).
-   #2285 : Reduce number of warnings in unit tests.
-   #2295 : Fix wrapper handling of constant array arguments.
-   #2097 : Fix printing of an empty list.
-   #2235 : Fix negative numbers in slice indices when translating to C.
-   #2144 : Fix accidental imports due to modules making their contents public by default.
-   #2312 : Fix rounding direction for negative integer elements in `np.linspace`.
-   #2125 : Fix missing type check for argument of known type in a function with arguments whose type can be one of several types.
-   #2042 : Fix missing index in loop unravelling for loop of length 1.
-   #2093 : Fix scoping issue preventing class methods from sharing a name with locals in another class method.
-   #1814 : Fix class method visitation order to correctly access the global scope from methods.
-   #1668 : Fix handling of `is not None` check to ensure it is always checked before accessing the variable.
-   #802 : Add if blocks in Python output to ensure support for implementations that differ for different types.
-   #2286 : Fix warnings due to non-existent include directories.
-   Fix casting of arrays in Python translation.
-   #2167 : Stop modifying variables to add `Final` annotation.
-   #2216 : Ensure compilation dependencies added by Pyccel are indicated for compilation of files which import the module.
-   #2261 : Add LLVM compilers.
-   #2344 : Allow language to be set using a capitalised name (Fortran, C, Python).
-   #2322 : Fix inline functions calling inline functions with their own local variables.

### Changed

-   #2282 : Change the order of the function arguments (out arguments are now first).
-   #2008 : Remove dependency on `astunparse` package.
-   #1920 : Add a maximum version for NumPy.
-   #1836 : Move `epyccel` module to `pyccel.commands.epyccel` and add support for shortcut import `from pyccel import epyccel`.
-   #1720 : functions with the `@inline` decorator are no longer exposed to Python in the shared library.
-   #1720 : Error raised when incompatible arguments are passed to an `inlined` function is now fatal.
-   #1964 : Improve the error message when the wrong type is passed as a NumPy array argument.
-   #1941 : Rename "target" in `AsName` to `local_alias` to better illustrate its use in the local context.
-   #1961 : Use STC's `cspan` to describe `np.ndarray` in C. This results in a large speed-up for pathological cases.
-   #2187 : Removed use of pickle.
-   #2234 : Print all constant C variables with `const` specifier.
-   #2249 : Improve installation docs and recommend virtual environment.
-   #2242 : Change format of compiler info files.
-   #2302 : Print the deallocation in a 1 line if statement.
-   #2125 : Add information about received data type to type errors when calling a function with the wrong type.
-   #297 : Parse generated `.pyi` files instead of `.py` files when importing to speed up translation.
-   #2330 : Inline functions in the semantic stage.
-   #2322 : Stop raising an error when checking if non-optional variable is `None`.
-   #2348 : Improve parameters of `pyccel` command and `epyccel` function.
-   \[INTERNALS\] `FunctionDef` is annotated when it is called, or at the end of the `CodeBlock` if it is never called.
-   \[INTERNALS\] `InlinedFunctionDef` is only annotated if it is called.
-   \[INTERNALS\] Build `utilities.metaclasses.ArgumentSingleton` on the fly to ensure correct docstrings.
-   \[INTERNALS\] Rewrite datatyping system. See #1722.
-   \[INTERNALS\] Moved precision from `ast.basic.TypedAstNode` to an internal property of `ast.datatypes.FixedSizeNumericType` objects.
-   \[INTERNALS\] Moved rank from `ast.basic.TypedAstNode` to an internal property of `ast.datatypes.PyccelType` objects.
-   \[INTERNALS\] Moved order from `ast.basic.TypedAstNode` to an internal property of `ast.datatypes.PyccelType` objects.
-   \[INTERNALS\] Use cached `__add__` method to determine result type of arithmetic operations.
-   \[INTERNALS\] Use cached `__and__` method to determine result type of bitwise comparison operations.
-   \[INTERNALS\] Stop storing `FunctionDef`, `ClassDef`, and `Import` objects inside `CodeBlock`s.
-   \[INTERNALS\] Remove the `order` argument from the `pyccel.ast.core.Allocate` constructor.
-   \[INTERNALS\] Remove `rank` and `order` arguments from `pyccel.ast.variable.Variable` constructor.
-   \[INTERNALS\] Ensure `SemanticParser.infer_type` returns all documented information.
-   \[INTERNALS\] Enforce correct value for `pyccel_staging` property of `PyccelAstNode`.
-   \[INTERNALS\] Allow visiting objects containing both syntactic and semantic elements in `SemanticParser`.
-   \[INTERNALS\] Rename `pyccel.ast.internals.PyccelInternalFunction` to `pyccel.ast.internals.PyccelFunction`.
-   \[INTERNALS\] All internal classes which can be generated from `FunctionCall`s must inherit from `PyccelFunction`.
-   \[INTERNALS\] `PyccelFunction` objects which do not represent objects in memory have the type `SymbolicType`.
-   \[INTERNALS\] Rename `_visit` functions called from a `FunctionCall` which don't match the documented naming pattern to `_build` functions.
-   \[INTERNALS\] Remove unnecessary argument `kind` to `Errors.set_target`.
-   \[INTERNALS\] Handle STC imports with Pyccel objects.
-   \[INTERNALS\] Stop using ndarrays as an intermediate step to call Fortran code.
-   \[INTERNALS\] Stop using ndarrays as an intermediate step to return arrays from Fortran code.
-   \[INTERNALS\] Unify the strategy for handling additional imports in the printing stage for different languages.
-   \[INTERNALS\] Make `Iterable` into a super-class instead of a storage class.
-   \[INTERNALS\] Change the order of the constructor arguments of `FunctionDef`.
-   \[INTERNALS\] Use `_extract_X_FunctionDefResult` methods in Fortran-to-C wrapper.
-   \[INTERNALS\] Rename `BindCVariable`->`BindCModuleVariable`.
-   \[INTERNALS\] Save a shape whose length is limited to the container length.
-   \[INTERNALS\] Restrict use of `FunctionDefResult` to one instance per function.
-   \[INTERNALS\] Use `_extract_X_FunctionDefArgument` methods in Fortran-to-C wrapper.
-   \[INTERNALS\] Replace internal `.pyh` header files with `.pyi` files.

### Deprecated

-   #2008 : Remove support for Python 3.8.
-   #1786 : Remove support for `real` and `integer` as type annotations.
-   #1487 : Remove support for `@template` decorator.
-   #1487 : Remove support for `@types` decorator.
-   #1487 : Remove support for `#$ header` syntax.
-   #1812 : Stop allowing multiple main blocks inside a module.
-   Removed `templates` argument from `lambdify`. Replaced with `context_dict`.
-   #2339 : Remove `const` type modifier in favour of `typing.TypeVar`.
-   #1287 : Remove unused method `BasicParser.copy()`.
-   #2345 : Remove undocumented macro syntax in favour of inline methods.
-   #2345 : Break support for `scipy.linalg.lapack.dgbtrf`, `scipy.linalg.lapack.dgbtrs`, `scipy.linalg.lapack.dgetrf`, and `scipy.linalg.lapack.dgetrs`.
-   Remove undocumented, untested, obsolete Lua printer.
-   \[INTERNALS\] Remove property `ast.basic.TypedAstNode.precision`.
-   \[INTERNALS\] Remove class `ast.datatypes.DataType` (replaced by `ast.datatypes.PrimitiveType` and `ast.datatypes.PyccelType`).
-   \[INTERNALS\] Remove unused properties `prefix` and `alias` from `CustomDataType`.
-   \[INTERNALS\] Remove `ast.basic.TypedAstNode._dtype`. The datatype can still be accessed as it is contained within the class type.
-   \[INTERNALS\] Remove unused parameters `expr`, `status` and `like` from `pyccel.ast.core.Assign`.
-   \[INTERNALS\] Remove `pyccel.ast.utilities.builtin_functions`.
-   \[INTERNALS\] Remove unused/unnecessary functions in `pyccel.parser.utilities` : `read_file`, `header_statement`, `accelerator_statement`, `get_module_name`, `view_tree`.
-   \[INTERNALS\] Remove unused functions `Errors.unset_target`, and `Errors.reset_target`.
-   \[INTERNALS\] Remove unused classes `SymbolicAssign` and `SymbolicPrint`.
-   \[INTERNALS\] Remove `ast.bind_c.BindCFunctionDefResult` (replaced by `ast.bind_c.BindCArrayType` and `ast.bind_c.BindCResultVariable`).
-   \[INTERNALS\] Remove `ast.bind_c.BindCFunctionDefArgument` (replaced by `ast.bind_c.BindCArrayType` and `ast.bind_c.BindCResultVariable`).
-   \[INTERNALS\] Remove unused class `ast.core.FuncAddressDeclare`.
-   \[INTERNALS\] Remove unnecessary function `ast.utilities.flatten_tuple_var` (replaced by calls to `Scope.collect_all_tuple_elements`).

## \[1.12.1\] - 2024-10-01

### Added

-   #1915 : Add support for NumPy v2 `sign` function.
-   #1988 : Add support for NumPy v2 (fix `floor`, fix type mixing, update tests).

### Fixed

-   #1853 : Fix translation of a file whose name conflicts with Fortran keywords.
-   #1047 : Print the value of an unrecognised constant.
-   #1951 : Fix return type for class whose argument cannot be wrapped.
-   #1903 : Fix memory leak when using type annotations on local variables.
-   #1927 : Improve error Message for missing target language compiler in Pyccel
-   #1933 : Improve code printing speed.
-   #1924 : Fix internal error arising in Duplicate or list comprehensions.
-   #1970 : Fix missing `TypeError` for wrong type passed as optional argument.
-   #1985 : Fix implementation of `gcd` and `lcm` for C and Fortran.
-   #1998 : Fix compiler error when using a variable named `I`.

## \[1.12.0\] - 2024-05-13

### Added

-   #1830 : Add a `pyccel.lambdify` function to accelerate SymPy expressions.
-   #1867 : Add a `use_out` parameter to `pyccel.lambdify` to avoid unnecessary memory allocation.
-   #1867 : Auto-generate a docstring for functions generated via calls to `pyccel.lambdify`.
-   #1868 : Hide traceback for `epyccel` and `lambdify` errors.

### Fixed

-   #1762 : Fix array copy between different data types.
-   #1792 : Fix array unpacking.
-   #1795 : Fix bug when returning slices in C.
-   #1218 : Fix bug when assigning an array to a slice in Fortran.
-   #1830 : Fix missing allocation when returning an annotated array expression.
-   #1853 : Fix translation of a file whose name conflicts with Fortran keywords.
-   Link and mention `devel` branch, not `master`.

### Changed

-   #1866 : Raise a more informative error when mixing scalar and array return types.
-   \[TESTS\] Filter out cast warnings in cast tests.
-   \[INTERNALS\] Removed unused `fcode`, `ccode`, `cwrappercode`, `luacode`, and `pycode` functions from printers.
-   \[INTERNALS\] Removed unused arguments from methods in `pyccel.codegen.codegen.Codegen`.

### Deprecated

-   #1820 : Deprecated unused decorator `@lambdify`
-   \[INTERNALS\] Removed unused and undocumented function `get_function_from_ast`.
-   \[INTERNALS\] Remove function `Module.set_name`.
-   \[INTERNALS\] Remove unused `assign_to` argument of `CodePrinter.doprint`.
-   \[INTERNALS\] Remove unnecessary functions from `CodePrinter` : `_get_statement`, `_get_comment`.

## \[1.11.2\] - 2024-03-05

### Added

-   #1689 : Add Python support for list method `append()`.
-   #1692 : Add Python support for list method `insert()`.
-   #1690 : Add Python support for list method `pop()`.
-   #1691 : Add Python support for list method `clear()`.
-   #1575 : Add support for homogeneous tuple type annotations on variables.
-   #1425 : Add support for `numpy.isnan`, `numpy.isinf` and `numpy.isfinite`.
-   #1738 : Add Python support for creating scalar sets with `{}`.
-   #1738 : Add Python support for set method `add`.
-   #1749 : Add Python support for set method `pop()`.

### Fixed

-   #1575 : Fixed inhomogeneous tuple (due to incompatible sizes) being treated as homogeneous tuple.
-   #1182 : Fix tuples containing objects with different ranks.
-   #1575 : Fix duplication operator for non-homogeneous tuples with a non-literal but constant multiplier.
-   #1779 : Fix standalone partial templates.

### Changed

-   #1776 : Increase minimum version for `pytest` to 7.0.

### Deprecated

-   \[INTERNALS\] Remove unnecessary `dtype` parameter from `ast.core.Declare` class.
-   \[INTERNALS\] Remove unnecessary `passed_from_dotted` parameter from `ast.core.Declare` class.
-   \[INTERNALS\] Remove unused `ast.core.Block` class.

## \[1.11.1\] - 2024-02-13

### Fixed

-   #1724 : Fix returns in for loops

## \[1.11.0\] - 2024-02-12

### Added

-   #1645 : Handle deprecated `ast` classes.
-   #1649 : Add support for `np.min` in C code.
-   #1621 : Add support for `np.max` in C code.
-   #1571 : Add support for the function `tuple`.
-   #1493 : Add preliminary support for importing classes.
-   #1578 : Allow classes to avoid type annotations for the self argument of a method.
-   #1597 : Handle class docstrings.
-   #1494 : Add support for functions returning class instances.
-   #1495 : Add support for functions with class instance arguments.
-   #1684 : Add support for classes without `__init__` functions.
-   #1685 : Add support for `type()` function with class instance argument.
-   #1605 : Add support for methods and interfaces in classes (including `__init__` and `__del__`).
-   #1618 : Add support for class instance attributes.
-   #1680 : Add support for `typing.Final`.
-   Add a `--time_execution` flag to allow detailed investigation of critical sections of code.
-   #1659 : Add multi-file support for classes.
-   #1708 : Allow returning pointers to arguments from functions.
-   \[INTERNALS\] Add `class_type` attribute to `TypedAstNode`.
-   \[INTERNALS\] Add `PyccelPyArrayObject` datatype.

### Fixed

-   #1587 : Fix unnecessarily long file names generated by `epyccel`.
-   #1576 : Correct destructor invocation for proper cleanup.
-   #1576 : Remove inline class method definition.
-   Ensure an error is raised when if conditions are used in comprehension statements.
-   #1553 : Fix `np.sign` when using the `ifort` compiler.
-   #1582 : Allow homogeneous tuples in classes.
-   #1619 : Give priority to imported functions over builtin functions.
-   #1614 : Allow relative paths for custom compilation file.
-   #1615 : Fixed infinite loop when passing slices while copying arrays.
-   #1628 : Fixed segmentation fault when writing to optional scalars.
-   #1554 : Fix exit statement in Fortran with Intel compiler.
-   #1564 : Fixed installation problems on Python 3.12.
-   #1259 : Fix bug causing problems with user editable installation.
-   #1651 : Fix name collision resolution to include parent scopes.
-   #1156 : Raise an error for variable name collisions with non-variable objects.
-   #1507 : Fix problems with name collisions in class functions.
-   Ensure `pyccel-init` calls the related function.
-   Stop unnecessarily importing deprecated NumPy classes `int`, `bool`, `float`, `complex` in Python translation.
-   #1712 : Fix library path and OpenMP support for recent Apple chips by getting Homebrew directory with `brew --prefix`.
-   #1687 : Pointers in tuples are deallocated.
-   #1586 : Raise an error for targets of class instances which go out of scope too early.
-   #1717 : Fix a bug when handling paths with dots.

### Changed

-   #1672 : Make `icx` and `ifx` the default Intel compilers (Found in Intel oneAPI).
-   #1644 : Stop printing the step of a range if that step is 1.
-   #1638 : Migrate from `setuptools` to `hatch` for installation scripts.
-   Don't raise a warning for an unnecessary specification of the order.
-   \[INTERNALS\] #1593 : Rename `PyccelAstNode.fst` to the `PyccelAstNode.ast`.
-   \[INTERNALS\] #1593 : Use a setter instead of a method to update `PyccelAstNode.ast`.
-   \[INTERNALS\] #1593 : Rename `BasicParser._current_fst_node` to the `BasicParser._current_ast_node`.
-   \[INTERNALS\] #1390 : Remove dead code handling a `CodeBlock` in an assignment.
-   \[INTERNALS\] #1582 : Remove the `HomogeneousTupleVariable` type.
-   \[INTERNALS\] #1581 : Unify handling of string and Python annotations.

### Deprecated

-   #1593 : Remove undocumented, broken `lambdify` method.
-   \[INTERNALS\] #1584 : Remove unused functions from `pyccel.ast.core` : `inline`, `subs`, `get_iterable_ranges`.
-   \[INTERNALS\] #1584 : Remove unused functions from `pyccel.ast.datatypes` : `is_iterable_datatype`, `is_with_construct_datatype`, `is_pyccel_datatype`.
-   \[INTERNALS\] #1584 : Remove unused class from `pyccel.ast.core`: `ForIterator`.
-   \[INTERNALS\] #1584 : Remove unused method from `pyccel.ast.core`: `ClassDef.get_attribute`.
-   \[INTERNALS\] #1676 : Remove `DottedFunctionCall` from `pyccel.ast.core` (use `bound_argument` instead).
-   \[INTERNALS\] #1683 : Remove unused redundant class from `pyccel.ast.datatypes`: `UnionType`.

## \[1.10.0\] - 2023-10-23

### Added

-   #633 & #1518 : Allow non-trivial types to be specified with mypy-compatible annotations.
-   #1336 : Use template as a partial type.
-   #1509 : Add type annotations for variables.
-   #1528 : Add support for variable declarations in classes.
-   #1491 : Add documentation for classes.

### Fixed

-   #387 : Raise a clear error when an unrecognised type is used in a type annotation.
-   #1556 : Fixed print format string for Intel compatibility.
-   #1557 : Fix return a new instance of a class.
-   #1557 : Fix save multiple class instances to the same variable.

### Changed

-   \[INTERNALS\] #1520 : `ScopedNode` -> `ScopedAstNode`.
-   \[INTERNALS\] #1520 : `PyccelAstNode` -> `TypedAstNode`.
-   \[INTERNALS\] #1520 : `Basic` -> `PyccelAstNode`.

### Deprecated

-   Drop official support for Python 3.7 due to End of Life.

## \[1.9.2\] - 2023-10-13

### Added

-   #1476 : Add C support for a class containing `Interfaces`.
-   #1472 : Add C printing support for a class containing scalar data.
-   #1492 : Types of arguments for class methods can be declared like function arguments.
-   #1511 : Add support for the `cmath` library.
-   Output readable header syntax errors.
-   New environment variable `PYCCEL_DEFAULT_COMPILER`.
-   #1508 : Add C support for a class destructor.
-   #1508 : Add support for array data in classes.

### Fixed

-   #1484 : Use scope for classes to avoid name clashes.
-   Stop raising warning for unrecognised functions imported via intermediate modules.
-   #1156 : Raise a neat error for unhandled inhomogeneous tuple expressions.
-   Set status of header variables to 'unallocated'.
-   #1508 : Generate deallocations for classes and their attributes.

### Changed

-   #1484 : Improve handling of `DottedName` in `_assign_lhs_variable`.
-   \[INTERNALS\] Move handling of variable headers to semantic stage.
-   \[INTERNALS\] Moved handling of type annotations to the semantic stage.
-   \[INTERNALS\] Remove unnecessary body argument from `FunctionAddress`.

### Deprecated

-   #1513 : Stop printing `@types` decorators in generated Python code.
-   Remove support for undocumented type syntax specifying precision (e.g. `int*8`).
-   No longer possible to combine header annotations and argument type annotations.
-   Remove support for specifying header annotations in a separate file.
-   \[INTERNALS\] Remove `dtype_registry` in favour of `dtype_and_precision_registry`.
-   \[INTERNALS\] Prefer `DataType` keys over string keys which describe data types.

## \[1.9.1\] - 2023-08-31

### Added

-   #1497 : Add support for NumPy `copy` method: `a.copy`.
-   #1497 : Add support for NumPy function `copy`.

### Fixed

-   #1499 : Fix passing temporary arrays to functions.
-   #1241 : Missing transpose when converting from a C-ordered array to F-ordered array.
-   #1241 : Incorrect transpose when copying an F-ordered array.
-   #1241 : Fix infinite loop when passing an array as the only argument to `np.array`.
-   #1506 : Increment `Py_None` reference count to avoid unexpected deallocation.

## \[1.9.0\] - 2023-08-22

### Added

-   #752 : Allow passing array variables to `numpy.array`.
-   #1280 : Allow copying arrays using `numpy.array`.
-   Allow interfaces in classes.
-   Add Python support for a simple class.
-   #1430 : Add conjugate support to booleans.
-   #1452 : Add C printing support for a class containing only functions.
-   #1260 : Add support for NumPy `dtype` property: `a.dtype`.
-   #1260 : Add support for NumPy `result_type` function.

### Fixed

-   #682 : Wrong data layout when copying a slice of an array.
-   #1453 : Fix error-level developer mode output.
-   \[INTERNALS\] Fix string base class selection.
-   #1496 : Fix interfaces which differ only by order or rank.

### Changed

-   #1455 : Make `ConstructorCall` inherit from `FunctionCall`.
-   Updating `stdlib` files if they are modified not just accessed.
-   `pyccel_clean` tool now deletes folders **starting with** `__pyccel__` and `__epyccel__`.
-   Pyccel-generated folder names are dependent on `PYTEST_XDIST_WORKER` when running with `pytest-xdist`.
-   \[INTERNALS\] Add class object to class function call arguments.
-   \[INTERNALS\] In `ast.numpyext` rename `Shape` as `NumpyShape`, `NumpyArraySize` as `NumpySize`
-   \[INTERNALS\] In `ast.internals` rename `PyccelArraySize` as `PyccelArraySizeElement`, create new `PyccelArraySize` w/out `index` argument
-   \[INTERNALS\] Make `NumpySize` a factory class (which cannot be instantiated)
-   \[INTERNALS\] Re-write C-Python API wrapping stage (#1477)

### Deprecated

-   Using a `@types` decorator will raise a `FutureWarning` as this will be deprecated in a future version.
-   Using a type specification header will raise a `FutureWarning` as this will be deprecated in a future version.
-   Stop generating `numpy.bool` (deprecated from NumPy) in code.
-   \[INTERNALS\] Removed `obsolete` folder.
-   \[INTERNALS\] Removed out of date `samples` folder.
-   \[INTERNALS\] Removed out of date `doc` folder.
-   \[INTERNALS\] Removed `benchmarks` folder. Code is still available in benchmark repository.
-   \[INTERNALS\] Removed `bugs` folder.
-   \[INTERNALS\] Removed `inprogress` folder.
-   \[INTERNALS\] Remove old Travis configuration file.

## \[1.8.1\] - 2023-07-07

### Added

-   #1430 : Added conjugate support to integers and floats.

### Fixed

-   #1427 : Fix augmented assignment with a literal right hand side in templated code.

## \[1.8.0\] - 2023-06-20

### Added

-   #1400 : Added flags to Pyccel for managing conda PATH warnings.

### Fixed

-   #1404 : Bug preventing printing of some functions in a `print()` call.
-   #1302 : Raise error message in case of empty class.
-   #1407 : Raise an error if file name matches a Python built-in module.
-   #929 : Allow optional variables when compiling with Intel or NVIDIA.
-   #1117 : Allow non-contiguous arrays to be passed to Fortran code.
-   #1415 : Fix incorrect handling of assignments augmented by function calls.
-   #1418 : Fix `itertools.product` implementation.

### Changed

-   #1355 : Remove unused `BasicParser` arguments.
-   \[INTERNALS\] Re-write bind-c wrapping stage (#1388)

## \[1.7.4\] - 2023-05-02

### Added

-   #1352 : Added a change log.

### Fixed

-   #1367 : Use an absolute path to link to Python library.
-   #1379 : Ensure temporary arrays created for function calls are correctly declared in loops.

### Changed

-   Default to linking Python dynamically instead of statically
-   Ensure only absolute paths are used in compilation command.
-   \[INTERNALS\] Use `FunctionDefArgument` to store all argument specific properties.
-   \[INTERNALS\] Reduce carbon footprint by avoiding unnecessary CI testing.
-   \[INTERNALS\] Automatise PR labelling and review progress prompts.
-   \[INTERNALS\] Enforce the use of `FunctionDefArgument` in `FunctionDef`.
-   \[INTERNALS\] Use `FunctionDefResult` to store all result specific properties.

## \[1.7.3\] - 2023-03-07

### Added

-   Improved developer docs (code generation stage).

### Fixed

-   #1337 : Bug causing overflow errors when templates are used in functions with a large number of arguments.
-   #892 : Bug in the wrapper preventing an argument from using templates to have both a scalar and an array type.

### Changed

-   \[INTERNALS\] Add validation of docstrings to CI.

## \[1.7.2\] - 2023-02-02

### Added

### Fixed

-   #1288 : Bug in slice indexing in C code.
-   #1318 : Bug preventing use of `np.linspace` more than once in a given function.

### Changed

-   \[INTERNALS\] Uniformise line endings and enforce the convention through the use of a `.gitattributes` file.
-   \[INTERNALS\] Add human-readable summaries to tests.
-   \[INTERNALS\] Add tests to ensure Pyccel conventions are followed.
-   \[INTERNALS\] Add tests to check spelling.

## \[1.7.1\] - 2023-01-26

### Added

-   #1309 : Support for `np.sum` in C code.
-   Improved [developer docs](./developer_docs) (ordering, syntactic stage, semantic stage).
-   Added [community guidelines](./github/CONTRIBUTING.md).

### Fixed

-   #1184 : Bug preventing compilation on systems where there is no static library available for Python.
-   #1281 : Bug causing assignment to pointer instead of incrementation.
-   #1282 : Imported constants cannot be returned from functions.
-   \[INTERNALS\] Bug in CI coverage for forks.

### Changed

-   #1315 : Installation process modified to make test requirements a pip optional dependency.
-   #1245 : Reduce false negative test results by using a tolerance to compare floats.
-   #1272 : Remove use of deprecated NumPy syntax in tests.
-   #1253 : Provide minimum requirements.
-   \[INTERNALS\]  #1385 : Remove unused settings keyword arguments from `_visit` function.<|MERGE_RESOLUTION|>--- conflicted
+++ resolved
@@ -22,16 +22,13 @@
 -   #2424 : Fix `isinstance` call testing class instance.
 -   #2248 : Fix wrapper bug when returning an instance of a class from the method of a preceding class.
 -   #2413 : Fix late name conflict detection bug.
-<<<<<<< HEAD
--   #2440 : Fix incorrect handling of shapes and strides of Fortran-order multi-dimensional array that is C contiguous.
-=======
 -   #2414 : Fix bug when passing a class member as argument to an inlined function.
 -   #2417 : Fix list duplication expressions.
 -   #2429 : Fix interface parsing from imported function.
 -   #2431 : Fix missing type checks for functions called by functions with variable argument types.
 -   #2433 : Fix shape calculation for resized class member variables.
 -   #2426 : Fix bug when specifying ND array shape with a tuple variable.
->>>>>>> d04a1da2
+-   #2440 : Fix incorrect handling of shapes and strides of Fortran-order multi-dimensional array that is C contiguous.
 
 ### Changed
 
