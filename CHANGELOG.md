--- conflicted
+++ resolved
@@ -38,6 +38,7 @@
 -   \[INTERNALS\] Use cached `__and__` method to determine result type of bitwise comparison operations.
 -   \[INTERNALS\] Removed unused `fcode`, `ccode`, `cwrappercode`, `luacode`, and `pycode` functions from printers.
 -   \[INTERNALS\] Removed unused arguments from methods in `pyccel.codegen.codegen.Codegen`.
+-   \[INTERNALS\] Rename `PyccelAstNode.fst` parameter which stores an `ast` object to `PyccelAstNode.python_ast`.
 
 ### Deprecated
 
@@ -47,6 +48,8 @@
 -   \[INTERNALS\] Remove unused properties `prefix` and `alias` from `CustomDataType`.
 -   \[INTERNALS\] Remove `ast.basic.TypedAstNode._dtype`. The datatype can still be accessed as it is contained within the class type.
 -   \[INTERNALS\] Removed unused and undocumented function `get_function_from_ast`.
+-   \[INTERNALS\] Remove unused parameters `expr`, `status` and `like` from `pyccel.ast.core.Assign`.
+-   \[INTERNALS\] Remove unnecessary functions from `CodePrinter` : `_get_statement`, `_get_comment`.
 
 ## \[1.11.2\] - 2024-03-05
 
@@ -136,16 +139,12 @@
 
 ### Changed
 
-<<<<<<< HEAD
--   \[INTERNALS\] Rename `PyccelAstNode.fst` parameter which stores an `ast` object to `PyccelAstNode.python_ast`.
-=======
 -   #1672 : Make `icx` and `ifx` the default Intel compilers (Found in Intel oneAPI).
 -   #1644 : Stop printing the step of a range if that step is 1.
 -   #1638 : Migrate from `setuptools` to `hatch` for installation scripts.
 -   Don't raise a warning for an unnecessary specification of the order.
 -   \[INTERNALS\] #1593 : Rename `PyccelAstNode.fst` to the `PyccelAstNode.ast`.
 -   \[INTERNALS\] #1593 : Use a setter instead of a method to update `PyccelAstNode.ast`.
->>>>>>> f17d55b5
 -   \[INTERNALS\] #1593 : Rename `BasicParser._current_fst_node` to the `BasicParser._current_ast_node`.
 -   \[INTERNALS\] #1390 : Remove dead code handling a `CodeBlock` in an assignment.
 -   \[INTERNALS\] #1582 : Remove the `HomogeneousTupleVariable` type.
@@ -158,14 +157,8 @@
 -   \[INTERNALS\] #1584 : Remove unused functions from `pyccel.ast.datatypes` : `is_iterable_datatype`, `is_with_construct_datatype`, `is_pyccel_datatype`.
 -   \[INTERNALS\] #1584 : Remove unused class from `pyccel.ast.core`: `ForIterator`.
 -   \[INTERNALS\] #1584 : Remove unused method from `pyccel.ast.core`: `ClassDef.get_attribute`.
-<<<<<<< HEAD
--   \[INTERNALS\] Remove unused `Declare.dtype` parameter.
--   \[INTERNALS\] Remove unused parameters `expr`, `status` and `like` from `pyccel.ast.core.Assign`.
--   \[INTERNALS\] Remove unnecessary functions from `CodePrinter` : `_get_statement`, `_get_comment`.
-=======
 -   \[INTERNALS\] #1676 : Remove `DottedFunctionCall` from `pyccel.ast.core` (use `bound_argument` instead).
 -   \[INTERNALS\] #1683 : Remove unused redundant class from `pyccel.ast.datatypes`: `UnionType`.
->>>>>>> f17d55b5
 
 ## \[1.10.0\] - 2023-10-23
 
