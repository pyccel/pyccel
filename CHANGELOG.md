--- conflicted
+++ resolved
@@ -5,13 +5,8 @@
 
 ### Added
 
-<<<<<<< HEAD
 -   #1689 : Add Python support for list method `append()`
 -   #1692 : Add Python support for list method `insert()`
-=======
--   #1529 : Add Python support for list method `append()`
--   #1575 : Add support for homogeneous tuple type annotations on variables.
->>>>>>> 1a70f83c
 
 ### Fixed
 
