--- conflicted
+++ resolved
@@ -20,11 +20,8 @@
 -   #2408 : Fix bug when inlining a call to a function with no return, via a dotted function call.
 -   #2419 : Fix lost error messages.
 -   #2424 : Fix `isinstance` call testing class instance.
-<<<<<<< HEAD
+-   #2248 : Fix wrapper bug when returning an instance of a class from the method of a preceding class.
 -   #2413 : Fix late name conflict detection bug.
-=======
--   #2248 : Fix wrapper bug when returning an instance of a class from the method of a preceding class.
->>>>>>> 7d186fbb
 
 ### Changed
 
