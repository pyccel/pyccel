--- conflicted
+++ resolved
@@ -21,13 +21,10 @@
 
 ### Deprecated
 
-<<<<<<< HEAD
 -   Drop official support for Python 3.7 due to End of Life.
-=======
 -   #1513 : Stop printing `@types` decorators in generated Python code.
 -   \[INTERNALS\] Remove `dtype_registry` in favour of `dtype_and_precision_registry`.
 -   \[INTERNALS\] Prefer `DataType` keys over string keys which describe data types.
->>>>>>> 893da3f9
 
 ## \[1.9.1\] - 2023-08-31
 
