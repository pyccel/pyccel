# Change Log
All notable changes to this project will be documented in this file.

## \[UNRELEASED\]

### Added
-   #1720 : Add support for `Ellipsis` as the only index for an array.
-   #1787 : Ensure STC v5.0 (`ef322ae`) is installed with Pyccel.
-   #1656 : Ensure gFTL is installed with Pyccel.
-   #1694 : Add Python support for list method `extend()`.
-   #1700 : Add Python support for list method `sort()`.
-   #1696 : Add Python support for list method `copy()`.
-   #1693 : Add Python support for list method `remove()`.
-   #1895 : Add Python support for dict initialisation with `{}`.
-   #1895 : Add Python support for dict initialisation with `dict()`.
-   #1881 : Add Python support for dict method `copy()`.
-   #1888 : Add Python support for dict method `setdefault()`.
-   #1885 : Add Python and C support for dict method `get()`.
-   #1844 : Add line numbers and code to errors from built-in function calls.
-   #1655 : Add the appropriate C language equivalent for declaring a Python `list` container using the STC library.
-   #1659 : Add the appropriate C language equivalent for declaring a Python `set` container using the STC library.
-   #1944 : Add the appropriate C language equivalent for declaring a Python `dict` container using the STC library.
-   #1657 : Add the appropriate Fortran language equivalent for declaring a Python `list` container using the gFTL library.
-   #1658 : Add the appropriate Fortran language equivalent for declaring a Python `set` container using the gFTL library.
-   #1944 : Add the appropriate Fortran language equivalent for declaring a Python `dict` container using the gFTL library.
-   #2009 : Add support for `in` operator for `list`, `set`, `dict` and class containers.
-   #1874 : Add C and Fortran support for the `len()` function for the `list` container.
-   #1875 : Add C and Fortran support for the `len()` function for the `set` container.
-   #1908 : Add C and Fortran support for the `len()` function for the `dict` container.
-   #1665 : Add C and Fortran support for returning lists from functions.
-   #1663 : Add C and Fortran support for lists as arguments.
-   #1689 : Add C and Fortran support for list method `append()`.
-   #1876 : Add C support for indexing lists.
-   #1690 : Add C and Fortran support for list method `pop()`.
-   #1695 : Add C and Fortran support for list method `reverse()`.
-   #2256 : Add C and Fortran support for list method `clear()`.
-   #2259 : Add C and Fortran support for list method `insert()`.
-   #2298 : Add support for `list.__eq__`.
-   #1663 : Add C and Fortran support for sets as arguments.
-   #1664 : Add C and Fortran support for returning sets from functions.
-   #2023 : Add support for iterating over a `set`.
-   #1893 : Add support for set initialisation with `set()`.
-   #1877 : Add C and Fortran Support for set method `pop()`.
-   #1917 : Add C and Fortran support for set method `add()`.
-   #1918 : Add support for set method `clear()`.
-   #1918 : Add support for set method `copy()`.
-   #1743 : Add support for set method `discard()`.
-   #1750 : Add support for set method `remove()`.
-   #1753 : Add support for set method `union()`.
-   #1754 : Add support for set method `update()`.
-   #1744 : Add support for set method `intersection()`.
-   #1745 : Add support for set method `intersection_update()`.
-   #1745 : Add support for set method `isdisjoint()`.
-   #2059 : Add C and Fortran support for returning dictionaries from functions.
-   #2164 : Add support for dict indexing.
-   #1880 : Add support for dict method `clear()`.
-   #1884 : Add support for dict method `items()`.
-   #1884 : Add support for dict method `keys()`.
-   #1884 : Add support for dict method `values()`.
-   #1886 : Add support for dict method `pop()`.
-   #1887 : Add support for dict method `popitem()`.
-   #1936 : Add missing C output for inline decorator example in documentation
-   #1937 : Optimise `pyccel.ast.basic.PyccelAstNode.substitute` method.
-   #1544 : Add support for `typing.TypeAlias`.
-   #1583 : Allow inhomogeneous tuples in classes.
-   #738 : Add support for homogeneous tuples with scalar elements as arguments.
-   Add a warning about containers in lists.
-   #2016 : Add support for translating arithmetic magic methods.
-   #2106 : Add support for `__len__` magic method.
-   #1980 : Extend The C support for min and max to more than two variables
-   #2081 : Add support for multi operator expressions
-   #2061 : Add C support for string declarations.
-   Add support for inhomogeneous tuple annotations.
-   #1834 : Add support for `@property` decorator.
-   #2099 : Fix translation of modules containing `__all__`.
-   #983 : Add support for built-in function `round`.
-   Add support for `type` as a type annotation.
-   #2182 : Add support for `isinstance`.
-   #2183 : Add compile time analysis of if block conditions.
-   #2139 : Add support for `__getitem__`
-   #337 : Add support for returning tuples from functions.
-   #2194 : Add support for strings as arguments.
-   #2192 : Add support for the floor division assignment operator.
-   #2279 : Allow scalar literals (including Type hints) and recognised modules to be deduced from a function's context.
-   #2210 : Add preliminary support for containers of containers (e.g. lists of lists).
-   #2132 : Add support for `typing.TypeVar` to replace `@template`.
-   Generate stub files to allow double compilation to potentially be bypassed.
-   \[INTERNALS\] Add abstract class `SetMethod` to handle calls to various set methods.
-   \[INTERNALS\] Added `container_rank` property to `ast.datatypes.PyccelType` objects.
-   \[INTERNALS\] Add a `__call__` method to `FunctionDef` to create `FunctionCall` instances.
-   \[INTERNALS\] Allow the use of magic methods to describe container methods.
-   \[INTERNALS\] Add a simplify method to `PyccelGt` for literals.
-   \[DEVELOPER\] Added an improved traceback to the developer-mode errors for errors in function calls.
-   \[DEVELOPER\] Added an environment variable to globally activate developer-mode for errors.
-   \[DEVELOPER\] Added a spell checker for the code itself.

### Fixed

-   #2025 : Optimise min/max to avoid unnecessary temporary variables.
-   #1720 : Fix Undefined Variable error when the function definition is after the variable declaration.
-   #1763 Use `np.result_type` to avoid mistakes in non-trivial NumPy type promotion rules.
-   Fix some cases where a Python built-in type is returned in place of a NumPy type.
-   Stop printing numbers with more decimal digits than their precision.
-   Allow printing the result of a function returning multiple objects of different types.
-   #1732 : Fix multidimensional list indexing in Python.
-   #1785 : Add missing cast when creating an array of booleans from non-boolean values.
-   #1821 : Ensure an error is raised when creating an ambiguous interface.
-   #1842 : Fix homogeneous tuples incorrectly identified as inhomogeneous.
-   Link and mention `devel` branch, not `master`.
-   #1913 : Fix function calls to renamed functions.
-   #1930 : Preserve ordering of import targets.
-   #1892 : Fix implementation of list function when an iterable is passed as parameter.
-   #1979 : Fix memory leaks in C due to homogeneous container redefinition.
-   #1972 : Simplified `printf` statement for Literal String.
-   #2026 : Fix missing loop in slice assignment.
-   #2008 : Ensure list/set/dict assignment is recognised as a reference.
-   #2039 : Ensure any expressions in the iterable of a for loop are calculated before the loop.
-   #2013 : Stop limiting the length of strings to 128 characters.
-   #2078 : Fix translation of classes containing comments.
-   #2041 : Include all type extension methods by default.
-   #2082 : Allow the use of a list comprehension to initialise an array.
-   #2094 : Fix slicing of array allocated in an if block.
-   #2085 : Fix calling class methods before they are defined.
-   #2111 : Fix declaration of class attributes with name conflicts using type annotations.
-   #2115 : Fix integer handling with NumPy 2.0 on Windows.
-   Fix handling of union `typing.TypeAlias` objects as type hints.
-   #2141 : Fix error when removing `test_node`.
-   #2148 : Fix error due to missing file `numpy_version.h`.
-   #2001 : Ensure all memory is correctly deallocated in the Python interface in a way that is compatible with all compilers.
-   #2153 : Fix missing line information when an unknown class method is called.
-   #2149 : Fix multi-line expressions in `if` conditions.
-   #2181 : Allow saving an array result of a function to a slice but raise a warning about suboptimal performance.
-   #2190 : Fix missing error for list pointer assignment.
-   #2198 : Fix saving an empty string in Fortran.
-   #2195 : Fix string comparisons.
-   Fixed returning strings from functions.
-   #2197 : Allow strings as dictionary keys in C.
-   #2104 : Add support for Pythonic swapping and raise errors for expressions which are too complex.
-   Lifted the restriction on ndarrays limiting them to rank<15.
-   #2175 : Fix the shape of multi-level containers.
-   Catch all internal errors arising in the syntactic, semantic, printing or code generation stages.
-   #2206 : Fix returning an array of unknown literal size.
-   #2112 : Improve floor division.
-   #2220 : Fix premature `stc/cspan` import.
-   #2214 : Fix returning a local variable from an inline function.
-   #1321 : Fix use of tuples returned from functions in a non-assign statement.
-   #2229 : Fix annotation of variables that are returned in a function whose result type is annotated.
-   #2238 : Fix incorrect memory handling for temporary variable.
-   #2239 : Fix missing library directory for Python shared library.
-   #1410 : Fix conditional statement not working inside of a list comprehension.
-   #1297 : Fix iteration over an `enumerate`, `map` or `zip` in a list comprehension.
-   #2098 : Fix using multiple list comprehensions.
-   #1948 : Fix list comprehension does not work in C.
-   #2245 : Fix internal error when an inhomogeneous tuple appears as an indexed element.
-   #2258 : Fix missing errors for bad pointer handling in the case of containers with mutable elements.
-   #2274 : Do not pass include flags to linker (they are useless).
-   #2274 : Always use the C compiler to build the C wrapper for NumPy arrays (fixes Intel failures).
-   #2285 : Reduce number of warnings in unit tests.
-   #2295 : Fix wrapper handling of constant array arguments.
-   #2097 : Fix printing of an empty list.
-   #2235 : Fix negative numbers in slice indices when translating to C.
-   #2144 : Fix accidental imports due to modules making their contents public by default.
-   #2312 : Fix rounding direction for negative integer elements in `np.linspace`.
-   #2125 : Fix missing type check for argument of known type in a function with arguments whose type can be one of several types.
-   #2042 : Fix missing index in loop unravelling for loop of length 1.
-   #2093 : Fix scoping issue preventing class methods from sharing a name with locals in another class method.
-   #1814 : Fix class method visitation order to correctly access the global scope from methods.
<<<<<<< HEAD
-   #2261 : Add LLVM compilers.
=======
-   #1668 : Fix handling of `is not None` check to ensure it is always checked before accessing the variable.
>>>>>>> 3ca58101

### Changed

-   #2282 : Change the order of the function arguments (out arguments are now first).
-   #2008 : Remove dependency on `astunparse` package.
-   #1920 : Add a maximum version for NumPy.
-   #1836 : Move `epyccel` module to `pyccel.commands.epyccel` and add support for shortcut import `from pyccel import epyccel`.
-   #1720 : functions with the `@inline` decorator are no longer exposed to Python in the shared library.
-   #1720 : Error raised when incompatible arguments are passed to an `inlined` function is now fatal.
-   #1964 : Improve the error message when the wrong type is passed as a NumPy array argument.
-   #1941 : Rename "target" in `AsName` to `local_alias` to better illustrate its use in the local context.
-   #1961 : Use STC's `cspan` to describe `np.ndarray` in C. This results in a large speed-up for pathological cases.
-   #2187 : Removed use of pickle.
-   #2234 : Print all constant C variables with `const` specifier.
-   #2249 : Improve installation docs and recommend virtual environment.
-   #2242 : Change format of compiler info files.
-   #2302 : Print the deallocation in a 1 line if statement.
-   #2125 : Add information about received data type to type errors when calling a function with the wrong type.
-   \[INTERNALS\] `FunctionDef` is annotated when it is called, or at the end of the `CodeBlock` if it is never called.
-   \[INTERNALS\] `InlinedFunctionDef` is only annotated if it is called.
-   \[INTERNALS\] Build `utilities.metaclasses.ArgumentSingleton` on the fly to ensure correct docstrings.
-   \[INTERNALS\] Rewrite datatyping system. See #1722.
-   \[INTERNALS\] Moved precision from `ast.basic.TypedAstNode` to an internal property of `ast.datatypes.FixedSizeNumericType` objects.
-   \[INTERNALS\] Moved rank from `ast.basic.TypedAstNode` to an internal property of `ast.datatypes.PyccelType` objects.
-   \[INTERNALS\] Moved order from `ast.basic.TypedAstNode` to an internal property of `ast.datatypes.PyccelType` objects.
-   \[INTERNALS\] Use cached `__add__` method to determine result type of arithmetic operations.
-   \[INTERNALS\] Use cached `__and__` method to determine result type of bitwise comparison operations.
-   \[INTERNALS\] Stop storing `FunctionDef`, `ClassDef`, and `Import` objects inside `CodeBlock`s.
-   \[INTERNALS\] Remove the `order` argument from the `pyccel.ast.core.Allocate` constructor.
-   \[INTERNALS\] Remove `rank` and `order` arguments from `pyccel.ast.variable.Variable` constructor.
-   \[INTERNALS\] Ensure `SemanticParser.infer_type` returns all documented information.
-   \[INTERNALS\] Enforce correct value for `pyccel_staging` property of `PyccelAstNode`.
-   \[INTERNALS\] Allow visiting objects containing both syntactic and semantic elements in `SemanticParser`.
-   \[INTERNALS\] Rename `pyccel.ast.internals.PyccelInternalFunction` to `pyccel.ast.internals.PyccelFunction`.
-   \[INTERNALS\] All internal classes which can be generated from `FunctionCall`s must inherit from `PyccelFunction`.
-   \[INTERNALS\] `PyccelFunction` objects which do not represent objects in memory have the type `SymbolicType`.
-   \[INTERNALS\] Rename `_visit` functions called from a `FunctionCall` which don't match the documented naming pattern to `_build` functions.
-   \[INTERNALS\] Remove unnecessary argument `kind` to `Errors.set_target`.
-   \[INTERNALS\] Handle STC imports with Pyccel objects.
-   \[INTERNALS\] Stop using ndarrays as an intermediate step to call Fortran code.
-   \[INTERNALS\] Stop using ndarrays as an intermediate step to return arrays from Fortran code.
-   \[INTERNALS\] Unify the strategy for handling additional imports in the printing stage for different languages.
-   \[INTERNALS\] Make `Iterable` into a super-class instead of a storage class.
-   \[INTERNALS\] Change the order of the constructor arguments of `FunctionDef`.
-   \[INTERNALS\] Use `_extract_X_FunctionDefResult` methods in Fortran-to-C wrapper.
-   \[INTERNALS\] Rename `BindCVariable`->`BindCModuleVariable`.
-   \[INTERNALS\] Save a shape whose length is limited to the container length.
-   \[INTERNALS\] Restrict use of `FunctionDefResult` to one instance per function.
-   \[INTERNALS\] Use `_extract_X_FunctionDefArgument` methods in Fortran-to-C wrapper.

### Deprecated

-   #2008 : Remove support for Python 3.8.
-   #1786 : Remove support for `real` and `integer` as type annotations.
-   #1812 : Stop allowing multiple main blocks inside a module.
-   \[INTERNALS\] Remove property `ast.basic.TypedAstNode.precision`.
-   \[INTERNALS\] Remove class `ast.datatypes.DataType` (replaced by `ast.datatypes.PrimitiveType` and `ast.datatypes.PyccelType`).
-   \[INTERNALS\] Remove unused properties `prefix` and `alias` from `CustomDataType`.
-   \[INTERNALS\] Remove `ast.basic.TypedAstNode._dtype`. The datatype can still be accessed as it is contained within the class type.
-   \[INTERNALS\] Remove unused parameters `expr`, `status` and `like` from `pyccel.ast.core.Assign`.
-   \[INTERNALS\] Remove `pyccel.ast.utilities.builtin_functions`.
-   \[INTERNALS\] Remove unused/unnecessary functions in `pyccel.parser.utilities` : `read_file`, `header_statement`, `accelerator_statement`, `get_module_name`, `view_tree`.
-   \[INTERNALS\] Remove unused functions `Errors.unset_target`, and `Errors.reset_target`.
-   \[INTERNALS\] Remove unused classes `SymbolicAssign` and `SymbolicPrint`.
-   \[INTERNALS\] Remove `ast.bind_c.BindCFunctionDefResult` (replaced by `ast.bind_c.BindCArrayType` and `ast.bind_c.BindCResultVariable`).
-   \[INTERNALS\] Remove `ast.bind_c.BindCFunctionDefArgument` (replaced by `ast.bind_c.BindCArrayType` and `ast.bind_c.BindCResultVariable`).
-   \[INTERNALS\] Remove unused class `ast.core.FuncAddressDeclare`.
-   \[INTERNALS\] Remove unnecessary function `ast.utilities.flatten_tuple_var` (replaced by calls to `Scope.collect_all_tuple_elements`).

## \[1.12.1\] - 2024-10-01

### Added

-   #1915 : Add support for NumPy v2 `sign` function.
-   #1988 : Add support for NumPy v2 (fix `floor`, fix type mixing, update tests).

### Fixed

-   #1853 : Fix translation of a file whose name conflicts with Fortran keywords.
-   #1047 : Print the value of an unrecognised constant.
-   #1951 : Fix return type for class whose argument cannot be wrapped.
-   #1903 : Fix memory leak when using type annotations on local variables.
-   #1927 : Improve error Message for missing target language compiler in Pyccel
-   #1933 : Improve code printing speed.
-   #1924 : Fix internal error arising in Duplicate or list comprehensions.
-   #1970 : Fix missing `TypeError` for wrong type passed as optional argument.
-   #1985 : Fix implementation of `gcd` and `lcm` for C and Fortran.
-   #1998 : Fix compiler error when using a variable named `I`.

## \[1.12.0\] - 2024-05-13

### Added

-   #1830 : Add a `pyccel.lambdify` function to accelerate SymPy expressions.
-   #1867 : Add a `use_out` parameter to `pyccel.lambdify` to avoid unnecessary memory allocation.
-   #1867 : Auto-generate a docstring for functions generated via calls to `pyccel.lambdify`.
-   #1868 : Hide traceback for `epyccel` and `lambdify` errors.

### Fixed

-   #1762 : Fix array copy between different data types.
-   #1792 : Fix array unpacking.
-   #1795 : Fix bug when returning slices in C.
-   #1218 : Fix bug when assigning an array to a slice in Fortran.
-   #1830 : Fix missing allocation when returning an annotated array expression.
-   #1853 : Fix translation of a file whose name conflicts with Fortran keywords.
-   Link and mention `devel` branch, not `master`.

### Changed

-   #1866 : Raise a more informative error when mixing scalar and array return types.
-   \[TESTS\] Filter out cast warnings in cast tests.
-   \[INTERNALS\] Removed unused `fcode`, `ccode`, `cwrappercode`, `luacode`, and `pycode` functions from printers.
-   \[INTERNALS\] Removed unused arguments from methods in `pyccel.codegen.codegen.Codegen`.

### Deprecated

-   #1820 : Deprecated unused decorator `@lambdify`
-   \[INTERNALS\] Removed unused and undocumented function `get_function_from_ast`.
-   \[INTERNALS\] Remove function `Module.set_name`.
-   \[INTERNALS\] Remove unused `assign_to` argument of `CodePrinter.doprint`.
-   \[INTERNALS\] Remove unnecessary functions from `CodePrinter` : `_get_statement`, `_get_comment`.

## \[1.11.2\] - 2024-03-05

### Added

-   #1689 : Add Python support for list method `append()`.
-   #1692 : Add Python support for list method `insert()`.
-   #1690 : Add Python support for list method `pop()`.
-   #1691 : Add Python support for list method `clear()`.
-   #1575 : Add support for homogeneous tuple type annotations on variables.
-   #1425 : Add support for `numpy.isnan`, `numpy.isinf` and `numpy.isfinite`.
-   #1738 : Add Python support for creating scalar sets with `{}`.
-   #1738 : Add Python support for set method `add`.
-   #1749 : Add Python support for set method `pop()`.

### Fixed

-   #1575 : Fixed inhomogeneous tuple (due to incompatible sizes) being treated as homogeneous tuple.
-   #1182 : Fix tuples containing objects with different ranks.
-   #1575 : Fix duplication operator for non-homogeneous tuples with a non-literal but constant multiplier.
-   #1779 : Fix standalone partial templates.

### Changed

-   #1776 : Increase minimum version for `pytest` to 7.0.

### Deprecated

-   \[INTERNALS\] Remove unnecessary `dtype` parameter from `ast.core.Declare` class.
-   \[INTERNALS\] Remove unnecessary `passed_from_dotted` parameter from `ast.core.Declare` class.
-   \[INTERNALS\] Remove unused `ast.core.Block` class.

## \[1.11.1\] - 2024-02-13

### Fixed

-   #1724 : Fix returns in for loops

## \[1.11.0\] - 2024-02-12

### Added

-   #1645 : Handle deprecated `ast` classes.
-   #1649 : Add support for `np.min` in C code.
-   #1621 : Add support for `np.max` in C code.
-   #1571 : Add support for the function `tuple`.
-   #1493 : Add preliminary support for importing classes.
-   #1578 : Allow classes to avoid type annotations for the self argument of a method.
-   #1597 : Handle class docstrings.
-   #1494 : Add support for functions returning class instances.
-   #1495 : Add support for functions with class instance arguments.
-   #1684 : Add support for classes without `__init__` functions.
-   #1685 : Add support for `type()` function with class instance argument.
-   #1605 : Add support for methods and interfaces in classes (including `__init__` and `__del__`).
-   #1618 : Add support for class instance attributes.
-   #1680 : Add support for `typing.Final`.
-   Add a `--time_execution` flag to allow detailed investigation of critical sections of code.
-   #1659 : Add multi-file support for classes.
-   #1708 : Allow returning pointers to arguments from functions.
-   \[INTERNALS\] Add `class_type` attribute to `TypedAstNode`.
-   \[INTERNALS\] Add `PyccelPyArrayObject` datatype.

### Fixed

-   #1587 : Fix unnecessarily long file names generated by `epyccel`.
-   #1576 : Correct destructor invocation for proper cleanup.
-   #1576 : Remove inline class method definition.
-   Ensure an error is raised when if conditions are used in comprehension statements.
-   #1553 : Fix `np.sign` when using the `ifort` compiler.
-   #1582 : Allow homogeneous tuples in classes.
-   #1619 : Give priority to imported functions over builtin functions.
-   #1614 : Allow relative paths for custom compilation file.
-   #1615 : Fixed infinite loop when passing slices while copying arrays.
-   #1628 : Fixed segmentation fault when writing to optional scalars.
-   #1554 : Fix exit statement in Fortran with Intel compiler.
-   #1564 : Fixed installation problems on Python 3.12.
-   #1259 : Fix bug causing problems with user editable installation.
-   #1651 : Fix name collision resolution to include parent scopes.
-   #1156 : Raise an error for variable name collisions with non-variable objects.
-   #1507 : Fix problems with name collisions in class functions.
-   Ensure `pyccel-init` calls the related function.
-   Stop unnecessarily importing deprecated NumPy classes `int`, `bool`, `float`, `complex` in Python translation.
-   #1712 : Fix library path and OpenMP support for recent Apple chips by getting Homebrew directory with `brew --prefix`.
-   #1687 : Pointers in tuples are deallocated.
-   #1586 : Raise an error for targets of class instances which go out of scope too early.
-   #1717 : Fix a bug when handling paths with dots.

### Changed

-   #1672 : Make `icx` and `ifx` the default Intel compilers (Found in Intel oneAPI).
-   #1644 : Stop printing the step of a range if that step is 1.
-   #1638 : Migrate from `setuptools` to `hatch` for installation scripts.
-   Don't raise a warning for an unnecessary specification of the order.
-   \[INTERNALS\] #1593 : Rename `PyccelAstNode.fst` to the `PyccelAstNode.ast`.
-   \[INTERNALS\] #1593 : Use a setter instead of a method to update `PyccelAstNode.ast`.
-   \[INTERNALS\] #1593 : Rename `BasicParser._current_fst_node` to the `BasicParser._current_ast_node`.
-   \[INTERNALS\] #1390 : Remove dead code handling a `CodeBlock` in an assignment.
-   \[INTERNALS\] #1582 : Remove the `HomogeneousTupleVariable` type.
-   \[INTERNALS\] #1581 : Unify handling of string and Python annotations.

### Deprecated

-   #1593 : Remove undocumented, broken `lambdify` method.
-   \[INTERNALS\] #1584 : Remove unused functions from `pyccel.ast.core` : `inline`, `subs`, `get_iterable_ranges`.
-   \[INTERNALS\] #1584 : Remove unused functions from `pyccel.ast.datatypes` : `is_iterable_datatype`, `is_with_construct_datatype`, `is_pyccel_datatype`.
-   \[INTERNALS\] #1584 : Remove unused class from `pyccel.ast.core`: `ForIterator`.
-   \[INTERNALS\] #1584 : Remove unused method from `pyccel.ast.core`: `ClassDef.get_attribute`.
-   \[INTERNALS\] #1676 : Remove `DottedFunctionCall` from `pyccel.ast.core` (use `bound_argument` instead).
-   \[INTERNALS\] #1683 : Remove unused redundant class from `pyccel.ast.datatypes`: `UnionType`.

## \[1.10.0\] - 2023-10-23

### Added

-   #633 & #1518 : Allow non-trivial types to be specified with mypy-compatible annotations.
-   #1336 : Use template as a partial type.
-   #1509 : Add type annotations for variables.
-   #1528 : Add support for variable declarations in classes.
-   #1491 : Add documentation for classes.

### Fixed

-   #387 : Raise a clear error when an unrecognised type is used in a type annotation.
-   #1556 : Fixed print format string for Intel compatibility.
-   #1557 : Fix return a new instance of a class.
-   #1557 : Fix save multiple class instances to the same variable.

### Changed

-   \[INTERNALS\] #1520 : `ScopedNode` -> `ScopedAstNode`.
-   \[INTERNALS\] #1520 : `PyccelAstNode` -> `TypedAstNode`.
-   \[INTERNALS\] #1520 : `Basic` -> `PyccelAstNode`.

### Deprecated

-   Drop official support for Python 3.7 due to End of Life.

## \[1.9.2\] - 2023-10-13

### Added

-   #1476 : Add C support for a class containing `Interfaces`.
-   #1472 : Add C printing support for a class containing scalar data.
-   #1492 : Types of arguments for class methods can be declared like function arguments.
-   #1511 : Add support for the `cmath` library.
-   Output readable header syntax errors.
-   New environment variable `PYCCEL_DEFAULT_COMPILER`.
-   #1508 : Add C support for a class destructor.
-   #1508 : Add support for array data in classes.

### Fixed

-   #1484 : Use scope for classes to avoid name clashes.
-   Stop raising warning for unrecognised functions imported via intermediate modules.
-   #1156 : Raise a neat error for unhandled inhomogeneous tuple expressions.
-   Set status of header variables to 'unallocated'.
-   #1508 : Generate deallocations for classes and their attributes.

### Changed

-   #1484 : Improve handling of `DottedName` in `_assign_lhs_variable`.
-   \[INTERNALS\] Move handling of variable headers to semantic stage.
-   \[INTERNALS\] Moved handling of type annotations to the semantic stage.
-   \[INTERNALS\] Remove unnecessary body argument from `FunctionAddress`.

### Deprecated

-   #1513 : Stop printing `@types` decorators in generated Python code.
-   Remove support for undocumented type syntax specifying precision (e.g. `int*8`).
-   No longer possible to combine header annotations and argument type annotations.
-   Remove support for specifying header annotations in a separate file.
-   \[INTERNALS\] Remove `dtype_registry` in favour of `dtype_and_precision_registry`.
-   \[INTERNALS\] Prefer `DataType` keys over string keys which describe data types.

## \[1.9.1\] - 2023-08-31

### Added

-   #1497 : Add support for NumPy `copy` method: `a.copy`.
-   #1497 : Add support for NumPy function `copy`.

### Fixed

-   #1499 : Fix passing temporary arrays to functions.
-   #1241 : Missing transpose when converting from a C-ordered array to F-ordered array.
-   #1241 : Incorrect transpose when copying an F-ordered array.
-   #1241 : Fix infinite loop when passing an array as the only argument to `np.array`.
-   #1506 : Increment `Py_None` reference count to avoid unexpected deallocation.

## \[1.9.0\] - 2023-08-22

### Added

-   #752 : Allow passing array variables to `numpy.array`.
-   #1280 : Allow copying arrays using `numpy.array`.
-   Allow interfaces in classes.
-   Add Python support for a simple class.
-   #1430 : Add conjugate support to booleans.
-   #1452 : Add C printing support for a class containing only functions.
-   #1260 : Add support for NumPy `dtype` property: `a.dtype`.
-   #1260 : Add support for NumPy `result_type` function.

### Fixed

-   #682 : Wrong data layout when copying a slice of an array.
-   #1453 : Fix error-level developer mode output.
-   \[INTERNALS\] Fix string base class selection.
-   #1496 : Fix interfaces which differ only by order or rank.

### Changed

-   #1455 : Make `ConstructorCall` inherit from `FunctionCall`.
-   Updating `stdlib` files if they are modified not just accessed.
-   `pyccel_clean` tool now deletes folders **starting with** `__pyccel__` and `__epyccel__`.
-   Pyccel-generated folder names are dependent on `PYTEST_XDIST_WORKER` when running with `pytest-xdist`.
-   \[INTERNALS\] Add class object to class function call arguments.
-   \[INTERNALS\] In `ast.numpyext` rename `Shape` as `NumpyShape`, `NumpyArraySize` as `NumpySize`
-   \[INTERNALS\] In `ast.internals` rename `PyccelArraySize` as `PyccelArraySizeElement`, create new `PyccelArraySize` w/out `index` argument
-   \[INTERNALS\] Make `NumpySize` a factory class (which cannot be instantiated)
-   \[INTERNALS\] Re-write C-Python API wrapping stage (#1477)

### Deprecated

-   Using a `@types` decorator will raise a `FutureWarning` as this will be deprecated in a future version.
-   Using a type specification header will raise a `FutureWarning` as this will be deprecated in a future version.
-   Stop generating `numpy.bool` (deprecated from NumPy) in code.
-   \[INTERNALS\] Removed `obsolete` folder.
-   \[INTERNALS\] Removed out of date `samples` folder.
-   \[INTERNALS\] Removed out of date `doc` folder.
-   \[INTERNALS\] Removed `benchmarks` folder. Code is still available in benchmark repository.
-   \[INTERNALS\] Removed `bugs` folder.
-   \[INTERNALS\] Removed `inprogress` folder.
-   \[INTERNALS\] Remove old Travis configuration file.

## \[1.8.1\] - 2023-07-07

### Added

-   #1430 : Added conjugate support to integers and floats.

### Fixed

-   #1427 : Fix augmented assignment with a literal right hand side in templated code.

## \[1.8.0\] - 2023-06-20

### Added
-   #1400 : Added flags to Pyccel for managing conda PATH warnings.

### Fixed

-   #1404 : Bug preventing printing of some functions in a `print()` call.
-   #1302 : Raise error message in case of empty class.
-   #1407 : Raise an error if file name matches a Python built-in module.
-   #929 : Allow optional variables when compiling with Intel or NVIDIA.
-   #1117 : Allow non-contiguous arrays to be passed to Fortran code.
-   #1415 : Fix incorrect handling of assignments augmented by function calls.
-   #1418 : Fix `itertools.product` implementation.

### Changed

-   #1355 : Remove unused `BasicParser` arguments.
-   \[INTERNALS\] Re-write bind-c wrapping stage (#1388)

## \[1.7.4\] - 2023-05-02

### Added

-   #1352 : Added a change log.

### Fixed

-   #1367 : Use an absolute path to link to Python library.
-   #1379 : Ensure temporary arrays created for function calls are correctly declared in loops.

### Changed

-   Default to linking Python dynamically instead of statically
-   Ensure only absolute paths are used in compilation command.
-   \[INTERNALS\] Use `FunctionDefArgument` to store all argument specific properties.
-   \[INTERNALS\] Reduce carbon footprint by avoiding unnecessary CI testing.
-   \[INTERNALS\] Automatise PR labelling and review progress prompts.
-   \[INTERNALS\] Enforce the use of `FunctionDefArgument` in `FunctionDef`.
-   \[INTERNALS\] Use `FunctionDefResult` to store all result specific properties.

## \[1.7.3\] - 2023-03-07

### Added

-   Improved developer docs (code generation stage).

### Fixed

-   #1337 : Bug causing overflow errors when templates are used in functions with a large number of arguments.
-   #892 : Bug in the wrapper preventing an argument from using templates to have both a scalar and an array type.

### Changed

-   \[INTERNALS\] Add validation of docstrings to CI.

## \[1.7.2\] - 2023-02-02

### Added

### Fixed

-   #1288 : Bug in slice indexing in C code.
-   #1318 : Bug preventing use of `np.linspace` more than once in a given function.

### Changed

-   \[INTERNALS\] Uniformise line endings and enforce the convention through the use of a `.gitattributes` file.
-   \[INTERNALS\] Add human-readable summaries to tests.
-   \[INTERNALS\] Add tests to ensure Pyccel conventions are followed.
-   \[INTERNALS\] Add tests to check spelling.

## \[1.7.1\] - 2023-01-26

### Added

-   #1309 : Support for `np.sum` in C code.
-   Improved [developer docs](./developer_docs) (ordering, syntactic stage, semantic stage).
-   Added [community guidelines](./github/CONTRIBUTING.md).

### Fixed

-   #1184 : Bug preventing compilation on systems where there is no static library available for Python.
-   #1281 : Bug causing assignment to pointer instead of incrementation.
-   #1282 : Imported constants cannot be returned from functions.
-   \[INTERNALS\] Bug in CI coverage for forks.

### Changed

-   #1315 : Installation process modified to make test requirements a pip optional dependency.
-   #1245 : Reduce false negative test results by using a tolerance to compare floats.
-   #1272 : Remove use of deprecated NumPy syntax in tests.
-   #1253 : Provide minimum requirements.
-   \[INTERNALS\]  #1385 : Remove unused settings keyword arguments from `_visit` function.<|MERGE_RESOLUTION|>--- conflicted
+++ resolved
@@ -165,11 +165,8 @@
 -   #2042 : Fix missing index in loop unravelling for loop of length 1.
 -   #2093 : Fix scoping issue preventing class methods from sharing a name with locals in another class method.
 -   #1814 : Fix class method visitation order to correctly access the global scope from methods.
-<<<<<<< HEAD
+-   #1668 : Fix handling of `is not None` check to ensure it is always checked before accessing the variable.
 -   #2261 : Add LLVM compilers.
-=======
--   #1668 : Fix handling of `is not None` check to ensure it is always checked before accessing the variable.
->>>>>>> 3ca58101
 
 ### Changed
 
