# Change Log
All notable changes to this project will be documented in this file.

## \[UNRELEASED\]

### Added
-   #1881 : Add Python support for dict method `copy()`.
-   #1880 : Add Python support for dict method `clear()`.
-   #1720 : Add support for `Ellipsis` as the only index for an array.
-   #1787 : Ensure STC is installed with Pyccel.
-   #1656 : Ensure gFTL is installed with Pyccel.
-   #1694 : Add Python support for list method `extend()`.
-   #1700 : Add Python support for list method `sort()`.
-   #1696 : Add Python support for list method `copy()`.
-   #1693 : Add Python support for list method `remove()`.
-   #1750 : Add Python support for set method `remove()`.
-   #1743 : Add Python support for set method `discard()`.
-   #1893 : Add Python support for set initialisation with `set()`.
-   #1895 : Add Python support for dict initialisation with `{}`.
-   #1895 : Add Python support for dict initialisation with `dict()`.
-   #1886 : Add Python support for dict method `pop()`.
-   #1887 : Add Python support for dict method `popitem()`.
-   #1888 : Add Python support for dict method `setdefault()`.
-   #1885 : Add Python support for dict method `get()`.
-   #1844 : Add line numbers and code to errors from built-in function calls.
-   #1655 : Add the appropriate C language equivalent for declaring a Python `list` container using the STC library.
-   #1659 : Add the appropriate C language equivalent for declaring a Python `set` container using the STC library.
-   #1944 : Add the appropriate C language equivalent for declaring a Python `dict` container using the STC library.
-   #1657 : Add the appropriate Fortran language equivalent for declaring a Python `list` container using the gFTL library.
-   #1658 : Add the appropriate Fortran language equivalent for declaring a Python `set` container using the gFTL library.
-   #1944 : Add the appropriate Fortran language equivalent for declaring a Python `dict` container using the gFTL library.
-   #2009 : Add support for `in` operator for `list`, `set`, `dict` and class containers.
-   #1874 : Add C and Fortran support for the `len()` function for the `list` container.
-   #1875 : Add C and Fortran support for the `len()` function for the `set` container.
-   #1908 : Add C and Fortran support for the `len()` function for the `dict` container.
-   #1665 : Add C support for returning lists from functions.
-   #1689 : Add C and Fortran support for list method `append()`.
-   #1876 : Add C support for indexing lists.
-   #1690 : Add C support for list method `pop()`.
-   #1664 : Add C support for returning sets from functions.
-   #2023 : Add support for iterating over a `set`.
-   #1877 : Add C and Fortran Support for set method `pop()`.
-   #1917 : Add C and Fortran support for set method `add()`.
-   #1918 : Add support for set method `clear()`.
-   #1918 : Add support for set method `copy()`.
-   #1753 : Add support for set method `union()`.
-   #1744 : Add Python support for set method `intersection()`.
-   #1884 : Add support for dict method `items()`.
-   #1936 : Add missing C output for inline decorator example in documentation
-   #1937 : Optimise `pyccel.ast.basic.PyccelAstNode.substitute` method.
-   #1544 : Add support for `typing.TypeAlias`.
-   #1583 : Allow inhomogeneous tuples in classes.
-   #738 : Add support for homogeneous tuples with scalar elements as arguments.
-   Add a warning about containers in lists.
-   #2016 : Add support for translating arithmetic magic methods (methods cannot yet be used from Python).
-   #1980 : Extend The C support for min and max to more than two variables
-   #2081 : Add support for multi operator expressions
-   Add support for inhomogeneous tuple annotations.
-   \[INTERNALS\] Add abstract class `SetMethod` to handle calls to various set methods.
-   \[INTERNALS\] Added `container_rank` property to `ast.datatypes.PyccelType` objects.
-   \[INTERNALS\] Add a `__call__` method to `FunctionDef` to create `FunctionCall` instances.
-   \[INTERNALS\] Allow the use of magic methods to describe container methods.
-   \[DEVELOPER\] Added an improved traceback to the developer-mode errors for errors in function calls.

### Fixed

-   #2025 : Optimise min/max to avoid unnecessary temporary variables.
-   #1720 : Fix Undefined Variable error when the function definition is after the variable declaration.
-   #1763 Use `np.result_type` to avoid mistakes in non-trivial NumPy type promotion rules.
-   Fix some cases where a Python built-in type is returned in place of a NumPy type.
-   Stop printing numbers with more decimal digits than their precision.
-   Allow printing the result of a function returning multiple objects of different types.
-   #1732 : Fix multidimensional list indexing in Python.
-   #1785 : Add missing cast when creating an array of booleans from non-boolean values.
-   #1821 : Ensure an error is raised when creating an ambiguous interface.
-   #1842 : Fix homogeneous tuples incorrectly identified as inhomogeneous.
-   Link and mention `devel` branch, not `master`.
-   #1913 : Fix function calls to renamed functions.
-   #1930 : Preserve ordering of import targets.
-   #1892 : Fix implementation of list function when an iterable is passed as parameter.
-   #1979 : Fix memory leaks in C due to homogeneous container redefinition.
-   #1972 : Simplified `printf` statement for Literal String.
-   #2026 : Fix missing loop in slice assignment.
-   #2008 : Ensure list/set/dict assignment is recognised as a reference.
-   #2039 : Ensure any expressions in the iterable of a for loop are calculated before the loop.
-   #2013 : Stop limiting the length of strings to 128 characters.
-   #2078 : Fix translation of classes containing comments.
<<<<<<< HEAD
-   #2082 : Allow the use of a list comprehension to initialise an array.
=======
-   #2041 : Include all type extension methods by default.
>>>>>>> 9327f8d3

### Changed

-   #1920 : Add a maximum version for NumPy.
-   #1836 : Move `epyccel` module to `pyccel.commands.epyccel` and add support for shortcut import `from pyccel import epyccel`.
-   #1720 : functions with the `@inline` decorator are no longer exposed to Python in the shared library.
-   #1720 : Error raised when incompatible arguments are passed to an `inlined` function is now fatal.
-   #1964 : Improve the error message when the wrong type is passed as a NumPy array argument.
-   #1941 : Rename "target" in `AsName` to `local_alias` to better illustrate its use in the local context.
-   \[INTERNALS\] `FunctionDef` is annotated when it is called, or at the end of the `CodeBlock` if it is never called.
-   \[INTERNALS\] `InlinedFunctionDef` is only annotated if it is called.
-   \[INTERNALS\] Build `utilities.metaclasses.ArgumentSingleton` on the fly to ensure correct docstrings.
-   \[INTERNALS\] Rewrite datatyping system. See #1722.
-   \[INTERNALS\] Moved precision from `ast.basic.TypedAstNode` to an internal property of `ast.datatypes.FixedSizeNumericType` objects.
-   \[INTERNALS\] Moved rank from `ast.basic.TypedAstNode` to an internal property of `ast.datatypes.PyccelType` objects.
-   \[INTERNALS\] Moved order from `ast.basic.TypedAstNode` to an internal property of `ast.datatypes.PyccelType` objects.
-   \[INTERNALS\] Use cached `__add__` method to determine result type of arithmetic operations.
-   \[INTERNALS\] Use cached `__and__` method to determine result type of bitwise comparison operations.
-   \[INTERNALS\] Stop storing `FunctionDef`, `ClassDef`, and `Import` objects inside `CodeBlock`s.
-   \[INTERNALS\] Remove the `order` argument from the `pyccel.ast.core.Allocate` constructor.
-   \[INTERNALS\] Remove `rank` and `order` arguments from `pyccel.ast.variable.Variable` constructor.
-   \[INTERNALS\] Ensure `SemanticParser.infer_type` returns all documented information.
-   \[INTERNALS\] Enforce correct value for `pyccel_staging` property of `PyccelAstNode`.
-   \[INTERNALS\] Allow visiting objects containing both syntactic and semantic elements in `SemanticParser`.
-   \[INTERNALS\] Rename `pyccel.ast.internals.PyccelInternalFunction` to `pyccel.ast.internals.PyccelFunction`.
-   \[INTERNALS\] All internal classes which can be generated from `FunctionCall`s must inherit from `PyccelFunction`.
-   \[INTERNALS\] `PyccelFunction` objects which do not represent objects in memory have the type `SymbolicType`.
-   \[INTERNALS\] Rename `_visit` functions called from a `FunctionCall` which don't match the documented naming pattern to `_build` functions.
-   \[INTERNALS\] Remove unnecessary argument `kind` to `Errors.set_target`.
-   \[INTERNALS\] Handle STC imports with Pyccel objects.
-   \[INTERNALS\] Stop using ndarrays as an intermediate step to call Fortran code.
-   \[INTERNALS\] Stop using ndarrays as an intermediate step to return arrays from Fortran code.
-   \[INTERNALS\] Unify the strategy for handling additional imports in the printing stage for different languages.
-   \[INTERNALS\] Make `Iterable` into a super-class instead of a storage class.

### Deprecated

-   #1786 : Remove support for `real` and `integer` as type annotations.
-   #1812 : Stop allowing multiple main blocks inside a module.
-   \[INTERNALS\] Remove property `ast.basic.TypedAstNode.precision`.
-   \[INTERNALS\] Remove class `ast.datatypes.DataType` (replaced by `ast.datatypes.PrimitiveType` and `ast.datatypes.PyccelType`).
-   \[INTERNALS\] Remove unused properties `prefix` and `alias` from `CustomDataType`.
-   \[INTERNALS\] Remove `ast.basic.TypedAstNode._dtype`. The datatype can still be accessed as it is contained within the class type.
-   \[INTERNALS\] Remove unused parameters `expr`, `status` and `like` from `pyccel.ast.core.Assign`.
-   \[INTERNALS\] Remove `pyccel.ast.utilities.builtin_functions`.
-   \[INTERNALS\] Remove unused/unnecessary functions in `pyccel.parser.utilities` : `read_file`, `header_statement`, `accelerator_statement`, `get_module_name`, `view_tree`.
-   \[INTERNALS\] Remove unused functions `Errors.unset_target`, and `Errors.reset_target`.
-   \[INTERNALS\] Remove unused classes `SymbolicAssign` and `SymbolicPrint`.

## \[1.12.1\] - 2024-10-01

### Added

-   #1915 : Add support for NumPy v2 `sign` function.
-   #1988 : Add support for NumPy v2 (fix `floor`, fix type mixing, update tests).

### Fixed

-   #1853 : Fix translation of a file whose name conflicts with Fortran keywords.
-   #1047 : Print the value of an unrecognised constant.
-   #1951 : Fix return type for class whose argument cannot be wrapped.
-   #1903 : Fix memory leak when using type annotations on local variables.
-   #1927 : Improve error Message for missing target language compiler in Pyccel
-   #1933 : Improve code printing speed.
-   #1924 : Fix internal error arising in Duplicate or list comprehensions.
-   #1970 : Fix missing `TypeError` for wrong type passed as optional argument.
-   #1985 : Fix implementation of `gcd` and `lcm` for C and Fortran.
-   #1998 : Fix compiler error when using a variable named `I`.

## \[1.12.0\] - 2024-05-13

### Added

-   #1830 : Add a `pyccel.lambdify` function to accelerate SymPy expressions.
-   #1867 : Add a `use_out` parameter to `pyccel.lambdify` to avoid unnecessary memory allocation.
-   #1867 : Auto-generate a docstring for functions generated via calls to `pyccel.lambdify`.
-   #1868 : Hide traceback for `epyccel` and `lambdify` errors.

### Fixed

-   #1762 : Fix array copy between different data types.
-   #1792 : Fix array unpacking.
-   #1795 : Fix bug when returning slices in C.
-   #1218 : Fix bug when assigning an array to a slice in Fortran.
-   #1830 : Fix missing allocation when returning an annotated array expression.
-   #1853 : Fix translation of a file whose name conflicts with Fortran keywords.
-   Link and mention `devel` branch, not `master`.

### Changed

-   #1866 : Raise a more informative error when mixing scalar and array return types.
-   \[TESTS\] Filter out cast warnings in cast tests.
-   \[INTERNALS\] Removed unused `fcode`, `ccode`, `cwrappercode`, `luacode`, and `pycode` functions from printers.
-   \[INTERNALS\] Removed unused arguments from methods in `pyccel.codegen.codegen.Codegen`.

### Deprecated

-   #1820 : Deprecated unused decorator `@lambdify`
-   \[INTERNALS\] Removed unused and undocumented function `get_function_from_ast`.
-   \[INTERNALS\] Remove function `Module.set_name`.
-   \[INTERNALS\] Remove unused `assign_to` argument of `CodePrinter.doprint`.
-   \[INTERNALS\] Remove unnecessary functions from `CodePrinter` : `_get_statement`, `_get_comment`.

## \[1.11.2\] - 2024-03-05

### Added

-   #1689 : Add Python support for list method `append()`.
-   #1692 : Add Python support for list method `insert()`.
-   #1690 : Add Python support for list method `pop()`.
-   #1691 : Add Python support for list method `clear()`.
-   #1575 : Add support for homogeneous tuple type annotations on variables.
-   #1425 : Add support for `numpy.isnan`, `numpy.isinf` and `numpy.isfinite`.
-   #1738 : Add Python support for creating scalar sets with `{}`.
-   #1738 : Add Python support for set method `add`.
-   #1749 : Add Python support for set method `pop()`.

### Fixed

-   #1575 : Fixed inhomogeneous tuple (due to incompatible sizes) being treated as homogeneous tuple.
-   #1182 : Fix tuples containing objects with different ranks.
-   #1575 : Fix duplication operator for non-homogeneous tuples with a non-literal but constant multiplier.
-   #1779 : Fix standalone partial templates.

### Changed

-   #1776 : Increase minimum version for `pytest` to 7.0.

### Deprecated

-   \[INTERNALS\] Remove unnecessary `dtype` parameter from `ast.core.Declare` class.
-   \[INTERNALS\] Remove unnecessary `passed_from_dotted` parameter from `ast.core.Declare` class.
-   \[INTERNALS\] Remove unused `ast.core.Block` class.

## \[1.11.1\] - 2024-02-13

### Fixed

-   #1724 : Fix returns in for loops

## \[1.11.0\] - 2024-02-12

### Added

-   #1645 : Handle deprecated `ast` classes.
-   #1649 : Add support for `np.min` in C code.
-   #1621 : Add support for `np.max` in C code.
-   #1571 : Add support for the function `tuple`.
-   #1493 : Add preliminary support for importing classes.
-   #1578 : Allow classes to avoid type annotations for the self argument of a method.
-   #1597 : Handle class docstrings.
-   #1494 : Add support for functions returning class instances.
-   #1495 : Add support for functions with class instance arguments.
-   #1684 : Add support for classes without `__init__` functions.
-   #1685 : Add support for `type()` function with class instance argument.
-   #1605 : Add support for methods and interfaces in classes (including `__init__` and `__del__`).
-   #1618 : Add support for class instance attributes.
-   #1680 : Add support for `typing.Final`.
-   Add a `--time_execution` flag to allow detailed investigation of critical sections of code.
-   #1659 : Add multi-file support for classes.
-   #1708 : Allow returning pointers to arguments from functions.
-   \[INTERNALS\] Add `class_type` attribute to `TypedAstNode`.
-   \[INTERNALS\] Add `PyccelPyArrayObject` datatype.

### Fixed

-   #1587 : Fix unnecessarily long file names generated by `epyccel`.
-   #1576 : Correct destructor invocation for proper cleanup.
-   #1576 : Remove inline class method definition.
-   Ensure an error is raised when if conditions are used in comprehension statements.
-   #1553 : Fix `np.sign` when using the `ifort` compiler.
-   #1582 : Allow homogeneous tuples in classes.
-   #1619 : Give priority to imported functions over builtin functions.
-   #1614 : Allow relative paths for custom compilation file.
-   #1615 : Fixed infinite loop when passing slices while copying arrays.
-   #1628 : Fixed segmentation fault when writing to optional scalars.
-   #1554 : Fix exit statement in Fortran with Intel compiler.
-   #1564 : Fixed installation problems on Python 3.12.
-   #1259 : Fix bug causing problems with user editable installation.
-   #1651 : Fix name collision resolution to include parent scopes.
-   #1156 : Raise an error for variable name collisions with non-variable objects.
-   #1507 : Fix problems with name collisions in class functions.
-   Ensure `pyccel-init` calls the related function.
-   Stop unnecessarily importing deprecated NumPy classes `int`, `bool`, `float`, `complex` in Python translation.
-   #1712 : Fix library path and OpenMP support for recent Apple chips by getting Homebrew directory with `brew --prefix`.
-   #1687 : Pointers in tuples are deallocated.
-   #1586 : Raise an error for targets of class instances which go out of scope too early.
-   #1717 : Fix a bug when handling paths with dots.

### Changed

-   #1672 : Make `icx` and `ifx` the default Intel compilers (Found in Intel oneAPI).
-   #1644 : Stop printing the step of a range if that step is 1.
-   #1638 : Migrate from `setuptools` to `hatch` for installation scripts.
-   Don't raise a warning for an unnecessary specification of the order.
-   \[INTERNALS\] #1593 : Rename `PyccelAstNode.fst` to the `PyccelAstNode.ast`.
-   \[INTERNALS\] #1593 : Use a setter instead of a method to update `PyccelAstNode.ast`.
-   \[INTERNALS\] #1593 : Rename `BasicParser._current_fst_node` to the `BasicParser._current_ast_node`.
-   \[INTERNALS\] #1390 : Remove dead code handling a `CodeBlock` in an assignment.
-   \[INTERNALS\] #1582 : Remove the `HomogeneousTupleVariable` type.
-   \[INTERNALS\] #1581 : Unify handling of string and Python annotations.

### Deprecated

-   #1593 : Remove undocumented, broken `lambdify` method.
-   \[INTERNALS\] #1584 : Remove unused functions from `pyccel.ast.core` : `inline`, `subs`, `get_iterable_ranges`.
-   \[INTERNALS\] #1584 : Remove unused functions from `pyccel.ast.datatypes` : `is_iterable_datatype`, `is_with_construct_datatype`, `is_pyccel_datatype`.
-   \[INTERNALS\] #1584 : Remove unused class from `pyccel.ast.core`: `ForIterator`.
-   \[INTERNALS\] #1584 : Remove unused method from `pyccel.ast.core`: `ClassDef.get_attribute`.
-   \[INTERNALS\] #1676 : Remove `DottedFunctionCall` from `pyccel.ast.core` (use `bound_argument` instead).
-   \[INTERNALS\] #1683 : Remove unused redundant class from `pyccel.ast.datatypes`: `UnionType`.

## \[1.10.0\] - 2023-10-23

### Added

-   #633 & #1518 : Allow non-trivial types to be specified with mypy-compatible annotations.
-   #1336 : Use template as a partial type.
-   #1509 : Add type annotations for variables.
-   #1528 : Add support for variable declarations in classes.
-   #1491 : Add documentation for classes.

### Fixed

-   #387 : Raise a clear error when an unrecognised type is used in a type annotation.
-   #1556 : Fixed print format string for Intel compatibility.
-   #1557 : Fix return a new instance of a class.
-   #1557 : Fix save multiple class instances to the same variable.

### Changed

-   \[INTERNALS\] #1520 : `ScopedNode` -> `ScopedAstNode`.
-   \[INTERNALS\] #1520 : `PyccelAstNode` -> `TypedAstNode`.
-   \[INTERNALS\] #1520 : `Basic` -> `PyccelAstNode`.

### Deprecated

-   Drop official support for Python 3.7 due to End of Life.

## \[1.9.2\] - 2023-10-13

### Added

-   #1476 : Add C support for a class containing `Interfaces`.
-   #1472 : Add C printing support for a class containing scalar data.
-   #1492 : Types of arguments for class methods can be declared like function arguments.
-   #1511 : Add support for the `cmath` library.
-   Output readable header syntax errors.
-   New environment variable `PYCCEL_DEFAULT_COMPILER`.
-   #1508 : Add C support for a class destructor.
-   #1508 : Add support for array data in classes.

### Fixed

-   #1484 : Use scope for classes to avoid name clashes.
-   Stop raising warning for unrecognised functions imported via intermediate modules.
-   #1156 : Raise a neat error for unhandled inhomogeneous tuple expressions.
-   Set status of header variables to 'unallocated'.
-   #1508 : Generate deallocations for classes and their attributes.

### Changed

-   #1484 : Improve handling of `DottedName` in `_assign_lhs_variable`.
-   \[INTERNALS\] Move handling of variable headers to semantic stage.
-   \[INTERNALS\] Moved handling of type annotations to the semantic stage.
-   \[INTERNALS\] Remove unnecessary body argument from `FunctionAddress`.

### Deprecated

-   #1513 : Stop printing `@types` decorators in generated Python code.
-   Remove support for undocumented type syntax specifying precision (e.g. `int*8`).
-   No longer possible to combine header annotations and argument type annotations.
-   Remove support for specifying header annotations in a separate file.
-   \[INTERNALS\] Remove `dtype_registry` in favour of `dtype_and_precision_registry`.
-   \[INTERNALS\] Prefer `DataType` keys over string keys which describe data types.

## \[1.9.1\] - 2023-08-31

### Added

-   #1497 : Add support for NumPy `copy` method: `a.copy`.
-   #1497 : Add support for NumPy function `copy`.

### Fixed

-   #1499 : Fix passing temporary arrays to functions.
-   #1241 : Missing transpose when converting from a C-ordered array to F-ordered array.
-   #1241 : Incorrect transpose when copying an F-ordered array.
-   #1241 : Fix infinite loop when passing an array as the only argument to `np.array`.
-   #1506 : Increment `Py_None` reference count to avoid unexpected deallocation.

## \[1.9.0\] - 2023-08-22

### Added

-   #752 : Allow passing array variables to `numpy.array`.
-   #1280 : Allow copying arrays using `numpy.array`.
-   Allow interfaces in classes.
-   Add Python support for a simple class.
-   #1430 : Add conjugate support to booleans.
-   #1452 : Add C printing support for a class containing only functions.
-   #1260 : Add support for NumPy `dtype` property: `a.dtype`.
-   #1260 : Add support for NumPy `result_type` function.

### Fixed

-   #682 : Wrong data layout when copying a slice of an array.
-   #1453 : Fix error-level developer mode output.
-   \[INTERNALS\] Fix string base class selection.
-   #1496 : Fix interfaces which differ only by order or rank.

### Changed

-   #1455 : Make `ConstructorCall` inherit from `FunctionCall`.
-   Updating `stdlib` files if they are modified not just accessed.
-   `pyccel_clean` tool now deletes folders **starting with** `__pyccel__` and `__epyccel__`.
-   Pyccel-generated folder names are dependent on `PYTEST_XDIST_WORKER` when running with `pytest-xdist`.
-   \[INTERNALS\] Add class object to class function call arguments.
-   \[INTERNALS\] In `ast.numpyext` rename `Shape` as `NumpyShape`, `NumpyArraySize` as `NumpySize`
-   \[INTERNALS\] In `ast.internals` rename `PyccelArraySize` as `PyccelArraySizeElement`, create new `PyccelArraySize` w/out `index` argument
-   \[INTERNALS\] Make `NumpySize` a factory class (which cannot be instantiated)
-   \[INTERNALS\] Re-write C-Python API wrapping stage (#1477)

### Deprecated

-   Using a `@types` decorator will raise a `FutureWarning` as this will be deprecated in a future version.
-   Using a type specification header will raise a `FutureWarning` as this will be deprecated in a future version.
-   Stop generating `numpy.bool` (deprecated from NumPy) in code.
-   \[INTERNALS\] Removed `obsolete` folder.
-   \[INTERNALS\] Removed out of date `samples` folder.
-   \[INTERNALS\] Removed out of date `doc` folder.
-   \[INTERNALS\] Removed `benchmarks` folder. Code is still available in benchmark repository.
-   \[INTERNALS\] Removed `bugs` folder.
-   \[INTERNALS\] Removed `inprogress` folder.
-   \[INTERNALS\] Remove old Travis configuration file.

## \[1.8.1\] - 2023-07-07

### Added

-   #1430 : Added conjugate support to integers and floats.

### Fixed

-   #1427 : Fix augmented assignment with a literal right hand side in templated code.

## \[1.8.0\] - 2023-06-20

### Added
-   #1400 : Added flags to Pyccel for managing conda PATH warnings.

### Fixed

-   #1404 : Bug preventing printing of some functions in a `print()` call.
-   #1302 : Raise error message in case of empty class.
-   #1407 : Raise an error if file name matches a Python built-in module.
-   #929 : Allow optional variables when compiling with Intel or NVIDIA.
-   #1117 : Allow non-contiguous arrays to be passed to Fortran code.
-   #1415 : Fix incorrect handling of assignments augmented by function calls.
-   #1418 : Fix `itertools.product` implementation.

### Changed

-   #1355 : Remove unused `BasicParser` arguments.
-   \[INTERNALS\] Re-write bind-c wrapping stage (#1388)

## \[1.7.4\] - 2023-05-02

### Added

-   #1352 : Added a change log.

### Fixed

-   #1367 : Use an absolute path to link to Python library.
-   #1379 : Ensure temporary arrays created for function calls are correctly declared in loops.

### Changed

-   Default to linking Python dynamically instead of statically
-   Ensure only absolute paths are used in compilation command.
-   \[INTERNALS\] Use `FunctionDefArgument` to store all argument specific properties.
-   \[INTERNALS\] Reduce carbon footprint by avoiding unnecessary CI testing.
-   \[INTERNALS\] Automatise PR labelling and review progress prompts.
-   \[INTERNALS\] Enforce the use of `FunctionDefArgument` in `FunctionDef`.
-   \[INTERNALS\] Use `FunctionDefResult` to store all result specific properties.

## \[1.7.3\] - 2023-03-07

### Added

-   Improved developer docs (code generation stage).

### Fixed

-   #1337 : Bug causing overflow errors when templates are used in functions with a large number of arguments.
-   #892 : Bug in the wrapper preventing an argument from using templates to have both a scalar and an array type.

### Changed

-   \[INTERNALS\] Add validation of docstrings to CI.

## \[1.7.2\] - 2023-02-02

### Added

### Fixed

-   #1288 : Bug in slice indexing in C code.
-   #1318 : Bug preventing use of `np.linspace` more than once in a given function.

### Changed

-   \[INTERNALS\] Uniformise line endings and enforce the convention through the use of a `.gitattributes` file.
-   \[INTERNALS\] Add human-readable summaries to tests.
-   \[INTERNALS\] Add tests to ensure Pyccel conventions are followed.
-   \[INTERNALS\] Add tests to check spelling.

## \[1.7.1\] - 2023-01-26

### Added

-   #1309 : Support for `np.sum` in C code.
-   Improved [developer docs](./developer_docs) (ordering, syntactic stage, semantic stage).
-   Added [community guidelines](./github/CONTRIBUTING.md).

### Fixed

-   #1184 : Bug preventing compilation on systems where there is no static library available for Python.
-   #1281 : Bug causing assignment to pointer instead of incrementation.
-   #1282 : Imported constants cannot be returned from functions.
-   \[INTERNALS\] Bug in CI coverage for forks.

### Changed

-   #1315 : Installation process modified to make test requirements a pip optional dependency.
-   #1245 : Reduce false negative test results by using a tolerance to compare floats.
-   #1272 : Remove use of deprecated NumPy syntax in tests.
-   #1253 : Provide minimum requirements.
-   \[INTERNALS\]  #1385 : Remove unused settings keyword arguments from `_visit` function.<|MERGE_RESOLUTION|>--- conflicted
+++ resolved
@@ -85,11 +85,8 @@
 -   #2039 : Ensure any expressions in the iterable of a for loop are calculated before the loop.
 -   #2013 : Stop limiting the length of strings to 128 characters.
 -   #2078 : Fix translation of classes containing comments.
-<<<<<<< HEAD
+-   #2041 : Include all type extension methods by default.
 -   #2082 : Allow the use of a list comprehension to initialise an array.
-=======
--   #2041 : Include all type extension methods by default.
->>>>>>> 9327f8d3
 
 ### Changed
 
