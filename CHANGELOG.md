# Change Log

All notable changes to this project will be documented in this file.

## \[UNRELEASED\]

### Added

-   #1741 : Add support for set method `difference()`.
-   #1742 : Add support for set method `difference_update()`.
-   #1849 : Add support for lambda functions in assign statements by treating them as inline functions.
-   #1585 : Add support for `np.divide` and its alias `np.true_divide`.
-   #2390 : Add support for `np.expm1`.
-   \[INTERNALS\] Added a `Wrappergen` class to group all wrapper generation logic.

### Fixed

-   #2306 : Fix Python containers as arguments to interface functions.
-   #2407 : Fix bad memory handling for multi-level containers.
-   #2408 : Fix bug when inlining a call to a function with no return, via a dotted function call.
<<<<<<< HEAD
-   #2419 : Fix lost error messages.
-   #2096 : Fix saving a list comprehension into a slice.
-   #2424 : Fix `isinstance` call testing class instance.
-   #2426 : Fix bug when specifying ND array shape with a tuple variable.
-   #2429 : Fix interface parsing from imported function.
-   #2248 : Fix wrapper bug when returning an instance of a class from the method of a preceding class.
-   #2431 : Fix missing type checks for functions called by functions with variable argument types.
=======
-   #2433 : Fix shape calculation for resized class member variables.
>>>>>>> ff7ec1e1

### Changed

-   Update compiler commands to output the Python shared libraries and executables directly into the output directory.
-   #2386 : Changed the name of the generated file `bind_c_X.f90` to `bind_c_X_wrapper.f90`.
-   Update STC to v6.0-beta2.
-   \[INTERNALS\] Rename `SetMethod.set_variable` -> `SetMethod.set_obj` as this object is not necessarily a `Variable`.
-   \[INTERNALS\] Rename `accelerators` variables and arguments to more accurate `extra_compilation_tools` where appropriate.

### Deprecated

### Removed

-   #2412 : Remove unused, undocumented obsolete decorator `bypass`.
-   #2412 : Remove unused, undocumented obsolete decorator `sympy`.
-   \[INTERNALS\] Remove unused properties in `pyccel.codegen.Codegen` (`imports`, `variables`, `body`, `routines`, `classes`, `interfaces`, `modules`, `language`).

## \[2.0.1\] - 2025-06-27

### Added

-   \[INTERNALS\] Added developer documentation about tests.

### Fixed

-   #2364 : Fix the use of the `--export-compiler-config` flag.
-   #2372 : Fix passing arrays of size 0 to Fortran translations.
-   \[INTERNALS\] Fix unsorted `__all__` variables.
-   \[INTERNALS\] Allow CI scripts `check_pyccel_conventions.py`, `check_pylint_commands.py`, and `ci_tools/check_python_capitalisation.py` to be called easily locally.

### Changed

-   \[INTERNALS\] Rename `check_slots.py` -> `check_pyccel_conventions.py`.

## \[2.0.0\] - 2025-06-21

### Added

-   #1720 : Add support for `Ellipsis` as the only index for an array.
-   #1787 : Ensure STC v5.0 (`ef322ae`) is installed with Pyccel.
-   #1656 : Ensure gFTL is installed with Pyccel.
-   #1694 : Add Python support for list method `extend()`.
-   #1700 : Add Python support for list method `sort()`.
-   #1696 : Add Python support for list method `copy()`.
-   #1693 : Add Python support for list method `remove()`.
-   #1895 : Add Python support for dict initialisation with `{}`.
-   #1895 : Add Python support for dict initialisation with `dict()`.
-   #1881 : Add Python support for dict method `copy()`.
-   #1888 : Add Python support for dict method `setdefault()`.
-   #1885 : Add Python and C support for dict method `get()`.
-   #1844 : Add line numbers and code to errors from built-in function calls.
-   #1655 : Add the appropriate C language equivalent for declaring a Python `list` container using the STC library.
-   #1659 : Add the appropriate C language equivalent for declaring a Python `set` container using the STC library.
-   #1944 : Add the appropriate C language equivalent for declaring a Python `dict` container using the STC library.
-   #1657 : Add the appropriate Fortran language equivalent for declaring a Python `list` container using the gFTL library.
-   #1658 : Add the appropriate Fortran language equivalent for declaring a Python `set` container using the gFTL library.
-   #1944 : Add the appropriate Fortran language equivalent for declaring a Python `dict` container using the gFTL library.
-   #2009 : Add support for `in` operator for `list`, `set`, `dict` and class containers.
-   #1874 : Add C and Fortran support for the `len()` function for the `list` container.
-   #1875 : Add C and Fortran support for the `len()` function for the `set` container.
-   #1908 : Add C and Fortran support for the `len()` function for the `dict` container.
-   #1665 : Add C and Fortran support for returning lists from functions.
-   #1663 : Add C and Fortran support for lists as arguments.
-   #1689 : Add C and Fortran support for list method `append()`.
-   #1876 : Add C support for indexing lists.
-   #1690 : Add C and Fortran support for list method `pop()`.
-   #1695 : Add C and Fortran support for list method `reverse()`.
-   #2256 : Add C and Fortran support for list method `clear()`.
-   #2259 : Add C and Fortran support for list method `insert()`.
-   #2298 : Add support for `list.__eq__`.
-   #1663 : Add C and Fortran support for sets as arguments.
-   #1664 : Add C and Fortran support for returning sets from functions.
-   #2023 : Add support for iterating over a `set`.
-   #1893 : Add support for set initialisation with `set()`.
-   #1877 : Add C and Fortran Support for set method `pop()`.
-   #1917 : Add C and Fortran support for set method `add()`.
-   #1918 : Add support for set method `clear()`.
-   #1918 : Add support for set method `copy()`.
-   #1743 : Add support for set method `discard()`.
-   #1750 : Add support for set method `remove()`.
-   #1753 : Add support for set method `union()`.
-   #1754 : Add support for set method `update()`.
-   #1744 : Add support for set method `intersection()`.
-   #1745 : Add support for set method `intersection_update()`.
-   #1745 : Add support for set method `isdisjoint()`.
-   #2059 : Add C and Fortran support for returning dictionaries from functions.
-   #2164 : Add support for dict indexing.
-   #1880 : Add support for dict method `clear()`.
-   #1884 : Add support for dict method `items()`.
-   #1884 : Add support for dict method `keys()`.
-   #1884 : Add support for dict method `values()`.
-   #1886 : Add support for dict method `pop()`.
-   #1887 : Add support for dict method `popitem()`.
-   #1936 : Add missing C output for inline decorator example in documentation
-   #1937 : Optimise `pyccel.ast.basic.PyccelAstNode.substitute` method.
-   #1544 : Add support for `typing.TypeAlias`.
-   #1583 : Allow inhomogeneous tuples in classes.
-   #738 : Add support for homogeneous tuples with scalar elements as arguments.
-   Add a warning about containers in lists.
-   #2016 : Add support for translating arithmetic magic methods.
-   #2106 : Add support for `__len__` magic method.
-   #1980 : Extend The C support for min and max to more than two variables
-   #2081 : Add support for multi operator expressions
-   #2061 : Add C support for string declarations.
-   Add support for inhomogeneous tuple annotations.
-   #1834 : Add support for `@property` decorator.
-   #2099 : Fix translation of modules containing `__all__`.
-   #983 : Add support for built-in function `round`.
-   Add support for `type` as a type annotation.
-   #2182 : Add support for `isinstance`.
-   #2183 : Add compile time analysis of if block conditions.
-   #2139 : Add support for `__getitem__`
-   #337 : Add support for returning tuples from functions.
-   #2194 : Add support for strings as arguments.
-   #2192 : Add support for the floor division assignment operator.
-   #2279 : Allow scalar literals (including Type hints) and recognised modules to be deduced from a function's context.
-   #2210 : Add preliminary support for containers of containers (e.g. lists of lists).
-   #2132 : Add support for `typing.TypeVar` to replace `@template`.
-   #2253 : Add multiple levels of verbosity.
-   Generate stub files to allow double compilation to potentially be bypassed.
-   Add `context_dict` argument to `epyccel` for passing non-global `typing.TypeVar` objects.
-   #2293 : Add `pyccel-test` command to run unit tests. Improve docs.
-   #2358 : Add support for bitwise operators with NumPy arrays.
-   \[INTERNALS\] Add abstract class `SetMethod` to handle calls to various set methods.
-   \[INTERNALS\] Add `container_rank` property to `ast.datatypes.PyccelType` objects.
-   \[INTERNALS\] Add a `__call__` method to `FunctionDef` to create `FunctionCall` instances.
-   \[INTERNALS\] Allow the use of magic methods to describe container methods.
-   \[INTERNALS\] Add a simplify method to `PyccelGt` for literals.
-   \[DEVELOPER\] Add an improved traceback to the developer-mode errors for errors in function calls.
-   \[DEVELOPER\] Add an environment variable to globally activate developer-mode for errors.
-   \[DEVELOPER\] Add a spell checker for the code itself.
-   \[DEVELOPER\] Add a test to main CI to check if deployment to TestPyPI is working correctly.

### Fixed

-   #2025 : Optimise min/max to avoid unnecessary temporary variables.
-   #1720 : Fix Undefined Variable error when the function definition is after the variable declaration.
-   #1763 Use `np.result_type` to avoid mistakes in non-trivial NumPy type promotion rules.
-   Fix some cases where a Python built-in type is returned in place of a NumPy type.
-   Stop printing numbers with more decimal digits than their precision.
-   Allow printing the result of a function returning multiple objects of different types.
-   #1732 : Fix multidimensional list indexing in Python.
-   #1785 : Add missing cast when creating an array of booleans from non-boolean values.
-   #1821 : Ensure an error is raised when creating an ambiguous interface.
-   #1842 : Fix homogeneous tuples incorrectly identified as inhomogeneous.
-   Link and mention `devel` branch, not `master`.
-   #1913 : Fix function calls to renamed functions.
-   #1930 : Preserve ordering of import targets.
-   #1892 : Fix implementation of list function when an iterable is passed as parameter.
-   #1979 : Fix memory leaks in C due to homogeneous container redefinition.
-   #1972 : Simplified `printf` statement for Literal String.
-   #2026 : Fix missing loop in slice assignment.
-   #2008 : Ensure list/set/dict assignment is recognised as a reference.
-   #2039 : Ensure any expressions in the iterable of a for loop are calculated before the loop.
-   #2013 : Stop limiting the length of strings to 128 characters.
-   #2078 : Fix translation of classes containing comments.
-   #2041 : Include all type extension methods by default.
-   #2082 : Allow the use of a list comprehension to initialise an array.
-   #2094 : Fix slicing of array allocated in an if block.
-   #2085 : Fix calling class methods before they are defined.
-   #2111 : Fix declaration of class attributes with name conflicts using type annotations.
-   #2115 : Fix integer handling with NumPy 2.0 on Windows.
-   Fix handling of union `typing.TypeAlias` objects as type hints.
-   #2141 : Fix error when removing `test_node`.
-   #2148 : Fix error due to missing file `numpy_version.h`.
-   #2001 : Ensure all memory is correctly deallocated in the Python interface in a way that is compatible with all compilers.
-   #2153 : Fix missing line information when an unknown class method is called.
-   #2149 : Fix multi-line expressions in `if` conditions.
-   #2181 : Allow saving an array result of a function to a slice but raise a warning about suboptimal performance.
-   #2190 : Fix missing error for list pointer assignment.
-   #2198 : Fix saving an empty string in Fortran.
-   #2195 : Fix string comparisons.
-   Fixed returning strings from functions.
-   #2197 : Allow strings as dictionary keys in C.
-   #2104 : Add support for Pythonic swapping and raise errors for expressions which are too complex.
-   Lifted the restriction on ndarrays limiting them to rank<15.
-   #2175 : Fix the shape of multi-level containers.
-   Catch all internal errors arising in the syntactic, semantic, printing or code generation stages.
-   #2206 : Fix returning an array of unknown literal size.
-   #2112 : Improve floor division.
-   #2220 : Fix premature `stc/cspan` import.
-   #2214 : Fix returning a local variable from an inline function.
-   #1321 : Fix use of tuples returned from functions in a non-assign statement.
-   #2229 : Fix annotation of variables that are returned in a function whose result type is annotated.
-   #2238 : Fix incorrect memory handling for temporary variable.
-   #2239 : Fix missing library directory for Python shared library.
-   #1410 : Fix conditional statement not working inside of a list comprehension.
-   #1297 : Fix iteration over an `enumerate`, `map` or `zip` in a list comprehension.
-   #2098 : Fix using multiple list comprehensions.
-   #1948 : Fix list comprehension does not work in C.
-   #2245 : Fix internal error when an inhomogeneous tuple appears as an indexed element.
-   #2258 : Fix missing errors for bad pointer handling in the case of containers with mutable elements.
-   #2274 : Do not pass include flags to linker (they are useless).
-   #2274 : Always use the C compiler to build the C wrapper for NumPy arrays (fixes Intel failures).
-   #2285 : Reduce number of warnings in unit tests.
-   #2295 : Fix wrapper handling of constant array arguments.
-   #2097 : Fix printing of an empty list.
-   #2235 : Fix negative numbers in slice indices when translating to C.
-   #2144 : Fix accidental imports due to modules making their contents public by default.
-   #2312 : Fix rounding direction for negative integer elements in `np.linspace`.
-   #2125 : Fix missing type check for argument of known type in a function with arguments whose type can be one of several types.
-   #2042 : Fix missing index in loop unravelling for loop of length 1.
-   #2093 : Fix scoping issue preventing class methods from sharing a name with locals in another class method.
-   #1814 : Fix class method visitation order to correctly access the global scope from methods.
-   #1668 : Fix handling of `is not None` check to ensure it is always checked before accessing the variable.
-   #802 : Add if blocks in Python output to ensure support for implementations that differ for different types.
-   #2286 : Fix warnings due to non-existent include directories.
-   Fix casting of arrays in Python translation.
-   #2167 : Stop modifying variables to add `Final` annotation.
-   #2216 : Ensure compilation dependencies added by Pyccel are indicated for compilation of files which import the module.
-   #2261 : Add LLVM compilers.
-   #2344 : Allow language to be set using a capitalised name (Fortran, C, Python).
-   #2322 : Fix inline functions calling inline functions with their own local variables.

### Changed

-   #2282 : Change the order of the function arguments (out arguments are now first).
-   #2008 : Remove dependency on `astunparse` package.
-   #1920 : Add a maximum version for NumPy.
-   #1836 : Move `epyccel` module to `pyccel.commands.epyccel` and add support for shortcut import `from pyccel import epyccel`.
-   #1720 : functions with the `@inline` decorator are no longer exposed to Python in the shared library.
-   #1720 : Error raised when incompatible arguments are passed to an `inlined` function is now fatal.
-   #1964 : Improve the error message when the wrong type is passed as a NumPy array argument.
-   #1941 : Rename "target" in `AsName` to `local_alias` to better illustrate its use in the local context.
-   #1961 : Use STC's `cspan` to describe `np.ndarray` in C. This results in a large speed-up for pathological cases.
-   #2187 : Removed use of pickle.
-   #2234 : Print all constant C variables with `const` specifier.
-   #2249 : Improve installation docs and recommend virtual environment.
-   #2242 : Change format of compiler info files.
-   #2302 : Print the deallocation in a 1 line if statement.
-   #2125 : Add information about received data type to type errors when calling a function with the wrong type.
-   #297 : Parse generated `.pyi` files instead of `.py` files when importing to speed up translation.
-   #2330 : Inline functions in the semantic stage.
-   #2322 : Stop raising an error when checking if non-optional variable is `None`.
-   #2348 : Improve parameters of `pyccel` command and `epyccel` function.
-   \[INTERNALS\] `FunctionDef` is annotated when it is called, or at the end of the `CodeBlock` if it is never called.
-   \[INTERNALS\] `InlinedFunctionDef` is only annotated if it is called.
-   \[INTERNALS\] Build `utilities.metaclasses.ArgumentSingleton` on the fly to ensure correct docstrings.
-   \[INTERNALS\] Rewrite datatyping system. See #1722.
-   \[INTERNALS\] Moved precision from `ast.basic.TypedAstNode` to an internal property of `ast.datatypes.FixedSizeNumericType` objects.
-   \[INTERNALS\] Moved rank from `ast.basic.TypedAstNode` to an internal property of `ast.datatypes.PyccelType` objects.
-   \[INTERNALS\] Moved order from `ast.basic.TypedAstNode` to an internal property of `ast.datatypes.PyccelType` objects.
-   \[INTERNALS\] Use cached `__add__` method to determine result type of arithmetic operations.
-   \[INTERNALS\] Use cached `__and__` method to determine result type of bitwise comparison operations.
-   \[INTERNALS\] Stop storing `FunctionDef`, `ClassDef`, and `Import` objects inside `CodeBlock`s.
-   \[INTERNALS\] Remove the `order` argument from the `pyccel.ast.core.Allocate` constructor.
-   \[INTERNALS\] Remove `rank` and `order` arguments from `pyccel.ast.variable.Variable` constructor.
-   \[INTERNALS\] Ensure `SemanticParser.infer_type` returns all documented information.
-   \[INTERNALS\] Enforce correct value for `pyccel_staging` property of `PyccelAstNode`.
-   \[INTERNALS\] Allow visiting objects containing both syntactic and semantic elements in `SemanticParser`.
-   \[INTERNALS\] Rename `pyccel.ast.internals.PyccelInternalFunction` to `pyccel.ast.internals.PyccelFunction`.
-   \[INTERNALS\] All internal classes which can be generated from `FunctionCall`s must inherit from `PyccelFunction`.
-   \[INTERNALS\] `PyccelFunction` objects which do not represent objects in memory have the type `SymbolicType`.
-   \[INTERNALS\] Rename `_visit` functions called from a `FunctionCall` which don't match the documented naming pattern to `_build` functions.
-   \[INTERNALS\] Remove unnecessary argument `kind` to `Errors.set_target`.
-   \[INTERNALS\] Handle STC imports with Pyccel objects.
-   \[INTERNALS\] Stop using ndarrays as an intermediate step to call Fortran code.
-   \[INTERNALS\] Stop using ndarrays as an intermediate step to return arrays from Fortran code.
-   \[INTERNALS\] Unify the strategy for handling additional imports in the printing stage for different languages.
-   \[INTERNALS\] Make `Iterable` into a super-class instead of a storage class.
-   \[INTERNALS\] Change the order of the constructor arguments of `FunctionDef`.
-   \[INTERNALS\] Use `_extract_X_FunctionDefResult` methods in Fortran-to-C wrapper.
-   \[INTERNALS\] Rename `BindCVariable`->`BindCModuleVariable`.
-   \[INTERNALS\] Save a shape whose length is limited to the container length.
-   \[INTERNALS\] Restrict use of `FunctionDefResult` to one instance per function.
-   \[INTERNALS\] Use `_extract_X_FunctionDefArgument` methods in Fortran-to-C wrapper.
-   \[INTERNALS\] Replace internal `.pyh` header files with `.pyi` files.

### Deprecated

-   #2008 : Remove support for Python 3.8.
-   #1786 : Remove support for `real` and `integer` as type annotations.
-   #1487 : Remove support for `@template` decorator.
-   #1487 : Remove support for `@types` decorator.
-   #1487 : Remove support for `#$ header` syntax.
-   #1812 : Stop allowing multiple main blocks inside a module.
-   Removed `templates` argument from `lambdify`. Replaced with `context_dict`.
-   #2339 : Remove `const` type modifier in favour of `typing.TypeVar`.
-   #1287 : Remove unused method `BasicParser.copy()`.
-   #2345 : Remove undocumented macro syntax in favour of inline methods.
-   #2345 : Break support for `scipy.linalg.lapack.dgbtrf`, `scipy.linalg.lapack.dgbtrs`, `scipy.linalg.lapack.dgetrf`, and `scipy.linalg.lapack.dgetrs`.
-   Remove undocumented, untested, obsolete Lua printer.
-   \[INTERNALS\] Remove property `ast.basic.TypedAstNode.precision`.
-   \[INTERNALS\] Remove class `ast.datatypes.DataType` (replaced by `ast.datatypes.PrimitiveType` and `ast.datatypes.PyccelType`).
-   \[INTERNALS\] Remove unused properties `prefix` and `alias` from `CustomDataType`.
-   \[INTERNALS\] Remove `ast.basic.TypedAstNode._dtype`. The datatype can still be accessed as it is contained within the class type.
-   \[INTERNALS\] Remove unused parameters `expr`, `status` and `like` from `pyccel.ast.core.Assign`.
-   \[INTERNALS\] Remove `pyccel.ast.utilities.builtin_functions`.
-   \[INTERNALS\] Remove unused/unnecessary functions in `pyccel.parser.utilities` : `read_file`, `header_statement`, `accelerator_statement`, `get_module_name`, `view_tree`.
-   \[INTERNALS\] Remove unused functions `Errors.unset_target`, and `Errors.reset_target`.
-   \[INTERNALS\] Remove unused classes `SymbolicAssign` and `SymbolicPrint`.
-   \[INTERNALS\] Remove `ast.bind_c.BindCFunctionDefResult` (replaced by `ast.bind_c.BindCArrayType` and `ast.bind_c.BindCResultVariable`).
-   \[INTERNALS\] Remove `ast.bind_c.BindCFunctionDefArgument` (replaced by `ast.bind_c.BindCArrayType` and `ast.bind_c.BindCResultVariable`).
-   \[INTERNALS\] Remove unused class `ast.core.FuncAddressDeclare`.
-   \[INTERNALS\] Remove unnecessary function `ast.utilities.flatten_tuple_var` (replaced by calls to `Scope.collect_all_tuple_elements`).

## \[1.12.1\] - 2024-10-01

### Added

-   #1915 : Add support for NumPy v2 `sign` function.
-   #1988 : Add support for NumPy v2 (fix `floor`, fix type mixing, update tests).

### Fixed

-   #1853 : Fix translation of a file whose name conflicts with Fortran keywords.
-   #1047 : Print the value of an unrecognised constant.
-   #1951 : Fix return type for class whose argument cannot be wrapped.
-   #1903 : Fix memory leak when using type annotations on local variables.
-   #1927 : Improve error Message for missing target language compiler in Pyccel
-   #1933 : Improve code printing speed.
-   #1924 : Fix internal error arising in Duplicate or list comprehensions.
-   #1970 : Fix missing `TypeError` for wrong type passed as optional argument.
-   #1985 : Fix implementation of `gcd` and `lcm` for C and Fortran.
-   #1998 : Fix compiler error when using a variable named `I`.

## \[1.12.0\] - 2024-05-13

### Added

-   #1830 : Add a `pyccel.lambdify` function to accelerate SymPy expressions.
-   #1867 : Add a `use_out` parameter to `pyccel.lambdify` to avoid unnecessary memory allocation.
-   #1867 : Auto-generate a docstring for functions generated via calls to `pyccel.lambdify`.
-   #1868 : Hide traceback for `epyccel` and `lambdify` errors.

### Fixed

-   #1762 : Fix array copy between different data types.
-   #1792 : Fix array unpacking.
-   #1795 : Fix bug when returning slices in C.
-   #1218 : Fix bug when assigning an array to a slice in Fortran.
-   #1830 : Fix missing allocation when returning an annotated array expression.
-   #1853 : Fix translation of a file whose name conflicts with Fortran keywords.
-   Link and mention `devel` branch, not `master`.

### Changed

-   #1866 : Raise a more informative error when mixing scalar and array return types.
-   \[TESTS\] Filter out cast warnings in cast tests.
-   \[INTERNALS\] Removed unused `fcode`, `ccode`, `cwrappercode`, `luacode`, and `pycode` functions from printers.
-   \[INTERNALS\] Removed unused arguments from methods in `pyccel.codegen.codegen.Codegen`.

### Deprecated

-   #1820 : Deprecated unused decorator `@lambdify`
-   \[INTERNALS\] Removed unused and undocumented function `get_function_from_ast`.
-   \[INTERNALS\] Remove function `Module.set_name`.
-   \[INTERNALS\] Remove unused `assign_to` argument of `CodePrinter.doprint`.
-   \[INTERNALS\] Remove unnecessary functions from `CodePrinter` : `_get_statement`, `_get_comment`.

## \[1.11.2\] - 2024-03-05

### Added

-   #1689 : Add Python support for list method `append()`.
-   #1692 : Add Python support for list method `insert()`.
-   #1690 : Add Python support for list method `pop()`.
-   #1691 : Add Python support for list method `clear()`.
-   #1575 : Add support for homogeneous tuple type annotations on variables.
-   #1425 : Add support for `numpy.isnan`, `numpy.isinf` and `numpy.isfinite`.
-   #1738 : Add Python support for creating scalar sets with `{}`.
-   #1738 : Add Python support for set method `add`.
-   #1749 : Add Python support for set method `pop()`.

### Fixed

-   #1575 : Fixed inhomogeneous tuple (due to incompatible sizes) being treated as homogeneous tuple.
-   #1182 : Fix tuples containing objects with different ranks.
-   #1575 : Fix duplication operator for non-homogeneous tuples with a non-literal but constant multiplier.
-   #1779 : Fix standalone partial templates.

### Changed

-   #1776 : Increase minimum version for `pytest` to 7.0.

### Deprecated

-   \[INTERNALS\] Remove unnecessary `dtype` parameter from `ast.core.Declare` class.
-   \[INTERNALS\] Remove unnecessary `passed_from_dotted` parameter from `ast.core.Declare` class.
-   \[INTERNALS\] Remove unused `ast.core.Block` class.

## \[1.11.1\] - 2024-02-13

### Fixed

-   #1724 : Fix returns in for loops

## \[1.11.0\] - 2024-02-12

### Added

-   #1645 : Handle deprecated `ast` classes.
-   #1649 : Add support for `np.min` in C code.
-   #1621 : Add support for `np.max` in C code.
-   #1571 : Add support for the function `tuple`.
-   #1493 : Add preliminary support for importing classes.
-   #1578 : Allow classes to avoid type annotations for the self argument of a method.
-   #1597 : Handle class docstrings.
-   #1494 : Add support for functions returning class instances.
-   #1495 : Add support for functions with class instance arguments.
-   #1684 : Add support for classes without `__init__` functions.
-   #1685 : Add support for `type()` function with class instance argument.
-   #1605 : Add support for methods and interfaces in classes (including `__init__` and `__del__`).
-   #1618 : Add support for class instance attributes.
-   #1680 : Add support for `typing.Final`.
-   Add a `--time_execution` flag to allow detailed investigation of critical sections of code.
-   #1659 : Add multi-file support for classes.
-   #1708 : Allow returning pointers to arguments from functions.
-   \[INTERNALS\] Add `class_type` attribute to `TypedAstNode`.
-   \[INTERNALS\] Add `PyccelPyArrayObject` datatype.

### Fixed

-   #1587 : Fix unnecessarily long file names generated by `epyccel`.
-   #1576 : Correct destructor invocation for proper cleanup.
-   #1576 : Remove inline class method definition.
-   Ensure an error is raised when if conditions are used in comprehension statements.
-   #1553 : Fix `np.sign` when using the `ifort` compiler.
-   #1582 : Allow homogeneous tuples in classes.
-   #1619 : Give priority to imported functions over builtin functions.
-   #1614 : Allow relative paths for custom compilation file.
-   #1615 : Fixed infinite loop when passing slices while copying arrays.
-   #1628 : Fixed segmentation fault when writing to optional scalars.
-   #1554 : Fix exit statement in Fortran with Intel compiler.
-   #1564 : Fixed installation problems on Python 3.12.
-   #1259 : Fix bug causing problems with user editable installation.
-   #1651 : Fix name collision resolution to include parent scopes.
-   #1156 : Raise an error for variable name collisions with non-variable objects.
-   #1507 : Fix problems with name collisions in class functions.
-   Ensure `pyccel-init` calls the related function.
-   Stop unnecessarily importing deprecated NumPy classes `int`, `bool`, `float`, `complex` in Python translation.
-   #1712 : Fix library path and OpenMP support for recent Apple chips by getting Homebrew directory with `brew --prefix`.
-   #1687 : Pointers in tuples are deallocated.
-   #1586 : Raise an error for targets of class instances which go out of scope too early.
-   #1717 : Fix a bug when handling paths with dots.

### Changed

-   #1672 : Make `icx` and `ifx` the default Intel compilers (Found in Intel oneAPI).
-   #1644 : Stop printing the step of a range if that step is 1.
-   #1638 : Migrate from `setuptools` to `hatch` for installation scripts.
-   Don't raise a warning for an unnecessary specification of the order.
-   \[INTERNALS\] #1593 : Rename `PyccelAstNode.fst` to the `PyccelAstNode.ast`.
-   \[INTERNALS\] #1593 : Use a setter instead of a method to update `PyccelAstNode.ast`.
-   \[INTERNALS\] #1593 : Rename `BasicParser._current_fst_node` to the `BasicParser._current_ast_node`.
-   \[INTERNALS\] #1390 : Remove dead code handling a `CodeBlock` in an assignment.
-   \[INTERNALS\] #1582 : Remove the `HomogeneousTupleVariable` type.
-   \[INTERNALS\] #1581 : Unify handling of string and Python annotations.

### Deprecated

-   #1593 : Remove undocumented, broken `lambdify` method.
-   \[INTERNALS\] #1584 : Remove unused functions from `pyccel.ast.core` : `inline`, `subs`, `get_iterable_ranges`.
-   \[INTERNALS\] #1584 : Remove unused functions from `pyccel.ast.datatypes` : `is_iterable_datatype`, `is_with_construct_datatype`, `is_pyccel_datatype`.
-   \[INTERNALS\] #1584 : Remove unused class from `pyccel.ast.core`: `ForIterator`.
-   \[INTERNALS\] #1584 : Remove unused method from `pyccel.ast.core`: `ClassDef.get_attribute`.
-   \[INTERNALS\] #1676 : Remove `DottedFunctionCall` from `pyccel.ast.core` (use `bound_argument` instead).
-   \[INTERNALS\] #1683 : Remove unused redundant class from `pyccel.ast.datatypes`: `UnionType`.

## \[1.10.0\] - 2023-10-23

### Added

-   #633 & #1518 : Allow non-trivial types to be specified with mypy-compatible annotations.
-   #1336 : Use template as a partial type.
-   #1509 : Add type annotations for variables.
-   #1528 : Add support for variable declarations in classes.
-   #1491 : Add documentation for classes.

### Fixed

-   #387 : Raise a clear error when an unrecognised type is used in a type annotation.
-   #1556 : Fixed print format string for Intel compatibility.
-   #1557 : Fix return a new instance of a class.
-   #1557 : Fix save multiple class instances to the same variable.

### Changed

-   \[INTERNALS\] #1520 : `ScopedNode` -> `ScopedAstNode`.
-   \[INTERNALS\] #1520 : `PyccelAstNode` -> `TypedAstNode`.
-   \[INTERNALS\] #1520 : `Basic` -> `PyccelAstNode`.

### Deprecated

-   Drop official support for Python 3.7 due to End of Life.

## \[1.9.2\] - 2023-10-13

### Added

-   #1476 : Add C support for a class containing `Interfaces`.
-   #1472 : Add C printing support for a class containing scalar data.
-   #1492 : Types of arguments for class methods can be declared like function arguments.
-   #1511 : Add support for the `cmath` library.
-   Output readable header syntax errors.
-   New environment variable `PYCCEL_DEFAULT_COMPILER`.
-   #1508 : Add C support for a class destructor.
-   #1508 : Add support for array data in classes.

### Fixed

-   #1484 : Use scope for classes to avoid name clashes.
-   Stop raising warning for unrecognised functions imported via intermediate modules.
-   #1156 : Raise a neat error for unhandled inhomogeneous tuple expressions.
-   Set status of header variables to 'unallocated'.
-   #1508 : Generate deallocations for classes and their attributes.

### Changed

-   #1484 : Improve handling of `DottedName` in `_assign_lhs_variable`.
-   \[INTERNALS\] Move handling of variable headers to semantic stage.
-   \[INTERNALS\] Moved handling of type annotations to the semantic stage.
-   \[INTERNALS\] Remove unnecessary body argument from `FunctionAddress`.

### Deprecated

-   #1513 : Stop printing `@types` decorators in generated Python code.
-   Remove support for undocumented type syntax specifying precision (e.g. `int*8`).
-   No longer possible to combine header annotations and argument type annotations.
-   Remove support for specifying header annotations in a separate file.
-   \[INTERNALS\] Remove `dtype_registry` in favour of `dtype_and_precision_registry`.
-   \[INTERNALS\] Prefer `DataType` keys over string keys which describe data types.

## \[1.9.1\] - 2023-08-31

### Added

-   #1497 : Add support for NumPy `copy` method: `a.copy`.
-   #1497 : Add support for NumPy function `copy`.

### Fixed

-   #1499 : Fix passing temporary arrays to functions.
-   #1241 : Missing transpose when converting from a C-ordered array to F-ordered array.
-   #1241 : Incorrect transpose when copying an F-ordered array.
-   #1241 : Fix infinite loop when passing an array as the only argument to `np.array`.
-   #1506 : Increment `Py_None` reference count to avoid unexpected deallocation.

## \[1.9.0\] - 2023-08-22

### Added

-   #752 : Allow passing array variables to `numpy.array`.
-   #1280 : Allow copying arrays using `numpy.array`.
-   Allow interfaces in classes.
-   Add Python support for a simple class.
-   #1430 : Add conjugate support to booleans.
-   #1452 : Add C printing support for a class containing only functions.
-   #1260 : Add support for NumPy `dtype` property: `a.dtype`.
-   #1260 : Add support for NumPy `result_type` function.

### Fixed

-   #682 : Wrong data layout when copying a slice of an array.
-   #1453 : Fix error-level developer mode output.
-   \[INTERNALS\] Fix string base class selection.
-   #1496 : Fix interfaces which differ only by order or rank.

### Changed

-   #1455 : Make `ConstructorCall` inherit from `FunctionCall`.
-   Updating `stdlib` files if they are modified not just accessed.
-   `pyccel_clean` tool now deletes folders **starting with** `__pyccel__` and `__epyccel__`.
-   Pyccel-generated folder names are dependent on `PYTEST_XDIST_WORKER` when running with `pytest-xdist`.
-   \[INTERNALS\] Add class object to class function call arguments.
-   \[INTERNALS\] In `ast.numpyext` rename `Shape` as `NumpyShape`, `NumpyArraySize` as `NumpySize`
-   \[INTERNALS\] In `ast.internals` rename `PyccelArraySize` as `PyccelArraySizeElement`, create new `PyccelArraySize` w/out `index` argument
-   \[INTERNALS\] Make `NumpySize` a factory class (which cannot be instantiated)
-   \[INTERNALS\] Re-write C-Python API wrapping stage (#1477)

### Deprecated

-   Using a `@types` decorator will raise a `FutureWarning` as this will be deprecated in a future version.
-   Using a type specification header will raise a `FutureWarning` as this will be deprecated in a future version.
-   Stop generating `numpy.bool` (deprecated from NumPy) in code.
-   \[INTERNALS\] Removed `obsolete` folder.
-   \[INTERNALS\] Removed out of date `samples` folder.
-   \[INTERNALS\] Removed out of date `doc` folder.
-   \[INTERNALS\] Removed `benchmarks` folder. Code is still available in benchmark repository.
-   \[INTERNALS\] Removed `bugs` folder.
-   \[INTERNALS\] Removed `inprogress` folder.
-   \[INTERNALS\] Remove old Travis configuration file.

## \[1.8.1\] - 2023-07-07

### Added

-   #1430 : Added conjugate support to integers and floats.

### Fixed

-   #1427 : Fix augmented assignment with a literal right hand side in templated code.

## \[1.8.0\] - 2023-06-20

### Added

-   #1400 : Added flags to Pyccel for managing conda PATH warnings.

### Fixed

-   #1404 : Bug preventing printing of some functions in a `print()` call.
-   #1302 : Raise error message in case of empty class.
-   #1407 : Raise an error if file name matches a Python built-in module.
-   #929 : Allow optional variables when compiling with Intel or NVIDIA.
-   #1117 : Allow non-contiguous arrays to be passed to Fortran code.
-   #1415 : Fix incorrect handling of assignments augmented by function calls.
-   #1418 : Fix `itertools.product` implementation.

### Changed

-   #1355 : Remove unused `BasicParser` arguments.
-   \[INTERNALS\] Re-write bind-c wrapping stage (#1388)

## \[1.7.4\] - 2023-05-02

### Added

-   #1352 : Added a change log.

### Fixed

-   #1367 : Use an absolute path to link to Python library.
-   #1379 : Ensure temporary arrays created for function calls are correctly declared in loops.

### Changed

-   Default to linking Python dynamically instead of statically
-   Ensure only absolute paths are used in compilation command.
-   \[INTERNALS\] Use `FunctionDefArgument` to store all argument specific properties.
-   \[INTERNALS\] Reduce carbon footprint by avoiding unnecessary CI testing.
-   \[INTERNALS\] Automatise PR labelling and review progress prompts.
-   \[INTERNALS\] Enforce the use of `FunctionDefArgument` in `FunctionDef`.
-   \[INTERNALS\] Use `FunctionDefResult` to store all result specific properties.

## \[1.7.3\] - 2023-03-07

### Added

-   Improved developer docs (code generation stage).

### Fixed

-   #1337 : Bug causing overflow errors when templates are used in functions with a large number of arguments.
-   #892 : Bug in the wrapper preventing an argument from using templates to have both a scalar and an array type.

### Changed

-   \[INTERNALS\] Add validation of docstrings to CI.

## \[1.7.2\] - 2023-02-02

### Added

### Fixed

-   #1288 : Bug in slice indexing in C code.
-   #1318 : Bug preventing use of `np.linspace` more than once in a given function.

### Changed

-   \[INTERNALS\] Uniformise line endings and enforce the convention through the use of a `.gitattributes` file.
-   \[INTERNALS\] Add human-readable summaries to tests.
-   \[INTERNALS\] Add tests to ensure Pyccel conventions are followed.
-   \[INTERNALS\] Add tests to check spelling.

## \[1.7.1\] - 2023-01-26

### Added

-   #1309 : Support for `np.sum` in C code.
-   Improved [developer docs](./developer_docs) (ordering, syntactic stage, semantic stage).
-   Added [community guidelines](./github/CONTRIBUTING.md).

### Fixed

-   #1184 : Bug preventing compilation on systems where there is no static library available for Python.
-   #1281 : Bug causing assignment to pointer instead of incrementation.
-   #1282 : Imported constants cannot be returned from functions.
-   \[INTERNALS\] Bug in CI coverage for forks.

### Changed

-   #1315 : Installation process modified to make test requirements a pip optional dependency.
-   #1245 : Reduce false negative test results by using a tolerance to compare floats.
-   #1272 : Remove use of deprecated NumPy syntax in tests.
-   #1253 : Provide minimum requirements.
-   \[INTERNALS\]  #1385 : Remove unused settings keyword arguments from `_visit` function.<|MERGE_RESOLUTION|>--- conflicted
+++ resolved
@@ -18,7 +18,6 @@
 -   #2306 : Fix Python containers as arguments to interface functions.
 -   #2407 : Fix bad memory handling for multi-level containers.
 -   #2408 : Fix bug when inlining a call to a function with no return, via a dotted function call.
-<<<<<<< HEAD
 -   #2419 : Fix lost error messages.
 -   #2096 : Fix saving a list comprehension into a slice.
 -   #2424 : Fix `isinstance` call testing class instance.
@@ -26,9 +25,7 @@
 -   #2429 : Fix interface parsing from imported function.
 -   #2248 : Fix wrapper bug when returning an instance of a class from the method of a preceding class.
 -   #2431 : Fix missing type checks for functions called by functions with variable argument types.
-=======
 -   #2433 : Fix shape calculation for resized class member variables.
->>>>>>> ff7ec1e1
 
 ### Changed
 
