# Change Log
All notable changes to this project will be documented in this file.

## \[UNRELEASED\]

### Added
-   #1720 : Add support for `Ellipsis` as the only index for an array.
-   #1787 : Ensure STC v5.0 (`ef322ae`) is installed with Pyccel.
-   #1656 : Ensure gFTL is installed with Pyccel.
-   #1694 : Add Python support for list method `extend()`.
-   #1700 : Add Python support for list method `sort()`.
-   #1696 : Add Python support for list method `copy()`.
-   #1693 : Add Python support for list method `remove()`.
-   #1895 : Add Python support for dict initialisation with `{}`.
-   #1895 : Add Python support for dict initialisation with `dict()`.
-   #1881 : Add Python support for dict method `copy()`.
-   #1888 : Add Python support for dict method `setdefault()`.
-   #1885 : Add Python and C support for dict method `get()`.
-   #1844 : Add line numbers and code to errors from built-in function calls.
-   #1655 : Add the appropriate C language equivalent for declaring a Python `list` container using the STC library.
-   #1659 : Add the appropriate C language equivalent for declaring a Python `set` container using the STC library.
-   #1944 : Add the appropriate C language equivalent for declaring a Python `dict` container using the STC library.
-   #1657 : Add the appropriate Fortran language equivalent for declaring a Python `list` container using the gFTL library.
-   #1658 : Add the appropriate Fortran language equivalent for declaring a Python `set` container using the gFTL library.
-   #1944 : Add the appropriate Fortran language equivalent for declaring a Python `dict` container using the gFTL library.
-   #2009 : Add support for `in` operator for `list`, `set`, `dict` and class containers.
-   #1874 : Add C and Fortran support for the `len()` function for the `list` container.
-   #1875 : Add C and Fortran support for the `len()` function for the `set` container.
-   #1908 : Add C and Fortran support for the `len()` function for the `dict` container.
-   #1665 : Add C and Fortran support for returning lists from functions.
-   #1663 : Add C and Fortran support for lists as arguments.
-   #1689 : Add C and Fortran support for list method `append()`.
-   #1876 : Add C support for indexing lists.
-   #1690 : Add C and Fortran support for list method `pop()`.
-   #1695 : Add C and Fortran support for list method `reverse()`.
-   #2256 : Add C and Fortran support for list method `clear()`.
-   #2259 : Add C and Fortran support for list method `insert()`.
-   #1663 : Add C and Fortran support for sets as arguments.
-   #1664 : Add C and Fortran support for returning sets from functions.
-   #2023 : Add support for iterating over a `set`.
-   #1893 : Add support for set initialisation with `set()`.
-   #1877 : Add C and Fortran Support for set method `pop()`.
-   #1917 : Add C and Fortran support for set method `add()`.
-   #1918 : Add support for set method `clear()`.
-   #1918 : Add support for set method `copy()`.
-   #1743 : Add support for set method `discard()`.
-   #1750 : Add support for set method `remove()`.
-   #1753 : Add support for set method `union()`.
-   #1754 : Add support for set method `update()`.
-   #1744 : Add support for set method `intersection()`.
-   #1745 : Add support for set method `intersection_update()`.
-   #1745 : Add support for set method `isdisjoint()`.
-   #2059 : Add C and Fortran support for returning dictionaries from functions.
-   #2164 : Add support for dict indexing.
-   #1880 : Add support for dict method `clear()`.
-   #1884 : Add support for dict method `items()`.
-   #1884 : Add support for dict method `keys()`.
-   #1884 : Add support for dict method `values()`.
-   #1886 : Add support for dict method `pop()`.
-   #1887 : Add support for dict method `popitem()`.
-   #1936 : Add missing C output for inline decorator example in documentation
-   #1937 : Optimise `pyccel.ast.basic.PyccelAstNode.substitute` method.
-   #1544 : Add support for `typing.TypeAlias`.
-   #1583 : Allow inhomogeneous tuples in classes.
-   #738 : Add support for homogeneous tuples with scalar elements as arguments.
-   Add a warning about containers in lists.
-   #2016 : Add support for translating arithmetic magic methods.
-   #2106 : Add support for `__len__` magic method.
-   #1980 : Extend The C support for min and max to more than two variables
-   #2081 : Add support for multi operator expressions
-   #2061 : Add C support for string declarations.
-   Add support for inhomogeneous tuple annotations.
-   #1834 : Add support for `@property` decorator.
-   #2099 : Fix translation of modules containing `__all__`.
-   #983 : Add support for built-in function `round`.
-   Add support for `type` as a type annotation.
-   #2182 : Add support for `isinstance`.
-   #2183 : Add compile time analysis of if block conditions.
-   #2139 : Add support for `__getitem__`
-   #337 : Add support for returning tuples from functions.
-   #2194 : Add support for strings as arguments.
-   #2192 : Add support for the floor division assignment operator.
-   #2279 : Allow scalar literals (including Type hints) and recognised modules to be deduced from a function's context.
-   Generate stub files to allow double compilation to potentially be bypassed.
-   \[INTERNALS\] Add abstract class `SetMethod` to handle calls to various set methods.
-   \[INTERNALS\] Added `container_rank` property to `ast.datatypes.PyccelType` objects.
-   \[INTERNALS\] Add a `__call__` method to `FunctionDef` to create `FunctionCall` instances.
-   \[INTERNALS\] Allow the use of magic methods to describe container methods.
-   \[INTERNALS\] Add a simplify method to `PyccelGt` for literals.
-   \[DEVELOPER\] Added an improved traceback to the developer-mode errors for errors in function calls.
-   \[DEVELOPER\] Added an environment variable to globally activate developer-mode for errors.
-   \[DEVELOPER\] Added a spell checker for the code itself.

### Fixed

-   #2025 : Optimise min/max to avoid unnecessary temporary variables.
-   #1720 : Fix Undefined Variable error when the function definition is after the variable declaration.
-   #1763 Use `np.result_type` to avoid mistakes in non-trivial NumPy type promotion rules.
-   Fix some cases where a Python built-in type is returned in place of a NumPy type.
-   Stop printing numbers with more decimal digits than their precision.
-   Allow printing the result of a function returning multiple objects of different types.
-   #1732 : Fix multidimensional list indexing in Python.
-   #1785 : Add missing cast when creating an array of booleans from non-boolean values.
-   #1821 : Ensure an error is raised when creating an ambiguous interface.
-   #1842 : Fix homogeneous tuples incorrectly identified as inhomogeneous.
-   Link and mention `devel` branch, not `master`.
-   #1913 : Fix function calls to renamed functions.
-   #1930 : Preserve ordering of import targets.
-   #1892 : Fix implementation of list function when an iterable is passed as parameter.
-   #1979 : Fix memory leaks in C due to homogeneous container redefinition.
-   #1972 : Simplified `printf` statement for Literal String.
-   #2026 : Fix missing loop in slice assignment.
-   #2008 : Ensure list/set/dict assignment is recognised as a reference.
-   #2039 : Ensure any expressions in the iterable of a for loop are calculated before the loop.
-   #2013 : Stop limiting the length of strings to 128 characters.
-   #2078 : Fix translation of classes containing comments.
-   #2041 : Include all type extension methods by default.
-   #2082 : Allow the use of a list comprehension to initialise an array.
-   #2094 : Fix slicing of array allocated in an if block.
-   #2085 : Fix calling class methods before they are defined.
-   #2111 : Fix declaration of class attributes with name conflicts using type annotations.
-   #2115 : Fix integer handling with NumPy 2.0 on Windows.
-   Fix handling of union `typing.TypeAlias` objects as type hints.
-   #2141 : Fix error when removing `test_node`.
-   #2148 : Fix error due to missing file `numpy_version.h`.
-   #2001 : Ensure all memory is correctly deallocated in the Python interface in a way that is compatible with all compilers.
-   #2153 : Fix missing line information when an unknown class method is called.
-   #2149 : Fix multi-line expressions in `if` conditions.
-   #2181 : Allow saving an array result of a function to a slice but raise a warning about suboptimal performance.
-   #2190 : Fix missing error for list pointer assignment.
-   #2198 : Fix saving an empty string in Fortran.
-   #2195 : Fix string comparisons.
-   Fixed returning strings from functions.
-   #2197 : Allow strings as dictionary keys in C.
-   #2104 : Add support for Pythonic swapping and raise errors for expressions which are too complex.
-   Lifted the restriction on ndarrays limiting them to rank<15.
-   #2175 : Fix the shape of multi-level containers.
-   Catch all internal errors arising in the syntactic, semantic, printing or code generation stages.
-   #2206 : Fix returning an array of unknown literal size.
-   #2112 : Improve floor division.
-   #2220 : Fix premature `stc/cspan` import.
-   #2214 : Fix returning a local variable from an inline function.
-   #1321 : Fix use of tuples returned from functions in a non-assign statement.
-   #2229 : Fix annotation of variables that are returned in a function whose result type is annotated.
-   #2238 : Fix incorrect memory handling for temporary variable.
-   #2239 : Fix missing library directory for Python shared library.
-   #1410 : Fix conditional statement not working inside of a list comprehension.
-   #1297 : Fix iteration over an `enumerate`, `map` or `zip` in a list comprehension.
-   #2098 : Fix using multiple list comprehensions.
-   #1948 : Fix list comprehension does not work in C.
-   #2245 : Fix internal error when an inhomogeneous tuple appears as an indexed element.
-   #2258 : Fix missing errors for bad pointer handling in the case of containers with mutable elements.
-   #2274 : Do not pass include flags to linker (they are useless).
-   #2274 : Always use the C compiler to build the C wrapper for NumPy arrays (fixes Intel failures).
-   #2285 : Reduce number of warnings in unit tests.
<<<<<<< HEAD
-   #2097 : Fix printing of an empty list.
=======
-   #2295 : Fix wrapper handling of constant array arguments.
>>>>>>> 1c22f9f7

### Changed

-   #2282 : Change the order of the function arguments (out arguments are now first).
-   #2008 : Remove dependency on `astunparse` package.
-   #1920 : Add a maximum version for NumPy.
-   #1836 : Move `epyccel` module to `pyccel.commands.epyccel` and add support for shortcut import `from pyccel import epyccel`.
-   #1720 : functions with the `@inline` decorator are no longer exposed to Python in the shared library.
-   #1720 : Error raised when incompatible arguments are passed to an `inlined` function is now fatal.
-   #1964 : Improve the error message when the wrong type is passed as a NumPy array argument.
-   #1941 : Rename "target" in `AsName` to `local_alias` to better illustrate its use in the local context.
-   #1961 : Use STC's `cspan` to describe `np.ndarray` in C. This results in a large speed-up for pathological cases.
-   #2187 : Removed use of pickle.
-   #2234 : Print all constant C variables with `const` specifier.
-   #2249 : Improve installation docs and recommend virtual environment.
-   #2242 : Change format of compiler info files.
-   \[INTERNALS\] `FunctionDef` is annotated when it is called, or at the end of the `CodeBlock` if it is never called.
-   \[INTERNALS\] `InlinedFunctionDef` is only annotated if it is called.
-   \[INTERNALS\] Build `utilities.metaclasses.ArgumentSingleton` on the fly to ensure correct docstrings.
-   \[INTERNALS\] Rewrite datatyping system. See #1722.
-   \[INTERNALS\] Moved precision from `ast.basic.TypedAstNode` to an internal property of `ast.datatypes.FixedSizeNumericType` objects.
-   \[INTERNALS\] Moved rank from `ast.basic.TypedAstNode` to an internal property of `ast.datatypes.PyccelType` objects.
-   \[INTERNALS\] Moved order from `ast.basic.TypedAstNode` to an internal property of `ast.datatypes.PyccelType` objects.
-   \[INTERNALS\] Use cached `__add__` method to determine result type of arithmetic operations.
-   \[INTERNALS\] Use cached `__and__` method to determine result type of bitwise comparison operations.
-   \[INTERNALS\] Stop storing `FunctionDef`, `ClassDef`, and `Import` objects inside `CodeBlock`s.
-   \[INTERNALS\] Remove the `order` argument from the `pyccel.ast.core.Allocate` constructor.
-   \[INTERNALS\] Remove `rank` and `order` arguments from `pyccel.ast.variable.Variable` constructor.
-   \[INTERNALS\] Ensure `SemanticParser.infer_type` returns all documented information.
-   \[INTERNALS\] Enforce correct value for `pyccel_staging` property of `PyccelAstNode`.
-   \[INTERNALS\] Allow visiting objects containing both syntactic and semantic elements in `SemanticParser`.
-   \[INTERNALS\] Rename `pyccel.ast.internals.PyccelInternalFunction` to `pyccel.ast.internals.PyccelFunction`.
-   \[INTERNALS\] All internal classes which can be generated from `FunctionCall`s must inherit from `PyccelFunction`.
-   \[INTERNALS\] `PyccelFunction` objects which do not represent objects in memory have the type `SymbolicType`.
-   \[INTERNALS\] Rename `_visit` functions called from a `FunctionCall` which don't match the documented naming pattern to `_build` functions.
-   \[INTERNALS\] Remove unnecessary argument `kind` to `Errors.set_target`.
-   \[INTERNALS\] Handle STC imports with Pyccel objects.
-   \[INTERNALS\] Stop using ndarrays as an intermediate step to call Fortran code.
-   \[INTERNALS\] Stop using ndarrays as an intermediate step to return arrays from Fortran code.
-   \[INTERNALS\] Unify the strategy for handling additional imports in the printing stage for different languages.
-   \[INTERNALS\] Make `Iterable` into a super-class instead of a storage class.
-   \[INTERNALS\] Change the order of the constructor arguments of `FunctionDef`.
-   \[INTERNALS\] Use `_extract_X_FunctionDefResult` methods in Fortran-to-C wrapper.
-   \[INTERNALS\] Rename `BindCVariable`->`BindCModuleVariable`.
-   \[INTERNALS\] Save a shape whose length is limited to the container length.
-   \[INTERNALS\] Restrict use of `FunctionDefResult` to one instance per function.
-   \[INTERNALS\] Use `_extract_X_FunctionDefArgument` methods in Fortran-to-C wrapper.

### Deprecated

-   #2008 : Remove support for Python 3.8.
-   #1786 : Remove support for `real` and `integer` as type annotations.
-   #1812 : Stop allowing multiple main blocks inside a module.
-   \[INTERNALS\] Remove property `ast.basic.TypedAstNode.precision`.
-   \[INTERNALS\] Remove class `ast.datatypes.DataType` (replaced by `ast.datatypes.PrimitiveType` and `ast.datatypes.PyccelType`).
-   \[INTERNALS\] Remove unused properties `prefix` and `alias` from `CustomDataType`.
-   \[INTERNALS\] Remove `ast.basic.TypedAstNode._dtype`. The datatype can still be accessed as it is contained within the class type.
-   \[INTERNALS\] Remove unused parameters `expr`, `status` and `like` from `pyccel.ast.core.Assign`.
-   \[INTERNALS\] Remove `pyccel.ast.utilities.builtin_functions`.
-   \[INTERNALS\] Remove unused/unnecessary functions in `pyccel.parser.utilities` : `read_file`, `header_statement`, `accelerator_statement`, `get_module_name`, `view_tree`.
-   \[INTERNALS\] Remove unused functions `Errors.unset_target`, and `Errors.reset_target`.
-   \[INTERNALS\] Remove unused classes `SymbolicAssign` and `SymbolicPrint`.
-   \[INTERNALS\] Remove `ast.bind_c.BindCFunctionDefResult` (replaced by `ast.bind_c.BindCArrayType` and `ast.bind_c.BindCResultVariable`).
-   \[INTERNALS\] Remove `ast.bind_c.BindCFunctionDefArgument` (replaced by `ast.bind_c.BindCArrayType` and `ast.bind_c.BindCResultVariable`).
-   \[INTERNALS\] Remove unused class `ast.core.FuncAddressDeclare`.
-   \[INTERNALS\] Remove unnecessary function `ast.utilities.flatten_tuple_var` (replaced by calls to `Scope.collect_all_tuple_elements`).

## \[1.12.1\] - 2024-10-01

### Added

-   #1915 : Add support for NumPy v2 `sign` function.
-   #1988 : Add support for NumPy v2 (fix `floor`, fix type mixing, update tests).

### Fixed

-   #1853 : Fix translation of a file whose name conflicts with Fortran keywords.
-   #1047 : Print the value of an unrecognised constant.
-   #1951 : Fix return type for class whose argument cannot be wrapped.
-   #1903 : Fix memory leak when using type annotations on local variables.
-   #1927 : Improve error Message for missing target language compiler in Pyccel
-   #1933 : Improve code printing speed.
-   #1924 : Fix internal error arising in Duplicate or list comprehensions.
-   #1970 : Fix missing `TypeError` for wrong type passed as optional argument.
-   #1985 : Fix implementation of `gcd` and `lcm` for C and Fortran.
-   #1998 : Fix compiler error when using a variable named `I`.

## \[1.12.0\] - 2024-05-13

### Added

-   #1830 : Add a `pyccel.lambdify` function to accelerate SymPy expressions.
-   #1867 : Add a `use_out` parameter to `pyccel.lambdify` to avoid unnecessary memory allocation.
-   #1867 : Auto-generate a docstring for functions generated via calls to `pyccel.lambdify`.
-   #1868 : Hide traceback for `epyccel` and `lambdify` errors.

### Fixed

-   #1762 : Fix array copy between different data types.
-   #1792 : Fix array unpacking.
-   #1795 : Fix bug when returning slices in C.
-   #1218 : Fix bug when assigning an array to a slice in Fortran.
-   #1830 : Fix missing allocation when returning an annotated array expression.
-   #1853 : Fix translation of a file whose name conflicts with Fortran keywords.
-   Link and mention `devel` branch, not `master`.

### Changed

-   #1866 : Raise a more informative error when mixing scalar and array return types.
-   \[TESTS\] Filter out cast warnings in cast tests.
-   \[INTERNALS\] Removed unused `fcode`, `ccode`, `cwrappercode`, `luacode`, and `pycode` functions from printers.
-   \[INTERNALS\] Removed unused arguments from methods in `pyccel.codegen.codegen.Codegen`.

### Deprecated

-   #1820 : Deprecated unused decorator `@lambdify`
-   \[INTERNALS\] Removed unused and undocumented function `get_function_from_ast`.
-   \[INTERNALS\] Remove function `Module.set_name`.
-   \[INTERNALS\] Remove unused `assign_to` argument of `CodePrinter.doprint`.
-   \[INTERNALS\] Remove unnecessary functions from `CodePrinter` : `_get_statement`, `_get_comment`.

## \[1.11.2\] - 2024-03-05

### Added

-   #1689 : Add Python support for list method `append()`.
-   #1692 : Add Python support for list method `insert()`.
-   #1690 : Add Python support for list method `pop()`.
-   #1691 : Add Python support for list method `clear()`.
-   #1575 : Add support for homogeneous tuple type annotations on variables.
-   #1425 : Add support for `numpy.isnan`, `numpy.isinf` and `numpy.isfinite`.
-   #1738 : Add Python support for creating scalar sets with `{}`.
-   #1738 : Add Python support for set method `add`.
-   #1749 : Add Python support for set method `pop()`.

### Fixed

-   #1575 : Fixed inhomogeneous tuple (due to incompatible sizes) being treated as homogeneous tuple.
-   #1182 : Fix tuples containing objects with different ranks.
-   #1575 : Fix duplication operator for non-homogeneous tuples with a non-literal but constant multiplier.
-   #1779 : Fix standalone partial templates.

### Changed

-   #1776 : Increase minimum version for `pytest` to 7.0.

### Deprecated

-   \[INTERNALS\] Remove unnecessary `dtype` parameter from `ast.core.Declare` class.
-   \[INTERNALS\] Remove unnecessary `passed_from_dotted` parameter from `ast.core.Declare` class.
-   \[INTERNALS\] Remove unused `ast.core.Block` class.

## \[1.11.1\] - 2024-02-13

### Fixed

-   #1724 : Fix returns in for loops

## \[1.11.0\] - 2024-02-12

### Added

-   #1645 : Handle deprecated `ast` classes.
-   #1649 : Add support for `np.min` in C code.
-   #1621 : Add support for `np.max` in C code.
-   #1571 : Add support for the function `tuple`.
-   #1493 : Add preliminary support for importing classes.
-   #1578 : Allow classes to avoid type annotations for the self argument of a method.
-   #1597 : Handle class docstrings.
-   #1494 : Add support for functions returning class instances.
-   #1495 : Add support for functions with class instance arguments.
-   #1684 : Add support for classes without `__init__` functions.
-   #1685 : Add support for `type()` function with class instance argument.
-   #1605 : Add support for methods and interfaces in classes (including `__init__` and `__del__`).
-   #1618 : Add support for class instance attributes.
-   #1680 : Add support for `typing.Final`.
-   Add a `--time_execution` flag to allow detailed investigation of critical sections of code.
-   #1659 : Add multi-file support for classes.
-   #1708 : Allow returning pointers to arguments from functions.
-   \[INTERNALS\] Add `class_type` attribute to `TypedAstNode`.
-   \[INTERNALS\] Add `PyccelPyArrayObject` datatype.

### Fixed

-   #1587 : Fix unnecessarily long file names generated by `epyccel`.
-   #1576 : Correct destructor invocation for proper cleanup.
-   #1576 : Remove inline class method definition.
-   Ensure an error is raised when if conditions are used in comprehension statements.
-   #1553 : Fix `np.sign` when using the `ifort` compiler.
-   #1582 : Allow homogeneous tuples in classes.
-   #1619 : Give priority to imported functions over builtin functions.
-   #1614 : Allow relative paths for custom compilation file.
-   #1615 : Fixed infinite loop when passing slices while copying arrays.
-   #1628 : Fixed segmentation fault when writing to optional scalars.
-   #1554 : Fix exit statement in Fortran with Intel compiler.
-   #1564 : Fixed installation problems on Python 3.12.
-   #1259 : Fix bug causing problems with user editable installation.
-   #1651 : Fix name collision resolution to include parent scopes.
-   #1156 : Raise an error for variable name collisions with non-variable objects.
-   #1507 : Fix problems with name collisions in class functions.
-   Ensure `pyccel-init` calls the related function.
-   Stop unnecessarily importing deprecated NumPy classes `int`, `bool`, `float`, `complex` in Python translation.
-   #1712 : Fix library path and OpenMP support for recent Apple chips by getting Homebrew directory with `brew --prefix`.
-   #1687 : Pointers in tuples are deallocated.
-   #1586 : Raise an error for targets of class instances which go out of scope too early.
-   #1717 : Fix a bug when handling paths with dots.

### Changed

-   #1672 : Make `icx` and `ifx` the default Intel compilers (Found in Intel oneAPI).
-   #1644 : Stop printing the step of a range if that step is 1.
-   #1638 : Migrate from `setuptools` to `hatch` for installation scripts.
-   Don't raise a warning for an unnecessary specification of the order.
-   \[INTERNALS\] #1593 : Rename `PyccelAstNode.fst` to the `PyccelAstNode.ast`.
-   \[INTERNALS\] #1593 : Use a setter instead of a method to update `PyccelAstNode.ast`.
-   \[INTERNALS\] #1593 : Rename `BasicParser._current_fst_node` to the `BasicParser._current_ast_node`.
-   \[INTERNALS\] #1390 : Remove dead code handling a `CodeBlock` in an assignment.
-   \[INTERNALS\] #1582 : Remove the `HomogeneousTupleVariable` type.
-   \[INTERNALS\] #1581 : Unify handling of string and Python annotations.

### Deprecated

-   #1593 : Remove undocumented, broken `lambdify` method.
-   \[INTERNALS\] #1584 : Remove unused functions from `pyccel.ast.core` : `inline`, `subs`, `get_iterable_ranges`.
-   \[INTERNALS\] #1584 : Remove unused functions from `pyccel.ast.datatypes` : `is_iterable_datatype`, `is_with_construct_datatype`, `is_pyccel_datatype`.
-   \[INTERNALS\] #1584 : Remove unused class from `pyccel.ast.core`: `ForIterator`.
-   \[INTERNALS\] #1584 : Remove unused method from `pyccel.ast.core`: `ClassDef.get_attribute`.
-   \[INTERNALS\] #1676 : Remove `DottedFunctionCall` from `pyccel.ast.core` (use `bound_argument` instead).
-   \[INTERNALS\] #1683 : Remove unused redundant class from `pyccel.ast.datatypes`: `UnionType`.

## \[1.10.0\] - 2023-10-23

### Added

-   #633 & #1518 : Allow non-trivial types to be specified with mypy-compatible annotations.
-   #1336 : Use template as a partial type.
-   #1509 : Add type annotations for variables.
-   #1528 : Add support for variable declarations in classes.
-   #1491 : Add documentation for classes.

### Fixed

-   #387 : Raise a clear error when an unrecognised type is used in a type annotation.
-   #1556 : Fixed print format string for Intel compatibility.
-   #1557 : Fix return a new instance of a class.
-   #1557 : Fix save multiple class instances to the same variable.

### Changed

-   \[INTERNALS\] #1520 : `ScopedNode` -> `ScopedAstNode`.
-   \[INTERNALS\] #1520 : `PyccelAstNode` -> `TypedAstNode`.
-   \[INTERNALS\] #1520 : `Basic` -> `PyccelAstNode`.

### Deprecated

-   Drop official support for Python 3.7 due to End of Life.

## \[1.9.2\] - 2023-10-13

### Added

-   #1476 : Add C support for a class containing `Interfaces`.
-   #1472 : Add C printing support for a class containing scalar data.
-   #1492 : Types of arguments for class methods can be declared like function arguments.
-   #1511 : Add support for the `cmath` library.
-   Output readable header syntax errors.
-   New environment variable `PYCCEL_DEFAULT_COMPILER`.
-   #1508 : Add C support for a class destructor.
-   #1508 : Add support for array data in classes.

### Fixed

-   #1484 : Use scope for classes to avoid name clashes.
-   Stop raising warning for unrecognised functions imported via intermediate modules.
-   #1156 : Raise a neat error for unhandled inhomogeneous tuple expressions.
-   Set status of header variables to 'unallocated'.
-   #1508 : Generate deallocations for classes and their attributes.

### Changed

-   #1484 : Improve handling of `DottedName` in `_assign_lhs_variable`.
-   \[INTERNALS\] Move handling of variable headers to semantic stage.
-   \[INTERNALS\] Moved handling of type annotations to the semantic stage.
-   \[INTERNALS\] Remove unnecessary body argument from `FunctionAddress`.

### Deprecated

-   #1513 : Stop printing `@types` decorators in generated Python code.
-   Remove support for undocumented type syntax specifying precision (e.g. `int*8`).
-   No longer possible to combine header annotations and argument type annotations.
-   Remove support for specifying header annotations in a separate file.
-   \[INTERNALS\] Remove `dtype_registry` in favour of `dtype_and_precision_registry`.
-   \[INTERNALS\] Prefer `DataType` keys over string keys which describe data types.

## \[1.9.1\] - 2023-08-31

### Added

-   #1497 : Add support for NumPy `copy` method: `a.copy`.
-   #1497 : Add support for NumPy function `copy`.

### Fixed

-   #1499 : Fix passing temporary arrays to functions.
-   #1241 : Missing transpose when converting from a C-ordered array to F-ordered array.
-   #1241 : Incorrect transpose when copying an F-ordered array.
-   #1241 : Fix infinite loop when passing an array as the only argument to `np.array`.
-   #1506 : Increment `Py_None` reference count to avoid unexpected deallocation.

## \[1.9.0\] - 2023-08-22

### Added

-   #752 : Allow passing array variables to `numpy.array`.
-   #1280 : Allow copying arrays using `numpy.array`.
-   Allow interfaces in classes.
-   Add Python support for a simple class.
-   #1430 : Add conjugate support to booleans.
-   #1452 : Add C printing support for a class containing only functions.
-   #1260 : Add support for NumPy `dtype` property: `a.dtype`.
-   #1260 : Add support for NumPy `result_type` function.

### Fixed

-   #682 : Wrong data layout when copying a slice of an array.
-   #1453 : Fix error-level developer mode output.
-   \[INTERNALS\] Fix string base class selection.
-   #1496 : Fix interfaces which differ only by order or rank.

### Changed

-   #1455 : Make `ConstructorCall` inherit from `FunctionCall`.
-   Updating `stdlib` files if they are modified not just accessed.
-   `pyccel_clean` tool now deletes folders **starting with** `__pyccel__` and `__epyccel__`.
-   Pyccel-generated folder names are dependent on `PYTEST_XDIST_WORKER` when running with `pytest-xdist`.
-   \[INTERNALS\] Add class object to class function call arguments.
-   \[INTERNALS\] In `ast.numpyext` rename `Shape` as `NumpyShape`, `NumpyArraySize` as `NumpySize`
-   \[INTERNALS\] In `ast.internals` rename `PyccelArraySize` as `PyccelArraySizeElement`, create new `PyccelArraySize` w/out `index` argument
-   \[INTERNALS\] Make `NumpySize` a factory class (which cannot be instantiated)
-   \[INTERNALS\] Re-write C-Python API wrapping stage (#1477)

### Deprecated

-   Using a `@types` decorator will raise a `FutureWarning` as this will be deprecated in a future version.
-   Using a type specification header will raise a `FutureWarning` as this will be deprecated in a future version.
-   Stop generating `numpy.bool` (deprecated from NumPy) in code.
-   \[INTERNALS\] Removed `obsolete` folder.
-   \[INTERNALS\] Removed out of date `samples` folder.
-   \[INTERNALS\] Removed out of date `doc` folder.
-   \[INTERNALS\] Removed `benchmarks` folder. Code is still available in benchmark repository.
-   \[INTERNALS\] Removed `bugs` folder.
-   \[INTERNALS\] Removed `inprogress` folder.
-   \[INTERNALS\] Remove old Travis configuration file.

## \[1.8.1\] - 2023-07-07

### Added

-   #1430 : Added conjugate support to integers and floats.

### Fixed

-   #1427 : Fix augmented assignment with a literal right hand side in templated code.

## \[1.8.0\] - 2023-06-20

### Added
-   #1400 : Added flags to Pyccel for managing conda PATH warnings.

### Fixed

-   #1404 : Bug preventing printing of some functions in a `print()` call.
-   #1302 : Raise error message in case of empty class.
-   #1407 : Raise an error if file name matches a Python built-in module.
-   #929 : Allow optional variables when compiling with Intel or NVIDIA.
-   #1117 : Allow non-contiguous arrays to be passed to Fortran code.
-   #1415 : Fix incorrect handling of assignments augmented by function calls.
-   #1418 : Fix `itertools.product` implementation.

### Changed

-   #1355 : Remove unused `BasicParser` arguments.
-   \[INTERNALS\] Re-write bind-c wrapping stage (#1388)

## \[1.7.4\] - 2023-05-02

### Added

-   #1352 : Added a change log.

### Fixed

-   #1367 : Use an absolute path to link to Python library.
-   #1379 : Ensure temporary arrays created for function calls are correctly declared in loops.

### Changed

-   Default to linking Python dynamically instead of statically
-   Ensure only absolute paths are used in compilation command.
-   \[INTERNALS\] Use `FunctionDefArgument` to store all argument specific properties.
-   \[INTERNALS\] Reduce carbon footprint by avoiding unnecessary CI testing.
-   \[INTERNALS\] Automatise PR labelling and review progress prompts.
-   \[INTERNALS\] Enforce the use of `FunctionDefArgument` in `FunctionDef`.
-   \[INTERNALS\] Use `FunctionDefResult` to store all result specific properties.

## \[1.7.3\] - 2023-03-07

### Added

-   Improved developer docs (code generation stage).

### Fixed

-   #1337 : Bug causing overflow errors when templates are used in functions with a large number of arguments.
-   #892 : Bug in the wrapper preventing an argument from using templates to have both a scalar and an array type.

### Changed

-   \[INTERNALS\] Add validation of docstrings to CI.

## \[1.7.2\] - 2023-02-02

### Added

### Fixed

-   #1288 : Bug in slice indexing in C code.
-   #1318 : Bug preventing use of `np.linspace` more than once in a given function.

### Changed

-   \[INTERNALS\] Uniformise line endings and enforce the convention through the use of a `.gitattributes` file.
-   \[INTERNALS\] Add human-readable summaries to tests.
-   \[INTERNALS\] Add tests to ensure Pyccel conventions are followed.
-   \[INTERNALS\] Add tests to check spelling.

## \[1.7.1\] - 2023-01-26

### Added

-   #1309 : Support for `np.sum` in C code.
-   Improved [developer docs](./developer_docs) (ordering, syntactic stage, semantic stage).
-   Added [community guidelines](./github/CONTRIBUTING.md).

### Fixed

-   #1184 : Bug preventing compilation on systems where there is no static library available for Python.
-   #1281 : Bug causing assignment to pointer instead of incrementation.
-   #1282 : Imported constants cannot be returned from functions.
-   \[INTERNALS\] Bug in CI coverage for forks.

### Changed

-   #1315 : Installation process modified to make test requirements a pip optional dependency.
-   #1245 : Reduce false negative test results by using a tolerance to compare floats.
-   #1272 : Remove use of deprecated NumPy syntax in tests.
-   #1253 : Provide minimum requirements.
-   \[INTERNALS\]  #1385 : Remove unused settings keyword arguments from `_visit` function.<|MERGE_RESOLUTION|>--- conflicted
+++ resolved
@@ -153,11 +153,8 @@
 -   #2274 : Do not pass include flags to linker (they are useless).
 -   #2274 : Always use the C compiler to build the C wrapper for NumPy arrays (fixes Intel failures).
 -   #2285 : Reduce number of warnings in unit tests.
-<<<<<<< HEAD
+-   #2295 : Fix wrapper handling of constant array arguments.
 -   #2097 : Fix printing of an empty list.
-=======
--   #2295 : Fix wrapper handling of constant array arguments.
->>>>>>> 1c22f9f7
 
 ### Changed
 
