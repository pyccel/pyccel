Maintainers
-----------
* Ahmed Ratnani <ratnaniahmed@gmail.com> (project creator, owner)
* Yaman Güçlü <yaman.guclu@gmail.com> (administrator, owner)
* Said Hadjout
* Emily Bourne

Contributors
------------
* Christopher Albert
* Karim Daou
* Mouad Elalj
* Mostafa Mamouni
* Noureddine Hamid
* Nouredine Ouhaddou
* Redone Mahjoubi
* Khaoula Abdenouri
* Aymane Benaissa
* Abdechahid Ihya
* Youness Farini
* Mohamed Jalal Maaouni
* Mohammed Kaddani
* Mohamed Babela
* Salah Eddine Mhah
* Allaeddine Khalid
* Anass Maach
* Othmane Hachim
* Soukaina Hikma
* Mudit Loya
* Priyabrata Mondal
* Farouk Ech-Charef
* Mustapha Belbiad
* Varadarajan Rengaraj
* Said Mazouz
* Shoaib Moeen
* Kush Choudhary
* Emmmanuel Ferdman
<<<<<<< HEAD
* Amir Movassaghi
* Leonardo Merlin Paloschi
=======
* Mohammed Ayaz Shaikh
* Amir Movassaghi
>>>>>>> 86f761d7
<|MERGE_RESOLUTION|>--- conflicted
+++ resolved
@@ -35,10 +35,6 @@
 * Shoaib Moeen
 * Kush Choudhary
 * Emmmanuel Ferdman
-<<<<<<< HEAD
-* Amir Movassaghi
-* Leonardo Merlin Paloschi
-=======
 * Mohammed Ayaz Shaikh
 * Amir Movassaghi
->>>>>>> 86f761d7
+* Leonardo Merlin Paloschi