--- conflicted
+++ resolved
@@ -20,8 +20,5 @@
 * Youness Farini
 * Mohamed Jalal Maaouni
 * Mohammed Kaddani
-<<<<<<< HEAD
-* Salah Eddine Mhah
-=======
 * Mohamed Babela
->>>>>>> 7a40367d
+* Salah Eddine Mhah