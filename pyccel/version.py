"""
Module specifying the current version string for pyccel
"""
<<<<<<< HEAD
__version__ = "1.7.0"
=======
__version__ = "1.7.3"
>>>>>>> ef95df80
<|MERGE_RESOLUTION|>--- conflicted
+++ resolved
@@ -1,8 +1,4 @@
 """
 Module specifying the current version string for pyccel
 """
-<<<<<<< HEAD
-__version__ = "1.7.0"
-=======
-__version__ = "1.7.3"
->>>>>>> ef95df80
+__version__ = "1.7.3"