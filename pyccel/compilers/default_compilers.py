"""
Module responsible for the creation of the json files containing the default configuration for each available compiler.
This module only needs to be imported once. Once the json files have been generated they can be used directly thus
avoiding the need for a large number of imports
"""
import glob
import os
import sys
import sysconfig
import subprocess
import shutil

from numpy import get_include as get_numpy_include

from pyccel import __version__ as pyccel_version


gfort_info = {'exec' : 'gfortran',
              'mpi_exec' : 'mpif90',
              'language': 'fortran',
              'module_output_flag': '-J',
              'debug_flags': ("-fcheck=bounds","-g","-O0"),
              'release_flags': ("-O3","-funroll-loops",),
              'general_flags' : ('-fPIC',),
              'standard_flags' : ('-std=f2003',),
              'mpi': {
                  },
              'openmp': {
                  'flags' : ('-fopenmp',),
                  'libs'  : ('gomp',),
                  },
              'openacc': {
                  'flags' : ("-ta=multicore", "-Minfo=accel"),
                  },
              'family': 'GNU',
              }

if sys.platform == "win32":
    gfort_info['mpi_exec'] = 'gfortran'
    gfort_info['mpi']['flags']    = ('-D','USE_MPI_MODULE')
    gfort_info['mpi']['libs']     = ('msmpi',)
    gfort_info['mpi']['includes'] = (os.environ["MSMPI_INC"].rstrip('\\'),)
    gfort_info['mpi']['libdirs']  = (os.environ["MSMPI_LIB64"].rstrip('\\'),)

#------------------------------------------------------------
ifort_info = {'exec' : 'ifx',
              'mpi_exec' : 'mpiifx',
              'language': 'fortran',
              'module_output_flag': '-module',
              'debug_flags': ("-check=bounds","-g","-O0"),
              'release_flags': ("-O3","-funroll-loops",),
              'general_flags' : ('-fPIC',),
              'standard_flags' : ('-std=f2003',),
              'openmp': {
                  'flags' : ('-fopenmp','-nostandard-realloc-lhs'),
                  'libs'  : ('iomp5',),
                  },
              'openacc': {
                  'flags' : ("-ta=multicore", "-Minfo=accel"),
                  },
              'family': 'intel',
              }

#------------------------------------------------------------
pgfortran_info = {'exec' : 'pgfortran',
              'mpi_exec' : 'pgfortran',
              'language': 'fortran',
              'module_output_flag': '-module',
              'debug_flags': ("-Mbounds","-g","-O0"),
              'release_flags': ("-O3","-Munroll",),
              'general_flags' : ('-fPIC',),
              'standard_flags' : ('-Mstandard',),
              'openmp': {
                  'flags' : ('-mp',),
                  },
              'openacc': {
                  'flags' : ("-acc"),
                  },
              'family': 'PGI',
              }

#------------------------------------------------------------
nvfort_info = {'exec' : 'nvfort',
              'mpi_exec' : 'mpifort',
              'language': 'fortran',
              'module_output_flag': '-module',
              'debug_flags': ("-Mbounds","-g","-O0"),
              'release_flags': ("-O3","-Munroll",),
              'general_flags' : ('-fPIC',),
              'standard_flags' : ('-Mstandard',),
              'openmp': {
                  'flags' : ('-mp',),
                  },
              'openacc': {
                  'flags' : ("-acc"),
                  },
              'family': 'nvidia',
              }

#------------------------------------------------------------
gcc_info = {'exec' : 'gcc',
            'mpi_exec' : 'mpicc',
            'language': 'c',
            'debug_flags': ("-g","-O0"),
            'release_flags': ("-O3","-funroll-loops",),
            'general_flags' : ('-fPIC',),
            'standard_flags' : ('-std=c99',),
            'mpi': {
                },
            'openmp': {
                'flags' : ('-fopenmp',),
                'libs'  : ('gomp',),
                },
            'openacc': {
                'flags' : ("-ta=multicore", "-Minfo=accel"),
                },
            'family': 'GNU',
            }

if sys.platform == "darwin":
    p = subprocess.run([shutil.which('brew'), '--prefix'], check=True, capture_output=True)
    HOMEBREW_PREFIX = p.stdout.decode().strip()
    OMP_PATH = os.path.join(HOMEBREW_PREFIX, 'opt/libomp')

    gcc_info['openmp']['flags']    = ("-Xpreprocessor", '-fopenmp')
    gcc_info['openmp']['libs']     = ('omp',)
    gcc_info['openmp']['libdirs']  = (os.path.join(OMP_PATH, 'lib'),)
    gcc_info['openmp']['includes'] = (os.path.join(OMP_PATH, 'include'),)

elif sys.platform == "win32":

    gcc_info['mpi_exec'] = 'gcc'
    gcc_info['mpi']['flags']    = ('-D','USE_MPI_MODULE')
    gcc_info['mpi']['libs']     = ('msmpi',)
    gcc_info['mpi']['includes'] = (os.environ["MSMPI_INC"].rstrip('\\'),)
    gcc_info['mpi']['libdirs']  = (os.environ["MSMPI_LIB64"].rstrip('\\'),)

#------------------------------------------------------------
icc_info = {'exec' : 'icx',
            'mpi_exec' : 'mpiicx',
            'language': 'c',
            'debug_flags': ("-g","-O0"),
            'release_flags': ("-O3","-funroll-loops",),
            'general_flags' : ('-fPIC',),
            'standard_flags' : ('-std=c99',),
            'openmp': {
                'flags' : ('-fopenmp',),
                },
            'openacc': {
                'flags' : ("-ta=multicore", "-Minfo=accel"),
                },
            'family': 'intel',
            }

#------------------------------------------------------------
pgcc_info = {'exec' : 'pgcc',
            'mpi_exec' : 'pgcc',
            'language': 'c',
            'debug_flags': ("-g","-O0"),
            'release_flags': ("-O3","-Munroll",),
            'general_flags' : ('-fPIC',),
            'standard_flags' : ('-std=c99',),
            'openmp': {
                'flags' : ('-mp',),
                },
            'openacc': {
                'flags' : ("-acc"),
                },
            'family': 'PGI',
            }

#------------------------------------------------------------
nvc_info = {'exec' : 'nvc',
            'mpi_exec' : 'mpicc',
            'language': 'c',
            'debug_flags': ("-g","-O0"),
            'release_flags': ("-O3","-Munroll",),
            'general_flags' : ('-fPIC',),
            'standard_flags' : ('-std=c99',),
            'openmp': {
                'flags' : ('-mp',),
                },
            'openacc': {
                'flags' : ("-acc"),
                },
            'family': 'nvidia',
            }
#------------------------------------------------------------
nvcc_info = {'exec'         : 'nvcc',
             'language'     : 'cuda',
<<<<<<< HEAD
             'debug_flags'  :("-g",),
=======
             'debug_flags'  : ("-g",),
>>>>>>> 5295ee24
             'release_flags': ("-O3",),
             'general_flags': ('--compiler-options', '-fPIC',),
             'family'       : 'nvidia'
            }


#------------------------------------------------------------
def change_to_lib_flag(lib):
    """
    Convert a library to a library flag.

    Take a library file and return the associated library
    flag by stripping the library suffix. If the file does
    not begin with the expected 'lib' prefix then it is returned
    unchanged.

    Parameters
    ----------
    lib : str
        The library file.

    Returns
    -------
    str
        The library flag.
    """
    if lib.startswith('lib'):
        end = len(lib)
        if lib.endswith('.a'):
            end = end-2
        if lib.endswith('.so'):
            end = end-3
        if lib.endswith('.dylib'):
            end = end-5
        return '-l{}'.format(lib[3:end])
    else:
        return lib

config_vars = sysconfig.get_config_vars()

python_info = {
        "libs" : config_vars.get("LIBM","").split(), # Strip -l from beginning
        'python': {
            'flags' : config_vars.get("CFLAGS","").split()\
                + config_vars.get("CC","").split()[1:],
            'includes' : [*config_vars.get("INCLUDEPY","").split(), get_numpy_include()],
            "shared_suffix" : config_vars['EXT_SUFFIX'],
            }
        }

if sys.platform == "win32":
    expected_dir = config_vars["prefix"]
    version = config_vars["VERSION"]
    python_libs = glob.glob(f"{expected_dir}/python{version}.dll")
    if python_libs:
        python_info['python']['dependencies'] = tuple(python_libs)
    else:
        python_info['python']['libs'] = (f'python{version}',)
        python_info['python']['libdirs'] = config_vars.get("installed_base","").split()

else:
    # Collect library according to python config file
    expected_dir = config_vars["LIBDIR"]
    version = config_vars["VERSION"]
    python_shared_libs = glob.glob(f"{expected_dir}/libpython{version}*")

    # Collect a list of all possible libraries matching the name in the configs
    # which can be found on the system
    shared_ending = '.dylib' if sys.platform == "darwin" else '.so'
    possible_shared_lib = [l for l in python_shared_libs if shared_ending in l]
    possible_static_lib = [l for l in python_shared_libs if '.a' in l]

    # Prefer saving the library as a dependency where possible to avoid
    # unnecessary libdirs which may lead to the wrong versions being linked
    # for other libraries
    # Prefer a shared library as it requires less memory
    if possible_shared_lib:
        if len(possible_shared_lib)>1:
            preferred_lib = [l for l in possible_shared_lib if l.endswith(shared_ending)]
            if preferred_lib:
                possible_shared_lib = preferred_lib

        python_info['python']['dependencies'] = (possible_shared_lib[0],)
    elif possible_static_lib:
        if len(possible_static_lib)>1:
            preferred_lib = [l for l in possible_static_lib if l.endswith('.a')]
            if preferred_lib:
                possible_static_lib = preferred_lib
        python_info['python']['dependencies'] = (possible_static_lib[0],)
    else:
        # If the proposed library does not exist use different config flags
        # to specify the library
        linker_flags = [change_to_lib_flag(l) for l in
                        config_vars.get("LDSHARED","").split() + \
                        config_vars.get("LIBRARY","").split()[1:]]
        python_info['python']['libs'] = [l[2:] for l in linker_flags if l.startswith('-l')]
        python_info['python']['libdirs'] = [l[2:] for l in linker_flags if l.startswith('-L')] + \
                            config_vars.get("LIBPL","").split()+config_vars.get("LIBDIR","").split()

#------------------------------------------------------------
gcc_info.update(python_info)
gfort_info.update(python_info)
icc_info.update(python_info)
ifort_info.update(python_info)
pgcc_info.update(python_info)
pgfortran_info.update(python_info)
nvc_info.update(python_info)
nvfort_info.update(python_info)
nvcc_info.update(python_info)

available_compilers = {('GNU', 'c') : gcc_info,
                       ('GNU', 'fortran') : gfort_info,
                       ('intel', 'c') : icc_info,
                       ('intel', 'fortran') : ifort_info,
                       ('PGI', 'c') : pgcc_info,
                       ('PGI', 'fortran') : pgfortran_info,
                       ('nvidia', 'c') : nvc_info,
                       ('nvidia', 'fortran') : nvfort_info,
                       ('nvidia', 'cuda'): nvcc_info}

vendors = ('GNU','intel','PGI','nvidia')<|MERGE_RESOLUTION|>--- conflicted
+++ resolved
@@ -188,11 +188,7 @@
 #------------------------------------------------------------
 nvcc_info = {'exec'         : 'nvcc',
              'language'     : 'cuda',
-<<<<<<< HEAD
-             'debug_flags'  :("-g",),
-=======
              'debug_flags'  : ("-g",),
->>>>>>> 5295ee24
              'release_flags': ("-O3",),
              'general_flags': ('--compiler-options', '-fPIC',),
              'family'       : 'nvidia'
