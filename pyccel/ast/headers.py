--- conflicted
+++ resolved
@@ -197,10 +197,6 @@
                     dtype = datatype(dtype)
                 except ValueError:
                     dtype = DataTypeFactory(str(dtype), ("_name"))()
-<<<<<<< HEAD
-                    is_pointer = True
-=======
->>>>>>> b52e12a5
             var = Variable(dtype, var_name,
                         allocatable=allocatable, is_pointer=is_pointer,
                         rank=rank, shape=shape ,order = order, precision = precision,
