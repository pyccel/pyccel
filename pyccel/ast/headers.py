--- conflicted
+++ resolved
@@ -5,10 +5,6 @@
 #------------------------------------------------------------------------------------------#
 
 from sympy.utilities.iterables import iterable
-<<<<<<< HEAD
-from sympy import sympify
-=======
->>>>>>> 87e2ebb3
 
 from ..errors.errors import Errors
 from ..errors.messages import TEMPLATE_IN_UNIONTYPE
@@ -21,11 +17,7 @@
 from .variable import DottedName, DottedVariable
 from .variable import Variable
 from .variable import ValuedVariable
-<<<<<<< HEAD
-from .internals import Symbol
-=======
 from .internals import PyccelSymbol
->>>>>>> 87e2ebb3
 
 __all__ = (
     'ClassHeader',
