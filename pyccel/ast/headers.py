# coding: utf-8
#------------------------------------------------------------------------------------------#
# This file is part of Pyccel which is released under MIT License. See the LICENSE file or #
# go to https://github.com/pyccel/pyccel/blob/master/LICENSE for full license details.     #
#------------------------------------------------------------------------------------------#

from ..errors.errors    import Errors
from ..errors.messages  import TEMPLATE_IN_UNIONTYPE
from .basic             import Basic, iterable
from .core              import ValuedArgument, Assign
from .core              import FunctionDef, Interface, FunctionAddress
from .core              import create_incremented_string
from .datatypes         import datatype, DataTypeFactory, UnionType
from .internals         import PyccelSymbol, Slice
from .macros            import Macro, MacroShape, construct_macro
from .variable          import DottedName, DottedVariable
from .variable          import Variable
from .variable          import ValuedVariable

__all__ = (
    'ClassHeader',
    'FunctionHeader',
    'Header',
    'InterfaceHeader',
    'MacroFunction',
    'MacroVariable',
    'MetaVariable',
    'MethodHeader',
    'VariableHeader',
)

#==============================================================================
errors = Errors()

#==============================================================================
class Header(Basic):
    __slots__ = ()
    _attribute_nodes = ()

#==============================================================================
class MetaVariable(Header):
    """Represents the MetaVariable."""
    __slots__ = ('_name', '_value')

    def __init__(self, name, value):
        if not isinstance(name, str):
            raise TypeError('name must be of type str')

        # TODO check value
        self._name  = name
        self._value = value

        super().__init__()

    @property
    def name(self):
        return self._name

    @property
    def value(self):
        return self._value

    def __reduce_ex__(self, i):
        """ Used by pickle to create an object of this class.

          Parameters
          ----------

          i : int
           protocol

          Results
          -------

          out : tuple
           A tuple of two elements
           a callable that can be called
           to create the initial version of the object
           and its arguments
        """
        return (self.__class__, (self.name, self.value))

#==============================================================================
# TODO rename dtypes to arguments
class VariableHeader(Header):
    """Represents a variable header in the code.

    name: str
        variable name

    dtypes: dict
        a dictionary for typing

    Examples

    """
    __slots__ = ('_name','_dtypes')

    def __init__(self, name, dtypes):
        if not(isinstance(dtypes, dict)):
            raise TypeError("Expecting dtypes to be a dict.")

        self._name   = name
        self._dtypes = dtypes

        super().__init__()

    @property
    def name(self):
        return self._name

    @property
    def dtypes(self):
        return self._dtypes

    def __reduce_ex__(self, i):
        """ Used by pickle to create an object of this class.

          Parameters
          ----------

          i : int
           protocol

          Results
          -------

          out : tuple
           A tuple of two elements
           a callable that can be called
           to create the initial version of the object
           and its arguments
        """
        return (self.__class__, (self.name, self.dtypes))

#==============================================================================
class Template(Header):
    """Represents a template.

    Parameters
    ----------
    name: str
        The name of the template.

    dtypes: iterable
        The types the template represents

    Examples
    --------
    >>> from pyccel.ast.headers import Template
    >>> d_var0 = {'datatype': 'int', 'rank': 0, 'allocatable': False, 'is_pointer':False,\
    >>>        'precision': 8, 'is_func': False, 'is_const': False}
    >>> d_var1 = {'datatype': 'int', 'rank': 0, 'allocatable': False, 'is_pointer':False,\
    >>>        'precision': 8, 'is_func': False, 'is_const': False}
    >>> T = Template('T', [d_var0, d_var1])
    """
    __slots__ = ('_name','_dtypes')

    def __init__(self, name, dtypes):
        super().__init__()
        self._name = name
        self._dtypes = dtypes

    @property
    def name(self):
        "The name of the template."
        return self._name

    @property
    def dtypes(self):
        "Types the template represents."
        return self._dtypes

    def __reduce_ex__(self, i):

        """ Used by pickle to create an object of this class.

          Parameters
          ----------

          i : int
           protocol

          Results
          -------

          out : tuple
           A tuple of two elements
           a callable function that can be called
           to create the initial version of the object
           and its arguments
        """
        return (self.__class__, (self.name, self.dtypes))

#==============================================================================
class FunctionHeader(Header):
    """Represents function/subroutine header in the code.

    Parameters
    ----------
    name: str
        function/subroutine name

    dtypes: tuple/list
        a list of datatypes. an element of this list can be str/DataType of a
        tuple (str/DataType, attr, allocatable)

    results: tuple/list
        a list of datatypes. an element of this list can be str/DataType of a
        tuple (str/DataType, attr, allocatable)

    is_static: bool
        True if we want to pass arrays in bind(c) mode. every argument of type
        array will be preceeded by its shape, the later will appear in the
        argument declaration. default value: False

    Examples
    --------

    >>> from pyccel.ast.headers import FunctionHeader
    >>> FunctionHeader('f', ['double'])
    FunctionHeader(f, [(NativeDouble(), [])])
    """
    __slots__ = ('_name','_dtypes','_results','_is_static')

    # TODO dtypes should be a dictionary (useful in syntax)
    def __init__(self, name, dtypes,
                 results=None,
                 is_static=False):

        if not(iterable(dtypes)):
            raise TypeError("Expecting dtypes to be iterable.")

        if results:
            if not(iterable(results)):
                raise TypeError("Expecting results to be iterable.")

        if not isinstance(is_static, bool):
            raise TypeError('is_static must be a boolean')

        self._name      = name
        self._dtypes    = dtypes
        self._results   = results
        self._is_static = is_static
        super().__init__()

    @property
    def name(self):
        return self._name

    @property
    def dtypes(self):
        return self._dtypes

    @property
    def results(self):
        return self._results

    @property
    def is_static(self):
        return self._is_static

    def create_definition(self, templates = ()):
        """Returns a FunctionDef with empy body."""
        # TODO factorize what can be factorized
        from itertools import product

        name = self.name

        body      = []
        cls_name  = None
        is_static = self.is_static
        used_names = set(name)
        imports   = []
        funcs = []
        dtypes = []

        def build_argument(var_name, dc):
            #Constructs an argument variable from a dictionary.
            dtype    = dc['datatype']
            allocatable = dc['allocatable']
            is_pointer = dc['is_pointer']
            precision = dc['precision']
            rank = dc['rank']
            is_const = dc['is_const']

            order = None
            shape = None
            if rank >1:
                order = dc['order']

            if isinstance(dtype, str):
                try:
                    dtype = datatype(dtype)
                except ValueError:
                    dtype = DataTypeFactory(str(dtype), ("_name"))()
            var = Variable(dtype, var_name,
                           allocatable=allocatable, is_pointer=is_pointer, is_const=is_const,
                           rank=rank, shape=shape ,order = order, precision = precision,
                           is_argument=True)
            return var

        def process_template(signature, Tname, d_type):
            #Replaces templates named Tname inside signature, with the given type.
            new_sig = tuple(d_type if 'datatype' in t and t['datatype'] == Tname\
                            else t for t in signature)
            return new_sig

        def find_templates(signature, templates):
            #Creates a dictionary of only used templates in signature.
            new_templates = {d_type['datatype']:templates[d_type['datatype']]\
                             for d_type in signature\
                             if 'datatype' in d_type and d_type['datatype'] in templates}
            return new_templates

        for i in self.dtypes:
            if isinstance(i, UnionType):
                for d_type in i.args:
                    if d_type['datatype'] in templates:
                        errors.report(TEMPLATE_IN_UNIONTYPE,
                                      symbol=self.name,
                                      severity='error')
                dtypes += [i.args]
            elif isinstance(i, dict):
                dtypes += [[i]]
            else:
                raise TypeError('element must be of type UnionType or dict')

        #TODO: handle the case of functions arguments

        signatures = list(product(*dtypes))
        new_templates = find_templates(signatures[0], templates)

        for tmplt in new_templates:
            signatures = tuple(process_template(s, tmplt, d_type)\
                               for s in signatures for d_type in new_templates[tmplt].dtypes)

        for args_ in signatures:
            args = []
            for i, d in enumerate(args_):
                # TODO  handle function as argument, which itself has a function argument
                if (d['is_func']):
                    decs = []
                    results = []
                    _count = 0
                    for dc in d['decs']:
                        _name, _count = create_incremented_string(used_names, 'in', _count)
                        var = build_argument(_name, dc)
                        decs.append(var)
                    _count = 0
                    for dc in d['results']:
                        _name, _count = create_incremented_string(used_names, 'out', _count)
                        var = build_argument(_name, dc)
                        results.append(var)
                    arg_name = 'arg_{0}'.format(str(i))
                    arg = FunctionAddress(arg_name, decs, results, [])

                else:
                    arg_name = 'arg_{0}'.format(str(i))
                    arg = build_argument(arg_name, d)
                args.append(arg)

            # ... factorize the following 2 blocks
            results = []
            for i,d_var in enumerate(self.results):
                is_func = d_var.pop('is_func')
                dtype = d_var.pop('datatype')
                var = Variable(dtype, 'res_{}'.format(i), **d_var)
                results.append(var)
                # we put back dtype otherwise macro will crash when it tries to
                # call create_definition
                d_var['datatype'] = dtype
                d_var['is_func'] = is_func

            func= FunctionDef(name, args, results, body,
                              local_vars=[],
                              global_vars=[],
                              cls_name=cls_name,
                              is_static=is_static,
                              imports=imports,
                              is_header=True)
            funcs += [func]

        return funcs

    def to_static(self):
        """returns a static function header. needed for bind(c)"""
        return FunctionHeader(self.name,
                              self.dtypes,
                              self.results,
                              True)

    def vectorize(self,index):
        """ add a dimension to one of the arguments specified by it's position"""
        types = self.dtypes
        types[index]['rank'] += 1
        types[index]['allocatable'] = True
        return FunctionHeader(self.name,
                              types,
                              self.results,
                              self.is_static)


    def __reduce_ex__(self, i):

        """ Used by pickle to create an object of this class.

          Parameters
          ----------

          i : int
           protocol

          Results
          -------

          out : tuple
           A tuple of two elements
           a callable function that can be called
           to create the initial version of the object
           and its arguments
        """

        args = (self.name,
                self.dtypes,
                self.results,
                self.is_static,)
        return (self.__class__, args)


#==============================================================================
# TODO to be improved => use FunctionHeader
class MethodHeader(FunctionHeader):
    """Represents method header in the code.

    name: iterable
        method name as a list/tuple

    dtypes: tuple/list
        a list of datatypes. an element of this list can be str/DataType of a
        tuple (str/DataType, attr)

    results: tuple/list
        a list of datatypes. an element of this list can be str/DataType of a
        tuple (str/DataType, attr)

    is_static: bool
        True if we want to pass arrays in bind(c) mode. every argument of type
        array will be preceeded by its shape, the later will appear in the
        argument declaration. default value: False

    Examples

    >>> from pyccel.ast.headers import MethodHeader
    >>> m = MethodHeader(('point', 'rotate'), ['double'])
    >>> m
    MethodHeader((point, rotate), [(NativeDouble(), [])], [])
    >>> m.name
    'point.rotate'
    """
    __slots__ = ()

    def __init__(self, name, dtypes, results=None, is_static=False):
        if not isinstance(name, (list, tuple)):
            raise TypeError("Expecting a list/tuple of strings.")
        name      = '.'.join(str(n) for n in name)

        if not(iterable(dtypes)):
            raise TypeError("Expecting dtypes to be iterable.")

        for d in dtypes:
            if not isinstance(d, UnionType) and not isinstance(d, dict):
                raise TypeError("Wrong element in dtypes.")

        for d in results:
            if not isinstance(d, UnionType):
                raise TypeError("Wrong element in dtypes.")


        if not isinstance(is_static, bool):
            raise TypeError('is_static must be a boolean')

        super().__init__(name, dtypes, results, is_static)

    def __reduce_ex__(self, i):

        """ Used by pickle to create an object of this class.

          Parameters
          ----------

          i : int
           protocol

          Results
          -------

          out : tuple
           A tuple of two elements
           a callable function that can be called
           to create the initial version of the object
           and its arguments
        """

        args = (self.name.split('.'),
                self.dtypes,
                self.results,
                self.is_static,)
        return (self.__class__, args)

#==============================================================================
class ClassHeader(Header):
    """Represents class header in the code.

    name: str
        class name

    options: str, list, tuple
        a list of options

    Examples

    >>> from pyccel.ast.headers import ClassHeader
    >>> ClassHeader('Matrix', ('abstract', 'public'))
    ClassHeader(Matrix, (abstract, public))
    """
    __slots__ = ('_name','_options')

    def __init__(self, name, options):
        if not(iterable(options)):
            raise TypeError("Expecting options to be iterable.")

        self._name    = name
        self._options = options

        super().__init__()

    @property
    def name(self):
        return self._name

    @property
    def options(self):
        return self._options

#==============================================================================
class InterfaceHeader(Header):
    """Represents an interface header in the code.

    Parameters
    ----------
    name: str
        the name used to call the functions

    funcs: tuple/list of str
        a list containing the names of the functions available via this
        interface

    Examples
    --------
    >>> from pyccel.ast.headers import InterfaceHeader
    >>> m = InterfaceHeader('axpy',('daxpy', 'saxpy'))
    >>> m
    InterfaceHeader('axpy',('daxpy', 'saxpy'))
    >>> m.name
    'axpy'
    """
    __slots__ = ('_name','_funcs')

    def __init__(self, name, funcs):
        if not isinstance(name,str):
            raise TypeError('name should of type str')
        if not all([isinstance(i, str) for i in funcs]):
            raise TypeError('functions name must be of type str')
        self._name  = name
        self._funcs = funcs
        super().__init__()


    @property
    def name(self):
        return self._name

    @property
    def funcs(self):
        return self._funcs

#==============================================================================
class MacroFunction(Header):
    """."""
<<<<<<< HEAD
    __slots__ = ('_name','_arguments','_master','_master_arguments','_results', '_restps')
=======
    __slots__ = ('_name','_arguments','_master','_master_arguments',
                 '_results','_copies_required')
>>>>>>> 17c97a51

    def __init__(self, name, args, master, master_args, results=None, restps=None):
        if not isinstance(name, str):
            raise TypeError('name must be of type str or PyccelSymbol')

        # master can be a string or FunctionDef
        if not isinstance(master, (str, FunctionDef, Interface)):
            raise ValueError('Expecting a master name of FunctionDef')

<<<<<<< HEAD
        self._name              = name
        self._arguments         = args
        self._master            = master
        self._master_arguments  = master_args
        self._results           = results
        self._restps            = restps
=======
        self._name             = name
        self._arguments        = args
        self._master           = master
        self._master_arguments = master_args
        self._results          = results
        self._copies_required  = [a in self._results for a in self._arguments]
>>>>>>> 17c97a51
        super().__init__()

    @property
    def name(self):
        return self._name

    @property
    def arguments(self):
        return self._arguments

    @property
    def master(self):
        return self._master

    @property
    def master_arguments(self):
        return self._master_arguments

    @property
    def results(self):
        return self._results

    @property
    def restps(self):
        return self._restps

    # TODO: must be moved to annotation, once we add AliasVariables
    #       this is needed if we have to create a pointer or allocate a new
    #       variable to store the result

    def resolve_args(self, args):
        """."""

        d_arguments = {}

        if len(args) > 0:

            sorted_args   = []
            unsorted_args = []
            j = -1
            for ind, i in enumerate(args):
                if not isinstance(i, ValuedArgument):
                    sorted_args.append(i)
                else:
                    j=ind
                    break
            if j>0:
                unsorted_args = args[j:]
                for i in unsorted_args:
                    if not isinstance(i, ValuedVariable):
                        raise ValueError('variable not allowed after an optional argument')

            for i in self.arguments[len(sorted_args):]:
                if not isinstance(i, ValuedVariable):
                    raise ValueError('variable not allowed after an optional argument')

            for arg,val in zip(self.arguments[:len(sorted_args)],sorted_args):
                if not isinstance(arg, tuple):
                    d_arguments[arg] = val
                else:
                    if not isinstance(val, (list, tuple)):
                        val = [val]
                    #TODO improve add more checks and generalize
                    if len(val)>len(arg):
                        raise ValueError('length mismatch of argument and its value ')
                    elif len(val)<len(arg):
                        for val_ in arg[len(val):]:
                            if isinstance(val_, ValuedVariable):
                                val +=tuple(val_.value,)
                            else:
                                val +=tuple(val_)

                    for arg_,val_ in zip(arg,val):
                        d_arguments[arg_.name] = val_

            d_unsorted_args = {}
            for arg in self.arguments[len(sorted_args):]:
                d_unsorted_args[arg.name] = arg.value

            for arg in unsorted_args:
                if arg.name in d_unsorted_args.keys():
                    d_unsorted_args[arg.name] = arg.value
                else:
                    raise ValueError('Unknown valued argument')
            d_arguments.update(d_unsorted_args)
            for i, arg in d_arguments.items():
                if isinstance(arg, Macro):
                    d_arguments[i] = construct_macro(arg.name,
                                                     d_arguments[arg.argument])
                    #change this
                    if isinstance(arg, MacroShape):
                        d_arguments[i]._index = arg.index
            return d_arguments

    def apply_to_results(self, args):
        """."""
        d_arguments = self.resolve_args(args)
        argument_keys = d_arguments.keys()
        new_restps = []
        for d_sh in self.restps:
            newargs = []
            d_tmp = d_sh.copy()

            for arg in d_sh['shape']:
                if isinstance(arg, PyccelSymbol):
                    if arg in argument_keys:
                        new = d_arguments[arg]
                    else:
                        new = arg
                elif isinstance(arg, Macro):
                    if arg.argument in argument_keys:
                        new = d_arguments[arg.argument]
                    else:
                        raise ValueError('Unknown variable name')

                    if isinstance(arg, MacroShape):
                        new = construct_macro(arg.name, new, arg.index)
                    else:
                        new = construct_macro(arg.name, new)
                else:
                    new=arg

                newargs.append(new)
            newargs = tuple(newargs)
            d_tmp['shape'] = newargs
            new_restps.append(d_tmp)
        return new_restps

    def apply(self, args, results=None):
        """returns the appropriate arguments."""
        d_arguments = {}

        if len(args) > 0:

            unsorted_args = []
            n_sorted = len(args)
            for ind, (arg, val) in enumerate(zip(self.arguments, args)):
                if not isinstance(val, ValuedArgument):
                    name = str(arg) if isinstance(arg, PyccelSymbol) \
                            else arg.name
                    d_arguments[name] = val
                else:
                    n_sorted=ind
                    break

            unsorted_args = args[n_sorted:]
            for i in unsorted_args:
                if not isinstance(i, ValuedVariable):
                    raise ValueError('variable not allowed after an optional argument')

            d_unsorted_args = {}
            for arg in self.arguments[n_sorted:]:
                d_unsorted_args[arg.name] = arg.value

            for arg in unsorted_args:
                if arg.name in d_unsorted_args.keys():
                    d_unsorted_args[arg.name] = arg.value
                else:
                    raise ValueError('Unknown valued argument')

            d_arguments.update(d_unsorted_args)

            for i, arg in d_arguments.items():
                if isinstance(arg, Macro):
                    d_arguments[i] = construct_macro(arg.name,
                                                     d_arguments[arg.argument])
                    if isinstance(arg, MacroShape):
                        d_arguments[i]._index = arg.index

        d_results = {}
        if not(results is None) and not(self.results is None):
            for (r_macro, r) in zip(self.results, results):
                # TODO improve name for other Nodes
                d_results[r_macro] = r
        # ...

        # ... initialize new args with None
        newargs = [None]*len(self.master_arguments)
        # ...
        argument_keys = d_arguments.keys()
        result_keys = d_results.keys()
        for i,arg in enumerate(self.master_arguments):

            if isinstance(arg, PyccelSymbol):
                if arg in argument_keys:
                    new = d_arguments[arg]
                    if isinstance(new, PyccelSymbol) and new in result_keys:
                        new = d_results[new]

                elif arg in result_keys:
                    new = d_results[arg]
                else:
                    new = arg
                #TODO uncomment later
                #     raise ValueError('Unknown variable name')
            elif isinstance(arg, Macro):
                if arg.argument in argument_keys:
                    new = d_arguments[arg.argument]
                    if isinstance(new, PyccelSymbol) and new in result_keys:
                        new = d_results[new]
                elif arg.argument in result_keys:
                    new = d_results[arg.argument]
                else:
                    raise ValueError('Unknown variable name')

                if isinstance(arg, MacroShape):
                    new = construct_macro(arg.name, new, arg.index)
                else:
                    new = construct_macro(arg.name, new)

            newargs[i] = new
        return newargs

    def make_necessary_copies(self, args, results):
        """ Copy any arguments provided in python which the macro
        definition indicates should match the results into the
        corresponding result.

        Parameters
        ----------
        args    : list of Variables
                   The arguments passed to the macro in the python code
        results : list of Variables
                  The results collected from the macro in the python code

        Results
        -------
        final_args : list of Variables
                     The arguments which can be passed to the apply function
                     which match the expectations of the macro definition
        expr       : list of Assigns
                      Any Assigns necessary before the function (result of the
                      macro expansion) returned by the apply function is called
        """
        expr = []
        final_args = []
        for arg, func_arg in zip(args, self.arguments):
            if func_arg in self.results and arg.rank > 0:
                r = results[self.results.index(func_arg)]
                if arg != r:
                    slices = [Slice(None,None)]*arg.rank
                    expr.append(Assign(r[slices], arg[slices]))
                    arg = r
            final_args.append(arg)

        return final_args, expr


#==============================================================================
class MacroVariable(Header):
    """."""
    __slots__ = ('_name','_master')

    def __init__(self, name,  master):
        if not isinstance(name, (str, DottedName)):
            raise TypeError('name must be of type str or DottedName')


        if not isinstance(master, (str, Variable, DottedVariable)):
            raise ValueError('Expecting a master name of Variable')

        self._name   = name
        self._master = master

        super().__init__()


    @property
    def name(self):
        return self._name

    @property
    def master(self):
        return self._master<|MERGE_RESOLUTION|>--- conflicted
+++ resolved
@@ -588,12 +588,8 @@
 #==============================================================================
 class MacroFunction(Header):
     """."""
-<<<<<<< HEAD
-    __slots__ = ('_name','_arguments','_master','_master_arguments','_results', '_restps')
-=======
     __slots__ = ('_name','_arguments','_master','_master_arguments',
-                 '_results','_copies_required')
->>>>>>> 17c97a51
+                 '_results','_copies_required', '_restps')
 
     def __init__(self, name, args, master, master_args, results=None, restps=None):
         if not isinstance(name, str):
@@ -603,21 +599,13 @@
         if not isinstance(master, (str, FunctionDef, Interface)):
             raise ValueError('Expecting a master name of FunctionDef')
 
-<<<<<<< HEAD
-        self._name              = name
-        self._arguments         = args
-        self._master            = master
-        self._master_arguments  = master_args
-        self._results           = results
-        self._restps            = restps
-=======
         self._name             = name
         self._arguments        = args
         self._master           = master
         self._master_arguments = master_args
         self._results          = results
+        self._restps            = restps
         self._copies_required  = [a in self._results for a in self._arguments]
->>>>>>> 17c97a51
         super().__init__()
 
     @property
