# coding: utf-8
#------------------------------------------------------------------------------------------#
# This file is part of Pyccel which is released under MIT License. See the LICENSE file or #
# go to https://github.com/pyccel/pyccel/blob/master/LICENSE for full license details.     #
#------------------------------------------------------------------------------------------#

from ..errors.errors    import Errors
from ..errors.messages  import TEMPLATE_IN_UNIONTYPE
from .basic             import Basic, iterable
from .core              import Assign, FunctionDefArgument
from .core              import FunctionDef, Interface, FunctionAddress
from .core              import create_incremented_string
from .datatypes         import datatype, DataTypeFactory, UnionType
from .internals         import PyccelSymbol, Slice
from .macros            import Macro, MacroShape, construct_macro
from .variable          import DottedName, DottedVariable
from .variable          import Variable

__all__ = (
    'ClassHeader',
    'FunctionHeader',
    'Header',
    'InterfaceHeader',
    'MacroFunction',
    'MacroVariable',
    'MetaVariable',
    'MethodHeader',
    'VariableHeader',
)

#==============================================================================
errors = Errors()

#==============================================================================
class Header(Basic):
    __slots__ = ()
    _attribute_nodes = ()

#==============================================================================
class MetaVariable(Header):
    """Represents the MetaVariable."""
    __slots__ = ('_name', '_value')

    def __init__(self, name, value):
        if not isinstance(name, str):
            raise TypeError('name must be of type str')

        # TODO check value
        self._name  = name
        self._value = value

        super().__init__()

    @property
    def name(self):
        return self._name

    @property
    def value(self):
        return self._value

    def __reduce_ex__(self, i):
        """ Used by pickle to create an object of this class.

          Parameters
          ----------

          i : int
           protocol

          Results
          -------

          out : tuple
           A tuple of two elements
           a callable that can be called
           to create the initial version of the object
           and its arguments
        """
        return (self.__class__, (self.name, self.value))

#==============================================================================
# TODO rename dtypes to arguments
class VariableHeader(Header):
    """Represents a variable header in the code.

    name: str
        variable name

    dtypes: dict
        a dictionary for typing

    Examples

    """
    __slots__ = ('_name','_dtypes')

    def __init__(self, name, dtypes):
        if not(isinstance(dtypes, dict)):
            raise TypeError("Expecting dtypes to be a dict.")

        self._name   = name
        self._dtypes = dtypes

        super().__init__()

    @property
    def name(self):
        return self._name

    @property
    def dtypes(self):
        return self._dtypes

    def __reduce_ex__(self, i):
        """ Used by pickle to create an object of this class.

          Parameters
          ----------

          i : int
           protocol

          Results
          -------

          out : tuple
           A tuple of two elements
           a callable that can be called
           to create the initial version of the object
           and its arguments
        """
        return (self.__class__, (self.name, self.dtypes))

#==============================================================================
class Template(Header):
    """Represents a template.

    Parameters
    ----------
    name: str
        The name of the template.

    dtypes: iterable
        The types the template represents

    Examples
    --------
    >>> from pyccel.ast.headers import Template
    >>> d_var0 = {'datatype': 'int', 'rank': 0, 'allocatable': False, 'is_pointer':False,\
    >>>        'precision': 8, 'is_func': False, 'is_const': False}
    >>> d_var1 = {'datatype': 'int', 'rank': 0, 'allocatable': False, 'is_pointer':False,\
    >>>        'precision': 8, 'is_func': False, 'is_const': False}
    >>> T = Template('T', [d_var0, d_var1])
    """
    __slots__ = ('_name','_dtypes')

    def __init__(self, name, dtypes):
        super().__init__()
        self._name = name
        self._dtypes = dtypes

    @property
    def name(self):
        "The name of the template."
        return self._name

    @property
    def dtypes(self):
        "Types the template represents."
        return self._dtypes

    def __reduce_ex__(self, i):

        """ Used by pickle to create an object of this class.

          Parameters
          ----------

          i : int
           protocol

          Results
          -------

          out : tuple
           A tuple of two elements
           a callable function that can be called
           to create the initial version of the object
           and its arguments
        """
        return (self.__class__, (self.name, self.dtypes))

#==============================================================================
class FunctionHeader(Header):
    """Represents function/subroutine header in the code.

    Parameters
    ----------
    name: str
        function/subroutine name

    dtypes: tuple/list
        a list of datatypes. an element of this list can be str/DataType of a
        tuple (str/DataType, attr, allocatable)

    results: tuple/list
        a list of datatypes. an element of this list can be str/DataType of a
        tuple (str/DataType, attr, allocatable)

    is_static: bool
        True if we want to pass arrays in bind(c) mode. every argument of type
        array will be preceeded by its shape, the later will appear in the
        argument declaration. default value: False

    Examples
    --------

    >>> from pyccel.ast.headers import FunctionHeader
    >>> FunctionHeader('f', ['double'])
    FunctionHeader(f, [(NativeDouble(), [])])
    """
    __slots__ = ('_name','_dtypes','_results','_is_static')

    # TODO dtypes should be a dictionary (useful in syntax)
    def __init__(self, name, dtypes,
                 results=None,
                 is_static=False):

        if not(iterable(dtypes)):
            raise TypeError("Expecting dtypes to be iterable.")

        if results:
            if not(iterable(results)):
                raise TypeError("Expecting results to be iterable.")

        if not isinstance(is_static, bool):
            raise TypeError('is_static must be a boolean')

        self._name      = name
        self._dtypes    = dtypes
        self._results   = results
        self._is_static = is_static
        super().__init__()

    @property
    def name(self):
        return self._name

    @property
    def dtypes(self):
        return self._dtypes

    @property
    def results(self):
        return self._results

    @property
    def is_static(self):
        return self._is_static

    def create_definition(self, templates = ()):
        """Returns a FunctionDef with empy body."""
        # TODO factorize what can be factorized
        from itertools import product

        name = self.name

        body      = []
        cls_name  = None
        is_static = self.is_static
        used_names = set(name)
        imports   = []
        funcs = []
        dtypes = []

        def build_argument(var_name, dc):
            #Constructs an argument variable from a dictionary.
            dtype    = dc['datatype']
            allocatable = dc['allocatable']
            is_pointer = dc['is_pointer']
            precision = dc['precision']
            rank = dc['rank']
            is_const = dc['is_const']

            order = None
            shape = None
            if rank >1:
                order = dc['order']

            if isinstance(dtype, str):
                try:
                    dtype = datatype(dtype)
                except ValueError:
                    dtype = DataTypeFactory(str(dtype), ("_name"))()
            var = Variable(dtype, var_name,
                           allocatable=allocatable, is_pointer=is_pointer, is_const=is_const,
                           rank=rank, shape=shape ,order = order, precision = precision,
                           is_argument=True)
            return var

        def process_template(signature, Tname, d_type):
            #Replaces templates named Tname inside signature, with the given type.
            new_sig = tuple(d_type if 'datatype' in t and t['datatype'] == Tname\
                            else t for t in signature)
            return new_sig

        def find_templates(signature, templates):
            #Creates a dictionary of only used templates in signature.
            new_templates = {d_type['datatype']:templates[d_type['datatype']]\
                             for d_type in signature\
                             if 'datatype' in d_type and d_type['datatype'] in templates}
            return new_templates

        for i in self.dtypes:
            if isinstance(i, UnionType):
                for d_type in i.args:
                    if d_type['datatype'] in templates:
                        errors.report(TEMPLATE_IN_UNIONTYPE,
                                      symbol=self.name,
                                      severity='error')
                dtypes += [i.args]
            elif isinstance(i, dict):
                dtypes += [[i]]
            else:
                raise TypeError('element must be of type UnionType or dict')

        #TODO: handle the case of functions arguments

        signatures = list(product(*dtypes))
        new_templates = find_templates(signatures[0], templates)

        for tmplt in new_templates:
            signatures = tuple(process_template(s, tmplt, d_type)\
                               for s in signatures for d_type in new_templates[tmplt].dtypes)

        for args_ in signatures:
            args = []
            for i, d in enumerate(args_):
                # TODO  handle function as argument, which itself has a function argument
                if (d['is_func']):
                    decs = []
                    results = []
                    _count = 0
                    for dc in d['decs']:
                        _name, _count = create_incremented_string(used_names, 'in', _count)
                        var = build_argument(_name, dc)
                        decs.append(var)
                    _count = 0
                    for dc in d['results']:
                        _name, _count = create_incremented_string(used_names, 'out', _count)
                        var = build_argument(_name, dc)
                        results.append(var)
                    arg_name = 'arg_{0}'.format(str(i))
                    arg = FunctionAddress(arg_name, decs, results, [])

                else:
                    arg_name = 'arg_{0}'.format(str(i))
                    arg = build_argument(arg_name, d)
                args.append(arg)

            # ... factorize the following 2 blocks
            results = []
            for i,d_var in enumerate(self.results):
                is_func = d_var.pop('is_func')
                dtype = d_var.pop('datatype')
                var = Variable(dtype, 'res_{}'.format(i), **d_var)
                results.append(var)
                # we put back dtype otherwise macro will crash when it tries to
                # call create_definition
                d_var['datatype'] = dtype
                d_var['is_func'] = is_func

            func= FunctionDef(name, args, results, body,
                              local_vars=[],
                              global_vars=[],
                              cls_name=cls_name,
                              is_static=is_static,
                              imports=imports,
                              is_header=True)
            funcs += [func]

        return funcs

    def to_static(self):
        """returns a static function header. needed for bind(c)"""
        return FunctionHeader(self.name,
                              self.dtypes,
                              self.results,
                              True)

    def vectorize(self,index):
        """ add a dimension to one of the arguments specified by it's position"""
        types = self.dtypes
        types[index]['rank'] += 1
        types[index]['allocatable'] = True
        return FunctionHeader(self.name,
                              types,
                              self.results,
                              self.is_static)


    def __reduce_ex__(self, i):

        """ Used by pickle to create an object of this class.

          Parameters
          ----------

          i : int
           protocol

          Results
          -------

          out : tuple
           A tuple of two elements
           a callable function that can be called
           to create the initial version of the object
           and its arguments
        """

        args = (self.name,
                self.dtypes,
                self.results,
                self.is_static,)
        return (self.__class__, args)


#==============================================================================
# TODO to be improved => use FunctionHeader
class MethodHeader(FunctionHeader):
    """Represents method header in the code.

    name: iterable
        method name as a list/tuple

    dtypes: tuple/list
        a list of datatypes. an element of this list can be str/DataType of a
        tuple (str/DataType, attr)

    results: tuple/list
        a list of datatypes. an element of this list can be str/DataType of a
        tuple (str/DataType, attr)

    is_static: bool
        True if we want to pass arrays in bind(c) mode. every argument of type
        array will be preceeded by its shape, the later will appear in the
        argument declaration. default value: False

    Examples

    >>> from pyccel.ast.headers import MethodHeader
    >>> m = MethodHeader(('point', 'rotate'), ['double'])
    >>> m
    MethodHeader((point, rotate), [(NativeDouble(), [])], [])
    >>> m.name
    'point.rotate'
    """
    __slots__ = ()

    def __init__(self, name, dtypes, results=None, is_static=False):
        if not isinstance(name, (list, tuple)):
            raise TypeError("Expecting a list/tuple of strings.")
        name      = '.'.join(str(n) for n in name)

        if not(iterable(dtypes)):
            raise TypeError("Expecting dtypes to be iterable.")

        for d in dtypes:
            if not isinstance(d, UnionType) and not isinstance(d, dict):
                raise TypeError("Wrong element in dtypes.")

        for d in results:
            if not isinstance(d, UnionType):
                raise TypeError("Wrong element in dtypes.")


        if not isinstance(is_static, bool):
            raise TypeError('is_static must be a boolean')

        super().__init__(name, dtypes, results, is_static)

    def __reduce_ex__(self, i):

        """ Used by pickle to create an object of this class.

          Parameters
          ----------

          i : int
           protocol

          Results
          -------

          out : tuple
           A tuple of two elements
           a callable function that can be called
           to create the initial version of the object
           and its arguments
        """

        args = (self.name.split('.'),
                self.dtypes,
                self.results,
                self.is_static,)
        return (self.__class__, args)

#==============================================================================
class ClassHeader(Header):
    """Represents class header in the code.

    name: str
        class name

    options: str, list, tuple
        a list of options

    Examples

    >>> from pyccel.ast.headers import ClassHeader
    >>> ClassHeader('Matrix', ('abstract', 'public'))
    ClassHeader(Matrix, (abstract, public))
    """
    __slots__ = ('_name','_options')

    def __init__(self, name, options):
        if not(iterable(options)):
            raise TypeError("Expecting options to be iterable.")

        self._name    = name
        self._options = options

        super().__init__()

    @property
    def name(self):
        return self._name

    @property
    def options(self):
        return self._options

#==============================================================================
class InterfaceHeader(Header):
    """Represents an interface header in the code.

    Parameters
    ----------
    name: str
        the name used to call the functions

    funcs: tuple/list of str
        a list containing the names of the functions available via this
        interface

    Examples
    --------
    >>> from pyccel.ast.headers import InterfaceHeader
    >>> m = InterfaceHeader('axpy',('daxpy', 'saxpy'))
    >>> m
    InterfaceHeader('axpy',('daxpy', 'saxpy'))
    >>> m.name
    'axpy'
    """
    __slots__ = ('_name','_funcs')

    def __init__(self, name, funcs):
        if not isinstance(name,str):
            raise TypeError('name should of type str')
        if not all([isinstance(i, str) for i in funcs]):
            raise TypeError('functions name must be of type str')
        self._name  = name
        self._funcs = funcs
        super().__init__()


    @property
    def name(self):
        return self._name

    @property
    def funcs(self):
        return self._funcs

#==============================================================================
class MacroFunction(Header):
    """Represents a macro function header in the code.
    A macro function header maps a defined function name, set of arguments
    and results to a different function call. This is notably useful when
    mapping python functions to fortran functions which do the same thing but
    do not have the same set of arguments/results.

    Parameters
    ----------

    name: str
        the name used to call the function

    args: iterable
        The python arguments of the macro

    master: str
        The name of the function in Fortran

    master_args: iterable
        The Fortran arguments of the macro

    results: iterable
        The python results of the macro

    results_shapes: iterable
        A list of shapes of the results
    """

    __slots__ = ('_name','_arguments','_master','_master_arguments',
                 '_results','_copies_required', '_results_shapes')

    def __init__(self, name, args, master, master_args, results=None, results_shapes=None):
        if not isinstance(name, str):
            raise TypeError('name must be of type str or PyccelSymbol')

        # master can be a string or FunctionDef
        if not isinstance(master, (str, FunctionDef, Interface)):
            raise ValueError('Expecting a master name of FunctionDef')

        self._name              = name
        self._arguments         = args
        self._master            = master
        self._master_arguments  = master_args
        self._results           = results
        self._results_shapes    = results_shapes
        self._copies_required   = [a in self._results for a in self._arguments]
        super().__init__()

    @property
    def name(self):
        return self._name

    @property
    def arguments(self):
        return self._arguments

    @property
    def master(self):
        return self._master

    @property
    def master_arguments(self):
        return self._master_arguments

    @property
    def results(self):
        return self._results

    @property
    def results_shapes(self):
        """an iterable of the shapes of the results"""
        return self._results_shapes

    def link_args(self, args):
        """links macro arguments to the appropriate functioncall args

        Parameters
        ----------
        args: iterable
            The arguments provided at function call

        Results
        -------
        d_arguments: dictionary
            A Dictionary, where the keys are arguments from the macro
            and values are arguments provided at function call
        """

        d_arguments = {}

        if len(args) > 0:

            unsorted_args = []
            n_sorted = len(args)
            for ind, (arg, val) in enumerate(zip(self.arguments, args)):
                if not val.has_keyword:
                    name = str(arg) if isinstance(arg, PyccelSymbol) \
                            else arg.name
                    d_arguments[name] = val.value
                else:
                    n_sorted=ind
                    break

            unsorted_args = args[n_sorted:]
            for i in unsorted_args:
                if not i.has_keyword:
                    errors.report("Positional argument not allowed after an optional argument",
                            symbol=i,
                            severity='fatal')

            d_unsorted_args = {}
            for arg in self.arguments[n_sorted:]:
                d_unsorted_args[arg.name] = arg.value

            for arg in unsorted_args:
                if arg.keyword in d_unsorted_args.keys():
                    d_unsorted_args[arg.keyword] = arg.value
                else:
                    raise ValueError('Unknown valued argument')

            d_arguments.update(d_unsorted_args)

            for i, arg in d_arguments.items():
                if isinstance(arg, Macro):
                    d_arguments[i] = construct_macro(arg.name,
                                                     d_arguments[arg.argument])
                    if isinstance(arg, MacroShape):
                        d_arguments[i]._index = arg.index
        return d_arguments


    def get_results_shapes(self, args):
        """replace elements of the shape with appropriate values

        Parameters
        ----------
        args: iterable
            The arguments provided at function call

        Results
        -------
        results_shapes: iterable
            List of shapes after replacing variables indicated
            in the macro if they exist, with the appropriate variables
            from args.
        """

        d_arguments = self.link_args(args)
        results_shapes = []
        for result, shape in zip(self.results, self.results_shapes):
            newargs = []

            for i, arg in enumerate(shape):
                if str(arg) == ':':
                    try:
                        new = MacroShape(d_arguments[result], i)
                    except KeyError:
                        msg = "Shape needs to be provided explicitly as it cannot be deduced"
                        errors.report(msg, symbol=result,
                                      severity='error')

                elif isinstance(arg, PyccelSymbol):
                    new = d_arguments.get(arg, arg)
                elif isinstance(arg, Macro):
                    if arg.argument in d_arguments:
                        new = d_arguments[arg.argument]
                    else:
                        raise ValueError('Unknown variable name')

                    if isinstance(arg, MacroShape):
                        new = MacroShape(new, arg.index)
                    else:
                        new = construct_macro(arg.name, new)
                else:
                    new=arg

                newargs.append(new)
            newargs = tuple(newargs)
            results_shapes.append(newargs)
        return results_shapes

    def apply(self, args, results=None):
        """Converts the arguments provided to the macro to arguments
        appropriate for the FunctionCall to the associated function
        """

        d_arguments = self.link_args(args)
        d_results = {}
        if not(results is None) and not(self.results is None):
            for (r_macro, r) in zip(self.results, results):
                # TODO improve name for other Nodes
                d_results[r_macro] = r
        # ...

        # ... initialize new args with None
        newargs = [None]*len(self.master_arguments)
        # ...
        argument_keys = d_arguments.keys()
        result_keys = d_results.keys()
        for i,arg in enumerate(self.master_arguments):

            if isinstance(arg, FunctionDefArgument):
                arg_name = arg.name
                if arg_name in result_keys:
                    new = d_results[arg_name]

                elif arg_name in argument_keys:
                    new = d_arguments[arg_name]

                elif arg.has_default:
                    new = arg.value

                else:
<<<<<<< HEAD
                    new = arg
=======
                    raise ValueError('Missing argument')

>>>>>>> 6ebc6d1f
            elif isinstance(arg, Macro):
                if arg.argument in result_keys:
                    new = d_results[arg.argument]
                elif arg.argument in argument_keys:
                    new = d_arguments[arg.argument]
                else:
                    raise ValueError('Unknown variable name')

                if isinstance(arg, MacroShape):
                    new = MacroShape(new, arg.index)
                else:
                    new = construct_macro(arg.name, new)
            else:
                new = arg

            newargs[i] = new
        return newargs

    def make_necessary_copies(self, args, results):
        """ Copy any arguments provided in python which the macro
        definition indicates should match the results into the
        corresponding result.

        Parameters
        ----------
        args    : list of Variables
                   The arguments passed to the macro in the python code
        results : list of Variables
                  The results collected from the macro in the python code

        Results
        -------
        expr       : list of Assigns
                      Any Assigns necessary before the function (result of the
                      macro expansion) returned by the apply function is called
        """
        expr = []
        for a, func_a in zip(args, self.arguments):
            arg = a.value
            func_arg = func_a.var
            if func_arg in self.results and arg.rank > 0:
                r = results[self.results.index(func_arg)]
                if arg != r:
                    slices = [Slice(None,None)]*arg.rank
                    expr.append(Assign(r[slices], arg[slices]))
                    arg = r

        return expr


#==============================================================================
class MacroVariable(Header):
    """."""
    __slots__ = ('_name','_master')

    def __init__(self, name,  master):
        if not isinstance(name, (str, DottedName)):
            raise TypeError('name must be of type str or DottedName')


        if not isinstance(master, (str, Variable, DottedVariable)):
            raise ValueError('Expecting a master name of Variable')

        self._name   = name
        self._master = master

        super().__init__()


    @property
    def name(self):
        return self._name

    @property
    def master(self):
        return self._master<|MERGE_RESOLUTION|>--- conflicted
+++ resolved
@@ -799,12 +799,8 @@
                     new = arg.value
 
                 else:
-<<<<<<< HEAD
-                    new = arg
-=======
                     raise ValueError('Missing argument')
 
->>>>>>> 6ebc6d1f
             elif isinstance(arg, Macro):
                 if arg.argument in result_keys:
                     new = d_results[arg.argument]
