--- conflicted
+++ resolved
@@ -26,12 +26,9 @@
 #==============================================================================
 class Basic:
     """Basic class for Pyccel AST."""
-<<<<<<< HEAD
     __slots__ = ('_user_nodes', '_fst', '_recursion_in_progress', '_attribute_nodes')
-=======
     _fst = None
     _ignored_types = (Immutable, type)
->>>>>>> 2e03ac24
 
     def __init__(self):
         self._user_nodes = []
