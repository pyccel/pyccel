--- conflicted
+++ resolved
@@ -335,11 +335,7 @@
         return not self._my_attribute_nodes
 
     @property
-<<<<<<< HEAD
-    def ast(self):
-=======
     def python_ast(self):
->>>>>>> 77a78827
         """
         Get an `ast.AST` object describing the parsed code that this node represents.
 
@@ -361,16 +357,6 @@
         else:
             return None
 
-<<<<<<< HEAD
-    @ast.setter
-    def ast(self, ast_node):
-        if not isinstance(ast_node, ast.AST):
-            raise TypeError(f"ast_node must be an AST object, not {type(ast_node)}")
-
-        if self.ast:
-            if hasattr(ast_node, 'lineno'):
-                if self.ast.lineno != ast_node.lineno or self.ast.col_offset != ast_node.col_offset:
-=======
     def set_current_ast(self, ast_node):
         """
         Set the `ast.AST` object which describes the parsed code that this node currently represents.
@@ -392,7 +378,6 @@
         if self.python_ast:
             if hasattr(ast_node, 'lineno'):
                 if self.python_ast.lineno != ast_node.lineno or self.python_ast.col_offset != ast_node.col_offset:
->>>>>>> 77a78827
                     self._ast.append(ast_node)
         else:
             if not hasattr(ast_node, 'lineno'):
