#------------------------------------------------------------------------------------------#
# This file is part of Pyccel which is released under MIT License. See the LICENSE file or #
# go to https://github.com/pyccel/pyccel/blob/master/LICENSE for full license details.     #
#------------------------------------------------------------------------------------------#

"""
This module contains classes from which all pyccel nodes inherit.
They are:
- Basic, which provides a python AST
- PyccelAstNode which describes each PyccelAstNode
"""

from sympy.core.basic import Basic as sp_Basic

__all__ = ('Basic', 'PyccelAstNode')

#==============================================================================
class Basic(sp_Basic):
    """Basic class for Pyccel AST."""
    _fst = None

    def __new__(cls, *args, **kwargs):
        hashable_args  = [a if not isinstance(a, list) else tuple(a) for a in args]
<<<<<<< HEAD
        hashable_args += [a if not isinstance(a, list) else tuple(a) for a in kwargs.values()]
        return sp_Basic.__new__(cls, *hashable_args)

    def __init__(self, children):
        self._parent = None
        self._children = children
        for c in children.values():
            c.parent = self

    def has_parent_of_type(self, search_type):
        if isinstance(self._parent, search_type):
            return True
        elif self._parent:
            return self._parent.has_parent_of_type(search_type)
        else:
            return False

    def substitute(self, original, replacement, excluded_nodes = ()):
        """
        Substitute object original for object replacement in the code.
        Any types in excluded_nodes will not be visited

        Parameters
        ==========
        original    : object
                      The original object to be replaced
        replacement : object
                      The object which will be inserted instead
        excluded_nodes : object
                      Types for which substitute should not be called
        """
        for n,v in self._children:
            if v is original:
                setattr(self,n, replacement)
            elif not v.is_atomic and not isinstance(v, excluded_nodes):
                v.substitute(original, replacement, excluded_nodes)

    @property
    def is_atomic(self):
        """ Indicates whether the object has any children
        """
        return bool(self._children)

=======
        return sp_Basic.__new__(cls, *hashable_args)

>>>>>>> 6a2b3be9
    def set_fst(self, fst):
        """Sets the python.ast fst."""
        self._fst = fst

    @property
    def fst(self):
        return self._fst

<<<<<<< HEAD
    @property
    def parent(self):
        return self._parent

    @parent.setter
    def parent(self, parent):
        self._parent = parent

=======
>>>>>>> 6a2b3be9
class PyccelAstNode(Basic):
    """Class from which all nodes containing objects inherit
    """
    stage      = None
    _shape     = None
    _rank      = None
    _dtype     = None
    _precision = None
    _order     = None

    @property
    def shape(self):
        """ Tuple containing the length of each dimension
        of the object """
        return self._shape

    @property
    def rank(self):
        """ Number of dimensions of the object
        """
        return self._rank

    @property
    def dtype(self):
        """ Datatype of the object """
        return self._dtype

    @property
    def precision(self):
        """ Precision of the datatype of the object """
        return self._precision

    @property
    def order(self):
        """ Indicates whether the data is stored in
        row-major ('C') or column-major ('F') format.
        This is only relevant if rank > 1 """
        return self._order

    def copy_attributes(self, x):
        self._shape     = x.shape
        self._rank      = x.rank
        self._dtype     = x.dtype
        self._precision = x.precision
        self._order     = x.order
<|MERGE_RESOLUTION|>--- conflicted
+++ resolved
@@ -21,8 +21,6 @@
 
     def __new__(cls, *args, **kwargs):
         hashable_args  = [a if not isinstance(a, list) else tuple(a) for a in args]
-<<<<<<< HEAD
-        hashable_args += [a if not isinstance(a, list) else tuple(a) for a in kwargs.values()]
         return sp_Basic.__new__(cls, *hashable_args)
 
     def __init__(self, children):
@@ -65,10 +63,6 @@
         """
         return bool(self._children)
 
-=======
-        return sp_Basic.__new__(cls, *hashable_args)
-
->>>>>>> 6a2b3be9
     def set_fst(self, fst):
         """Sets the python.ast fst."""
         self._fst = fst
@@ -77,7 +71,6 @@
     def fst(self):
         return self._fst
 
-<<<<<<< HEAD
     @property
     def parent(self):
         return self._parent
@@ -86,8 +79,6 @@
     def parent(self, parent):
         self._parent = parent
 
-=======
->>>>>>> 6a2b3be9
 class PyccelAstNode(Basic):
     """Class from which all nodes containing objects inherit
     """
