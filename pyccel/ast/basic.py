--- conflicted
+++ resolved
@@ -449,8 +449,7 @@
         """
         self._pyccel_staging = pyccel_stage.current_stage
 
-<<<<<<< HEAD
-class PyccelAstNode(Basic):
+class TypedAstNode(PyccelAstNode):
     """
     Class from which all typed objects inherit.
 
@@ -459,10 +458,6 @@
     in a runnning program (e.g. a variable or the result of a function call).
     Each typed object is described by an underlying datatype, a precision, a rank,
     a shape, and a data layout ordering.
-=======
-class TypedAstNode(PyccelAstNode):
-    """Class from which all nodes containing objects inherit
->>>>>>> 5297f632
     """
     __slots__  = ()
 
