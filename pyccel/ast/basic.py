#------------------------------------------------------------------------------------------#
# This file is part of Pyccel which is released under MIT License. See the LICENSE file or #
# go to https://github.com/pyccel/pyccel/blob/master/LICENSE for full license details.     #
#------------------------------------------------------------------------------------------#

"""
This module contains classes from which all pyccel nodes inherit.
They are:
- Basic, which provides a python AST
- PyccelAstNode which describes each PyccelAstNode
"""

from sympy.core.basic import Basic as sp_Basic

__all__ = ('Basic', 'PyccelAstNode')

#==============================================================================
class Basic(sp_Basic):
    """Basic class for Pyccel AST."""
    _fst = None
    def __init__(self, children):
        self._parent = None
        self._children = children
        for c in children.values():
            c.parent = self

    def has_parent_of_type(self, search_type):
        if isinstance(self._parent, search_type):
            return True
        elif self._parent:
            return self._parent.has_parent_of_type(search_type)
        else:
            return False

    def substitute(self, original, replacement, excluded_nodes = ()):
        """
        Substitute object original for object replacement in the code.
        Any types in excluded_nodes will not be visited

        Parameters
        ==========
        original    : object
                      The original object to be replaced
        replacement : object
                      The object which will be inserted instead
        excluded_nodes : object
                      Types for which substitute should not be called
        """
        for n,v in self._children:
            if v is original:
                setattr(self,n, replacement)
            elif not v.is_atomic and not isinstance(v, excluded_nodes):
                v.substitute(original, replacement, excluded_nodes)

    @property
    def is_atomic(self):
        """ Indicates whether the object has any children
        """
        return bool(self._children)

    def __new__(cls, *args, **kwargs):
        hashable_args  = [a if not isinstance(a, list) else tuple(a) for a in args]
        hashable_args += [a if not isinstance(a, list) else tuple(a) for a in kwargs.values()]
        return sp_Basic.__new__(cls, *hashable_args)

    def set_fst(self, fst):
        """Sets the python.ast fst."""
        self._fst = fst

    @property
    def fst(self):
        return self._fst

<<<<<<< HEAD
    @property
    def parent(self):
        return self._parent

    @parent.setter
    def parent(self, parent):
        self._parent = parent

class PyccelAstNode(Basic):
=======
class PyccelAstNode(Basic):
    """Class from which all nodes containing objects inherit
    """
>>>>>>> f7908685
    stage      = None
    _shape     = None
    _rank      = None
    _dtype     = None
    _precision = None
    _order     = None

    @property
    def shape(self):
        """ Tuple containing the length of each dimension
        of the object """
        return self._shape

    @property
    def rank(self):
        """ Number of dimensions of the object
        """
        return self._rank

    @property
    def dtype(self):
        """ Datatype of the object """
        return self._dtype

    @property
    def precision(self):
        """ Precision of the datatype of the object """
        return self._precision

    @property
    def order(self):
        """ Indicates whether the data is stored in
        row-major ('C') or column-major ('F') format.
        This is only relevant if rank > 1 """
        return self._order

    def copy_attributes(self, x):
        self._shape     = x.shape
        self._rank      = x.rank
        self._dtype     = x.dtype
        self._precision = x.precision
        self._order     = x.order
<|MERGE_RESOLUTION|>--- conflicted
+++ resolved
@@ -71,7 +71,6 @@
     def fst(self):
         return self._fst
 
-<<<<<<< HEAD
     @property
     def parent(self):
         return self._parent
@@ -81,11 +80,8 @@
         self._parent = parent
 
 class PyccelAstNode(Basic):
-=======
-class PyccelAstNode(Basic):
     """Class from which all nodes containing objects inherit
     """
->>>>>>> f7908685
     stage      = None
     _shape     = None
     _rank      = None
