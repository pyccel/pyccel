#------------------------------------------------------------------------------------------#
# This file is part of Pyccel which is released under MIT License. See the LICENSE file or #
# go to https://github.com/pyccel/pyccel/blob/master/LICENSE for full license details.     #
#------------------------------------------------------------------------------------------#

"""
This module contains classes from which all pyccel nodes inherit.
They are:
- Basic, which provides a python AST
- PyccelAstNode which describes each PyccelAstNode
"""
import ast

<<<<<<< HEAD
__all__ = ('Basic', 'PyccelAstNode', 'ScopedNode')
=======
__all__ = ('Basic', 'Immutable', 'PyccelAstNode', 'ScopedNode')
>>>>>>> 261c1d90

dict_keys   = type({}.keys())
dict_values = type({}.values())
iterable_types = (list, tuple, dict_keys, dict_values, set)
iterable = lambda x : isinstance(x, iterable_types)

#==============================================================================
class Immutable:
    """ Superclass for classes which cannot inherit
    from Basic """
    __slots__ = ()

#==============================================================================
class Basic:
    """Basic class for Pyccel AST."""
    __slots__ = ('_user_nodes', '_fst', '_recursion_in_progress')
    _ignored_types = (Immutable, type)
    _attribute_nodes = None

    def __init__(self):
        self._user_nodes = []
        self._fst = []
        self._recursion_in_progress = False
        for c_name in self._my_attribute_nodes:
            c = getattr(self, c_name)

            from pyccel.ast.literals import convert_to_literal

            if Basic._ignore(c):
                continue

            elif isinstance(c, (int, float, complex, str, bool)):
                # Convert basic types to literal types
                c = convert_to_literal(c)
                setattr(self, c_name, c)

            elif iterable(c):
                size = len(c)
                c = tuple(ci if (not isinstance(ci, (int, float, complex, str, bool)) \
                                 or Basic._ignore(ci)) \
                        else convert_to_literal(ci) for ci in c if not iterable(ci))
                if len(c) != size:
                    raise TypeError("Basic child cannot be a tuple of tuples")
                setattr(self, c_name, c)

            elif not isinstance(c, Basic):
                raise TypeError("Basic child must be a Basic or a tuple not {}".format(type(c)))


            if isinstance(c, tuple):
                for ci in c:
                    if not Basic._ignore(ci):
                        ci.set_current_user_node(self)
            else:
                c.set_current_user_node(self)

    @classmethod
    def _ignore(cls, c):
        """ Indicates if a node should be ignored when recursing
        """
        return c is None or isinstance(c, cls._ignored_types)

    def invalidate_node(self):
        """ Indicate that this node is temporary.
        This will allow it to remove itself from its attributes' users.
        If an attribute subsequently has no users, invalidate_node is called recursively
        """
        for c_name in self._my_attribute_nodes:
            c = getattr(self, c_name)

            if self._ignore(c):
                continue
            elif isinstance(c, tuple):
                _ = [ci.remove_user_node(self) for ci in c if not self._ignore(ci)]
            else:
                c.remove_user_node(self)

    def get_user_nodes(self, search_type, excluded_nodes = ()):
        """ Returns all objects of the requested type
        which use the current object

        Parameters
        ----------
        search_type : ClassType or tuple of ClassTypes
                      The types which we are looking for
        excluded_nodes : tuple of types
                      Types for which get_user_nodes should not be called

        Results
        -------
        list : List containing all objects of the
               requested type which contain self
        """
        if self._recursion_in_progress or len(self._user_nodes) == 0:
            return []
        else:
            self._recursion_in_progress = True

            results  = [p for p in self._user_nodes if     isinstance(p, search_type) and \
                                                       not isinstance(p, excluded_nodes)]

            results += [r for p in self._user_nodes if not self._ignore(p) and \
                                                       not isinstance(p, (search_type, excluded_nodes)) \
                          for r in p.get_user_nodes(search_type, excluded_nodes = excluded_nodes)]
            self._recursion_in_progress = False
            return results

    def get_attribute_nodes(self, search_type, excluded_nodes = ()):
        """ Returns all objects of the requested type
        in the current object

        Parameters
        ----------
        search_type : ClassType or tuple of ClassTypes
                      The types which we are looking for
        excluded_nodes : tuple of types
                      Types for which get_attribute_nodes should not be called

        Results
        -------
        list : List containing all objects of the
               requested type which exist in self
        """
        if self._recursion_in_progress:
            return []
        self._recursion_in_progress = True

        results = []
        for n in self._my_attribute_nodes:
            v = getattr(self, n)

            if isinstance(v, excluded_nodes):
                continue

            elif isinstance(v, search_type):
                results.append(v)

            elif isinstance(v, tuple):
                for vi in v:
                    if isinstance(vi, excluded_nodes):
                        continue
                    elif isinstance(vi, search_type):
                        results.append(vi)
                    elif not self._ignore(vi):
                        results.extend(vi.get_attribute_nodes(
                            search_type, excluded_nodes=excluded_nodes))

            elif not self._ignore(v):
                results.extend(v.get_attribute_nodes(
                    search_type, excluded_nodes = excluded_nodes))

        self._recursion_in_progress = False
        return results

    def is_attribute_of(self, node):
        """ Identifies whether this object is an attribute of node.
        The function searches recursively down the attribute tree.

        Parameters
        ----------
        node : Basic
               The object whose attributes we are interested in

        Results
        -------
        bool
        """
        return node.is_user_of(self)

    def is_user_of(self, node, excluded_nodes = ()):
        """ Identifies whether this object is a user of node.
        The function searches recursively up the user tree

        Parameters
        ----------
        node           : Basic
                      The object whose users we are interested in
        excluded_nodes : tuple of types
                      Types for which is_user_of should not be called

        Results
        -------
        bool
        """
        if node.recursion_in_progress:
            return []
        node.toggle_recursion()

        for v in node.get_all_user_nodes():

            if v is self:
                node.toggle_recursion()
                return True

            elif isinstance(v, excluded_nodes):
                continue

            elif not self._ignore(v):
                res = self.is_user_of(v, excluded_nodes=excluded_nodes)
                if res:
                    node.toggle_recursion()
                    return True

        node.toggle_recursion()
        return False

    def substitute(self, original, replacement, excluded_nodes = (), invalidate = True):
        """
        Substitute object 'original' for object 'replacement' in the code.
        Any types in excluded_nodes will not be visited

        Parameters
        ==========
        original    : object or tuple of objects
                      The original object to be replaced
        replacement : object or tuple of objects
                      The object which will be inserted instead
        excluded_nodes : tuple of types
                      Types for which substitute should not be called
        invalidate : bool
                    Indicates whether the removed object should
                    be invalidated
        """
        if self._recursion_in_progress:
            return
        self._recursion_in_progress = True

        if iterable(original):
            assert(iterable(replacement))
            assert(len(original) == len(replacement))
        else:
            original = (original,)
            replacement = (replacement,)

        def prepare_sub(found_node):
            idx = original.index(found_node)
            rep = replacement[idx]
            if iterable(rep):
                for r in rep:
                    if not self._ignore(r):
                        r.set_current_user_node(self)
            else:
                if not self._ignore(rep):
                    rep.set_current_user_node(self)
            if not self._ignore(found_node):
                found_node.remove_user_node(self, invalidate)
            return rep

        for n in self._my_attribute_nodes:
            v = getattr(self, n)

            if isinstance(v, excluded_nodes):
                continue

            elif any(v is oi for oi in original):
                setattr(self, n, prepare_sub(v))

            elif isinstance(v, tuple):
                new_v = []
                for vi in v:
                    new_vi = vi
                    if not isinstance(vi, excluded_nodes):
                        if any(vi is oi for oi in original):
                            new_vi = prepare_sub(vi)
                        elif not self._ignore(vi):
                            vi.substitute(original, replacement, excluded_nodes, invalidate)
                    if iterable(new_vi):
                        new_v.extend(new_vi)
                    else:
                        new_v.append(new_vi)
                setattr(self, n, tuple(new_v))
            elif not self._ignore(v):
                v.substitute(original, replacement, excluded_nodes, invalidate)
        self._recursion_in_progress = False

    @property
    def is_atomic(self):
        """ Indicates whether the object has any attribute nodes.
        Returns true if it is an atom (no attribute nodes) and
        false otherwise
        """
        return not self._my_attribute_nodes

    def set_fst(self, fst):
        """Sets the python.ast fst."""
        if not isinstance(fst, ast.AST):
            raise TypeError("Fst must be an AST object, not {}".format(type(fst)))

        if self.fst:
            if hasattr(fst, 'lineno'):
                if self.fst.lineno != fst.lineno or self.fst.col_offset != fst.col_offset:
                    self._fst.append(fst)
        else:
            if not hasattr(fst, 'lineno'):
                # Handle module object
                fst.lineno     = 1
                fst.col_offset = 1

            self._fst.append(fst)

    @property
    def fst(self):
        if len(self._fst) == 1:
            return self._fst[0]
        else:
            return None

    def toggle_recursion(self):
        """ Change the recursion state
        """
        self._recursion_in_progress = not self._recursion_in_progress

    @property
    def recursion_in_progress(self):
        """ Recursion state used to avoid infinite loops
        """
        return self._recursion_in_progress

    def get_all_user_nodes(self):
        """ Returns all the objects user nodes.
        This function should only be called in Basic
        """
        return self._user_nodes

    def get_direct_user_nodes(self, condition):
        """ For an object with multiple user nodes
        Get the objects which satisfy a given
        condition

        Parameters
        ----------
        condition : lambda
                    The condition which the user nodes
                    must satisfy to be returned
        """
        return [p for p in self._user_nodes if condition(p)]

    def set_current_user_node(self, user_nodes):
        """ Inform the class about the most recent user of the node
        """
        self._user_nodes.append(user_nodes)

    @property
    def current_user_node(self):
        """ Get the user node for an object with only one user node
        """
        assert len(self._user_nodes) == 1
        return self._user_nodes[0]

    def clear_user_nodes(self):
        """ Delete all information about user nodes. This is useful
        if the same node is used for the syntactic and semantic
        stages, and it should only have 1 user.
        """
        self._user_nodes = []

    def remove_user_node(self, user_node, invalidate = True):
        """ Indicate that the current node is no longer used
        by the user_node. This function is usually called by
        the substitute method

        Parameters
        ----------
        user_node : Basic
                    Node which previously used the current node
        invalidate : bool
                    Indicates whether the removed object should
                    be invalidated
        """
        assert(user_node in self._user_nodes)
        self._user_nodes.remove(user_node)
        if self.is_unused and invalidate:
            self.invalidate_node()

    @property
    def is_unused(self):
        """ Indicates whether the class has any users
        """
        return len(self._user_nodes)==0

    @property
    def _my_attribute_nodes(self):
        """ Getter for _attribute_nodes to avoid codacy warnings
        about no-member. This attribute must be instantiated in
        the subclasses and this ensures that an error is raised
        if it isn't
        """
        return self._attribute_nodes # pylint: disable=no-member

class PyccelAstNode(Basic):
    """Class from which all nodes containing objects inherit
    """
    __slots__  = ()

    @property
    def shape(self):
        """ Tuple containing the length of each dimension
        of the object """
        return self._shape # pylint: disable=no-member

    @property
    def rank(self):
        """ Number of dimensions of the object
        """
        return self._rank # pylint: disable=no-member

    @property
    def dtype(self):
        """ Datatype of the object """
        return self._dtype # pylint: disable=no-member

    @property
    def precision(self):
        """ Precision of the datatype of the object """
        return self._precision # pylint: disable=no-member

    @property
    def order(self):
        """ Indicates whether the data is stored in
        row-major ('C') or column-major ('F') format.
        This is only relevant if rank > 1 """
        return self._order # pylint: disable=no-member

    def copy_attributes(self, x):
        self._shape     = x.shape
        self._rank      = x.rank
        self._dtype     = x.dtype
        self._precision = x.precision
        self._order     = x.order


#------------------------------------------------------------------------------
class ScopedNode(Basic):
    """ Class from which all objects with a scope inherit
    """
    __slots__ = ('_scope',)

    def __init__(self, scope = None):
        self._scope = scope
        super().__init__()

    @property
    def scope(self):
        """ Local scope of the current object
        This contains all available objects in this part of the code
        """
        return self._scope<|MERGE_RESOLUTION|>--- conflicted
+++ resolved
@@ -11,11 +11,7 @@
 """
 import ast
 
-<<<<<<< HEAD
-__all__ = ('Basic', 'PyccelAstNode', 'ScopedNode')
-=======
 __all__ = ('Basic', 'Immutable', 'PyccelAstNode', 'ScopedNode')
->>>>>>> 261c1d90
 
 dict_keys   = type({}.keys())
 dict_values = type({}.values())
