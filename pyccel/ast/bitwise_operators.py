--- conflicted
+++ resolved
@@ -39,13 +39,8 @@
 
     Parameters
     ----------
-<<<<<<< HEAD
-    arg : PyccelAstNode
+    arg : TypedAstNode
         The argument passed to the operator.
-=======
-    arg: TypedAstNode
-        The argument passed to the operator
->>>>>>> 267be300
     """
     __slots__ = ()
     _precedence = 14
@@ -90,17 +85,10 @@
 
     Parameters
     ----------
-<<<<<<< HEAD
-    arg1 : PyccelAstNode
-        The first argument passed to the operator.
-    arg2 : PyccelAstNode
-        The second argument passed to the operator.
-=======
-    arg1: TypedAstNode
-        The first argument passed to the operator
-    arg2: TypedAstNode
-        The second argument passed to the operator
->>>>>>> 267be300
+    arg1 : TypedAstNode
+        The first argument passed to the operator.
+    arg2 : TypedAstNode
+        The second argument passed to the operator.
     """
     _shape = None
     _rank  = 0
@@ -177,17 +165,10 @@
 
     Parameters
     ----------
-<<<<<<< HEAD
-    arg1 : PyccelAstNode
-        The first argument passed to the operator.
-    arg2 : PyccelAstNode
-        The second argument passed to the operator.
-=======
-    arg1: TypedAstNode
-        The first argument passed to the operator
-    arg2: TypedAstNode
-        The second argument passed to the operator
->>>>>>> 267be300
+    arg1 : TypedAstNode
+        The first argument passed to the operator.
+    arg2 : TypedAstNode
+        The second argument passed to the operator.
     """
     __slots__ = ()
     _precedence = 11
@@ -209,17 +190,10 @@
 
     Parameters
     ----------
-<<<<<<< HEAD
-    arg1 : PyccelAstNode
-        The first argument passed to the operator.
-    arg2 : PyccelAstNode
-        The second argument passed to the operator.
-=======
-    arg1: TypedAstNode
-        The first argument passed to the operator
-    arg2: TypedAstNode
-        The second argument passed to the operator
->>>>>>> 267be300
+    arg1 : TypedAstNode
+        The first argument passed to the operator.
+    arg2 : TypedAstNode
+        The second argument passed to the operator.
     """
     __slots__ = ()
     _precedence = 11
@@ -238,17 +212,10 @@
 
     Parameters
     ----------
-<<<<<<< HEAD
-    arg1 : PyccelAstNode
-        The first argument passed to the operator.
-    arg2 : PyccelAstNode
-        The second argument passed to the operator.
-=======
-    arg1: TypedAstNode
-        The first argument passed to the operator
-    arg2: TypedAstNode
-        The second argument passed to the operator
->>>>>>> 267be300
+    arg1 : TypedAstNode
+        The first argument passed to the operator.
+    arg2 : TypedAstNode
+        The second argument passed to the operator.
     """
     __slots__ = ()
     def _handle_integer_type(self, integers):
@@ -276,17 +243,10 @@
 
     Parameters
     ----------
-<<<<<<< HEAD
-    arg1 : PyccelAstNode
-        The first argument passed to the operator.
-    arg2 : PyccelAstNode
-        The second argument passed to the operator.
-=======
-    arg1: TypedAstNode
-        The first argument passed to the operator
-    arg2: TypedAstNode
-        The second argument passed to the operator
->>>>>>> 267be300
+    arg1 : TypedAstNode
+        The first argument passed to the operator.
+    arg2 : TypedAstNode
+        The second argument passed to the operator.
     """
     __slots__ = ()
     _precedence = 9
@@ -308,17 +268,10 @@
 
     Parameters
     ----------
-<<<<<<< HEAD
-    arg1 : PyccelAstNode
-        The first argument passed to the operator.
-    arg2 : PyccelAstNode
-        The second argument passed to the operator.
-=======
-    arg1: TypedAstNode
-        The first argument passed to the operator
-    arg2: TypedAstNode
-        The second argument passed to the operator
->>>>>>> 267be300
+    arg1 : TypedAstNode
+        The first argument passed to the operator.
+    arg2 : TypedAstNode
+        The second argument passed to the operator.
     """
     __slots__ = ()
     _precedence = 8
@@ -340,17 +293,10 @@
 
     Parameters
     ----------
-<<<<<<< HEAD
-    arg1 : PyccelAstNode
-        The first argument passed to the operator.
-    arg2 : PyccelAstNode
-        The second argument passed to the operator.
-=======
-    arg1: TypedAstNode
-        The first argument passed to the operator
-    arg2: TypedAstNode
-        The second argument passed to the operator
->>>>>>> 267be300
+    arg1 : TypedAstNode
+        The first argument passed to the operator.
+    arg2 : TypedAstNode
+        The second argument passed to the operator.
     """
     __slots__ = ()
     _precedence = 10
