#------------------------------------------------------------------------------------------#
# This file is part of Pyccel which is released under MIT License. See the LICENSE file or #
# go to https://github.com/pyccel/pyccel/blob/master/LICENSE for full license details.     #
#------------------------------------------------------------------------------------------#
"""
Module handling all Python builtin operators
These operators all have a precision as detailed here:
    https://docs.python.org/3/reference/expressions.html#operator-precedence
They also have specific rules to determine the dtype, precision, rank, shape
"""
from .builtins     import PythonInt
from .datatypes    import (NativeBool, NativeInteger, NativeFloat,
                           NativeComplex, NativeString, NativeGeneric)
from .internals    import max_precision
from .operators    import PyccelUnaryOperator, PyccelOperator

__all__ = (
    'PyccelBitComparisonOperator',
    'PyccelBitOperator',
    'PyccelBitAnd',
    'PyccelBitOr',
    'PyccelBitXor',
    'PyccelInvert',
    'PyccelLShift',
    'PyccelRShift',
)

#==============================================================================

class PyccelInvert(PyccelUnaryOperator):
    """
    Class representing a call to the Python bitwise not operator.

    Class representing a call to the Python bitwise not operator.
    I.e:
        ~a
    is equivalent to:
        PyccelInvert(a)

    Parameters
    ----------
    arg : TypedAstNode
        The argument passed to the operator.
    """
    __slots__ = ()
    _precedence = 14

    def _calculate_dtype(self, arg):
        """
        Get the dtype and precision.

        Arguments must be integers or booleans. Any booleans are cast
        to integers.

        Parameters
        ----------
        arg : tuple of TypedAstNode
            The argument passed to the operator.

        Returns
        -------
        dtype : DataType
            The  datatype of the result of the operation.
        precision : integer
            The precision of the result of the operation.
        """
        dtype = NativeInteger()
        if arg.dtype not in (NativeInteger(), NativeBool()):
            raise TypeError(f'unsupported operand type(s): {arg}')

<<<<<<< HEAD
        self._args      = (PythonInt(a) if a.dtype is NativeBool() else a,)
        precision = a.precision
        return dtype, precision, dtype
=======
        self._args      = (PythonInt(arg) if arg.dtype is NativeBool() else arg,)
        precision = arg.precision
        return dtype, precision
>>>>>>> b8075f06

    def __repr__(self):
        return f'~{repr(self.args[0])}'

#==============================================================================

class PyccelBitOperator(PyccelOperator):
    """
    Abstract superclass representing a Python bitwise operator with two arguments.

    Abstract superclass representing a Python bitwise operator with two arguments.

    Parameters
    ----------
    arg1 : TypedAstNode
        The first argument passed to the operator.
    arg2 : TypedAstNode
        The second argument passed to the operator.
    """
    _shape = None
    _rank  = 0
    _order = None
    __slots__ = ('_dtype','_precision','_class_type')

    def __init__(self, arg1, arg2):
        super().__init__(arg1, arg2)

    def _set_order(self):
        pass

    def _calculate_dtype(self, *args):
        """
        Get the dtype and precision.

        If one argument is a string then all arguments must be strings.

        If the arguments are numeric then the dtype and precision
        match the broadest type and the largest precision.
        e.g.
            1 + 2j -> PyccelAdd(LiteralInteger, LiteralComplex) -> complex

        Parameters
        ----------
        *args : tuple of TypedAstNode
            The arguments passed to the operator.

        Returns
        -------
        dtype : DataType
            The  datatype of the result of the operation.
        precision : integer
            The precision of the result of the operation.
        """
        try:
            dtype = sum((a.dtype for a in args), start=NativeGeneric())
            class_type = sum((a.class_type for a in args), start=NativeGeneric())
        except NotImplementedError:
            raise TypeError(f'Cannot determine the type of {args}') #pylint: disable=raise-missing-from

<<<<<<< HEAD
        if dtype in (NativeString(), NativeComplex(), NativeFloat()):
            raise TypeError('unsupported operand type(s): {}'.format(args))
        elif (dtype in (NativeInteger(), NativeBool())):
            if class_type is NativeBool():
                class_type = NativeInteger()
            return *self._handle_integer_type(args), class_type
        else:
            raise TypeError(f'Cannot determine the type of {args}')
=======
        if strs or complexes or floats:
            raise TypeError(f'unsupported operand type(s): {args}')
        elif integers:
            return self._handle_integer_type(integers)
        else:
            raise TypeError(f'cannot determine the type of {args}')
>>>>>>> b8075f06

    def _set_shape_rank(self):
        pass

    def _handle_integer_type(self, args):
        """
        Set dtype and precision when the result is an integer.

        Calculate the dtype and precision of the result from the arguments in
        the case where the result is an integer, ie. when the arguments are all
        booleans or integers.

        Parameters
        ----------
        args : tuple of TypedAstNode
            The arguments passed to the operator.

        Returns
        -------
        dtype : DataType
            The datatype of the result of the operator.

        precision : int
            The precision of the result of the operator.
        """
        dtype    = NativeInteger()
        integers = [a for a in args if a.dtype is NativeInteger()]

        if not integers:
            precision = -1
        else:
            precision = max_precision(integers)

        self._args = [PythonInt(a) if a.dtype is NativeBool() else a for a in args]
        return dtype, precision

#==============================================================================

class PyccelRShift(PyccelBitOperator):
    """
    Class representing a call to the Python right shift operator.

    Class representing a call to the Python right shift operator.
    I.e:
        a >> b
    is equivalent to:
        PyccelRShift(a, b)

    Parameters
    ----------
    arg1 : TypedAstNode
        The first argument passed to the operator.
    arg2 : TypedAstNode
        The second argument passed to the operator.
    """
    __slots__ = ()
    _precedence = 11

    def __repr__(self):
        return f'{self.args[0]} >> {self.args[1]}'

#==============================================================================

class PyccelLShift(PyccelBitOperator):
    """
    Class representing a call to the Python right shift operator.

    Class representing a call to the Python right shift operator.
    I.e:
        a << b
    is equivalent to:
        PyccelRShift(a, b)

    Parameters
    ----------
    arg1 : TypedAstNode
        The first argument passed to the operator.
    arg2 : TypedAstNode
        The second argument passed to the operator.
    """
    __slots__ = ()
    _precedence = 11

    def __repr__(self):
        return f'{self.args[0]} << {self.args[1]}'

#==============================================================================

class PyccelBitComparisonOperator(PyccelBitOperator):
    """
    Abstract superclass representing a bitwise comparison operator.

    Abstract superclass representing a Python bitwise comparison
    operator with two arguments

    Parameters
    ----------
    arg1 : TypedAstNode
        The first argument passed to the operator.
    arg2 : TypedAstNode
        The second argument passed to the operator.
    """
    __slots__ = ()
    def _handle_integer_type(self, args):
        """
        Set dtype and precision when the result is an integer.

        Calculate the dtype and precision of the result from the arguments in
        the case where the result is an integer, ie. when the arguments are all
        booleans or integers.

        Parameters
        ----------
        args : tuple of TypedAstNode
            The arguments passed to the operator.

        Returns
        -------
        dtype : DataType
            The datatype of the result of the operator.

        precision : int
            The precision of the result of the operator.
        """
        if all(a.dtype is NativeInteger() for a in args):
            dtype = NativeInteger()
        elif all(a.dtype is NativeBool() for a in args):
            dtype = NativeBool()
        else:
            dtype = NativeInteger()
            self._args = [PythonInt(a) if a.dtype is NativeBool() else a for a in args]
        precision = max_precision(args, NativeInteger())
        return dtype, precision

#==============================================================================

class PyccelBitXor(PyccelBitComparisonOperator):
    """
    Class representing a call to the Python bitwise XOR operator.

    Class representing a call to the Python bitwise XOR operator.
    I.e:
        a ^ b
    is equivalent to:
        PyccelBitXor(a, b)

    Parameters
    ----------
    arg1 : TypedAstNode
        The first argument passed to the operator.
    arg2 : TypedAstNode
        The second argument passed to the operator.
    """
    __slots__ = ()
    _precedence = 9

    def __repr__(self):
        return f'{self.args[0]} ^ {self.args[1]}'

#==============================================================================

class PyccelBitOr(PyccelBitComparisonOperator):
    """
    Class representing a call to the Python bitwise OR operator.

    Class representing a call to the Python bitwise OR operator.
    I.e:
        a | b
    is equivalent to:
        PyccelBitOr(a, b)

    Parameters
    ----------
    arg1 : TypedAstNode
        The first argument passed to the operator.
    arg2 : TypedAstNode
        The second argument passed to the operator.
    """
    __slots__ = ()
    _precedence = 8

    def __repr__(self):
        return f'{self.args[0]} | {self.args[1]}'

#==============================================================================

class PyccelBitAnd(PyccelBitComparisonOperator):
    """
    Class representing a call to the Python bitwise AND operator.

    Class representing a call to the Python bitwise AND operator.
    I.e:
        a & b
    is equivalent to:
        PyccelBitAnd(a, b)

    Parameters
    ----------
    arg1 : TypedAstNode
        The first argument passed to the operator.
    arg2 : TypedAstNode
        The second argument passed to the operator.
    """
    __slots__ = ()
    _precedence = 10

    def __repr__(self):
        return f'{self.args[0]} & {self.args[1]}'<|MERGE_RESOLUTION|>--- conflicted
+++ resolved
@@ -64,19 +64,9 @@
         precision : integer
             The precision of the result of the operation.
         """
-        dtype = NativeInteger()
-        if arg.dtype not in (NativeInteger(), NativeBool()):
-            raise TypeError(f'unsupported operand type(s): {arg}')
-
-<<<<<<< HEAD
         self._args      = (PythonInt(a) if a.dtype is NativeBool() else a,)
         precision = a.precision
         return dtype, precision, dtype
-=======
-        self._args      = (PythonInt(arg) if arg.dtype is NativeBool() else arg,)
-        precision = arg.precision
-        return dtype, precision
->>>>>>> b8075f06
 
     def __repr__(self):
         return f'~{repr(self.args[0])}'
@@ -136,7 +126,6 @@
         except NotImplementedError:
             raise TypeError(f'Cannot determine the type of {args}') #pylint: disable=raise-missing-from
 
-<<<<<<< HEAD
         if dtype in (NativeString(), NativeComplex(), NativeFloat()):
             raise TypeError('unsupported operand type(s): {}'.format(args))
         elif (dtype in (NativeInteger(), NativeBool())):
@@ -145,14 +134,6 @@
             return *self._handle_integer_type(args), class_type
         else:
             raise TypeError(f'Cannot determine the type of {args}')
-=======
-        if strs or complexes or floats:
-            raise TypeError(f'unsupported operand type(s): {args}')
-        elif integers:
-            return self._handle_integer_type(integers)
-        else:
-            raise TypeError(f'cannot determine the type of {args}')
->>>>>>> b8075f06
 
     def _set_shape_rank(self):
         pass
