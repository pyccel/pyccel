--- conflicted
+++ resolved
@@ -180,14 +180,6 @@
         return self._args[1]
 
 #==============================================================================
-<<<<<<< HEAD
-class DictClear(DictMethod) :
-    """
-    Represents a call to the .clear() method.
-
-    The clear() method removes all items from the dictionary.
-=======
-
 class DictSetDefault(DictMethod):
     """
     Represents a call to the .setdefault() method.
@@ -198,22 +190,11 @@
 
     If returns the value and if it is not present in the dictionary then the default
     value is returned.
->>>>>>> 86f761d7
-
-    Parameters
-    ----------
-    dict_obj : TypedAstNode
-        The object from which the method is called.
-<<<<<<< HEAD
-    """
-    __slots__ = ()
-    _shape = None
-    _class_type = VoidType()
-    name = 'clear'
-
-    def __init__(self, dict_obj):
-        super().__init__(dict_obj)
-=======
+
+    Parameters
+    ----------
+    dict_obj : TypedAstNode
+        The object from which the method is called.
 
     k : TypedAstNode
         The key which is used to set the value from the dictionary.
@@ -256,4 +237,23 @@
         The value that should be returned if the key is not present in the dictionary.
         """
         return self._args[1]
->>>>>>> 86f761d7
+
+#==============================================================================
+class DictClear(DictMethod) :
+    """
+    Represents a call to the .clear() method.
+
+    The clear() method removes all items from the dictionary.
+
+    Parameters
+    ----------
+    dict_obj : TypedAstNode
+        The object from which the method is called.
+    """
+    __slots__ = ()
+    _shape = None
+    _class_type = VoidType()
+    name = 'clear'
+
+    def __init__(self, dict_obj):
+        super().__init__(dict_obj)