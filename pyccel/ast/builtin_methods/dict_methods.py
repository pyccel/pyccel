# coding: utf-8
#------------------------------------------------------------------------------------------#
# This file is part of Pyccel which is released under MIT License. See the LICENSE file or #
# go to https://github.com/pyccel/pyccel/blob/devel/LICENSE for full license details.      #
#------------------------------------------------------------------------------------------#
"""
The dict container has a number of built-in methods that are 
always available.

This module contains objects which describe these methods within Pyccel's AST.
"""

from pyccel.ast.datatypes import InhomogeneousTupleType
from pyccel.ast.internals import PyccelFunction

__all__ = ('DictMethod',
           'DictPop',
           'DictPopitem',
<<<<<<< HEAD
           'DictGet'
=======
>>>>>>> 4ad7d610
           )

#==============================================================================
class DictMethod(PyccelFunction):
    """
    Abstract class for dict method calls.

    A subclass of this base class represents calls to a specific dict
    method.

    Parameters
    ----------
    dict_obj : TypedAstNode
        The object which the method is called from.
    
    *args : TypedAstNode
        The arguments passed to dict methods.
    """
    __slots__ = ("_dict_obj",)
    _attribute_nodes = PyccelFunction._attribute_nodes + ("_dict_obj",)

    def __init__(self, dict_obj, *args):
        self._dict_obj = dict_obj
        super().__init__(*args)

    @property
    def dict_obj(self):
        """
        Get the object representing the dict.

        Get the object representing the dict.
        """
        return self._dict_obj

#==============================================================================
class DictPop(DictMethod):
    """
    Represents a call to the .pop() method.

    The pop() method pops an element from the dict. The element is selected
    via a key. If the key is not present in the dictionary then the default
    value is returned.

    Parameters
    ----------
    dict_obj : TypedAstNode
        The object from which the method is called.

    k : TypedAstNode
        The key which is used to select the value from the dictionary.

    d : TypedAstNode, optional
        The value that should be returned if the key is not present in the
        dictionary.
    """
    __slots__ = ('_class_type',)
    _shape = None
    name = 'pop'

    def __init__(self, dict_obj, k, d = None):
        dict_type = dict_obj.class_type
        self._class_type = dict_type.value_type
        if k.class_type != dict_type.key_type:
            raise TypeError(f"Key passed to pop method has type {k.class_type}. Expected {dict_type.key_type}")
        if d and d.class_type != dict_type.value_type:
            raise TypeError(f"Default value passed to pop method has type {d.class_type}. Expected {dict_type.value_type}")
        super().__init__(dict_obj, k, d)

    @property
    def key(self):
        """
        The key that is used to select the element from the dict.

        The key that is used to select the element from the dict.
        """
        return self._args[0]

    @property
    def default_value(self):
        """
        The value that should be returned if the key is not present in the dictionary.

        The value that should be returned if the key is not present in the dictionary.
        """
        return self._args[1]


class DictPopitem(DictMethod):
    """
    Represents a call to the .popitem() method.

    The popitem() method removes the last inserted key-value pair from the dict.

    Parameters
    ----------
    dict_obj : TypedAstNode
        The object from which the method is called.
    """
    __slots__ = ('_class_type',)
<<<<<<< HEAD
    _shape = None
=======
    _shape = (2,)
>>>>>>> 4ad7d610
    name = 'popitem'

    def __init__(self, dict_obj):
        dict_type = dict_obj.class_type
<<<<<<< HEAD
        self._class_type = dict_type.value_type
        super().__init__(dict_obj)


class DictGet(DictMethod):
    """
    Represents a call to the .get() method.

    The get() method returns the value for the specified key. If the key is not
    found, it returns the default value.

    Parameters
    ----------
    dict_obj : TypedAstNode
        The object from which the method is called.

    k : TypedAstNode
        The key which is used to select the value from the dictionary.

    d : TypedAstNode, optional
        The value that should be returned if the key is not present in the
        dictionary.
    """
    __slots__ = ('_class_type',)
    _shape = None
    name = 'get'

    def __init__(self, dict_obj, k, d = None):
        dict_type = dict_obj.class_type
        self._class_type = dict_type.value_type
        if k.class_type != dict_type.key_type:
            raise TypeError(f"Key passed to get method has type {k.class_type}. Expected {dict_type.key_type}")
        if d and d.class_type != dict_type.value_type:
            raise TypeError(f"Default value passed to get method has type {d.class_type}. Expected {dict_type.value_type}")
        
        super().__init__(dict_obj, k, d)

    @property
    def key(self):
        """
        The key that is used to select the element from the dict.

        The key that is used to select the element from the dict.
        """
        return self._args[0]

    @property
    def default_value(self):
        """
        The value that should be returned if the key is not present in the dictionary.

        The value that should be returned if the key is not present in the dictionary.
        """
        return self._args[1]
   

#==============================================================================
=======
        self._class_type = InhomogeneousTupleType(dict_type.key_type, dict_type.value_type)
        super().__init__(dict_obj)
>>>>>>> 4ad7d610
<|MERGE_RESOLUTION|>--- conflicted
+++ resolved
@@ -13,13 +13,10 @@
 from pyccel.ast.datatypes import InhomogeneousTupleType
 from pyccel.ast.internals import PyccelFunction
 
-__all__ = ('DictMethod',
+__all__ = ('DictGet',
+           'DictMethod',
            'DictPop',
            'DictPopitem',
-<<<<<<< HEAD
-           'DictGet'
-=======
->>>>>>> 4ad7d610
            )
 
 #==============================================================================
@@ -119,20 +116,15 @@
         The object from which the method is called.
     """
     __slots__ = ('_class_type',)
-<<<<<<< HEAD
-    _shape = None
-=======
     _shape = (2,)
->>>>>>> 4ad7d610
     name = 'popitem'
 
     def __init__(self, dict_obj):
         dict_type = dict_obj.class_type
-<<<<<<< HEAD
-        self._class_type = dict_type.value_type
+        self._class_type = InhomogeneousTupleType(dict_type.key_type, dict_type.value_type)
         super().__init__(dict_obj)
 
-
+#==============================================================================
 class DictGet(DictMethod):
     """
     Represents a call to the .get() method.
@@ -184,9 +176,3 @@
         """
         return self._args[1]
    
-
-#==============================================================================
-=======
-        self._class_type = InhomogeneousTupleType(dict_type.key_type, dict_type.value_type)
-        super().__init__(dict_obj)
->>>>>>> 4ad7d610
