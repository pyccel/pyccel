# coding: utf-8
#------------------------------------------------------------------------------------------#
# This file is part of Pyccel which is released under MIT License. See the LICENSE file or #
# go to https://github.com/pyccel/pyccel/blob/master/LICENSE for full license details.     #
#------------------------------------------------------------------------------------------#
"""
The Set container has a number of built-in methods that are 
always available.

This module contains objects which describe these methods within Pyccel's AST.
"""
from pyccel.ast.datatypes import NativeVoid, NativeGeneric
from pyccel.ast.internals import PyccelInternalFunction
from pyccel.ast.builtins import PythonRange

<<<<<<< HEAD
__all__ = ('SetAdd', 'SetClear', 'SetMethod', 'SetRemove')
=======
__all__ = ('SetAdd', 'SetClear', 'SetCopy', 'SetMethod', 'SetRemove')
>>>>>>> dbd991dc

class SetMethod(PyccelInternalFunction):
    """
    Abstract class for set method calls.

    A subclass of this base class represents calls to a specific 
    set method.

    Parameters
    ----------
    set_variable : TypedAstNode
        The set on which the method will operate.

    *args : iterable
        The arguments passed to the function call.
    """
    __slots__ = ('_set_variable',)
    _attribute_nodes = ('_set_variable',)
    def __init__(self,  set_variable, *args):
        self._set_variable = set_variable
        super().__init__(*args)

    @property
    def set_variable(self):
        """
        Get the variable representing the set.

        Get the variable representing the set.
        """
        return self._set_variable


class SetAdd(SetMethod) :
    """
    Represents a call to the .add() method.
    
    Represents a call to the .add() method which adds an element
    to the set if it's not already present.
    If the element is already in the set, the set remains unchanged.

    Parameters
    ----------
    set_variable : TypedAstNode
        The set on which the method will operate.

    new_elem : TypedAstNode
        The element that needs to be added to a set.
    """
    __slots__ = ()
    _dtype = NativeVoid()
    _shape = None
    _order = None
    _rank = 0
    _precision = None
    _class_type = NativeVoid()
    name = 'add'

    def __init__(self, set_variable, new_elem) -> None:
        is_homogeneous = (
            new_elem.dtype is not NativeGeneric() and
            set_variable.dtype is not NativeGeneric() and
            set_variable.dtype == new_elem.dtype and
            set_variable.precision == new_elem.precision and
            set_variable.rank - 1 == new_elem.rank
        )
        if not is_homogeneous:
            raise TypeError("Expecting an argument of the same type as the elements of the set")
        super().__init__(set_variable, new_elem)


class SetClear(SetMethod):
    """
    Represents a call to the .clear() method.
    
    The method clear is used to remove all data from a set. 
    This operation clears all elements from the set, leaving it empty.

    Parameters
    ----------
    set_variable : TypedAstNode
        The set on which the method will operate.
    """
    __slots__ = ()
    _dtype = NativeVoid()
    _shape = None
    _order = None
    _rank = 0
    _precision = None
    _class_type = NativeVoid()
    name = 'clear'

    def __init__(self, set_variable):
        super().__init__(set_variable)

<<<<<<< HEAD
=======

>>>>>>> dbd991dc
class SetRemove(SetMethod):
    """
    Represents a call to the .remove() method.

    The remove() removes the specified item from 
    the set and updates the set. It doesn't return any value.

    Parameters
    ----------
    set_variable : TypedAstNode
        The name of the set.

    item : TypedAstNode
        The item to search for, and remove.
    """
    __slots__ = ()
    _dtype = NativeVoid()
    _shape = None
    _order = None
    _rank = 0
    _precision = None
    _class_type = NativeVoid()
    name = 'remove'

    def __init__(self, set_variable, item) -> None:
        is_homogeneous = (
            item.dtype is not NativeGeneric() and
            set_variable.dtype is not NativeGeneric() and
            set_variable.dtype == item.dtype and
            set_variable.precision == item.precision and
            set_variable.rank - 1 == item.rank
        )
        if not is_homogeneous:
            raise TypeError("Expecting an argument of the same type as the elements of the set")
        super().__init__(set_variable, item)<|MERGE_RESOLUTION|>--- conflicted
+++ resolved
@@ -13,11 +13,7 @@
 from pyccel.ast.internals import PyccelInternalFunction
 from pyccel.ast.builtins import PythonRange
 
-<<<<<<< HEAD
 __all__ = ('SetAdd', 'SetClear', 'SetMethod', 'SetRemove')
-=======
-__all__ = ('SetAdd', 'SetClear', 'SetCopy', 'SetMethod', 'SetRemove')
->>>>>>> dbd991dc
 
 class SetMethod(PyccelInternalFunction):
     """
@@ -112,10 +108,7 @@
     def __init__(self, set_variable):
         super().__init__(set_variable)
 
-<<<<<<< HEAD
-=======
 
->>>>>>> dbd991dc
 class SetRemove(SetMethod):
     """
     Represents a call to the .remove() method.
