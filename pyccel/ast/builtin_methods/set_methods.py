--- conflicted
+++ resolved
@@ -12,11 +12,7 @@
 from pyccel.ast.datatypes import NativeVoid, NativeGeneric
 from pyccel.ast.internals import PyccelInternalFunction
 
-<<<<<<< HEAD
-__all__ = ('SetAdd', 'SetClear', 'SetMethod', 'SetPop')
-=======
-__all__ = ('SetAdd', 'SetClear', 'SetMethod', 'SetCopy')
->>>>>>> 001687e6
+__all__ = ('SetAdd', 'SetClear', 'SetMethod', 'SetCopy', 'SetPop')
 
 
 class SetMethod(PyccelInternalFunction):
@@ -113,7 +109,27 @@
         super().__init__(set_variable)
 
 
-<<<<<<< HEAD
+class SetCopy(SetMethod):
+    """
+    Represents a call to the .copy() method.
+
+    The copy() method in set class creates a shallow 
+    copy of a set object and returns it
+    The set on which the method will operate.
+    """
+    __slots__ = ("_dtype","_shape", "_order", "_rank", "_precision", "_class_type",)
+    name = 'copy'
+
+    def __init__(self, set_variable):
+        self._dtype = set_variable._dtype
+        self._shape = set_variable._shape
+        self._order = set_variable._order
+        self._rank = set_variable._rank
+        self._precision = set_variable._precision
+        self._class_type = set_variable._class_type
+        super().__init__(set_variable)
+
+
 class SetPop(SetMethod):
     """
     Represents a call to the .pop() method.
@@ -122,19 +138,10 @@
     It does not take any argument but returns the popped 
     element. It raises an error if the element is not 
     present in the set.
-=======
-class SetCopy(SetMethod):
-    """
-    Represents a call to the .copy() method.
-
-    The copy() method in set class creates a shallow 
-    copy of a set object and returns it. 
->>>>>>> 001687e6
 
     Parameters
     ----------
     set_variable : TypedAstNode
-<<<<<<< HEAD
         The name of the set.
     """
     __slots__ = ('_dtype', '_precision', '_class_type')
@@ -147,18 +154,4 @@
         self._dtype = set_variable.dtype
         self._precision = set_variable.precision
         self._class_type = set_variable.class_type
-=======
-        The set on which the method will operate.
-    """
-    __slots__ = ("_dtype","_shape", "_order", "_rank", "_precision", "_class_type",)
-    name = 'copy'
-
-    def __init__(self, set_variable):
-        self._dtype = set_variable._dtype
-        self._shape = set_variable._shape
-        self._order = set_variable._order
-        self._rank = set_variable._rank
-        self._precision = set_variable._precision
-        self._class_type = set_variable._class_type
->>>>>>> 001687e6
         super().__init__(set_variable)