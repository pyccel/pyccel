--- conflicted
+++ resolved
@@ -24,12 +24,7 @@
     'SetUpdate'
 )
 
-<<<<<<< HEAD
-#==============================================================================
-class SetMethod(PyccelInternalFunction):
-=======
 class SetMethod(PyccelFunction):
->>>>>>> abcf6947
     """
     Abstract class for set method calls.
 
