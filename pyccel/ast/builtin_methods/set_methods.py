# coding: utf-8
#------------------------------------------------------------------------------------------#
# This file is part of Pyccel which is released under MIT License. See the LICENSE file or #
# go to https://github.com/pyccel/pyccel/blob/master/LICENSE for full license details.     #
#------------------------------------------------------------------------------------------#
"""
The Set container has a number of built-in methods that are 
always available.

This module contains objects which describe these methods within Pyccel's AST.
"""
from pyccel.ast.datatypes import VoidType
from pyccel.ast.internals import PyccelInternalFunction
from pyccel.ast.basic import TypedAstNode

__all__ = (
    'SetAdd',
    'SetClear',
<<<<<<< HEAD
    'SetMethod',
    'SetCopy',
    'SetPop',
    'SetRemove',
    'SetDiscard'
    )

#==============================================================================
=======
    'SetCopy',
    'SetDiscard',
    'SetMethod',
    'SetPop',
    'SetRemove'
)

>>>>>>> 78d56dec
class SetMethod(PyccelInternalFunction):
    """
    Abstract class for set method calls.

    A subclass of this base class represents calls to a specific 
    set method.

    Parameters
    ----------
    set_variable : TypedAstNode
        The set on which the method will operate.

    *args : TypedAstNode
        The arguments passed to the function call.
    """
    __slots__ = ('_set_variable',)
    _attribute_nodes = ('_set_variable',)
    def __init__(self,  set_variable, *args):
        self._set_variable = set_variable
        super().__init__(*args)

    @property
    def set_variable(self):
        """
        Get the variable representing the set.

        Get the variable representing the set.
        """
        return self._set_variable

#==============================================================================
class SetAdd(SetMethod) :
    """
    Represents a call to the .add() method.
    
    Represents a call to the .add() method which adds an element
    to the set if it's not already present.
    If the element is already in the set, the set remains unchanged.

    Parameters
    ----------
    set_variable : TypedAstNode
        The set on which the method will operate.

    new_elem : TypedAstNode
        The element that needs to be added to a set.
    """
    __slots__ = ()
    _shape = None
    _class_type = VoidType()
    name = 'add'

    def __init__(self, set_variable, new_elem) -> None:
        if set_variable.class_type.element_type != new_elem.class_type:
            raise TypeError("Expecting an argument of the same type as the elements of the set")
        super().__init__(set_variable, new_elem)

#==============================================================================
class SetClear(SetMethod):
    """
    Represents a call to the .clear() method.
    
    The method clear is used to remove all data from a set. 
    This operation clears all elements from the set, leaving it empty.

    Parameters
    ----------
    set_variable : TypedAstNode
        The set on which the method will operate.
    """
    __slots__ = ()
    _shape = None
    _class_type = VoidType()
    name = 'clear'

    def __init__(self, set_variable):
        super().__init__(set_variable)

#==============================================================================
class SetCopy(SetMethod):
    """
    Represents a call to the .copy() method.

    The copy() method in set class creates a shallow 
    copy of a set object and returns it. 

    Parameters
    ----------
    set_variable : TypedAstNode
        The set on which the method will operate.
    """
    __slots__ = ("_shape", "_class_type",)
    name = 'copy'

    def __init__(self, set_variable):
        self._shape = set_variable._shape
        self._class_type = set_variable._class_type
        super().__init__(set_variable)

<<<<<<< HEAD
#==============================================================================
=======

>>>>>>> 78d56dec
class SetPop(SetMethod):
    """
    Represents a call to the .pop() method.

    The pop() method pops an element from the set. 
    It does not take any arguments but returns the popped 
    element. It raises an error if the set is empty.
    The class does not raise an error as it assumes that the
    user code is valid.

    Parameters
    ----------
    set_variable : TypedAstNode
        The name of the set.
    """
    __slots__ = ('_class_type',)
    _shape = None
    name = 'pop'

    def __init__(self, set_variable):
        self._class_type = set_variable.class_type.element_type
        super().__init__(set_variable)

<<<<<<< HEAD
#==============================================================================
=======

>>>>>>> 78d56dec
class SetRemove(SetMethod):
    """
    Represents a call to the .remove() method.

    The remove() method removes the specified item from 
    the set and updates the set. It doesn't return any value.

    Parameters
    ----------
    set_variable : TypedAstNode
        The set on which the method will operate.

    item : TypedAstNode
        The item to search for, and remove.
    """
    __slots__ = ()
    _shape = None
    _class_type = VoidType()
    name = 'remove'

    def __init__(self, set_variable, item) -> None:
        if not isinstance(item, TypedAstNode):
            raise TypeError(f"It is not possible to look for a {type(item).__name__} object in a set of {set_variable.dtype}")
        if item.class_type != set_variable.class_type.element_type:
            raise TypeError(f"Can't remove an element of type {item.dtype} from a set of {set_variable.dtype}")
        super().__init__(set_variable, item)

<<<<<<< HEAD
#==============================================================================
=======

>>>>>>> 78d56dec
class SetDiscard(SetMethod):
    """
    Represents a call to the .discard() method.

    The discard() is a built-in method to remove elements from the set.
    The discard() method takes exactly one argument. 
    This method does not return any value.   

    Parameters
    ----------
    set_variable : TypedAstNode
        The name of the set.

    item : TypedAstNode
        The item to search for, and remove.
    """
    __slots__ = ()
    _shape = None
<<<<<<< HEAD
    _order = None
    _rank = 0
=======
>>>>>>> 78d56dec
    _class_type = VoidType()
    name = 'discard'

    def __init__(self, set_variable, item) -> None:
<<<<<<< HEAD
        expected_type = set_variable.class_type.element_type
        is_homogeneous = (
            expected_type == item.class_type and
            set_variable.rank - 1 == item.rank
        )
        if not is_homogeneous:
            raise TypeError("Expecting an argument of the same type as the elements of the set")
        super().__init__(set_variable, item)

#==============================================================================
class SetUpdate(SetMethod):
    """
    Represents a call to the .update() method.

    Represents a call to the .update() method of an object with a set type,
    Which adds items from another set (or any other iterable).
    This method is handled through the call to `_visit_SetUpdate` in
    the semantic stage. It then attempts to construct a `For` loop node with
    a body that calls `add()`, or direct `add()` nodes depending on
    the type of the iterable passed to `update()`.
    This class should never be instantiated; it's only purpose is to help
    construct the annotation_method `_visit_SetUpdate`. 
    The update method is called as follows:

    Parameters
    ----------
    set_variable : TypedAstNode
        The set object which the method is called from.

        The argument passed to update() method.
    item : TypedAstNode
        The item to search for, and remove.
    """
    __slots__ = ()
    name = 'update'

    def __init__(self, set_obj, iterable) -> None:
        super().__init__(set_obj, iterable)
=======
        if set_variable.class_type.element_type != item.class_type:
            raise TypeError("Expecting an argument of the same type as the elements of the set")
        super().__init__(set_variable, item)
>>>>>>> 78d56dec
<|MERGE_RESOLUTION|>--- conflicted
+++ resolved
@@ -16,24 +16,15 @@
 __all__ = (
     'SetAdd',
     'SetClear',
-<<<<<<< HEAD
-    'SetMethod',
-    'SetCopy',
-    'SetPop',
-    'SetRemove',
-    'SetDiscard'
-    )
-
-#==============================================================================
-=======
     'SetCopy',
     'SetDiscard',
     'SetMethod',
     'SetPop',
-    'SetRemove'
+    'SetRemove',
+    'SetUpdate'
 )
 
->>>>>>> 78d56dec
+#==============================================================================
 class SetMethod(PyccelInternalFunction):
     """
     Abstract class for set method calls.
@@ -133,11 +124,7 @@
         self._class_type = set_variable._class_type
         super().__init__(set_variable)
 
-<<<<<<< HEAD
-#==============================================================================
-=======
-
->>>>>>> 78d56dec
+#==============================================================================
 class SetPop(SetMethod):
     """
     Represents a call to the .pop() method.
@@ -161,11 +148,7 @@
         self._class_type = set_variable.class_type.element_type
         super().__init__(set_variable)
 
-<<<<<<< HEAD
-#==============================================================================
-=======
-
->>>>>>> 78d56dec
+#==============================================================================
 class SetRemove(SetMethod):
     """
     Represents a call to the .remove() method.
@@ -193,11 +176,7 @@
             raise TypeError(f"Can't remove an element of type {item.dtype} from a set of {set_variable.dtype}")
         super().__init__(set_variable, item)
 
-<<<<<<< HEAD
-#==============================================================================
-=======
-
->>>>>>> 78d56dec
+#==============================================================================
 class SetDiscard(SetMethod):
     """
     Represents a call to the .discard() method.
@@ -216,22 +195,11 @@
     """
     __slots__ = ()
     _shape = None
-<<<<<<< HEAD
-    _order = None
-    _rank = 0
-=======
->>>>>>> 78d56dec
     _class_type = VoidType()
     name = 'discard'
 
     def __init__(self, set_variable, item) -> None:
-<<<<<<< HEAD
-        expected_type = set_variable.class_type.element_type
-        is_homogeneous = (
-            expected_type == item.class_type and
-            set_variable.rank - 1 == item.rank
-        )
-        if not is_homogeneous:
+        if set_variable.class_type.element_type != item.class_type:
             raise TypeError("Expecting an argument of the same type as the elements of the set")
         super().__init__(set_variable, item)
 
@@ -263,9 +231,4 @@
     name = 'update'
 
     def __init__(self, set_obj, iterable) -> None:
-        super().__init__(set_obj, iterable)
-=======
-        if set_variable.class_type.element_type != item.class_type:
-            raise TypeError("Expecting an argument of the same type as the elements of the set")
-        super().__init__(set_variable, item)
->>>>>>> 78d56dec
+        super().__init__(set_obj, iterable)