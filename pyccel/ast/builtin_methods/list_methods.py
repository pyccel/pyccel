# coding: utf-8
#------------------------------------------------------------------------------------------#
# This file is part of Pyccel which is released under MIT License. See the LICENSE file or #
# go to https://github.com/pyccel/pyccel/blob/master/LICENSE for full license details.     #
#------------------------------------------------------------------------------------------#
"""
The List container has a number of built-in methods that are 
always available.

This module contains objects which describe these methods within Pyccel's AST.
"""

from pyccel.ast.datatypes import NativeVoid, NativeGeneric, NativeHomogeneousList
from pyccel.ast.internals import PyccelInternalFunction


<<<<<<< HEAD
__all__ = ('ListAppend',
           'ListInsert',)
=======
__all__ = ('ListAppend','ListPop')
>>>>>>> 75f23d14


class ListAppend(PyccelInternalFunction):
    """
    Represents a call to the .append() method.

    Represents a call to the .append() method of an object with a list type,
    which adds an element to the end of the list. This method returns `None`.
    The append method is called as follows:

    >>> a = [1]
    >>> a.append(2)
    >>> print(a)
    [1, 2]

    Parameters
    ----------
    list_variable : Variable
        The variable representing the list.
    
    new_elem : TypedAstNode
        The argument passed to append() method.
    """
    __slots__ = ("_list_variable", "_append_arg")
    _attribute_nodes = ("_list_variable", "_append_arg")
    _dtype = NativeVoid()
    _shape = None
    _order = None
    _rank = 0
    _precision = -1
    _class_type = NativeHomogeneousList()
    name = 'append'

    def __init__(self, list_variable, new_elem) -> None:
        is_homogeneous = (
            new_elem.dtype is not NativeGeneric() and
            list_variable.dtype is not NativeGeneric() and
            list_variable.dtype == new_elem.dtype and
            list_variable.precision == new_elem.precision and
            list_variable.rank - 1 == new_elem.rank
        )
        if not is_homogeneous:
            raise TypeError("Expecting an argument of the same type as the elements of the list")
        self._list_variable = list_variable
        self._append_arg = new_elem
        super().__init__()

    @property
    def list_variable(self):
        """
        Get the variable representing the list.

        Get the variable representing the list.
        """
        return self._list_variable

    @property
    def append_argument(self):
        """
        Get the argument which is passed to append().

        Get the argument which is passed to append().
        """
        return self._append_arg

<<<<<<< HEAD
class ListInsert(PyccelInternalFunction):
    """
    Represents a call to the .insert() method.

    Represents a call to the .insert() method of an object with a list type,
    which inserts a given element at a given index in a list. This method returns `None`.
    The insert method is called as follows:

    >>> a = [2, 3, 4]
    >>> a.insert(1, 1)
    >>> print(a)
    [1, 2, 3, 4]

    Parameters
    ----------
    list_variable : Variable
        The variable representing the list.

    index : TypedAstNode
        The index value for the element to be added.
    
    new_elem : TypedAstNode
        The argument passed to insert() method.
    """
    __slots__ = ("_index", "_list_variable", "_insert_arg")
    _attribute_nodes = ("_index", "_list_variable", "_insert_arg")
    _dtype = NativeVoid()
    _shape = None
    _order = None
    _rank = 0
    _precision = -1
    _class_type = NativeHomogeneousList()
    name = 'insert'

    def __init__(self, list_variable, index, new_elem) -> None:
        is_homogeneous = (
            new_elem.dtype is not NativeGeneric() and
            list_variable.dtype is not NativeGeneric() and
            list_variable.dtype == new_elem.dtype and
            list_variable.precision == new_elem.precision and
            list_variable.rank - 1 == new_elem.rank
        )
        if not is_homogeneous:
            raise TypeError("Expecting an argument of the same type as the elements of the list")
        self._index = index
        self._list_variable = list_variable
        self._insert_arg = new_elem
        super().__init__()

    @property
    def index(self):
        """
        Index in which the element will be added.

        Index in which the element will be added.
=======
#==============================================================================
class ListPop(PyccelInternalFunction) :
    """
    Represents a call to the .pop() method.
    
    Represents a call to the .pop() method which
    removes the item at the specified index. 
    The method also returns the removed item.

    Parameters
    ----------
    list_variable : TypedAstNode
        The name of the list.

    index_element : TypedAstNode
        The current index value for the element to be popped.
    """
    __slots__ = ('_dtype','_precision', '_index','_list_variable')
    _attribute_nodes = ('_index','_list_variable')
    _rank = 0
    _order = None
    _shape = None
    _class_type = NativeHomogeneousList()
    name = 'pop'

    def __init__(self, list_variable, index_element=None):
        self._index = index_element
        self._list_variable = list_variable
        self._dtype = list_variable.dtype
        self._precision = list_variable.precision
        super().__init__()

    @property
    def pop_index(self):
        """
        The current index value for the element to be popped.

        The current index value for the element to be popped.
>>>>>>> 75f23d14
        """
        return self._index

    @property
    def list_variable(self):
        """
<<<<<<< HEAD
        Get the variable representing the list.

        Get the variable representing the list.
        """
        return self._list_variable

    @property
    def insert_argument(self):
        """
        Get the argument which is passed to insert().

        Get the argument which is passed to insert().
        """
        return self._insert_arg
=======
        Provide the name of the list as the return value.
        
        Provide the name of the list as the return value.
        """
        return self._list_variable
>>>>>>> 75f23d14
<|MERGE_RESOLUTION|>--- conflicted
+++ resolved
@@ -14,12 +14,9 @@
 from pyccel.ast.internals import PyccelInternalFunction
 
 
-<<<<<<< HEAD
 __all__ = ('ListAppend',
-           'ListInsert',)
-=======
-__all__ = ('ListAppend','ListPop')
->>>>>>> 75f23d14
+           'ListInsert',
+           'ListPop')
 
 
 class ListAppend(PyccelInternalFunction):
@@ -85,7 +82,6 @@
         """
         return self._append_arg
 
-<<<<<<< HEAD
 class ListInsert(PyccelInternalFunction):
     """
     Represents a call to the .insert() method.
@@ -141,8 +137,27 @@
         Index in which the element will be added.
 
         Index in which the element will be added.
-=======
-#==============================================================================
+        """
+        return self._index
+
+    @property
+    def list_variable(self):
+        """
+        Get the variable representing the list.
+
+        Get the variable representing the list.
+        """
+        return self._list_variable
+
+    @property
+    def insert_argument(self):
+        """
+        Get the argument which is passed to insert().
+
+        Get the argument which is passed to insert().
+        """
+        return self._insert_arg
+
 class ListPop(PyccelInternalFunction) :
     """
     Represents a call to the .pop() method.
@@ -180,32 +195,14 @@
         The current index value for the element to be popped.
 
         The current index value for the element to be popped.
->>>>>>> 75f23d14
         """
         return self._index
 
     @property
     def list_variable(self):
         """
-<<<<<<< HEAD
-        Get the variable representing the list.
-
-        Get the variable representing the list.
-        """
-        return self._list_variable
-
-    @property
-    def insert_argument(self):
-        """
-        Get the argument which is passed to insert().
-
-        Get the argument which is passed to insert().
-        """
-        return self._insert_arg
-=======
         Provide the name of the list as the return value.
         
         Provide the name of the list as the return value.
         """
-        return self._list_variable
->>>>>>> 75f23d14
+        return self._list_variable