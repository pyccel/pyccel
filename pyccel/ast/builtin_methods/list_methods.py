--- conflicted
+++ resolved
@@ -14,16 +14,12 @@
 from pyccel.ast.internals import PyccelInternalFunction
 
 
-<<<<<<< HEAD
-__all__ = ('ListAppend','ListInsert','ListExtend',)
-
-=======
 __all__ = ('ListAppend',
            'ListClear',
+           'ListExtend',
            'ListInsert',
            'ListPop',
            )
->>>>>>> b4cb4da2
 
 #=======================================================================================
 class ListAppend(PyccelInternalFunction):
@@ -253,6 +249,7 @@
         """
         return self._insert_arg
 
+#=======================================================================================
 class ListExtend(PyccelInternalFunction):
     """
     Represents a call to the .extend() method.
