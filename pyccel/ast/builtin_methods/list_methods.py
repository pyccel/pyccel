# coding: utf-8
#------------------------------------------------------------------------------------------#
# This file is part of Pyccel which is released under MIT License. See the LICENSE file or #
# go to https://github.com/pyccel/pyccel/blob/master/LICENSE for full license details.     #
#------------------------------------------------------------------------------------------#
"""
The List container has a number of built-in methods that are 
always available.

This module contains objects which describe these methods within Pyccel's AST.
"""

from pyccel.ast.datatypes import NativeVoid, NativeGeneric, NativeHomogeneousList
from pyccel.ast.internals import PyccelInternalFunction


__all__ = ('ListAppend',
<<<<<<< HEAD
           'ListInsert',
           'ListPop')
=======
           'ListClear',
           'ListPop'
           )
>>>>>>> 666aa640


class ListAppend(PyccelInternalFunction):
    """
    Represents a call to the .append() method.

    Represents a call to the .append() method of an object with a list type,
    which adds an element to the end of the list. This method returns `None`.
    The append method is called as follows:

    >>> a = [1]
    >>> a.append(2)
    >>> print(a)
    [1, 2]

    Parameters
    ----------
    list_variable : Variable
        The variable representing the list.
    
    new_elem : TypedAstNode
        The argument passed to append() method.
    """
    __slots__ = ("_list_variable", "_append_arg")
    _attribute_nodes = ("_list_variable", "_append_arg")
    _dtype = NativeVoid()
    _shape = None
    _order = None
    _rank = 0
    _precision = -1
    _class_type = NativeHomogeneousList()
    name = 'append'

    def __init__(self, list_variable, new_elem) -> None:
        is_homogeneous = (
            new_elem.dtype is not NativeGeneric() and
            list_variable.dtype is not NativeGeneric() and
            list_variable.dtype == new_elem.dtype and
            list_variable.precision == new_elem.precision and
            list_variable.rank - 1 == new_elem.rank
        )
        if not is_homogeneous:
            raise TypeError("Expecting an argument of the same type as the elements of the list")
        self._list_variable = list_variable
        self._append_arg = new_elem
        super().__init__()

    @property
    def list_variable(self):
        """
        Get the variable representing the list.

        Get the variable representing the list.
        """
        return self._list_variable

    @property
    def append_argument(self):
        """
        Get the argument which is passed to append().

        Get the argument which is passed to append().
        """
        return self._append_arg

class ListInsert(PyccelInternalFunction):
    """
    Represents a call to the .insert() method.

    Represents a call to the .insert() method of an object with a list type,
    which inserts a given element at a given index in a list. This method returns `None`.
    The insert method is called as follows:

    >>> a = [2, 3, 4]
    >>> a.insert(1, 1)
    >>> print(a)
    [1, 2, 3, 4]

    Parameters
    ----------
    list_variable : Variable
        The variable representing the list.

    index : TypedAstNode
        The index value for the element to be added.
    
    new_elem : TypedAstNode
        The argument passed to insert() method.
    """
    __slots__ = ("_index", "_list_variable", "_insert_arg")
    _attribute_nodes = ("_index", "_list_variable", "_insert_arg")
    _dtype = NativeVoid()
    _shape = None
    _order = None
    _rank = 0
    _precision = -1
    _class_type = NativeHomogeneousList()
    name = 'insert'

    def __init__(self, list_variable, index, new_elem) -> None:
        is_homogeneous = (
            new_elem.dtype is not NativeGeneric() and
            list_variable.dtype is not NativeGeneric() and
            list_variable.dtype == new_elem.dtype and
            list_variable.precision == new_elem.precision and
            list_variable.rank - 1 == new_elem.rank
        )
        if not is_homogeneous:
            raise TypeError("Expecting an argument of the same type as the elements of the list")
        self._index = index
        self._list_variable = list_variable
        self._insert_arg = new_elem
        super().__init__()

    @property
    def index(self):
        """
        Index in which the element will be added.

        Index in which the element will be added.
        """
        return self._index

    @property
    def list_variable(self):
        """
        Get the variable representing the list.

        Get the variable representing the list.
        """
        return self._list_variable

    @property
    def insert_argument(self):
        """
        Get the argument which is passed to insert().

        Get the argument which is passed to insert().
        """
        return self._insert_arg

class ListPop(PyccelInternalFunction) :
    """
    Represents a call to the .pop() method.
    
    Represents a call to the .pop() method which
    removes the item at the specified index. 
    The method also returns the removed item.

    Parameters
    ----------
    list_variable : TypedAstNode
        The name of the list.

    index_element : TypedAstNode
        The current index value for the element to be popped.
    """
    __slots__ = ('_dtype','_precision', '_index','_list_variable')
    _attribute_nodes = ('_index','_list_variable')
    _rank = 0
    _order = None
    _shape = None
    _class_type = NativeHomogeneousList()
    name = 'pop'

    def __init__(self, list_variable, index_element=None):
        self._index = index_element
        self._list_variable = list_variable
        self._dtype = list_variable.dtype
        self._precision = list_variable.precision
        super().__init__()

    @property
    def pop_index(self):
        """
        The current index value for the element to be popped.

        The current index value for the element to be popped.
        """
        return self._index

    @property
    def list_variable(self):
        """
        Provide the name of the list as the return value.
        
        Provide the name of the list as the return value.
        """
<<<<<<< HEAD
=======
        return self._list_variable

#==============================================================================
class ListClear(PyccelInternalFunction) :
    """
    Represents a call to the .clear() method.
    
    Represents a call to the .clear() method which deletes all elements from a list, 
    effectively turning it into an empty list.
    Note that the .clear() method doesn't return any value.

    Parameters
    ----------
    list_variable : TypedAstNode
        The name of the list.
    """
    __slots__ = ('_list_variable',)
    _attribute_nodes = ('_list_variable',)
    _dtype = NativeVoid()
    _precision = -1
    _rank = 0
    _order = None
    _shape = None
    _class_type = NativeHomogeneousList()
    name = 'clear'

    def __init__(self, list_variable):
        self._list_variable = list_variable
        super().__init__()

    @property
    def list_variable(self):
        """
        Provide the name of the list as the return value.

        Provide the name of the list as the return value.
        """
>>>>>>> 666aa640
        return self._list_variable<|MERGE_RESOLUTION|>--- conflicted
+++ resolved
@@ -15,14 +15,10 @@
 
 
 __all__ = ('ListAppend',
-<<<<<<< HEAD
            'ListInsert',
-           'ListPop')
-=======
+           'ListPop',
            'ListClear',
-           'ListPop'
            )
->>>>>>> 666aa640
 
 
 class ListAppend(PyccelInternalFunction):
@@ -211,11 +207,8 @@
         
         Provide the name of the list as the return value.
         """
-<<<<<<< HEAD
-=======
         return self._list_variable
 
-#==============================================================================
 class ListClear(PyccelInternalFunction) :
     """
     Represents a call to the .clear() method.
@@ -250,5 +243,4 @@
 
         Provide the name of the list as the return value.
         """
->>>>>>> 666aa640
         return self._list_variable