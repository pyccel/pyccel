# coding: utf-8
#------------------------------------------------------------------------------------------#
# This file is part of Pyccel which is released under MIT License. See the LICENSE file or #
# go to https://github.com/pyccel/pyccel/blob/master/LICENSE for full license details.     #
#------------------------------------------------------------------------------------------#
"""
The List container has a number of built-in methods that are 
always available.

This module contains objects which describe these methods within Pyccel's AST.
"""

from pyccel.ast.datatypes import NativeVoid, NativeGeneric, NativeHomogeneousList
from pyccel.ast.internals import PyccelInternalFunction


__all__ = ('ListAppend',
           'ListClear',
<<<<<<< HEAD
           'ListExtend',
=======
>>>>>>> e371f27b
           'ListInsert',
           'ListPop',
           )

#==============================================================================
class ListAppend(PyccelInternalFunction):
    """
    Represents a call to the .append() method.

    Represents a call to the .append() method of an object with a list type,
    which adds an element to the end of the list. This method returns `None`.
    The append method is called as follows:

    >>> a = [1]
    >>> a.append(2)
    >>> print(a)
    [1, 2]

    Parameters
    ----------
    list_variable : TypedAstNode
        The list object which the method is called from.
    
    new_elem : TypedAstNode
        The argument passed to append() method.
    """
    __slots__ = ("_list_variable", "_append_arg")
    _attribute_nodes = ("_list_variable", "_append_arg")
    _dtype = NativeVoid()
    _shape = None
    _order = None
    _rank = 0
<<<<<<< HEAD
    _precision = None
=======
    _precision = -1
>>>>>>> e371f27b
    _class_type = NativeVoid()
    name = 'append'

    def __init__(self, list_variable, new_elem) -> None:
        is_homogeneous = (
            new_elem.dtype is not NativeGeneric() and
            list_variable.dtype is not NativeGeneric() and
            list_variable.dtype == new_elem.dtype and
            list_variable.precision == new_elem.precision and
            list_variable.rank - 1 == new_elem.rank
        )
        if not is_homogeneous:
            raise TypeError("Expecting an argument of the same type as the elements of the list")
        self._list_variable = list_variable
        self._append_arg = new_elem
        super().__init__()

    @property
    def list_variable(self):
        """
        Get the variable representing the list.

        Get the variable representing the list.
        """
        return self._list_variable

    @property
    def append_argument(self):
        """
        Get the argument which is passed to append().

        Get the argument which is passed to append().
        """
        return self._append_arg

#==============================================================================
class ListPop(PyccelInternalFunction) :
    """
    Represents a call to the .pop() method.
    
    Represents a call to the .pop() method which
    removes the item at the specified index. 
    The method also returns the removed item.

    >>> [1, 2].pop()
    2

    Parameters
    ----------
    list_variable : TypedAstNode
        The list object which the method is called from.

    index_element : TypedAstNode
        The current index value for the element to be popped.
    """
    __slots__ = ('_dtype','_precision', '_index','_list_variable', '_rank')
    _attribute_nodes = ('_index','_list_variable')
    _order = None
    _shape = None
    _class_type = NativeHomogeneousList()
    name = 'pop'

    def __init__(self, list_variable, index_element=None):
        self._index = index_element
        self._list_variable = list_variable
        self._rank = list_variable.rank - 1
        self._dtype = list_variable.dtype
        self._precision = list_variable.precision
        super().__init__()

    @property
    def pop_index(self):
        """
        The current index value for the element to be popped.

        The current index value for the element to be popped.
        """
        return self._index

    @property
    def list_variable(self):
        """
        Get the variable representing the list.

        Get the variable representing the list.
        """
        return self._list_variable

#==============================================================================
class ListClear(PyccelInternalFunction) :
    """
    Represents a call to the .clear() method.
    
    Represents a call to the .clear() method which deletes all elements from a list, 
    effectively turning it into an empty list.
    Note that the .clear() method doesn't return any value.

    >>> a = [1, 2]
    >>> a.clear()
    >>> print(a)
    []

    Parameters
    ----------
    list_variable : TypedAstNode
        The list object which the method is called from.
    """
    __slots__ = ('_list_variable',)
    _attribute_nodes = ('_list_variable',)
    _dtype = NativeVoid()
    _precision = None
    _rank = 0
    _order = None
    _shape = None
    _class_type = NativeVoid()
    name = 'clear'

    def __init__(self, list_variable):
        self._list_variable = list_variable
        super().__init__()

    @property
    def list_variable(self):
        """
        Get the variable representing the list.

        Get the variable representing the list.
        """
        return self._list_variable

#==============================================================================
class ListInsert(PyccelInternalFunction):
    """
    Represents a call to the .insert() method.

    Represents a call to the .insert() method of an object with a list type,
    which inserts a given element at a given index in a list.
    This method returns `None`.
    The insert method is called as follows:

    >>> a = [2, 3, 4]
    >>> a.insert(0, 1)
    >>> print(a)
    [1, 2, 3, 4]

    Parameters
    ----------
    list_variable : TypedAstNode
        The list object which the method is called from.

    index : TypedAstNode
        The index value for the element to be added.
    
    new_elem : TypedAstNode
        The argument passed to insert() method.
    """
    __slots__ = ("_index", "_list_variable", "_insert_arg")
    _attribute_nodes = ("_index", "_list_variable", "_insert_arg")
    _dtype = NativeVoid()
    _shape = None
    _order = None
    _rank = 0
    _precision = None
    _class_type = NativeVoid()
    name = 'insert'

    def __init__(self, list_variable, index, new_elem) -> None:
        is_homogeneous = (
            new_elem.dtype is not NativeGeneric() and
            list_variable.dtype is not NativeGeneric() and
            list_variable.dtype == new_elem.dtype and
            list_variable.precision == new_elem.precision and
            list_variable.rank - 1 == new_elem.rank
        )
        if not is_homogeneous:
            raise TypeError("Expecting an argument of the same type as the elements of the list")
        self._index = index
        self._list_variable = list_variable
        self._insert_arg = new_elem
        super().__init__()

    @property
    def index(self):
        """
        Index in which the element will be added.

        Index in which the element will be added.
        """
        return self._index

    @property
    def list_variable(self):
        """
        Get the variable representing the list.

        Get the variable representing the list.
        """
        return self._list_variable

    @property
    def insert_argument(self):
        """
        Get the argument which is passed to insert().

        Get the argument which is passed to insert().
        """
        return self._insert_arg

#==============================================================================
class ListExtend(PyccelInternalFunction):
    """
    Represents a call to the .extend() method.

    Represents a call to the .extend() method of an object with a list type,
    which adds items of an iterable (list, tuple, dictionary, etc) at the end of a list.
    This method returns `None`.
    The extend method is called as follows:

    >>> a = [1]
    >>> a.extend([2])
    >>> print(a)
    [1, 2]

    Parameters
    ----------
    list_variable : TypedAstNode
        The list object which the method is called from.
    
    new_elem : TypedAstNode
        The argument passed to extend() method.
    """
    __slots__ = ("_list_variable", "_extend_arg")
    _attribute_nodes = ("_list_variable", "_extend_arg")
    _dtype = NativeVoid()
    _shape = None
    _order = None
    _rank = 0
    _precision = None
    _class_type = NativeVoid()
    name = 'extend'

    def __init__(self, list_variable, new_elem) -> None:
        is_homogeneous = (
            new_elem.dtype is not NativeGeneric() and
            list_variable.dtype is not NativeGeneric() and
            list_variable.dtype == new_elem.dtype and
            list_variable.precision == new_elem.precision and
            list_variable.rank == new_elem.rank
        )
        if not is_homogeneous:
            raise TypeError("Expecting an argument of the same type as the elements of the list")
        self._list_variable = list_variable
        self._extend_arg = new_elem
        super().__init__()

    @property
    def list_variable(self):
        """
        Get the variable representing the list.

        Get the variable representing the list.
        """
        return self._list_variable

    @property
    def extend_argument(self):
        """
        Get the argument which is passed to extend().

        Get the argument which is passed to extend().
        """
<<<<<<< HEAD
        return self._extend_arg
=======
        return self._list_variable

#==============================================================================
class ListInsert(PyccelInternalFunction):
    """
    Represents a call to the .insert() method.

    Represents a call to the .insert() method of an object with a list type,
    which inserts a given element at a given index in a list.
    This method returns `None`.
    The insert method is called as follows:

    >>> a = [2, 3, 4]
    >>> a.insert(0, 1)
    >>> print(a)
    [1, 2, 3, 4]

    Parameters
    ----------
    list_variable : Variable
        The variable representing the list.

    index : TypedAstNode
        The index value for the element to be added.
    
    new_elem : TypedAstNode
        The argument passed to insert() method.
    """
    __slots__ = ("_index", "_list_variable", "_insert_arg")
    _attribute_nodes = ("_index", "_list_variable", "_insert_arg")
    _dtype = NativeVoid()
    _shape = None
    _order = None
    _rank = 0
    _precision = -1
    _class_type = NativeVoid()
    name = 'insert'

    def __init__(self, list_variable, index, new_elem) -> None:
        is_homogeneous = (
            new_elem.dtype is not NativeGeneric() and
            list_variable.dtype is not NativeGeneric() and
            list_variable.dtype == new_elem.dtype and
            list_variable.precision == new_elem.precision and
            list_variable.rank - 1 == new_elem.rank
        )
        if not is_homogeneous:
            raise TypeError("Expecting an argument of the same type as the elements of the list")
        self._index = index
        self._list_variable = list_variable
        self._insert_arg = new_elem
        super().__init__()

    @property
    def index(self):
        """
        Index in which the element will be added.

        Index in which the element will be added.
        """
        return self._index

    @property
    def list_variable(self):
        """
        Get the variable representing the list.

        Get the variable representing the list.
        """
        return self._list_variable

    @property
    def insert_argument(self):
        """
        Get the argument which is passed to insert().

        Get the argument which is passed to insert().
        """
        return self._insert_arg
>>>>>>> e371f27b
<|MERGE_RESOLUTION|>--- conflicted
+++ resolved
@@ -16,10 +16,7 @@
 
 __all__ = ('ListAppend',
            'ListClear',
-<<<<<<< HEAD
            'ListExtend',
-=======
->>>>>>> e371f27b
            'ListInsert',
            'ListPop',
            )
@@ -52,11 +49,7 @@
     _shape = None
     _order = None
     _rank = 0
-<<<<<<< HEAD
     _precision = None
-=======
-    _precision = -1
->>>>>>> e371f27b
     _class_type = NativeVoid()
     name = 'append'
 
@@ -271,7 +264,8 @@
     Represents a call to the .extend() method.
 
     Represents a call to the .extend() method of an object with a list type,
-    which adds items of an iterable (list, tuple, dictionary, etc) at the end of a list.
+    which adds items of an iterable (list, tuple, dictionary, etc) at the end
+    of a list.
     This method returns `None`.
     The extend method is called as follows:
 
@@ -328,86 +322,4 @@
 
         Get the argument which is passed to extend().
         """
-<<<<<<< HEAD
-        return self._extend_arg
-=======
-        return self._list_variable
-
-#==============================================================================
-class ListInsert(PyccelInternalFunction):
-    """
-    Represents a call to the .insert() method.
-
-    Represents a call to the .insert() method of an object with a list type,
-    which inserts a given element at a given index in a list.
-    This method returns `None`.
-    The insert method is called as follows:
-
-    >>> a = [2, 3, 4]
-    >>> a.insert(0, 1)
-    >>> print(a)
-    [1, 2, 3, 4]
-
-    Parameters
-    ----------
-    list_variable : Variable
-        The variable representing the list.
-
-    index : TypedAstNode
-        The index value for the element to be added.
-    
-    new_elem : TypedAstNode
-        The argument passed to insert() method.
-    """
-    __slots__ = ("_index", "_list_variable", "_insert_arg")
-    _attribute_nodes = ("_index", "_list_variable", "_insert_arg")
-    _dtype = NativeVoid()
-    _shape = None
-    _order = None
-    _rank = 0
-    _precision = -1
-    _class_type = NativeVoid()
-    name = 'insert'
-
-    def __init__(self, list_variable, index, new_elem) -> None:
-        is_homogeneous = (
-            new_elem.dtype is not NativeGeneric() and
-            list_variable.dtype is not NativeGeneric() and
-            list_variable.dtype == new_elem.dtype and
-            list_variable.precision == new_elem.precision and
-            list_variable.rank - 1 == new_elem.rank
-        )
-        if not is_homogeneous:
-            raise TypeError("Expecting an argument of the same type as the elements of the list")
-        self._index = index
-        self._list_variable = list_variable
-        self._insert_arg = new_elem
-        super().__init__()
-
-    @property
-    def index(self):
-        """
-        Index in which the element will be added.
-
-        Index in which the element will be added.
-        """
-        return self._index
-
-    @property
-    def list_variable(self):
-        """
-        Get the variable representing the list.
-
-        Get the variable representing the list.
-        """
-        return self._list_variable
-
-    @property
-    def insert_argument(self):
-        """
-        Get the argument which is passed to insert().
-
-        Get the argument which is passed to insert().
-        """
-        return self._insert_arg
->>>>>>> e371f27b
+        return self._extend_arg