--- conflicted
+++ resolved
@@ -48,12 +48,7 @@
     _shape = None
     _order = None
     _rank = 0
-<<<<<<< HEAD
     _class_type = VoidType()
-=======
-    _precision = -1
-    _class_type = NativeVoid()
->>>>>>> e371f27b
     name = 'append'
 
     def __init__(self, list_variable, new_elem) -> None:
@@ -156,11 +151,7 @@
     _rank = 0
     _order = None
     _shape = None
-<<<<<<< HEAD
     _class_type = VoidType()
-=======
-    _class_type = NativeVoid()
->>>>>>> e371f27b
     name = 'clear'
 
     def __init__(self, list_variable):
@@ -204,12 +195,11 @@
     """
     __slots__ = ("_index", "_list_variable", "_insert_arg")
     _attribute_nodes = ("_index", "_list_variable", "_insert_arg")
-    _dtype = NativeVoid()
-    _shape = None
-    _order = None
-    _rank = 0
-    _precision = -1
-    _class_type = NativeVoid()
+    _dtype = VoidType()
+    _shape = None
+    _order = None
+    _rank = 0
+    _class_type = VoidType()
     name = 'insert'
 
     def __init__(self, list_variable, index, new_elem) -> None:
@@ -217,7 +207,6 @@
             new_elem.dtype is not NativeGeneric() and
             list_variable.dtype is not NativeGeneric() and
             list_variable.dtype == new_elem.dtype and
-            list_variable.precision == new_elem.precision and
             list_variable.rank - 1 == new_elem.rank
         )
         if not is_homogeneous:
