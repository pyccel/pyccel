# coding: utf-8
#------------------------------------------------------------------------------------------#
# This file is part of Pyccel which is released under MIT License. See the LICENSE file or #
# go to https://github.com/pyccel/pyccel/blob/master/LICENSE for full license details.     #
#------------------------------------------------------------------------------------------#
"""
The List container has a number of built-in methods that are 
always available.

This module contains objects which describe these methods within Pyccel's AST.
"""

from pyccel.ast.datatypes import VoidType
from pyccel.ast.internals import PyccelInternalFunction

__all__ = ('ListAppend',
           'ListClear',
           'ListExtend',
           'ListInsert',
           'ListMethod',
           'ListPop',
           )

#==============================================================================
class ListMethod(PyccelInternalFunction):
    """
    Abstract class for list method calls.

    A subclass of this base class represents calls to a specific list
    method.

    Parameters
    ----------
    list_obj : TypedAstNode
        The object which the method is called from.
    
    *args : TypedAstNode
        The arguments passed to list methods.
    """
    __slots__ = ("_list_obj",)
    _attribute_nodes = ("_list_obj",)
    name = None
    def __init__(self, list_obj, *args):
        self._list_obj = list_obj
        super().__init__(*args)

    @property
    def list_obj(self):
        """
        Get the object representing the list.

        Get the object representing the list.
        """
        return self._list_obj

#==============================================================================
class ListAppend(ListMethod):
    """
    Represents a call to the .append() method.

    Represents a call to the .append() method of an object with a list type,
    which adds an element to the end of the list. This method returns `None`.
    The append method is called as follows:

    >>> a = [1]
    >>> a.append(2)
    >>> print(a)
    [1, 2]

    Parameters
    ----------
    list_obj : TypedAstNode
        The list object which the method is called from.
    
    new_elem : TypedAstNode
        The argument passed to append() method.
    """
<<<<<<< HEAD
    __slots__ = ("_list_variable", "_append_arg")
    _attribute_nodes = ("_list_variable", "_append_arg")
    _dtype = VoidType()
=======
    __slots__ = ()
    _dtype = NativeVoid()
>>>>>>> 9183af94
    _shape = None
    _order = None
    _rank = 0
    _class_type = VoidType()
    name = 'append'

<<<<<<< HEAD
    def __init__(self, list_variable, new_elem) -> None:
        expected_type = list_variable.class_type.element_type
        is_homogeneous = (
            new_elem.class_type == expected_type and
            list_variable.rank - 1 == new_elem.rank
        )
        if not is_homogeneous:
            raise TypeError(f"Expecting an argument of the same type as the elements of the list ({expected_type}) but received {new_elem.class_type}")
        self._list_variable = list_variable
        self._append_arg = new_elem
        super().__init__()

    @property
    def list_variable(self):
        """
        Get the variable representing the list.

        Get the variable representing the list.
        """
        return self._list_variable

    @property
    def append_argument(self):
        """
        Get the argument which is passed to append().

        Get the argument which is passed to append().
        """
        return self._append_arg
=======
    def __init__(self, list_obj, new_elem) -> None:
        is_homogeneous = (
            new_elem.dtype is not NativeGeneric() and
            list_obj.dtype is not NativeGeneric() and
            list_obj.dtype == new_elem.dtype and
            list_obj.precision == new_elem.precision and
            list_obj.rank - 1 == new_elem.rank
            )
        if not is_homogeneous:
            raise TypeError("Expecting an argument of the same type as the elements of the list")
        super().__init__(list_obj, new_elem)
>>>>>>> 9183af94

#==============================================================================
class ListPop(ListMethod) :
    """
    Represents a call to the .pop() method.
    
    Represents a call to the .pop() method which
    removes the item at the specified index. 
    The method also returns the removed item.

    >>> [1, 2].pop()
    2

    Parameters
    ----------
    list_obj : TypedAstNode
        The list object which the method is called from.

    index_element : TypedAstNode
        The current index value for the element to be popped.
    """
<<<<<<< HEAD
    __slots__ = ('_dtype','_class_type', '_index','_list_variable')
    _attribute_nodes = ('_index','_list_variable')
    _rank = 0
    _order = None
    _shape = None
    name = 'pop'

    def __init__(self, list_variable, index_element=None):
        self._index = index_element
        self._list_variable = list_variable
        self._class_type = list_variable.class_type.element_type
        super().__init__()

    @property
    def pop_index(self):
        """
        The current index value for the element to be popped.

        The current index value for the element to be popped.
        """
        return self._index

    @property
    def list_variable(self):
        """
        Provide the name of the list as the return value.
        
        Provide the name of the list as the return value.
        """
        return self._list_variable
=======
    __slots__ = ('_dtype','_precision', '_rank', '_shape', '_order')
    _class_type = NativeHomogeneousList()
    name = 'pop'

    def __init__(self, list_obj, index_element=None) -> None:
        self._rank = list_obj.rank - 1
        self._dtype = list_obj.dtype
        self._precision = list_obj.precision
        self._shape = (None if len(list_obj.shape) == 1 else tuple(list_obj.shape[1:]))
        self._order = (None if self._shape is None or len(self._shape) == 1 else list_obj.order)
        super().__init__(list_obj, index_element)
>>>>>>> 9183af94

#==============================================================================
class ListClear(ListMethod) :
    """
    Represents a call to the .clear() method.
    
    Represents a call to the .clear() method which deletes all elements from a list, 
    effectively turning it into an empty list.
    Note that the .clear() method doesn't return any value.

    >>> a = [1, 2]
    >>> a.clear()
    >>> print(a)
    []

    Parameters
    ----------
    list_obj : TypedAstNode
        The list object which the method is called from.
    """
<<<<<<< HEAD
    __slots__ = ('_list_variable',)
    _attribute_nodes = ('_list_variable',)
=======
    __slots__ = ()
    _dtype = NativeVoid()
    _precision = -1
>>>>>>> 9183af94
    _rank = 0
    _order = None
    _shape = None
    _class_type = VoidType()
    name = 'clear'

    def __init__(self, list_obj) -> None:
        super().__init__(list_obj)

#==============================================================================
class ListInsert(ListMethod):
    """
    Represents a call to the .insert() method.

    Represents a call to the .insert() method of an object with a list type,
    which inserts a given element at a given index in a list.
    This method returns `None`.
    The insert method is called as follows:

    >>> a = [2, 3, 4]
    >>> a.insert(0, 1)
    >>> print(a)
    [1, 2, 3, 4]

    Parameters
    ----------
    list_obj : TypedAstNode
        The list object which the method is called from.

    index : TypedAstNode
        The index value for the element to be added.
    
    new_elem : TypedAstNode
        The argument passed to insert() method.
    """
<<<<<<< HEAD
    __slots__ = ("_index", "_list_variable", "_insert_arg")
    _attribute_nodes = ("_index", "_list_variable", "_insert_arg")
=======
    __slots__ = ()
    _dtype = NativeVoid()
>>>>>>> 9183af94
    _shape = None
    _order = None
    _rank = 0
    _class_type = VoidType()
    name = 'insert'

<<<<<<< HEAD
    def __init__(self, list_variable, index, new_elem) -> None:
        expected_type = list_variable.class_type.element_type
        is_homogeneous = (
            new_elem.class_type == expected_type and
            list_variable.rank - 1 == new_elem.rank
        )
        if not is_homogeneous:
            raise TypeError(f"Expecting an argument of the same type as the elements of the list ({expected_type}) but received {new_elem.class_type}")
        self._index = index
        self._list_variable = list_variable
        self._insert_arg = new_elem
        super().__init__()

    @property
    def index(self):
        """
        Index in which the element will be added.

        Index in which the element will be added.
        """
        return self._index
=======
    def __init__(self, list_obj, index, new_elem) -> None:
        is_homogeneous = (
            new_elem.dtype is not NativeGeneric() and
            list_obj.dtype is not NativeGeneric() and
            list_obj.dtype == new_elem.dtype and
            list_obj.precision == new_elem.precision and
            list_obj.rank - 1 == new_elem.rank
        )
        if not is_homogeneous:
            raise TypeError("Expecting an argument of the same type as the elements of the list")
        super().__init__(list_obj, index, new_elem)
>>>>>>> 9183af94

#==============================================================================
class ListExtend(ListMethod):
    """
    Represents a call to the .extend() method.

    Represents a call to the .extend() method of an object with a list type,
    which adds items of an iterable (list, tuple, dictionary, etc) at the end
    of a list.
    This method is handled through the call to `_visit_ListExtend` in
    the semantic stage. It then attempts to construct a `For` loop node with
    a body that calls `append()`, or direct `append()` nodes depending on
    the type of the iterable passed to `extend()`.
    This class should never be instantiated; it's only purpose is to help
    construct the annotation_method `_visit_ListExtend`. 
    The extend method is called as follows:

    >>> a = [1, 2, 3]
    >>> a.extend(range(4, 8))
    >>> print(a)
    [1, 2, 3, 4, 5, 6, 7]

    Parameters
    ----------
    list_obj : TypedAstNode
        The list object which the method is called from.

    iterable : TypedAstNode
        The argument passed to extend() method.
    """
    __slots__ = ()
    name = 'extend'

    def __init__(self, list_obj, iterable) -> None:
        super().__init__(list_obj, iterable)<|MERGE_RESOLUTION|>--- conflicted
+++ resolved
@@ -75,239 +75,124 @@
     new_elem : TypedAstNode
         The argument passed to append() method.
     """
-<<<<<<< HEAD
-    __slots__ = ("_list_variable", "_append_arg")
-    _attribute_nodes = ("_list_variable", "_append_arg")
-    _dtype = VoidType()
-=======
     __slots__ = ()
     _dtype = NativeVoid()
->>>>>>> 9183af94
     _shape = None
     _order = None
     _rank = 0
     _class_type = VoidType()
     name = 'append'
 
-<<<<<<< HEAD
-    def __init__(self, list_variable, new_elem) -> None:
+    def __init__(self, list_obj, new_elem) -> None:
+        is_homogeneous = (
+            new_elem.class_type == expected_type and
+            list_variable.rank - 1 == new_elem.rank
+        )
+        if not is_homogeneous:
+            raise TypeError("Expecting an argument of the same type as the elements of the list")
+        super().__init__(list_obj, new_elem)
+
+#==============================================================================
+class ListPop(ListMethod) :
+    """
+    Represents a call to the .pop() method.
+    
+    Represents a call to the .pop() method which
+    removes the item at the specified index. 
+    The method also returns the removed item.
+
+    >>> [1, 2].pop()
+    2
+
+    Parameters
+    ----------
+    list_obj : TypedAstNode
+        The list object which the method is called from.
+
+    index_element : TypedAstNode
+        The current index value for the element to be popped.
+    """
+    __slots__ = ('_class_type', '_rank', '_shape', '_order')
+    name = 'pop'
+
+    def __init__(self, list_obj, index_element=None) -> None:
+        self._rank = list_obj.rank - 1
+        self._shape = (None if len(list_obj.shape) == 1 else tuple(list_obj.shape[1:]))
+        self._order = (None if self._shape is None or len(self._shape) == 1 else list_obj.order)
+        self._class_type = list_obj.class_type.element_type
+        super().__init__(list_obj, index_element)
+
+#==============================================================================
+class ListClear(ListMethod) :
+    """
+    Represents a call to the .clear() method.
+    
+    Represents a call to the .clear() method which deletes all elements from a list, 
+    effectively turning it into an empty list.
+    Note that the .clear() method doesn't return any value.
+
+    >>> a = [1, 2]
+    >>> a.clear()
+    >>> print(a)
+    []
+
+    Parameters
+    ----------
+    list_obj : TypedAstNode
+        The list object which the method is called from.
+    """
+    __slots__ = ()
+    _rank = 0
+    _order = None
+    _shape = None
+    _class_type = VoidType()
+    name = 'clear'
+
+    def __init__(self, list_obj) -> None:
+        super().__init__(list_obj)
+
+#==============================================================================
+class ListInsert(ListMethod):
+    """
+    Represents a call to the .insert() method.
+
+    Represents a call to the .insert() method of an object with a list type,
+    which inserts a given element at a given index in a list.
+    This method returns `None`.
+    The insert method is called as follows:
+
+    >>> a = [2, 3, 4]
+    >>> a.insert(0, 1)
+    >>> print(a)
+    [1, 2, 3, 4]
+
+    Parameters
+    ----------
+    list_obj : TypedAstNode
+        The list object which the method is called from.
+
+    index : TypedAstNode
+        The index value for the element to be added.
+    
+    new_elem : TypedAstNode
+        The argument passed to insert() method.
+    """
+    __slots__ = ()
+    _shape = None
+    _order = None
+    _rank = 0
+    _class_type = VoidType()
+    name = 'insert'
+
+    def __init__(self, list_obj, index, new_elem) -> None:
         expected_type = list_variable.class_type.element_type
         is_homogeneous = (
             new_elem.class_type == expected_type and
             list_variable.rank - 1 == new_elem.rank
         )
         if not is_homogeneous:
-            raise TypeError(f"Expecting an argument of the same type as the elements of the list ({expected_type}) but received {new_elem.class_type}")
-        self._list_variable = list_variable
-        self._append_arg = new_elem
-        super().__init__()
-
-    @property
-    def list_variable(self):
-        """
-        Get the variable representing the list.
-
-        Get the variable representing the list.
-        """
-        return self._list_variable
-
-    @property
-    def append_argument(self):
-        """
-        Get the argument which is passed to append().
-
-        Get the argument which is passed to append().
-        """
-        return self._append_arg
-=======
-    def __init__(self, list_obj, new_elem) -> None:
-        is_homogeneous = (
-            new_elem.dtype is not NativeGeneric() and
-            list_obj.dtype is not NativeGeneric() and
-            list_obj.dtype == new_elem.dtype and
-            list_obj.precision == new_elem.precision and
-            list_obj.rank - 1 == new_elem.rank
-            )
-        if not is_homogeneous:
-            raise TypeError("Expecting an argument of the same type as the elements of the list")
-        super().__init__(list_obj, new_elem)
->>>>>>> 9183af94
-
-#==============================================================================
-class ListPop(ListMethod) :
-    """
-    Represents a call to the .pop() method.
-    
-    Represents a call to the .pop() method which
-    removes the item at the specified index. 
-    The method also returns the removed item.
-
-    >>> [1, 2].pop()
-    2
-
-    Parameters
-    ----------
-    list_obj : TypedAstNode
-        The list object which the method is called from.
-
-    index_element : TypedAstNode
-        The current index value for the element to be popped.
-    """
-<<<<<<< HEAD
-    __slots__ = ('_dtype','_class_type', '_index','_list_variable')
-    _attribute_nodes = ('_index','_list_variable')
-    _rank = 0
-    _order = None
-    _shape = None
-    name = 'pop'
-
-    def __init__(self, list_variable, index_element=None):
-        self._index = index_element
-        self._list_variable = list_variable
-        self._class_type = list_variable.class_type.element_type
-        super().__init__()
-
-    @property
-    def pop_index(self):
-        """
-        The current index value for the element to be popped.
-
-        The current index value for the element to be popped.
-        """
-        return self._index
-
-    @property
-    def list_variable(self):
-        """
-        Provide the name of the list as the return value.
-        
-        Provide the name of the list as the return value.
-        """
-        return self._list_variable
-=======
-    __slots__ = ('_dtype','_precision', '_rank', '_shape', '_order')
-    _class_type = NativeHomogeneousList()
-    name = 'pop'
-
-    def __init__(self, list_obj, index_element=None) -> None:
-        self._rank = list_obj.rank - 1
-        self._dtype = list_obj.dtype
-        self._precision = list_obj.precision
-        self._shape = (None if len(list_obj.shape) == 1 else tuple(list_obj.shape[1:]))
-        self._order = (None if self._shape is None or len(self._shape) == 1 else list_obj.order)
-        super().__init__(list_obj, index_element)
->>>>>>> 9183af94
-
-#==============================================================================
-class ListClear(ListMethod) :
-    """
-    Represents a call to the .clear() method.
-    
-    Represents a call to the .clear() method which deletes all elements from a list, 
-    effectively turning it into an empty list.
-    Note that the .clear() method doesn't return any value.
-
-    >>> a = [1, 2]
-    >>> a.clear()
-    >>> print(a)
-    []
-
-    Parameters
-    ----------
-    list_obj : TypedAstNode
-        The list object which the method is called from.
-    """
-<<<<<<< HEAD
-    __slots__ = ('_list_variable',)
-    _attribute_nodes = ('_list_variable',)
-=======
-    __slots__ = ()
-    _dtype = NativeVoid()
-    _precision = -1
->>>>>>> 9183af94
-    _rank = 0
-    _order = None
-    _shape = None
-    _class_type = VoidType()
-    name = 'clear'
-
-    def __init__(self, list_obj) -> None:
-        super().__init__(list_obj)
-
-#==============================================================================
-class ListInsert(ListMethod):
-    """
-    Represents a call to the .insert() method.
-
-    Represents a call to the .insert() method of an object with a list type,
-    which inserts a given element at a given index in a list.
-    This method returns `None`.
-    The insert method is called as follows:
-
-    >>> a = [2, 3, 4]
-    >>> a.insert(0, 1)
-    >>> print(a)
-    [1, 2, 3, 4]
-
-    Parameters
-    ----------
-    list_obj : TypedAstNode
-        The list object which the method is called from.
-
-    index : TypedAstNode
-        The index value for the element to be added.
-    
-    new_elem : TypedAstNode
-        The argument passed to insert() method.
-    """
-<<<<<<< HEAD
-    __slots__ = ("_index", "_list_variable", "_insert_arg")
-    _attribute_nodes = ("_index", "_list_variable", "_insert_arg")
-=======
-    __slots__ = ()
-    _dtype = NativeVoid()
->>>>>>> 9183af94
-    _shape = None
-    _order = None
-    _rank = 0
-    _class_type = VoidType()
-    name = 'insert'
-
-<<<<<<< HEAD
-    def __init__(self, list_variable, index, new_elem) -> None:
-        expected_type = list_variable.class_type.element_type
-        is_homogeneous = (
-            new_elem.class_type == expected_type and
-            list_variable.rank - 1 == new_elem.rank
-        )
-        if not is_homogeneous:
-            raise TypeError(f"Expecting an argument of the same type as the elements of the list ({expected_type}) but received {new_elem.class_type}")
-        self._index = index
-        self._list_variable = list_variable
-        self._insert_arg = new_elem
-        super().__init__()
-
-    @property
-    def index(self):
-        """
-        Index in which the element will be added.
-
-        Index in which the element will be added.
-        """
-        return self._index
-=======
-    def __init__(self, list_obj, index, new_elem) -> None:
-        is_homogeneous = (
-            new_elem.dtype is not NativeGeneric() and
-            list_obj.dtype is not NativeGeneric() and
-            list_obj.dtype == new_elem.dtype and
-            list_obj.precision == new_elem.precision and
-            list_obj.rank - 1 == new_elem.rank
-        )
-        if not is_homogeneous:
             raise TypeError("Expecting an argument of the same type as the elements of the list")
         super().__init__(list_obj, index, new_elem)
->>>>>>> 9183af94
 
 #==============================================================================
 class ListExtend(ListMethod):
