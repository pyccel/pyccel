--- conflicted
+++ resolved
@@ -42,11 +42,7 @@
 
     def __init__(self, argument):
         if not isinstance(argument, (PyccelSymbol, Variable)):
-<<<<<<< HEAD
-            raise TypeError("Argument must be a Pyccelsymbol or a Variable not {type(argument)}")
-=======
             raise TypeError(f"Argument must be a Pyccelsymbol or a Variable not {type(argument)}")
->>>>>>> 6e6f088e
 
         self._argument = argument
         super().__init__()
@@ -99,15 +95,9 @@
 
     def __str__(self):
         if self.index is None:
-<<<<<<< HEAD
-            return 'MacroShape({self.argument})'
-        else:
-            return 'MacroShape({self.argument}, {self.index})'
-=======
             return f'MacroShape({self.argument})'
         else:
             return f'MacroShape({self.argument}, {self.index})'
->>>>>>> 6e6f088e
 
 #==============================================================================
 class MacroType(Macro):
@@ -131,11 +121,7 @@
     _class_type = NativeGeneric()
 
     def __str__(self):
-<<<<<<< HEAD
-        return 'MacroType({self.argument})'
-=======
         return f'MacroType({self.argument})'
->>>>>>> 6e6f088e
 
 #==============================================================================
 class MacroCount(Macro):
@@ -160,11 +146,7 @@
     _class_type = NativeInteger()
 
     def __str__(self):
-<<<<<<< HEAD
-        return 'MacroCount({self.argument})'
-=======
         return f'MacroCount({self.argument})'
->>>>>>> 6e6f088e
 
 
 
