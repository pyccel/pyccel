#------------------------------------------------------------------------------------------#
# This file is part of Pyccel which is released under MIT License. See the LICENSE file or #
# go to https://github.com/pyccel/pyccel/blob/master/LICENSE for full license details.     #
#------------------------------------------------------------------------------------------#

import math

<<<<<<< HEAD
from pyccel.ast.core      import PyccelInternalFunction
=======
from pyccel.ast.internals import PyccelInternalFunction
>>>>>>> 6a2b3be9
from pyccel.ast.core      import Constant
from pyccel.ast.datatypes import (NativeInteger, NativeBool, NativeReal,
                                  default_precision)

__all__ = (
    'math_constants',
    'math_functions',
    # ---
    'MathFunctionBase',
    'MathFunctionFloat',
    'MathFunctionInt',
    'MathFunctionBool',
    # ---
    'MathAcos',
    'MathAcosh',
    'MathAsin',
    'MathAsinh',
    'MathAtan',
    'MathAtan2',
    'MathAtanh',
    'MathCopysign',
    'MathCos',
    'MathCosh',
    'MathDegrees',
    'MathErf',
    'MathErfc',
    'MathExp',
    'MathExpm1',
    'MathFabs',
    'MathFmod',
    'MathFsum',
    'MathGamma',
    'MathHypot',
    'MathLdexp',
    'MathLgamma',
    'MathLog',
    'MathLog10',
    'MathLog1p',
    'MathLog2',
    'MathPow',
    'MathRadians',
    'MathSin',
    'MathSinh',
    'MathSqrt',
    'MathTan',
    'MathTanh',
    'MathRemainder',
    # ---
    'MathCeil',
    'MathFactorial',
    'MathFloor',
    'MathGcd',
    'MathLcm',
    'MathTrunc',
    # ---
    'MathIsclose',
    'MathIsfinite',
    'MathIsinf',
    'MathIsnan',
    # ---
    'MathFrexp', # TODO
    'MathModf',  # TODO
)

#==============================================================================
# Constants
#==============================================================================
math_constants = {
    'e'  : Constant('real', 'e'  , value=math.e  ),
    'pi' : Constant('real', 'pi' , value=math.pi ),
    'inf': Constant('real', 'inf', value=math.inf),
    'nan': Constant('real', 'nan', value=math.nan),
    'tau': Constant('real', 'tau', value=2.*math.pi),
}

#==============================================================================
# Base classes
#==============================================================================
class MathFunctionBase(PyccelInternalFunction):
    """Abstract base class for the Math Functions"""
    _shape = ()
    _rank  = 0

class MathFunctionFloat(MathFunctionBase):
    _dtype = NativeReal()
    _precision = default_precision['real']

class MathFunctionInt(MathFunctionBase):
    _dtype = NativeInteger()
    _precision = default_precision['integer']

class MathFunctionBool(MathFunctionBase):
    _dtype = NativeBool()
    _precision = default_precision['bool']

#==============================================================================
# Functions that return one value
#==============================================================================

# Floating-point result
class MathAcos    (MathFunctionFloat): pass
class MathAcosh   (MathFunctionFloat): pass
class MathAsin    (MathFunctionFloat): pass
class MathAsinh   (MathFunctionFloat): pass
class MathAtan    (MathFunctionFloat): pass
class MathAtan2   (MathFunctionFloat): pass
class MathAtanh   (MathFunctionFloat): pass
class MathCopysign(MathFunctionFloat): pass
class MathCos     (MathFunctionFloat): pass
class MathCosh    (MathFunctionFloat): pass
class MathErf     (MathFunctionFloat): pass
class MathErfc    (MathFunctionFloat): pass
class MathExp     (MathFunctionFloat): pass
class MathExpm1   (MathFunctionFloat): pass
class MathFabs    (MathFunctionFloat): pass
class MathFmod    (MathFunctionFloat): pass
class MathFsum    (MathFunctionFloat): pass
class MathGamma   (MathFunctionFloat): pass
class MathHypot   (MathFunctionFloat): pass
class MathLdexp   (MathFunctionFloat): pass
class MathLgamma  (MathFunctionFloat): pass
class MathLog     (MathFunctionFloat): pass
class MathLog10   (MathFunctionFloat): pass
class MathLog1p   (MathFunctionFloat): pass
class MathLog2    (MathFunctionFloat): pass
class MathPow     (MathFunctionFloat): pass
class MathSin     (MathFunctionFloat): pass
class MathSinh    (MathFunctionFloat): pass
class MathSqrt    (MathFunctionFloat): pass
class MathTan     (MathFunctionFloat): pass
class MathTanh    (MathFunctionFloat): pass
class MathRemainder (MathFunctionFloat): pass

class MathRadians (MathFunctionFloat):
    """Represent a call to the radians function in the Math library"""
class MathDegrees (MathFunctionFloat):
    """Represent a call to the degrees function in the Math library"""

# Integer result
class MathFactorial(MathFunctionInt):
    """Represent a call to the factorial function in the Math library"""
class MathGcd      (MathFunctionInt):
    """Represent a call to the gcd function in the Math library"""
class MathLcm      (MathFunctionInt):
    """Represent a call to the lcm function in the Math library"""

class MathCeil     (MathFunctionInt): pass
class MathFloor    (MathFunctionInt): pass
class MathTrunc    (MathFunctionInt): pass

# Boolean result
class MathIsclose (MathFunctionBool): pass
class MathIsfinite(MathFunctionBool): pass
class MathIsinf   (MathFunctionBool): pass
class MathIsnan   (MathFunctionBool): pass

#==============================================================================
# Functions that return two values
#==============================================================================

# TODO
class MathFrexp(MathFunctionBase):
    """
    frexp(x)

    Return the mantissa and exponent of x, as pair (m, e).
    m is a float and e is an int, such that x = m * 2.**e.
    If x is 0, m and e are both 0.  Else 0.5 <= abs(m) < 1.0.
    """

# TODO
class MathModf(MathFunctionBase):
    """
    modf(x)

    Return the fractional and integer parts of x.  Both results carry the sign
    of x and are floats.
    """

#==============================================================================
# Dictionary to map math functions to classes above
#==============================================================================

_base_classes = (
    'MathFunctionBase',
    'MathFunctionFloat',
    'MathFunctionInt',
    'MathFunctionBool'
)

math_functions = {}
for k, v in globals().copy().items():
    if k.startswith('Math') and (k not in _base_classes):
        name = k[4:].lower()
        math_functions[name] = v<|MERGE_RESOLUTION|>--- conflicted
+++ resolved
@@ -5,11 +5,7 @@
 
 import math
 
-<<<<<<< HEAD
-from pyccel.ast.core      import PyccelInternalFunction
-=======
 from pyccel.ast.internals import PyccelInternalFunction
->>>>>>> 6a2b3be9
 from pyccel.ast.core      import Constant
 from pyccel.ast.datatypes import (NativeInteger, NativeBool, NativeReal,
                                   default_precision)
