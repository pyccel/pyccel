--- conflicted
+++ resolved
@@ -31,7 +31,7 @@
     >>> OmpAnnotatedComment('parallel')
     OmpAnnotatedComment(parallel)
     """
-    __slots__ = ('_txt', '_combined')
+    __slots__ = ('_txt', '_combined', '_has_nowait')
     _attribute_nodes = ()
     _is_multiline = False
 
@@ -73,20 +73,14 @@
 
     def __getnewargs__(self):
         """Used for Pickling self."""
-
         args = (self.txt, self.combined)
         return args
 
 class OMP_For_Loop(OmpAnnotatedComment):
     """ Represents an OpenMP Loop construct. """
-<<<<<<< HEAD
-    def __init__(self, txt, has_nowait):
-        super().__init__(txt, has_nowait)
-=======
-    __slots__ = ()
-    def __init__(self, txt):
-        super().__init__(txt)
->>>>>>> a55e2528
+    __slots__ = ()
+    def __init__(self, txt, has_nowait):
+        super().__init__(txt, has_nowait)
 
     @property
     def name(self):
@@ -95,16 +89,19 @@
 
 class OMP_Simd_Construct(OmpAnnotatedComment):
     """ Represents an OpenMP Simd construct"""
+    __slots__ = ()
     def __init__(self, txt, has_nowait):
         super().__init__(txt, has_nowait)
 
 class OMP_TaskLoop_Construct(OmpAnnotatedComment):
     """ Represents an OpenMP Taskloop construct"""
+    __slots__ = ()
     def __init__(self, txt, has_nowait):
         super().__init__(txt, has_nowait)
 
 class OMP_Distribute_Construct(OmpAnnotatedComment):
     """ Represents an OpenMP Distribute construct"""
+    __slots__ = ()
     def __init__(self, txt, has_nowait):
         super().__init__(txt, has_nowait)
 
@@ -166,14 +163,9 @@
 
 class OMP_Cancel_Construct(OmpAnnotatedComment):
     """ Represents OpenMP Cancel construct. """
-<<<<<<< HEAD
-    def __init__(self, txt, has_nowait):
-        super().__init__(txt, has_nowait)
-=======
-    __slots__ = ()
-    def __init__(self, txt):
-        super().__init__(txt)
->>>>>>> a55e2528
+    __slots__ = ()
+    def __init__(self, txt, has_nowait):
+        super().__init__(txt, has_nowait)
 
 class OMP_Target_Construct(OmpAnnotatedComment):
     """ Represents OpenMP Target construct. """
@@ -214,11 +206,6 @@
 
 class Omp_End_Clause(OmpAnnotatedComment):
     """ Represents the End of an OpenMP block. """
-<<<<<<< HEAD
-    def __init__(self, txt, has_nowait):
-        super().__init__(txt, has_nowait)
-=======
-    __slots__ = ()
-    def __init__(self, txt):
-        super().__init__(txt)
->>>>>>> a55e2528
+    __slots__ = ()
+    def __init__(self, txt, has_nowait):
+        super().__init__(txt, has_nowait)