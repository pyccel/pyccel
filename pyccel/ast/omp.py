--- conflicted
+++ resolved
@@ -1,8 +1,8 @@
 # coding: utf-8
-# ------------------------------------------------------------------------------------------#
+#------------------------------------------------------------------------------------------#
 # This file is part of Pyccel which is released under MIT License. See the LICENSE file or #
 # go to https://github.com/pyccel/pyccel/blob/master/LICENSE for full license details.     #
-# ------------------------------------------------------------------------------------------#
+#------------------------------------------------------------------------------------------#
 """
 OpenMP has several constructs and directives, and this file contains the OpenMP types that are supported.
 We represent some types with the OmpAnnotatedComment type.
@@ -12,275 +12,232 @@
 
 from .basic import PyccelAstNode
 
-__all__ = (
-    "OmpAnnotatedComment",
-    # General
-    "OmpConstruct",
-    "OmpClause",
-    "Omp",
-    "OmpStatement",
-    # Constructs
-    "OmpParallelConstruct",
-    "OmpEndConstruct",
-    # Clauses
-    "OmpIfClause",
-    "OmpNumThreadsClause",
-    "OmpDefaultClause",
-    "OmpPrivateClause",
-    "OmpFirstPrivateClause",
-    "OmpSharedClause",
-    "OmpCopyinClause",
-    "OmpReductionClause",
-    "OmpProcBindClause",
-)
-
-<<<<<<< HEAD
-=======
+__all__ = ('OmpAnnotatedComment',
+           'OMP_For_Loop',
+           'OMP_Simd_Construct',
+           'OMP_TaskLoop_Construct',
+           'OMP_Distribute_Construct',
+           'OMP_Parallel_Construct',
+           'OMP_Task_Construct',
+           'OMP_Single_Construct',
+           'OMP_Critical_Construct',
+           'OMP_Master_Construct',
+           'OMP_Masked_Construct',
+           'OMP_Cancel_Construct',
+           'OMP_Target_Construct',
+           'OMP_Teams_Construct',
+           'OMP_Sections_Construct',
+           'OMP_Section_Construct',
+           'Omp_End_Clause')
+
 class OmpAnnotatedComment(PyccelAstNode):
 
     """Represents an OpenMP Annotated Comment in the code.
 
     Parameters
     ----------
->>>>>>> 6e6f088e
-
-class OmpAnnotatedComment(Basic):
-
-    """Represents an OpenMP Annotated Comment in the code."""
-
-    __slots__ = ("VERSION", "DEPRECATED")
+
+    txt: str
+        statement to print
+
+    combined: List (Optional)
+        constructs to be combined with the current construct
+
+    Examples
+    --------
+    >>> from pyccel.ast.omp import OmpAnnotatedComment
+    >>> OmpAnnotatedComment('parallel')
+    OmpAnnotatedComment(parallel)
+    """
+    __slots__ = ('_txt', '_combined', '_has_nowait')
     _attribute_nodes = ()
-    _current_omp_version = None
-
-    def __init__(self, **kwargs):
-        if self._current_omp_version is None:
-            raise NotImplementedError(
-                "OpenMP version not set (use OmpAnnotatedComment.set_current_version)"
-            )
-        self.VERSION = float(kwargs.pop("VERSION", "0") or "0")
-        self.DEPRECATED = float(kwargs.pop("DEPRECATED", "inf") or "inf")
-        if self.version > self._current_omp_version:
-            raise NotImplementedError(
-                f"Syntax not supported in OpenMP version {self._current_omp_version}"
-            )
-        if self.deprecated <= self._current_omp_version:
-            raise NotImplementedError(
-                f"Syntax deprecated in OpenMP version {self.DEPRECATED}"
-            )
+    _is_multiline = False
+
+    def __init__(self, txt, has_nowait=False, combined=None):
+        self._txt = txt
+        self._combined = combined
+        self._has_nowait = has_nowait
         super().__init__()
 
     @property
-    def version(self):
-        """Returns the version of OpenMP syntax used."""
-        return self.VERSION
-
-    @property
-    def deprecated(self):
-        """Returns the deprecated version of OpenMP syntax used."""
-        return self.DEPRECATED
-
-    @classmethod
-    def set_current_version(cls, version):
-        """Sets the version of OpenMP syntax to support."""
-        cls._current_omp_version = version
-
-
-class OmpConstruct(OmpAnnotatedComment):
-
-    """Represents an OpenMP Construct in the code."""
-
-    __slots__ = ("_name", "_clauses", "_clause_count", "_parent", "_has_closing")
-
-    _allowed_clauses = ()
-    _deprecated_clauses = ()
-
-    def __init__(self, **kwargs):
-        self._name = kwargs.pop("name")
-        self._clauses = kwargs.pop("clauses", [])
-        self._parent = kwargs.pop("parent", None)
-        self._has_closing = kwargs.pop("has_closing", False)
-
-        # Count the occurrences of each clause
-        # This is used to check for duplicate clauses if not allowed
-        self._clause_count = {}
-        for clause in self.clauses:
-            if clause.name not in self._clause_count:
-                self._clause_count[clause.name] = 0
-            self._clause_count[clause.name] += 1
-
-        super().__init__(**kwargs)
-
-    def visit_syntatic_clauses(self, parser, errors):
-        """Visit the clause in the syntatic phase."""
-        for clause in self._clauses:
-            if clause.name not in self._allowed_clauses:
-                errors.report(
-                    f"OMP PARALLEL CONSTRUCT: clause '{clause}' is not allowed",
-                    symbol=clause,
-                    severity="fatal",
-                )
-            if clause.name in self._deprecated_clauses:
-                errors.report(
-                    f"OMP PARALLEL CONSTRUCT: clause '{clause}' is deprecated",
-                    symbol=clause,
-                    severity="fatal",
-                )
-        return [clause.visit_syntatic(parser, errors) for clause in self._clauses]
-
-    def visit_semantic_clauses(self, parser, errors):
-        """Visit the clause in the semantic phase."""
-        return [clause.visit_semantic(parser, errors) for clause in self._clauses]
-
-    def cprint(self, printer, errors):
-        """Print the clause in the code."""
-        clauses = " ".join(clause.cprint(printer, errors) for clause in self.clauses)
-        return f"#pragma omp {self.name} {clauses}"
-
-    @property
-    def name(self):
-        """Returns the name of the OpenMP construct."""
-        return self._name
-
-    @property
-    def clauses(self):
-        """Returns the clauses of the OpenMP construct."""
-        return self._clauses
-
-    @property
-    def clauses_count(self):
-        """Returns a dictionary containing the number of occurrences of each clause."""
-        return self._clause_count
+    def is_multiline(self):
+        """Used to check if the construct needs brackets."""
+        return self._is_multiline
+
+    @property
+    def has_nowait(self):
+        """Used to check if the construct has a nowait clause."""
+        return self._has_nowait
+
+    @has_nowait.setter
+    def has_nowait(self, value):
+        """Used to set the _has_nowait var."""
+        self._has_nowait = value
+
+    @property
+    def name(self):
+        """Name of the construct."""
+        return ''
+
+    @property
+    def txt(self):
+        """Used to store clauses."""
+        return self._txt
+
+    @property
+    def combined(self):
+        """Used to store the combined construct of a directive."""
+        return self._combined
+
+    def __getnewargs__(self):
+        """Used for Pickling self."""
+        args = (self.txt, self.combined)
+        return args
 
     def __str__(self):
-        return f'#$ omp {self.name} {" ".join(str(clause) for clause in self.clauses)}'
-
-    def __repr__(self):
-        return f'#$ omp {self.name} {" ".join(repr(clause) for clause in self.clauses)}'
-
-
-class OmpClause(OmpAnnotatedComment):
-    """Represents an OpenMP Clause in the code."""
-
-    __slots__ = ("_name", "_parent")
-
-    def __init__(self, **kwargs):
-        self._name = kwargs.pop("name")
-        self._parent = kwargs.pop("parent")
-        super().__init__(**kwargs)
-
-    @property
-    def name(self):
-        """Returns the name of the clause."""
-        return self._name
-
-    def __repr__(self):
-        return f"{self.name}"
-
-
-class Omp(OmpAnnotatedComment):
-    """Represents a holder for all OpenMP statements."""
-
-    __slots__ = ("_statements",)
-
-    def __init__(self, **kwargs):
-        self._statements = kwargs.pop("statements", [])
-        super().__init__(**kwargs)
-
-    @property
-    def statements(self):
-        """Returns the statements of the OpenMP holder."""
-        return self._statements
-
-    def __str__(self):
-        return "\n".join(str(stmt) for stmt in self.statements)
-
-    def __repr__(self):
-        return "\n".join(repr(stmt) for stmt in self.statements)
-
-
-class OmpStatement(OmpAnnotatedComment):
-    """Represents an OpenMP statement."""
-
-    __slots__ = ("_statement", "_parent")
-
-    def __init__(self, **kwargs):
-        self._statement = kwargs.pop("statement")
-        self._parent = kwargs.pop("parent", None)
-        super().__init__()
-
-    @property
-    def statement(self):
-        """Returns the statement of the OpenMP statement."""
-        return self._statement
-
-    def __str__(self):
-        return f"#$ omp {str(self.statement)}"
-
-    def __repr__(self):
-        return f"#$ omp {repr(self.statement)}"
-
-
-class OmpParallelConstruct(OmpConstruct):
-    """Represents an OpenMP Parallel Construct."""
-
-    __slots__ = ()
-
-
-class OmpEndConstruct(OmpConstruct):
-    """Represents an OpenMP End Construct."""
-
-    __slots__ = ()
-
-
-class OmpIfClause(OmpClause):
-    """Represents an OpenMP If Clause."""
-
-    __slots__ = ('directive_name_modifier', 'expr')
-
-
-class OmpNumThreadsClause(OmpClause):
-    """Represents an OpenMP NumThreads Clause."""
-
-    __slots__ = ('num_threads',)
-
-
-class OmpDefaultClause(OmpClause):
-    """Represents an OpenMP Default Clause."""
-
-    __slots__ = ('attribute',)
-
-
-class OmpPrivateClause(OmpClause):
-    """Represents an OpenMP Private Clause."""
-
-    __slots__ = ('variables',)
-
-
-class OmpFirstPrivateClause(OmpClause):
-    """Represents an OpenMP FirstPrivate Clause."""
-
-    __slots__ = ('variables',)
-
-
-class OmpSharedClause(OmpClause):
-    """Represents an OpenMP Shared Clause."""
-
-    __slots__ = ('variables',)
-
-
-class OmpCopyinClause(OmpClause):
-    """Represents an OpenMP Copyin Clause."""
-
-    __slots__ = ('variables',)
-
-
-class OmpReductionClause(OmpClause):
-    """Represents an OpenMP Reduction Clause."""
-
-    __slots__ = ('modifier', 'operator', 'variables')
-
-
-class OmpProcBindClause(OmpClause):
-    """Represents an OpenMP ProcBind Clause."""
-
-    __slots__ = ('affinity_policy', )+        instructions = [self.name, self.combined, self.txt]
+        return '#$ omp '+' '.join(i for i in instructions if i)
+
+class OMP_For_Loop(OmpAnnotatedComment):
+    """ Represents an OpenMP Loop construct. """
+    __slots__ = ()
+    def __init__(self, txt, has_nowait):
+        super().__init__(txt, has_nowait)
+
+    @property
+    def name(self):
+        """Name of the construct."""
+        return 'for'
+
+class OMP_Simd_Construct(OmpAnnotatedComment):
+    """ Represents an OpenMP Simd construct"""
+    __slots__ = ()
+    def __init__(self, txt, has_nowait):
+        super().__init__(txt, has_nowait)
+
+    @property
+    def name(self):
+        """Name of the construct."""
+        return 'simd'
+
+class OMP_TaskLoop_Construct(OmpAnnotatedComment):
+    """ Represents an OpenMP Taskloop construct"""
+    __slots__ = ()
+    def __init__(self, txt, has_nowait):
+        super().__init__(txt, has_nowait)
+
+    @property
+    def name(self):
+        """Name of the construct."""
+        return 'taskloop'
+
+class OMP_Distribute_Construct(OmpAnnotatedComment):
+    """ Represents an OpenMP Distribute construct"""
+    __slots__ = ()
+    def __init__(self, txt, has_nowait):
+        super().__init__(txt, has_nowait)
+
+    @property
+    def name(self):
+        """Name of the construct."""
+        return 'distribute'
+
+class OMP_Parallel_Construct(OmpAnnotatedComment):
+    """ Represents an OpenMP Parallel construct. """
+    __slots__ = ()
+    _is_multiline = True
+    @property
+    def name(self):
+        """Name of the construct."""
+        return 'parallel'
+
+class OMP_Task_Construct(OmpAnnotatedComment):
+    """ Represents an OpenMP Task construct. """
+    __slots__ = ()
+    _is_multiline = True
+    def __init__(self, txt, has_nowait):
+        super().__init__(txt, has_nowait)
+
+class OMP_Single_Construct(OmpAnnotatedComment):
+    """ Represents an OpenMP Single construct. """
+    __slots__ = ()
+    _is_multiline = True
+    def __init__(self, txt, has_nowait):
+        super().__init__(txt, has_nowait)
+
+    @property
+    def name(self):
+        """Name of the construct."""
+        return 'single'
+
+class OMP_Critical_Construct(OmpAnnotatedComment):
+    """ Represents an OpenMP Critical construct. """
+    __slots__ = ()
+    _is_multiline = True
+    def __init__(self, txt, has_nowait):
+        super().__init__(txt, has_nowait)
+
+class OMP_Master_Construct(OmpAnnotatedComment):
+    """ Represents OpenMP Master construct. """
+    __slots__ = ()
+    _is_multiline = True
+    def __init__(self, txt, has_nowait):
+        super().__init__(txt, has_nowait)
+
+class OMP_Masked_Construct(OmpAnnotatedComment):
+    """ Represents OpenMP Masked construct. """
+    __slots__ = ()
+    _is_multiline = True
+    @property
+    def name(self):
+        """Name of the construct."""
+        return 'masked'
+
+class OMP_Cancel_Construct(OmpAnnotatedComment):
+    """ Represents OpenMP Cancel construct. """
+    __slots__ = ()
+    def __init__(self, txt, has_nowait):
+        super().__init__(txt, has_nowait)
+
+class OMP_Target_Construct(OmpAnnotatedComment):
+    """ Represents OpenMP Target construct. """
+    __slots__ = ()
+    _is_multiline = True
+    @property
+    def name(self):
+        """Name of the construct."""
+        return 'target'
+
+class OMP_Teams_Construct(OmpAnnotatedComment):
+    """ Represents OpenMP Teams construct. """
+    __slots__ = ()
+    _is_multiline = True
+    @property
+    def name(self):
+        """Name of the construct."""
+        return 'teams'
+
+class OMP_Sections_Construct(OmpAnnotatedComment):
+    """ Represents OpenMP Sections construct. """
+    __slots__ = ()
+    _is_multiline = True
+    def __init__(self, txt, has_nowait):
+        super().__init__(txt, has_nowait)
+
+    @property
+    def name(self):
+        """Name of the construct."""
+        return 'sections'
+
+class OMP_Section_Construct(OmpAnnotatedComment):
+    """ Represent OpenMP Section construct. """
+    __slots__ = ()
+    _is_multiline = True
+    def __init__(self, txt, has_nowait):
+        super().__init__(txt, has_nowait)
+
+class Omp_End_Clause(OmpAnnotatedComment):
+    """ Represents the End of an OpenMP block. """
+    __slots__ = ()
+    def __init__(self, txt, has_nowait):
+        super().__init__(txt, has_nowait)