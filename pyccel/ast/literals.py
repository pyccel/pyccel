--- conflicted
+++ resolved
@@ -224,10 +224,4 @@
     """
 
     def __str__(self):
-<<<<<<< HEAD
-        """
-        return str ob and 'None' as value
-        """
-=======
->>>>>>> 6ee47a00
         return 'None'