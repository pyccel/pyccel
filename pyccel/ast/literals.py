--- conflicted
+++ resolved
@@ -223,12 +223,8 @@
     class for None object in the code.
     """
 
-<<<<<<< HEAD
-    def __str__(self, printer):
-=======
     def __str__(self):
         """
         return str ob and 'None' as value
         """
->>>>>>> ad98df27
         return 'None'