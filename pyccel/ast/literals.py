--- conflicted
+++ resolved
@@ -76,13 +76,8 @@
 
     Parameters
     ----------
-<<<<<<< HEAD
-    precision : int, optional
-        The precision of the boolean.
-=======
-    dtype : FixedSizeType
-        The exact type of the literal.
->>>>>>> f17d55b5
+    dtype : FixedSizeType
+        The exact type of the literal.
     """
     __slots__ = ('_class_type',)
 
@@ -108,13 +103,8 @@
 
     Parameters
     ----------
-<<<<<<< HEAD
-    precision : int, optional
-        The precision of the boolean.
-=======
-    dtype : FixedSizeType
-        The exact type of the literal.
->>>>>>> f17d55b5
+    dtype : FixedSizeType
+        The exact type of the literal.
     """
     __slots__ = ('_class_type',)
 
@@ -143,13 +133,8 @@
     value : int
         The literal integer.
 
-<<<<<<< HEAD
-    precision : int, optional
-        The precision of the integer. The default is Python built-in precision.
-=======
-    dtype : FixedSizeType
-        The exact type of the literal.
->>>>>>> f17d55b5
+    dtype : FixedSizeType
+        The exact type of the literal.
     """
     __slots__   = ('_value', '_class_type')
 
@@ -185,13 +170,8 @@
     value : float
         The literal float.
 
-<<<<<<< HEAD
-    precision : int, optional
-        The precision of the float. The default is Python built-in precision.
-=======
-    dtype : FixedSizeType
-        The exact type of the literal.
->>>>>>> f17d55b5
+    dtype : FixedSizeType
+        The exact type of the literal.
     """
     __slots__   = ('_value', '_class_type')
 
@@ -230,13 +210,8 @@
     imag : float
         The imaginary part of the literal complex.
 
-<<<<<<< HEAD
-    precision : int, optional
-        The precision of the complex. The default is Python built-in precision.
-=======
-    dtype : FixedSizeType
-        The exact type of the literal.
->>>>>>> f17d55b5
+    dtype : FixedSizeType
+        The exact type of the literal.
     """
     __slots__   = ('_real_part','_imag_part', '_class_type')
 
@@ -319,14 +294,6 @@
 
     Parameters
     ----------
-<<<<<<< HEAD
-    precision : int, optional
-        The precision of the complex. The default is Python built-in precision.
-    """
-    __slots__ = ()
-    def __new__(cls, precision = -1):
-        return super().__new__(cls, 0, 1, precision=precision)
-=======
     real : float = 0
         The value of the real part. This argument is necessary to handle the
         inheritance but should not be provided explicitly.
@@ -339,7 +306,6 @@
     __slots__ = ()
     def __new__(cls, real = 0, imag = 1, dtype = PythonNativeComplex()):
         return super().__new__(cls, 0, 1, dtype = dtype)
->>>>>>> f17d55b5
 
     def __init__(self, real = 0, imag = 1, dtype = PythonNativeComplex()):
         super().__init__(0, 1, dtype)
