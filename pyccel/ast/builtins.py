--- conflicted
+++ resolved
@@ -127,13 +127,8 @@
 
     Parameters
     ----------
-<<<<<<< HEAD
-    arg : PyccelAstNode
-        The object which the property is called from.
-=======
-    arg : Variable, Literal
+    arg : TypedAstNode
         The object on which the property is called.
->>>>>>> 267be300
     """
     __slots__ = ()
     name = 'imag'
@@ -193,8 +188,7 @@
         return f'Conjugate({self.internal_var})'
 
 #==============================================================================
-<<<<<<< HEAD
-class PythonBool(PyccelAstNode):
+class PythonBool(TypedAstNode):
     """
     Represents a call to Python's native `bool()` function.
 
@@ -205,10 +199,6 @@
     ----------
     arg : PyccelAstNode
         The argument passed to the function.
-=======
-class PythonBool(TypedAstNode):
-    """ Represents a call to Python's native bool() function.
->>>>>>> 267be300
     """
     __slots__ = ('_arg',)
     name = 'bool'
@@ -239,8 +229,7 @@
         return f'Bool({self.arg})'
 
 #==============================================================================
-<<<<<<< HEAD
-class PythonComplex(PyccelAstNode):
+class PythonComplex(TypedAstNode):
     """
     Represents a call to Python's native `complex()` function.
 
@@ -254,10 +243,6 @@
 
     arg1 : PyccelAstNode, default=0
         The second argument passed to the function (the imaginary part).
-=======
-class PythonComplex(TypedAstNode):
-    """ Represents a call to Python's native complex() function.
->>>>>>> 267be300
     """
     __slots__ = ('_real_part', '_imag_part', '_internal_var', '_is_cast')
     name = 'complex'
@@ -358,12 +343,7 @@
         return f"complex({self.real}, {self.imag})"
 
 #==============================================================================
-<<<<<<< HEAD
-class PythonEnumerate(Basic):
-=======
 class PythonEnumerate(PyccelAstNode):
-
->>>>>>> 267be300
     """
     Represents a call to Python's native `enumerate()` function.
 
@@ -410,8 +390,7 @@
         return PythonLen(self.element)
 
 #==============================================================================
-<<<<<<< HEAD
-class PythonFloat(PyccelAstNode):
+class PythonFloat(TypedAstNode):
     """
     Represents a call to Python's native `float()` function.
 
@@ -422,10 +401,6 @@
     ----------
     arg : PyccelAstNode
         The argument passed to the function.
-=======
-class PythonFloat(TypedAstNode):
-    """ Represents a call to Python's native float() function.
->>>>>>> 267be300
     """
     __slots__ = ('_arg')
     name = 'float'
@@ -455,8 +430,7 @@
         return f'float({self.arg})'
 
 #==============================================================================
-<<<<<<< HEAD
-class PythonInt(PyccelAstNode):
+class PythonInt(TypedAstNode):
     """
     Represents a call to Python's native `int()` function.
 
@@ -467,10 +441,6 @@
     ----------
     arg : PyccelAstNode
         The argument passed to the function.
-=======
-class PythonInt(TypedAstNode):
-    """ Represents a call to Python's native int() function.
->>>>>>> 267be300
     """
 
     __slots__ = ('_arg')
@@ -497,18 +467,6 @@
         return self._arg
 
 #==============================================================================
-<<<<<<< HEAD
-class PythonTuple(PyccelAstNode):
-    """
-    Represents a call to Python's native tuple() function.
-
-    Represents a call to Python's native tuple() function.
-
-    Parameters
-    ----------
-    *args : tuple of PyccelAstNodes
-        The elements of the tuple.
-=======
 class PythonTuple(TypedAstNode):
     """
     Class representing a call to Python's native tuple() function.
@@ -521,7 +479,6 @@
     ----------
     *args : tuple of TypedAstNode
         The arguments passed to the tuple function.
->>>>>>> 267be300
     """
     __slots__ = ('_args','_inconsistent_shape','_is_homogeneous',
             '_dtype','_precision','_rank','_shape','_order')
@@ -898,13 +855,8 @@
     _order = None
 
     def __init__(self, arg):
-<<<<<<< HEAD
-        if not isinstance(arg, PyccelAstNode):
+        if not isinstance(arg, TypedAstNode):
             raise TypeError(f'Unknown type of {type(arg)}.' )
-=======
-        if not isinstance(arg, TypedAstNode):
-            raise TypeError('Unknown type of  %s.' % type(arg))
->>>>>>> 267be300
         self._dtype = arg.dtype
         self._precision = -1
         super().__init__(arg)
@@ -982,29 +934,18 @@
         super().__init__(x)
 
 #==============================================================================
-<<<<<<< HEAD
-class Lambda(Basic):
+class Lambda(PyccelAstNode):
     """
     Represents a call to Python's lambda for temporary functions.
 
     Represents a call to Python's built-in function `lambda` for temporary functions.
-=======
-class Lambda(PyccelAstNode):
-    """Represents a call to python lambda for temporary functions
->>>>>>> 267be300
 
     Parameters
     ----------
     variables : tuple of symbols
-<<<<<<< HEAD
         The arguments to the lambda expression.
-    expr : PyccelAstNode
+    expr : TypedAstNode
         The expression carried out when the lambda function is called.
-=======
-                The arguments to the lambda expression
-    expr      : TypedAstNode
-                The expression carried out when the lambda function is called
->>>>>>> 267be300
     """
     __slots__ = ('_variables', '_expr')
     _attribute_nodes = ('_variables', '_expr')
@@ -1058,13 +999,8 @@
     _attribute_nodes = ('_obj',)
 
     def __init__(self, obj):
-<<<<<<< HEAD
-        if not isinstance (obj, PyccelAstNode):
+        if not isinstance (obj, TypedAstNode):
             raise PyccelError(f"Python's type function is not implemented for {type(obj)} object")
-=======
-        if not isinstance (obj, TypedAstNode):
-            raise PyccelError("Python's type function is not implemented for {} object".format(type(obj)))
->>>>>>> 267be300
         self._dtype = obj.dtype
         self._precision = obj.precision
         self._obj = obj
