# coding: utf-8
#------------------------------------------------------------------------------------------#
# This file is part of Pyccel which is released under MIT License. See the LICENSE file or #
# go to https://github.com/pyccel/pyccel/blob/master/LICENSE for full license details.     #
#------------------------------------------------------------------------------------------#
"""
The Python interpreter has a number of built-in functions and types that are
always available.

In this module we implement some of them in alphabetical order.

"""
from pyccel.errors.errors import PyccelError

from pyccel.utilities.stage import PyccelStage

from .basic     import PyccelAstNode, TypedAstNode
from .datatypes import (NativeInteger, NativeBool, NativeFloat,
                        NativeComplex, NativeGeneric)
from .datatypes import NativeHomogeneousTuple, NativeInhomogeneousTuple
from .datatypes import NativeHomogeneousList, NativeTuple
from .internals import PyccelInternalFunction, Slice, get_final_precision, PyccelArrayShapeElement
from .literals  import LiteralInteger, LiteralFloat, LiteralComplex, Nil
from .literals  import Literal, LiteralImaginaryUnit, convert_to_literal
from .literals  import LiteralString
from .operators import PyccelAdd, PyccelAnd, PyccelMul, PyccelIsNot
from .operators import PyccelMinus, PyccelUnarySub, PyccelNot
from .variable  import IndexedElement, Variable, InhomogeneousTupleVariable

pyccel_stage = PyccelStage()

__all__ = (
    'Lambda',
    'PythonAbs',
    'PythonBool',
    'PythonComplex',
    'PythonComplexProperty',
    'PythonConjugate',
    'PythonEnumerate',
    'PythonFloat',
    'PythonImag',
    'PythonInt',
    'PythonLen',
    'PythonList',
    'PythonMap',
    'PythonMax',
    'PythonMin',
    'PythonPrint',
    'PythonRange',
    'PythonReal',
    'PythonSum',
    'PythonTuple',
    'PythonTupleFunction',
    'PythonType',
    'PythonZip',
    'builtin_functions_dict',
)

#==============================================================================
class PythonComplexProperty(PyccelInternalFunction):
    """
    Represents a call to the .real or .imag property.

    Represents a call to a property of a complex number. The relevant properties
    are the `.real` and `.imag` properties.

    e.g:
    >>> a = 1+2j
    >>> a.real
    1.0

    Parameters
    ----------
    arg : TypedAstNode
        The object which the property is called from.
    """
    __slots__ = ()
    _dtype = NativeFloat()
    _precision = -1
    _rank  = 0
    _shape = None
    _order = None
    _class_type = NativeFloat()

    def __init__(self, arg):
        super().__init__(arg)

    @property
    def internal_var(self):
        """Return the variable on which the function was called"""
        return self._args[0]

#==============================================================================
class PythonReal(PythonComplexProperty):
    """
    Represents a call to the .real property.

    e.g:
    >>> a = 1+2j
    >>> a.real
    1.0

    Parameters
    ----------
    arg : TypedAstNode
        The object which the property is called from.
    """
    __slots__ = ()
    name = 'real'
    def __new__(cls, arg):
        if isinstance(arg.dtype, NativeBool):
            return PythonInt(arg)
        elif not isinstance(arg.dtype, NativeComplex):
            return arg
        else:
            return super().__new__(cls)

    def __str__(self):
        return f'Real({self.internal_var})'

#==============================================================================
class PythonImag(PythonComplexProperty):
    """
    Represents a call to the .imag property.

    Represents a call to the .imag property of an object with a complex type.
    e.g:
    >>> a = 1+2j
    >>> a.imag
    1.0

    Parameters
    ----------
    arg : TypedAstNode
        The object on which the property is called.
    """
    __slots__ = ()
    name = 'imag'
    def __new__(cls, arg):
        if arg.dtype is not NativeComplex():
            return convert_to_literal(0, dtype = arg.dtype)
        else:
            return super().__new__(cls)

    def __str__(self):
        return f'Imag({self.internal_var})'

#==============================================================================
class PythonConjugate(PyccelInternalFunction):
    """
    Represents a call to the .conjugate() function.

    Represents a call to the conjugate function which is a member of
    the builtin types int, float, complex. The conjugate function is
    called from Python as follows:

    >>> a = 1+2j
    >>> a.conjugate()
    1-2j

    Parameters
    ----------
    arg : TypedAstNode
        The variable/expression which was passed to the
        conjugate function.
    """
    __slots__ = ()
    _dtype = NativeComplex()
    _precision = -1
    _rank  = 0
    _shape = None
    _order = None
    _class_type = NativeComplex()
    name = 'conjugate'

    def __new__(cls, arg):
        if arg.dtype is NativeBool():
            return PythonInt(arg)
        elif arg.dtype is not NativeComplex():
            return arg
        else:
            return super().__new__(cls)

    def __init__(self, arg):
        super().__init__(arg)

    @property
    def internal_var(self):
        """Return the variable on which the function was called"""
        return self._args[0]

    def __str__(self):
        return f'Conjugate({self.internal_var})'

#==============================================================================
class PythonBool(PyccelInternalFunction):
    """
    Represents a call to Python's native `bool()` function.

    Represents a call to Python's native `bool()` function which casts an
    argument to a boolean.

    Parameters
    ----------
    arg : TypedAstNode
        The argument passed to the function.
    """
    __slots__ = ()
    name = 'bool'
    _dtype = NativeBool()
    _precision = -1
    _rank  = 0
    _shape = None
    _order = None
    _class_type = NativeBool()

    def __new__(cls, arg):
        if getattr(arg, 'is_optional', None):
            bool_expr = super().__new__(cls)
            bool_expr.__init__(arg)
            return PyccelAnd(PyccelIsNot(arg, Nil()), bool_expr)
        else:
            return super().__new__(cls)

    @property
    def arg(self):
        """
        Get the argument which was passed to the function.

        Get the argument which was passed to the function.
        """
        return self._args[0]

    def __str__(self):
        return f'Bool({self.arg})'

#==============================================================================
class PythonComplex(PyccelInternalFunction):
    """
    Represents a call to Python's native `complex()` function.

    Represents a call to Python's native `complex()` function which casts an
    argument to a complex number.

    Parameters
    ----------
    arg0 : TypedAstNode
        The first argument passed to the function (either a real or a complex).

    arg1 : TypedAstNode, default=0
        The second argument passed to the function (the imaginary part).
    """
    __slots__ = ('_real_part', '_imag_part', '_internal_var', '_is_cast')
    name = 'complex'

    _dtype = NativeComplex()
    _precision = -1
    _rank  = 0
    _shape = None
    _order = None
    _class_type = NativeComplex()
    _real_cast = PythonReal
    _imag_cast = PythonImag
    _attribute_nodes = ('_real_part', '_imag_part', '_internal_var')

    def __new__(cls, arg0, arg1=LiteralFloat(0)):

        if isinstance(arg0, Literal) and isinstance(arg1, Literal):
            real_part = 0
            imag_part = 0

            # Collect real and imag part from first argument
            if isinstance(arg0, LiteralComplex):
                real_part += arg0.real.python_value
                imag_part += arg0.imag.python_value
            else:
                real_part += arg0.python_value

            # Collect real and imag part from second argument
            if isinstance(arg1, LiteralComplex):
                real_part -= arg1.imag.python_value
                imag_part += arg1.real.python_value
            else:
                imag_part += arg1.python_value

            return LiteralComplex(real_part, imag_part, precision = cls._precision)


        # Split arguments depending on their type to ensure that the arguments are
        # either a complex and LiteralFloat(0) or 2 floats

        if arg0.dtype is NativeComplex() and arg1.dtype is NativeComplex():
            # both args are complex
            return PyccelAdd(arg0, PyccelMul(arg1, LiteralImaginaryUnit()))
        return super().__new__(cls)

    def __init__(self, arg0, arg1 = LiteralFloat(0)):
        self._is_cast = arg0.dtype is NativeComplex() and \
                        isinstance(arg1, Literal) and arg1.python_value == 0

        if self._is_cast:
            self._real_part = self._real_cast(arg0)
            self._imag_part = self._imag_cast(arg0)
            self._internal_var = arg0

        else:
            self._internal_var = None

            if arg0.dtype is NativeComplex() and \
                    not (isinstance(arg1, Literal) and arg1.python_value == 0):
                # first arg is complex. Second arg is non-0
                self._real_part = self._real_cast(arg0)
                self._imag_part = PyccelAdd(self._imag_cast(arg0), arg1)
            elif arg1.dtype is NativeComplex():
                if isinstance(arg0, Literal) and arg0.python_value == 0:
                    # second arg is complex. First arg is 0
                    self._real_part = PyccelUnarySub(self._imag_cast(arg1))
                    self._imag_part = self._real_cast(arg1)
                else:
                    # Second arg is complex. First arg is non-0
                    self._real_part = PyccelMinus(arg0, self._imag_cast(arg1))
                    self._imag_part = self._real_cast(arg1)
            else:
                self._real_part = self._real_cast(arg0)
                self._imag_part = self._real_cast(arg1)
        super().__init__()

    @property
    def is_cast(self):
        """ Indicates if the function is casting or assembling a complex """
        return self._is_cast

    @property
    def real(self):
        """ Returns the real part of the complex """
        return self._real_part

    @property
    def imag(self):
        """ Returns the imaginary part of the complex """
        return self._imag_part

    @property
    def internal_var(self):
        """ When the complex call is a cast, returns the variable being cast """
        assert(self._is_cast)
        return self._internal_var

    def __str__(self):
        return f"complex({self.real}, {self.imag})"

#==============================================================================
class PythonEnumerate(PyccelAstNode):
    """
    Represents a call to Python's native `enumerate()` function.

    Represents a call to Python's native `enumerate()` function.

    Parameters
    ----------
    arg : TypedAstNode
        The argument passed to the function.

    start : TypedAstNode
        The start value of the enumeration index.
    """
    __slots__ = ('_element','_start')
    _attribute_nodes = ('_element','_start')
    name = 'enumerate'

    def __init__(self, arg, start = None):
        if pyccel_stage != "syntactic" and \
                not isinstance(arg, TypedAstNode):
            raise TypeError('Expecting an arg of valid type')
        self._element = arg
        self._start   = start or LiteralInteger(0)
        super().__init__()

    @property
    def element(self):
        """
        Get the object which is being enumerated.

        Get the object which is being enumerated.
        """
        return self._element

    @property
    def start(self):
        """ Returns the value from which the indexing starts
        """
        return self._start

    def __getitem__(self, index):
        return [PyccelAdd(index, self.start, simplify=True),
                self.element[index]]

    @property
    def length(self):
        """ Return the length of the enumerated object
        """
        return PythonLen(self.element)

#==============================================================================
class PythonFloat(PyccelInternalFunction):
    """
    Represents a call to Python's native `float()` function.

    Represents a call to Python's native `float()` function which casts an
    argument to a floating point number.

    Parameters
    ----------
    arg : TypedAstNode
        The argument passed to the function.
    """
    __slots__ = ()
    name = 'float'
    _dtype = NativeFloat()
    _precision = -1
    _rank  = 0
    _shape = None
    _order = None
    _class_type = NativeFloat()

    def __new__(cls, arg):
        if isinstance(arg, LiteralFloat) and arg.precision == cls._precision:
            return arg
        if isinstance(arg, (LiteralInteger, LiteralFloat)):
            return LiteralFloat(arg.python_value, precision = cls._precision)
        return super().__new__(cls)

    def __init__(self, arg):
        super().__init__(arg)

    @property
    def arg(self):
        """
        Get the argument which was passed to the function.

        Get the argument which was passed to the function.
        """
        return self._args[0]

    def __str__(self):
        return f'float({self.arg})'

#==============================================================================
class PythonInt(PyccelInternalFunction):
    """
    Represents a call to Python's native `int()` function.

    Represents a call to Python's native `int()` function which casts an
    argument to an integer.

    Parameters
    ----------
    arg : TypedAstNode
        The argument passed to the function.
    """

    __slots__ = ()
    name = 'int'
    _dtype = NativeInteger()
    _precision = -1
    _rank  = 0
    _shape = None
    _order = None
    _class_type = NativeInteger()

    def __new__(cls, arg):
        if isinstance(arg, LiteralInteger):
            return LiteralInteger(arg.python_value, precision = cls._precision)
        else:
            return super().__new__(cls)

    def __init__(self, arg):
        super().__init__(arg)

    @property
    def arg(self):
        """
        Get the argument which was passed to the function.

        Get the argument which was passed to the function.
        """
        return self._args[0]

#==============================================================================
class PythonTuple(TypedAstNode):
    """
    Class representing a call to Python's native (,) function which creates tuples.

    Class representing a call to Python's native (,) function
    which initialises a literal tuple.

    Parameters
    ----------
    *args : tuple of TypedAstNode
        The arguments passed to the tuple function.
    """
    __slots__ = ('_args','_is_homogeneous',
            '_dtype','_precision','_rank','_shape','_order', '_class_type')
    _iterable        = True
    _attribute_nodes = ('_args',)

    def __init__(self, *args):
        self._args = args
        super().__init__()
        if pyccel_stage == 'syntactic':
            return
        elif len(args) == 0:
            self._dtype = NativeGeneric()
            self._precision = 0
            self._rank  = 0
            self._shape = None
            self._order = None
            self._is_homogeneous = False
            return

        dtypes = set(a.dtype for a in args)
        precisions = set(get_final_precision(a) for a in args)
        class_types = set(a.class_type for a in args)
        ranks = set(a.rank for a in args)
        orders = set(a.order for a in args)
        shapes = set(tuple(si if not (isinstance(si, PyccelArrayShapeElement) or \
                           si.get_attribute_nodes(PyccelArrayShapeElement)) \
                        else None for si in a.shape) \
                     if a.shape is not None else None for a in args)
        is_homogeneous = len(dtypes) == 1 and len(precisions) == 1 and \
                         len(class_types) == 1 and len(ranks) == 1 and \
                         len(orders) == 1 and len(shapes) == 1 and \
                         NativeGeneric() not in dtypes
        contains_pointers = any(isinstance(a, (Variable, IndexedElement)) and a.rank>0 and \
                            not isinstance(a.dtype, NativeHomogeneousTuple) for a in args)

        self._is_homogeneous = is_homogeneous
        if is_homogeneous and not contains_pointers:
            arg0 = args[0]
            self._dtype = arg0.dtype
            self._precision = arg0.precision
            inner_shape = [() if a.rank == 0 else a.shape for a in args]
            self._rank = max(a.rank for a in args) + 1
            self._shape = (LiteralInteger(len(args)), ) + inner_shape[0]
            self._rank  = len(self._shape)

            self._class_type = NativeHomogeneousTuple()

        else:
            self._rank       = 1
            self._dtype      = NativeInhomogeneousTuple(*[a.dtype for a in args])
            self._precision  = 0
            self._class_type = self._dtype
            self._shape     = (LiteralInteger(len(args)), )

        self._order = None if self._rank < 2 else 'C'

    def __getitem__(self,i):
        def is_int(a):
            return isinstance(a, (int, LiteralInteger)) or \
                    (isinstance(a, PyccelUnarySub) and \
                     isinstance(a.args[0], (int, LiteralInteger)))

        def to_int(a):
            if a is None:
                return None
            elif isinstance(a, PyccelUnarySub):
                return -a.args[0].python_value
            else:
                return a

        if is_int(i):
            return self._args[to_int(i)]
        elif isinstance(i, Slice) and \
                all(is_int(s) or s is None for s in (i.start, i.step, i.stop)):
            return PythonTuple(*self._args[to_int(i.start):to_int(i.stop):to_int(i.step)])
        elif self.is_homogeneous:
            return IndexedElement(self, i)
        else:
            raise NotImplementedError(f"Can't index PythonTuple with type {type(i)}")

    def __iter__(self):
        return self._args.__iter__()

    def __len__(self):
        return len(self._args)

    def __str__(self):
        args = ', '.join(str(a) for a in self)
        return f'({args})'

    def __repr__(self):
        args = ', '.join(str(a) for a in self)
        return f'PythonTuple({args})'

    @property
    def is_homogeneous(self):
        """
        Indicates whether the tuple is homogeneous or inhomogeneous.

        Indicates whether all elements of the tuple have the same dtype, precision,
        rank, etc (homogenous) or if these values can vary (inhomogeneous).
        """
        return self._is_homogeneous

    @property
    def args(self):
        """
        Arguments of the tuple.

        The arguments that were used to initialise the tuple.
        """
        return self._args

class PythonTupleFunction(TypedAstNode):
    """
    Class representing a call to the `tuple` function.

    Class representing a call to the `tuple` function. This is
    different to the `(,)` syntax as it only takes one argument
    and unpacks any variables.

    Parameters
    ----------
    arg : TypedAstNode
        The argument passed to the function call.
    """
    __slots__ = ()
    _attribute_nodes = ()

    def __new__(cls, arg):
        if isinstance(arg, PythonTuple):
            return arg
        elif isinstance(arg, (PythonList, InhomogeneousTupleVariable)):
            return PythonTuple(*arg)
        elif isinstance(arg.shape[0], LiteralInteger):
            return PythonTuple(*[arg[i] for i in range(arg.shape[0])])
        else:
            raise TypeError(f"Can't unpack {arg} into a tuple")

#==============================================================================
class PythonLen(PyccelInternalFunction):
    """
    Represents a `len` expression in the code.

    Represents a call to the function `len` which calculates the length
    (aka the first element of the shape) of an object. This can usually
    be calculated in the generated code, but in an inhomogeneous object
    the integer value of the shape must be returned.

    Parameters
    ----------
    arg : TypedAstNode
        The argument whose length is being examined.
    """
    __slots__ = ()
    name      = 'len'
    _dtype     = NativeInteger()
    _precision = -1
    _rank      = 0
    _shape     = None
    _order     = None
    _class_type = NativeInteger()

    def __new__(cls, arg):
        if not getattr(arg, 'is_homogeneous', False):
            return arg.shape[0]
        else:
            return super().__new__(cls)

    def __init__(self, arg):
        super().__init__(arg)

    @property
    def arg(self):
        """
        Get the argument which was passed to the function.

        Get the argument which was passed to the function.
        """
        return self._args[0]

    def __str__(self):
        return f'len({self.arg})'

#==============================================================================
class PythonList(TypedAstNode):
    """
    Class representing a call to Python's `[,]` function.

    Class representing a call to Python's `[,]` function which generates
    a literal Python list.

    Parameters
    ----------
    *args : tuple of TypedAstNodes
        The arguments passed to the operator.

    See Also
    --------
    FunctionalFor
        The `[]` function when it describes a comprehension.
    """
    __slots__ = ('_args','_dtype','_precision','_rank','_shape','_order')
    _attribute_nodes = ('_args',)
    _class_type = NativeHomogeneousList()

    def __init__(self, *args):
        self._args = args
        super().__init__()
        if pyccel_stage == 'syntactic':
            return
        elif len(args) == 0:
            self._dtype = NativeGeneric()
            self._precision = 0
            self._rank  = 0
            self._shape = None
            self._order = None
            return
        arg0 = args[0]
        precision = get_final_precision(arg0)
        is_homogeneous = arg0.dtype is not NativeGeneric() and \
                         all(a.dtype is not NativeGeneric() and \
                             arg0.dtype == a.dtype and \
                             precision == get_final_precision(a) and \
                             arg0.rank  == a.rank  and \
                             arg0.order == a.order for a in args[1:])
        if is_homogeneous:
            self._dtype = arg0.dtype
            self._precision = arg0.precision

            inner_shape = [() if a.rank == 0 else a.shape for a in args]
            self._rank = max(a.rank for a in args) + 1
            self._shape = (LiteralInteger(len(args)), ) + inner_shape[0]
            self._rank  = len(self._shape)

        else:
            raise TypeError("Can't create an inhomogeneous list")

        self._order = None if self._rank < 2 else 'C'

    def __iter__(self):
        return self._args.__iter__()

    def __str__(self):
        args = ', '.join(str(a) for a in self)
        return f'({args})'

    def __repr__(self):
        args = ', '.join(str(a) for a in self)
        return f'PythonList({args})'

    @property
    def args(self):
        """
        Arguments of the list.

        The arguments that were used to initialise the list.
        """
        return self._args

    @property
    def is_homogeneous(self):
        """
        Indicates whether the list is homogeneous or inhomogeneous.

        Indicates whether all elements of the list have the same dtype, precision,
        rank, etc (homogenous) or if these values can vary (inhomogeneous). Lists
        are always homogeneous.
        """
        return True

#==============================================================================
class PythonMap(PyccelAstNode):
    """ Represents the map stmt
    """
    __slots__ = ('_func','_func_args')
    _attribute_nodes = ('_func','_func_args')
    name = 'map'

    def __init__(self, func, func_args):
        self._func = func
        self._func_args = func_args
        super().__init__()

    @property
    def func(self):
        """ Arguments of the map
        """
        return self._func

    @property
    def func_args(self):
        """ Arguments of the function
        """
        return self._func_args

    def __getitem__(self, index):
        return self.func, IndexedElement(self.func_args, index)

    @property
    def length(self):
        """ Return the length of the resulting object
        """
        return PythonLen(self.func_args)

#==============================================================================
class PythonPrint(PyccelAstNode):
    """
    Represents a call to the print function in the code.

    Represents a call to the built-in Python function `print` in the code.

    Parameters
    ----------
    expr : TypedAstNode
        The expression to print.
    file : str, default='stdout'
        One of [stdout,stderr].
    """
    __slots__ = ('_expr', '_file')
    _attribute_nodes = ('_expr',)
    name = 'print'

    def __init__(self, expr, file="stdout"):
        if file not in ('stdout', 'stderr'):
            raise ValueError('output_unit can be `stdout` or `stderr`')
        self._expr = expr
        self._file = file
        super().__init__()

    @property
    def expr(self):
        """
        The expression that should be printed.

        The expression that should be printed.
        """
        return self._expr

    @property
    def file(self):
        """ returns the output unit (`stdout` or `stderr`)
        """
        return self._file

#==============================================================================
class PythonRange(PyccelAstNode):
    """
    Class representing a range.

    Class representing a call to the built-in Python function `range`. This function
    is parametrised by an interval (described by a start element and a stop element)
    and a step. The step describes the number of elements between subsequent elements
    in the range.

    Parameters
    ----------
    *args : tuple of TypedAstNodes
        The arguments passed to the range.
        If one argument is passed then it represents the end of the interval.
        If two arguments are passed then they represent the start and end of the interval.
        If three arguments are passed then they represent the start, end and step of the interval.
    """
    __slots__ = ('_start','_stop','_step')
    _attribute_nodes = ('_start', '_stop', '_step')
    name = 'range'

    def __init__(self, *args):
        # Define default values
        n = len(args)

        if n == 1:
            self._start = LiteralInteger(0)
            self._stop  = args[0]
            self._step  = LiteralInteger(1)
        elif n == 2:
            self._start = args[0]
            self._stop  = args[1]
            self._step  = LiteralInteger(1)
        elif n == 3:
            self._start = args[0]
            self._stop  = args[1]
            self._step  = args[2]
        else:
            raise ValueError('Range has at most 3 arguments')

        super().__init__()

    @property
    def start(self):
        """
        Get the start of the interval.

        Get the start of the interval which the range iterates over.
        """
        return self._start

    @property
    def stop(self):
        """
        Get the end of the interval.

        Get the end of the interval which the range iterates over. The
        interval does not include this value.
        """
        return self._stop

    @property
    def step(self):
        """
        Get the step between subsequent elements in the range.

        Get the step between subsequent elements in the range.
        """
        return self._step

    def __getitem__(self, index):
        return index


#==============================================================================
class PythonZip(PyccelInternalFunction):
    """
    Represents a call to Python `zip` for code generation.

    Represents a call to Python's built-in function `zip`.

    Parameters
    ----------
    *args : tuple of TypedAstNode
        The arguments passed to the function.
    """
    __slots__ = ('_length',)
    name = 'zip'

    def __init__(self, *args):
        if not isinstance(args, (tuple, list)):
            raise TypeError('args must be a list or tuple')
        elif len(args) < 2:
            raise ValueError('args must be of length > 2')
        super().__init__(*args)
        if pyccel_stage == 'syntactic':
            self._length = None
            return
        else:
            lengths = [a.shape[0].python_value for a in self.args if isinstance(a.shape[0], LiteralInteger)]
            if lengths:
                self._length = min(lengths)
            else:
                self._length = self.args[0].shape[0]

    @property
    def length(self):
        """ Length of the shortest zip argument
        """
        return self._length

    def __getitem__(self, index):
        return [a[index] for a in self.args]

#==============================================================================
class PythonAbs(PyccelInternalFunction):
    """
    Represents a call to Python `abs` for code generation.

    Represents a call to Python's built-in function `abs`.

    Parameters
    ----------
    x : TypedAstNode
        The argument passed to the function.
    """
    __slots__ = ('_dtype','_precision','_rank','_shape','_order','_class_type')
    name = 'abs'
    def __init__(self, x):
        self._shape     = x.shape
        self._rank      = x.rank
        self._dtype     = NativeInteger() if x.dtype is NativeInteger() else NativeFloat()
        self._precision = -1
        self._order     = x.order
        self._class_type = x.class_type
        super().__init__(x)

    @property
    def arg(self):
        """
        The argument passed to the abs function.

        The argument passed to the abs function.
        """
        return self._args[0]

#==============================================================================
class PythonSum(PyccelInternalFunction):
    """
    Represents a call to Python `sum` for code generation.

    Represents a call to Python's built-in function `sum`.

    Parameters
    ----------
    arg : TypedAstNode
        The argument passed to the function.
    """
    __slots__ = ('_dtype','_precision','_class_type')
    name   = 'sum'
    _rank  = 0
    _shape = None
    _order = None

    def __init__(self, arg):
        if not isinstance(arg, TypedAstNode):
            raise TypeError(f'Unknown type of {type(arg)}.' )
        self._dtype = arg.dtype
        self._precision = -1
        if isinstance(arg.class_type, (NativeHomogeneousList, NativeTuple)):
            self._class_type = arg.dtype
        else:
            self._class_type = arg.class_type
        super().__init__(arg)

    @property
    def arg(self):
        """
        The argument passed to the sum function.

        The argument passed to the sum function.
        """
        return self._args[0]

#==============================================================================
class PythonMax(PyccelInternalFunction):
    """
    Represents a call to Python's built-in `max` function.

    Represents a call to Python's built-in `max` function.

    Parameters
    ----------
    *x : list, tuple, PythonTuple, PythonList
        The arguments passed to the funciton.
    """
    __slots__ = ('_dtype','_precision','_class_type')
    name   = 'max'
    _rank  = 0
    _shape = None
    _order = None

    def __init__(self, *x):
        if len(x)==1:
            x = x[0]

        if isinstance(x, (list, tuple)):
            x = PythonTuple(*x)
        elif not isinstance(x, (PythonTuple, PythonList)):
            raise TypeError(f'Unknown type of {type(x)}.' )

        if not x.is_homogeneous:
            types = ', '.join('{xi.dtype}({xi.precision})' for xi in x)
            raise PyccelError("Cannot determine final dtype of 'max' call with arguments of different "
                             f"types ({types}). Please cast arguments to the desired dtype")
        self._dtype     = x.dtype
        self._precision = x.precision
        if isinstance(x.class_type, (NativeHomogeneousList, NativeTuple)):
            self._class_type = x.dtype
        else:
            self._class_type = x.class_type
        super().__init__(x)


#==============================================================================
class PythonMin(PyccelInternalFunction):
    """
    Represents a call to Python's built-in `max` function.

    Represents a call to Python's built-in `max` function.

    Parameters
    ----------
    *x : list, tuple, PythonTuple, PythonList
        The arguments passed to the funciton.
    """
    __slots__ = ('_dtype','_precision','_class_type')
    name   = 'min'
    _rank  = 0
    _shape = None
    _order = None
    def __init__(self, *x):
        if len(x)==1:
            x = x[0]

        if isinstance(x, (list, tuple)):
            x = PythonTuple(*x)
        elif not isinstance(x, (PythonTuple, PythonList)):
            raise TypeError(f'Unknown type of {type(x)}.' )

        if not x.is_homogeneous:
            types = ', '.join(f'{xi.dtype}({xi.precision})' for xi in x)
            raise PyccelError("Cannot determine final dtype of 'min' call with arguments of different "
                              f"types ({types}). Please cast arguments to the desired dtype")
        self._dtype     = x.dtype
        self._precision = x.precision
        if isinstance(x.class_type, (NativeHomogeneousList, NativeTuple)):
            self._class_type = x.dtype
        else:
            self._class_type = x.class_type
        super().__init__(x)

#==============================================================================
class Lambda(PyccelAstNode):
    """
    Represents a call to Python's lambda for temporary functions.

    Represents a call to Python's built-in function `lambda` for temporary functions.

    Parameters
    ----------
    variables : tuple of symbols
        The arguments to the lambda expression.
    expr : TypedAstNode
        The expression carried out when the lambda function is called.
    """
    __slots__ = ('_variables', '_expr')
    _attribute_nodes = ('_variables', '_expr')
    def __init__(self, variables, expr):
        if not isinstance(variables, (list, tuple)):
            raise TypeError("Lambda arguments must be a tuple or list")
        self._variables = tuple(variables)
        self._expr = expr
        super().__init__()

    @property
    def variables(self):
        """ The arguments to the lambda function
        """
        return self._variables

    @property
    def expr(self):
        """ The expression carried out when the lambda function is called
        """
        return self._expr

    def __call__(self, *args):
        """ Returns the expression with the arguments replaced with
        the calling arguments
        """
        assert(len(args) == len(self.variables))
        return self.expr.subs(self.variables, args)

    def __str__(self):
        return f"{self.variables} -> {self.expr}"

#==============================================================================
class PythonType(PyccelAstNode):
    """
    Represents a call to the Python builtin `type` function.

    The use of `type` in code is usually for one of two purposes.
    Firstly it is useful for debugging. In this case the `print_string`
    property is useful to obtain the underlying type. It is
    equally useful to provide datatypes to objects in templated
    functions. This double usage should be considered when using
    this class.

    Parameters
    ==========
    obj : TypedAstNode
          The object whose type we wish to investigate.
    """
    __slots__ = ('_dtype','_precision','_obj')
    _attribute_nodes = ('_obj',)

    def __init__(self, obj):
        if not isinstance (obj, TypedAstNode):
            raise PyccelError(f"Python's type function is not implemented for {type(obj)} object")
        self._dtype = obj.dtype
        self._precision = obj.precision
        self._obj = obj

        super().__init__()

    @property
    def dtype(self):
        """ Returns the dtype of this type
        """
        return self._dtype

    @property
    def precision(self):
        """ Returns the precision of this type
        """
        return self._precision

    @property
    def arg(self):
        """ Returns the object for which the type is determined
        """
        return self._obj

    @property
    def print_string(self):
        """
        Return a LiteralString describing the type.

        Constructs a LiteralString containing the message usually
        printed by Python to describe this type. This string can
        then be easily printed in each language.
        """
        prec = self.precision
        dtype = self.dtype.name
        if prec in (None, 0, -1):
            return LiteralString(f"<class '{dtype}'>")

        class_type = self._obj.class_type

        precision = prec * (16 if self.dtype is NativeComplex() else 8)
        if class_type != self.dtype:
            return LiteralString(f"<class '{class_type}' ({dtype}{precision})>")
        else:
            return LiteralString(f"<class 'numpy.{dtype}{precision}'>")

#==============================================================================
<<<<<<< HEAD
python_builtin_datatypes_dict = {
    'bool'   : PythonBool,
    'float'  : PythonFloat,
    'int'    : PythonInt,
    'complex': PythonComplex,
    'str'    : LiteralString,
    'tuple'  : PythonTuple,
    'list'   : PythonList,
}

def python_builtin_datatype(name):
    """
    Given a symbol name, return the corresponding datatype.

    name: str
        Datatype as written in Python.

    """
    if not isinstance(name, str):
        raise TypeError('name must be a string')

    if name in python_builtin_datatypes_dict:
        return python_builtin_datatypes_dict[name]

    return None
=======
>>>>>>> c06172f2

builtin_functions_dict = {
    'abs'      : PythonAbs,
    'bool'     : PythonBool,
    'range'    : PythonRange,
    'zip'      : PythonZip,
    'enumerate': PythonEnumerate,
    'int'      : PythonInt,
    'float'    : PythonFloat,
    'complex'  : PythonComplex,
    'bool'     : PythonBool,
    'sum'      : PythonSum,
    'len'      : PythonLen,
    'max'      : PythonMax,
    'min'      : PythonMin,
    'not'      : PyccelNot,
    'map'      : PythonMap,
    'str'      : LiteralString,
    'type'     : PythonType,
    'tuple'    : PythonTupleFunction,
}<|MERGE_RESOLUTION|>--- conflicted
+++ resolved
@@ -1222,34 +1222,6 @@
             return LiteralString(f"<class 'numpy.{dtype}{precision}'>")
 
 #==============================================================================
-<<<<<<< HEAD
-python_builtin_datatypes_dict = {
-    'bool'   : PythonBool,
-    'float'  : PythonFloat,
-    'int'    : PythonInt,
-    'complex': PythonComplex,
-    'str'    : LiteralString,
-    'tuple'  : PythonTuple,
-    'list'   : PythonList,
-}
-
-def python_builtin_datatype(name):
-    """
-    Given a symbol name, return the corresponding datatype.
-
-    name: str
-        Datatype as written in Python.
-
-    """
-    if not isinstance(name, str):
-        raise TypeError('name must be a string')
-
-    if name in python_builtin_datatypes_dict:
-        return python_builtin_datatypes_dict[name]
-
-    return None
-=======
->>>>>>> c06172f2
 
 builtin_functions_dict = {
     'abs'      : PythonAbs,
