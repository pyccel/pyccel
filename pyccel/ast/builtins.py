# coding: utf-8
#------------------------------------------------------------------------------------------#
# This file is part of Pyccel which is released under MIT License. See the LICENSE file or #
# go to https://github.com/pyccel/pyccel/blob/master/LICENSE for full license details.     #
#------------------------------------------------------------------------------------------#
"""
The Python interpreter has a number of built-in functions and types that are
always available.

In this module we implement some of them in alphabetical order.

"""
from pyccel.errors.errors import PyccelError

from .basic     import Basic, PyccelAstNode
from .datatypes import (NativeInteger, NativeBool, NativeFloat,
                        NativeComplex, NativeString, str_dtype,
                        NativeGeneric, default_precision)
from .internals import PyccelInternalFunction, max_precision, Slice
from .literals  import LiteralInteger, LiteralFloat, LiteralComplex, Nil
from .literals  import Literal, LiteralImaginaryUnit, get_default_literal_value
from .literals  import LiteralString
from .operators import PyccelAdd, PyccelAnd, PyccelMul, PyccelIsNot
from .operators import PyccelMinus, PyccelUnarySub, PyccelNot
from .variable  import IndexedElement

__all__ = (
    'PythonReal',
    'PythonImag',
    'PythonBool',
    'PythonComplex',
    'PythonEnumerate',
    'PythonFloat',
    'PythonInt',
    'PythonTuple',
    'PythonLen',
    'PythonList',
    'PythonMap',
    'PythonPrint',
    'PythonRange',
    'PythonType',
    'PythonZip',
    'PythonMax',
    'PythonMin',
    'python_builtin_datatype'
)

#==============================================================================
class PythonComplexProperty(PyccelInternalFunction):
    """Represents a call to the .real or .imag property

    e.g:
    > a = 1+2j
    > a.real
    1.0

    arg : Variable, Literal
    """
    __slots__ = ('_precision')
    _dtype = NativeFloat()
    _rank  = 0
    _shape = ()
    _order = None

    def __init__(self, arg):
        self._precision = arg.precision
        super().__init__(arg)

    @property
    def internal_var(self):
        """Return the variable on which the function was called"""
        return self._args[0]

    def __str__(self):
        return 'Real({0})'.format(str(self.internal_var))

#==============================================================================
class PythonReal(PythonComplexProperty):
    """Represents a call to the .real property

    e.g:
    > a = 1+2j
    > a.real
    1.0

    arg : Variable, Literal
    """
    __slots__ = ()
    name = 'real'
    def __new__(cls, arg):
        if isinstance(arg.dtype, NativeBool):
            return PythonInt(arg)
        elif not isinstance(arg.dtype, NativeComplex):
            return arg
        else:
            return super().__new__(cls)

#==============================================================================
class PythonImag(PythonComplexProperty):
    """Represents a call to the .imag property

    e.g:
    > a = 1+2j
    > a.imag
    1.0

    arg : Variable, Literal
    """
    __slots__ = ()
    name = 'imag'
    def __new__(cls, arg):
        if arg.dtype is not NativeComplex():
            return get_default_literal_value(arg.dtype)
        else:
            return super().__new__(cls)


#==============================================================================
class PythonBool(PyccelAstNode):
    """ Represents a call to Python's native bool() function.
    """
    __slots__ = ('_arg',)
    name = 'bool'
    _dtype = NativeBool()
    _precision = -1
    _rank = 0
    _shape = ()
    _order = None
    _attribute_nodes = ('_arg',)

    def __new__(cls, arg):
        if getattr(arg, 'is_optional', None):
            bool_expr = super().__new__(cls)
            bool_expr.__init__(arg)
            return PyccelAnd(PyccelIsNot(arg, Nil()), bool_expr)
        else:
            return super().__new__(cls)

    def __init__(self, arg):
        self._arg = arg
        super().__init__()

    @property
    def arg(self):
        return self._arg

    def __str__(self):
        return 'Bool({})'.format(str(self.arg))

#==============================================================================
class PythonComplex(PyccelAstNode):
    """ Represents a call to Python's native complex() function.
    """
    __slots__ = ('_real_part', '_imag_part', '_internal_var', '_is_cast')
    name = 'complex'

    _dtype = NativeComplex()
    _precision = -1
    _rank = 0
    _shape = ()
    _order = None
    _real_cast = PythonReal
    _imag_cast = PythonImag
    _attribute_nodes = ('_real_part', '_imag_part', '_internal_var')

    def __new__(cls, arg0, arg1=LiteralFloat(0)):

        if isinstance(arg0, Literal) and isinstance(arg1, Literal):
            real_part = 0
            imag_part = 0

            # Collect real and imag part from first argument
            if isinstance(arg0, LiteralComplex):
                real_part += arg0.real.python_value
                imag_part += arg0.imag.python_value
            else:
                real_part += arg0.python_value

            # Collect real and imag part from second argument
            if isinstance(arg1, LiteralComplex):
                real_part -= arg1.imag.python_value
                imag_part += arg1.real.python_value
            else:
                imag_part += arg1.python_value

            return LiteralComplex(real_part, imag_part, precision = cls._precision)


        # Split arguments depending on their type to ensure that the arguments are
        # either a complex and LiteralFloat(0) or 2 floats

        if arg0.dtype is NativeComplex() and arg1.dtype is NativeComplex():
            # both args are complex
            return PyccelAdd(arg0, PyccelMul(arg1, LiteralImaginaryUnit()))
        return super().__new__(cls)

    def __init__(self, arg0, arg1 = LiteralFloat(0)):
        self._is_cast = arg0.dtype is NativeComplex() and \
                        isinstance(arg1, Literal) and arg1.python_value == 0

        if self._is_cast:
            self._real_part = self._real_cast(arg0)
            self._imag_part = self._imag_cast(arg0)
            self._internal_var = arg0

        else:
            self._internal_var = None

            if arg0.dtype is NativeComplex() and \
                    not (isinstance(arg1, Literal) and arg1.python_value == 0):
                # first arg is complex. Second arg is non-0
                self._real_part = self._real_cast(arg0)
                self._imag_part = PyccelAdd(self._imag_cast(arg0), arg1)
            elif arg1.dtype is NativeComplex():
                if isinstance(arg0, Literal) and arg0.python_value == 0:
                    # second arg is complex. First arg is 0
                    self._real_part = PyccelUnarySub(self._imag_cast(arg1))
                    self._imag_part = self._real_cast(arg1)
                else:
                    # Second arg is complex. First arg is non-0
                    self._real_part = PyccelMinus(arg0, self._imag_cast(arg1))
                    self._imag_part = self._real_cast(arg1)
            else:
                self._real_part = self._real_cast(arg0)
                self._imag_part = self._real_cast(arg1)
        super().__init__()

    @property
    def is_cast(self):
        """ Indicates if the function is casting or assembling a complex """
        return self._is_cast

    @property
    def real(self):
        """ Returns the real part of the complex """
        return self._real_part

    @property
    def imag(self):
        """ Returns the imaginary part of the complex """
        return self._imag_part

    @property
    def internal_var(self):
        """ When the complex call is a cast, returns the variable being cast """
        assert(self._is_cast)
        return self._internal_var

    def __str__(self):
        return "complex({}, {})".format(str(self.real), str(self.imag))

#==============================================================================
class PythonEnumerate(Basic):

    """
    Represents the enumerate stmt

    """
    __slots__ = ('_element','_start')
    _attribute_nodes = ('_element','_start')
    name = 'enumerate'

    def __init__(self, arg, start = None):
        if PyccelAstNode.stage != "syntactic" and \
                not isinstance(arg, PyccelAstNode):
            raise TypeError('Expecting an arg of valid type')
        self._element = arg
        self._start   = start or LiteralInteger(0)
        super().__init__()

    @property
    def element(self):
        return self._element

    @property
    def start(self):
        """ Returns the value from which the indexing starts
        """
        return self._start

    def __getitem__(self, index):
        return [PyccelAdd(index, self.start, simplify=True),
                self.element[index]]

    @property
    def length(self):
        """ Return the length of the enumerated object
        """
        return PythonLen(self.element)

#==============================================================================
class PythonFloat(PyccelAstNode):
    """ Represents a call to Python's native float() function.
    """
    __slots__ = ('_arg')
    name = 'float'
    _dtype = NativeFloat()
    _precision = -1
    _rank = 0
    _shape = ()
    _order = None
    _attribute_nodes = ('_arg',)

    def __new__(cls, arg):
        if isinstance(arg, LiteralFloat) and arg.precision == cls._precision:
            return arg
        if isinstance(arg, (LiteralInteger, LiteralFloat)):
            return LiteralFloat(arg.python_value, precision = cls._precision)
        return super().__new__(cls)

    def __init__(self, arg):
        self._arg = arg
        super().__init__()

    @property
    def arg(self):
        return self._arg

    def __str__(self):
        return 'float({0})'.format(str(self.arg))

#==============================================================================
class PythonInt(PyccelAstNode):
    """ Represents a call to Python's native int() function.
    """

    __slots__ = ('_arg')
    name = 'int'
    _dtype = NativeInteger()
    _precision = -1
    _rank = 0
    _shape = ()
    _order = None
    _attribute_nodes  = ('_arg',)

    def __new__(cls, arg):
        if isinstance(arg, LiteralInteger):
            return LiteralInteger(arg.python_value, precision = cls._precision)
        else:
            return super().__new__(cls)

    def __init__(self, arg):
        self._arg = arg
        super().__init__()

    @property
    def arg(self):
        return self._arg

#==============================================================================
class PythonTuple(PyccelAstNode):
    """ Represents a call to Python's native tuple() function.
    """
    __slots__ = ('_args','_inconsistent_shape','_is_homogeneous','_dtype','_precision','_rank','_shape')
    _iterable        = True
    _attribute_nodes = ('_args',)
    _order = 'C'

    def __init__(self, *args):
        self._args = args
        super().__init__()
        if self.stage == 'syntactic':
            return
        elif len(args) == 0:
            self._dtype = NativeGeneric()
            self._precision = 0
            self._rank = 0
            self._shape = ()
            self._is_homogeneous = False
            return
        arg0 = args[0]
        is_homogeneous = arg0.dtype is not NativeGeneric() and \
                         all(a.dtype is not NativeGeneric() and \
                             arg0.dtype == a.dtype and \
                             arg0.rank  == a.rank  and \
                             arg0.order == a.order for a in args[1:])
        self._inconsistent_shape = not all(arg0.shape==a.shape   for a in args[1:])
        self._is_homogeneous = is_homogeneous
        if is_homogeneous:
            integers  = [a for a in args if a.dtype is NativeInteger()]
            floats    = [a for a in args if a.dtype is NativeFloat()]
            complexes = [a for a in args if a.dtype is NativeComplex()]
            bools     = [a for a in args if a.dtype is NativeBool()]
            strs      = [a for a in args if a.dtype is NativeString()]
            if strs:
                self._dtype = NativeString()
                self._precision = 0
                self._rank  = 0
                self._shape = ()
            else:
                if complexes:
                    self._dtype     = NativeComplex()
                    self._precision = max_precision(complexes)
                elif floats:
                    self._dtype     = NativeFloat()
                    self._precision = max_precision(floats)
                elif integers:
                    self._dtype     = NativeInteger()
                    self._precision = max_precision(integers)
                elif bools:
                    self._dtype     = NativeBool()
                    self._precision  = max_precision(bools)
                else:
                    raise TypeError('cannot determine the type of {}'.format(self))


                shapes     = [a.shape for a in args]
                self._rank = max(a.rank for a in args) + 1
                if all(sh is not None for sh in shapes):
                    self._shape = (LiteralInteger(len(args)), ) + shapes[0]
                    self._rank  = len(self._shape)

        else:
            self._rank      = max(a.rank for a in args) + 1
            self._dtype     = NativeGeneric()
            self._precision = 0
            self._shape     = (LiteralInteger(len(args)), ) + args[0].shape

    def __getitem__(self,i):
<<<<<<< HEAD
        if isinstance(i, (int, LiteralInteger)):
            return self._args[i]
        elif isinstance(i, Slice) and \
                all(isinstance(s, (LiteralInteger, type(None))) for s in (i.start, i.step, i.stop)):
            return PythonTuple(*self._args[i.start:i.stop:i.step])
=======
        def is_int(a):
            return isinstance(a, (int, LiteralInteger)) or \
                    (isinstance(a, PyccelUnarySub) and \
                     isinstance(a.args[0], (int, LiteralInteger)))

        def to_int(a):
            if a is None:
                return None
            elif isinstance(a, PyccelUnarySub):
                return -a.args[0].python_value
            else:
                return a

        if is_int(i):
            return self._args[to_int(i)]
        elif isinstance(i, Slice) and \
                all(is_int(s) or s is None for s in (i.start, i.step, i.stop)):
            return PythonTuple(*self._args[to_int(i.start):to_int(i.stop):to_int(i.step)])
>>>>>>> 5072cefe
        elif self.is_homogeneous:
            return IndexedElement(self, i)
        else:
            raise NotImplementedError("Can't index PythonTuple with type {}".format(type(i)))

    def __add__(self,other):
        return PythonTuple(*(self._args + other._args))

    def __iter__(self):
        return self._args.__iter__()

    def __len__(self):
        return len(self._args)

    def __str__(self):
        return '({})'.format(', '.join(str(a) for a in self))

    def __repr__(self):
        return 'PythonTuple({})'.format(', '.join(str(a) for a in self))

    @property
    def is_homogeneous(self):
        return self._is_homogeneous

    @property
    def inconsistent_shape(self):
        return self._inconsistent_shape

    @property
    def args(self):
        """ Arguments of the tuple
        """
        return self._args

    @property
    def allows_negative_indexes(self):
<<<<<<< HEAD
        """ Indicates whether negative values can be
        used to index this Variable
=======
        """ Indicates whether variables used to
        index this Variable can be negative
>>>>>>> 5072cefe
        """
        return False

#==============================================================================
class PythonLen(PyccelInternalFunction):

    """
    Represents a 'len' expression in the code.
    """

    __slots__ = ()
    name      = 'len'
    _dtype     = NativeInteger()
    _precision = -1
    _rank      = 0
    _shape     = ()
    _order     = None

    def __init__(self, arg):
        super().__init__(arg)

    @property
    def arg(self):
        return self._args[0]

    def __str__(self):
        return 'len({})'.format(str(self.arg))

#==============================================================================
class PythonList(PythonTuple):
    """ Represents a call to Python's native list() function.
    """
    __slots__ = ()

#==============================================================================
class PythonMap(Basic):
    """ Represents the map stmt
    """
    __slots__ = ('_func','_func_args')
    _attribute_nodes = ('_func','_func_args')
    name = 'map'

    def __init__(self, func, func_args):
        self._func = func
        self._func_args = func_args
        super().__init__()

    @property
    def func(self):
        """ Arguments of the map
        """
        return self._func

    @property
    def func_args(self):
        """ Arguments of the function
        """
        return self._func_args

    def __getitem__(self, index):
        return self.func, IndexedElement(self.func_args, index)

    @property
    def length(self):
        """ Return the length of the resulting object
        """
        return PythonLen(self.func_args)

#==============================================================================
class PythonPrint(Basic):

    """Represents a print function in the code.

    expr : PyccelAstNode
        The expression to print

    Examples

    >>> from pyccel.ast.internals import symbols
    >>> from pyccel.ast.core import Print
    >>> n,m = symbols('n,m')
    >>> Print(('results', n,m))
    Print((results, n, m))
    """
    __slots__ = ('_expr')
    _attribute_nodes = ('_expr',)
    name = 'print'

    def __init__(self, expr):
        self._expr = expr
        super().__init__()

    @property
    def expr(self):
        return self._expr

#==============================================================================
class PythonRange(Basic):

    """
    Represents a range.

    Examples

    >>> from pyccel.ast.core import Variable
    >>> from pyccel.ast.core import Range
    >>> from pyccel.ast.internals import PyccelSymbol
    >>> s = Variable('int', 's')
    >>> e = PyccelSymbol('e')
    >>> Range(s, e, 1)
    Range(0, n, 1)
    """
    __slots__ = ('_start','_stop','_step')
    _attribute_nodes = ('_start', '_stop', '_step')
    name = 'range'

    def __init__(self, *args):
        # Define default values
        n = len(args)

        if n == 1:
            self._start = LiteralInteger(0)
            self._stop  = args[0]
            self._step  = LiteralInteger(1)
        elif n == 2:
            self._start = args[0]
            self._stop  = args[1]
            self._step  = LiteralInteger(1)
        elif n == 3:
            self._start = args[0]
            self._stop  = args[1]
            self._step  = args[2]
        else:
            raise ValueError('Range has at most 3 arguments')

        super().__init__()

    @property
    def start(self):
        return self._start

    @property
    def stop(self):
        return self._stop

    @property
    def step(self):
        return self._step

    def __getitem__(self, index):
        return index


#==============================================================================
class PythonZip(PyccelInternalFunction):

    """
    Represents a zip stmt.

    """
    __slots__ = ('_length','_args')
    _attribute_nodes = ('_args',)
    name = 'zip'

    def __init__(self, *args):
        if not isinstance(args, (tuple, list)):
            raise TypeError('args must be a list or tuple')
        elif len(args) < 2:
            raise ValueError('args must be of length > 2')
        super().__init__(*args)
        if PyccelAstNode.stage == 'syntactic':
            self._length = None
            return
        else:
            lengths = [a.shape[0].python_value for a in self.args if isinstance(a.shape[0], LiteralInteger)]
            if lengths:
                self._length = min(lengths)
            else:
                self._length = self.args[0].shape[0]

    @property
    def length(self):
        """ Length of the shortest zip argument
        """
        return self._length

    def __getitem__(self, index):
        return [a[index] for a in self.args]

#==============================================================================
class PythonAbs(PyccelInternalFunction):
    """Represents a call to  python abs for code generation.

    arg : Variable
    """
    __slots__ = ('_dtype','_precision','_rank','_shape','_order')
    name = 'abs'
    def __init__(self, x):
        self._shape     = x.shape
        self._rank      = x.rank
        self._dtype     = NativeInteger() if x.dtype is NativeInteger() else NativeFloat()
        self._precision = -1
        self._order     = x.order
        super().__init__(x)

    @property
    def arg(self):
        return self._args[0]

#==============================================================================
class PythonSum(PyccelInternalFunction):
    """Represents a call to  python sum for code generation.

    arg : list , tuple , PythonTuple, List, Variable
    """
    __slots__ = ('_dtype','_precision')
    name   = 'sum'
    _rank  = 0
    _shape = ()
    _order = None

    def __init__(self, arg):
        if not isinstance(arg, PyccelAstNode):
            raise TypeError('Unknown type of  %s.' % type(arg))
        self._dtype = arg.dtype
        self._precision = -1
        super().__init__(arg)

    @property
    def arg(self):
        return self._args[0]

#==============================================================================
class PythonMax(PyccelInternalFunction):
    """Represents a call to  python max for code generation.

    arg : list , tuple , PythonTuple, List
    """
    __slots__ = ('_dtype','_precision')
    name   = 'max'
    _rank  = 0
    _shape = ()
    _order = None

    def __init__(self, *x):
        if len(x)==1:
            x = x[0]

        if isinstance(x, (list, tuple)):
            x = PythonTuple(*x)
        elif not isinstance(x, (PythonTuple, PythonList)):
            raise TypeError('Unknown type of  %s.' % type(x))
        if not x.is_homogeneous:
            types = ', '.join('{}({})'.format(xi.dtype,xi.precision) for xi in x)
            raise PyccelError("Cannot determine final dtype of 'max' call with arguments of different "
                             "types ({}). Please cast arguments to the desired dtype".format(types))
        self._dtype     = x.dtype
        self._precision = x.precision
        super().__init__(x)


#==============================================================================
class PythonMin(PyccelInternalFunction):
    """Represents a call to  python min for code generation.

    arg : list , tuple , PythonTuple, List, Variable
    """
    __slots__ = ('_dtype','_precision')
    name   = 'min'
    _rank  = 0
    _shape = ()
    _order = None
    def __init__(self, *x):
        if len(x)==1:
            x = x[0]

        if isinstance(x, (list, tuple)):
            x = PythonTuple(*x)
        elif not isinstance(x, (PythonTuple, PythonList)):
            raise TypeError('Unknown type of  %s.' % type(x))
        if not x.is_homogeneous:
            types = ', '.join('{}({})'.format(xi.dtype,xi.precision) for xi in x)
            raise PyccelError("Cannot determine final dtype of 'min' call with arguments of different "
                              "types ({}). Please cast arguments to the desired dtype".format(types))
        self._dtype     = x.dtype
        self._precision = x.precision
        super().__init__(x)

#==============================================================================
class Lambda(Basic):
    """Represents a call to python lambda for temporary functions

    Parameters
    ==========
    variables : tuple of symbols
                The arguments to the lambda expression
    expr      : PyccelAstNode
                The expression carried out when the lambda function is called
    """
    __slots__ = ('_variables', '_expr')
    _attribute_nodes = ('_variables', '_expr')
    def __init__(self, variables, expr):
        if not isinstance(variables, (list, tuple)):
            raise TypeError("Lambda arguments must be a tuple or list")
        self._variables = tuple(variables)
        self._expr = expr
        super().__init__()

    @property
    def variables(self):
        """ The arguments to the lambda function
        """
        return self._variables

    @property
    def expr(self):
        """ The expression carried out when the lambda function is called
        """
        return self._expr

    def __call__(self, *args):
        """ Returns the expression with the arguments replaced with
        the calling arguments
        """
        assert(len(args) == len(self.variables))
        return self.expr.subs(self.variables, args)

    def __str__(self):
        return "{args} -> {expr}".format(args=self.variables,
                expr = self.expr)

#==============================================================================
class PythonType(Basic):
    """ Represents the python builtin type function
    """
    __slots__ = ('_dtype','_precision','_obj')
    _attribute_nodes = ('_obj',)

    def __init__(self, obj):
        if not isinstance (obj, PyccelAstNode):
            raise PyccelError("Python's type function is not implemented for {} object".format(type(obj)))
        self._dtype = obj.dtype
        self._precision = obj.precision
        self._obj = obj

        if obj.rank > 0:
            raise PyccelError("Python's type function doesn't return enough information about this object for pyccel to fully define a type")
        super().__init__()

    @property
    def dtype(self):
        """ Returns the dtype of this type
        """
        return self._dtype

    @property
    def precision(self):
        """ Returns the precision of this type
        """
        return self._precision

    @property
    def arg(self):
        """ Returns the object for which the type is determined
        """
        return self._obj

    @property
    def print_string(self):
        """ Return a literal string representing the type that
        can be used in a print  statement
        """
        prec = self.precision
        return LiteralString("<class '{dtype}{precision}'>".format(
            dtype = str(self.dtype),
            precision = '' if prec in (None, -1) else prec*8))

#==============================================================================
python_builtin_datatypes_dict = {
    'bool'   : PythonBool,
    'float'  : PythonFloat,
    'int'    : PythonInt,
    'complex': PythonComplex
}

def python_builtin_datatype(name):
    """
    Given a symbol name, return the corresponding datatype.

    name: str
        Datatype as written in Python.

    """
    if not isinstance(name, str):
        raise TypeError('name must be a string')

    if name in python_builtin_datatypes_dict:
        return python_builtin_datatypes_dict[name]

    return None

builtin_functions_dict = {
    'abs'      : PythonAbs,
    'range'    : PythonRange,
    'zip'      : PythonZip,
    'enumerate': PythonEnumerate,
    'int'      : PythonInt,
    'float'    : PythonFloat,
    'complex'  : PythonComplex,
    'bool'     : PythonBool,
    'sum'      : PythonSum,
    'len'      : PythonLen,
    'max'      : PythonMax,
    'min'      : PythonMin,
    'not'      : PyccelNot,
    'map'      : PythonMap,
    'type'     : PythonType,
}<|MERGE_RESOLUTION|>--- conflicted
+++ resolved
@@ -417,13 +417,6 @@
             self._shape     = (LiteralInteger(len(args)), ) + args[0].shape
 
     def __getitem__(self,i):
-<<<<<<< HEAD
-        if isinstance(i, (int, LiteralInteger)):
-            return self._args[i]
-        elif isinstance(i, Slice) and \
-                all(isinstance(s, (LiteralInteger, type(None))) for s in (i.start, i.step, i.stop)):
-            return PythonTuple(*self._args[i.start:i.stop:i.step])
-=======
         def is_int(a):
             return isinstance(a, (int, LiteralInteger)) or \
                     (isinstance(a, PyccelUnarySub) and \
@@ -442,7 +435,6 @@
         elif isinstance(i, Slice) and \
                 all(is_int(s) or s is None for s in (i.start, i.step, i.stop)):
             return PythonTuple(*self._args[to_int(i.start):to_int(i.stop):to_int(i.step)])
->>>>>>> 5072cefe
         elif self.is_homogeneous:
             return IndexedElement(self, i)
         else:
@@ -479,13 +471,8 @@
 
     @property
     def allows_negative_indexes(self):
-<<<<<<< HEAD
-        """ Indicates whether negative values can be
-        used to index this Variable
-=======
         """ Indicates whether variables used to
         index this Variable can be negative
->>>>>>> 5072cefe
         """
         return False
 
