# coding: utf-8
#------------------------------------------------------------------------------------------#
# This file is part of Pyccel which is released under MIT License. See the LICENSE file or #
# go to https://github.com/pyccel/pyccel/blob/master/LICENSE for full license details.     #
#------------------------------------------------------------------------------------------#
"""
The Python interpreter has a number of built-in functions and types that are
always available.

In this module we implement some of them in alphabetical order.

"""

<<<<<<< HEAD
from sympy import Expr, Not
from sympy import sympify
=======
from sympy import Symbol
>>>>>>> d3014096

from .basic     import Basic, PyccelAstNode
from .datatypes import (NativeInteger, NativeBool, NativeReal,
                        NativeComplex, NativeString, str_dtype,
                        NativeGeneric, default_precision)
from .internals import PyccelInternalFunction, Symbol
from .literals  import LiteralInteger, LiteralFloat, LiteralComplex, Nil
from .literals  import Literal, LiteralImaginaryUnit, get_default_literal_value
from .operators import PyccelAdd, PyccelAnd, PyccelMul, PyccelIsNot
from .operators import PyccelMinus, PyccelUnarySub, PyccelNot

__all__ = (
    'PythonReal',
    'PythonImag',
    'PythonBool',
    'PythonComplex',
    'PythonEnumerate',
    'PythonFloat',
    'PythonInt',
    'PythonTuple',
    'PythonLen',
    'PythonList',
    'PythonMap',
    'PythonPrint',
    'PythonRange',
    'PythonZip',
    'PythonMax',
    'PythonMin',
    'python_builtin_datatype'
)

#==============================================================================
# TODO [YG, 06.03.2020]: avoid core duplication between builtins and core
local_sympify = {
    'N'    : Symbol('N'),
    'S'    : Symbol('S'),
    'zeros': Symbol('zeros'),
    'ones' : Symbol('ones'),
    'Point': Symbol('Point')
}

#==============================================================================
class PythonComplexProperty(PyccelInternalFunction):
    """Represents a call to the .real or .imag property

    e.g:
    > a = 1+2j
    > a.real
    1.0

    arg : Variable, Literal
    """
    _dtype = NativeReal()
    _rank  = 0
    _shape = ()

    def __init__(self, arg):
        self._precision = arg.precision
        super().__init__(arg)

    @property
    def internal_var(self):
        """Return the variable on which the function was called"""
        return self._args[0]

    def __str__(self):
        return 'Real({0})'.format(str(self.internal_var))

#==============================================================================
class PythonReal(PythonComplexProperty):
    """Represents a call to the .real property

    e.g:
    > a = 1+2j
    > a.real
    1.0

    arg : Variable, Literal
    """
    def __new__(cls, arg):
        if arg.dtype is not NativeComplex():
            return arg
        else:
            return super().__new__(cls, arg)

#==============================================================================
class PythonImag(PythonComplexProperty):
    """Represents a call to the .imag property

    e.g:
    > a = 1+2j
    > a.imag
    1.0

    arg : Variable, Literal
    """
    def __new__(cls, arg):
        if arg.dtype is not NativeComplex():
            return get_default_literal_value(arg.dtype)
        else:
            return super().__new__(cls, arg)


#==============================================================================
class PythonBool(PyccelAstNode):
    """ Represents a call to Python's native bool() function.
    """
    _rank = 0
    _shape = ()
    _precision = default_precision['bool']
    _dtype = NativeBool()

    def __new__(cls, arg):
        if getattr(arg, 'is_optional', None):
            bool_expr = super().__new__(cls, arg)
            bool_expr.__init__(arg)
            return PyccelAnd(PyccelIsNot(arg, Nil()), bool_expr)
        else:
            return super().__new__(cls, arg)

    def __init__(self, arg):
        self._arg = arg
        super().__init__()

    @property
    def arg(self):
        return self._arg

    def __str__(self):
        return 'Bool({})'.format(str(self.arg))

    def _sympystr(self, printer):
        return self.__str__()

#==============================================================================
class PythonComplex(PyccelAstNode):
    """ Represents a call to Python's native complex() function.
    """

    _rank = 0
    _shape = ()
    _precision = default_precision['complex']
    _dtype = NativeComplex()

    def __new__(cls, arg0, arg1=LiteralFloat(0)):

        if isinstance(arg0, Literal) and isinstance(arg1, Literal):
            real_part = 0
            imag_part = 0

            # Collect real and imag part from first argument
            if isinstance(arg0, LiteralComplex):
                real_part += arg0.real.python_value
                imag_part += arg0.imag.python_value
            else:
                real_part += arg0.python_value

            # Collect real and imag part from second argument
            if isinstance(arg1, LiteralComplex):
                real_part -= arg1.imag.python_value
                imag_part += arg1.real.python_value
            else:
                imag_part += arg1.python_value

            return LiteralComplex(real_part, imag_part, precision = cls._precision)


        # Split arguments depending on their type to ensure that the arguments are
        # either a complex and LiteralFloat(0) or 2 floats

        if arg0.dtype is NativeComplex() and arg1.dtype is NativeComplex():
            # both args are complex
            return PyccelAdd(arg0, PyccelMul(arg1, LiteralImaginaryUnit()))
        return super().__new__(cls, arg0, arg1)

    def __init__(self, arg0, arg1 = LiteralFloat(0)):
        self._is_cast = arg0.dtype is NativeComplex() and \
                        isinstance(arg1, Literal) and arg1.python_value == 0

        if self._is_cast:
            self._real_part = PythonReal(arg0)
            self._imag_part = PythonImag(arg0)
            self._internal_var = arg0

        else:
            self._internal_var = None

            if arg0.dtype is NativeComplex() and \
                    not (isinstance(arg1, Literal) and arg1.python_value == 0):
                # first arg is complex. Second arg is non-0
                self._real_part = PythonReal(arg0)
                self._imag_part = PyccelAdd(PythonImag(arg0), arg1)
            elif arg1.dtype is NativeComplex():
                if isinstance(arg0, Literal) and arg0.python_value == 0:
                    # second arg is complex. First arg is 0
                    self._real_part = PyccelUnarySub(PythonImag(arg1))
                    self._imag_part = PythonReal(arg1)
                else:
                    # Second arg is complex. First arg is non-0
                    self._real_part = PyccelMinus(arg0, PythonImag(arg1))
                    self._imag_part = PythonReal(arg1)
            else:
                self._real_part = arg0
                self._imag_part = arg1
        super().__init__()

    @property
    def is_cast(self):
        """ Indicates if the function is casting or assembling a complex """
        return self._is_cast

    @property
    def real(self):
        """ Returns the real part of the complex """
        return self._real_part

    @property
    def imag(self):
        """ Returns the imaginary part of the complex """
        return self._imag_part

    @property
    def internal_var(self):
        """ When the complex call is a cast, returns the variable being cast """
        assert(self._is_cast)
        return self._internal_var

    def __str__(self):
        return "complex({}, {})".format(str(self._args[0]), str(self._args[1]))

#==============================================================================
class PythonEnumerate(Basic):

    """
    Represents the enumerate stmt

    """

    def __init__(self, arg):
        if PyccelAstNode.stage != "syntactic" and \
                not isinstance(arg, PyccelAstNode):
            raise TypeError('Expecting an arg of valid type')
        self._element = arg
        super().__init__()

    @property
    def element(self):
        return self._element

#==============================================================================
class PythonFloat(PyccelAstNode):
    """ Represents a call to Python's native float() function.
    """
    _rank = 0
    _shape = ()
    _precision = default_precision['real']
    _dtype = NativeReal()

    def __new__(cls, arg):
        if isinstance(arg, LiteralFloat):
            return LiteralFloat(arg, precision = cls._precision)
        elif isinstance(arg, LiteralInteger):
            return LiteralFloat(arg.p, precision = cls._precision)
        else:
            return super().__new__(cls, arg)

    def __init__(self, arg):
        self._arg = arg
        super().__init__()

    @property
    def arg(self):
        return self._arg


    def __str__(self):
        return 'LiteralFloat({0})'.format(str(self.arg))

    def _sympystr(self, printer):
        return self.__str__()

#==============================================================================
class PythonInt(PyccelAstNode):
    """ Represents a call to Python's native int() function.
    """

    _rank      = 0
    _shape     = ()
    _precision = default_precision['integer']
    _dtype     = NativeInteger()

    def __new__(cls, arg):
        if isinstance(arg, LiteralInteger):
            return LiteralInteger(arg.p, precision = cls._precision)
        else:
            return super().__new__(cls, arg)

    def __init__(self, arg):
        self._arg = arg
        super().__init__()

    @property
    def arg(self):
        return self._arg

#==============================================================================
class PythonTuple(PyccelAstNode):
    """ Represents a call to Python's native tuple() function.
    """
    _iterable        = True
    _is_homogeneous  = False
    _order = 'C'

    def __init__(self, *args):
        self._args = args
        super().__init__()
        if self.stage == 'syntactic' or len(args) == 0:
            return
        is_homogeneous = all(a.dtype is not NativeGeneric() and \
                             args[0].dtype == a.dtype and \
                             args[0].rank  == a.rank  and \
                             args[0].order == a.order for a in args[1:])
        self._inconsistent_shape = not all(args[0].shape==a.shape   for a in args[1:])
        self._is_homogeneous = is_homogeneous
        if is_homogeneous:
            integers  = [a for a in args if a.dtype is NativeInteger()]
            reals     = [a for a in args if a.dtype is NativeReal()]
            complexes = [a for a in args if a.dtype is NativeComplex()]
            bools     = [a for a in args if a.dtype is NativeBool()]
            strs      = [a for a in args if a.dtype is NativeString()]
            if strs:
                self._dtype = NativeString()
                self._rank  = 0
                self._shape = ()
            else:
                if complexes:
                    self._dtype     = NativeComplex()
                    self._precision = max(a.precision for a in complexes)
                elif reals:
                    self._dtype     = NativeReal()
                    self._precision = max(a.precision for a in reals)
                elif integers:
                    self._dtype     = NativeInteger()
                    self._precision = max(a.precision for a in integers)
                elif bools:
                    self._dtype     = NativeBool()
                    self._precision  = max(a.precision for a in bools)
                else:
                    raise TypeError('cannot determine the type of {}'.format(self))


                shapes     = [a.shape for a in args]
                self._rank = max(a.rank for a in args) + 1
                if all(sh is not None for sh in shapes):
                    self._shape = (LiteralInteger(len(args)), ) + shapes[0]
                    self._rank  = len(self._shape)

        else:
            self._rank      = max(a.rank for a in args) + 1
            self._dtype     = NativeGeneric()
            self._precision = 0
            self._shape     = (LiteralInteger(len(args)), ) + args[0].shape

    def __getitem__(self,i):
        return self._args[i]

    def __add__(self,other):
        return PythonTuple(*(self._args + other._args))

    def __iter__(self):
        return self._args.__iter__()

    def __len__(self):
        return len(self._args)

    @property
    def is_homogeneous(self):
        return self._is_homogeneous

    @property
    def inconsistent_shape(self):
        return self._inconsistent_shape

#==============================================================================
class PythonLen(PyccelInternalFunction):

    """
    Represents a 'len' expression in the code.
    """

    _rank      = 0
    _shape     = ()
    _precision = default_precision['int']
    _dtype     = NativeInteger()

    def __init__(self, arg):
        super().__init__(arg)

    @property
    def arg(self):
        return self._args[0]

#==============================================================================
class PythonList(PythonTuple):
    """ Represents a call to Python's native list() function.
    """
    _order = 'C'
    _is_homogeneous = True

#==============================================================================
class PythonMap(Basic):
    """ Represents the map stmt
    """

    def __init__(self, *args):
        if len(args)<2:
            raise TypeError('wrong number of arguments')
        self._args = args
        super().__init__()

#==============================================================================
class PythonPrint(Basic):

    """Represents a print function in the code.

    expr : sympy expr
        The expression to return.

    Examples

    >>> from pyccel.ast.internals import symbols
    >>> from pyccel.ast.core import Print
    >>> n,m = symbols('n,m')
    >>> Print(('results', n,m))
    Print((results, n, m))
    """

    def __init__(self, expr):
        self._expr = expr
        super().__init__()

    @property
    def expr(self):
        return self._expr

#==============================================================================
class PythonRange(Basic):

    """
    Represents a range.

    Examples

    >>> from pyccel.ast.core import Variable
    >>> from pyccel.ast.core import Range
    >>> from pyccel.ast.internals import Symbol
    >>> s = Variable('int', 's')
    >>> e = Symbol('e')
    >>> Range(s, e, 1)
    Range(0, n, 1)
    """

    def __init__(self, *args):
        # Define default values
        n = len(args)

        if n == 1:
            self._start = LiteralInteger(0)
            self._stop  = args[0]
            self._step  = LiteralInteger(1)
        elif n == 2:
            self._start = args[0]
            self._stop  = args[1]
            self._step  = LiteralInteger(1)
        elif n == 3:
            self._start = args[0]
            self._stop  = args[1]
            self._step  = args[2]
        else:
            raise ValueError('Range has at most 3 arguments')

        super().__init__()

    @property
    def start(self):
        return self._start

    @property
    def stop(self):
        return self._stop

    @property
    def step(self):
        return self._step


#==============================================================================
class PythonZip(Basic):

    """
    Represents a zip stmt.

    """

    def __init__(self, *args):
        if not isinstance(args, (tuple, list)):
            raise TypeError('args must be a list or tuple')
        elif len(args) < 2:
            raise ValueError('args must be of length > 2')
        self._args = args
        super().__init__()

    @property
    def element(self):
        return self._args[0]

#==============================================================================
class PythonAbs(PyccelInternalFunction):
    """Represents a call to  python abs for code generation.

    arg : Variable
    """
    def __init__(self, x):
        self._shape     = x.shape
        self._rank      = x.rank
        self._dtype     = NativeInteger() if x.dtype is NativeInteger() else NativeReal()
        self._precision = default_precision[str_dtype(self._dtype)]
        self._order     = x.order
        super().__init__(x)

    @property
    def arg(self):
        return self._args[0]

#==============================================================================
class PythonSum(PyccelInternalFunction):
    """Represents a call to  python sum for code generation.

    arg : list , tuple , PythonTuple, List, Variable
    """

    def __init__(self, arg):
        if not isinstance(arg, PyccelAstNode):
            raise TypeError('Unknown type of  %s.' % type(arg))
        self._dtype = arg.dtype
        self._rank  = 0
        self._shape = ()
        self._precision = default_precision[str_dtype(self._dtype)]
        super().__init__(arg)

    @property
    def arg(self):
        return self._args[0]

#==============================================================================
class PythonMax(PyccelInternalFunction):
    """Represents a call to  python max for code generation.

    arg : list , tuple , PythonTuple, List
    """

    def __init__(self, x):
        if not isinstance(x, (list, tuple, PythonTuple, PythonList)):
            raise TypeError('Unknown type of  %s.' % type(x))
        self._shape     = ()
        self._rank      = 0
        self._dtype     = x.dtype
        self._precision = x.precision
        super().__init__(x)


#==============================================================================
class PythonMin(PyccelInternalFunction):
    """Represents a call to  python min for code generation.

    arg : list , tuple , PythonTuple, List, Variable
    """
    def __init__(self, x):
        self._shape     = ()
        self._rank      = 0
        self._dtype     = x.dtype
        self._precision = x.precision
        super().__init__(x)

#==============================================================================
class Lambda(Basic):
    """Represents a call to python lambda for temporary functions

    Parameters
    ==========
    variables : tuple of symbols
                The arguments to the lambda expression
    expr      : PyccelAstNode
                The expression carried out when the lambda function is called
    """
    def __init__(self, variables, expr):
        if not isinstance(variables, (list, tuple)):
            raise TypeError("Lambda arguments must be a tuple or list")
        self._variables = tuple(variables)
        self._expr = expr
        super().__init__()

    @property
    def variables(self):
        """ The arguments to the lambda function
        """
        return self._variables

    @property
    def expr(self):
        """ The expression carried out when the lambda function is called
        """
        return self._expr

    def __call__(self, *args):
        """ Returns the expression with the arguments replaced with
        the calling arguments
        """
        assert(len(args) == len(self.variables))
        return self.expr.subs(self.variables, args)

    def __str__(self):
        return "{args} -> {expr}".format(args=self.variables,
                expr = self.expr)

#==============================================================================
python_builtin_datatypes_dict = {
    'bool'   : PythonBool,
    'float'  : PythonFloat,
    'int'    : PythonInt,
    'complex': PythonComplex
}

def python_builtin_datatype(name):
    """
    Given a symbol name, return the corresponding datatype.

    name: str
        Datatype as written in Python.

    """
    if not isinstance(name, str):
        raise TypeError('name must be a string')

    if name in python_builtin_datatypes_dict:
        return python_builtin_datatypes_dict[name]

    return None

builtin_functions_dict = {
    'abs'      : PythonAbs,
    'range'    : PythonRange,
    'zip'      : PythonZip,
    'enumerate': PythonEnumerate,
    'int'      : PythonInt,
    'float'    : PythonFloat,
    'complex'  : PythonComplex,
    'bool'     : PythonBool,
    'sum'      : PythonSum,
    'len'      : PythonLen,
    'max'      : PythonMax,
    'min'      : PythonMin,
    'not'      : PyccelNot,
}<|MERGE_RESOLUTION|>--- conflicted
+++ resolved
@@ -10,13 +10,6 @@
 In this module we implement some of them in alphabetical order.
 
 """
-
-<<<<<<< HEAD
-from sympy import Expr, Not
-from sympy import sympify
-=======
-from sympy import Symbol
->>>>>>> d3014096
 
 from .basic     import Basic, PyccelAstNode
 from .datatypes import (NativeInteger, NativeBool, NativeReal,
