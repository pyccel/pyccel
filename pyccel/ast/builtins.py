--- conflicted
+++ resolved
@@ -1141,11 +1141,7 @@
         return f"{self.variables} -> {self.expr}"
 
 #==============================================================================
-<<<<<<< HEAD
-class PythonType(TypedAstNode):
-=======
 class PythonType(PyccelInternalFunction):
->>>>>>> 85bd7f07
     """
     Represents a call to the Python builtin `type` function.
 
@@ -1164,11 +1160,7 @@
     __slots__ = ('_type','_obj')
     _attribute_nodes = ('_obj',)
     _class_type = SymbolicType()
-<<<<<<< HEAD
     _shape = None
-=======
-    _shape = ()
->>>>>>> 85bd7f07
 
     def __init__(self, obj):
         if not isinstance (obj, TypedAstNode):
