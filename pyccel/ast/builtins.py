# coding: utf-8
#------------------------------------------------------------------------------------------#
# This file is part of Pyccel which is released under MIT License. See the LICENSE file or #
# go to https://github.com/pyccel/pyccel/blob/master/LICENSE for full license details.     #
#------------------------------------------------------------------------------------------#
"""
The Python interpreter has a number of built-in functions and types that are
always available.

In this module we implement some of them in alphabetical order.

"""
from pyccel.errors.errors import PyccelError

from pyccel.utilities.stage import PyccelStage

from .basic     import Basic, PyccelAstNode
from .datatypes import (NativeInteger, NativeBool, NativeFloat,
                        NativeComplex, NativeString, str_dtype,
                        NativeGeneric, default_precision)
from .internals import PyccelInternalFunction, max_precision, Slice
from .literals  import LiteralInteger, LiteralFloat, LiteralComplex, Nil
from .literals  import Literal, LiteralImaginaryUnit, get_default_literal_value
from .literals  import LiteralString
from .operators import PyccelAdd, PyccelAnd, PyccelMul, PyccelIsNot
from .operators import PyccelMinus, PyccelUnarySub, PyccelNot
from .variable  import IndexedElement

pyccel_stage = PyccelStage()

__all__ = (
    'Lambda',
    'PythonAbs',
    'PythonComplexProperty',
    'PythonReal',
    'PythonImag',
    'PythonConjugate',
    'PythonBool',
    'PythonComplex',
    'PythonEnumerate',
    'PythonFloat',
    'PythonInt',
    'PythonTuple',
    'PythonLen',
    'PythonList',
    'PythonMap',
    'PythonPrint',
    'PythonRange',
    'PythonSum',
    'PythonType',
    'PythonZip',
    'PythonMax',
    'PythonMin',
    'python_builtin_datatype'
)

#==============================================================================
class PythonComplexProperty(PyccelInternalFunction):
    """Represents a call to the .real or .imag property

    e.g:
    > a = 1+2j
    > a.real
    1.0

    arg : Variable, Literal
    """
    __slots__ = ()
    _dtype = NativeFloat()
    _precision = -1
    _rank  = 0
    _shape = None
    _order = None

    def __init__(self, arg):
        super().__init__(arg)

    @property
    def internal_var(self):
        """Return the variable on which the function was called"""
        return self._args[0]

#==============================================================================
class PythonReal(PythonComplexProperty):
    """Represents a call to the .real property

    e.g:
    > a = 1+2j
    > a.real
    1.0

    arg : Variable, Literal
    """
    __slots__ = ()
    name = 'real'
    def __new__(cls, arg):
        if isinstance(arg.dtype, NativeBool):
            return PythonInt(arg)
        elif not isinstance(arg.dtype, NativeComplex):
            return arg
        else:
            return super().__new__(cls)

    def __str__(self):
        return 'Real({0})'.format(str(self.internal_var))

#==============================================================================
class PythonImag(PythonComplexProperty):
    """Represents a call to the .imag property

    e.g:
    > a = 1+2j
    > a.imag
    1.0

    arg : Variable, Literal
    """
    __slots__ = ()
    name = 'imag'
    def __new__(cls, arg):
        if arg.dtype is not NativeComplex():
            return get_default_literal_value(arg.dtype)
        else:
            return super().__new__(cls)

    def __str__(self):
        return 'Imag({0})'.format(str(self.internal_var))

#==============================================================================
class PythonConjugate(PyccelInternalFunction):
    """Represents a call to the .conjugate() function

    e.g:
    > a = 1+2j
    > a.conjugate()
    1-2j

    arg : Variable, Literal
    """
    __slots__ = ()
    _dtype = NativeComplex()
    _precision = -1
    _rank  = 0
    _shape = None
    _order = None
    name = 'conjugate'

    def __init__(self, arg):
        super().__init__(arg)

    @property
    def internal_var(self):
        """Return the variable on which the function was called"""
        return self._args[0]

    def __str__(self):
        return 'Conjugate({0})'.format(str(self.internal_var))

#==============================================================================
class PythonBool(PyccelAstNode):
    """ Represents a call to Python's native bool() function.
    """
    __slots__ = ('_arg',)
    name = 'bool'
    _dtype = NativeBool()
    _precision = -1
    _rank  = 0
    _shape = None
    _order = None
    _attribute_nodes = ('_arg',)

    def __new__(cls, arg):
        if getattr(arg, 'is_optional', None):
            bool_expr = super().__new__(cls)
            bool_expr.__init__(arg)
            return PyccelAnd(PyccelIsNot(arg, Nil()), bool_expr)
        else:
            return super().__new__(cls)

    def __init__(self, arg):
        self._arg = arg
        super().__init__()

    @property
    def arg(self):
        return self._arg

    def __str__(self):
        return 'Bool({})'.format(str(self.arg))

#==============================================================================
class PythonComplex(PyccelAstNode):
    """ Represents a call to Python's native complex() function.
    """
    __slots__ = ('_real_part', '_imag_part', '_internal_var', '_is_cast')
    name = 'complex'

    _dtype = NativeComplex()
    _precision = -1
    _rank  = 0
    _shape = None
    _order = None
    _real_cast = PythonReal
    _imag_cast = PythonImag
    _attribute_nodes = ('_real_part', '_imag_part', '_internal_var')

    def __new__(cls, arg0, arg1=LiteralFloat(0)):

        if isinstance(arg0, Literal) and isinstance(arg1, Literal):
            real_part = 0
            imag_part = 0

            # Collect real and imag part from first argument
            if isinstance(arg0, LiteralComplex):
                real_part += arg0.real.python_value
                imag_part += arg0.imag.python_value
            else:
                real_part += arg0.python_value

            # Collect real and imag part from second argument
            if isinstance(arg1, LiteralComplex):
                real_part -= arg1.imag.python_value
                imag_part += arg1.real.python_value
            else:
                imag_part += arg1.python_value

            return LiteralComplex(real_part, imag_part, precision = cls._precision)


        # Split arguments depending on their type to ensure that the arguments are
        # either a complex and LiteralFloat(0) or 2 floats

        if arg0.dtype is NativeComplex() and arg1.dtype is NativeComplex():
            # both args are complex
            return PyccelAdd(arg0, PyccelMul(arg1, LiteralImaginaryUnit()))
        return super().__new__(cls)

    def __init__(self, arg0, arg1 = LiteralFloat(0)):
        self._is_cast = arg0.dtype is NativeComplex() and \
                        isinstance(arg1, Literal) and arg1.python_value == 0

        if self._is_cast:
            self._real_part = self._real_cast(arg0)
            self._imag_part = self._imag_cast(arg0)
            self._internal_var = arg0

        else:
            self._internal_var = None

            if arg0.dtype is NativeComplex() and \
                    not (isinstance(arg1, Literal) and arg1.python_value == 0):
                # first arg is complex. Second arg is non-0
                self._real_part = self._real_cast(arg0)
                self._imag_part = PyccelAdd(self._imag_cast(arg0), arg1)
            elif arg1.dtype is NativeComplex():
                if isinstance(arg0, Literal) and arg0.python_value == 0:
                    # second arg is complex. First arg is 0
                    self._real_part = PyccelUnarySub(self._imag_cast(arg1))
                    self._imag_part = self._real_cast(arg1)
                else:
                    # Second arg is complex. First arg is non-0
                    self._real_part = PyccelMinus(arg0, self._imag_cast(arg1))
                    self._imag_part = self._real_cast(arg1)
            else:
                self._real_part = self._real_cast(arg0)
                self._imag_part = self._real_cast(arg1)
        super().__init__()

    @property
    def is_cast(self):
        """ Indicates if the function is casting or assembling a complex """
        return self._is_cast

    @property
    def real(self):
        """ Returns the real part of the complex """
        return self._real_part

    @property
    def imag(self):
        """ Returns the imaginary part of the complex """
        return self._imag_part

    @property
    def internal_var(self):
        """ When the complex call is a cast, returns the variable being cast """
        assert(self._is_cast)
        return self._internal_var

    def __str__(self):
        return "complex({}, {})".format(str(self.real), str(self.imag))

#==============================================================================
class PythonEnumerate(Basic):

    """
    Represents the enumerate stmt

    """
    __slots__ = ('_element','_start')
    _attribute_nodes = ('_element','_start')
    name = 'enumerate'

    def __init__(self, arg, start = None):
        if pyccel_stage != "syntactic" and \
                not isinstance(arg, PyccelAstNode):
            raise TypeError('Expecting an arg of valid type')
        self._element = arg
        self._start   = start or LiteralInteger(0)
        super().__init__()

    @property
    def element(self):
        return self._element

    @property
    def start(self):
        """ Returns the value from which the indexing starts
        """
        return self._start

    def __getitem__(self, index):
        return [PyccelAdd(index, self.start, simplify=True),
                self.element[index]]

    @property
    def length(self):
        """ Return the length of the enumerated object
        """
        return PythonLen(self.element)

#==============================================================================
class PythonFloat(PyccelAstNode):
    """ Represents a call to Python's native float() function.
    """
    __slots__ = ('_arg')
    name = 'float'
    _dtype = NativeFloat()
    _precision = -1
    _rank  = 0
    _shape = None
    _order = None
    _attribute_nodes = ('_arg',)

    def __new__(cls, arg):
        if isinstance(arg, LiteralFloat) and arg.precision == cls._precision:
            return arg
        if isinstance(arg, (LiteralInteger, LiteralFloat)):
            return LiteralFloat(arg.python_value, precision = cls._precision)
        return super().__new__(cls)

    def __init__(self, arg):
        self._arg = arg
        super().__init__()

    @property
    def arg(self):
        return self._arg

    def __str__(self):
        return 'float({0})'.format(str(self.arg))

#==============================================================================
class PythonInt(PyccelAstNode):
    """ Represents a call to Python's native int() function.
    """

    __slots__ = ('_arg')
    name = 'int'
    _dtype = NativeInteger()
    _precision = -1
    _rank  = 0
    _shape = None
    _order = None
    _attribute_nodes  = ('_arg',)

    def __new__(cls, arg):
        if isinstance(arg, LiteralInteger):
            return LiteralInteger(arg.python_value, precision = cls._precision)
        else:
            return super().__new__(cls)

    def __init__(self, arg):
        self._arg = arg
        super().__init__()

    @property
    def arg(self):
        return self._arg

#==============================================================================
class PythonTuple(PyccelAstNode):
    """ Represents a call to Python's native tuple() function.
    """
    __slots__ = ('_args','_inconsistent_shape','_is_homogeneous',
            '_dtype','_precision','_rank','_shape','_order')
    _iterable        = True
    _attribute_nodes = ('_args',)

    def __init__(self, *args):
        self._args = args
        super().__init__()
        if pyccel_stage == 'syntactic':
            return
        elif len(args) == 0:
            self._dtype = NativeGeneric()
            self._precision = 0
            self._rank  = 0
            self._shape = None
            self._order = None
            self._is_homogeneous = False
            return
        arg0 = args[0]
        is_homogeneous = arg0.dtype is not NativeGeneric() and \
                         all(a.dtype is not NativeGeneric() and \
                             arg0.dtype == a.dtype and \
                             arg0.rank  == a.rank  and \
                             arg0.order == a.order for a in args[1:])
        self._inconsistent_shape = not all(arg0.shape==a.shape   for a in args[1:])
        self._is_homogeneous = is_homogeneous
        if is_homogeneous:
            integers  = [a for a in args if a.dtype is NativeInteger()]
            floats    = [a for a in args if a.dtype is NativeFloat()]
            complexes = [a for a in args if a.dtype is NativeComplex()]
            bools     = [a for a in args if a.dtype is NativeBool()]
            strs      = [a for a in args if a.dtype is NativeString()]
            if strs:
                self._dtype = NativeString()
                self._precision = 0
                self._rank  = 0
                self._shape = None
            else:
                if complexes:
                    self._dtype     = NativeComplex()
                    self._precision = max_precision(complexes)
                elif floats:
                    self._dtype     = NativeFloat()
                    self._precision = max_precision(floats)
                elif integers:
                    self._dtype     = NativeInteger()
                    self._precision = max_precision(integers)
                elif bools:
                    self._dtype     = NativeBool()
                    self._precision  = max_precision(bools)
                else:
                    raise TypeError('cannot determine the type of {}'.format(self))


                inner_shape = [() if a.rank == 0 else a.shape for a in args]
                self._rank = max(a.rank for a in args) + 1
                self._shape = (LiteralInteger(len(args)), ) + inner_shape[0]
                self._rank  = len(self._shape)

        else:
            self._rank      = max(a.rank for a in args) + 1
            self._dtype     = NativeGeneric()
            self._precision = 0
            if self._rank == 1:
                self._shape     = (LiteralInteger(len(args)), )
            else:
                self._shape     = (LiteralInteger(len(args)), ) + args[0].shape

        self._order = None if self._rank < 2 else 'C'

    def __getitem__(self,i):
        def is_int(a):
            return isinstance(a, (int, LiteralInteger)) or \
                    (isinstance(a, PyccelUnarySub) and \
                     isinstance(a.args[0], (int, LiteralInteger)))

        def to_int(a):
            if a is None:
                return None
            elif isinstance(a, PyccelUnarySub):
                return -a.args[0].python_value
            else:
                return a

        if is_int(i):
            return self._args[to_int(i)]
        elif isinstance(i, Slice) and \
                all(is_int(s) or s is None for s in (i.start, i.step, i.stop)):
            return PythonTuple(*self._args[to_int(i.start):to_int(i.stop):to_int(i.step)])
        elif self.is_homogeneous:
            return IndexedElement(self, i)
        else:
            raise NotImplementedError("Can't index PythonTuple with type {}".format(type(i)))

    def __add__(self,other):
        return PythonTuple(*(self._args + other._args))

    def __iter__(self):
        return self._args.__iter__()

    def __len__(self):
        return len(self._args)

    def __str__(self):
        return '({})'.format(', '.join(str(a) for a in self))

    def __repr__(self):
        return 'PythonTuple({})'.format(', '.join(str(a) for a in self))

    @property
    def is_homogeneous(self):
        return self._is_homogeneous

    @property
    def inconsistent_shape(self):
        return self._inconsistent_shape

    @property
    def args(self):
        """ Arguments of the tuple
        """
        return self._args

    @property
    def allows_negative_indexes(self):
        """ Indicates whether variables used to
        index this Variable can be negative
        """
        return False

#==============================================================================
class PythonLen(PyccelInternalFunction):

    """
    Represents a 'len' expression in the code.
    """

    __slots__ = ()
    name      = 'len'
    _dtype     = NativeInteger()
    _precision = -1
    _rank      = 0
    _shape     = None
    _order     = None

    def __init__(self, arg):
        super().__init__(arg)

    @property
    def arg(self):
        return self._args[0]

    def __str__(self):
        return 'len({})'.format(str(self.arg))

#==============================================================================
class PythonList(PythonTuple):
    """ Represents a call to Python's native list() function.
    """
    __slots__ = ()

#==============================================================================
class PythonMap(Basic):
    """ Represents the map stmt
    """
    __slots__ = ('_func','_func_args')
    _attribute_nodes = ('_func','_func_args')
    name = 'map'

    def __init__(self, func, func_args):
        self._func = func
        self._func_args = func_args
        super().__init__()

    @property
    def func(self):
        """ Arguments of the map
        """
        return self._func

    @property
    def func_args(self):
        """ Arguments of the function
        """
        return self._func_args

    def __getitem__(self, index):
        return self.func, IndexedElement(self.func_args, index)

    @property
    def length(self):
        """ Return the length of the resulting object
        """
        return PythonLen(self.func_args)

#==============================================================================
class PythonPrint(Basic):

    """Represents a print function in the code.

    expr : PyccelAstNode
        The expression to print
    file: String (Optional)
        Select 'stdout' (default) or 'stderr' to print to
    Examples

    >>> from pyccel.ast.internals import symbols
    >>> from pyccel.ast.core import Print
    >>> n,m = symbols('n,m')
    >>> Print(('results', n,m))
    Print((results, n, m))
    """
    __slots__ = ('_expr', '_file')
    _attribute_nodes = ('_expr',)
    name = 'print'

    def __init__(self, expr, file="stdout"):
        if file not in ('stdout', 'stderr'):
            raise ValueError('output_unit can be `stdout` or `stderr`')
        self._expr = expr
        self._file = file
        super().__init__()

    @property
    def expr(self):
        return self._expr

    @property
    def file(self):
        """ returns the output unit (`stdout` or `stderr`)
        """
        return self._file

#==============================================================================
class PythonRange(Basic):

    """
    Represents a range.

    Examples

    >>> from pyccel.ast.core import Variable
    >>> from pyccel.ast.core import Range
    >>> from pyccel.ast.internals import PyccelSymbol
    >>> s = Variable('int', 's')
    >>> e = PyccelSymbol('e')
    >>> Range(s, e, 1)
    Range(0, n, 1)
    """
    __slots__ = ('_start','_stop','_step')
    _attribute_nodes = ('_start', '_stop', '_step')
    name = 'range'

    def __init__(self, *args):
        # Define default values
        n = len(args)

        if n == 1:
            self._start = LiteralInteger(0)
            self._stop  = args[0]
            self._step  = LiteralInteger(1)
        elif n == 2:
            self._start = args[0]
            self._stop  = args[1]
            self._step  = LiteralInteger(1)
        elif n == 3:
            self._start = args[0]
            self._stop  = args[1]
            self._step  = args[2]
        else:
            raise ValueError('Range has at most 3 arguments')

        super().__init__()

    @property
    def start(self):
        return self._start

    @property
    def stop(self):
        return self._stop

    @property
    def step(self):
        return self._step

    def __getitem__(self, index):
        return index


#==============================================================================
class PythonZip(PyccelInternalFunction):

    """
    Represents a zip stmt.

    """
    __slots__ = ('_length',)
    name = 'zip'

    def __init__(self, *args):
        if not isinstance(args, (tuple, list)):
            raise TypeError('args must be a list or tuple')
        elif len(args) < 2:
            raise ValueError('args must be of length > 2')
        super().__init__(*args)
        if pyccel_stage == 'syntactic':
            self._length = None
            return
        else:
            lengths = [a.shape[0].python_value for a in self.args if isinstance(a.shape[0], LiteralInteger)]
            if lengths:
                self._length = min(lengths)
            else:
                self._length = self.args[0].shape[0]

    @property
    def length(self):
        """ Length of the shortest zip argument
        """
        return self._length

    def __getitem__(self, index):
        return [a[index] for a in self.args]

#==============================================================================
class PythonAbs(PyccelInternalFunction):
    """Represents a call to  python abs for code generation.

    arg : Variable
    """
    __slots__ = ('_dtype','_precision','_rank','_shape','_order')
    name = 'abs'
    def __init__(self, x):
        self._shape     = x.shape
        self._rank      = x.rank
        self._dtype     = NativeInteger() if x.dtype is NativeInteger() else NativeFloat()
        self._precision = -1
        self._order     = x.order
        super().__init__(x)

    @property
    def arg(self):
        return self._args[0]

#==============================================================================
class PythonSum(PyccelInternalFunction):
    """Represents a call to  python sum for code generation.

    arg : list , tuple , PythonTuple, List, Variable
    """
    __slots__ = ('_dtype','_precision')
    name   = 'sum'
    _rank  = 0
    _shape = None
    _order = None

    def __init__(self, arg):
        if not isinstance(arg, PyccelAstNode):
            raise TypeError('Unknown type of  %s.' % type(arg))
        self._dtype = arg.dtype
        self._precision = -1
        super().__init__(arg)

    @property
    def arg(self):
        return self._args[0]

#==============================================================================
class PythonMax(PyccelInternalFunction):
    """Represents a call to  python max for code generation.

    arg : list , tuple , PythonTuple, List
    """
    __slots__ = ('_dtype','_precision')
    name   = 'max'
    _rank  = 0
    _shape = None
    _order = None

    def __init__(self, *x):
        if len(x)==1:
            x = x[0]

        if isinstance(x, (list, tuple)):
            x = PythonTuple(*x)
        elif not isinstance(x, (PythonTuple, PythonList)):
            raise TypeError('Unknown type of  %s.' % type(x))
        if not x.is_homogeneous:
            types = ', '.join('{}({})'.format(xi.dtype,xi.precision) for xi in x)
            raise PyccelError("Cannot determine final dtype of 'max' call with arguments of different "
                             "types ({}). Please cast arguments to the desired dtype".format(types))
        self._dtype     = x.dtype
        self._precision = x.precision
        super().__init__(x)


#==============================================================================
class PythonMin(PyccelInternalFunction):
    """Represents a call to  python min for code generation.

    arg : list , tuple , PythonTuple, List, Variable
    """
    __slots__ = ('_dtype','_precision')
    name   = 'min'
    _rank  = 0
    _shape = None
    _order = None
    def __init__(self, *x):
        if len(x)==1:
            x = x[0]

        if isinstance(x, (list, tuple)):
            x = PythonTuple(*x)
        elif not isinstance(x, (PythonTuple, PythonList)):
            raise TypeError('Unknown type of  %s.' % type(x))
        if not x.is_homogeneous:
            types = ', '.join('{}({})'.format(xi.dtype,xi.precision) for xi in x)
            raise PyccelError("Cannot determine final dtype of 'min' call with arguments of different "
                              "types ({}). Please cast arguments to the desired dtype".format(types))
        self._dtype     = x.dtype
        self._precision = x.precision
        super().__init__(x)

#==============================================================================
class Lambda(Basic):
    """Represents a call to python lambda for temporary functions

    Parameters
    ==========
    variables : tuple of symbols
                The arguments to the lambda expression
    expr      : PyccelAstNode
                The expression carried out when the lambda function is called
    """
    __slots__ = ('_variables', '_expr')
    _attribute_nodes = ('_variables', '_expr')
    def __init__(self, variables, expr):
        if not isinstance(variables, (list, tuple)):
            raise TypeError("Lambda arguments must be a tuple or list")
        self._variables = tuple(variables)
        self._expr = expr
        super().__init__()

    @property
    def variables(self):
        """ The arguments to the lambda function
        """
        return self._variables

    @property
    def expr(self):
        """ The expression carried out when the lambda function is called
        """
        return self._expr

    def __call__(self, *args):
        """ Returns the expression with the arguments replaced with
        the calling arguments
        """
        assert(len(args) == len(self.variables))
        return self.expr.subs(self.variables, args)

    def __str__(self):
        return "{args} -> {expr}".format(args=self.variables,
                expr = self.expr)

#==============================================================================
class PythonType(Basic):
    """
    Represents a call to the Python builtin `type` function.

    The use of `type` in code is usually for one of two purposes.
    Firstly it is useful for debugging. In this case the `print_string`
    property is useful to obtain the underlying type. It is
    equally useful to provide datatypes to objects in templated
    functions. This double usage should be considered when using
    this class.

    Parameters
    ==========
    obj : PyccelAstNode
          The object whose type we wish to investigate.
    """
    __slots__ = ('_dtype','_precision','_obj')
    _attribute_nodes = ('_obj',)

    def __init__(self, obj):
        if not isinstance (obj, PyccelAstNode):
            raise PyccelError("Python's type function is not implemented for {} object".format(type(obj)))
        self._dtype = obj.dtype
        self._precision = obj.precision
        self._obj = obj

        super().__init__()

    @property
    def dtype(self):
        """ Returns the dtype of this type
        """
        return self._dtype

    @property
    def precision(self):
        """ Returns the precision of this type
        """
        return self._precision

    @property
    def arg(self):
        """ Returns the object for which the type is determined
        """
        return self._obj

    @property
    def print_string(self):
        """
        Return a LiteralString describing the type.

        Constructs a LiteralString containing the message usually
        printed by Python to describe this type. This string can
        then be easily printed in each language.
        """
        prec = self.precision
        dtype = str(self.dtype)
        if prec in (None, -1):
            return LiteralString(f"<class '{dtype}'>")
<<<<<<< HEAD
        else:
            precision = prec * (16 if self.dtype is NativeComplex() else 8)
=======

        precision = prec * (16 if self.dtype is NativeComplex() else 8)
        if self._obj.rank > 0:
            return LiteralString(f"<class 'numpy.ndarray' ({dtype}{precision})>")
        else:
>>>>>>> ef95df80
            return LiteralString(f"<class 'numpy.{dtype}{precision}'>")

#==============================================================================
python_builtin_datatypes_dict = {
    'bool'   : PythonBool,
    'float'  : PythonFloat,
    'int'    : PythonInt,
    'complex': PythonComplex
}

def python_builtin_datatype(name):
    """
    Given a symbol name, return the corresponding datatype.

    name: str
        Datatype as written in Python.

    """
    if not isinstance(name, str):
        raise TypeError('name must be a string')

    if name in python_builtin_datatypes_dict:
        return python_builtin_datatypes_dict[name]

    return None

builtin_functions_dict = {
    'abs'      : PythonAbs,
    'range'    : PythonRange,
    'zip'      : PythonZip,
    'enumerate': PythonEnumerate,
    'int'      : PythonInt,
    'float'    : PythonFloat,
    'complex'  : PythonComplex,
    'bool'     : PythonBool,
    'sum'      : PythonSum,
    'len'      : PythonLen,
    'max'      : PythonMax,
    'min'      : PythonMin,
    'not'      : PyccelNot,
    'map'      : PythonMap,
    'type'     : PythonType,
}<|MERGE_RESOLUTION|>--- conflicted
+++ resolved
@@ -919,16 +919,11 @@
         dtype = str(self.dtype)
         if prec in (None, -1):
             return LiteralString(f"<class '{dtype}'>")
-<<<<<<< HEAD
-        else:
-            precision = prec * (16 if self.dtype is NativeComplex() else 8)
-=======
 
         precision = prec * (16 if self.dtype is NativeComplex() else 8)
         if self._obj.rank > 0:
             return LiteralString(f"<class 'numpy.ndarray' ({dtype}{precision})>")
         else:
->>>>>>> ef95df80
             return LiteralString(f"<class 'numpy.{dtype}{precision}'>")
 
 #==============================================================================
