--- conflicted
+++ resolved
@@ -39,10 +39,7 @@
     'PythonComplexProperty',
     'PythonConjugate',
     'PythonDict',
-<<<<<<< HEAD
     'PythonDictFunction',
-=======
->>>>>>> dfe48c7a
     'PythonEnumerate',
     'PythonFloat',
     'PythonImag',
@@ -1466,13 +1463,10 @@
     'min'      : PythonMin,
     'not'      : PyccelNot,
     'range'    : PythonRange,
+    'set'      : PythonSetFunction,
     'str'      : LiteralString,
     'sum'      : PythonSum,
     'tuple'    : PythonTupleFunction,
-<<<<<<< HEAD
     'type'     : PythonType,
     'zip'      : PythonZip,
-=======
-    'set'      : PythonSetFunction
->>>>>>> dfe48c7a
 }