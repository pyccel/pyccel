# coding: utf-8
#------------------------------------------------------------------------------------------#
# This file is part of Pyccel which is released under MIT License. See the LICENSE file or #
# go to https://github.com/pyccel/pyccel/blob/devel/LICENSE for full license details.      #
#------------------------------------------------------------------------------------------#
"""
The Python interpreter has a number of built-in functions and types that are
always available.

In this module we implement some of them in alphabetical order.

"""
from pyccel.errors.errors import PyccelError

from pyccel.utilities.stage import PyccelStage

from .basic     import PyccelAstNode, TypedAstNode
from .datatypes import PythonNativeInt, PythonNativeBool, PythonNativeFloat
from .datatypes import GenericType, PythonNativeComplex, PrimitiveComplexType
from .datatypes import HomogeneousTupleType, InhomogeneousTupleType
from .datatypes import HomogeneousListType, HomogeneousContainerType
from .datatypes import FixedSizeNumericType, HomogeneousSetType, SymbolicType
from .datatypes import DictType
from .internals import PyccelFunction, Slice, PyccelArrayShapeElement
from .literals  import LiteralInteger, LiteralFloat, LiteralComplex, Nil
from .literals  import Literal, LiteralImaginaryUnit, convert_to_literal
from .literals  import LiteralString
from .operators import PyccelAdd, PyccelAnd, PyccelMul, PyccelIsNot
from .operators import PyccelMinus, PyccelUnarySub, PyccelNot
from .variable  import IndexedElement, Variable, InhomogeneousTupleVariable

pyccel_stage = PyccelStage()

__all__ = (
    'Lambda',
    'PythonAbs',
    'PythonBool',
    'PythonComplex',
    'PythonComplexProperty',
    'PythonConjugate',
    'PythonDict',
<<<<<<< HEAD
=======
    'PythonDictFunction',
>>>>>>> 79eb789e
    'PythonEnumerate',
    'PythonFloat',
    'PythonImag',
    'PythonInt',
    'PythonLen',
    'PythonList',
    'PythonMap',
    'PythonMax',
    'PythonMin',
    'PythonPrint',
    'PythonRange',
    'PythonReal',
    'PythonSet',
    'PythonSum',
    'PythonTuple',
    'PythonTupleFunction',
    'PythonType',
    'PythonZip',
    'builtin_functions_dict',
)

#==============================================================================
class PythonComplexProperty(PyccelFunction):
    """
    Represents a call to the .real or .imag property.

    Represents a call to a property of a complex number. The relevant properties
    are the `.real` and `.imag` properties.

    e.g:
    >>> a = 1+2j
    >>> a.real
    1.0

    Parameters
    ----------
    arg : TypedAstNode
        The object which the property is called from.
    """
    __slots__ = ()
    _shape = None
    _class_type = PythonNativeFloat()

    def __init__(self, arg):
        super().__init__(arg)

    @property
    def internal_var(self):
        """Return the variable on which the function was called"""
        return self._args[0]

#==============================================================================
class PythonReal(PythonComplexProperty):
    """
    Represents a call to the .real property.

    e.g:
    >>> a = 1+2j
    >>> a.real
    1.0

    Parameters
    ----------
    arg : TypedAstNode
        The object which the property is called from.
    """
    __slots__ = ()
    name = 'real'
    def __new__(cls, arg):
        if isinstance(arg.dtype, PythonNativeBool):
            return PythonInt(arg)
        elif not isinstance(arg.dtype.primitive_type, PrimitiveComplexType):
            return arg
        else:
            return super().__new__(cls)

    def __str__(self):
        return f'Real({self.internal_var})'

#==============================================================================
class PythonImag(PythonComplexProperty):
    """
    Represents a call to the .imag property.

    Represents a call to the .imag property of an object with a complex type.
    e.g:
    >>> a = 1+2j
    >>> a.imag
    1.0

    Parameters
    ----------
    arg : TypedAstNode
        The object on which the property is called.
    """
    __slots__ = ()
    name = 'imag'
    def __new__(cls, arg):
        if not isinstance(arg.dtype.primitive_type, PrimitiveComplexType):
            return convert_to_literal(0, dtype = arg.dtype)
        else:
            return super().__new__(cls)

    def __str__(self):
        return f'Imag({self.internal_var})'

#==============================================================================
class PythonConjugate(PyccelFunction):
    """
    Represents a call to the .conjugate() function.

    Represents a call to the conjugate function which is a member of
    the builtin types int, float, complex. The conjugate function is
    called from Python as follows:

    >>> a = 1+2j
    >>> a.conjugate()
    1-2j

    Parameters
    ----------
    arg : TypedAstNode
        The variable/expression which was passed to the
        conjugate function.
    """
    __slots__ = ()
    _shape = None
    _class_type = PythonNativeComplex()
    name = 'conjugate'

    def __new__(cls, arg):
        if arg.dtype is PythonNativeBool():
            return PythonInt(arg)
        elif not isinstance(arg.dtype.primitive_type, PrimitiveComplexType):
            return arg
        else:
            return super().__new__(cls)

    def __init__(self, arg):
        super().__init__(arg)

    @property
    def internal_var(self):
        """Return the variable on which the function was called"""
        return self._args[0]

    def __str__(self):
        return f'Conjugate({self.internal_var})'

#==============================================================================
class PythonBool(PyccelFunction):
    """
    Represents a call to Python's native `bool()` function.

    Represents a call to Python's native `bool()` function which casts an
    argument to a boolean.

    Parameters
    ----------
    arg : TypedAstNode
        The argument passed to the function.
    """
    __slots__ = ()
    name = 'bool'
    _static_type = PythonNativeBool()
    _shape = None
    _class_type = PythonNativeBool()

    def __new__(cls, arg):
        if getattr(arg, 'is_optional', None):
            bool_expr = super().__new__(cls)
            bool_expr.__init__(arg)
            return PyccelAnd(PyccelIsNot(arg, Nil()), bool_expr)
        else:
            return super().__new__(cls)

    @property
    def arg(self):
        """
        Get the argument which was passed to the function.

        Get the argument which was passed to the function.
        """
        return self._args[0]

    def __str__(self):
        return f'Bool({self.arg})'

#==============================================================================
class PythonComplex(PyccelFunction):
    """
    Represents a call to Python's native `complex()` function.

    Represents a call to Python's native `complex()` function which casts an
    argument to a complex number.

    Parameters
    ----------
    arg0 : TypedAstNode
        The first argument passed to the function (either a real or a complex).

    arg1 : TypedAstNode, default=0
        The second argument passed to the function (the imaginary part).
    """
    __slots__ = ('_real_part', '_imag_part', '_internal_var', '_is_cast')
    name = 'complex'

    _static_type = PythonNativeComplex()
    _shape = None
    _class_type = PythonNativeComplex()
    _real_cast = PythonReal
    _imag_cast = PythonImag
    _attribute_nodes = ('_real_part', '_imag_part', '_internal_var')

    def __new__(cls, arg0, arg1=LiteralFloat(0)):

        if isinstance(arg0, Literal) and isinstance(arg1, Literal):
            real_part = 0
            imag_part = 0

            # Collect real and imag part from first argument
            if isinstance(arg0, LiteralComplex):
                real_part += arg0.real.python_value
                imag_part += arg0.imag.python_value
            else:
                real_part += arg0.python_value

            # Collect real and imag part from second argument
            if isinstance(arg1, LiteralComplex):
                real_part -= arg1.imag.python_value
                imag_part += arg1.real.python_value
            else:
                imag_part += arg1.python_value

            return LiteralComplex(real_part, imag_part, dtype = cls._static_type)


        # Split arguments depending on their type to ensure that the arguments are
        # either a complex and LiteralFloat(0) or 2 floats

        if isinstance(arg0.dtype.primitive_type, PrimitiveComplexType) and isinstance(arg1.dtype.primitive_type, PrimitiveComplexType):
            # both args are complex
            return PyccelAdd(arg0, PyccelMul(arg1, LiteralImaginaryUnit()))
        return super().__new__(cls)

    def __init__(self, arg0, arg1 = LiteralFloat(0)):
        self._is_cast = isinstance(arg0.dtype.primitive_type, PrimitiveComplexType) and \
                        isinstance(arg1, Literal) and arg1.python_value == 0

        if self._is_cast:
            self._real_part = self._real_cast(arg0)
            self._imag_part = self._imag_cast(arg0)
            self._internal_var = arg0

        else:
            self._internal_var = None

            if isinstance(arg0.dtype.primitive_type, PrimitiveComplexType) and \
                    not (isinstance(arg1, Literal) and arg1.python_value == 0):
                # first arg is complex. Second arg is non-0
                self._real_part = self._real_cast(arg0)
                self._imag_part = PyccelAdd(self._imag_cast(arg0), arg1)
            elif isinstance(arg1.dtype.primitive_type, PrimitiveComplexType):
                if isinstance(arg0, Literal) and arg0.python_value == 0:
                    # second arg is complex. First arg is 0
                    self._real_part = PyccelUnarySub(self._imag_cast(arg1))
                    self._imag_part = self._real_cast(arg1)
                else:
                    # Second arg is complex. First arg is non-0
                    self._real_part = PyccelMinus(arg0, self._imag_cast(arg1))
                    self._imag_part = self._real_cast(arg1)
            else:
                self._real_part = self._real_cast(arg0)
                self._imag_part = self._real_cast(arg1)
        super().__init__()

    @property
    def is_cast(self):
        """ Indicates if the function is casting or assembling a complex """
        return self._is_cast

    @property
    def real(self):
        """ Returns the real part of the complex """
        return self._real_part

    @property
    def imag(self):
        """ Returns the imaginary part of the complex """
        return self._imag_part

    @property
    def internal_var(self):
        """
        When the complex call is a cast, returns the variable being cast.

        When the complex call is a cast, returns the variable being cast.
        This property should only be used when handling a cast.
        """
        assert self._is_cast
        return self._internal_var

    def __str__(self):
        return f"complex({self.real}, {self.imag})"

#==============================================================================
class PythonEnumerate(PyccelFunction):
    """
    Represents a call to Python's native `enumerate()` function.

    Represents a call to Python's native `enumerate()` function.

    Parameters
    ----------
    arg : TypedAstNode
        The argument passed to the function.

    start : TypedAstNode
        The start value of the enumeration index.
    """
    __slots__ = ('_element','_start')
    _attribute_nodes = ('_element','_start')
    name = 'enumerate'
    _class_type = SymbolicType()
    _shape = ()

    def __init__(self, arg, start = None):
        if pyccel_stage != "syntactic" and \
                not isinstance(arg, TypedAstNode):
            raise TypeError('Expecting an arg of valid type')
        self._element = arg
        self._start   = start or LiteralInteger(0)
        super().__init__()

    @property
    def element(self):
        """
        Get the object which is being enumerated.

        Get the object which is being enumerated.
        """
        return self._element

    @property
    def start(self):
        """ Returns the value from which the indexing starts
        """
        return self._start

    def __getitem__(self, index):
        return [PyccelAdd(index, self.start, simplify=True),
                self.element[index]]

    @property
    def length(self):
        """ Return the length of the enumerated object
        """
        return PythonLen(self.element)

#==============================================================================
class PythonFloat(PyccelFunction):
    """
    Represents a call to Python's native `float()` function.

    Represents a call to Python's native `float()` function which casts an
    argument to a floating point number.

    Parameters
    ----------
    arg : TypedAstNode
        The argument passed to the function.
    """
    __slots__ = ()
    name = 'float'
    _static_type = PythonNativeFloat()
    _shape = None
    _class_type = PythonNativeFloat()

    def __new__(cls, arg):
        if isinstance(arg, LiteralFloat) and arg.dtype is cls._static_type:
            return arg
        if isinstance(arg, (LiteralInteger, LiteralFloat)):
            return LiteralFloat(arg.python_value, dtype = cls._static_type)
        return super().__new__(cls)

    def __init__(self, arg):
        super().__init__(arg)

    @property
    def arg(self):
        """
        Get the argument which was passed to the function.

        Get the argument which was passed to the function.
        """
        return self._args[0]

    def __str__(self):
        return f'float({self.arg})'

#==============================================================================
class PythonInt(PyccelFunction):
    """
    Represents a call to Python's native `int()` function.

    Represents a call to Python's native `int()` function which casts an
    argument to an integer.

    Parameters
    ----------
    arg : TypedAstNode
        The argument passed to the function.
    """

    __slots__ = ()
    name = 'int'
    _static_type = PythonNativeInt()
    _shape = None
    _class_type = PythonNativeInt()

    def __new__(cls, arg):
        if isinstance(arg, LiteralInteger):
            return LiteralInteger(arg.python_value, dtype = cls._static_type)
        else:
            return super().__new__(cls)

    def __init__(self, arg):
        super().__init__(arg)

    @property
    def arg(self):
        """
        Get the argument which was passed to the function.

        Get the argument which was passed to the function.
        """
        return self._args[0]

#==============================================================================
class PythonTuple(TypedAstNode):
    """
    Class representing a call to Python's native (,) function which creates tuples.

    Class representing a call to Python's native (,) function
    which initialises a literal tuple.

    Parameters
    ----------
    *args : tuple of TypedAstNode
        The arguments passed to the tuple function.
    """
    __slots__ = ('_args','_is_homogeneous', '_shape', '_class_type')
    _iterable = True
    _attribute_nodes = ('_args',)

    def __init__(self, *args):
        self._args = args
        super().__init__()
        if pyccel_stage == 'syntactic':
            return
        elif len(args) == 0:
            self._class_type = HomogeneousTupleType(GenericType())
            self._shape = (LiteralInteger(0),)
            self._is_homogeneous = False
            return

        # Get possible datatypes
        dtypes = [a.class_type.datatype for a in args]
        # Create a set of dtypes using the same key for compatible types
        dtypes = set((d.primitive_type, d.precision) if isinstance(d, FixedSizeNumericType) else d for d in dtypes)

        ranks  = set(a.rank for a in args)
        orders = set(a.order for a in args)
        if len(ranks) == 1:
            rank = next(iter(ranks))
            shapes = tuple(set(a.shape[i] for a in args if not (a.shape[i] is None or isinstance(a.shape[i], PyccelArrayShapeElement) or \
                               a.shape[i].get_attribute_nodes(PyccelArrayShapeElement))) \
                               for i in range(rank))
        else:
            shapes = ()
        is_homogeneous = len(dtypes) == 1 and len(ranks) == 1 and \
                         len(orders) == 1 and all(len(s) <= 1 for s in shapes)
        contains_pointers = any(isinstance(a, (Variable, IndexedElement)) and a.rank>0 and \
                            not isinstance(a.class_type, HomogeneousTupleType) for a in args)

        self._is_homogeneous = is_homogeneous
        if is_homogeneous:
            inner_shape = [() if a.rank == 0 else a.shape for a in args]
            self._shape = (LiteralInteger(len(args)), ) + inner_shape[0]

            if contains_pointers:
                self._class_type = InhomogeneousTupleType(*[a.class_type for a in args])
            else:
                self._class_type = HomogeneousTupleType(args[0].class_type)

        else:
            self._class_type = InhomogeneousTupleType(*[a.class_type for a in args])
            self._shape      = (LiteralInteger(len(args)), )

    def __getitem__(self,i):
        def is_int(a):
            return isinstance(a, (int, LiteralInteger)) or \
                    (isinstance(a, PyccelUnarySub) and \
                     isinstance(a.args[0], (int, LiteralInteger)))

        def to_int(a):
            if a is None:
                return None
            elif isinstance(a, PyccelUnarySub):
                return -a.args[0].python_value
            else:
                return a

        if is_int(i):
            return self._args[to_int(i)]
        elif isinstance(i, Slice) and \
                all(is_int(s) or s is None for s in (i.start, i.step, i.stop)):
            return PythonTuple(*self._args[to_int(i.start):to_int(i.stop):to_int(i.step)])
        elif self.is_homogeneous:
            return IndexedElement(self, i)
        else:
            raise NotImplementedError(f"Can't index PythonTuple with type {type(i)}")

    def __iter__(self):
        return self._args.__iter__()

    def __len__(self):
        return len(self._args)

    def __str__(self):
        args = ', '.join(str(a) for a in self)
        return f'({args})'

    def __repr__(self):
        args = ', '.join(str(a) for a in self)
        return f'PythonTuple({args})'

    @property
    def is_homogeneous(self):
        """
        Indicates whether the tuple is homogeneous or inhomogeneous.

        Indicates whether all elements of the tuple have the same dtype,
        rank, etc (homogenous) or if these values can vary (inhomogeneous).
        """
        return self._is_homogeneous

    @property
    def args(self):
        """
        Arguments of the tuple.

        The arguments that were used to initialise the tuple.
        """
        return self._args

class PythonTupleFunction(TypedAstNode):
    """
    Class representing a call to the `tuple` function.

    Class representing a call to the `tuple` function. This is
    different to the `(,)` syntax as it only takes one argument
    and unpacks any variables.

    Parameters
    ----------
    arg : TypedAstNode
        The argument passed to the function call.
    """
    __slots__ = ()
    _attribute_nodes = ()

    def __new__(cls, arg):
        if isinstance(arg, PythonTuple):
            return arg
        elif isinstance(arg, (PythonList, InhomogeneousTupleVariable)):
            return PythonTuple(*arg)
        elif isinstance(arg.shape[0], LiteralInteger):
            return PythonTuple(*[arg[i] for i in range(arg.shape[0])])
        else:
            raise TypeError(f"Can't unpack {arg} into a tuple")

#==============================================================================
class PythonLen(PyccelFunction):
    """
    Represents a `len` expression in the code.

    Represents a call to the function `len` which calculates the length
    (aka the first element of the shape) of an object. This can usually
    be calculated in the generated code, but in an inhomogeneous object
    the integer value of the shape must be returned.

    Parameters
    ----------
    arg : TypedAstNode
        The argument whose length is being examined.
    """
    __slots__ = ()

    def __new__(cls, arg):
        return arg.shape[0]

#==============================================================================
class PythonList(TypedAstNode):
    """
    Class representing a call to Python's `[,]` function.

    Class representing a call to Python's `[,]` function which generates
    a literal Python list.

    Parameters
    ----------
    *args : tuple of TypedAstNodes
        The arguments passed to the operator.

    See Also
    --------
    FunctionalFor
        The `[]` function when it describes a comprehension.
    """
    __slots__ = ('_args', '_shape', '_class_type')
    _attribute_nodes = ('_args',)

    def __init__(self, *args):
        self._args = args
        super().__init__()
        if pyccel_stage == 'syntactic':
            return
        elif len(args) == 0:
            self._shape = (LiteralInteger(0),)
            self._class_type = HomogeneousListType(GenericType())
            return
        arg0 = args[0]
        is_homogeneous = arg0.class_type is not GenericType() and \
                         all(a.class_type is not GenericType() and \
                             arg0.class_type == a.class_type for a in args[1:])
        if is_homogeneous:
            dtype = arg0.class_type

            inner_shape = [() if a.rank == 0 else a.shape for a in args]
            self._shape = (LiteralInteger(len(args)), ) + inner_shape[0]

        else:
            raise TypeError("Can't create an inhomogeneous list")

        self._class_type = HomogeneousListType(dtype)

    def __iter__(self):
        return self._args.__iter__()

    def __str__(self):
        args = ', '.join(str(a) for a in self)
        return f'({args})'

    def __repr__(self):
        args = ', '.join(str(a) for a in self)
        return f'PythonList({args})'

    @property
    def args(self):
        """
        Arguments of the list.

        The arguments that were used to initialise the list.
        """
        return self._args

    @property
    def is_homogeneous(self):
        """
        Indicates whether the list is homogeneous or inhomogeneous.

        Indicates whether all elements of the list have the same dtype,
        rank, etc (homogenous) or if these values can vary (inhomogeneous). Lists
        are always homogeneous.
        """
        return True

#==============================================================================
class PythonSet(TypedAstNode):
    """
    Class representing a call to Python's `{,}` function.

    Class representing a call to Python's `{,}` function which generates
    a literal Python Set.

    Parameters
    ----------
    *args : tuple of TypedAstNodes
        The arguments passed to the operator.
    """
    __slots__ = ('_args','_class_type','_shape')
    _attribute_nodes = ('_args',)

    def __init__(self, *args):
        self._args = args
        super().__init__()
        if pyccel_stage == 'syntactic':
            return
        arg0 = args[0]
        is_homogeneous = arg0.class_type is not GenericType() and \
                         all(a.class_type is not GenericType() and \
                             arg0.class_type == a.class_type for a in args[1:])
        if is_homogeneous:
            elem_type = arg0.class_type
            inner_shape = [() if a.rank == 0 else a.shape for a in args]
            self._shape = (LiteralInteger(len(args)), ) + inner_shape[0]
            if elem_type.rank > 0:
                raise TypeError("Pyccel can't hash non-scalar types")
        else:
            raise TypeError("Can't create an inhomogeneous set")

        self._class_type = HomogeneousSetType(elem_type)

    def __iter__(self):
        return self._args.__iter__()

    @property
    def args(self):
        """
        Arguments of the set.

        The arguments that were used to initialise the set.
        """
        return self._args

    @property
    def is_homogeneous(self):
        """
        Indicates whether the set is homogeneous or inhomogeneous.

        Indicates whether all elements of the Set have the same dtype, precision,
        rank, etc (homogenous) or if these values can vary (inhomogeneous). sets
        are always homogeneous.
        """
        return True

#==============================================================================
class PythonDict(PyccelFunction):
    """
    Class representing a call to Python's `{}` function.

    Class representing a call to Python's `{}` function which generates a
    literal Python dict. This operator does not handle `**a` expressions.

    Parameters
    ----------
    keys : iterable[TypedAstNode]
        The keys of the new dictionary.
    values : iterable[TypedAstNode]
        The values of the new dictionary.
    """
    __slots__ = ('_keys', '_values', '_shape', '_class_type')
    _attribute_nodes = ('_keys', '_values')
    _rank = 1

    def __init__(self, keys, values):
        self._keys = keys
        self._values = values
        super().__init__()
        if pyccel_stage == 'syntactic':
            return
        elif len(keys) != len(values):
            raise TypeError("Unpacking values in a dictionary is not yet supported.")
        elif len(keys) == 0:
            self._shape = (LiteralInteger(0),)
            self._class_type = DictType(GenericType(), GenericType())
            return

        key0 = keys[0]
        val0 = values[0]
        homogeneous_keys = all(k.class_type is not GenericType() for k in keys) and \
                           all(key0.class_type == k.class_type for k in keys[1:])
        homogeneous_vals = all(v.class_type is not GenericType() for v in values) and \
                           all(val0.class_type == v.class_type for v in values[1:])

        if homogeneous_keys and homogeneous_vals:
            self._class_type = DictType(key0.class_type, val0.class_type)

            self._shape = (LiteralInteger(len(keys)), )
        else:
            raise TypeError("Can't create an inhomogeneous dict")

    def __iter__(self):
        return zip(self._keys, self._values)

    def __str__(self):
        args = ', '.join(f'{k}: {v}' for k,v in self)
        return f'({args})'

    def __repr__(self):
        args = ', '.join(f'{repr(k)}: {repr(v)}' for k,v in self)
        return f'PythonDict({args})'

    @property
    def keys(self):
        """
        The keys of the new dictionary.

        The keys of the new dictionary.
        """
        return self._keys

    @property
    def values(self):
        """
        The values of the new dictionary.

        The values of the new dictionary.
        """
        return self._values

#==============================================================================
<<<<<<< HEAD
class PythonDictFunction(TypedAstNode):
=======
class PythonDictFunction(PyccelFunction):
>>>>>>> 79eb789e
    """
    Class representing a call to the `dict` function.

    Class representing a call to the `dict` function. This is
    different to the `{}` syntax as it is either a cast function or it
<<<<<<< HEAD
    uses arguments to create the dictionary.
=======
    uses arguments to create the dictionary. In the case of a cast function
    an instance of PythonDict is returned to express this concept. In the
    case of a copy this class stores the description of the copy operator.
>>>>>>> 79eb789e

    Parameters
    ----------
    *args : TypedAstNode
<<<<<<< HEAD
        The arguments passed to the function call.
    **kwargs : dict[TypedAstNode]
        The keyword arguments passed to the function call.
    """
    __slots__ = ()
    _attribute_nodes = ()
=======
        The arguments passed to the function call. If args are provided
        then only one argument should be provided. This object is copied
        unless it is a temporary PythonDict in which case it is returned
        directly.
    **kwargs : dict[TypedAstNode]
        The keyword arguments passed to the function call. If kwargs are
        provided then no args should be provided and a PythonDict object
        will be created.
    """
    __slots__ = ('_shape', '_class_type')
    name = 'dict'
>>>>>>> 79eb789e

    def __new__(cls, *args, **kwargs):
        if len(args) == 0:
            keys = [LiteralString(k) for k in kwargs]
            values = list(kwargs.values())
            return PythonDict(keys, values)
        elif len(args) == 1 and isinstance(args[0], PythonDict):
            return args[0]
<<<<<<< HEAD
        else:
            raise NotImplementedError("Unrecognised dict calling convention")

=======
        elif len(args) != 1:
            raise NotImplementedError("Unrecognised dict calling convention")
        else:
            return super().__new__(cls)

    def __init__(self, copied_obj):
        self._class_type = copied_obj.class_type
        self._shape = copied_obj.shape
        super().__init__(copied_obj)

    @property
    def copied_obj(self):
        """
        The object being copied.

        The object being copied to create a new dict instance.
        """
        return self._args[0]
>>>>>>> 79eb789e

#==============================================================================
class PythonMap(PyccelFunction):
    """
    Class representing a call to Python's builtin map function.

    Class representing a call to Python's builtin map function.

    Parameters
    ----------
    func : FunctionDef
        The function to be applied to the elements.

    func_args : TypedAstNode
        The arguments to which the function will be applied.
    """
    __slots__ = ('_func','_func_args')
    _attribute_nodes = ('_func','_func_args')
    name = 'map'
    _class_type = SymbolicType()
    _shape = ()

    def __init__(self, func, func_args):
        self._func = func
        self._func_args = func_args
        super().__init__()

    @property
    def func(self):
        """ Arguments of the map
        """
        return self._func

    @property
    def func_args(self):
        """ Arguments of the function
        """
        return self._func_args

    def __getitem__(self, index):
        return self.func, IndexedElement(self.func_args, index)

    @property
    def length(self):
        """ Return the length of the resulting object
        """
        return PythonLen(self.func_args)

#==============================================================================
class PythonPrint(PyccelAstNode):
    """
    Represents a call to the print function in the code.

    Represents a call to the built-in Python function `print` in the code.

    Parameters
    ----------
    expr : TypedAstNode
        The expression to print.
    file : str, default='stdout'
        One of [stdout,stderr].
    """
    __slots__ = ('_expr', '_file')
    _attribute_nodes = ('_expr',)
    name = 'print'

    def __init__(self, expr, file="stdout"):
        if file not in ('stdout', 'stderr'):
            raise ValueError('output_unit can be `stdout` or `stderr`')
        self._expr = expr
        self._file = file
        super().__init__()

    @property
    def expr(self):
        """
        The expression that should be printed.

        The expression that should be printed.
        """
        return self._expr

    @property
    def file(self):
        """ returns the output unit (`stdout` or `stderr`)
        """
        return self._file

#==============================================================================
class PythonRange(PyccelFunction):
    """
    Class representing a range.

    Class representing a call to the built-in Python function `range`. This function
    is parametrised by an interval (described by a start element and a stop element)
    and a step. The step describes the number of elements between subsequent elements
    in the range.

    Parameters
    ----------
    *args : tuple of TypedAstNodes
        The arguments passed to the range.
        If one argument is passed then it represents the end of the interval.
        If two arguments are passed then they represent the start and end of the interval.
        If three arguments are passed then they represent the start, end and step of the interval.
    """
    __slots__ = ('_start','_stop','_step')
    _attribute_nodes = ('_start', '_stop', '_step')
    name = 'range'
    _class_type = SymbolicType()
    _shape = ()

    def __init__(self, *args):
        # Define default values
        n = len(args)

        if n == 1:
            self._start = LiteralInteger(0)
            self._stop  = args[0]
            self._step  = LiteralInteger(1)
        elif n == 2:
            self._start = args[0]
            self._stop  = args[1]
            self._step  = LiteralInteger(1)
        elif n == 3:
            self._start = args[0]
            self._stop  = args[1]
            self._step  = args[2]
        else:
            raise ValueError('Range has at most 3 arguments')

        super().__init__()

    @property
    def start(self):
        """
        Get the start of the interval.

        Get the start of the interval which the range iterates over.
        """
        return self._start

    @property
    def stop(self):
        """
        Get the end of the interval.

        Get the end of the interval which the range iterates over. The
        interval does not include this value.
        """
        return self._stop

    @property
    def step(self):
        """
        Get the step between subsequent elements in the range.

        Get the step between subsequent elements in the range.
        """
        return self._step

    def __getitem__(self, index):
        return index


#==============================================================================
class PythonZip(PyccelFunction):
    """
    Represents a call to Python `zip` for code generation.

    Represents a call to Python's built-in function `zip`.

    Parameters
    ----------
    *args : tuple of TypedAstNode
        The arguments passed to the function.
    """
    __slots__ = ('_length',)
    name = 'zip'

    def __init__(self, *args):
        if not isinstance(args, (tuple, list)):
            raise TypeError('args must be a list or tuple')
        elif len(args) < 2:
            raise ValueError('args must be of length > 2')
        super().__init__(*args)
        if pyccel_stage == 'syntactic':
            self._length = None
            return
        else:
            lengths = [a.shape[0].python_value for a in self.args if isinstance(a.shape[0], LiteralInteger)]
            if lengths:
                self._length = min(lengths)
            else:
                self._length = self.args[0].shape[0]

    @property
    def length(self):
        """ Length of the shortest zip argument
        """
        return self._length

    def __getitem__(self, index):
        return [a[index] for a in self.args]

#==============================================================================
class PythonAbs(PyccelFunction):
    """
    Represents a call to Python `abs` for code generation.

    Represents a call to Python's built-in function `abs`.

    Parameters
    ----------
    x : TypedAstNode
        The argument passed to the function.
    """
    __slots__ = ('_shape','_class_type')
    name = 'abs'
    def __init__(self, x):
        self._shape     = x.shape
        self._class_type = PythonNativeInt() if x.dtype is PythonNativeInt() else PythonNativeFloat()
        super().__init__(x)

    @property
    def arg(self):
        """
        The argument passed to the abs function.

        The argument passed to the abs function.
        """
        return self._args[0]

#==============================================================================
class PythonSum(PyccelFunction):
    """
    Represents a call to Python `sum` for code generation.

    Represents a call to Python's built-in function `sum`.

    Parameters
    ----------
    arg : TypedAstNode
        The argument passed to the function.
    """
    __slots__ = ('_class_type',)
    name   = 'sum'
    _shape = None

    def __init__(self, arg):
        if not isinstance(arg, TypedAstNode):
            raise TypeError(f'Unknown type of {type(arg)}.' )
        if isinstance(arg.class_type, HomogeneousContainerType):
            self._class_type = arg.class_type.element_type
        else:
            self._class_type = sum(arg.class_type, start=GenericType())
        super().__init__(arg)

    @property
    def arg(self):
        """
        The argument passed to the sum function.

        The argument passed to the sum function.
        """
        return self._args[0]

#==============================================================================
class PythonMax(PyccelFunction):
    """
    Represents a call to Python's built-in `max` function.

    Represents a call to Python's built-in `max` function.

    Parameters
    ----------
    *x : list, tuple, PythonTuple, PythonList
        The arguments passed to the funciton.
    """
    __slots__ = ('_class_type',)
    name   = 'max'
    _shape = None

    def __init__(self, *x):
        if len(x)==1:
            x = x[0]

        if isinstance(x, (list, tuple)):
            x = PythonTuple(*x)
        elif not isinstance(x, (PythonTuple, PythonList)):
            raise TypeError(f'Unknown type of {type(x)}.' )

        if not x.is_homogeneous:
            types = ', '.join(str(xi.dtype) for xi in x)
            raise TypeError("Cannot determine final dtype of 'max' call with arguments of different "
                             f"types ({types}). Please cast arguments to the desired dtype")
        if isinstance(x.class_type, HomogeneousContainerType):
            self._class_type = x.class_type.element_type
        else:
            self._class_type = sum(x.class_type, start=GenericType())
        super().__init__(x)


#==============================================================================
class PythonMin(PyccelFunction):
    """
    Represents a call to Python's built-in `min` function.

    Represents a call to Python's built-in `min` function.

    Parameters
    ----------
    *x : list, tuple, PythonTuple, PythonList
        The arguments passed to the funciton.
    """
    __slots__ = ('_class_type',)
    name   = 'min'
    _shape = None

    def __init__(self, *x):
        if len(x)==1:
            x = x[0]

        if isinstance(x, (list, tuple)):
            x = PythonTuple(*x)
        elif not isinstance(x, (PythonTuple, PythonList)):
            raise TypeError(f'Unknown type of {type(x)}.' )

        if not x.is_homogeneous:
            types = ', '.join(str(xi.dtype) for xi in x)
            raise TypeError("Cannot determine final dtype of 'min' call with arguments of different "
                              f"types ({types}). Please cast arguments to the desired dtype")
        if isinstance(x.class_type, HomogeneousContainerType):
            self._class_type = x.class_type.element_type
        else:
            self._class_type = sum(x.class_type, start=GenericType())
        super().__init__(x)

#==============================================================================
class Lambda(PyccelAstNode):
    """
    Represents a call to Python's lambda for temporary functions.

    Represents a call to Python's built-in function `lambda` for temporary functions.

    Parameters
    ----------
    variables : tuple of symbols
        The arguments to the lambda expression.
    expr : TypedAstNode
        The expression carried out when the lambda function is called.
    """
    __slots__ = ('_variables', '_expr')
    _attribute_nodes = ('_variables', '_expr')
    def __init__(self, variables, expr):
        if not isinstance(variables, (list, tuple)):
            raise TypeError("Lambda arguments must be a tuple or list")
        self._variables = tuple(variables)
        self._expr = expr
        super().__init__()

    @property
    def variables(self):
        """ The arguments to the lambda function
        """
        return self._variables

    @property
    def expr(self):
        """ The expression carried out when the lambda function is called
        """
        return self._expr

    def __call__(self, *args):
        """ Returns the expression with the arguments replaced with
        the calling arguments
        """
        assert len(args) == len(self.variables)
        return self.expr.subs(self.variables, args)

    def __str__(self):
        return f"{self.variables} -> {self.expr}"

#==============================================================================
class PythonType(PyccelFunction):
    """
    Represents a call to the Python builtin `type` function.

    The use of `type` in code is usually for one of two purposes.
    Firstly it is useful for debugging. In this case the `print_string`
    property is useful to obtain the underlying type. It is
    equally useful to provide datatypes to objects in templated
    functions. This double usage should be considered when using
    this class.

    Parameters
    ==========
    obj : TypedAstNode
          The object whose type we wish to investigate.
    """
    __slots__ = ('_type','_obj')
    _attribute_nodes = ('_obj',)
    _class_type = SymbolicType()
    _shape = ()

    def __init__(self, obj):
        if not isinstance (obj, TypedAstNode):
            raise TypeError(f"Python's type function is not implemented for {type(obj)} object")
        self._type = obj.class_type
        self._obj = obj

        super().__init__()

    @property
    def arg(self):
        """ Returns the object for which the type is determined
        """
        return self._obj

    @property
    def print_string(self):
        """
        Return a LiteralString describing the type.

        Constructs a LiteralString containing the message usually
        printed by Python to describe this type. This string can
        then be easily printed in each language.
        """
        return LiteralString(f"<class '{self._type}'>")

#==============================================================================

DtypePrecisionToCastFunction = {
        PythonNativeBool()    : PythonBool,
        PythonNativeInt()     : PythonInt,
        PythonNativeFloat()   : PythonFloat,
        PythonNativeComplex() : PythonComplex,
}

#==============================================================================

builtin_functions_dict = {
    'abs'      : PythonAbs,
    'bool'     : PythonBool,
    'complex'  : PythonComplex,
    'dict'     : PythonDictFunction,
    'enumerate': PythonEnumerate,
    'float'    : PythonFloat,
    'int'      : PythonInt,
    'len'      : PythonLen,
    'list'     : PythonList,
    'map'      : PythonMap,
    'max'      : PythonMax,
    'min'      : PythonMin,
    'not'      : PyccelNot,
    'range'    : PythonRange,
    'str'      : LiteralString,
    'sum'      : PythonSum,
    'tuple'    : PythonTupleFunction,
    'type'     : PythonType,
    'zip'      : PythonZip,
}<|MERGE_RESOLUTION|>--- conflicted
+++ resolved
@@ -39,10 +39,7 @@
     'PythonComplexProperty',
     'PythonConjugate',
     'PythonDict',
-<<<<<<< HEAD
-=======
     'PythonDictFunction',
->>>>>>> 79eb789e
     'PythonEnumerate',
     'PythonFloat',
     'PythonImag',
@@ -856,35 +853,19 @@
         return self._values
 
 #==============================================================================
-<<<<<<< HEAD
-class PythonDictFunction(TypedAstNode):
-=======
 class PythonDictFunction(PyccelFunction):
->>>>>>> 79eb789e
     """
     Class representing a call to the `dict` function.
 
     Class representing a call to the `dict` function. This is
     different to the `{}` syntax as it is either a cast function or it
-<<<<<<< HEAD
-    uses arguments to create the dictionary.
-=======
     uses arguments to create the dictionary. In the case of a cast function
     an instance of PythonDict is returned to express this concept. In the
     case of a copy this class stores the description of the copy operator.
->>>>>>> 79eb789e
 
     Parameters
     ----------
     *args : TypedAstNode
-<<<<<<< HEAD
-        The arguments passed to the function call.
-    **kwargs : dict[TypedAstNode]
-        The keyword arguments passed to the function call.
-    """
-    __slots__ = ()
-    _attribute_nodes = ()
-=======
         The arguments passed to the function call. If args are provided
         then only one argument should be provided. This object is copied
         unless it is a temporary PythonDict in which case it is returned
@@ -896,7 +877,6 @@
     """
     __slots__ = ('_shape', '_class_type')
     name = 'dict'
->>>>>>> 79eb789e
 
     def __new__(cls, *args, **kwargs):
         if len(args) == 0:
@@ -905,11 +885,6 @@
             return PythonDict(keys, values)
         elif len(args) == 1 and isinstance(args[0], PythonDict):
             return args[0]
-<<<<<<< HEAD
-        else:
-            raise NotImplementedError("Unrecognised dict calling convention")
-
-=======
         elif len(args) != 1:
             raise NotImplementedError("Unrecognised dict calling convention")
         else:
@@ -928,7 +903,6 @@
         The object being copied to create a new dict instance.
         """
         return self._args[0]
->>>>>>> 79eb789e
 
 #==============================================================================
 class PythonMap(PyccelFunction):
