# coding: utf-8
#------------------------------------------------------------------------------------------#
# This file is part of Pyccel which is released under MIT License. See the LICENSE file or #
# go to https://github.com/pyccel/pyccel/blob/master/LICENSE for full license details.     #
#------------------------------------------------------------------------------------------#
"""
The Python interpreter has a number of built-in functions and types that are
always available.

In this module we implement some of them in alphabetical order.

"""

<<<<<<< HEAD
=======
from sympy import Symbol

>>>>>>> 11642db8
from .basic     import Basic, PyccelAstNode
from .datatypes import (NativeInteger, NativeBool, NativeReal,
                        NativeComplex, NativeString, str_dtype,
                        NativeGeneric, default_precision)
from .internals import PyccelInternalFunction, Symbol
from .literals  import LiteralInteger, LiteralFloat, LiteralComplex, Nil
from .literals  import Literal, LiteralImaginaryUnit, get_default_literal_value
from .operators import PyccelAdd, PyccelAnd, PyccelMul, PyccelIsNot
from .operators import PyccelMinus, PyccelUnarySub, PyccelNot

__all__ = (
    'PythonReal',
    'PythonImag',
    'PythonBool',
    'PythonComplex',
    'PythonEnumerate',
    'PythonFloat',
    'PythonInt',
    'PythonTuple',
    'PythonLen',
    'PythonList',
    'PythonMap',
    'PythonPrint',
    'PythonRange',
    'PythonZip',
    'PythonMax',
    'PythonMin',
    'python_builtin_datatype'
)

#==============================================================================
# TODO [YG, 06.03.2020]: avoid core duplication between builtins and core
local_sympify = {
    'N'    : Symbol('N'),
    'S'    : Symbol('S'),
    'zeros': Symbol('zeros'),
    'ones' : Symbol('ones'),
    'Point': Symbol('Point')
}

#==============================================================================
class PythonComplexProperty(PyccelInternalFunction):
    """Represents a call to the .real or .imag property

    e.g:
    > a = 1+2j
    > a.real
    1.0

    arg : Variable, Literal
    """
    _dtype = NativeReal()
    _rank  = 0
    _shape = ()

    def __init__(self, arg):
        self._precision = arg.precision
        super().__init__(arg)

    @property
    def internal_var(self):
        """Return the variable on which the function was called"""
        return self._args[0]

    def __str__(self):
        return 'Real({0})'.format(str(self.internal_var))

#==============================================================================
class PythonReal(PythonComplexProperty):
    """Represents a call to the .real property

    e.g:
    > a = 1+2j
    > a.real
    1.0

    arg : Variable, Literal
    """
    def __new__(cls, arg):
        if arg.dtype is not NativeComplex():
            return arg
        else:
            return super().__new__(cls, arg)

#==============================================================================
class PythonImag(PythonComplexProperty):
    """Represents a call to the .imag property

    e.g:
    > a = 1+2j
    > a.imag
    1.0

    arg : Variable, Literal
    """
    def __new__(cls, arg):
        if arg.dtype is not NativeComplex():
            return get_default_literal_value(arg.dtype)
        else:
            return super().__new__(cls, arg)


#==============================================================================
class PythonBool(PyccelAstNode):
    """ Represents a call to Python's native bool() function.
    """
    _rank = 0
    _shape = ()
    _precision = default_precision['bool']
    _dtype = NativeBool()
    _children = ('_arg',)

    def __new__(cls, arg):
        if getattr(arg, 'is_optional', None):
            bool_expr = super().__new__(cls, arg)
            bool_expr.__init__(arg)
            return PyccelAnd(PyccelIsNot(arg, Nil()), bool_expr)
        else:
            return super().__new__(cls, arg)

    def __init__(self, arg):
        self._arg = arg
        super().__init__()

    @property
    def arg(self):
        return self._arg

    def __str__(self):
        return 'Bool({})'.format(str(self.arg))

    def _sympystr(self, printer):
        return self.__str__()

#==============================================================================
class PythonComplex(PyccelAstNode):
    """ Represents a call to Python's native complex() function.
    """

    _rank = 0
    _shape = ()
    _precision = default_precision['complex']
    _dtype = NativeComplex()
    _children = ('_real_part', '_imag_part', '_internal_var')

    def __new__(cls, arg0, arg1=LiteralFloat(0)):

        if isinstance(arg0, Literal) and isinstance(arg1, Literal):
            real_part = 0
            imag_part = 0

            # Collect real and imag part from first argument
            if isinstance(arg0, LiteralComplex):
                real_part += arg0.real.python_value
                imag_part += arg0.imag.python_value
            else:
                real_part += arg0.python_value

            # Collect real and imag part from second argument
            if isinstance(arg1, LiteralComplex):
                real_part -= arg1.imag.python_value
                imag_part += arg1.real.python_value
            else:
                imag_part += arg1.python_value

            return LiteralComplex(real_part, imag_part, precision = cls._precision)


        # Split arguments depending on their type to ensure that the arguments are
        # either a complex and LiteralFloat(0) or 2 floats

        if arg0.dtype is NativeComplex() and arg1.dtype is NativeComplex():
            # both args are complex
            return PyccelAdd(arg0, PyccelMul(arg1, LiteralImaginaryUnit()))
        return super().__new__(cls, arg0, arg1)

    def __init__(self, arg0, arg1 = LiteralFloat(0)):
        self._is_cast = arg0.dtype is NativeComplex() and \
                        isinstance(arg1, Literal) and arg1.python_value == 0

        if self._is_cast:
            self._real_part = PythonReal(arg0)
            self._imag_part = PythonImag(arg0)
            self._internal_var = arg0

        else:
            self._internal_var = None

            if arg0.dtype is NativeComplex() and \
                    not (isinstance(arg1, Literal) and arg1.python_value == 0):
                # first arg is complex. Second arg is non-0
                self._real_part = PythonReal(arg0)
                self._imag_part = PyccelAdd(PythonImag(arg0), arg1)
            elif arg1.dtype is NativeComplex():
                if isinstance(arg0, Literal) and arg0.python_value == 0:
                    # second arg is complex. First arg is 0
                    self._real_part = PyccelUnarySub(PythonImag(arg1))
                    self._imag_part = PythonReal(arg1)
                else:
                    # Second arg is complex. First arg is non-0
                    self._real_part = PyccelMinus(arg0, PythonImag(arg1))
                    self._imag_part = PythonReal(arg1)
            else:
                self._real_part = arg0
                self._imag_part = arg1
        super().__init__()

    @property
    def is_cast(self):
        """ Indicates if the function is casting or assembling a complex """
        return self._is_cast

    @property
    def real(self):
        """ Returns the real part of the complex """
        return self._real_part

    @property
    def imag(self):
        """ Returns the imaginary part of the complex """
        return self._imag_part

    @property
    def internal_var(self):
        """ When the complex call is a cast, returns the variable being cast """
        assert(self._is_cast)
        return self._internal_var

    def __str__(self):
        return "complex({}, {})".format(str(self._args[0]), str(self._args[1]))

#==============================================================================
class PythonEnumerate(Basic):

    """
    Represents the enumerate stmt

    """
    _children = ('_element',)

    def __init__(self, arg):
        if PyccelAstNode.stage != "syntactic" and \
                not isinstance(arg, PyccelAstNode):
            raise TypeError('Expecting an arg of valid type')
<<<<<<< HEAD
        return super().__new__(cls, arg)

    def __init__(self, arg):
=======
>>>>>>> 11642db8
        self._element = arg
        super().__init__()

    @property
    def element(self):
        return self._element

#==============================================================================
class PythonFloat(PyccelAstNode):
    """ Represents a call to Python's native float() function.
    """
    _rank = 0
    _shape = ()
    _precision = default_precision['real']
    _dtype = NativeReal()
    _children = ('_arg',)

    def __new__(cls, arg):
        if isinstance(arg, LiteralFloat):
            return LiteralFloat(arg, precision = cls._precision)
        elif isinstance(arg, LiteralInteger):
            return LiteralFloat(arg.p, precision = cls._precision)
        else:
            return super().__new__(cls, arg)

    def __init__(self, arg):
        self._arg = arg
        super().__init__()

    @property
    def arg(self):
        return self._arg
<<<<<<< HEAD
=======

>>>>>>> 11642db8

    def __str__(self):
        return 'LiteralFloat({0})'.format(str(self.arg))

    def _sympystr(self, printer):
        return self.__str__()

#==============================================================================
class PythonInt(PyccelAstNode):
    """ Represents a call to Python's native int() function.
    """

    _rank      = 0
    _shape     = ()
    _precision = default_precision['integer']
    _dtype     = NativeInteger()
    _children  = ('_arg',)

    def __new__(cls, arg):
        if isinstance(arg, LiteralInteger):
            return LiteralInteger(arg.p, precision = cls._precision)
        else:
            return super().__new__(cls, arg)

    def __init__(self, arg):
        self._arg = arg
        super().__init__()

    @property
    def arg(self):
        return self._arg

#==============================================================================
class PythonTuple(PyccelAstNode):
    """ Represents a call to Python's native tuple() function.
    """
    _iterable        = True
    _is_homogeneous  = False
    _order = 'C'
<<<<<<< HEAD
    _children = ('_args',)
=======
>>>>>>> 11642db8

    def __init__(self, *args):
        self._args = args
        super().__init__()
        if self.stage == 'syntactic' or len(args) == 0:
            return
        is_homogeneous = all(a.dtype is not NativeGeneric() and \
                             args[0].dtype == a.dtype and \
                             args[0].rank  == a.rank  and \
                             args[0].order == a.order for a in args[1:])
        self._inconsistent_shape = not all(args[0].shape==a.shape   for a in args[1:])
        self._is_homogeneous = is_homogeneous
        if is_homogeneous:
            integers  = [a for a in args if a.dtype is NativeInteger()]
            reals     = [a for a in args if a.dtype is NativeReal()]
            complexes = [a for a in args if a.dtype is NativeComplex()]
            bools     = [a for a in args if a.dtype is NativeBool()]
            strs      = [a for a in args if a.dtype is NativeString()]
            if strs:
                self._dtype = NativeString()
                self._rank  = 0
                self._shape = ()
            else:
                if complexes:
                    self._dtype     = NativeComplex()
                    self._precision = max(a.precision for a in complexes)
                elif reals:
                    self._dtype     = NativeReal()
                    self._precision = max(a.precision for a in reals)
                elif integers:
                    self._dtype     = NativeInteger()
                    self._precision = max(a.precision for a in integers)
                elif bools:
                    self._dtype     = NativeBool()
                    self._precision  = max(a.precision for a in bools)
                else:
                    raise TypeError('cannot determine the type of {}'.format(self))


                shapes     = [a.shape for a in args]
                self._rank = max(a.rank for a in args) + 1
                if all(sh is not None for sh in shapes):
                    self._shape = (LiteralInteger(len(args)), ) + shapes[0]
                    self._rank  = len(self._shape)

        else:
            self._rank      = max(a.rank for a in args) + 1
            self._dtype     = NativeGeneric()
            self._precision = 0
            self._shape     = (LiteralInteger(len(args)), ) + args[0].shape

    def __getitem__(self,i):
        return self._args[i]

    def __add__(self,other):
        return PythonTuple(*(self._args + other._args))

    def __iter__(self):
        return self._args.__iter__()

    def __len__(self):
        return len(self._args)

    @property
    def is_homogeneous(self):
        return self._is_homogeneous

    @property
    def inconsistent_shape(self):
        return self._inconsistent_shape

#==============================================================================
class PythonLen(PyccelInternalFunction):

    """
    Represents a 'len' expression in the code.
    """

    _rank      = 0
    _shape     = ()
    _precision = default_precision['int']
    _dtype     = NativeInteger()

    def __init__(self, arg):
        super().__init__(arg)

    @property
    def arg(self):
        return self._args[0]

#==============================================================================
class PythonList(PythonTuple):
    """ Represents a call to Python's native list() function.
    """
    _order = 'C'
    _is_homogeneous = True
<<<<<<< HEAD

=======
    """ Represent lists in the code with dynamic memory management."""
>>>>>>> 11642db8
    def __init__(self, *args, **kwargs):
        super().__init__(*args)

#==============================================================================
class PythonMap(Basic):
    """ Represents the map stmt
    """
<<<<<<< HEAD
    _children = ('_args',)
    def __new__(cls, *args):
        if len(args)<2:
            raise TypeError('wrong number of arguments')
        return super().__new__(cls, *args)

    def __init__(self, *args):
=======

    def __init__(self, *args):
        if len(args)<2:
            raise TypeError('wrong number of arguments')
>>>>>>> 11642db8
        self._args = args
        super().__init__()

#==============================================================================
class PythonPrint(Basic):

    """Represents a print function in the code.

    expr : sympy expr
        The expression to return.

    Examples

    >>> from pyccel.ast.internals import symbols
    >>> from pyccel.ast.core import Print
    >>> n,m = symbols('n,m')
    >>> Print(('results', n,m))
    Print((results, n, m))
    """
    _children = ('_expr',)

    def __init__(self, expr):
        self._expr = expr
        super().__init__()

    @property
    def expr(self):
        return self._expr

#==============================================================================
class PythonRange(Basic):

    """
    Represents a range.

    Examples

    >>> from pyccel.ast.core import Variable
    >>> from pyccel.ast.core import Range
    >>> from pyccel.ast.internals import Symbol
    >>> s = Variable('int', 's')
    >>> e = Symbol('e')
    >>> Range(s, e, 1)
    Range(0, n, 1)
    """
    _children = ('_start', '_stop', '_step')

    def __init__(self, *args):
        start = LiteralInteger(0)
        stop = None
        step = LiteralInteger(1)

        if isinstance(args, (tuple, list)):
            if len(args) == 1:
                stop = args[0]
            elif len(args) == 2:
                start = args[0]
                stop = args[1]
            elif len(args) == 3:
                start = args[0]
                stop = args[1]
                step = args[2]
            else:
                raise ValueError('Range has at most 3 arguments')
        elif isinstance(args, PyccelAstNode):
            stop = args
        elif PyccelAstNode.stage != "syntactic":
            raise TypeError('expecting a list or valid stop')

        self._start = start
        self._stop  = stop
        self._step  = step
        super().__init__()

    @property
    def start(self):
        return self._start

    @property
    def stop(self):
        return self._stop

    @property
    def step(self):
        return self._step


#==============================================================================
class PythonZip(Basic):

    """
    Represents a zip stmt.

    """
    _children = ('_args',)

    def __init__(self, *args):
        if not isinstance(args, (tuple, list)):
            raise TypeError('args must be a list or tuple')
        elif len(args) < 2:
            raise ValueError('args must be of length > 2')
<<<<<<< HEAD
        return super().__new__(cls, *args)

    def __init__(self, *args):
=======
>>>>>>> 11642db8
        self._args = args
        super().__init__()

    @property
    def element(self):
        return self._args[0]

#==============================================================================
class PythonAbs(PyccelInternalFunction):
    """Represents a call to  python abs for code generation.

    arg : Variable
    """
    def __init__(self, x):
        self._shape     = x.shape
        self._rank      = x.rank
        self._dtype     = NativeInteger() if x.dtype is NativeInteger() else NativeReal()
        self._precision = default_precision[str_dtype(self._dtype)]
        self._order     = x.order
        super().__init__(x)

    @property
    def arg(self):
        return self._args[0]

#==============================================================================
class PythonSum(PyccelInternalFunction):
    """Represents a call to  python sum for code generation.

    arg : list , tuple , PythonTuple, List, Variable
    """

    def __init__(self, arg):
        if not isinstance(arg, PyccelAstNode):
            raise TypeError('Unknown type of  %s.' % type(arg))
        self._dtype = arg.dtype
        self._rank  = 0
        self._shape = ()
        self._precision = default_precision[str_dtype(self._dtype)]
        super().__init__(arg)

    @property
    def arg(self):
        return self._args[0]

#==============================================================================
class PythonMax(PyccelInternalFunction):
    """Represents a call to  python max for code generation.

    arg : list , tuple , PythonTuple, List
    """

    def __init__(self, x):
        if not isinstance(x, (list, tuple, PythonTuple, PythonList)):
            raise TypeError('Unknown type of  %s.' % type(x))
        self._shape     = ()
        self._rank      = 0
        self._dtype     = x.dtype
        self._precision = x.precision
        super().__init__(x)


#==============================================================================
class PythonMin(PyccelInternalFunction):
    """Represents a call to  python min for code generation.

    arg : list , tuple , PythonTuple, List, Variable
    """
    def __init__(self, x):
        self._shape     = ()
        self._rank      = 0
        self._dtype     = x.dtype
        self._precision = x.precision
        super().__init__(x)

#==============================================================================
class Lambda(Basic):
    """Represents a call to python lambda for temporary functions

    Parameters
    ==========
    variables : tuple of symbols
                The arguments to the lambda expression
    expr      : PyccelAstNode
                The expression carried out when the lambda function is called
    """
    _children = ('_variables', '_expr')
    def __init__(self, variables, expr):
        if not isinstance(variables, (list, tuple)):
            raise TypeError("Lambda arguments must be a tuple or list")
        self._variables = tuple(variables)
        self._expr = expr
        super().__init__()

    @property
    def variables(self):
        """ The arguments to the lambda function
        """
        return self._variables

    @property
    def expr(self):
        """ The expression carried out when the lambda function is called
        """
        return self._expr

    def __call__(self, *args):
        """ Returns the expression with the arguments replaced with
        the calling arguments
        """
        assert(len(args) == len(self.variables))
        return self.expr.subs(self.variables, args)

    def __str__(self):
        return "{args} -> {expr}".format(args=self.variables,
                expr = self.expr)

#==============================================================================
python_builtin_datatypes_dict = {
    'bool'   : PythonBool,
    'float'  : PythonFloat,
    'int'    : PythonInt,
    'complex': PythonComplex
}

def python_builtin_datatype(name):
    """
    Given a symbol name, return the corresponding datatype.

    name: str
        Datatype as written in Python.

    """
    if not isinstance(name, str):
        raise TypeError('name must be a string')

    if name in python_builtin_datatypes_dict:
        return python_builtin_datatypes_dict[name]

    return None

builtin_functions_dict = {
    'abs'      : PythonAbs,
    'range'    : PythonRange,
    'zip'      : PythonZip,
    'enumerate': PythonEnumerate,
    'int'      : PythonInt,
    'float'    : PythonFloat,
    'complex'  : PythonComplex,
    'bool'     : PythonBool,
    'sum'      : PythonSum,
    'len'      : PythonLen,
    'max'      : PythonMax,
    'min'      : PythonMin,
    'not'      : PyccelNot,
}<|MERGE_RESOLUTION|>--- conflicted
+++ resolved
@@ -11,11 +11,6 @@
 
 """
 
-<<<<<<< HEAD
-=======
-from sympy import Symbol
-
->>>>>>> 11642db8
 from .basic     import Basic, PyccelAstNode
 from .datatypes import (NativeInteger, NativeBool, NativeReal,
                         NativeComplex, NativeString, str_dtype,
@@ -260,12 +255,6 @@
         if PyccelAstNode.stage != "syntactic" and \
                 not isinstance(arg, PyccelAstNode):
             raise TypeError('Expecting an arg of valid type')
-<<<<<<< HEAD
-        return super().__new__(cls, arg)
-
-    def __init__(self, arg):
-=======
->>>>>>> 11642db8
         self._element = arg
         super().__init__()
 
@@ -298,10 +287,6 @@
     @property
     def arg(self):
         return self._arg
-<<<<<<< HEAD
-=======
-
->>>>>>> 11642db8
 
     def __str__(self):
         return 'LiteralFloat({0})'.format(str(self.arg))
@@ -341,10 +326,7 @@
     _iterable        = True
     _is_homogeneous  = False
     _order = 'C'
-<<<<<<< HEAD
     _children = ('_args',)
-=======
->>>>>>> 11642db8
 
     def __init__(self, *args):
         self._args = args
@@ -441,11 +423,7 @@
     """
     _order = 'C'
     _is_homogeneous = True
-<<<<<<< HEAD
-
-=======
     """ Represent lists in the code with dynamic memory management."""
->>>>>>> 11642db8
     def __init__(self, *args, **kwargs):
         super().__init__(*args)
 
@@ -453,20 +431,11 @@
 class PythonMap(Basic):
     """ Represents the map stmt
     """
-<<<<<<< HEAD
     _children = ('_args',)
-    def __new__(cls, *args):
-        if len(args)<2:
-            raise TypeError('wrong number of arguments')
-        return super().__new__(cls, *args)
-
-    def __init__(self, *args):
-=======
 
     def __init__(self, *args):
         if len(args)<2:
             raise TypeError('wrong number of arguments')
->>>>>>> 11642db8
         self._args = args
         super().__init__()
 
@@ -568,12 +537,6 @@
             raise TypeError('args must be a list or tuple')
         elif len(args) < 2:
             raise ValueError('args must be of length > 2')
-<<<<<<< HEAD
-        return super().__new__(cls, *args)
-
-    def __init__(self, *args):
-=======
->>>>>>> 11642db8
         self._args = args
         super().__init__()
 
