--- conflicted
+++ resolved
@@ -18,13 +18,8 @@
 from .datatypes import (NativeInteger, NativeBool, NativeFloat,
                         NativeComplex, NativeGeneric)
 from .datatypes import NativeHomogeneousTuple, NativeInhomogeneousTuple
-<<<<<<< HEAD
-from .datatypes import NativeHomogeneousList
+from .datatypes import NativeHomogeneousList, NativeTuple
 from .internals import PyccelInternalFunction, Slice, get_final_precision, PyccelArrayShapeElement
-=======
-from .datatypes import NativeHomogeneousList, NativeTuple
-from .internals import PyccelInternalFunction, Slice, get_final_precision
->>>>>>> c289efed
 from .literals  import LiteralInteger, LiteralFloat, LiteralComplex, Nil
 from .literals  import Literal, LiteralImaginaryUnit, convert_to_literal
 from .literals  import LiteralString
@@ -1068,14 +1063,10 @@
                              f"types ({types}). Please cast arguments to the desired dtype")
         self._dtype     = x.dtype
         self._precision = x.precision
-<<<<<<< HEAD
-        self._class_type = x.dtype
-=======
         if isinstance(x.class_type, (NativeHomogeneousList, NativeTuple)):
             self._class_type = x.dtype
         else:
             self._class_type = x.class_type
->>>>>>> c289efed
         super().__init__(x)
 
 
@@ -1111,14 +1102,10 @@
                               f"types ({types}). Please cast arguments to the desired dtype")
         self._dtype     = x.dtype
         self._precision = x.precision
-<<<<<<< HEAD
-        self._class_type = x.dtype
-=======
         if isinstance(x.class_type, (NativeHomogeneousList, NativeTuple)):
             self._class_type = x.dtype
         else:
             self._class_type = x.class_type
->>>>>>> c289efed
         super().__init__(x)
 
 #==============================================================================
