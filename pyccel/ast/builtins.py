--- conflicted
+++ resolved
@@ -405,11 +405,7 @@
         return self._arg
 
 #==============================================================================
-<<<<<<< HEAD
 class PythonTuple(TypedAstNode):
-=======
-class PythonTuple(PyccelAstNode):
->>>>>>> 58bcff4f
     """
     Class representing a call to Python's native tuple() function.
 
@@ -419,11 +415,7 @@
 
     Parameters
     ----------
-<<<<<<< HEAD
     *args : tuple of TypedAstNode
-=======
-    *args : tuple of PyccelAstNode
->>>>>>> 58bcff4f
         The arguments passed to the tuple function.
     """
     __slots__ = ('_args','_inconsistent_shape','_is_homogeneous',
