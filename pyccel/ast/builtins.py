# coding: utf-8
#------------------------------------------------------------------------------------------#
# This file is part of Pyccel which is released under MIT License. See the LICENSE file or #
# go to https://github.com/pyccel/pyccel/blob/master/LICENSE for full license details.     #
#------------------------------------------------------------------------------------------#
"""
The Python interpreter has a number of built-in functions and types that are
always available.

In this module we implement some of them in alphabetical order.

"""
from pyccel.errors.errors import PyccelError

from pyccel.utilities.stage import PyccelStage

from .basic     import PyccelAstNode, TypedAstNode
<<<<<<< HEAD
from .datatypes import PythonNativeInt, PythonNativeBool, PythonNativeFloat
from .datatypes import GenericType, PythonNativeComplex, PyccelComplexType
from .datatypes import HomogeneousTupleType, InhomogeneousTupleType
from .datatypes import HomogeneousListType, HomogeneousContainerType
from .datatypes import FixedSizeNumericType
from .internals import PyccelInternalFunction, Slice, PyccelArrayShapeElement
=======
from .datatypes import (NativeInteger, NativeBool, NativeFloat,
                        NativeComplex, NativeGeneric)
from .datatypes import NativeHomogeneousTuple, NativeInhomogeneousTuple
from .datatypes import NativeHomogeneousList, NativeTuple, NativeHomogeneousSet
from .internals import PyccelInternalFunction, Slice, get_final_precision, PyccelArrayShapeElement
>>>>>>> 9c5d09b6
from .literals  import LiteralInteger, LiteralFloat, LiteralComplex, Nil
from .literals  import Literal, LiteralImaginaryUnit, convert_to_literal
from .literals  import LiteralString
from .operators import PyccelAdd, PyccelAnd, PyccelMul, PyccelIsNot
from .operators import PyccelMinus, PyccelUnarySub, PyccelNot
from .variable  import IndexedElement, Variable, InhomogeneousTupleVariable

pyccel_stage = PyccelStage()

__all__ = (
    'Lambda',
    'PythonAbs',
    'PythonBool',
    'PythonComplex',
    'PythonComplexProperty',
    'PythonConjugate',
    'PythonEnumerate',
    'PythonFloat',
    'PythonImag',
    'PythonInt',
    'PythonLen',
    'PythonList',
    'PythonMap',
    'PythonMax',
    'PythonMin',
    'PythonPrint',
    'PythonRange',
    'PythonReal',
    'PythonSet',
    'PythonSum',
    'PythonTuple',
    'PythonTupleFunction',
    'PythonType',
    'PythonZip',
    'builtin_functions_dict',
)

#==============================================================================
class PythonComplexProperty(PyccelInternalFunction):
    """
    Represents a call to the .real or .imag property.

    Represents a call to a property of a complex number. The relevant properties
    are the `.real` and `.imag` properties.

    e.g:
    >>> a = 1+2j
    >>> a.real
    1.0

    Parameters
    ----------
    arg : TypedAstNode
        The object which the property is called from.
    """
    __slots__ = ()
    _rank  = 0
    _shape = None
    _order = None
    _class_type = PythonNativeFloat()

    def __init__(self, arg):
        super().__init__(arg)

    @property
    def internal_var(self):
        """Return the variable on which the function was called"""
        return self._args[0]

#==============================================================================
class PythonReal(PythonComplexProperty):
    """
    Represents a call to the .real property.

    e.g:
    >>> a = 1+2j
    >>> a.real
    1.0

    Parameters
    ----------
    arg : TypedAstNode
        The object which the property is called from.
    """
    __slots__ = ()
    name = 'real'
    def __new__(cls, arg):
        if isinstance(arg.dtype, PythonNativeBool):
            return PythonInt(arg)
        elif not isinstance(arg.dtype.primitive_type, PyccelComplexType):
            return arg
        else:
            return super().__new__(cls)

    def __str__(self):
        return f'Real({self.internal_var})'

#==============================================================================
class PythonImag(PythonComplexProperty):
    """
    Represents a call to the .imag property.

    Represents a call to the .imag property of an object with a complex type.
    e.g:
    >>> a = 1+2j
    >>> a.imag
    1.0

    Parameters
    ----------
    arg : TypedAstNode
        The object on which the property is called.
    """
    __slots__ = ()
    name = 'imag'
    def __new__(cls, arg):
        if not isinstance(arg.dtype.primitive_type, PyccelComplexType):
            return convert_to_literal(0, dtype = arg.dtype)
        else:
            return super().__new__(cls)

    def __str__(self):
        return f'Imag({self.internal_var})'

#==============================================================================
class PythonConjugate(PyccelInternalFunction):
    """
    Represents a call to the .conjugate() function.

    Represents a call to the conjugate function which is a member of
    the builtin types int, float, complex. The conjugate function is
    called from Python as follows:

    >>> a = 1+2j
    >>> a.conjugate()
    1-2j

    Parameters
    ----------
    arg : TypedAstNode
        The variable/expression which was passed to the
        conjugate function.
    """
    __slots__ = ()
    _rank  = 0
    _shape = None
    _order = None
    _class_type = PythonNativeComplex()
    name = 'conjugate'

    def __new__(cls, arg):
        if arg.dtype is PythonNativeBool():
            return PythonInt(arg)
        elif not isinstance(arg.dtype.primitive_type, PyccelComplexType):
            return arg
        else:
            return super().__new__(cls)

    def __init__(self, arg):
        super().__init__(arg)

    @property
    def internal_var(self):
        """Return the variable on which the function was called"""
        return self._args[0]

    def __str__(self):
        return f'Conjugate({self.internal_var})'

#==============================================================================
class PythonBool(PyccelInternalFunction):
    """
    Represents a call to Python's native `bool()` function.

    Represents a call to Python's native `bool()` function which casts an
    argument to a boolean.

    Parameters
    ----------
    arg : TypedAstNode
        The argument passed to the function.
    """
    __slots__ = ()
    name = 'bool'
    _static_type = PythonNativeBool()
    _rank  = 0
    _shape = None
    _order = None
    _class_type = PythonNativeBool()

    def __new__(cls, arg):
        if getattr(arg, 'is_optional', None):
            bool_expr = super().__new__(cls)
            bool_expr.__init__(arg)
            return PyccelAnd(PyccelIsNot(arg, Nil()), bool_expr)
        else:
            return super().__new__(cls)

    @property
    def arg(self):
        """
        Get the argument which was passed to the function.

        Get the argument which was passed to the function.
        """
        return self._args[0]

    def __str__(self):
        return f'Bool({self.arg})'

#==============================================================================
class PythonComplex(PyccelInternalFunction):
    """
    Represents a call to Python's native `complex()` function.

    Represents a call to Python's native `complex()` function which casts an
    argument to a complex number.

    Parameters
    ----------
    arg0 : TypedAstNode
        The first argument passed to the function (either a real or a complex).

    arg1 : TypedAstNode, default=0
        The second argument passed to the function (the imaginary part).
    """
    __slots__ = ('_real_part', '_imag_part', '_internal_var', '_is_cast')
    name = 'complex'

    _static_type = PythonNativeComplex()
    _rank  = 0
    _shape = None
    _order = None
    _class_type = PythonNativeComplex()
    _real_cast = PythonReal
    _imag_cast = PythonImag
    _attribute_nodes = ('_real_part', '_imag_part', '_internal_var')

    def __new__(cls, arg0, arg1=LiteralFloat(0)):

        if isinstance(arg0, Literal) and isinstance(arg1, Literal):
            real_part = 0
            imag_part = 0

            # Collect real and imag part from first argument
            if isinstance(arg0, LiteralComplex):
                real_part += arg0.real.python_value
                imag_part += arg0.imag.python_value
            else:
                real_part += arg0.python_value

            # Collect real and imag part from second argument
            if isinstance(arg1, LiteralComplex):
                real_part -= arg1.imag.python_value
                imag_part += arg1.real.python_value
            else:
                imag_part += arg1.python_value

            return LiteralComplex(real_part, imag_part, dtype = cls._static_type)


        # Split arguments depending on their type to ensure that the arguments are
        # either a complex and LiteralFloat(0) or 2 floats

        if isinstance(arg0.dtype.primitive_type, PyccelComplexType) and isinstance(arg1.dtype.primitive_type, PyccelComplexType):
            # both args are complex
            return PyccelAdd(arg0, PyccelMul(arg1, LiteralImaginaryUnit()))
        return super().__new__(cls)

    def __init__(self, arg0, arg1 = LiteralFloat(0)):
        self._is_cast = isinstance(arg0.dtype.primitive_type, PyccelComplexType) and \
                        isinstance(arg1, Literal) and arg1.python_value == 0

        if self._is_cast:
            self._real_part = self._real_cast(arg0)
            self._imag_part = self._imag_cast(arg0)
            self._internal_var = arg0

        else:
            self._internal_var = None

            if isinstance(arg0.dtype.primitive_type, PyccelComplexType) and \
                    not (isinstance(arg1, Literal) and arg1.python_value == 0):
                # first arg is complex. Second arg is non-0
                self._real_part = self._real_cast(arg0)
                self._imag_part = PyccelAdd(self._imag_cast(arg0), arg1)
            elif isinstance(arg1.dtype.primitive_type, PyccelComplexType):
                if isinstance(arg0, Literal) and arg0.python_value == 0:
                    # second arg is complex. First arg is 0
                    self._real_part = PyccelUnarySub(self._imag_cast(arg1))
                    self._imag_part = self._real_cast(arg1)
                else:
                    # Second arg is complex. First arg is non-0
                    self._real_part = PyccelMinus(arg0, self._imag_cast(arg1))
                    self._imag_part = self._real_cast(arg1)
            else:
                self._real_part = self._real_cast(arg0)
                self._imag_part = self._real_cast(arg1)
        super().__init__()

    @property
    def is_cast(self):
        """ Indicates if the function is casting or assembling a complex """
        return self._is_cast

    @property
    def real(self):
        """ Returns the real part of the complex """
        return self._real_part

    @property
    def imag(self):
        """ Returns the imaginary part of the complex """
        return self._imag_part

    @property
    def internal_var(self):
        """ When the complex call is a cast, returns the variable being cast """
        assert(self._is_cast)
        return self._internal_var

    def __str__(self):
        return f"complex({self.real}, {self.imag})"

#==============================================================================
class PythonEnumerate(PyccelAstNode):
    """
    Represents a call to Python's native `enumerate()` function.

    Represents a call to Python's native `enumerate()` function.

    Parameters
    ----------
    arg : TypedAstNode
        The argument passed to the function.

    start : TypedAstNode
        The start value of the enumeration index.
    """
    __slots__ = ('_element','_start')
    _attribute_nodes = ('_element','_start')
    name = 'enumerate'

    def __init__(self, arg, start = None):
        if pyccel_stage != "syntactic" and \
                not isinstance(arg, TypedAstNode):
            raise TypeError('Expecting an arg of valid type')
        self._element = arg
        self._start   = start or LiteralInteger(0)
        super().__init__()

    @property
    def element(self):
        """
        Get the object which is being enumerated.

        Get the object which is being enumerated.
        """
        return self._element

    @property
    def start(self):
        """ Returns the value from which the indexing starts
        """
        return self._start

    def __getitem__(self, index):
        return [PyccelAdd(index, self.start, simplify=True),
                self.element[index]]

    @property
    def length(self):
        """ Return the length of the enumerated object
        """
        return PythonLen(self.element)

#==============================================================================
class PythonFloat(PyccelInternalFunction):
    """
    Represents a call to Python's native `float()` function.

    Represents a call to Python's native `float()` function which casts an
    argument to a floating point number.

    Parameters
    ----------
    arg : TypedAstNode
        The argument passed to the function.
    """
    __slots__ = ()
    name = 'float'
    _static_type = PythonNativeFloat()
    _rank  = 0
    _shape = None
    _order = None
    _class_type = PythonNativeFloat()

    def __new__(cls, arg):
        if isinstance(arg, LiteralFloat) and arg.dtype is cls._static_type:
            return arg
        if isinstance(arg, (LiteralInteger, LiteralFloat)):
            return LiteralFloat(arg.python_value, dtype = cls._static_type)
        return super().__new__(cls)

    def __init__(self, arg):
        super().__init__(arg)

    @property
    def arg(self):
        """
        Get the argument which was passed to the function.

        Get the argument which was passed to the function.
        """
        return self._args[0]

    def __str__(self):
        return f'float({self.arg})'

#==============================================================================
class PythonInt(PyccelInternalFunction):
    """
    Represents a call to Python's native `int()` function.

    Represents a call to Python's native `int()` function which casts an
    argument to an integer.

    Parameters
    ----------
    arg : TypedAstNode
        The argument passed to the function.
    """

    __slots__ = ()
    name = 'int'
    _static_type = PythonNativeInt()
    _rank  = 0
    _shape = None
    _order = None
    _class_type = PythonNativeInt()

    def __new__(cls, arg):
        if isinstance(arg, LiteralInteger):
            return LiteralInteger(arg.python_value, dtype = cls._static_type)
        else:
            return super().__new__(cls)

    def __init__(self, arg):
        super().__init__(arg)

    @property
    def arg(self):
        """
        Get the argument which was passed to the function.

        Get the argument which was passed to the function.
        """
        return self._args[0]

#==============================================================================
class PythonTuple(TypedAstNode):
    """
    Class representing a call to Python's native (,) function which creates tuples.

    Class representing a call to Python's native (,) function
    which initialises a literal tuple.

    Parameters
    ----------
    *args : tuple of TypedAstNode
        The arguments passed to the tuple function.
    """
    __slots__ = ('_args','_is_homogeneous',
            '_rank','_shape','_order', '_class_type')
    _iterable        = True
    _attribute_nodes = ('_args',)

    def __init__(self, *args):
        self._args = args
        super().__init__()
        if pyccel_stage == 'syntactic':
            return
        elif len(args) == 0:
            self._class_type = HomogeneousTupleType(GenericType())
            self._rank  = 0
            self._shape = None
            self._order = None
            self._is_homogeneous = False
            return

        # Get possible datatypes
        dtypes = [a.class_type.datatype for a in args]
        # Extract all dtypes inside any inhomogeneous tuples
        while any(isinstance(d, InhomogeneousTupleType) for d in dtypes):
            dtypes = [di for d in dtypes for di in ((d_elem.datatype for d_elem in d)
                                                    if isinstance(d, InhomogeneousTupleType)
                                                    else [d])]
        # Create a set of dtypes using the same key for compatible types
        dtypes = set((d.primitive_type, d.precision) if isinstance(d, FixedSizeNumericType) else d for d in dtypes)

        ranks  = set(a.rank for a in args)
        orders = set(a.order for a in args)
        if len(ranks) == 1:
            rank = next(iter(ranks))
            shapes = tuple(set(a.shape[i] for a in args if not (isinstance(a.shape[i], PyccelArrayShapeElement) or \
                               a.shape[i].get_attribute_nodes(PyccelArrayShapeElement))) \
                               for i in range(rank))
        else:
            shapes = ()
        is_homogeneous = len(dtypes) == 1 and len(ranks) == 1 and \
                         len(orders) == 1 and all(len(s) <= 1 for s in shapes)
        contains_pointers = any(isinstance(a, (Variable, IndexedElement)) and a.rank>0 and \
                            not isinstance(a.class_type, HomogeneousTupleType) for a in args)

        self._is_homogeneous = is_homogeneous
        if is_homogeneous:
            inner_shape = [() if a.rank == 0 else a.shape for a in args]
            self._shape = (LiteralInteger(len(args)), ) + inner_shape[0]
            self._rank  = len(self._shape)

            if contains_pointers:
                self._class_type = InhomogeneousTupleType(*[a.class_type for a in args])
            else:
                self._class_type = HomogeneousTupleType(args[0].class_type)

        else:
            self._rank       = 1 if not is_homogeneous else max(a.rank for a in args) + 1
            self._class_type = InhomogeneousTupleType(*[a.class_type for a in args])
            self._shape      = (LiteralInteger(len(args)), )

        self._order = None if self._rank < 2 else 'C'

    def __getitem__(self,i):
        def is_int(a):
            return isinstance(a, (int, LiteralInteger)) or \
                    (isinstance(a, PyccelUnarySub) and \
                     isinstance(a.args[0], (int, LiteralInteger)))

        def to_int(a):
            if a is None:
                return None
            elif isinstance(a, PyccelUnarySub):
                return -a.args[0].python_value
            else:
                return a

        if is_int(i):
            return self._args[to_int(i)]
        elif isinstance(i, Slice) and \
                all(is_int(s) or s is None for s in (i.start, i.step, i.stop)):
            return PythonTuple(*self._args[to_int(i.start):to_int(i.stop):to_int(i.step)])
        elif self.is_homogeneous:
            return IndexedElement(self, i)
        else:
            raise NotImplementedError(f"Can't index PythonTuple with type {type(i)}")

    def __iter__(self):
        return self._args.__iter__()

    def __len__(self):
        return len(self._args)

    def __str__(self):
        args = ', '.join(str(a) for a in self)
        return f'({args})'

    def __repr__(self):
        args = ', '.join(str(a) for a in self)
        return f'PythonTuple({args})'

    @property
    def is_homogeneous(self):
        """
        Indicates whether the tuple is homogeneous or inhomogeneous.

        Indicates whether all elements of the tuple have the same dtype,
        rank, etc (homogenous) or if these values can vary (inhomogeneous).
        """
        return self._is_homogeneous

    @property
    def args(self):
        """
        Arguments of the tuple.

        The arguments that were used to initialise the tuple.
        """
        return self._args

class PythonTupleFunction(TypedAstNode):
    """
    Class representing a call to the `tuple` function.

    Class representing a call to the `tuple` function. This is
    different to the `(,)` syntax as it only takes one argument
    and unpacks any variables.

    Parameters
    ----------
    arg : TypedAstNode
        The argument passed to the function call.
    """
    __slots__ = ()
    _attribute_nodes = ()

    def __new__(cls, arg):
        if isinstance(arg, PythonTuple):
            return arg
        elif isinstance(arg, (PythonList, InhomogeneousTupleVariable)):
            return PythonTuple(*arg)
        elif isinstance(arg.shape[0], LiteralInteger):
            return PythonTuple(*[arg[i] for i in range(arg.shape[0])])
        else:
            raise TypeError(f"Can't unpack {arg} into a tuple")

#==============================================================================
class PythonLen(PyccelInternalFunction):
    """
    Represents a `len` expression in the code.

    Represents a call to the function `len` which calculates the length
    (aka the first element of the shape) of an object. This can usually
    be calculated in the generated code, but in an inhomogeneous object
    the integer value of the shape must be returned.

    Parameters
    ----------
    arg : TypedAstNode
        The argument whose length is being examined.
    """
    __slots__ = ()

    def __new__(cls, arg):
        return arg.shape[0]

#==============================================================================
class PythonList(TypedAstNode):
    """
    Class representing a call to Python's `[,]` function.

    Class representing a call to Python's `[,]` function which generates
    a literal Python list.

    Parameters
    ----------
    *args : tuple of TypedAstNodes
        The arguments passed to the operator.

    See Also
    --------
    FunctionalFor
        The `[]` function when it describes a comprehension.
    """
    __slots__ = ('_args','_rank','_shape','_order', '_class_type')
    _attribute_nodes = ('_args',)

    def __init__(self, *args):
        self._args = args
        super().__init__()
        if pyccel_stage == 'syntactic':
            return
        elif len(args) == 0:
            self._rank  = 0
            self._shape = None
            self._order = None
            self._class_type = HomogeneousListType(GenericType())
            return
        arg0 = args[0]
        is_homogeneous = arg0.class_type is not GenericType() and \
                         all(a.class_type is not GenericType() and \
                             arg0.class_type == a.class_type and \
                             arg0.rank  == a.rank  and \
                             arg0.order == a.order for a in args[1:])
        if is_homogeneous:
            dtype = arg0.class_type

            inner_shape = [() if a.rank == 0 else a.shape for a in args]
            self._rank = max(a.rank for a in args) + 1
            self._shape = (LiteralInteger(len(args)), ) + inner_shape[0]
            self._rank  = len(self._shape)

        else:
            raise TypeError("Can't create an inhomogeneous list")

        self._class_type = HomogeneousListType(dtype)
        self._order = None if self._rank < 2 else 'C'

    def __iter__(self):
        return self._args.__iter__()

    def __str__(self):
        args = ', '.join(str(a) for a in self)
        return f'({args})'

    def __repr__(self):
        args = ', '.join(str(a) for a in self)
        return f'PythonList({args})'

    @property
    def args(self):
        """
        Arguments of the list.

        The arguments that were used to initialise the list.
        """
        return self._args

    @property
    def is_homogeneous(self):
        """
        Indicates whether the list is homogeneous or inhomogeneous.

        Indicates whether all elements of the list have the same dtype,
        rank, etc (homogenous) or if these values can vary (inhomogeneous). Lists
        are always homogeneous.
        """
        return True

#==============================================================================
class PythonSet(TypedAstNode):
    """
    Class representing a call to Python's `{,}` function.

    Class representing a call to Python's `{,}` function which generates
    a literal Python Set.

    Parameters
    ----------
    *args : tuple of TypedAstNodes
        The arguments passed to the operator.
    """
    __slots__ = ('_args','_dtype','_precision','_rank','_shape','_order')
    _attribute_nodes = ('_args',)
    _class_type = NativeHomogeneousSet()

    def __init__(self, *args):
        self._args = args
        super().__init__()
        if pyccel_stage == 'syntactic':
            return
        arg0 = args[0]
        precision = get_final_precision(arg0)
        is_homogeneous = arg0.dtype is not NativeGeneric() and \
                         all(a.dtype is not NativeGeneric() and \
                             arg0.dtype == a.dtype and \
                             precision == get_final_precision(a) and \
                             arg0.rank  == a.rank  and \
                             arg0.order == a.order for a in args[1:])
        if is_homogeneous:
            self._dtype = arg0.dtype
            self._precision = arg0.precision
            inner_shape = [() if a.rank == 0 else a.shape for a in args]
            self._shape = (LiteralInteger(len(args)), ) + inner_shape[0]
            self._rank  = len(self._shape)
            if self._rank > 1:
                raise TypeError("Pyccel can't hash non-scalar types")
        else:
            raise TypeError("Can't create an inhomogeneous set")

        self._order = None if self._rank < 2 else 'C'

    def __iter__(self):
        return self._args.__iter__()

    @property
    def args(self):
        """
        Arguments of the set.

        The arguments that were used to initialise the set.
        """
        return self._args

    @property
    def is_homogeneous(self):
        """
        Indicates whether the set is homogeneous or inhomogeneous.

        Indicates whether all elements of the Set have the same dtype, precision,
        rank, etc (homogenous) or if these values can vary (inhomogeneous). sets
        are always homogeneous.
        """
        return True

#==============================================================================
class PythonMap(PyccelAstNode):
    """ Represents the map stmt
    """
    __slots__ = ('_func','_func_args')
    _attribute_nodes = ('_func','_func_args')
    name = 'map'

    def __init__(self, func, func_args):
        self._func = func
        self._func_args = func_args
        super().__init__()

    @property
    def func(self):
        """ Arguments of the map
        """
        return self._func

    @property
    def func_args(self):
        """ Arguments of the function
        """
        return self._func_args

    def __getitem__(self, index):
        return self.func, IndexedElement(self.func_args, index)

    @property
    def length(self):
        """ Return the length of the resulting object
        """
        return PythonLen(self.func_args)

#==============================================================================
class PythonPrint(PyccelAstNode):
    """
    Represents a call to the print function in the code.

    Represents a call to the built-in Python function `print` in the code.

    Parameters
    ----------
    expr : TypedAstNode
        The expression to print.
    file : str, default='stdout'
        One of [stdout,stderr].
    """
    __slots__ = ('_expr', '_file')
    _attribute_nodes = ('_expr',)
    name = 'print'

    def __init__(self, expr, file="stdout"):
        if file not in ('stdout', 'stderr'):
            raise ValueError('output_unit can be `stdout` or `stderr`')
        self._expr = expr
        self._file = file
        super().__init__()

    @property
    def expr(self):
        """
        The expression that should be printed.

        The expression that should be printed.
        """
        return self._expr

    @property
    def file(self):
        """ returns the output unit (`stdout` or `stderr`)
        """
        return self._file

#==============================================================================
class PythonRange(PyccelAstNode):
    """
    Class representing a range.

    Class representing a call to the built-in Python function `range`. This function
    is parametrised by an interval (described by a start element and a stop element)
    and a step. The step describes the number of elements between subsequent elements
    in the range.

    Parameters
    ----------
    *args : tuple of TypedAstNodes
        The arguments passed to the range.
        If one argument is passed then it represents the end of the interval.
        If two arguments are passed then they represent the start and end of the interval.
        If three arguments are passed then they represent the start, end and step of the interval.
    """
    __slots__ = ('_start','_stop','_step')
    _attribute_nodes = ('_start', '_stop', '_step')
    name = 'range'

    def __init__(self, *args):
        # Define default values
        n = len(args)

        if n == 1:
            self._start = LiteralInteger(0)
            self._stop  = args[0]
            self._step  = LiteralInteger(1)
        elif n == 2:
            self._start = args[0]
            self._stop  = args[1]
            self._step  = LiteralInteger(1)
        elif n == 3:
            self._start = args[0]
            self._stop  = args[1]
            self._step  = args[2]
        else:
            raise ValueError('Range has at most 3 arguments')

        super().__init__()

    @property
    def start(self):
        """
        Get the start of the interval.

        Get the start of the interval which the range iterates over.
        """
        return self._start

    @property
    def stop(self):
        """
        Get the end of the interval.

        Get the end of the interval which the range iterates over. The
        interval does not include this value.
        """
        return self._stop

    @property
    def step(self):
        """
        Get the step between subsequent elements in the range.

        Get the step between subsequent elements in the range.
        """
        return self._step

    def __getitem__(self, index):
        return index


#==============================================================================
class PythonZip(PyccelInternalFunction):
    """
    Represents a call to Python `zip` for code generation.

    Represents a call to Python's built-in function `zip`.

    Parameters
    ----------
    *args : tuple of TypedAstNode
        The arguments passed to the function.
    """
    __slots__ = ('_length',)
    name = 'zip'

    def __init__(self, *args):
        if not isinstance(args, (tuple, list)):
            raise TypeError('args must be a list or tuple')
        elif len(args) < 2:
            raise ValueError('args must be of length > 2')
        super().__init__(*args)
        if pyccel_stage == 'syntactic':
            self._length = None
            return
        else:
            lengths = [a.shape[0].python_value for a in self.args if isinstance(a.shape[0], LiteralInteger)]
            if lengths:
                self._length = min(lengths)
            else:
                self._length = self.args[0].shape[0]

    @property
    def length(self):
        """ Length of the shortest zip argument
        """
        return self._length

    def __getitem__(self, index):
        return [a[index] for a in self.args]

#==============================================================================
class PythonAbs(PyccelInternalFunction):
    """
    Represents a call to Python `abs` for code generation.

    Represents a call to Python's built-in function `abs`.

    Parameters
    ----------
    x : TypedAstNode
        The argument passed to the function.
    """
    __slots__ = ('_rank','_shape','_order','_class_type')
    name = 'abs'
    def __init__(self, x):
        self._shape     = x.shape
        self._rank      = x.rank
        self._order     = x.order
        self._class_type = PythonNativeInt() if x.dtype is PythonNativeInt() else PythonNativeFloat()
        super().__init__(x)

    @property
    def arg(self):
        """
        The argument passed to the abs function.

        The argument passed to the abs function.
        """
        return self._args[0]

#==============================================================================
class PythonSum(PyccelInternalFunction):
    """
    Represents a call to Python `sum` for code generation.

    Represents a call to Python's built-in function `sum`.

    Parameters
    ----------
    arg : TypedAstNode
        The argument passed to the function.
    """
    __slots__ = ('_class_type',)
    name   = 'sum'
    _rank  = 0
    _shape = None
    _order = None

    def __init__(self, arg):
        if not isinstance(arg, TypedAstNode):
            raise TypeError(f'Unknown type of {type(arg)}.' )
        if isinstance(arg.class_type, HomogeneousContainerType):
            self._class_type = arg.class_type.element_type
        else:
            self._class_type = sum(arg.class_type)
        super().__init__(arg)

    @property
    def arg(self):
        """
        The argument passed to the sum function.

        The argument passed to the sum function.
        """
        return self._args[0]

#==============================================================================
class PythonMax(PyccelInternalFunction):
    """
    Represents a call to Python's built-in `max` function.

    Represents a call to Python's built-in `max` function.

    Parameters
    ----------
    *x : list, tuple, PythonTuple, PythonList
        The arguments passed to the funciton.
    """
    __slots__ = ('_class_type',)
    name   = 'max'
    _rank  = 0
    _shape = None
    _order = None

    def __init__(self, *x):
        if len(x)==1:
            x = x[0]

        if isinstance(x, (list, tuple)):
            x = PythonTuple(*x)
        elif not isinstance(x, (PythonTuple, PythonList)):
            raise TypeError(f'Unknown type of {type(x)}.' )

        if not x.is_homogeneous:
            types = ', '.join(str(xi.dtype) for xi in x)
            raise PyccelError("Cannot determine final dtype of 'max' call with arguments of different "
                             f"types ({types}). Please cast arguments to the desired dtype")
        if isinstance(x.class_type, HomogeneousContainerType):
            self._class_type = x.class_type.element_type
        else:
            self._class_type = sum(x.class_type)
        super().__init__(x)


#==============================================================================
class PythonMin(PyccelInternalFunction):
    """
    Represents a call to Python's built-in `max` function.

    Represents a call to Python's built-in `max` function.

    Parameters
    ----------
    *x : list, tuple, PythonTuple, PythonList
        The arguments passed to the funciton.
    """
    __slots__ = ('_class_type',)
    name   = 'min'
    _rank  = 0
    _shape = None
    _order = None
    def __init__(self, *x):
        if len(x)==1:
            x = x[0]

        if isinstance(x, (list, tuple)):
            x = PythonTuple(*x)
        elif not isinstance(x, (PythonTuple, PythonList)):
            raise TypeError(f'Unknown type of {type(x)}.' )

        if not x.is_homogeneous:
            types = ', '.join(str(xi.dtype) for xi in x)
            raise PyccelError("Cannot determine final dtype of 'min' call with arguments of different "
                              f"types ({types}). Please cast arguments to the desired dtype")
        if isinstance(x.class_type, HomogeneousContainerType):
            self._class_type = x.class_type.element_type
        else:
            self._class_type = sum(x.class_type)
        super().__init__(x)

#==============================================================================
class Lambda(PyccelAstNode):
    """
    Represents a call to Python's lambda for temporary functions.

    Represents a call to Python's built-in function `lambda` for temporary functions.

    Parameters
    ----------
    variables : tuple of symbols
        The arguments to the lambda expression.
    expr : TypedAstNode
        The expression carried out when the lambda function is called.
    """
    __slots__ = ('_variables', '_expr')
    _attribute_nodes = ('_variables', '_expr')
    def __init__(self, variables, expr):
        if not isinstance(variables, (list, tuple)):
            raise TypeError("Lambda arguments must be a tuple or list")
        self._variables = tuple(variables)
        self._expr = expr
        super().__init__()

    @property
    def variables(self):
        """ The arguments to the lambda function
        """
        return self._variables

    @property
    def expr(self):
        """ The expression carried out when the lambda function is called
        """
        return self._expr

    def __call__(self, *args):
        """ Returns the expression with the arguments replaced with
        the calling arguments
        """
        assert(len(args) == len(self.variables))
        return self.expr.subs(self.variables, args)

    def __str__(self):
        return f"{self.variables} -> {self.expr}"

#==============================================================================
class PythonType(PyccelAstNode):
    """
    Represents a call to the Python builtin `type` function.

    The use of `type` in code is usually for one of two purposes.
    Firstly it is useful for debugging. In this case the `print_string`
    property is useful to obtain the underlying type. It is
    equally useful to provide datatypes to objects in templated
    functions. This double usage should be considered when using
    this class.

    Parameters
    ==========
    obj : TypedAstNode
          The object whose type we wish to investigate.
    """
    __slots__ = ('_type','_obj')
    _attribute_nodes = ('_obj',)

    def __init__(self, obj):
        if not isinstance (obj, TypedAstNode):
            raise PyccelError(f"Python's type function is not implemented for {type(obj)} object")
        self._type = obj.class_type
        self._obj = obj

        super().__init__()

    @property
    def arg(self):
        """ Returns the object for which the type is determined
        """
        return self._obj

    @property
    def print_string(self):
        """
        Return a LiteralString describing the type.

        Constructs a LiteralString containing the message usually
        printed by Python to describe this type. This string can
        then be easily printed in each language.
        """
        return LiteralString(f"<class '{self._type}'>")

#==============================================================================

DtypePrecisionToCastFunction = {
        PythonNativeBool()    : PythonBool,
        PythonNativeInt()     : PythonInt,
        PythonNativeFloat()   : PythonFloat,
        PythonNativeComplex() : PythonComplex,
}

#==============================================================================

builtin_functions_dict = {
    'abs'      : PythonAbs,
    'bool'     : PythonBool,
    'range'    : PythonRange,
    'zip'      : PythonZip,
    'enumerate': PythonEnumerate,
    'int'      : PythonInt,
    'float'    : PythonFloat,
    'complex'  : PythonComplex,
    'bool'     : PythonBool,
    'sum'      : PythonSum,
    'len'      : PythonLen,
    'list'     : PythonList,
    'max'      : PythonMax,
    'min'      : PythonMin,
    'not'      : PyccelNot,
    'map'      : PythonMap,
    'str'      : LiteralString,
    'type'     : PythonType,
    'tuple'    : PythonTupleFunction,
}<|MERGE_RESOLUTION|>--- conflicted
+++ resolved
@@ -15,20 +15,12 @@
 from pyccel.utilities.stage import PyccelStage
 
 from .basic     import PyccelAstNode, TypedAstNode
-<<<<<<< HEAD
 from .datatypes import PythonNativeInt, PythonNativeBool, PythonNativeFloat
 from .datatypes import GenericType, PythonNativeComplex, PyccelComplexType
 from .datatypes import HomogeneousTupleType, InhomogeneousTupleType
 from .datatypes import HomogeneousListType, HomogeneousContainerType
-from .datatypes import FixedSizeNumericType
+from .datatypes import FixedSizeNumericType, HomogeneousSetType
 from .internals import PyccelInternalFunction, Slice, PyccelArrayShapeElement
-=======
-from .datatypes import (NativeInteger, NativeBool, NativeFloat,
-                        NativeComplex, NativeGeneric)
-from .datatypes import NativeHomogeneousTuple, NativeInhomogeneousTuple
-from .datatypes import NativeHomogeneousList, NativeTuple, NativeHomogeneousSet
-from .internals import PyccelInternalFunction, Slice, get_final_precision, PyccelArrayShapeElement
->>>>>>> 9c5d09b6
 from .literals  import LiteralInteger, LiteralFloat, LiteralComplex, Nil
 from .literals  import Literal, LiteralImaginaryUnit, convert_to_literal
 from .literals  import LiteralString
@@ -760,9 +752,8 @@
     *args : tuple of TypedAstNodes
         The arguments passed to the operator.
     """
-    __slots__ = ('_args','_dtype','_precision','_rank','_shape','_order')
+    __slots__ = ('_args','_class_type','_rank','_shape','_order')
     _attribute_nodes = ('_args',)
-    _class_type = NativeHomogeneousSet()
 
     def __init__(self, *args):
         self._args = args
@@ -770,16 +761,13 @@
         if pyccel_stage == 'syntactic':
             return
         arg0 = args[0]
-        precision = get_final_precision(arg0)
-        is_homogeneous = arg0.dtype is not NativeGeneric() and \
-                         all(a.dtype is not NativeGeneric() and \
-                             arg0.dtype == a.dtype and \
-                             precision == get_final_precision(a) and \
+        is_homogeneous = arg0.class_type is not NativeGeneric() and \
+                         all(a.class_type is not NativeGeneric() and \
+                             arg0.class_type == a.class_type and \
                              arg0.rank  == a.rank  and \
                              arg0.order == a.order for a in args[1:])
         if is_homogeneous:
-            self._dtype = arg0.dtype
-            self._precision = arg0.precision
+            dtype = arg0.dtype
             inner_shape = [() if a.rank == 0 else a.shape for a in args]
             self._shape = (LiteralInteger(len(args)), ) + inner_shape[0]
             self._rank  = len(self._shape)
@@ -788,6 +776,7 @@
         else:
             raise TypeError("Can't create an inhomogeneous set")
 
+        self._class_type = HomogeneousSetType(dtype)
         self._order = None if self._rank < 2 else 'C'
 
     def __iter__(self):
