# coding: utf-8
#------------------------------------------------------------------------------------------#
# This file is part of Pyccel which is released under MIT License. See the LICENSE file or #
# go to https://github.com/pyccel/pyccel/blob/master/LICENSE for full license details.     #
#------------------------------------------------------------------------------------------#
"""
The Python interpreter has a number of built-in functions and types that are
always available.

In this module we implement some of them in alphabetical order.

"""
from pyccel.errors.errors import PyccelError

from pyccel.utilities.stage import PyccelStage

from .basic     import PyccelAstNode, TypedAstNode
from .datatypes import PythonNativeInt, PythonNativeBool, PythonNativeFloat
from .datatypes import GenericType, PythonNativeComplex, PrimitiveComplexType
from .datatypes import HomogeneousTupleType, InhomogeneousTupleType
from .datatypes import HomogeneousListType, HomogeneousContainerType
from .datatypes import FixedSizeNumericType, HomogeneousSetType, SymbolicType
from .internals import PyccelInternalFunction, Slice, PyccelArrayShapeElement
from .literals  import LiteralInteger, LiteralFloat, LiteralComplex, Nil
from .literals  import Literal, LiteralImaginaryUnit, convert_to_literal
from .literals  import LiteralString
from .operators import PyccelAdd, PyccelAnd, PyccelMul, PyccelIsNot
from .operators import PyccelMinus, PyccelUnarySub, PyccelNot
from .variable  import IndexedElement, Variable

pyccel_stage = PyccelStage()

__all__ = (
    'Lambda',
    'PythonAbs',
    'PythonBool',
    'PythonComplex',
    'PythonComplexProperty',
    'PythonConjugate',
    'PythonEnumerate',
    'PythonFloat',
    'PythonImag',
    'PythonInt',
    'PythonLen',
    'PythonList',
    'PythonMap',
    'PythonMax',
    'PythonMin',
    'PythonPrint',
    'PythonRange',
    'PythonReal',
    'PythonSet',
    'PythonSum',
    'PythonTuple',
    'PythonTupleFunction',
    'PythonType',
    'PythonZip',
    'builtin_functions_dict',
)

#==============================================================================
class PythonComplexProperty(PyccelInternalFunction):
    """
    Represents a call to the .real or .imag property.

    Represents a call to a property of a complex number. The relevant properties
    are the `.real` and `.imag` properties.

    e.g:
    >>> a = 1+2j
    >>> a.real
    1.0

    Parameters
    ----------
    arg : TypedAstNode
        The object which the property is called from.
    """
    __slots__ = ()
    _shape = None
    _class_type = PythonNativeFloat()

    def __init__(self, arg):
        super().__init__(arg)

    @property
    def internal_var(self):
        """Return the variable on which the function was called"""
        return self._args[0]

#==============================================================================
class PythonReal(PythonComplexProperty):
    """
    Represents a call to the .real property.

    e.g:
    >>> a = 1+2j
    >>> a.real
    1.0

    Parameters
    ----------
    arg : TypedAstNode
        The object which the property is called from.
    """
    __slots__ = ()
    name = 'real'
    def __new__(cls, arg):
        if isinstance(arg.dtype, PythonNativeBool):
            return PythonInt(arg)
        elif not isinstance(arg.dtype.primitive_type, PrimitiveComplexType):
            return arg
        else:
            return super().__new__(cls)

    def __str__(self):
        return f'Real({self.internal_var})'

#==============================================================================
class PythonImag(PythonComplexProperty):
    """
    Represents a call to the .imag property.

    Represents a call to the .imag property of an object with a complex type.
    e.g:
    >>> a = 1+2j
    >>> a.imag
    1.0

    Parameters
    ----------
    arg : TypedAstNode
        The object on which the property is called.
    """
    __slots__ = ()
    name = 'imag'
    def __new__(cls, arg):
        if not isinstance(arg.dtype.primitive_type, PrimitiveComplexType):
            return convert_to_literal(0, dtype = arg.dtype)
        else:
            return super().__new__(cls)

    def __str__(self):
        return f'Imag({self.internal_var})'

#==============================================================================
class PythonConjugate(PyccelInternalFunction):
    """
    Represents a call to the .conjugate() function.

    Represents a call to the conjugate function which is a member of
    the builtin types int, float, complex. The conjugate function is
    called from Python as follows:

    >>> a = 1+2j
    >>> a.conjugate()
    1-2j

    Parameters
    ----------
    arg : TypedAstNode
        The variable/expression which was passed to the
        conjugate function.
    """
    __slots__ = ()
    _shape = None
    _class_type = PythonNativeComplex()
    name = 'conjugate'

    def __new__(cls, arg):
        if arg.dtype is PythonNativeBool():
            return PythonInt(arg)
        elif not isinstance(arg.dtype.primitive_type, PrimitiveComplexType):
            return arg
        else:
            return super().__new__(cls)

    def __init__(self, arg):
        super().__init__(arg)

    @property
    def internal_var(self):
        """Return the variable on which the function was called"""
        return self._args[0]

    def __str__(self):
        return f'Conjugate({self.internal_var})'

#==============================================================================
class PythonBool(PyccelInternalFunction):
    """
    Represents a call to Python's native `bool()` function.

    Represents a call to Python's native `bool()` function which casts an
    argument to a boolean.

    Parameters
    ----------
    arg : TypedAstNode
        The argument passed to the function.
    """
    __slots__ = ()
    name = 'bool'
    _static_type = PythonNativeBool()
    _shape = None
    _class_type = PythonNativeBool()

    def __new__(cls, arg):
        if getattr(arg, 'is_optional', None):
            bool_expr = super().__new__(cls)
            bool_expr.__init__(arg)
            return PyccelAnd(PyccelIsNot(arg, Nil()), bool_expr)
        else:
            return super().__new__(cls)

    @property
    def arg(self):
        """
        Get the argument which was passed to the function.

        Get the argument which was passed to the function.
        """
        return self._args[0]

    def __str__(self):
        return f'Bool({self.arg})'

#==============================================================================
class PythonComplex(PyccelInternalFunction):
    """
    Represents a call to Python's native `complex()` function.

    Represents a call to Python's native `complex()` function which casts an
    argument to a complex number.

    Parameters
    ----------
    arg0 : TypedAstNode
        The first argument passed to the function (either a real or a complex).

    arg1 : TypedAstNode, default=0
        The second argument passed to the function (the imaginary part).
    """
    __slots__ = ('_real_part', '_imag_part', '_internal_var', '_is_cast')
    name = 'complex'

    _static_type = PythonNativeComplex()
    _shape = None
    _class_type = PythonNativeComplex()
    _real_cast = PythonReal
    _imag_cast = PythonImag
    _attribute_nodes = ('_real_part', '_imag_part', '_internal_var')

    def __new__(cls, arg0, arg1=LiteralFloat(0)):

        if isinstance(arg0, Literal) and isinstance(arg1, Literal):
            real_part = 0
            imag_part = 0

            # Collect real and imag part from first argument
            if isinstance(arg0, LiteralComplex):
                real_part += arg0.real.python_value
                imag_part += arg0.imag.python_value
            else:
                real_part += arg0.python_value

            # Collect real and imag part from second argument
            if isinstance(arg1, LiteralComplex):
                real_part -= arg1.imag.python_value
                imag_part += arg1.real.python_value
            else:
                imag_part += arg1.python_value

            return LiteralComplex(real_part, imag_part, dtype = cls._static_type)


        # Split arguments depending on their type to ensure that the arguments are
        # either a complex and LiteralFloat(0) or 2 floats

        if isinstance(arg0.dtype.primitive_type, PrimitiveComplexType) and isinstance(arg1.dtype.primitive_type, PrimitiveComplexType):
            # both args are complex
            return PyccelAdd(arg0, PyccelMul(arg1, LiteralImaginaryUnit()))
        return super().__new__(cls)

    def __init__(self, arg0, arg1 = LiteralFloat(0)):
        self._is_cast = isinstance(arg0.dtype.primitive_type, PrimitiveComplexType) and \
                        isinstance(arg1, Literal) and arg1.python_value == 0

        if self._is_cast:
            self._real_part = self._real_cast(arg0)
            self._imag_part = self._imag_cast(arg0)
            self._internal_var = arg0

        else:
            self._internal_var = None

            if isinstance(arg0.dtype.primitive_type, PrimitiveComplexType) and \
                    not (isinstance(arg1, Literal) and arg1.python_value == 0):
                # first arg is complex. Second arg is non-0
                self._real_part = self._real_cast(arg0)
                self._imag_part = PyccelAdd(self._imag_cast(arg0), arg1)
            elif isinstance(arg1.dtype.primitive_type, PrimitiveComplexType):
                if isinstance(arg0, Literal) and arg0.python_value == 0:
                    # second arg is complex. First arg is 0
                    self._real_part = PyccelUnarySub(self._imag_cast(arg1))
                    self._imag_part = self._real_cast(arg1)
                else:
                    # Second arg is complex. First arg is non-0
                    self._real_part = PyccelMinus(arg0, self._imag_cast(arg1))
                    self._imag_part = self._real_cast(arg1)
            else:
                self._real_part = self._real_cast(arg0)
                self._imag_part = self._real_cast(arg1)
        super().__init__()

    @property
    def is_cast(self):
        """ Indicates if the function is casting or assembling a complex """
        return self._is_cast

    @property
    def real(self):
        """ Returns the real part of the complex """
        return self._real_part

    @property
    def imag(self):
        """ Returns the imaginary part of the complex """
        return self._imag_part

    @property
    def internal_var(self):
        """ When the complex call is a cast, returns the variable being cast """
        assert(self._is_cast)
        return self._internal_var

    def __str__(self):
        return f"complex({self.real}, {self.imag})"

#==============================================================================
class PythonEnumerate(PyccelInternalFunction):
    """
    Represents a call to Python's native `enumerate()` function.

    Represents a call to Python's native `enumerate()` function.

    Parameters
    ----------
    arg : TypedAstNode
        The argument passed to the function.

    start : TypedAstNode
        The start value of the enumeration index.
    """
    __slots__ = ('_element','_start')
    _attribute_nodes = ('_element','_start')
    name = 'enumerate'
    _class_type = SymbolicType()
    _shape = ()

    def __init__(self, arg, start = None):
        if pyccel_stage != "syntactic" and \
                not isinstance(arg, TypedAstNode):
            raise TypeError('Expecting an arg of valid type')
        self._element = arg
        self._start   = start or LiteralInteger(0)
        super().__init__()

    @property
    def element(self):
        """
        Get the object which is being enumerated.

        Get the object which is being enumerated.
        """
        return self._element

    @property
    def start(self):
        """ Returns the value from which the indexing starts
        """
        return self._start

    def __getitem__(self, index):
        return [PyccelAdd(index, self.start, simplify=True),
                self.element[index]]

    @property
    def length(self):
        """ Return the length of the enumerated object
        """
        return PythonLen(self.element)

#==============================================================================
class PythonFloat(PyccelInternalFunction):
    """
    Represents a call to Python's native `float()` function.

    Represents a call to Python's native `float()` function which casts an
    argument to a floating point number.

    Parameters
    ----------
    arg : TypedAstNode
        The argument passed to the function.
    """
    __slots__ = ()
    name = 'float'
    _static_type = PythonNativeFloat()
    _shape = None
    _class_type = PythonNativeFloat()

    def __new__(cls, arg):
        if isinstance(arg, LiteralFloat) and arg.dtype is cls._static_type:
            return arg
        if isinstance(arg, (LiteralInteger, LiteralFloat)):
            return LiteralFloat(arg.python_value, dtype = cls._static_type)
        return super().__new__(cls)

    def __init__(self, arg):
        super().__init__(arg)

    @property
    def arg(self):
        """
        Get the argument which was passed to the function.

        Get the argument which was passed to the function.
        """
        return self._args[0]

    def __str__(self):
        return f'float({self.arg})'

#==============================================================================
class PythonInt(PyccelInternalFunction):
    """
    Represents a call to Python's native `int()` function.

    Represents a call to Python's native `int()` function which casts an
    argument to an integer.

    Parameters
    ----------
    arg : TypedAstNode
        The argument passed to the function.
    """

    __slots__ = ()
    name = 'int'
    _static_type = PythonNativeInt()
    _shape = None
    _class_type = PythonNativeInt()

    def __new__(cls, arg):
        if isinstance(arg, LiteralInteger):
            return LiteralInteger(arg.python_value, dtype = cls._static_type)
        else:
            return super().__new__(cls)

    def __init__(self, arg):
        super().__init__(arg)

    @property
    def arg(self):
        """
        Get the argument which was passed to the function.

        Get the argument which was passed to the function.
        """
        return self._args[0]

#==============================================================================
class PythonTuple(TypedAstNode):
    """
    Class representing a call to Python's native (,) function which creates tuples.

    Class representing a call to Python's native (,) function
    which initialises a literal tuple.

    Parameters
    ----------
    *args : tuple of TypedAstNode
        The arguments passed to the tuple function.
    """
    __slots__ = ('_args','_is_homogeneous', '_shape', '_class_type')
    _iterable = True
    _attribute_nodes = ('_args',)

    def __init__(self, *args):
        self._args = args
        super().__init__()
        if pyccel_stage == 'syntactic':
            return
        elif len(args) == 0:
            self._class_type = HomogeneousTupleType(GenericType())
            self._shape = (LiteralInteger(0),)
            self._is_homogeneous = False
            return

        # Get possible datatypes
        dtypes = [a.class_type.datatype for a in args]
        # Create a set of dtypes using the same key for compatible types
        dtypes = set((d.primitive_type, d.precision) if isinstance(d, FixedSizeNumericType) else d for d in dtypes)

        ranks  = set(a.rank for a in args)
        orders = set(a.order for a in args)
        if len(ranks) == 1:
            rank = next(iter(ranks))
            shapes = tuple(set(a.shape[i] for a in args if not (isinstance(a.shape[i], PyccelArrayShapeElement) or \
                               a.shape[i].get_attribute_nodes(PyccelArrayShapeElement))) \
                               for i in range(rank))
        else:
            shapes = ()
        is_homogeneous = len(dtypes) == 1 and len(ranks) == 1 and \
                         len(orders) == 1 and all(len(s) <= 1 for s in shapes)
        contains_pointers = any(isinstance(a, (Variable, IndexedElement)) and a.rank>0 and \
                            not isinstance(a.class_type, HomogeneousTupleType) for a in args)

        self._is_homogeneous = is_homogeneous
        if is_homogeneous:
            inner_shape = [() if a.rank == 0 else a.shape for a in args]
            self._shape = (LiteralInteger(len(args)), ) + inner_shape[0]

            if contains_pointers:
                self._class_type = InhomogeneousTupleType(*[a.class_type for a in args])
            else:
                self._class_type = HomogeneousTupleType(args[0].class_type)

        else:
            self._class_type = InhomogeneousTupleType(*[a.class_type for a in args])
            self._shape      = (LiteralInteger(len(args)), )

    def __getitem__(self,i):
        def is_int(a):
            return isinstance(a, (int, LiteralInteger)) or \
                    (isinstance(a, PyccelUnarySub) and \
                     isinstance(a.args[0], (int, LiteralInteger)))

        def to_int(a):
            if a is None:
                return None
            elif isinstance(a, PyccelUnarySub):
                return -a.args[0].python_value
            else:
                return a

        if is_int(i):
            return self._args[to_int(i)]
        elif isinstance(i, Slice) and \
                all(is_int(s) or s is None for s in (i.start, i.step, i.stop)):
            return PythonTuple(*self._args[to_int(i.start):to_int(i.stop):to_int(i.step)])
        elif self.is_homogeneous:
            return IndexedElement(self, i)
        else:
            raise NotImplementedError(f"Can't index PythonTuple with type {type(i)}")

    def __iter__(self):
        return self._args.__iter__()

    def __len__(self):
        return len(self._args)

    def __str__(self):
        args = ', '.join(str(a) for a in self)
        return f'({args})'

    def __repr__(self):
        args = ', '.join(str(a) for a in self)
        return f'PythonTuple({args})'

    @property
    def is_homogeneous(self):
        """
        Indicates whether the tuple is homogeneous or inhomogeneous.

        Indicates whether all elements of the tuple have the same dtype,
        rank, etc (homogenous) or if these values can vary (inhomogeneous).
        """
        return self._is_homogeneous

    @property
    def args(self):
        """
        Arguments of the tuple.

        The arguments that were used to initialise the tuple.
        """
        return self._args

class PythonTupleFunction(TypedAstNode):
    """
    Class representing a call to the `tuple` function.

    Class representing a call to the `tuple` function. This is
    different to the `(,)` syntax as it only takes one argument
    and unpacks any variables.

    Parameters
    ----------
    arg : TypedAstNode
        The argument passed to the function call.
    """
    __slots__ = ()
    _attribute_nodes = ()

    def __new__(cls, arg):
        if isinstance(arg, PythonTuple):
            return arg
        elif isinstance(arg, (PythonList, Variable)):
            return PythonTuple(*arg)
        elif isinstance(arg.shape[0], LiteralInteger):
            return PythonTuple(*[arg[i] for i in range(arg.shape[0])])
        else:
            raise TypeError(f"Can't unpack {arg} into a tuple")

#==============================================================================
class PythonLen(PyccelInternalFunction):
    """
    Represents a `len` expression in the code.

    Represents a call to the function `len` which calculates the length
    (aka the first element of the shape) of an object. This can usually
    be calculated in the generated code, but in an inhomogeneous object
    the integer value of the shape must be returned.

    Parameters
    ----------
    arg : TypedAstNode
        The argument whose length is being examined.
    """
    __slots__ = ()

    def __new__(cls, arg):
        return arg.shape[0]

#==============================================================================
class PythonList(TypedAstNode):
    """
    Class representing a call to Python's `[,]` function.

    Class representing a call to Python's `[,]` function which generates
    a literal Python list.

    Parameters
    ----------
    *args : tuple of TypedAstNodes
        The arguments passed to the operator.

    See Also
    --------
    FunctionalFor
        The `[]` function when it describes a comprehension.
    """
    __slots__ = ('_args', '_shape', '_class_type')
    _attribute_nodes = ('_args',)

    def __init__(self, *args):
        self._args = args
        super().__init__()
        if pyccel_stage == 'syntactic':
            return
        elif len(args) == 0:
            self._shape = (LiteralInteger(0),)
            self._class_type = HomogeneousListType(GenericType())
            return
        arg0 = args[0]
        is_homogeneous = arg0.class_type is not GenericType() and \
                         all(a.class_type is not GenericType() and \
                             arg0.class_type == a.class_type for a in args[1:])
        if is_homogeneous:
            dtype = arg0.class_type

            inner_shape = [() if a.rank == 0 else a.shape for a in args]
            self._shape = (LiteralInteger(len(args)), ) + inner_shape[0]

        else:
            raise TypeError("Can't create an inhomogeneous list")

        self._class_type = HomogeneousListType(dtype)

    def __iter__(self):
        return self._args.__iter__()

    def __str__(self):
        args = ', '.join(str(a) for a in self)
        return f'({args})'

    def __repr__(self):
        args = ', '.join(str(a) for a in self)
        return f'PythonList({args})'

    @property
    def args(self):
        """
        Arguments of the list.

        The arguments that were used to initialise the list.
        """
        return self._args

    @property
    def is_homogeneous(self):
        """
        Indicates whether the list is homogeneous or inhomogeneous.

        Indicates whether all elements of the list have the same dtype,
        rank, etc (homogenous) or if these values can vary (inhomogeneous). Lists
        are always homogeneous.
        """
        return True

#==============================================================================
class PythonSet(TypedAstNode):
    """
    Class representing a call to Python's `{,}` function.

    Class representing a call to Python's `{,}` function which generates
    a literal Python Set.

    Parameters
    ----------
    *args : tuple of TypedAstNodes
        The arguments passed to the operator.
    """
    __slots__ = ('_args','_class_type','_shape')
    _attribute_nodes = ('_args',)

    def __init__(self, *args):
        self._args = args
        super().__init__()
        if pyccel_stage == 'syntactic':
            return
        arg0 = args[0]
        is_homogeneous = arg0.class_type is not GenericType() and \
                         all(a.class_type is not GenericType() and \
                             arg0.class_type == a.class_type for a in args[1:])
        if is_homogeneous:
            elem_type = arg0.class_type
            inner_shape = [() if a.rank == 0 else a.shape for a in args]
            self._shape = (LiteralInteger(len(args)), ) + inner_shape[0]
            if elem_type.rank > 0:
                raise TypeError("Pyccel can't hash non-scalar types")
        else:
            raise TypeError("Can't create an inhomogeneous set")

        self._class_type = HomogeneousSetType(elem_type)

    def __iter__(self):
        return self._args.__iter__()

    @property
    def args(self):
        """
        Arguments of the set.

        The arguments that were used to initialise the set.
        """
        return self._args

    @property
    def is_homogeneous(self):
        """
        Indicates whether the set is homogeneous or inhomogeneous.

        Indicates whether all elements of the Set have the same dtype, precision,
        rank, etc (homogenous) or if these values can vary (inhomogeneous). sets
        are always homogeneous.
        """
        return True

#==============================================================================
class PythonMap(PyccelInternalFunction):
<<<<<<< HEAD
    """ Represents the map stmt
=======
    """
    Class representing a call to Python's builtin map function.

    Class representing a call to Python's builtin map function.

    Parameters
    ----------
    func : FunctionDef
        The function to be applied to the elements.

    func_args : TypedAstNode
        The arguments to which the function will be applied.
>>>>>>> 09be74c2
    """
    __slots__ = ('_func','_func_args')
    _attribute_nodes = ('_func','_func_args')
    name = 'map'
    _class_type = SymbolicType()
    _shape = ()

    def __init__(self, func, func_args):
        self._func = func
        self._func_args = func_args
        super().__init__()

    @property
    def func(self):
        """ Arguments of the map
        """
        return self._func

    @property
    def func_args(self):
        """ Arguments of the function
        """
        return self._func_args

    def __getitem__(self, index):
        return self.func, IndexedElement(self.func_args, index)

    @property
    def length(self):
        """ Return the length of the resulting object
        """
        return PythonLen(self.func_args)

#==============================================================================
class PythonPrint(PyccelAstNode):
    """
    Represents a call to the print function in the code.

    Represents a call to the built-in Python function `print` in the code.

    Parameters
    ----------
    expr : TypedAstNode
        The expression to print.
    file : str, default='stdout'
        One of [stdout,stderr].
    """
    __slots__ = ('_expr', '_file')
    _attribute_nodes = ('_expr',)
    name = 'print'

    def __init__(self, expr, file="stdout"):
        if file not in ('stdout', 'stderr'):
            raise ValueError('output_unit can be `stdout` or `stderr`')
        self._expr = expr
        self._file = file
        super().__init__()

    @property
    def expr(self):
        """
        The expression that should be printed.

        The expression that should be printed.
        """
        return self._expr

    @property
    def file(self):
        """ returns the output unit (`stdout` or `stderr`)
        """
        return self._file

#==============================================================================
class PythonRange(PyccelInternalFunction):
    """
    Class representing a range.

    Class representing a call to the built-in Python function `range`. This function
    is parametrised by an interval (described by a start element and a stop element)
    and a step. The step describes the number of elements between subsequent elements
    in the range.

    Parameters
    ----------
    *args : tuple of TypedAstNodes
        The arguments passed to the range.
        If one argument is passed then it represents the end of the interval.
        If two arguments are passed then they represent the start and end of the interval.
        If three arguments are passed then they represent the start, end and step of the interval.
    """
    __slots__ = ('_start','_stop','_step')
    _attribute_nodes = ('_start', '_stop', '_step')
    name = 'range'
    _class_type = SymbolicType()
    _shape = ()

    def __init__(self, *args):
        # Define default values
        n = len(args)

        if n == 1:
            self._start = LiteralInteger(0)
            self._stop  = args[0]
            self._step  = LiteralInteger(1)
        elif n == 2:
            self._start = args[0]
            self._stop  = args[1]
            self._step  = LiteralInteger(1)
        elif n == 3:
            self._start = args[0]
            self._stop  = args[1]
            self._step  = args[2]
        else:
            raise ValueError('Range has at most 3 arguments')

        super().__init__()

    @property
    def start(self):
        """
        Get the start of the interval.

        Get the start of the interval which the range iterates over.
        """
        return self._start

    @property
    def stop(self):
        """
        Get the end of the interval.

        Get the end of the interval which the range iterates over. The
        interval does not include this value.
        """
        return self._stop

    @property
    def step(self):
        """
        Get the step between subsequent elements in the range.

        Get the step between subsequent elements in the range.
        """
        return self._step

    def __getitem__(self, index):
        return index


#==============================================================================
class PythonZip(PyccelInternalFunction):
    """
    Represents a call to Python `zip` for code generation.

    Represents a call to Python's built-in function `zip`.

    Parameters
    ----------
    *args : tuple of TypedAstNode
        The arguments passed to the function.
    """
    __slots__ = ('_length',)
    name = 'zip'

    def __init__(self, *args):
        if not isinstance(args, (tuple, list)):
            raise TypeError('args must be a list or tuple')
        elif len(args) < 2:
            raise ValueError('args must be of length > 2')
        super().__init__(*args)
        if pyccel_stage == 'syntactic':
            self._length = None
            return
        else:
            lengths = [a.shape[0].python_value for a in self.args if isinstance(a.shape[0], LiteralInteger)]
            if lengths:
                self._length = min(lengths)
            else:
                self._length = self.args[0].shape[0]

    @property
    def length(self):
        """ Length of the shortest zip argument
        """
        return self._length

    def __getitem__(self, index):
        return [a[index] for a in self.args]

#==============================================================================
class PythonAbs(PyccelInternalFunction):
    """
    Represents a call to Python `abs` for code generation.

    Represents a call to Python's built-in function `abs`.

    Parameters
    ----------
    x : TypedAstNode
        The argument passed to the function.
    """
    __slots__ = ('_shape','_class_type')
    name = 'abs'
    def __init__(self, x):
        self._shape     = x.shape
        self._class_type = PythonNativeInt() if x.dtype is PythonNativeInt() else PythonNativeFloat()
        super().__init__(x)

    @property
    def arg(self):
        """
        The argument passed to the abs function.

        The argument passed to the abs function.
        """
        return self._args[0]

#==============================================================================
class PythonSum(PyccelInternalFunction):
    """
    Represents a call to Python `sum` for code generation.

    Represents a call to Python's built-in function `sum`.

    Parameters
    ----------
    arg : TypedAstNode
        The argument passed to the function.
    """
    __slots__ = ('_class_type',)
    name   = 'sum'
    _shape = None

    def __init__(self, arg):
        if not isinstance(arg, TypedAstNode):
            raise TypeError(f'Unknown type of {type(arg)}.' )
        if isinstance(arg.class_type, HomogeneousContainerType):
            self._class_type = arg.class_type.element_type
        else:
            self._class_type = sum(arg.class_type, start=GenericType())
        super().__init__(arg)

    @property
    def arg(self):
        """
        The argument passed to the sum function.

        The argument passed to the sum function.
        """
        return self._args[0]

#==============================================================================
class PythonMax(PyccelInternalFunction):
    """
    Represents a call to Python's built-in `max` function.

    Represents a call to Python's built-in `max` function.

    Parameters
    ----------
    *x : list, tuple, PythonTuple, PythonList
        The arguments passed to the funciton.
    """
    __slots__ = ('_class_type',)
    name   = 'max'
    _shape = None

    def __init__(self, *x):
        if len(x)==1:
            x = x[0]

        if isinstance(x, (list, tuple)):
            x = PythonTuple(*x)
        elif not isinstance(x, (PythonTuple, PythonList)):
            raise TypeError(f'Unknown type of {type(x)}.' )

        if not x.is_homogeneous:
            types = ', '.join(str(xi.dtype) for xi in x)
            raise TypeError("Cannot determine final dtype of 'max' call with arguments of different "
                             f"types ({types}). Please cast arguments to the desired dtype")
        if isinstance(x.class_type, HomogeneousContainerType):
            self._class_type = x.class_type.element_type
        else:
            self._class_type = sum(x.class_type, start=GenericType())
        super().__init__(x)


#==============================================================================
class PythonMin(PyccelInternalFunction):
    """
    Represents a call to Python's built-in `min` function.

    Represents a call to Python's built-in `min` function.

    Parameters
    ----------
    *x : list, tuple, PythonTuple, PythonList
        The arguments passed to the funciton.
    """
    __slots__ = ('_class_type',)
    name   = 'min'
    _shape = None

    def __init__(self, *x):
        if len(x)==1:
            x = x[0]

        if isinstance(x, (list, tuple)):
            x = PythonTuple(*x)
        elif not isinstance(x, (PythonTuple, PythonList)):
            raise TypeError(f'Unknown type of {type(x)}.' )

        if not x.is_homogeneous:
            types = ', '.join(str(xi.dtype) for xi in x)
            raise TypeError("Cannot determine final dtype of 'min' call with arguments of different "
                              f"types ({types}). Please cast arguments to the desired dtype")
        if isinstance(x.class_type, HomogeneousContainerType):
            self._class_type = x.class_type.element_type
        else:
            self._class_type = sum(x.class_type, start=GenericType())
        super().__init__(x)

#==============================================================================
class Lambda(PyccelAstNode):
    """
    Represents a call to Python's lambda for temporary functions.

    Represents a call to Python's built-in function `lambda` for temporary functions.

    Parameters
    ----------
    variables : tuple of symbols
        The arguments to the lambda expression.
    expr : TypedAstNode
        The expression carried out when the lambda function is called.
    """
    __slots__ = ('_variables', '_expr')
    _attribute_nodes = ('_variables', '_expr')
    def __init__(self, variables, expr):
        if not isinstance(variables, (list, tuple)):
            raise TypeError("Lambda arguments must be a tuple or list")
        self._variables = tuple(variables)
        self._expr = expr
        super().__init__()

    @property
    def variables(self):
        """ The arguments to the lambda function
        """
        return self._variables

    @property
    def expr(self):
        """ The expression carried out when the lambda function is called
        """
        return self._expr

    def __call__(self, *args):
        """ Returns the expression with the arguments replaced with
        the calling arguments
        """
        assert(len(args) == len(self.variables))
        return self.expr.subs(self.variables, args)

    def __str__(self):
        return f"{self.variables} -> {self.expr}"

#==============================================================================
class PythonType(PyccelInternalFunction):
    """
    Represents a call to the Python builtin `type` function.

    The use of `type` in code is usually for one of two purposes.
    Firstly it is useful for debugging. In this case the `print_string`
    property is useful to obtain the underlying type. It is
    equally useful to provide datatypes to objects in templated
    functions. This double usage should be considered when using
    this class.

    Parameters
    ==========
    obj : TypedAstNode
          The object whose type we wish to investigate.
    """
    __slots__ = ('_type','_obj')
    _attribute_nodes = ('_obj',)
    _class_type = SymbolicType()
<<<<<<< HEAD
    _shape = None
=======
    _shape = ()
>>>>>>> 09be74c2

    def __init__(self, obj):
        if not isinstance (obj, TypedAstNode):
            raise PyccelError(f"Python's type function is not implemented for {type(obj)} object")
        self._type = obj.class_type
        self._obj = obj

        super().__init__()

    @property
    def arg(self):
        """ Returns the object for which the type is determined
        """
        return self._obj

    @property
    def print_string(self):
        """
        Return a LiteralString describing the type.

        Constructs a LiteralString containing the message usually
        printed by Python to describe this type. This string can
        then be easily printed in each language.
        """
        return LiteralString(f"<class '{self._type}'>")

#==============================================================================

DtypePrecisionToCastFunction = {
        PythonNativeBool()    : PythonBool,
        PythonNativeInt()     : PythonInt,
        PythonNativeFloat()   : PythonFloat,
        PythonNativeComplex() : PythonComplex,
}

#==============================================================================

builtin_functions_dict = {
    'abs'      : PythonAbs,
    'bool'     : PythonBool,
    'range'    : PythonRange,
    'zip'      : PythonZip,
    'enumerate': PythonEnumerate,
    'int'      : PythonInt,
    'float'    : PythonFloat,
    'complex'  : PythonComplex,
    'bool'     : PythonBool,
    'sum'      : PythonSum,
    'len'      : PythonLen,
    'list'     : PythonList,
    'max'      : PythonMax,
    'min'      : PythonMin,
    'not'      : PyccelNot,
    'map'      : PythonMap,
    'str'      : LiteralString,
    'type'     : PythonType,
    'tuple'    : PythonTupleFunction,
}<|MERGE_RESOLUTION|>--- conflicted
+++ resolved
@@ -771,9 +771,6 @@
 
 #==============================================================================
 class PythonMap(PyccelInternalFunction):
-<<<<<<< HEAD
-    """ Represents the map stmt
-=======
     """
     Class representing a call to Python's builtin map function.
 
@@ -786,7 +783,6 @@
 
     func_args : TypedAstNode
         The arguments to which the function will be applied.
->>>>>>> 09be74c2
     """
     __slots__ = ('_func','_func_args')
     _attribute_nodes = ('_func','_func_args')
@@ -1175,11 +1171,7 @@
     __slots__ = ('_type','_obj')
     _attribute_nodes = ('_obj',)
     _class_type = SymbolicType()
-<<<<<<< HEAD
     _shape = None
-=======
-    _shape = ()
->>>>>>> 09be74c2
 
     def __init__(self, obj):
         if not isinstance (obj, TypedAstNode):
