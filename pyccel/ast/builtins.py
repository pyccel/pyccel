--- conflicted
+++ resolved
@@ -38,11 +38,6 @@
     'PythonFloat',
     'PythonImag',
     'PythonInt',
-<<<<<<< HEAD
-=======
-    'PythonTuple',
-    'PythonTupleFunction',
->>>>>>> b8075f06
     'PythonLen',
     'PythonList',
     'PythonMap',
@@ -53,6 +48,7 @@
     'PythonReal',
     'PythonSum',
     'PythonTuple',
+    'PythonTupleFunction',
     'PythonType',
     'PythonZip',
     'builtin_functions_dict',
@@ -632,8 +628,6 @@
         """
         return False
 
-<<<<<<< HEAD
-=======
 class PythonTupleFunction(TypedAstNode):
     """
     Class representing a call to the `tuple` function.
@@ -660,21 +654,11 @@
         else:
             raise TypeError(f"Can't unpack {arg} into a tuple")
 
->>>>>>> b8075f06
 #==============================================================================
 class PythonLen(PyccelInternalFunction):
     """
     Represents a `len` expression in the code.
 
-<<<<<<< HEAD
-    Represents a call to the Python built-in function `len` which
-    determines the length of an object.
-
-    Parameters
-    ----------
-    arg : PyccelAstNode
-        The object whose length should be deduced.
-=======
     Represents a call to the function `len` which calculates the length
     (aka the first element of the shape) of an object. This can usually
     be calculated in the generated code, but in an inhomogeneous object
@@ -684,7 +668,6 @@
     ----------
     arg : TypedAstNode
         The argument whose length is being examined.
->>>>>>> b8075f06
     """
     __slots__ = ()
     name      = 'len'
