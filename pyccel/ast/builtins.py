# coding: utf-8
#------------------------------------------------------------------------------------------#
# This file is part of Pyccel which is released under MIT License. See the LICENSE file or #
# go to https://github.com/pyccel/pyccel/blob/devel/LICENSE for full license details.      #
#------------------------------------------------------------------------------------------#
"""
The Python interpreter has a number of built-in functions and types that are
always available.

In this module we implement some of them in alphabetical order.

"""
from pyccel.errors.errors import PyccelError

from pyccel.utilities.stage import PyccelStage

from .basic     import PyccelAstNode, TypedAstNode
from .datatypes import PythonNativeInt, PythonNativeBool, PythonNativeFloat
from .datatypes import GenericType, PythonNativeComplex, CharType
from .datatypes import PrimitiveBooleanType, PrimitiveComplexType
from .datatypes import HomogeneousTupleType, InhomogeneousTupleType, TupleType
from .datatypes import HomogeneousListType, HomogeneousContainerType
from .datatypes import FixedSizeNumericType, HomogeneousSetType, SymbolicType
from .datatypes import DictType, VoidType, TypeAlias, StringType
from .datatypes import original_type_to_pyccel_type
from .internals import PyccelFunction, Slice, PyccelArrayShapeElement, Iterable
from .literals  import LiteralInteger, LiteralFloat, LiteralComplex, Nil
from .literals  import Literal, LiteralImaginaryUnit, convert_to_literal
from .literals  import LiteralString
from .operators import PyccelAdd, PyccelAnd, PyccelMul, PyccelIsNot
from .operators import PyccelMinus, PyccelUnarySub, PyccelNot
from .variable  import IndexedElement, Variable

pyccel_stage = PyccelStage()

__all__ = (
    'PythonAbs',
    'PythonBool',
    'PythonComplex',
    'PythonComplexProperty',
    'PythonConjugate',
    'PythonDict',
    'PythonDictFunction',
    'PythonEnumerate',
    'PythonFloat',
    'PythonImag',
    'PythonInt',
    'PythonIsInstance',
    'PythonLen',
    'PythonList',
    'PythonListFunction',
    'PythonMap',
    'PythonMax',
    'PythonMin',
    'PythonPrint',
    'PythonRange',
    'PythonReal',
    'PythonRound',
    'PythonSet',
    'PythonSetFunction',
    'PythonStr',
    'PythonSum',
    'PythonTuple',
    'PythonTupleFunction',
    'PythonType',
    'PythonZip',
    'VariableIterator',
    'builtin_functions_dict',
)

#==============================================================================
class PythonComplexProperty(PyccelFunction):
    """
    Represents a call to the .real or .imag property.

    Represents a call to a property of a complex number. The relevant properties
    are the `.real` and `.imag` properties.

    e.g:
    >>> a = 1+2j
    >>> a.real
    1.0

    Parameters
    ----------
    arg : TypedAstNode
        The object which the property is called from.
    """
    __slots__ = ()
    _shape = None
    _class_type = PythonNativeFloat()

    def __init__(self, arg):
        super().__init__(arg)

    @property
    def internal_var(self):
        """Return the variable on which the function was called"""
        return self._args[0]

#==============================================================================
class PythonReal(PythonComplexProperty):
    """
    Represents a call to the .real property.

    e.g:
    >>> a = 1+2j
    >>> a.real
    1.0

    Parameters
    ----------
    arg : TypedAstNode
        The object which the property is called from.
    """
    __slots__ = ()
    name = 'real'
    def __new__(cls, arg):
        if isinstance(arg.dtype, PythonNativeBool):
            return PythonInt(arg)
        elif not isinstance(arg.dtype.primitive_type, PrimitiveComplexType):
            return arg
        else:
            return super().__new__(cls)

    def __str__(self):
        return f'Real({self.internal_var})'

#==============================================================================
class PythonImag(PythonComplexProperty):
    """
    Represents a call to the .imag property.

    Represents a call to the .imag property of an object with a complex type.
    e.g:
    >>> a = 1+2j
    >>> a.imag
    1.0

    Parameters
    ----------
    arg : TypedAstNode
        The object on which the property is called.
    """
    __slots__ = ()
    name = 'imag'
    def __new__(cls, arg):
        if not isinstance(arg.dtype.primitive_type, PrimitiveComplexType):
            return convert_to_literal(0, dtype = arg.dtype)
        else:
            return super().__new__(cls)

    def __str__(self):
        return f'Imag({self.internal_var})'

#==============================================================================
class PythonConjugate(PyccelFunction):
    """
    Represents a call to the .conjugate() function.

    Represents a call to the conjugate function which is a member of
    the builtin types int, float, complex. The conjugate function is
    called from Python as follows:

    >>> a = 1+2j
    >>> a.conjugate()
    1-2j

    Parameters
    ----------
    arg : TypedAstNode
        The variable/expression which was passed to the
        conjugate function.
    """
    __slots__ = ()
    _shape = None
    _class_type = PythonNativeComplex()
    name = 'conjugate'

    def __new__(cls, arg):
        if arg.dtype is PythonNativeBool():
            return PythonInt(arg)
        elif not isinstance(arg.dtype.primitive_type, PrimitiveComplexType):
            return arg
        else:
            return super().__new__(cls)

    def __init__(self, arg):
        super().__init__(arg)

    @property
    def internal_var(self):
        """Return the variable on which the function was called"""
        return self._args[0]

    def __str__(self):
        return f'Conjugate({self.internal_var})'

#==============================================================================
class PythonBool(PyccelFunction):
    """
    Represents a call to Python's native `bool()` function.

    Represents a call to Python's native `bool()` function which casts an
    argument to a boolean.

    Parameters
    ----------
    arg : TypedAstNode
        The argument passed to the function.
    """
    __slots__ = ()
    name = 'bool'
    _static_type = PythonNativeBool()
    _shape = None
    _class_type = PythonNativeBool()

    def __new__(cls, arg):
        if getattr(arg, 'is_optional', None):
            bool_expr = super().__new__(cls)
            bool_expr.__init__(arg)
            return PyccelAnd(PyccelIsNot(arg, Nil()), bool_expr)
        else:
            return super().__new__(cls)

    @property
    def arg(self):
        """
        Get the argument which was passed to the function.

        Get the argument which was passed to the function.
        """
        return self._args[0]

    def __str__(self):
        return f'Bool({self.arg})'

#==============================================================================
class PythonComplex(PyccelFunction):
    """
    Represents a call to Python's native `complex()` function.

    Represents a call to Python's native `complex()` function which casts an
    argument to a complex number.

    Parameters
    ----------
    arg0 : TypedAstNode
        The first argument passed to the function (either a real or a complex).

    arg1 : TypedAstNode, default=0
        The second argument passed to the function (the imaginary part).
    """
    __slots__ = ('_real_part', '_imag_part', '_internal_var', '_is_cast')
    name = 'complex'

    _static_type = PythonNativeComplex()
    _shape = None
    _class_type = PythonNativeComplex()
    _real_cast = PythonReal
    _imag_cast = PythonImag
    _attribute_nodes = ('_real_part', '_imag_part', '_internal_var')

    def __new__(cls, arg0, arg1=LiteralFloat(0)):

        if isinstance(arg0, Literal) and isinstance(arg1, Literal):
            real_part = 0
            imag_part = 0

            # Collect real and imag part from first argument
            if isinstance(arg0, LiteralComplex):
                real_part += arg0.real.python_value
                imag_part += arg0.imag.python_value
            else:
                real_part += arg0.python_value

            # Collect real and imag part from second argument
            if isinstance(arg1, LiteralComplex):
                real_part -= arg1.imag.python_value
                imag_part += arg1.real.python_value
            else:
                imag_part += arg1.python_value

            return LiteralComplex(real_part, imag_part, dtype = cls._static_type)


        # Split arguments depending on their type to ensure that the arguments are
        # either a complex and LiteralFloat(0) or 2 floats

        if isinstance(arg0.dtype.primitive_type, PrimitiveComplexType) and isinstance(arg1.dtype.primitive_type, PrimitiveComplexType):
            # both args are complex
            return PyccelAdd(arg0, PyccelMul(arg1, LiteralImaginaryUnit()))
        return super().__new__(cls)

    def __init__(self, arg0, arg1 = LiteralFloat(0)):
        self._is_cast = isinstance(arg1, Literal) and arg1.python_value == 0

        if self._is_cast:
            self._real_part = self._real_cast(arg0)
            self._imag_part = self._imag_cast(arg0)
            self._internal_var = arg0

        else:
            self._internal_var = None

            if isinstance(arg0.dtype.primitive_type, PrimitiveComplexType) and \
                    not (isinstance(arg1, Literal) and arg1.python_value == 0):
                # first arg is complex. Second arg is non-0
                self._real_part = self._real_cast(arg0)
                self._imag_part = PyccelAdd(self._imag_cast(arg0), arg1)
            elif isinstance(arg1.dtype.primitive_type, PrimitiveComplexType):
                if isinstance(arg0, Literal) and arg0.python_value == 0:
                    # second arg is complex. First arg is 0
                    self._real_part = PyccelUnarySub(self._imag_cast(arg1))
                    self._imag_part = self._real_cast(arg1)
                else:
                    # Second arg is complex. First arg is non-0
                    self._real_part = PyccelMinus(arg0, self._imag_cast(arg1))
                    self._imag_part = self._real_cast(arg1)
            else:
                self._real_part = self._real_cast(arg0)
                self._imag_part = self._real_cast(arg1)
        super().__init__()

    @property
    def is_cast(self):
        """ Indicates if the function is casting or assembling a complex """
        return self._is_cast

    @property
    def real(self):
        """ Returns the real part of the complex """
        return self._real_part

    @property
    def imag(self):
        """ Returns the imaginary part of the complex """
        return self._imag_part

    @property
    def internal_var(self):
        """
        When the complex call is a cast, returns the variable being cast.

        When the complex call is a cast, returns the variable being cast.
        This property should only be used when handling a cast.
        """
        assert self._is_cast
        return self._internal_var

    def __str__(self):
        return f"complex({self.real}, {self.imag})"

#==============================================================================
class PythonEnumerate(Iterable):
    """
    Represents a call to Python's native `enumerate()` function.

    Represents a call to Python's native `enumerate()` function.

    Parameters
    ----------
    arg : TypedAstNode
        The argument passed to the function.

    start : TypedAstNode
        The start value of the enumeration index.
    """
    __slots__ = ('_element','_start')
    _attribute_nodes = Iterable._attribute_nodes + ('_element','_start')
    name = 'enumerate'
    _class_type = SymbolicType()
    _shape = ()

    def __init__(self, arg, start = None):
        if pyccel_stage != "syntactic" and \
                not isinstance(arg, TypedAstNode):
            raise TypeError('Expecting an arg of valid type')
        self._element = arg
        self._start   = start or LiteralInteger(0)
        super().__init__(int(self.start != 0))

    @property
    def element(self):
        """
        Get the object which is being enumerated.

        Get the object which is being enumerated.
        """
        return self._element

    @property
    def start(self):
        """ Returns the value from which the indexing starts
        """
        return self._start

    def get_python_iterable_item(self):
        """
        Get the item of the iterable that will be saved to the loop targets.

        Returns two objects that could be elements of the enumerate.

        Returns
        -------
        list[TypedAstNode]
            A list of objects that should be assigned to variables.
        """
        index = self._indices[0]
        return [index, self.element[index]]

    def get_assign_targets(self):
        """
        Get objects that should be assigned to variables to use the enumerate targets.

        Get objects that should be assigned to variables to use the enumerate targets.
        If the start of the enumerate is 0 then the only object that needs to be assigned
        is the element of the variable, however if the indexing is offset compared to
        the variable then both the index and the variable need to be created.

        Returns
        -------
        list[TypedAstNode]
            A list of objects that should be assigned to variables.
        """
        index = self._indices[0]
        if index.is_temp:
            return [PyccelAdd(index, self.start, simplify=True),
                    self.element[index]]
        else:
            return [self.element[index]]

    def get_range(self):
        """
        Get a range that can be used to iterate over the enumerate iterable.

        Get a range that can be used to iterate over the enumerate iterable.

        Returns
        -------
        PythonRange
            A range that can be used to iterate over the enumerate iterable.
        """
        return PythonRange(PythonLen(self.element))

#==============================================================================
class PythonFloat(PyccelFunction):
    """
    Represents a call to Python's native `float()` function.

    Represents a call to Python's native `float()` function which casts an
    argument to a floating point number.

    Parameters
    ----------
    arg : TypedAstNode
        The argument passed to the function.
    """
    __slots__ = ()
    name = 'float'
    _static_type = PythonNativeFloat()
    _shape = None
    _class_type = PythonNativeFloat()

    def __new__(cls, arg):
        if isinstance(arg, LiteralFloat) and arg.dtype is cls._static_type:
            return arg
        if isinstance(arg, (LiteralInteger, LiteralFloat)):
            return LiteralFloat(arg.python_value, dtype = cls._static_type)
        return super().__new__(cls)

    def __init__(self, arg):
        super().__init__(arg)

    @property
    def arg(self):
        """
        Get the argument which was passed to the function.

        Get the argument which was passed to the function.
        """
        return self._args[0]

    def __str__(self):
        return f'float({self.arg})'

# ===========================================================================
class PythonRound(PyccelFunction):
    """
    Class representing a call to Python's native round() function.

    Class representing a call to Python's native round() function
    which rounds a float or integer to a given number of decimals.

    Parameters
    ----------
    number : TypedAstNode
        The number to be rounded.
    ndigits : TypedAstNode, optional
        The number of digits to round to.
    """
    __slots__ = ('_class_type',)
    name = 'round'
    _rank = 0
    _shape = None
    _order = None

    def __init__(self, number, ndigits = None):
        if ndigits is None or number.class_type.primitive_type is PrimitiveBooleanType():
            self._class_type = PythonNativeInt()
        else:
            self._class_type = number.class_type
        super().__init__(number, ndigits)

    @property
    def arg(self):
        """
        The number to be rounded.

        The number to be rounded.
        """
        return self._args[0]

    @property
    def ndigits(self):
        """
        The number of digits to which the argument is rounded.

        The number of digits to which the argument is rounded.
        """
        return self._args[1]

#==============================================================================
class PythonInt(PyccelFunction):
    """
    Represents a call to Python's native `int()` function.

    Represents a call to Python's native `int()` function which casts an
    argument to an integer.

    Parameters
    ----------
    arg : TypedAstNode
        The argument passed to the function.
    """

    __slots__ = ()
    name = 'int'
    _static_type = PythonNativeInt()
    _shape = None
    _class_type = PythonNativeInt()

    def __new__(cls, arg):
        if isinstance(arg, LiteralInteger):
            return LiteralInteger(arg.python_value, dtype = cls._static_type)
        else:
            return super().__new__(cls)

    def __init__(self, arg):
        super().__init__(arg)

    @property
    def arg(self):
        """
        Get the argument which was passed to the function.

        Get the argument which was passed to the function.
        """
        return self._args[0]

#==============================================================================
class PythonTuple(TypedAstNode):
    """
    Class representing a call to Python's native (,) function which creates tuples.

    Class representing a call to Python's native (,) function
    which initialises a literal tuple.

    Parameters
    ----------
    *args : tuple of TypedAstNode
        The arguments passed to the tuple function.
    prefer_inhomogeneous : bool, default=False
        A boolean that can be used to ensure that the tuple is stocked as an
        inhomogeneous object even if it could be homogeneous.
    class_type : PyccelType, optional
        The final type of the tuple. This is necessary to create a printable
        empty tuple. Otherwise it is not used.
    """
    __slots__ = ('_args','_is_homogeneous', '_shape', '_class_type')
    _iterable = True
    _attribute_nodes = ('_args',)

    def __init__(self, *args, prefer_inhomogeneous = False, class_type = None):
        self._args = args
        super().__init__()
        if pyccel_stage == 'syntactic':
            return
        elif len(args) == 0:
<<<<<<< HEAD
            self._class_type = HomogeneousTupleType.get_new(GenericType())
=======
            if class_type is None:
                self._class_type = InhomogeneousTupleType()
                self._is_homogeneous = False
            else:
                self._class_type = class_type
                self._is_homogeneous = isinstance(class_type, HomogeneousTupleType)
>>>>>>> 1dbf2d6e
            self._shape = (LiteralInteger(0),)
            return

        # Get possible types of elements
        element_types = [a.class_type for a in args]
        # Create a set of types using the same key for compatible types
        unique_element_types = {((d.primitive_type, d.precision) if isinstance(d, FixedSizeNumericType) \
                                 else d) : d for d in element_types}

        self._shape = (LiteralInteger(len(args)),)

        if any(isinstance(d, SymbolicType) for d in unique_element_types):
            self._class_type = InhomogeneousTupleType.get_new(*[a.class_type for a in args])
            self._is_homogeneous = False
            return

        contains_pointers = any(isinstance(a, (Variable, IndexedElement)) and a.rank>0 and \
                            not isinstance(a.class_type, HomogeneousTupleType) for a in args)

        is_homogeneous = (not prefer_inhomogeneous) and len(unique_element_types) == 1 and \
                        not isinstance(args[0].class_type, InhomogeneousTupleType)
        if is_homogeneous and args[0].rank > 0:
            shapes = [tuple(None if isinstance(s, PyccelArrayShapeElement) else s for s in a.shape)
                        for a in args]
            if len(set(shapes)) > 1:
                is_homogeneous = False
            elif not contains_pointers:
                self._shape += args[0].shape

        self._is_homogeneous = is_homogeneous
        if is_homogeneous:
            if contains_pointers:
                self._class_type = InhomogeneousTupleType.get_new(*element_types)
            else:
                self._class_type = HomogeneousTupleType.get_new(unique_element_types.popitem()[1])

        else:
            self._class_type = InhomogeneousTupleType.get_new(*[a.class_type for a in args])

        assert self._class_type.shape_is_compatible(self._shape)

    def __getitem__(self,i):
        def is_int(a):
            return isinstance(a, (int, LiteralInteger)) or \
                    (isinstance(a, PyccelUnarySub) and \
                     isinstance(a.args[0], (int, LiteralInteger)))

        def to_int(a):
            if a is None:
                return None
            elif isinstance(a, PyccelUnarySub):
                return -a.args[0].python_value
            else:
                return a

        if is_int(i):
            return self._args[to_int(i)]
        elif isinstance(i, Slice) and \
                all(is_int(s) or s is None for s in (i.start, i.step, i.stop)):
            return PythonTuple(*self._args[to_int(i.start):to_int(i.stop):to_int(i.step)])
        elif self.is_homogeneous:
            return IndexedElement(self, i)
        else:
            raise NotImplementedError(f"Can't index PythonTuple with type {type(i)}")

    def __iter__(self):
        return self._args.__iter__()

    def __len__(self):
        return len(self._args)

    def __str__(self):
        args = ', '.join(str(a) for a in self)
        return f'({args})'

    def __repr__(self):
        args = ', '.join(str(a) for a in self)
        return f'PythonTuple({args})'

    @property
    def is_homogeneous(self):
        """
        Indicates whether the tuple is homogeneous or inhomogeneous.

        Indicates whether all elements of the tuple have the same dtype,
        rank, etc (homogenous) or if these values can vary (inhomogeneous).
        """
        return self._is_homogeneous

    @property
    def args(self):
        """
        Arguments of the tuple.

        The arguments that were used to initialise the tuple.
        """
        return self._args

class PythonTupleFunction(TypedAstNode):
    """
    Class representing a call to the `tuple` function.

    Class representing a call to the `tuple` function. This is
    different to the `(,)` syntax as it only takes one argument
    and unpacks any variables.

    This class should not be used to create an instance, it is
    simply a place-holder to indicate the class to the semantic parser.
    """
    __slots__ = ()
    _attribute_nodes = ()
    _static_type = TupleType

#==============================================================================
class PythonLen(PyccelFunction):
    """
    Represents a `len` expression in the code.

    Represents a call to the function `len` which calculates the length
    (aka the first element of the shape) of an object. This can usually
    be calculated in the generated code, but in an inhomogeneous object
    the integer value of the shape must be returned.

    If the shape is unknown and cannot be determined at compile time then
    the first element of the shape is a `PyccelArrayShapeElement` which
    can be used to generate the equivalent C code using the `STC` library.

    Parameters
    ----------
    arg : TypedAstNode
        The argument whose length is being examined.
    """
    __slots__ = ()

    def __new__(cls, arg):
        if isinstance(arg, LiteralString):
            return LiteralInteger(len(arg.python_value))
        elif isinstance(arg.class_type, StringType):
            return super().__new__(cls)
        else:
            return arg.shape[0]

    def __init__(self, arg):
        super().__init__(arg)

#==============================================================================
class PythonList(TypedAstNode):
    """
    Class representing a call to Python's `[,]` function.

    Class representing a call to Python's `[,]` function which generates
    a literal Python list.

    Parameters
    ----------
    *args : tuple of TypedAstNodes
        The arguments passed to the operator.

    See Also
    --------
    FunctionalFor
        The `[]` function when it describes a comprehension.
    """
    __slots__ = ('_args', '_shape', '_class_type')
    _attribute_nodes = ('_args',)

    def __init__(self, *args):
        self._args = args
        super().__init__()
        if pyccel_stage == 'syntactic':
            return
        elif len(args) == 0:
            self._shape = (LiteralInteger(0),)
            self._class_type = HomogeneousListType.get_new(GenericType())
            return
        arg0 = args[0]
        is_homogeneous = arg0.class_type is not GenericType() and \
                         all(a.class_type is not GenericType() and \
                             arg0.class_type == a.class_type for a in args[1:])
        if is_homogeneous:
            dtype = arg0.class_type

            self._shape = (LiteralInteger(len(args)), )

        else:
            raise TypeError("Can't create an inhomogeneous list")

        self._class_type = HomogeneousListType.get_new(dtype)

    def __iter__(self):
        return self._args.__iter__()

    def __str__(self):
        args = ', '.join(str(a) for a in self)
        return f'[{args}]'

    def __repr__(self):
        args = ', '.join(str(a) for a in self)
        return f'PythonList({args})'

    def __len__(self):
        return len(self._args)

    @property
    def args(self):
        """
        Arguments of the list.

        The arguments that were used to initialise the list.
        """
        return self._args

    @property
    def is_homogeneous(self):
        """
        Indicates whether the list is homogeneous or inhomogeneous.

        Indicates whether all elements of the list have the same dtype,
        rank, etc (homogenous) or if these values can vary (inhomogeneous). Lists
        are always homogeneous.
        """
        return True


class PythonListFunction(PyccelFunction):
    """
    Class representing a call to the `list` function.

    Class representing a call to the `list` function. This is
    different to the `[,]` syntax as it only takes one argument
    and unpacks any variables.

    Parameters
    ----------
    arg : TypedAstNode
        The argument passed to the function call.
    """
    name = 'list'
    __slots__ = ('_class_type', '_shape')
    _attribute_nodes = ()
    _static_type = HomogeneousListType

    def __new__(cls, arg = None):
        if arg is None:
            return PythonList()
        elif isinstance(arg.shape[0], LiteralInteger):
            return PythonList(*arg)
        else:
            return super().__new__(cls)

    def __init__(self, copied_obj):
        self._class_type = copied_obj.class_type
        self._shape = copied_obj.shape
        super().__init__(copied_obj)

    @property
    def copied_obj(self):
        """
        The object being copied.

        The object being copied to create a new list instance.
        """
        return self._args[0]


#==============================================================================
class PythonSet(TypedAstNode):
    """
    Class representing a call to Python's `{,}` function.

    Class representing a call to Python's `{,}` function which generates
    a literal Python Set.

    Parameters
    ----------
    *args : tuple of TypedAstNodes
        The arguments passed to the operator.
    """
    __slots__ = ('_args','_class_type','_shape')
    _attribute_nodes = ('_args',)

    def __init__(self, *args):
        self._args = args
        super().__init__()
        if pyccel_stage == 'syntactic':
            return
        elif len(args) == 0:
            self._shape = (LiteralInteger(0),)
            self._class_type = HomogeneousSetType.get_new(GenericType())
            return

        arg0 = args[0]
        is_homogeneous = arg0.class_type is not GenericType() and \
                         all(a.class_type is not GenericType() and \
                             arg0.class_type == a.class_type for a in args[1:])
        if is_homogeneous:
            elem_type = arg0.class_type
            self._shape = (LiteralInteger(len(args)), )
            if elem_type.rank > 0:
                raise TypeError("Pyccel can't hash non-scalar types")
        else:
            raise TypeError("Can't create an inhomogeneous set")

        self._class_type = HomogeneousSetType.get_new(elem_type)

    def __iter__(self):
        return self._args.__iter__()

    def __len__(self):
        return len(self._args)

    @property
    def args(self):
        """
        Arguments of the set.

        The arguments that were used to initialise the set.
        """
        return self._args

    @property
    def is_homogeneous(self):
        """
        Indicates whether the set is homogeneous or inhomogeneous.

        Indicates whether all elements of the Set have the same dtype, precision,
        rank, etc (homogenous) or if these values can vary (inhomogeneous). sets
        are always homogeneous.
        """
        return True

    def __str__(self):
        args = ', '.join(str(a) for a in self)
        return f'{{{args}}}'

    def __repr__(self):
        args = ', '.join(str(a) for a in self)
        return f'PythonSet({args})'


class PythonSetFunction(PyccelFunction):
    """
    Class representing a call to the `set` function.

    Class representing a call to the `set` function. This is
    different to the `{,}` syntax as it only takes one argument
    and unpacks any variables.

    Parameters
    ----------
    copied_obj : TypedAstNode
        The argument passed to the function call.
    """
    __slots__ = ('_shape', '_class_type')
    name = 'set'
    _static_type = HomogeneousSetType

    def __init__(self, copied_obj):
        self._class_type = copied_obj.class_type
        self._shape = copied_obj.shape
        super().__init__(copied_obj)

#==============================================================================
class PythonDict(PyccelFunction):
    """
    Class representing a call to Python's `{}` function.

    Class representing a call to Python's `{}` function which generates a
    literal Python dict. This operator does not handle `**a` expressions.

    Parameters
    ----------
    keys : iterable[TypedAstNode]
        The keys of the new dictionary.
    values : iterable[TypedAstNode]
        The values of the new dictionary.
    """
    __slots__ = ('_keys', '_values', '_shape', '_class_type')
    _attribute_nodes = ('_keys', '_values')
    _rank = 1

    def __init__(self, keys, values):
        self._keys = keys
        self._values = values
        super().__init__()
        if pyccel_stage == 'syntactic':
            return
        elif len(keys) != len(values):
            raise TypeError("Unpacking values in a dictionary is not yet supported.")
        elif len(keys) == 0:
            self._shape = (LiteralInteger(0),)
            self._class_type = DictType.get_new(GenericType(), GenericType())
            return

        key0 = keys[0]
        val0 = values[0]
        homogeneous_keys = all(k.class_type is not GenericType() for k in keys) and \
                           all(key0.class_type == k.class_type for k in keys[1:])
        homogeneous_vals = all(v.class_type is not GenericType() for v in values) and \
                           all(val0.class_type == v.class_type for v in values[1:])

        if homogeneous_keys and homogeneous_vals:
            self._class_type = DictType.get_new(key0.class_type, val0.class_type)

            self._shape = (LiteralInteger(len(keys)), )
        else:
            raise TypeError("Can't create an inhomogeneous dict")

    def __iter__(self):
        return zip(self._keys, self._values)

    def __str__(self):
        args = ', '.join(f'{k}: {v}' for k,v in self)
        return f'{{{args}}}'

    def __repr__(self):
        args = ', '.join(f'{repr(k)}: {repr(v)}' for k,v in self)
        return f'PythonDict({args})'

    def __len__(self):
        return len(self._keys)

    @property
    def keys(self):
        """
        The keys of the new dictionary.

        The keys of the new dictionary.
        """
        return self._keys

    @property
    def values(self):
        """
        The values of the new dictionary.

        The values of the new dictionary.
        """
        return self._values

#==============================================================================
class PythonDictFunction(PyccelFunction):
    """
    Class representing a call to the `dict` function.

    Class representing a call to the `dict` function. This is
    different to the `{}` syntax as it is either a cast function or it
    uses arguments to create the dictionary. In the case of a cast function
    an instance of PythonDict is returned to express this concept. In the
    case of a copy this class stores the description of the copy operator.

    Parameters
    ----------
    *args : TypedAstNode
        The arguments passed to the function call. If args are provided
        then only one argument should be provided. This object is copied
        unless it is a temporary PythonDict in which case it is returned
        directly.
    **kwargs : dict[TypedAstNode]
        The keyword arguments passed to the function call. If kwargs are
        provided then no args should be provided and a PythonDict object
        will be created.
    """
    __slots__ = ('_shape', '_class_type')
    name = 'dict'
    _static_type = DictType

    def __new__(cls, *args, **kwargs):
        if len(args) == 0:
            keys = [LiteralString(k) for k in kwargs]
            values = list(kwargs.values())
            return PythonDict(keys, values)
        elif len(args) != 1:
            raise NotImplementedError("Unrecognised dict calling convention")
        else:
            return super().__new__(cls)

    def __init__(self, copied_obj):
        self._class_type = copied_obj.class_type
        self._shape = copied_obj.shape
        super().__init__(copied_obj)

    @property
    def copied_obj(self):
        """
        The object being copied.

        The object being copied to create a new dict instance.
        """
        return self._args[0]

#==============================================================================
class PythonMap(Iterable):
    """
    Class representing a call to Python's builtin map function.

    Class representing a call to Python's builtin map function.

    Parameters
    ----------
    func : FunctionDef
        The function to be applied to the elements.

    func_args : TypedAstNode
        The arguments to which the function will be applied.
    """
    __slots__ = ('_func','_func_args')
    _attribute_nodes = Iterable._attribute_nodes + ('_func','_func_args')
    name = 'map'
    _class_type = SymbolicType()
    _shape = ()

    def __init__(self, func, func_args):
        self._func = func
        self._func_args = func_args
        super().__init__(1)

    @property
    def func(self):
        """ Arguments of the map
        """
        return self._func

    @property
    def func_args(self):
        """ Arguments of the function
        """
        return self._func_args

    def get_python_iterable_item(self):
        """
        Get the item of the iterable that will be saved to the loop targets.

        This is the function calling the element of the variable that is found
        at the index.

        Returns
        -------
        list[TypedAstNode]
            A list of objects that should be assigned to variables.
        """
        idx = self._indices[0] if len(self._indices)==1 else self._indices
        return [self.func(IndexedElement(self.func_args, idx))]

    def get_range(self):
        """
        Get a range that can be used to iterate over the map iterable.

        Get a range that can be used to iterate over the map iterable.

        Returns
        -------
        PythonRange
            A range that can be used to iterate over the map iterable.
        """
        return PythonRange(PythonLen(self.func_args))

    def get_assign_targets(self):
        """
        Get objects that should be assigned to variables to use the map target.

        Get objects that should be assigned to variables to use the map targets.
        This is the function calling the element of the variable that is found
        at the index.

        Returns
        -------
        list[TypedAstNode]
            A list of objects that should be assigned to variables.
        """
        return self.get_python_iterable_item()

#==============================================================================
class PythonPrint(PyccelAstNode):
    """
    Represents a call to the print function in the code.

    Represents a call to the built-in Python function `print` in the code.

    Parameters
    ----------
    expr : TypedAstNode
        The expression to print.
    file : str, default='stdout'
        One of [stdout,stderr].
    """
    __slots__ = ('_expr', '_file')
    _attribute_nodes = ('_expr',)
    name = 'print'

    def __init__(self, expr, file="stdout"):
        if file not in ('stdout', 'stderr'):
            raise ValueError('output_unit can be `stdout` or `stderr`')
        self._expr = expr
        self._file = file
        super().__init__()

    @property
    def expr(self):
        """
        The expression that should be printed.

        The expression that should be printed.
        """
        return self._expr

    @property
    def file(self):
        """ returns the output unit (`stdout` or `stderr`)
        """
        return self._file

#==============================================================================
class PythonRange(Iterable):
    """
    Class representing a range.

    Class representing a call to the built-in Python function `range`. This function
    is parametrised by an interval (described by a start element and a stop element)
    and a step. The step describes the number of elements between subsequent elements
    in the range.

    Parameters
    ----------
    *args : tuple of TypedAstNodes
        The arguments passed to the range.
        If one argument is passed then it represents the end of the interval.
        If two arguments are passed then they represent the start and end of the interval.
        If three arguments are passed then they represent the start, end and step of the interval.
    """
    __slots__ = ('_start','_stop','_step')
    _attribute_nodes = Iterable._attribute_nodes + ('_start', '_stop', '_step')
    name = 'range'

    def __init__(self, *args):
        # Define default values
        n = len(args)

        if n == 1:
            self._start = LiteralInteger(0)
            self._stop  = args[0]
            self._step  = LiteralInteger(1)
        elif n == 2:
            self._start = args[0]
            self._stop  = args[1]
            self._step  = LiteralInteger(1)
        elif n == 3:
            self._start = args[0]
            self._stop  = args[1]
            self._step  = args[2]
        else:
            raise ValueError('Range has at most 3 arguments')
        assert self._stop is not None

        super().__init__(0)

    @property
    def start(self):
        """
        Get the start of the interval.

        Get the start of the interval which the range iterates over.
        """
        return self._start

    @property
    def stop(self):
        """
        Get the end of the interval.

        Get the end of the interval which the range iterates over. The
        interval does not include this value.
        """
        return self._stop

    @property
    def step(self):
        """
        Get the step between subsequent elements in the range.

        Get the step between subsequent elements in the range.
        """
        return self._step

    def get_range(self):
        """
        Get this range.

        Get this range. This method is used to allow this class to be handled
        like other iterables which can be converted to PythonRange objects.

        Returns
        -------
        PythonRange
            This object.
        """
        return self

    def get_python_iterable_item(self):
        """
        Get the item of the iterable that will be saved to the loop targets.

        Returns an element of the range indexed with the iterators
        previously provided via the set_loop_counters method
        (useful to determine the dtype etc of the loop iterator).

        Returns
        -------
        list[TypedAstNode]
            A list of objects that should be assigned to variables.
        """
        return self._indices

    def get_assign_targets(self):
        """
        Get objects that should be assigned to variables to use the range.

        This method is used to allow this class to be handled like other iterables
        which can be converted to PythonRange objects.

        Returns
        -------
        list[TypedAstNode]
            An empty list.
        """
        return []

#==============================================================================
class PythonZip(Iterable):
    """
    Represents a call to Python `zip` for code generation.

    Represents a call to Python's built-in function `zip`.

    Parameters
    ----------
    *args : tuple of TypedAstNode
        The arguments passed to the function.
    """
    __slots__ = ('_length', '_class_type','_args')
    _attribute_nodes = Iterable._attribute_nodes + ('_args', '_length')
    name = 'zip'

    def __init__(self, *args):
        if not isinstance(args, (tuple, list)):
            raise TypeError('args must be a list or tuple')
        elif len(args) < 2:
            raise ValueError('args must be of length > 2')
        self._args = args
        if pyccel_stage == 'syntactic':
            self._length = None
            return
        else:
            lengths = [a.shape[0].python_value for a in self.args if isinstance(a.shape[0], LiteralInteger)]
            if lengths:
                self._length = min(lengths)
            else:
                self._length = PythonMin(*[PythonLen(a) for a in self.args])
            self._class_type = InhomogeneousTupleType.get_new(*[a.class_type for a in args])
        super().__init__(1)

    @property
    def args(self):
        """
        The arguments passed to the function.

        Tuple containing all the arguments passed to the function call.
        """
        return self._args

    def get_python_iterable_item(self):
        """
        Get the item of the iterable that will be saved to the loop targets.

        Returns an element of the zip indexed with the iterators
        previously provided via the set_loop_counters method
        (useful to determine the dtype etc of the loop iterator).

        Returns
        -------
        list[TypedAstNode]
            A list of objects that should be assigned to variables.
        """
        index = self._indices[0]
        return [a[index] for a in self.args]

    def get_assign_targets(self):
        """
        Get objects that should be assigned to variables to use the zip targets.

        Get objects that should be assigned to variables to use the zip targets.

        Returns
        -------
        list[TypedAstNode]
            A list of objects that should be assigned to variables.
        """
        return self.get_python_iterable_item()

    def get_range(self):
        """
        Get a range that can be used to iterate over the zip iterable.

        Get a range that can be used to iterate over the zip iterable.

        Returns
        -------
        PythonRange
            A range that can be used to iterate over the zip iterable.
        """
        return PythonRange(self._length)

#==============================================================================
class PythonAbs(PyccelFunction):
    """
    Represents a call to Python `abs` for code generation.

    Represents a call to Python's built-in function `abs`.

    Parameters
    ----------
    x : TypedAstNode
        The argument passed to the function.
    """
    __slots__ = ('_shape','_class_type')
    name = 'abs'
    def __init__(self, x):
        self._shape     = x.shape
        self._class_type = PythonNativeInt() if x.dtype is PythonNativeInt() else PythonNativeFloat()
        super().__init__(x)

    @property
    def arg(self):
        """
        The argument passed to the abs function.

        The argument passed to the abs function.
        """
        return self._args[0]

#==============================================================================
class PythonSum(PyccelFunction):
    """
    Represents a call to Python `sum` for code generation.

    Represents a call to Python's built-in function `sum`.

    Parameters
    ----------
    arg : TypedAstNode
        The argument passed to the function.
    """
    __slots__ = ('_class_type',)
    name   = 'sum'
    _shape = None

    def __init__(self, arg):
        if not isinstance(arg, TypedAstNode):
            raise TypeError(f'Unknown type of {type(arg)}.' )
        if isinstance(arg.class_type, HomogeneousContainerType):
            self._class_type = arg.class_type.element_type
        else:
            self._class_type = sum(arg.class_type, start=GenericType())
        super().__init__(arg)

    @property
    def arg(self):
        """
        The argument passed to the sum function.

        The argument passed to the sum function.
        """
        return self._args[0]

#==============================================================================
class PythonMax(PyccelFunction):
    """
    Represents a call to Python's built-in `max` function.

    Represents a call to Python's built-in `max` function.

    Parameters
    ----------
    *x : list, tuple, PythonTuple, PythonList
        The arguments passed to the function.
    """
    __slots__ = ('_class_type',)
    name   = 'max'
    _shape = None

    def __init__(self, *x):
        if len(x)==1:
            x = x[0]

        if isinstance(x, (list, tuple)):
            x = PythonTuple(*x)
        elif not (isinstance(x, (PythonTuple, PythonList))
                  or (isinstance(x, Variable) and isinstance(x.class_type, HomogeneousContainerType))):
            raise TypeError(f'Unknown type of {type(x)}.' )

        if isinstance(x, (PythonTuple, PythonList)) and not x.is_homogeneous:
            types = ', '.join(str(xi.dtype) for xi in x)
            raise TypeError("Cannot determine final dtype of 'max' call with arguments of different "
                             f"types ({types}). Please cast arguments to the desired dtype")
        if isinstance(x.class_type, HomogeneousContainerType):
            self._class_type = x.class_type.element_type
        else:
            self._class_type = sum(x.class_type, start=GenericType())
        super().__init__(x)


#==============================================================================
class PythonMin(PyccelFunction):
    """
    Represents a call to Python's built-in `min` function.

    Represents a call to Python's built-in `min` function.

    Parameters
    ----------
    *x : list, tuple, PythonTuple, PythonList
        The arguments passed to the function.
    """
    __slots__ = ('_class_type',)
    name   = 'min'
    _shape = None

    def __init__(self, *x):
        if len(x)==1:
            x = x[0]

        if isinstance(x, (list, tuple)):
            x = PythonTuple(*x)
        elif not (isinstance(x, (PythonTuple, PythonList))
                  or (isinstance(x, Variable) and isinstance(x.class_type, HomogeneousContainerType))):
            raise TypeError(f'Unknown type of {type(x)}.' )

        if isinstance(x, (PythonTuple, PythonList)) and not x.is_homogeneous:
            types = ', '.join(str(xi.dtype) for xi in x)
            raise TypeError("Cannot determine final dtype of 'min' call with arguments of different "
                              f"types ({types}). Please cast arguments to the desired dtype")
        if isinstance(x.class_type, HomogeneousContainerType):
            self._class_type = x.class_type.element_type
        else:
            self._class_type = sum(x.class_type, start=GenericType())
        super().__init__(x)

#==============================================================================
class PythonType(PyccelFunction):
    """
    Represents a call to the Python builtin `type` function.

    The use of `type` in code is usually for one of two purposes.
    Firstly it is useful for debugging. In this case the `print_string`
    property is useful to obtain the underlying type. It is
    equally useful to provide datatypes to objects in templated
    functions. This double usage should be considered when using
    this class.

    Parameters
    ==========
    obj : TypedAstNode
          The object whose type we wish to investigate.
    """
    __slots__ = ('_type','_obj')
    _attribute_nodes = ('_obj',)
    _class_type = SymbolicType()
    _shape = None
    _static_type = TypeAlias()

    def __init__(self, obj):
        if not isinstance (obj, TypedAstNode):
            raise TypeError(f"Python's type function is not implemented for {type(obj)} object")
        self._type = obj.class_type
        self._obj = obj

        super().__init__()

    @property
    def arg(self):
        """ Returns the object for which the type is determined
        """
        return self._obj

    @property
    def print_string(self):
        """
        Return a LiteralString describing the type.

        Constructs a LiteralString containing the message usually
        printed by Python to describe this type. This string can
        then be easily printed in each language.
        """
        return LiteralString(f"<class '{self._type}'>")

#==============================================================================
class VariableIterator(Iterable):
    """
    Represents a call to Python's `iter` function on a variable.

    Represents a call to Python's `iter` function on a variable. This is
    useful for for loops as this function is called implicitly.

    Parameters
    ----------
    var : Variable
        The Variable that is iterated over.
    """
    __slots__ = ('_var',)
    _attribute_nodes = Iterable._attribute_nodes + ('_var',)

    def __init__(self, var):
        assert isinstance(var, TypedAstNode)
        assert var.class_type is not VoidType()
        assert var.rank > 0
        self._var = var
        super().__init__(1)

    @property
    def variable(self):
        """
        The variable being iterated over.

        The variable being iterated over.
        """
        return self._var

    def get_range(self):
        """
        Get a range that can be used to iterate over the variable.

        Get a range that can be used to iterate over the variable.

        Returns
        -------
        PythonRange
            A range that can be used to iterate over the enumerate iterable.
        """
        return PythonRange(self.variable.shape[0])

    def get_python_iterable_item(self):
        """
        Get the item of the iterable that will be saved to the loop targets.

        Returns an element of the variable indexed with the iterators
        previously provided via the set_loop_counters method
        (useful to determine the dtype etc of the loop iterator).

        Returns
        -------
        list[TypedAstNode]
            A list of objects that should be assigned to variables.
        """
        return [self._var[self._indices[0]]]

    def get_assign_targets(self):
        """
        Get objects that should be assigned to variables to use the variable iterator targets.

        Returns an element of the variable indexed with the iterators
        previously provided via the set_loop_counters method.

        Returns
        -------
        list[TypedAstNode]
            A list of objects that should be assigned to variables.
        """
        return self.get_python_iterable_item()

#==============================================================================
class PythonIsInstance(PyccelFunction):
    """
    Represents a call to Python's `isinstance` function.

    Represents a call to Python's `isinstance` function which checks if an
    object has a specified type. This class exists to find a definition of
    `isinstance` in builtin_functions_dict but it should not be instantiated.

    Parameters
    ----------
    obj : TypedAstNode
        The object whose type should be checked.
    class_or_tuple : TypedAstNode
        A class or a tuple of classes describing the acceptable types for
        the object.
    """
    __slots__ = ()
    def __init__(self, obj, class_or_tuple):
        super().__init__(obj, class_or_tuple)

#==============================================================================
class PythonStr(PyccelFunction):
    """
    Represents a call to Python's `str` function.

    Represents a call to Python's `str` function which describes a string
    cast.

    Parameters
    ----------
    arg : TypedAstNode
        The argument that is cast to a string.
    """
    __slots__ = ('_shape',)
    _static_type = StringType()
    _class_type = StringType()
    name = 'str'

    def __new__(cls, arg):
        if isinstance(arg, LiteralString):
            return arg
        else:
            return super().__new__(cls)

    def __init__(self, arg):
        if not isinstance(arg.class_type, (StringType, CharType)):
            raise NotImplementedError("Support for casting non-character types to strings is not yet available")
        self._shape = (None,)
        super().__init__(arg)

#==============================================================================

DtypePrecisionToCastFunction = {
        PythonNativeBool()    : PythonBool,
        PythonNativeInt()     : PythonInt,
        PythonNativeFloat()   : PythonFloat,
        PythonNativeComplex() : PythonComplex,
}

#==============================================================================

builtin_functions_dict = {
    'abs'        : PythonAbs,
    'bool'       : PythonBool,
    'complex'    : PythonComplex,
    'dict'       : PythonDictFunction,
    'enumerate'  : PythonEnumerate,
    'float'      : PythonFloat,
    'int'        : PythonInt,
    'isinstance' : PythonIsInstance,
    'len'        : PythonLen,
    'list'       : PythonListFunction,
    'map'        : PythonMap,
    'max'        : PythonMax,
    'min'        : PythonMin,
    'not'        : PyccelNot,
    'range'      : PythonRange,
    'round'      : PythonRound,
    'set'        : PythonSetFunction,
    'str'        : PythonStr,
    'sum'        : PythonSum,
    'tuple'      : PythonTupleFunction,
    'type'       : PythonType,
    'zip'        : PythonZip,
}

original_type_to_pyccel_type[list] = PythonListFunction
original_type_to_pyccel_type[set] = PythonSetFunction
original_type_to_pyccel_type[dict] = PythonDictFunction
original_type_to_pyccel_type[tuple] = PythonTupleFunction<|MERGE_RESOLUTION|>--- conflicted
+++ resolved
@@ -597,16 +597,12 @@
         if pyccel_stage == 'syntactic':
             return
         elif len(args) == 0:
-<<<<<<< HEAD
-            self._class_type = HomogeneousTupleType.get_new(GenericType())
-=======
             if class_type is None:
                 self._class_type = InhomogeneousTupleType()
                 self._is_homogeneous = False
             else:
                 self._class_type = class_type
                 self._is_homogeneous = isinstance(class_type, HomogeneousTupleType)
->>>>>>> 1dbf2d6e
             self._shape = (LiteralInteger(0),)
             return
 
