--- conflicted
+++ resolved
@@ -1513,10 +1513,7 @@
     'min'      : PythonMin,
     'not'      : PyccelNot,
     'range'    : PythonRange,
-<<<<<<< HEAD
-=======
     'set'      : PythonSetFunction,
->>>>>>> f79d2eb1
     'str'      : LiteralString,
     'sum'      : PythonSum,
     'tuple'    : PythonTupleFunction,
