# coding: utf-8
#------------------------------------------------------------------------------------------#
# This file is part of Pyccel which is released under MIT License. See the LICENSE file or #
# go to https://github.com/pyccel/pyccel/blob/master/LICENSE for full license details.     #
#------------------------------------------------------------------------------------------#
"""
The Python interpreter has a number of built-in functions and types that are
always available.

In this module we implement some of them in alphabetical order.

"""
from pyccel.errors.errors import PyccelError

from pyccel.utilities.stage import PyccelStage

from .basic     import PyccelAstNode, TypedAstNode
from .datatypes import (NativeInteger, NativeBool, NativeFloat,
                        NativeComplex, NativeString, NativeGeneric)
from .datatypes import NativeHomogeneousTuple, NativeInhomogeneousTuple
from .datatypes import NativeHomogeneousList
from .internals import PyccelInternalFunction, Slice, get_final_precision
from .literals  import LiteralInteger, LiteralFloat, LiteralComplex, Nil
from .literals  import Literal, LiteralImaginaryUnit, convert_to_literal
from .literals  import LiteralString
from .operators import PyccelAdd, PyccelAnd, PyccelMul, PyccelIsNot
from .operators import PyccelMinus, PyccelUnarySub, PyccelNot
from .variable  import IndexedElement, InhomogeneousTupleVariable

pyccel_stage = PyccelStage()

__all__ = (
    'python_builtin_datatype',
    'Lambda',
    'PythonAbs',
    'PythonBool',
    'PythonComplex',
    'PythonComplexProperty',
    'PythonConjugate',
    'PythonEnumerate',
    'PythonFloat',
    'PythonImag',
    'PythonInt',
<<<<<<< HEAD
=======
    'PythonTuple',
    'PythonTupleFunction',
>>>>>>> 636bdd20
    'PythonLen',
    'PythonList',
    'PythonMap',
    'PythonMax',
    'PythonMin',
    'PythonPrint',
    'PythonRange',
    'PythonReal',
    'PythonSum',
    'PythonTuple',
    'PythonType',
    'PythonZip',
)

#==============================================================================
class PythonComplexProperty(PyccelInternalFunction):
    """Represents a call to the .real or .imag property

    e.g:
    > a = 1+2j
    > a.real
    1.0

    arg : Variable, Literal
    """
    __slots__ = ()
    _dtype = NativeFloat()
    _precision = -1
    _rank  = 0
    _shape = None
    _order = None
    _class_type = NativeFloat()

    def __init__(self, arg):
        super().__init__(arg)

    @property
    def internal_var(self):
        """Return the variable on which the function was called"""
        return self._args[0]

#==============================================================================
class PythonReal(PythonComplexProperty):
    """Represents a call to the .real property

    e.g:
    > a = 1+2j
    > a.real
    1.0

    arg : Variable, Literal
    """
    __slots__ = ()
    name = 'real'
    def __new__(cls, arg):
        if isinstance(arg.dtype, NativeBool):
            return PythonInt(arg)
        elif not isinstance(arg.dtype, NativeComplex):
            return arg
        else:
            return super().__new__(cls)

    def __str__(self):
        return 'Real({0})'.format(str(self.internal_var))

#==============================================================================
class PythonImag(PythonComplexProperty):
    """
    Represents a call to the .imag property.

    Represents a call to the .imag property of an object with a complex type.
    e.g:
    >>> a = 1+2j
    >>> a.imag
    1.0

    Parameters
    ----------
    arg : Variable, Literal
        The object on which the property is called.
    """
    __slots__ = ()
    name = 'imag'
    def __new__(cls, arg):
        if arg.dtype is not NativeComplex():
            return convert_to_literal(0, dtype = arg.dtype)
        else:
            return super().__new__(cls)

    def __str__(self):
        return 'Imag({0})'.format(str(self.internal_var))

#==============================================================================
class PythonConjugate(PyccelInternalFunction):
    """
    Represents a call to the .conjugate() function.

    Represents a call to the conjugate function which is a member of
    the builtin types int, float, complex. The conjugate function is
    called from Python as follows:

    > a = 1+2j
    > a.conjugate()
    1-2j

    Parameters
    ----------
    arg : TypedAstNode
        The variable/expression which was passed to the
        conjugate function.
    """
    __slots__ = ()
    _dtype = NativeComplex()
    _precision = -1
    _rank  = 0
    _shape = None
    _order = None
    _class_type = NativeComplex()
    name = 'conjugate'

    def __new__(cls, arg):
        if arg.dtype is NativeBool():
            return PythonInt(arg)
        elif arg.dtype is not NativeComplex():
            return arg
        else:
            return super().__new__(cls)

    def __init__(self, arg):
        super().__init__(arg)

    @property
    def internal_var(self):
        """Return the variable on which the function was called"""
        return self._args[0]

    def __str__(self):
        return 'Conjugate({0})'.format(str(self.internal_var))

#==============================================================================
class PythonBool(TypedAstNode):
    """ Represents a call to Python's native bool() function.
    """
    __slots__ = ('_arg',)
    name = 'bool'
    _dtype = NativeBool()
    _precision = -1
    _rank  = 0
    _shape = None
    _order = None
    _class_type = NativeBool()
    _attribute_nodes = ('_arg',)

    def __new__(cls, arg):
        if getattr(arg, 'is_optional', None):
            bool_expr = super().__new__(cls)
            bool_expr.__init__(arg)
            return PyccelAnd(PyccelIsNot(arg, Nil()), bool_expr)
        else:
            return super().__new__(cls)

    def __init__(self, arg):
        self._arg = arg
        super().__init__()

    @property
    def arg(self):
        return self._arg

    def __str__(self):
        return 'Bool({})'.format(str(self.arg))

#==============================================================================
class PythonComplex(TypedAstNode):
    """ Represents a call to Python's native complex() function.
    """
    __slots__ = ('_real_part', '_imag_part', '_internal_var', '_is_cast')
    name = 'complex'

    _dtype = NativeComplex()
    _precision = -1
    _rank  = 0
    _shape = None
    _order = None
    _class_type = NativeComplex()
    _real_cast = PythonReal
    _imag_cast = PythonImag
    _attribute_nodes = ('_real_part', '_imag_part', '_internal_var')

    def __new__(cls, arg0, arg1=LiteralFloat(0)):

        if isinstance(arg0, Literal) and isinstance(arg1, Literal):
            real_part = 0
            imag_part = 0

            # Collect real and imag part from first argument
            if isinstance(arg0, LiteralComplex):
                real_part += arg0.real.python_value
                imag_part += arg0.imag.python_value
            else:
                real_part += arg0.python_value

            # Collect real and imag part from second argument
            if isinstance(arg1, LiteralComplex):
                real_part -= arg1.imag.python_value
                imag_part += arg1.real.python_value
            else:
                imag_part += arg1.python_value

            return LiteralComplex(real_part, imag_part, precision = cls._precision)


        # Split arguments depending on their type to ensure that the arguments are
        # either a complex and LiteralFloat(0) or 2 floats

        if arg0.dtype is NativeComplex() and arg1.dtype is NativeComplex():
            # both args are complex
            return PyccelAdd(arg0, PyccelMul(arg1, LiteralImaginaryUnit()))
        return super().__new__(cls)

    def __init__(self, arg0, arg1 = LiteralFloat(0)):
        self._is_cast = arg0.dtype is NativeComplex() and \
                        isinstance(arg1, Literal) and arg1.python_value == 0

        if self._is_cast:
            self._real_part = self._real_cast(arg0)
            self._imag_part = self._imag_cast(arg0)
            self._internal_var = arg0

        else:
            self._internal_var = None

            if arg0.dtype is NativeComplex() and \
                    not (isinstance(arg1, Literal) and arg1.python_value == 0):
                # first arg is complex. Second arg is non-0
                self._real_part = self._real_cast(arg0)
                self._imag_part = PyccelAdd(self._imag_cast(arg0), arg1)
            elif arg1.dtype is NativeComplex():
                if isinstance(arg0, Literal) and arg0.python_value == 0:
                    # second arg is complex. First arg is 0
                    self._real_part = PyccelUnarySub(self._imag_cast(arg1))
                    self._imag_part = self._real_cast(arg1)
                else:
                    # Second arg is complex. First arg is non-0
                    self._real_part = PyccelMinus(arg0, self._imag_cast(arg1))
                    self._imag_part = self._real_cast(arg1)
            else:
                self._real_part = self._real_cast(arg0)
                self._imag_part = self._real_cast(arg1)
        super().__init__()

    @property
    def is_cast(self):
        """ Indicates if the function is casting or assembling a complex """
        return self._is_cast

    @property
    def real(self):
        """ Returns the real part of the complex """
        return self._real_part

    @property
    def imag(self):
        """ Returns the imaginary part of the complex """
        return self._imag_part

    @property
    def internal_var(self):
        """ When the complex call is a cast, returns the variable being cast """
        assert(self._is_cast)
        return self._internal_var

    def __str__(self):
        return "complex({}, {})".format(str(self.real), str(self.imag))

#==============================================================================
class PythonEnumerate(PyccelAstNode):

    """
    Represents the enumerate stmt

    """
    __slots__ = ('_element','_start')
    _attribute_nodes = ('_element','_start')
    name = 'enumerate'

    def __init__(self, arg, start = None):
        if pyccel_stage != "syntactic" and \
                not isinstance(arg, TypedAstNode):
            raise TypeError('Expecting an arg of valid type')
        self._element = arg
        self._start   = start or LiteralInteger(0)
        super().__init__()

    @property
    def element(self):
        return self._element

    @property
    def start(self):
        """ Returns the value from which the indexing starts
        """
        return self._start

    def __getitem__(self, index):
        return [PyccelAdd(index, self.start, simplify=True),
                self.element[index]]

    @property
    def length(self):
        """ Return the length of the enumerated object
        """
        return PythonLen(self.element)

#==============================================================================
class PythonFloat(TypedAstNode):
    """ Represents a call to Python's native float() function.
    """
    __slots__ = ('_arg')
    name = 'float'
    _dtype = NativeFloat()
    _precision = -1
    _rank  = 0
    _shape = None
    _order = None
    _class_type = NativeFloat()
    _attribute_nodes = ('_arg',)

    def __new__(cls, arg):
        if isinstance(arg, LiteralFloat) and arg.precision == cls._precision:
            return arg
        if isinstance(arg, (LiteralInteger, LiteralFloat)):
            return LiteralFloat(arg.python_value, precision = cls._precision)
        return super().__new__(cls)

    def __init__(self, arg):
        self._arg = arg
        super().__init__()

    @property
    def arg(self):
        return self._arg

    def __str__(self):
        return 'float({0})'.format(str(self.arg))

#==============================================================================
class PythonInt(TypedAstNode):
    """ Represents a call to Python's native int() function.
    """

    __slots__ = ('_arg')
    name = 'int'
    _dtype = NativeInteger()
    _precision = -1
    _rank  = 0
    _shape = None
    _order = None
    _class_type = NativeInteger()
    _attribute_nodes  = ('_arg',)

    def __new__(cls, arg):
        if isinstance(arg, LiteralInteger):
            return LiteralInteger(arg.python_value, precision = cls._precision)
        else:
            return super().__new__(cls)

    def __init__(self, arg):
        self._arg = arg
        super().__init__()

    @property
    def arg(self):
        return self._arg

#==============================================================================
class PythonTuple(TypedAstNode):
    """
    Class representing a call to Python's native tuple() function.

    Class representing a call to Python's native tuple() function
    which either converts an object to a tuple or initialises a
    literal tuple.

    Parameters
    ----------
    *args : tuple of TypedAstNode
        The arguments passed to the tuple function.
    """
    __slots__ = ('_args','_inconsistent_shape','_is_homogeneous',
            '_dtype','_precision','_rank','_shape','_order', '_class_type')
    _iterable        = True
    _attribute_nodes = ('_args',)

    def __init__(self, *args):
        self._args = args
        super().__init__()
        if pyccel_stage == 'syntactic':
            return
        elif len(args) == 0:
            self._dtype = NativeGeneric()
            self._precision = 0
            self._rank  = 0
            self._shape = None
            self._order = None
            self._is_homogeneous = False
            return
        arg0 = args[0]
        precision = get_final_precision(arg0)
        is_homogeneous = arg0.dtype is not NativeGeneric() and \
                         all(a.dtype is not NativeGeneric() and \
                             arg0.dtype == a.dtype and \
                             precision == get_final_precision(a) and \
                             arg0.rank  == a.rank  and \
                             arg0.order == a.order for a in args[1:])
        self._inconsistent_shape = not all(arg0.shape==a.shape   for a in args[1:])
        self._is_homogeneous = is_homogeneous
        if is_homogeneous:
<<<<<<< HEAD
            self._dtype = arg0.dtype
            self._precision = arg0.precision
=======
            integers  = [a for a in args if a.dtype is NativeInteger()]
            floats    = [a for a in args if a.dtype is NativeFloat()]
            complexes = [a for a in args if a.dtype is NativeComplex()]
            bools     = [a for a in args if a.dtype is NativeBool()]
            strs      = [a for a in args if a.dtype is NativeString()]
            if strs:
                self._dtype = NativeString()
                self._precision = 0
            else:
                if complexes:
                    self._dtype     = NativeComplex()
                    self._precision = max_precision(complexes)
                elif floats:
                    self._dtype     = NativeFloat()
                    self._precision = max_precision(floats)
                elif integers:
                    self._dtype     = NativeInteger()
                    self._precision = max_precision(integers)
                elif bools:
                    self._dtype     = NativeBool()
                    self._precision  = max_precision(bools)
                else:
                    raise TypeError('cannot determine the type of {}'.format(self))
>>>>>>> 636bdd20

            inner_shape = [() if a.rank == 0 else a.shape for a in args]
            self._rank = max(a.rank for a in args) + 1
            self._shape = (LiteralInteger(len(args)), ) + inner_shape[0]
            self._rank  = len(self._shape)

<<<<<<< HEAD
            self._class_type = NativeHomogeneousTuple()
=======
            inner_shape = [() if a.rank == 0 else a.shape for a in args]
            self._rank = max(a.rank for a in args) + 1
            self._shape = (LiteralInteger(len(args)), ) + inner_shape[0]
            self._rank  = len(self._shape)
>>>>>>> 636bdd20

        else:
            max_rank = max(a.rank for a in args)
            self._rank       = max_rank + 1
            self._dtype      = NativeInhomogeneousTuple(*[a.dtype for a in args])
            self._precision  = 0
            self._class_type = self._dtype
            if self._rank == 1:
                self._shape     = (LiteralInteger(len(args)), )
            elif any(a.rank != max_rank for a in args):
                self._shape     = (LiteralInteger(len(args)), ) + (None,)*(self._rank-1)
            else:
                self._shape     = (LiteralInteger(len(args)), ) + args[0].shape

        self._order = None if self._rank < 2 else 'C'

    def __getitem__(self,i):
        def is_int(a):
            return isinstance(a, (int, LiteralInteger)) or \
                    (isinstance(a, PyccelUnarySub) and \
                     isinstance(a.args[0], (int, LiteralInteger)))

        def to_int(a):
            if a is None:
                return None
            elif isinstance(a, PyccelUnarySub):
                return -a.args[0].python_value
            else:
                return a

        if is_int(i):
            return self._args[to_int(i)]
        elif isinstance(i, Slice) and \
                all(is_int(s) or s is None for s in (i.start, i.step, i.stop)):
            return PythonTuple(*self._args[to_int(i.start):to_int(i.stop):to_int(i.step)])
        elif self.is_homogeneous:
            return IndexedElement(self, i)
        else:
            raise NotImplementedError("Can't index PythonTuple with type {}".format(type(i)))

    def __add__(self,other):
        return PythonTuple(*(self._args + other._args))

    def __iter__(self):
        return self._args.__iter__()

    def __len__(self):
        return len(self._args)

    def __str__(self):
        return '({})'.format(', '.join(str(a) for a in self))

    def __repr__(self):
        return 'PythonTuple({})'.format(', '.join(str(a) for a in self))

    @property
    def is_homogeneous(self):
        return self._is_homogeneous

    @property
    def inconsistent_shape(self):
        return self._inconsistent_shape

    @property
    def args(self):
        """ Arguments of the tuple
        """
        return self._args

    @property
    def allows_negative_indexes(self):
        """ Indicates whether variables used to
        index this Variable can be negative
        """
        return False

class PythonTupleFunction(TypedAstNode):
    """
    Class representing a call to the `tuple` function.

    Class representing a call to the `tuple` function. This is
    different to the `(,)` syntax as it only takes one argument
    and unpacks any variables.

    Parameters
    ----------
    arg : TypedAstNode
        The argument passed to the function call.
    """
    __slots__ = ()
    _attribute_nodes = ()

    def __new__(cls, arg):
        if isinstance(arg, PythonTuple):
            return arg
        elif isinstance(arg, (PythonList, InhomogeneousTupleVariable)):
            return PythonTuple(*list(arg.__iter__()))
        elif isinstance(arg.shape[0], LiteralInteger):
            return PythonTuple(*[arg[i] for i in range(arg.shape[0])])
        else:
            raise TypeError(f"Can't unpack {arg} into a tuple")

#==============================================================================
class PythonLen(PyccelInternalFunction):
    """
    Represents a `len` expression in the code.

    Represents a call to the function `len` which calculates the length
    (aka the first element of the shape) of an object. This can usually
    be calculated in the generated code, but in an inhomogeneous object
    the integer value of the shape must be returned.

    Parameters
    ----------
    arg : TypedAstNode
        The argument whose length is being examined.
    """
    __slots__ = ()
    name      = 'len'
    _dtype     = NativeInteger()
    _precision = -1
    _rank      = 0
    _shape     = None
    _order     = None
    _class_type = NativeInteger()

    def __new__(cls, arg):
        if not getattr(arg, 'is_homogeneous', False):
            return arg.shape[0]
        else:
            return super().__new__(cls)

    def __init__(self, arg):
        super().__init__(arg)

    @property
    def arg(self):
        return self._args[0]

    def __str__(self):
        return 'len({})'.format(str(self.arg))

#==============================================================================
class PythonList(TypedAstNode):
    """ Represents a call to Python's native list() function.
    """
    __slots__ = ('_args','_dtype','_precision','_rank','_shape','_order')
    _attribute_nodes = ('_args',)
    _class_type = NativeHomogeneousList()

    def __init__(self, *args):
        self._args = args
        super().__init__()
        if pyccel_stage == 'syntactic':
            return
        elif len(args) == 0:
            self._dtype = NativeGeneric()
            self._precision = 0
            self._rank  = 0
            self._shape = None
            self._order = None
            return
        arg0 = args[0]
        precision = get_final_precision(arg0)
        is_homogeneous = arg0.dtype is not NativeGeneric() and \
                         all(a.dtype is not NativeGeneric() and \
                             arg0.dtype == a.dtype and \
                             precision == get_final_precision(a) and \
                             arg0.rank  == a.rank  and \
                             arg0.order == a.order for a in args[1:])
        if is_homogeneous:
            self._dtype = arg0.dtype
            self._precision = arg0.precision

            inner_shape = [() if a.rank == 0 else a.shape for a in args]
            self._rank = max(a.rank for a in args) + 1
            self._shape = (LiteralInteger(len(args)), ) + inner_shape[0]
            self._rank  = len(self._shape)

        else:
            raise TypeError("Can't create an inhomogeneous list")

        self._order = None if self._rank < 2 else 'C'

    def __iter__(self):
        return self._args.__iter__()

    def __len__(self):
        return len(self._args)

    def __str__(self):
        return '({})'.format(', '.join(str(a) for a in self))

    def __repr__(self):
        args = ', '.join(str(a) for a in self)
        return f'PythonList({args})'

    @property
    def args(self):
        """ Arguments of the list
        """
        return self._args

    @property
    def allows_negative_indexes(self):
        """ Indicates whether variables used to
        index this Variable can be negative
        """
        return False

#==============================================================================
class PythonMap(PyccelAstNode):
    """ Represents the map stmt
    """
    __slots__ = ('_func','_func_args')
    _attribute_nodes = ('_func','_func_args')
    name = 'map'

    def __init__(self, func, func_args):
        self._func = func
        self._func_args = func_args
        super().__init__()

    @property
    def func(self):
        """ Arguments of the map
        """
        return self._func

    @property
    def func_args(self):
        """ Arguments of the function
        """
        return self._func_args

    def __getitem__(self, index):
        return self.func, IndexedElement(self.func_args, index)

    @property
    def length(self):
        """ Return the length of the resulting object
        """
        return PythonLen(self.func_args)

#==============================================================================
class PythonPrint(PyccelAstNode):

    """Represents a print function in the code.

    expr : TypedAstNode
        The expression to print
    file: String (Optional)
        Select 'stdout' (default) or 'stderr' to print to
    Examples

    >>> from pyccel.ast.internals import symbols
    >>> from pyccel.ast.core import Print
    >>> n,m = symbols('n,m')
    >>> Print(('results', n,m))
    Print((results, n, m))
    """
    __slots__ = ('_expr', '_file')
    _attribute_nodes = ('_expr',)
    name = 'print'

    def __init__(self, expr, file="stdout"):
        if file not in ('stdout', 'stderr'):
            raise ValueError('output_unit can be `stdout` or `stderr`')
        self._expr = expr
        self._file = file
        super().__init__()

    @property
    def expr(self):
        return self._expr

    @property
    def file(self):
        """ returns the output unit (`stdout` or `stderr`)
        """
        return self._file

#==============================================================================
class PythonRange(PyccelAstNode):

    """
    Represents a range.

    Examples

    >>> from pyccel.ast.core import Variable
    >>> from pyccel.ast.core import Range
    >>> from pyccel.ast.internals import PyccelSymbol
    >>> s = Variable('int', 's')
    >>> e = PyccelSymbol('e')
    >>> Range(s, e, 1)
    Range(0, n, 1)
    """
    __slots__ = ('_start','_stop','_step')
    _attribute_nodes = ('_start', '_stop', '_step')
    name = 'range'

    def __init__(self, *args):
        # Define default values
        n = len(args)

        if n == 1:
            self._start = LiteralInteger(0)
            self._stop  = args[0]
            self._step  = LiteralInteger(1)
        elif n == 2:
            self._start = args[0]
            self._stop  = args[1]
            self._step  = LiteralInteger(1)
        elif n == 3:
            self._start = args[0]
            self._stop  = args[1]
            self._step  = args[2]
        else:
            raise ValueError('Range has at most 3 arguments')

        super().__init__()

    @property
    def start(self):
        return self._start

    @property
    def stop(self):
        return self._stop

    @property
    def step(self):
        return self._step

    def __getitem__(self, index):
        return index


#==============================================================================
class PythonZip(PyccelInternalFunction):

    """
    Represents a zip stmt.

    """
    __slots__ = ('_length',)
    name = 'zip'

    def __init__(self, *args):
        if not isinstance(args, (tuple, list)):
            raise TypeError('args must be a list or tuple')
        elif len(args) < 2:
            raise ValueError('args must be of length > 2')
        super().__init__(*args)
        if pyccel_stage == 'syntactic':
            self._length = None
            return
        else:
            lengths = [a.shape[0].python_value for a in self.args if isinstance(a.shape[0], LiteralInteger)]
            if lengths:
                self._length = min(lengths)
            else:
                self._length = self.args[0].shape[0]

    @property
    def length(self):
        """ Length of the shortest zip argument
        """
        return self._length

    def __getitem__(self, index):
        return [a[index] for a in self.args]

#==============================================================================
class PythonAbs(PyccelInternalFunction):
    """Represents a call to  python abs for code generation.

    arg : Variable
    """
    __slots__ = ('_dtype','_precision','_rank','_shape','_order','_class_type')
    name = 'abs'
    def __init__(self, x):
        self._shape     = x.shape
        self._rank      = x.rank
        self._dtype     = NativeInteger() if x.dtype is NativeInteger() else NativeFloat()
        self._precision = -1
        self._order     = x.order
        self._class_type = x.class_type
        super().__init__(x)

    @property
    def arg(self):
        return self._args[0]

#==============================================================================
class PythonSum(PyccelInternalFunction):
    """Represents a call to  python sum for code generation.

    arg : list , tuple , PythonTuple, List, Variable
    """
    __slots__ = ('_dtype','_precision','_class_type')
    name   = 'sum'
    _rank  = 0
    _shape = None
    _order = None

    def __init__(self, arg):
        if not isinstance(arg, TypedAstNode):
            raise TypeError('Unknown type of  %s.' % type(arg))
        self._dtype = arg.dtype
        self._precision = -1
        self._class_type = arg.dtype
        super().__init__(arg)

    @property
    def arg(self):
        return self._args[0]

#==============================================================================
class PythonMax(PyccelInternalFunction):
    """Represents a call to  python max for code generation.

    arg : list , tuple , PythonTuple, List
    """
    __slots__ = ('_dtype','_precision','_class_type')
    name   = 'max'
    _rank  = 0
    _shape = None
    _order = None

    def __init__(self, *x):
        if len(x)==1:
            x = x[0]

        if isinstance(x, (list, tuple)):
            x = PythonTuple(*x)
        elif not isinstance(x, (PythonTuple, PythonList)):
            raise TypeError('Unknown type of  %s.' % type(x))
        if isinstance(x, PythonTuple) and not x.is_homogeneous:
            types = ', '.join('{}({})'.format(xi.dtype,xi.precision) for xi in x)
            raise PyccelError("Cannot determine final dtype of 'max' call with arguments of different "
                             "types ({}). Please cast arguments to the desired dtype".format(types))
        self._dtype     = x.dtype
        self._precision = x.precision
        self._class_type = x.class_type
        super().__init__(x)


#==============================================================================
class PythonMin(PyccelInternalFunction):
    """Represents a call to  python min for code generation.

    arg : list , tuple , PythonTuple, List, Variable
    """
    __slots__ = ('_dtype','_precision','_class_type')
    name   = 'min'
    _rank  = 0
    _shape = None
    _order = None
    def __init__(self, *x):
        if len(x)==1:
            x = x[0]

        if isinstance(x, (list, tuple)):
            x = PythonTuple(*x)
        elif not isinstance(x, (PythonTuple, PythonList)):
            raise TypeError('Unknown type of  %s.' % type(x))
        if isinstance(x, PythonTuple) and not x.is_homogeneous:
            types = ', '.join('{}({})'.format(xi.dtype,xi.precision) for xi in x)
            raise PyccelError("Cannot determine final dtype of 'min' call with arguments of different "
                              "types ({}). Please cast arguments to the desired dtype".format(types))
        self._dtype     = x.dtype
        self._precision = x.precision
        self._class_type = x.class_type
        super().__init__(x)

#==============================================================================
class Lambda(PyccelAstNode):
    """Represents a call to python lambda for temporary functions

    Parameters
    ==========
    variables : tuple of symbols
                The arguments to the lambda expression
    expr      : TypedAstNode
                The expression carried out when the lambda function is called
    """
    __slots__ = ('_variables', '_expr')
    _attribute_nodes = ('_variables', '_expr')
    def __init__(self, variables, expr):
        if not isinstance(variables, (list, tuple)):
            raise TypeError("Lambda arguments must be a tuple or list")
        self._variables = tuple(variables)
        self._expr = expr
        super().__init__()

    @property
    def variables(self):
        """ The arguments to the lambda function
        """
        return self._variables

    @property
    def expr(self):
        """ The expression carried out when the lambda function is called
        """
        return self._expr

    def __call__(self, *args):
        """ Returns the expression with the arguments replaced with
        the calling arguments
        """
        assert(len(args) == len(self.variables))
        return self.expr.subs(self.variables, args)

    def __str__(self):
        return "{args} -> {expr}".format(args=self.variables,
                expr = self.expr)

#==============================================================================
class PythonType(PyccelAstNode):
    """
    Represents a call to the Python builtin `type` function.

    The use of `type` in code is usually for one of two purposes.
    Firstly it is useful for debugging. In this case the `print_string`
    property is useful to obtain the underlying type. It is
    equally useful to provide datatypes to objects in templated
    functions. This double usage should be considered when using
    this class.

    Parameters
    ==========
    obj : TypedAstNode
          The object whose type we wish to investigate.
    """
    __slots__ = ('_dtype','_precision','_obj')
    _attribute_nodes = ('_obj',)

    def __init__(self, obj):
        if not isinstance (obj, TypedAstNode):
            raise PyccelError("Python's type function is not implemented for {} object".format(type(obj)))
        self._dtype = obj.dtype
        self._precision = obj.precision
        self._obj = obj

        super().__init__()

    @property
    def dtype(self):
        """ Returns the dtype of this type
        """
        return self._dtype

    @property
    def precision(self):
        """ Returns the precision of this type
        """
        return self._precision

    @property
    def arg(self):
        """ Returns the object for which the type is determined
        """
        return self._obj

    @property
    def print_string(self):
        """
        Return a LiteralString describing the type.

        Constructs a LiteralString containing the message usually
        printed by Python to describe this type. This string can
        then be easily printed in each language.
        """
        prec = self.precision
        dtype = str(self.dtype)
        if prec in (None, -1):
            return LiteralString(f"<class '{dtype}'>")

        precision = prec * (16 if self.dtype is NativeComplex() else 8)
        if self._obj.rank > 0:
            return LiteralString(f"<class 'numpy.ndarray' ({dtype}{precision})>")
        else:
            return LiteralString(f"<class 'numpy.{dtype}{precision}'>")

#==============================================================================
python_builtin_datatypes_dict = {
    'bool'   : PythonBool,
    'float'  : PythonFloat,
    'int'    : PythonInt,
    'complex': PythonComplex,
    'str'    : LiteralString
}

def python_builtin_datatype(name):
    """
    Given a symbol name, return the corresponding datatype.

    name: str
        Datatype as written in Python.

    """
    if not isinstance(name, str):
        raise TypeError('name must be a string')

    if name in python_builtin_datatypes_dict:
        return python_builtin_datatypes_dict[name]

    return None

builtin_functions_dict = {
    'abs'      : PythonAbs,
    'range'    : PythonRange,
    'zip'      : PythonZip,
    'enumerate': PythonEnumerate,
    'int'      : PythonInt,
    'float'    : PythonFloat,
    'complex'  : PythonComplex,
    'bool'     : PythonBool,
    'sum'      : PythonSum,
    'len'      : PythonLen,
    'max'      : PythonMax,
    'min'      : PythonMin,
    'not'      : PyccelNot,
    'map'      : PythonMap,
    'type'     : PythonType,
    'tuple'    : PythonTupleFunction,
}<|MERGE_RESOLUTION|>--- conflicted
+++ resolved
@@ -41,11 +41,6 @@
     'PythonFloat',
     'PythonImag',
     'PythonInt',
-<<<<<<< HEAD
-=======
-    'PythonTuple',
-    'PythonTupleFunction',
->>>>>>> 636bdd20
     'PythonLen',
     'PythonList',
     'PythonMap',
@@ -56,6 +51,7 @@
     'PythonReal',
     'PythonSum',
     'PythonTuple',
+    'PythonTupleFunction',
     'PythonType',
     'PythonZip',
 )
@@ -464,48 +460,15 @@
         self._inconsistent_shape = not all(arg0.shape==a.shape   for a in args[1:])
         self._is_homogeneous = is_homogeneous
         if is_homogeneous:
-<<<<<<< HEAD
             self._dtype = arg0.dtype
             self._precision = arg0.precision
-=======
-            integers  = [a for a in args if a.dtype is NativeInteger()]
-            floats    = [a for a in args if a.dtype is NativeFloat()]
-            complexes = [a for a in args if a.dtype is NativeComplex()]
-            bools     = [a for a in args if a.dtype is NativeBool()]
-            strs      = [a for a in args if a.dtype is NativeString()]
-            if strs:
-                self._dtype = NativeString()
-                self._precision = 0
-            else:
-                if complexes:
-                    self._dtype     = NativeComplex()
-                    self._precision = max_precision(complexes)
-                elif floats:
-                    self._dtype     = NativeFloat()
-                    self._precision = max_precision(floats)
-                elif integers:
-                    self._dtype     = NativeInteger()
-                    self._precision = max_precision(integers)
-                elif bools:
-                    self._dtype     = NativeBool()
-                    self._precision  = max_precision(bools)
-                else:
-                    raise TypeError('cannot determine the type of {}'.format(self))
->>>>>>> 636bdd20
 
             inner_shape = [() if a.rank == 0 else a.shape for a in args]
             self._rank = max(a.rank for a in args) + 1
             self._shape = (LiteralInteger(len(args)), ) + inner_shape[0]
             self._rank  = len(self._shape)
 
-<<<<<<< HEAD
             self._class_type = NativeHomogeneousTuple()
-=======
-            inner_shape = [() if a.rank == 0 else a.shape for a in args]
-            self._rank = max(a.rank for a in args) + 1
-            self._shape = (LiteralInteger(len(args)), ) + inner_shape[0]
-            self._rank  = len(self._shape)
->>>>>>> 636bdd20
 
         else:
             max_rank = max(a.rank for a in args)
