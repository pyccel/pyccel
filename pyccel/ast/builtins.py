--- conflicted
+++ resolved
@@ -15,19 +15,11 @@
 from pyccel.utilities.stage import PyccelStage
 
 from .basic     import PyccelAstNode, TypedAstNode
-<<<<<<< HEAD
 from .datatypes import PythonNativeInt, PythonNativeBool, PythonNativeFloat
 from .datatypes import GenericType, PythonNativeComplex, PyccelComplexType
 from .datatypes import HomogeneousTupleType, InhomogeneousTupleType
 from .datatypes import HomogeneousListType, TupleType
 from .internals import PyccelInternalFunction, Slice
-=======
-from .datatypes import (NativeInteger, NativeBool, NativeFloat,
-                        NativeComplex, NativeGeneric)
-from .datatypes import NativeHomogeneousTuple, NativeInhomogeneousTuple
-from .datatypes import NativeHomogeneousList, NativeTuple
-from .internals import PyccelInternalFunction, Slice, get_final_precision, PyccelArrayShapeElement
->>>>>>> 666aa640
 from .literals  import LiteralInteger, LiteralFloat, LiteralComplex, Nil
 from .literals  import Literal, LiteralImaginaryUnit, convert_to_literal
 from .literals  import LiteralString
@@ -501,13 +493,8 @@
     *args : tuple of TypedAstNode
         The arguments passed to the tuple function.
     """
-<<<<<<< HEAD
-    __slots__ = ('_args','_inconsistent_shape','_is_homogeneous',
+    __slots__ = ('_args','_is_homogeneous',
             '_dtype','_rank','_shape','_order', '_class_type')
-=======
-    __slots__ = ('_args','_is_homogeneous',
-            '_dtype','_precision','_rank','_shape','_order', '_class_type')
->>>>>>> 666aa640
     _iterable        = True
     _attribute_nodes = ('_args',)
 
@@ -523,18 +510,8 @@
             self._order = None
             self._is_homogeneous = False
             return
-<<<<<<< HEAD
-        arg0 = args[0]
-        is_homogeneous = arg0.dtype is not GenericType() and \
-                         all(a.dtype is not GenericType() and \
-                             arg0.dtype == a.dtype and \
-                             arg0.rank  == a.rank  and \
-                             arg0.order == a.order for a in args[1:])
-        self._inconsistent_shape = not all(arg0.shape==a.shape   for a in args[1:])
-=======
 
         dtypes = set(a.dtype for a in args)
-        precisions = set(get_final_precision(a) for a in args)
         class_types = set(a.class_type for a in args)
         ranks = set(a.rank for a in args)
         orders = set(a.order for a in args)
@@ -542,14 +519,12 @@
                            si.get_attribute_nodes(PyccelArrayShapeElement)) \
                         else None for si in a.shape) \
                      if a.shape is not None else None for a in args)
-        is_homogeneous = len(dtypes) == 1 and len(precisions) == 1 and \
-                         len(class_types) == 1 and len(ranks) == 1 and \
+        is_homogeneous = len(dtypes) == 1 and len(class_types) == 1 and len(ranks) == 1 and \
                          len(orders) == 1 and len(shapes) == 1 and \
                          NativeGeneric() not in dtypes
         contains_pointers = any(isinstance(a, (Variable, IndexedElement)) and a.rank>0 and \
                             not isinstance(a.dtype, NativeHomogeneousTuple) for a in args)
 
->>>>>>> 666aa640
         self._is_homogeneous = is_homogeneous
         if is_homogeneous and not contains_pointers:
             arg0 = args[0]
@@ -562,15 +537,8 @@
             self._class_type = HomogeneousTupleType(self._dtype)
 
         else:
-<<<<<<< HEAD
-            max_rank = max(a.rank for a in args)
-            self._rank       = max_rank + 1
+            self._rank       = 1
             self._dtype      = InhomogeneousTupleType(*[a.dtype for a in args])
-=======
-            self._rank       = 1
-            self._dtype      = NativeInhomogeneousTuple(*[a.dtype for a in args])
-            self._precision  = 0
->>>>>>> 666aa640
             self._class_type = self._dtype
             self._shape     = (LiteralInteger(len(args)), )
 
