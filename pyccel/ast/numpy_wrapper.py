--- conflicted
+++ resolved
@@ -28,19 +28,14 @@
 errors = Errors()
 
 __all__ = (
-<<<<<<< HEAD
-    #-------CHECK FUNCTIONS ------
-    'array_checker',
-    'NumpyType_Check',
-=======
     #------- CAST FUNCTIONS ------
     'pyarray_to_ndarray',
     #-------CHECK FUNCTIONS ------
     'array_checker',
+    'NumpyType_Check',
     #-------HELPERS ------
     'array_get_dim',
     'array_get_data',
->>>>>>> 2c77f98d
     #-------OTHERS--------
     'get_numpy_max_acceptable_version_file'
 )
@@ -80,23 +75,9 @@
                 body      = [],
                 results   = [Variable(name = 'array', dtype = NativeGeneric())])
 
-<<<<<<< HEAD
-
-# numpy array to fortran ndarray : function definition in pyccel/stdlib/cwrapper.c
-pyarray_to_f_ndarray = FunctionDef(
-                name      = 'pyarray_to_f_ndarray',
-                arguments = [Variable(name = 'a', dtype = PyccelPyArrayObject(), is_pointer = True)],
-                body      = [],
-                results   = [Variable(name = 'array', dtype = NativeGeneric())])
-
-# numpy array check elements : function definition in pyccel/stdlib/cwrapper.c
-pyarray_checker = FunctionDef(
-                name      = 'pyarray_checker',
-=======
 # numpy array check elements : function definition in pyccel/stdlib/cwrapper/cwrapper_ndarrays.c
 pyarray_check = FunctionDef(
                 name      = 'pyarray_check',
->>>>>>> 2c77f98d
                 arguments = [
                         Variable(name = 'a', dtype = PyccelPyArrayObject(), is_pointer = True),
                         Variable(name = 'dtype', dtype = NativeInteger()),
@@ -106,26 +87,12 @@
                 body      = [],
                 results   = [Variable(name = 'b', dtype = NativeBool())])
 
-<<<<<<< HEAD
-# Return the shape in the n dimension : function definition in pyccel/stdlib/cwrapper.c
-=======
 # Return the shape of the n-th dimension : function definition in pyccel/stdlib/cwrapper/cwrapper_ndarrays.c
->>>>>>> 2c77f98d
 array_get_dim  = FunctionDef(name    = 'nd_ndim',
                            body      = [],
                            arguments = [Variable(dtype=NativeVoid(), name = 'o', is_pointer=True),
                                         Variable(dtype=NativeInteger(), name = 'idx')],
                            results   = [Variable(dtype=NativeInteger(), name = 'd')])
-<<<<<<< HEAD
-
-
-# Return the data of ndarray : function definition in pyccel/stdlib/cwrapper.c
-array_get_data  = FunctionDef(name   = 'nd_data',
-                           body      = [],
-                           arguments = [Variable(dtype=NativeVoid(), name = 'o', is_pointer=True)],
-                           results   = [Variable(dtype=NativeVoid(), name = 'v', is_pointer=True, rank = 1)])
-=======
->>>>>>> 2c77f98d
 
 # Return the data of ndarray : function definition in pyccel/stdlib/cwrapper/cwrapper_ndarrays.c
 array_get_data  = FunctionDef(name   = 'nd_data',
