#------------------------------------------------------------------------------------------#
# This file is part of Pyccel which is released under MIT License. See the LICENSE file or #
# go to https://github.com/pyccel/pyccel/blob/master/LICENSE for full license details.     #
#------------------------------------------------------------------------------------------#

"""
Handling the transitions between Python code and C code using (Numpy/C Api).
"""

import numpy as np

from pyccel.utilities.metaclasses import Singleton

from .datatypes         import (NativeInteger, NativeFloat, NativeComplex,
                                NativeBool, NativeGeneric, NativeVoid, DataType)

from .cwrapper          import PyccelPyObject

from .core              import FunctionDef, FunctionCall
from .core              import FunctionDefArgument, FunctionDefResult

from .internals         import get_final_precision

from .literals          import LiteralInteger

from .variable          import Variable

from ..errors.errors   import Errors
from ..errors.messages import PYCCEL_RESTRICTION_TODO

errors = Errors()

__all__ = (
    #--------- DATATYPES ---------
    'PyccelPyArrayObject',
    #------- CAST FUNCTIONS ------
    'pyarray_to_ndarray',
    #-------CHECK FUNCTIONS ------
    'array_type_check',
    'scalar_type_check',
    #-------HELPERS ------
    'array_get_dim',
    'array_get_data',
    'array_get_c_step',
    'array_get_f_step',
    'PyArray_SetBaseObject',
    #-------OTHERS--------
    'get_numpy_max_acceptable_version_file',
    'PyccelPyArrayObject'
)
class PyccelPyArrayObject(DataType, metaclass=Singleton):
    """
    Datatype representing a `PyArrayObject`.

    Datatype representing a `PyArrayObject` which is the
    class used to hold NumPy array objects in Python.
    """
    __slots__ = ()
    _name = 'PyArrayObject'

class PyccelPyArrayObject(DataType, metaclass=Singleton):
    """
    Datatype representing a `PyArrayObject`.

    Datatype representing a `PyArrayObject` which is the
    class used to hold NumPy array objects in Python.
    """
    __slots__ = ()
    _name = 'PyArrayObject'

#-------------------------------------------------------------------
#                      Numpy functions
#-------------------------------------------------------------------

def get_numpy_max_acceptable_version_file():
    """
    Get the macro specifying the last acceptable numpy version. If numpy is more
    recent than this then deprecation warnings are shown.

    The last acceptable numpy version is 1.19. If the current version is older
    than this then the last acceptable numpy version is the current version
    """
    numpy_max_acceptable_version = [1, 19]
    numpy_current_version = [int(v) for v in np.version.version.split('.')[:2]]
    numpy_api_acceptable_version = min(numpy_max_acceptable_version, numpy_current_version)
    numpy_api_macro = '# define NPY_NO_DEPRECATED_API NPY_{}_{}_API_VERSION\n'.format(
        *numpy_api_acceptable_version)

    return '#ifndef NPY_NO_DEPRECATED_API\n'+ \
            numpy_api_macro+\
           '#endif'

PyArray_Check = FunctionDef(name      = 'PyArray_Check',
                            body      = [],
                            arguments = [FunctionDefArgument(Variable(dtype=PyccelPyObject(), name = 'o'))],
                            results   = [FunctionDefResult(Variable(dtype=NativeBool(), name='b'))])

# numpy array to c ndarray : function definition in pyccel/stdlib/cwrapper/cwrapper_ndarrays.c
pyarray_to_ndarray = FunctionDef(
                name      = 'pyarray_to_ndarray',
                arguments = [FunctionDefArgument(Variable(name = 'a', dtype = PyccelPyObject(), memory_handling = 'alias'))],
                body      = [],
                results   = [FunctionDefResult(Variable(name = 'array', dtype = NativeGeneric()))])

# numpy array check elements : function definition in pyccel/stdlib/cwrapper/cwrapper_ndarrays.c
pyarray_check = FunctionDef(
                name      = 'pyarray_check',
                arguments = [
                        FunctionDefArgument(Variable(name = 'a', dtype = PyccelPyObject(), memory_handling='alias')),
                        FunctionDefArgument(Variable(name = 'dtype', dtype = NativeInteger())),
                        FunctionDefArgument(Variable(name = 'rank', dtype = NativeInteger())),
                        FunctionDefArgument(Variable(name = 'flag', dtype = NativeInteger()))
                    ],
                body      = [],
                results   = [FunctionDefResult(Variable(name = 'b', dtype = NativeBool()))])

is_numpy_array = FunctionDef(
                name      = 'is_numpy_array',
                arguments = [
                        FunctionDefArgument(Variable(name = 'a', dtype = PyccelPyObject(), memory_handling='alias')),
                        FunctionDefArgument(Variable(name = 'dtype', dtype = NativeInteger())),
                        FunctionDefArgument(Variable(name = 'rank', dtype = NativeInteger())),
                        FunctionDefArgument(Variable(name = 'flag', dtype = NativeInteger()))
                    ],
                body      = [],
                results   = [FunctionDefResult(Variable(name = 'b', dtype = NativeBool()))])

# Return the shape of the n-th dimension : function definition in pyccel/stdlib/cwrapper/cwrapper_ndarrays.c
array_get_dim  = FunctionDef(name    = 'nd_ndim',
                           body      = [],
                           arguments = [FunctionDefArgument(Variable(dtype=NativeVoid(), name = 'o', is_optional = True)),
                                        FunctionDefArgument(Variable(dtype=NativeInteger(), name = 'idx'))],
                           results   = [FunctionDefResult(Variable(dtype=NativeInteger(), name = 'd'))])

# Return the stride of the n-th dimension : function definition in pyccel/stdlib/cwrapper/cwrapper_ndarrays.c
array_get_c_step = FunctionDef(name    = 'nd_nstep_C',
                           body      = [],
                           arguments = [FunctionDefArgument(Variable(dtype=NativeVoid(), name = 'o', is_optional = True)),
                                        FunctionDefArgument(Variable(dtype=NativeInteger(), name = 'idx'))],
                           results   = [FunctionDefResult(Variable(dtype=NativeInteger(), name = 'd'))])
array_get_f_step = FunctionDef(name    = 'nd_nstep_F',
                           body      = [],
                           arguments = [FunctionDefArgument(Variable(dtype=NativeVoid(), name = 'o', is_optional = True)),
                                        FunctionDefArgument(Variable(dtype=NativeInteger(), name = 'idx'))],
                           results   = [FunctionDefResult(Variable(dtype=NativeInteger(), name = 'd'))])

# Return the data of ndarray : function definition in pyccel/stdlib/cwrapper/cwrapper_ndarrays.c
array_get_data  = FunctionDef(name   = 'nd_data',
                           body      = [],
                           arguments = [FunctionDefArgument(Variable(dtype=NativeVoid(), name = 'o', is_optional=True))],
                           results   = [FunctionDefResult(Variable(dtype=NativeVoid(), name = 'v', memory_handling='alias', rank = 1, class_type = NativeVoid()))])

PyArray_SetBaseObject = FunctionDef(name   = 'PyArray_SetBaseObject',
<<<<<<< HEAD
                            body      = [],
                            arguments = [FunctionDefArgument(Variable(dtype=PyccelPyArrayObject(), name = 'arr', memory_handling='alias')),
                                         FunctionDefArgument(Variable(dtype=PyccelPyObject(), name = 'obj', memory_handling='alias'))],
                            results   = [FunctionDefResult(Variable(dtype=NativeInteger(), name = 'd'))])
=======
                                    body      = [],
                                    arguments = [FunctionDefArgument(Variable(dtype=PyccelPyArrayObject(), name = 'arr', memory_handling='alias')),
                                                 FunctionDefArgument(Variable(dtype=PyccelPyObject(), name = 'obj', memory_handling='alias'))],
                                    results   = [FunctionDefResult(Variable(dtype=NativeInteger(), name = 'd'))])

import_array = FunctionDef('import_array', (), (), ())
>>>>>>> c477c6b1

# Basic Array Flags
# https://numpy.org/doc/stable/reference/c-api/array.html#c.NPY_ARRAY_OWNDATA
numpy_flag_own_data     = Variable(dtype=NativeInteger(),  name = 'NPY_ARRAY_OWNDATA')
# https://numpy.org/doc/stable/reference/c-api/array.html#c.NPY_ARRAY_C_CONTIGUOUS
numpy_flag_c_contig     = Variable(dtype=NativeInteger(),  name = 'NPY_ARRAY_C_CONTIGUOUS')
# https://numpy.org/doc/stable/reference/c-api/array.html#c.NPY_ARRAY_F_CONTIGUOUS
numpy_flag_f_contig     = Variable(dtype=NativeInteger(),  name = 'NPY_ARRAY_F_CONTIGUOUS')

# Custom Array Flags defined in pyccel/stdlib/cwrapper/cwrapper_ndarrays.h
no_type_check           = Variable(dtype=NativeInteger(),  name = 'NO_TYPE_CHECK')
no_order_check          = Variable(dtype=NativeInteger(),  name = 'NO_ORDER_CHECK')

# https://numpy.org/doc/stable/reference/c-api/dtype.html
numpy_bool_type         = Variable(dtype=NativeInteger(),  name = 'NPY_BOOL', precision = 4)
numpy_byte_type         = Variable(dtype=NativeInteger(),  name = 'NPY_BYTE', precision = 4)
numpy_ubyte_type        = Variable(dtype=NativeInteger(),  name = 'NPY_UBYTE', precision = 4)
numpy_short_type        = Variable(dtype=NativeInteger(),  name = 'NPY_SHORT', precision = 4)
numpy_ushort_type       = Variable(dtype=NativeInteger(),  name = 'NPY_USHORT', precision = 4)
numpy_int_type          = Variable(dtype=NativeInteger(),  name = 'NPY_INT32', precision = 4)
numpy_uint_type         = Variable(dtype=NativeInteger(),  name = 'NPY_UINT', precision = 4)
numpy_long_type         = Variable(dtype=NativeInteger(),  name = 'NPY_LONG', precision = 4)
numpy_ulong_type        = Variable(dtype=NativeInteger(),  name = 'NPY_ULONG', precision = 4)
numpy_longlong_type     = Variable(dtype=NativeInteger(),  name = 'NPY_INT64', precision = 4)
numpy_ulonglong_type    = Variable(dtype=NativeInteger(),  name = 'NPY_ULONGLONG', precision = 4)
numpy_float_type        = Variable(dtype=NativeInteger(),  name = 'NPY_FLOAT', precision = 4)
numpy_double_type       = Variable(dtype=NativeInteger(),  name = 'NPY_DOUBLE', precision = 4)
numpy_longdouble_type   = Variable(dtype=NativeInteger(),  name = 'NPY_LONGDOUBLE', precision = 4)
numpy_cfloat_type       = Variable(dtype=NativeInteger(),  name = 'NPY_CFLOAT', precision = 4)
numpy_cdouble_type      = Variable(dtype=NativeInteger(),  name = 'NPY_CDOUBLE', precision = 4)
numpy_clongdouble_type  = Variable(dtype=NativeInteger(),  name = 'NPY_CLONGDOUBLE', precision = 4)

numpy_num_to_type = {0 : numpy_bool_type,
                     1 : numpy_byte_type,
                     2 : numpy_ubyte_type,
                     3 : numpy_short_type,
                     4 : numpy_ushort_type,
                     5 : numpy_int_type,
                     6 : numpy_uint_type,
                     7 : numpy_long_type,
                     8 : numpy_ulong_type,
                     9 : numpy_longlong_type,
                    10 : numpy_ulonglong_type,
                    11 : numpy_float_type,
                    12 : numpy_double_type,
                    13 : numpy_longdouble_type,
                    14 : numpy_cfloat_type,
                    15 : numpy_cdouble_type,
                    16 : numpy_clongdouble_type}

# This dictionary is required as the precision does not line up with the expected type on windows
numpy_int_type_precision_map = {
        1 : np.dtype(np.int8).num,
        2 : np.dtype(np.int16).num,
        4 : np.dtype(np.int32).num,
        8 : np.dtype(np.int64).num}

numpy_dtype_registry = {('bool',-1)    : numpy_bool_type,
                        ('int',1)      : numpy_num_to_type[numpy_int_type_precision_map[1]],
                        ('int',2)      : numpy_num_to_type[numpy_int_type_precision_map[2]],
                        ('int',4)      : numpy_num_to_type[numpy_int_type_precision_map[4]],
                        ('int',8)      : numpy_num_to_type[numpy_int_type_precision_map[8]],
                        ('int',16)     : numpy_longlong_type,
                        ('float',4)    : numpy_float_type,
                        ('float',8)    : numpy_double_type,
                        ('float',16)   : numpy_longdouble_type,
                        ('complex',4)  : numpy_cfloat_type,
                        ('complex',8)  : numpy_cdouble_type,
                        ('complex',16) : numpy_clongdouble_type}

# Needed to check for numpy arguments type
Numpy_Bool_ref       = Variable(dtype=NativeVoid(),  name = 'Bool')
Numpy_Int8_ref       = Variable(dtype=NativeVoid(),  name = 'Int8')
Numpy_Int16_ref      = Variable(dtype=NativeVoid(),  name = 'Int16')
Numpy_Int32_ref      = Variable(dtype=NativeVoid(),  name = 'Int32')
Numpy_Int64_ref      = Variable(dtype=NativeVoid(),  name = 'Int64')
Numpy_Float_ref      = Variable(dtype=NativeVoid(),  name = 'Float32')
Numpy_Double_ref     = Variable(dtype=NativeVoid(),  name = 'Float64')
Numpy_Complex64_ref  = Variable(dtype=NativeVoid(),  name = 'Complex64')
Numpy_Complex128_ref = Variable(dtype=NativeVoid(),  name = 'Complex128')

numpy_type_check_registry = {
    (NativeInteger(), 4)       : Numpy_Int32_ref,
    (NativeInteger(), 8)       : Numpy_Int64_ref,
    (NativeInteger(), 2)       : Numpy_Int16_ref,
    (NativeInteger(), 1)       : Numpy_Int8_ref,
    (NativeFloat(), 8)         : Numpy_Double_ref,
    (NativeFloat(), 4)         : Numpy_Float_ref,
    (NativeComplex(), 4)       : Numpy_Complex64_ref,
    (NativeComplex(), 8)       : Numpy_Complex128_ref,
    (NativeBool(), 4)          : Numpy_Bool_ref
}

# helpers
def find_in_numpy_dtype_registry(var):
    """ Find the numpy dtype key for a given variable
    """
    dtype = str(var.dtype)
    prec  = get_final_precision(var)
    try :
        return numpy_dtype_registry[(dtype, prec)]
    except KeyError:
        return errors.report(PYCCEL_RESTRICTION_TODO,
                symbol = "{}[kind = {}]".format(dtype, prec),
                severity='fatal')

def array_type_check(py_variable, c_variable, raise_error):
    """
    Return the code which checks if the array has the expected type.

    Returns the code which checks if the array has the expected rank,
    datatype, precision, and order. These are determined from the
    properties of the `c_variable` argument.

    Parameters
    ----------
    py_variable : Variable
            A variable containing the Python object passed into the wrapper.
    c_variable : Variable
            A variable containing the basic C object which will store the array.
    raise_error : bool
            Indicates whether an error should be raised if the type does not match.

    Returns
    -------
    FunctionCall
            The code necessary to validate the provided array.
    """
    rank     = c_variable.rank
    type_ref = find_in_numpy_dtype_registry(c_variable)
    flag     = no_order_check

    # order flag
    if rank > 1:
        if c_variable.order == 'F':
            flag = numpy_flag_f_contig
        else:
            flag = numpy_flag_c_contig

    if raise_error:
        return FunctionCall(pyarray_check, [py_variable, type_ref, LiteralInteger(rank), flag])
    else:
        return FunctionCall(is_numpy_array, [py_variable, type_ref, LiteralInteger(rank), flag])


def scalar_type_check(py_variable, c_variable):
    """
    Create a FunctionCall to check the type of a Python object.

    Create a FunctionCall object representing a call to a function which
    is responsible for checking if the Python object passed as an argument
    has a type matching that of the provided C object.

    Parameters
    ----------
    py_variable : Variable
        The Python argument of the check function.

    c_variable : Variable
        The variable needed for the generation of the type check.

    Returns
    -------
    FunctionCall
        The FunctionCall which checks the type.
    """
    try :
        check_numpy_ref = numpy_type_check_registry[(c_variable.dtype, c_variable.precision)]
    except KeyError:
        errors.report(PYCCEL_RESTRICTION_TODO, symbol=c_variable.dtype,severity='fatal')

    check_numpy_func = FunctionDef(name = 'PyArray_IsScalar',
                              body      = [],
                              arguments = [FunctionDefArgument(Variable(dtype=PyccelPyObject(), name = 'o', memory_handling='alias')),
                                           FunctionDefArgument(check_numpy_ref)],
                              results   = [FunctionDefResult(Variable(dtype=NativeBool(), name = 'r'))])

    return FunctionCall(check_numpy_func, [py_variable, check_numpy_ref])<|MERGE_RESOLUTION|>--- conflicted
+++ resolved
@@ -151,19 +151,12 @@
                            results   = [FunctionDefResult(Variable(dtype=NativeVoid(), name = 'v', memory_handling='alias', rank = 1, class_type = NativeVoid()))])
 
 PyArray_SetBaseObject = FunctionDef(name   = 'PyArray_SetBaseObject',
-<<<<<<< HEAD
-                            body      = [],
-                            arguments = [FunctionDefArgument(Variable(dtype=PyccelPyArrayObject(), name = 'arr', memory_handling='alias')),
-                                         FunctionDefArgument(Variable(dtype=PyccelPyObject(), name = 'obj', memory_handling='alias'))],
-                            results   = [FunctionDefResult(Variable(dtype=NativeInteger(), name = 'd'))])
-=======
                                     body      = [],
                                     arguments = [FunctionDefArgument(Variable(dtype=PyccelPyArrayObject(), name = 'arr', memory_handling='alias')),
                                                  FunctionDefArgument(Variable(dtype=PyccelPyObject(), name = 'obj', memory_handling='alias'))],
                                     results   = [FunctionDefResult(Variable(dtype=NativeInteger(), name = 'd'))])
 
 import_array = FunctionDef('import_array', (), (), ())
->>>>>>> c477c6b1
 
 # Basic Array Flags
 # https://numpy.org/doc/stable/reference/c-api/array.html#c.NPY_ARRAY_OWNDATA
