--- conflicted
+++ resolved
@@ -60,15 +60,6 @@
 
 def get_numpy_max_acceptable_version_file():
     """
-<<<<<<< HEAD
-    Get the macro specifying the last acceptable numpy version.
-
-    Get the macro specifying the last acceptable numpy version. If numpy is more
-    recent than this then deprecation warnings are shown.
-
-    The last acceptable numpy version is 1.19. If the current version is older
-    than this then the last acceptable numpy version is the current version
-=======
     Get the macro specifying the most recent acceptable NumPy version.
 
     Get the macro specifying the most recent acceptable NumPy version.
@@ -76,27 +67,17 @@
 
     The most recent acceptable NumPy version is 1.19. If the current version is older
     than this then the last acceptable NumPy version is the current version.
->>>>>>> f17d55b5
 
     Returns
     -------
     str
-<<<<<<< HEAD
-        The macro code which specifies the last acceptable numpy version.
-=======
         A string containing the code which defines the macro.
->>>>>>> f17d55b5
     """
     numpy_max_acceptable_version = [1, 19]
     numpy_current_version = [int(v) for v in np.version.version.split('.')[:2]]
     numpy_api_acceptable_version = min(numpy_max_acceptable_version, numpy_current_version)
-<<<<<<< HEAD
-    numpy_api_macro = '# define NPY_NO_DEPRECATED_API NPY_' + \
-                      f'{numpy_api_acceptable_version[0]}_{numpy_api_acceptable_version[1]}_API_VERSION\n'
-=======
     major, minor = numpy_api_acceptable_version
     numpy_api_macro = f'# define NPY_NO_DEPRECATED_API NPY_{major}_{minor}_API_VERSION\n'
->>>>>>> f17d55b5
 
     return '#ifndef NPY_NO_DEPRECATED_API\n'+ \
             numpy_api_macro+\
@@ -226,144 +207,6 @@
         4 : np.dtype(np.int32).num,
         8 : np.dtype(np.int64).num}
 
-<<<<<<< HEAD
-numpy_dtype_registry = {('bool',-1)    : numpy_bool_type,
-                        ('int',1)      : numpy_num_to_type[numpy_int_type_precision_map[1]],
-                        ('int',2)      : numpy_num_to_type[numpy_int_type_precision_map[2]],
-                        ('int',4)      : numpy_num_to_type[numpy_int_type_precision_map[4]],
-                        ('int',8)      : numpy_num_to_type[numpy_int_type_precision_map[8]],
-                        ('int',16)     : numpy_longlong_type,
-                        ('float',4)    : numpy_float_type,
-                        ('float',8)    : numpy_double_type,
-                        ('float',16)   : numpy_longdouble_type,
-                        ('complex',4)  : numpy_cfloat_type,
-                        ('complex',8)  : numpy_cdouble_type,
-                        ('complex',16) : numpy_clongdouble_type}
-
-# Needed to check for numpy arguments type
-Numpy_Bool_ref       = Variable(dtype=NativeVoid(),  name = 'Bool')
-Numpy_Int8_ref       = Variable(dtype=NativeVoid(),  name = 'Int8')
-Numpy_Int16_ref      = Variable(dtype=NativeVoid(),  name = 'Int16')
-Numpy_Int32_ref      = Variable(dtype=NativeVoid(),  name = 'Int32')
-Numpy_Int64_ref      = Variable(dtype=NativeVoid(),  name = 'Int64')
-Numpy_Float_ref      = Variable(dtype=NativeVoid(),  name = 'Float32')
-Numpy_Double_ref     = Variable(dtype=NativeVoid(),  name = 'Float64')
-Numpy_Complex64_ref  = Variable(dtype=NativeVoid(),  name = 'Complex64')
-Numpy_Complex128_ref = Variable(dtype=NativeVoid(),  name = 'Complex128')
-
-numpy_type_check_registry = {
-    (NativeInteger(), 4)       : Numpy_Int32_ref,
-    (NativeInteger(), 8)       : Numpy_Int64_ref,
-    (NativeInteger(), 2)       : Numpy_Int16_ref,
-    (NativeInteger(), 1)       : Numpy_Int8_ref,
-    (NativeFloat(), 8)         : Numpy_Double_ref,
-    (NativeFloat(), 4)         : Numpy_Float_ref,
-    (NativeComplex(), 4)       : Numpy_Complex64_ref,
-    (NativeComplex(), 8)       : Numpy_Complex128_ref,
-    (NativeBool(), 4)          : Numpy_Bool_ref
-}
-
-# helpers
-def find_in_numpy_dtype_registry(var):
-    """
-    Find the NumPy dtype key for a given variable.
-
-    Find the key which identifies the datatype of the variable for
-    NumPy so that the wrapper can map the variable to the NumPy
-    object.
-
-    Parameters
-    ----------
-    var : Variable
-        The variable whose dtype we want to check.
-
-    Returns
-    -------
-    Variable
-        The variable which identifies the NumPy key.
-    """
-    dtype = str(var.dtype)
-    prec  = get_final_precision(var)
-    try :
-        return numpy_dtype_registry[(dtype, prec)]
-    except KeyError:
-        return errors.report(PYCCEL_RESTRICTION_TODO,
-                symbol = f"{dtype}[kind = {prec}]",
-                severity='fatal')
-
-def array_type_check(py_variable, c_variable, raise_error):
-    """
-    Return the code which checks if the array has the expected type.
-
-    Returns the code which checks if the array has the expected rank,
-    datatype, precision, and order. These are determined from the
-    properties of the `c_variable` argument.
-
-    Parameters
-    ----------
-    py_variable : Variable
-            A variable containing the Python object passed into the wrapper.
-    c_variable : Variable
-            A variable containing the basic C object which will store the array.
-    raise_error : bool
-            Indicates whether an error should be raised if the type does not match.
-
-    Returns
-    -------
-    FunctionCall
-            The code necessary to validate the provided array.
-    """
-    rank     = c_variable.rank
-    type_ref = find_in_numpy_dtype_registry(c_variable)
-    flag     = no_order_check
-
-    # order flag
-    if rank > 1:
-        if c_variable.order == 'F':
-            flag = numpy_flag_f_contig
-        else:
-            flag = numpy_flag_c_contig
-
-    if raise_error:
-        return FunctionCall(pyarray_check, [py_variable, type_ref, LiteralInteger(rank), flag])
-    else:
-        return FunctionCall(is_numpy_array, [py_variable, type_ref, LiteralInteger(rank), flag])
-
-
-def scalar_type_check(py_variable, c_variable):
-    """
-    Create a FunctionCall to check the type of a Python object.
-
-    Create a FunctionCall object representing a call to a function which
-    is responsible for checking if the Python object passed as an argument
-    has a type matching that of the provided C object.
-
-    Parameters
-    ----------
-    py_variable : Variable
-        The Python argument of the check function.
-
-    c_variable : Variable
-        The variable needed for the generation of the type check.
-
-    Returns
-    -------
-    FunctionCall
-        The FunctionCall which checks the type.
-    """
-    try :
-        check_numpy_ref = numpy_type_check_registry[(c_variable.dtype, c_variable.precision)]
-    except KeyError:
-        errors.report(PYCCEL_RESTRICTION_TODO, symbol=c_variable.dtype,severity='fatal')
-
-    check_numpy_func = FunctionDef(name = 'PyArray_IsScalar',
-                              body      = [],
-                              arguments = [FunctionDefArgument(Variable(dtype=PyccelPyObject(), name = 'o', memory_handling='alias')),
-                                           FunctionDefArgument(check_numpy_ref)],
-                              results   = [FunctionDefResult(Variable(dtype=NativeBool(), name = 'r'))])
-
-    return FunctionCall(check_numpy_func, [py_variable, check_numpy_ref])
-=======
 numpy_dtype_registry = {PythonNativeBool()    : numpy_bool_type,
                         NumpyInt8Type()       : numpy_num_to_type[numpy_int_type_precision_map[1]],
                         NumpyInt16Type()      : numpy_num_to_type[numpy_int_type_precision_map[2]],
@@ -408,5 +251,4 @@
     NumpyFloat64Type()    : 'd',
     NumpyComplex64Type()  : 'O',
     NumpyComplex128Type() : 'O'
-    })
->>>>>>> f17d55b5
+    })