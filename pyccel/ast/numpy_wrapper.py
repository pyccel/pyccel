#------------------------------------------------------------------------------------------#
# This file is part of Pyccel which is released under MIT License. See the LICENSE file or #
# go to https://github.com/pyccel/pyccel/blob/devel/LICENSE for full license details.      #
#------------------------------------------------------------------------------------------#

"""
Handling the transitions between Python code and C code using (Numpy/C Api).
"""

import numpy as np

from pyccel.utilities.metaclasses import Singleton

from .bind_c            import BindCPointer

<<<<<<< HEAD
from .datatypes         import PythonNativeBool, GenericType, FixedSizeType
=======
from .datatypes         import PythonNativeBool, GenericType, VoidType, FixedSizeType, CharType
>>>>>>> ea865d28

from .cwrapper          import PyccelPyObject, check_type_registry, c_to_py_registry, pytype_parse_registry

from .core              import FunctionDef
from .core              import FunctionDefArgument, FunctionDefResult

from .c_concepts        import CNativeInt, CStackArray

from .numpytypes        import NumpyInt8Type, NumpyInt16Type, NumpyInt32Type, NumpyInt64Type
from .numpytypes        import NumpyFloat32Type, NumpyFloat64Type, NumpyFloat128Type
from .numpytypes        import NumpyComplex64Type, NumpyComplex128Type, NumpyComplex256Type
from .numpytypes        import NumpyNDArrayType

from .variable          import Variable

from ..errors.errors   import Errors

errors = Errors()

__all__ = (
    #--------- DATATYPES ---------
    'PyccelPyArrayObject',
    #------- CAST FUNCTIONS ------
    'pyarray_to_ndarray',
    #-------HELPERS ------
    'array_get_dim',
    'array_get_data',
    'array_get_c_step',
    'array_get_f_step',
    'PyArray_SetBaseObject',
    #-------OTHERS--------
    'get_numpy_max_acceptable_version_file',
)

class PyccelPyArrayObject(FixedSizeType, metaclass=Singleton):
    """
    Datatype representing a `PyArrayObject`.

    Datatype representing a `PyArrayObject` which is the
    class used to hold NumPy array objects in Python.
    """
    __slots__ = ()
    _name = 'PyArrayObject'

    def __init__(self):
        super().__init__(is_alias = True)

#-------------------------------------------------------------------
#                      Numpy functions
#-------------------------------------------------------------------

def get_numpy_max_acceptable_version_file():
    """
    Get the macro specifying the most recent acceptable NumPy version.

    Get the macro specifying the most recent acceptable NumPy version.
    If NumPy is more recent than this then deprecation warnings are shown.

    The most recent acceptable NumPy version is 1.19. If the current version is older
    than this then the last acceptable NumPy version is the current version.

    Returns
    -------
    str
        A string containing the code which defines the macro.
    """
    numpy_max_acceptable_version = [1, 19]
    numpy_current_version = [int(v) for v in np.version.version.split('.')[:2]]
    numpy_api_acceptable_version = min(numpy_max_acceptable_version, numpy_current_version)
    major, minor = numpy_api_acceptable_version
    numpy_api_macro = f'# define NPY_NO_DEPRECATED_API NPY_{major}_{minor}_API_VERSION\n'

    return '#ifndef NPY_NO_DEPRECATED_API\n'+ \
            numpy_api_macro+\
           '#endif'

PyArray_Check = FunctionDef(name      = 'PyArray_Check',
                            body      = [],
                            arguments = [FunctionDefArgument(Variable(PyccelPyObject(), name = 'o', memory_handling = 'alias'))],
                            results   = [FunctionDefResult(Variable(PythonNativeBool(), name='b'))])

# NumPy array to c ndarray : function definition in pyccel/stdlib/cwrapper/cwrapper_ndarrays.c
pyarray_to_ndarray = FunctionDef(
                name      = 'pyarray_to_ndarray',
                arguments = [FunctionDefArgument(Variable(PyccelPyObject(), 'a', memory_handling = 'alias'))],
                body      = [],
                results   = [FunctionDefResult(Variable(NumpyNDArrayType(GenericType(), 1, None), 'array'))])

# NumPy array check elements : function definition in pyccel/stdlib/cwrapper/cwrapper_ndarrays.c
pyarray_check = FunctionDef(
                name      = 'pyarray_check',
                arguments = [
<<<<<<< HEAD
                        FunctionDefArgument(Variable(PyccelPyObject(), 'a')),
=======
                        FunctionDefArgument(Variable(CharType(), 'name', memory_handling='alias')),
                        FunctionDefArgument(Variable(PyccelPyObject(), 'a', memory_handling='alias')),
>>>>>>> ea865d28
                        FunctionDefArgument(Variable(CNativeInt(), 'dtype')),
                        FunctionDefArgument(Variable(CNativeInt(), 'rank')),
                        FunctionDefArgument(Variable(CNativeInt(), 'flag'))
                    ],
                body      = [],
                results   = [FunctionDefResult(Variable(PythonNativeBool(), 'b'))])

is_numpy_array = FunctionDef(
                name      = 'is_numpy_array',
                arguments = [
                        FunctionDefArgument(Variable(PyccelPyObject(), 'a')),
                        FunctionDefArgument(Variable(CNativeInt(), 'dtype')),
                        FunctionDefArgument(Variable(CNativeInt(), 'rank')),
                        FunctionDefArgument(Variable(CNativeInt(), 'flag'))
                    ],
                body      = [],
                results   = [FunctionDefResult(Variable(PythonNativeBool(), 'b'))])

get_strides_and_shape_from_numpy_array = FunctionDef(
        name = 'get_strides_and_shape_from_numpy_array',
        arguments = [
            FunctionDefArgument(Variable(PyccelPyObject(), 'arr', memory_handling='alias')),
            FunctionDefArgument(Variable(CStackArray(NumpyInt64Type()), 'shape', memory_handling='alias')),
            FunctionDefArgument(Variable(CStackArray(NumpyInt64Type()), 'strides', memory_handling='alias'))
            ],
        body = [],
        results = [])

PyArray_DATA = FunctionDef(name = 'PyArray_DATA',
        body = [],
        arguments = [FunctionDefArgument(Variable(PyccelPyArrayObject(), 'arr', memory_handling='alias'))],
        results = [FunctionDefResult(Variable(VoidType(), 'data', memory_handling='alias'))])

# Return the shape of the n-th dimension : function definition in pyccel/stdlib/cwrapper/cwrapper_ndarrays.c
array_get_dim  = FunctionDef(name    = 'nd_ndim',
                           body      = [],
                           arguments = [FunctionDefArgument(Variable(NumpyNDArrayType(GenericType(), 1, None), name = 'o', is_optional = True)),
                                        FunctionDefArgument(Variable(CNativeInt(), name = 'idx'))],
                           results   = [FunctionDefResult(Variable(CNativeInt(), name = 'd'))])

# Return the stride of the n-th dimension : function definition in pyccel/stdlib/cwrapper/cwrapper_ndarrays.c
array_get_c_step = FunctionDef(name    = 'nd_nstep_C',
                           body      = [],
                           arguments = [FunctionDefArgument(Variable(NumpyNDArrayType(GenericType(), 1, None), name = 'o', is_optional = True)),
                                        FunctionDefArgument(Variable(CNativeInt(), name = 'idx'))],
                           results   = [FunctionDefResult(Variable(CNativeInt(), name = 'd'))])
array_get_f_step = FunctionDef(name    = 'nd_nstep_F',
                           body      = [],
                           arguments = [FunctionDefArgument(Variable(NumpyNDArrayType(GenericType(), 1, None), name = 'o', is_optional = True)),
                                        FunctionDefArgument(Variable(CNativeInt(), name = 'idx'))],
                           results   = [FunctionDefResult(Variable(CNativeInt(), name = 'd'))])

# Return the data of ndarray : function definition in pyccel/stdlib/cwrapper/cwrapper_ndarrays.c
array_get_data  = FunctionDef(name   = 'nd_data',
                           body      = [],
                           arguments = [FunctionDefArgument(Variable(NumpyNDArrayType(GenericType(), 1, None), name = 'o', is_optional=True))],
                           results   = [FunctionDefResult(Variable(BindCPointer(), name = 'v', memory_handling='alias'))])

PyArray_SetBaseObject = FunctionDef(name   = 'PyArray_SetBaseObject',
                                    body      = [],
                                    arguments = [FunctionDefArgument(Variable(PyccelPyArrayObject(), name = 'arr', memory_handling='alias')),
                                                 FunctionDefArgument(Variable(PyccelPyObject(), name = 'obj', memory_handling='alias'))],
                                    results   = [FunctionDefResult(Variable(CNativeInt(), name = 'd'))])

to_pyarray = FunctionDef(name = 'to_pyarray',
                         body = [],
                         arguments = [FunctionDefArgument(Variable(CNativeInt(), name = 'nd')),
                                      FunctionDefArgument(Variable(CNativeInt(), name = 'typenum')),
                                      FunctionDefArgument(Variable(VoidType(), name = 'data', memory_handling='alias')),
                                      FunctionDefArgument(Variable(CStackArray(NumpyInt64Type()), 'shape')),
                                      FunctionDefArgument(Variable(PythonNativeBool(), 'c_order')),
                                      FunctionDefArgument(Variable(PythonNativeBool(), 'release_memory'))],
                         results = [FunctionDefResult(Variable(PyccelPyObject(), name = 'arr', memory_handling='alias'))]
                         )


import_array = FunctionDef('import_array', (), (), ())

# Basic Array Flags
# https://numpy.org/doc/stable/reference/c-api/array.html#c.NPY_ARRAY_OWNDATA
numpy_flag_own_data     = Variable(CNativeInt(),  name = 'NPY_ARRAY_OWNDATA')
# https://numpy.org/doc/stable/reference/c-api/array.html#c.NPY_ARRAY_C_CONTIGUOUS
numpy_flag_c_contig     = Variable(CNativeInt(),  name = 'NPY_ARRAY_C_CONTIGUOUS')
# https://numpy.org/doc/stable/reference/c-api/array.html#c.NPY_ARRAY_F_CONTIGUOUS
numpy_flag_f_contig     = Variable(CNativeInt(),  name = 'NPY_ARRAY_F_CONTIGUOUS')

# Custom Array Flags defined in pyccel/stdlib/cwrapper/cwrapper_ndarrays.h
no_type_check           = Variable(CNativeInt(),  name = 'NO_TYPE_CHECK')
no_order_check          = Variable(CNativeInt(),  name = 'NO_ORDER_CHECK')

# https://numpy.org/doc/stable/reference/c-api/dtype.html
numpy_bool_type         = Variable(CNativeInt(),  name = 'NPY_BOOL')
numpy_byte_type         = Variable(CNativeInt(),  name = 'NPY_BYTE')
numpy_ubyte_type        = Variable(CNativeInt(),  name = 'NPY_UBYTE')
numpy_short_type        = Variable(CNativeInt(),  name = 'NPY_SHORT')
numpy_ushort_type       = Variable(CNativeInt(),  name = 'NPY_USHORT')
numpy_int_type          = Variable(CNativeInt(),  name = 'NPY_INT32')
numpy_uint_type         = Variable(CNativeInt(),  name = 'NPY_UINT')
numpy_long_type         = Variable(CNativeInt(),  name = 'NPY_LONG')
numpy_ulong_type        = Variable(CNativeInt(),  name = 'NPY_ULONG')
numpy_longlong_type     = Variable(CNativeInt(),  name = 'NPY_INT64')
numpy_ulonglong_type    = Variable(CNativeInt(),  name = 'NPY_ULONGLONG')
numpy_float_type        = Variable(CNativeInt(),  name = 'NPY_FLOAT')
numpy_double_type       = Variable(CNativeInt(),  name = 'NPY_DOUBLE')
numpy_longdouble_type   = Variable(CNativeInt(),  name = 'NPY_LONGDOUBLE')
numpy_cfloat_type       = Variable(CNativeInt(),  name = 'NPY_CFLOAT')
numpy_cdouble_type      = Variable(CNativeInt(),  name = 'NPY_CDOUBLE')
numpy_clongdouble_type  = Variable(CNativeInt(),  name = 'NPY_CLONGDOUBLE')

numpy_num_to_type = {0 : numpy_bool_type,
                     1 : numpy_byte_type,
                     2 : numpy_ubyte_type,
                     3 : numpy_short_type,
                     4 : numpy_ushort_type,
                     5 : numpy_int_type,
                     6 : numpy_uint_type,
                     7 : numpy_long_type,
                     8 : numpy_ulong_type,
                     9 : numpy_longlong_type,
                    10 : numpy_ulonglong_type,
                    11 : numpy_float_type,
                    12 : numpy_double_type,
                    13 : numpy_longdouble_type,
                    14 : numpy_cfloat_type,
                    15 : numpy_cdouble_type,
                    16 : numpy_clongdouble_type}

# This dictionary is required as the precision does not line up with the expected type on windows
numpy_int_type_precision_map = {
        1 : np.dtype(np.int8).num,
        2 : np.dtype(np.int16).num,
        4 : np.dtype(np.int32).num,
        8 : np.dtype(np.int64).num}

numpy_dtype_registry = {PythonNativeBool()    : numpy_bool_type,
                        NumpyInt8Type()       : numpy_num_to_type[numpy_int_type_precision_map[1]],
                        NumpyInt16Type()      : numpy_num_to_type[numpy_int_type_precision_map[2]],
                        NumpyInt32Type()      : numpy_num_to_type[numpy_int_type_precision_map[4]],
                        NumpyInt64Type()      : numpy_num_to_type[numpy_int_type_precision_map[8]],
                        NumpyFloat32Type()    : numpy_float_type,
                        NumpyFloat64Type()    : numpy_double_type,
                        NumpyFloat128Type()   : numpy_longdouble_type,
                        NumpyComplex64Type()  : numpy_cfloat_type,
                        NumpyComplex128Type() : numpy_cdouble_type,
                        NumpyComplex256Type() : numpy_clongdouble_type}

# Needed to check for NumPy arguments type
check_type_registry.update({
    NumpyInt8Type()       : 'PyIs_Int8',
    NumpyInt16Type()      : 'PyIs_Int16',
    NumpyInt32Type()      : 'PyIs_Int32',
    NumpyInt64Type()      : 'PyIs_Int64',
    NumpyFloat32Type()    : 'PyIs_Float',
    NumpyFloat64Type()    : 'PyIs_Double',
    NumpyComplex64Type()  : 'PyIs_Complex64',
    NumpyComplex128Type() : 'PyIs_Complex128'
    })

c_to_py_registry.update({
    NumpyInt8Type()       : 'Int8_to_NumpyLong',
    NumpyInt16Type()      : 'Int16_to_NumpyLong',
    NumpyInt32Type()      : 'Int32_to_NumpyLong',
    NumpyInt64Type()      : 'Int64_to_NumpyLong',
    NumpyFloat32Type()    : 'Float_to_NumpyDouble',
    NumpyFloat64Type()    : 'Double_to_NumpyDouble',
    NumpyComplex64Type()  : 'Complex64_to_NumpyComplex',
    NumpyComplex128Type() : 'Complex128_to_NumpyComplex'
    })

pytype_parse_registry.update({
    NumpyInt8Type()       : 'b',
    NumpyInt16Type()      : 'h',
    NumpyInt32Type()      : 'i',
    NumpyInt64Type()      : 'l',
    NumpyFloat32Type()    : 'f',
    NumpyFloat64Type()    : 'd',
    NumpyComplex64Type()  : 'O',
    NumpyComplex128Type() : 'O'
    })<|MERGE_RESOLUTION|>--- conflicted
+++ resolved
@@ -13,11 +13,7 @@
 
 from .bind_c            import BindCPointer
 
-<<<<<<< HEAD
-from .datatypes         import PythonNativeBool, GenericType, FixedSizeType
-=======
 from .datatypes         import PythonNativeBool, GenericType, VoidType, FixedSizeType, CharType
->>>>>>> ea865d28
 
 from .cwrapper          import PyccelPyObject, check_type_registry, c_to_py_registry, pytype_parse_registry
 
@@ -110,12 +106,8 @@
 pyarray_check = FunctionDef(
                 name      = 'pyarray_check',
                 arguments = [
-<<<<<<< HEAD
+                        FunctionDefArgument(Variable(CharType(), 'name', memory_handling='alias')),
                         FunctionDefArgument(Variable(PyccelPyObject(), 'a')),
-=======
-                        FunctionDefArgument(Variable(CharType(), 'name', memory_handling='alias')),
-                        FunctionDefArgument(Variable(PyccelPyObject(), 'a', memory_handling='alias')),
->>>>>>> ea865d28
                         FunctionDefArgument(Variable(CNativeInt(), 'dtype')),
                         FunctionDefArgument(Variable(CNativeInt(), 'rank')),
                         FunctionDefArgument(Variable(CNativeInt(), 'flag'))
