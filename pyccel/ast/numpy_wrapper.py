#------------------------------------------------------------------------------------------#
# This file is part of Pyccel which is released under MIT License. See the LICENSE file or #
# go to https://github.com/pyccel/pyccel/blob/devel/LICENSE for full license details.      #
#------------------------------------------------------------------------------------------#

"""
Handling the transitions between Python code and C code using (Numpy/C Api).
"""

import numpy as np

from .datatypes         import PythonNativeBool, GenericType, VoidType, FixedSizeType, CharType

from .cwrapper          import PyccelPyObject, check_type_registry, c_to_py_registry, pytype_parse_registry

from .core              import FunctionDef
from .core              import FunctionDefArgument, FunctionDefResult

from .c_concepts        import CNativeInt, CStackArray

from .numpytypes        import NumpyInt8Type, NumpyInt16Type, NumpyInt32Type, NumpyInt64Type
from .numpytypes        import NumpyFloat32Type, NumpyFloat64Type, NumpyFloat128Type
from .numpytypes        import NumpyComplex64Type, NumpyComplex128Type, NumpyComplex256Type
from .numpytypes        import NumpyNDArrayType

from .variable          import Variable

from ..errors.errors   import Errors

errors = Errors()

__all__ = (
    #--------- DATATYPES ---------
    'PyccelPyArrayObject',
    #-------HELPERS ------
    'PyArray_SetBaseObject',
    'array_get_c_step',
    'array_get_f_step',
    #-------OTHERS--------
    'get_numpy_max_acceptable_version_file',
    #------- CAST FUNCTIONS ------
    'pyarray_to_ndarray',
)

class PyccelPyArrayObject(FixedSizeType):
    """
    Datatype representing a `PyArrayObject`.

    Datatype representing a `PyArrayObject` which is the
    class used to hold NumPy array objects in Python.
    """
    __slots__ = ()
    _name = 'PyArrayObject'

#-------------------------------------------------------------------
#                      Numpy functions
#-------------------------------------------------------------------

def get_numpy_max_acceptable_version_file():
    """
    Get the macro specifying the most recent acceptable NumPy version.

    Get the macro specifying the most recent acceptable NumPy version.
    If NumPy is more recent than this then deprecation warnings are shown.

    The most recent acceptable NumPy version is 1.19. If the current version is older
    than this then the last acceptable NumPy version is the current version.

    Returns
    -------
    str
        A string containing the code which defines the macro.
    """
    numpy_max_acceptable_version = [1, 19]
    numpy_current_version = [int(v) for v in np.version.version.split('.')[:2]]
    numpy_api_acceptable_version = min(numpy_max_acceptable_version, numpy_current_version)
    major, minor = numpy_api_acceptable_version
    numpy_api_macro = f'# define NPY_NO_DEPRECATED_API NPY_{major}_{minor}_API_VERSION\n'

    return '#ifndef NPY_NO_DEPRECATED_API\n'+ \
            numpy_api_macro+\
           '#endif'

PyArray_Check = FunctionDef(name      = 'PyArray_Check',
                            body      = [],
                            arguments = [FunctionDefArgument(Variable(PyccelPyObject(), name = 'o'))],
                            results   = FunctionDefResult(Variable(PythonNativeBool(), name='b')))

PyArray_DATA = FunctionDef(name = 'PyArray_DATA',
                           body = [],
                           arguments = [FunctionDefArgument(Variable(PyccelPyArrayObject(), name = 'o', memory_handling='alias'))],
                           results   = FunctionDefResult(Variable(VoidType(), name='b', memory_handling='alias')))

PyArray_BASE = FunctionDef(name = 'PyArray_BASE',
                           body = [],
                           arguments = [FunctionDefArgument(Variable(PyccelPyArrayObject(), name = 'o', memory_handling='alias'))],
                           results = FunctionDefResult(Variable(PyccelPyArrayObject(), name = 'o', memory_handling='alias')))

PyArray_SHAPE = FunctionDef(name = 'PyArray_SHAPE',
                            body = [],
                            arguments = [FunctionDefArgument(Variable(PyccelPyArrayObject(), name = 'o', memory_handling='alias'))],
                            results   = FunctionDefResult(Variable(CStackArray.get_new(NumpyInt32Type()), name='s', memory_handling='alias')))

PyArray_STRIDES = FunctionDef(name = 'PyArray_STRIDES',
                            body = [],
                            arguments = [FunctionDefArgument(Variable(PyccelPyArrayObject(), name = 'o', memory_handling='alias'))],
                            results   = FunctionDefResult(Variable(CStackArray.get_new(NumpyInt32Type()), name='s', memory_handling='alias')))

PyArray_ITEMSIZE = FunctionDef(name = 'PyArray_ITEMSIZE',
                            body = [],
                            arguments = [FunctionDefArgument(Variable(PyccelPyArrayObject(), name = 'o', memory_handling='alias'))],
                            results   = FunctionDefResult(Variable(NumpyInt32Type(), name='s')))

# NumPy array to c ndarray : function definition in pyccel/stdlib/cwrapper/cwrapper_ndarrays.c
pyarray_to_ndarray = FunctionDef(
                name      = 'pyarray_to_ndarray',
                body      = [],
                arguments = [FunctionDefArgument(Variable(PyccelPyObject(), 'a', memory_handling = 'alias'))],
                results   = FunctionDefResult(Variable(NumpyNDArrayType.get_new(GenericType(), 1, None), 'array')))

numpy_to_stc_strides = FunctionDef(
                name      = 'numpy_to_stc_strides',
                arguments = [FunctionDefArgument(Variable(PyccelPyArrayObject(), name = 'o', memory_handling='alias'))],
                body      = [],
                results   = FunctionDefResult(Variable(CStackArray.get_new(NumpyInt32Type()), 'strides')))

# NumPy array check elements : function definition in pyccel/stdlib/cwrapper/cwrapper_ndarrays.c
pyarray_check = FunctionDef(
                name      = 'pyarray_check',
                arguments = [
                        FunctionDefArgument(Variable(CharType(), 'name', memory_handling='alias')),
                        FunctionDefArgument(Variable(PyccelPyObject(), 'a', memory_handling='alias')),
                        FunctionDefArgument(Variable(CNativeInt(), 'dtype')),
                        FunctionDefArgument(Variable(CNativeInt(), 'rank')),
                        FunctionDefArgument(Variable(CNativeInt(), 'flag')),
                        FunctionDefArgument(Variable(PythonNativeBool(), 'allow_empty'))
                    ],
                body      = [],
                results   = FunctionDefResult(Variable(PythonNativeBool(), 'b')))

is_numpy_array = FunctionDef(
                name      = 'is_numpy_array',
                arguments = [
                        FunctionDefArgument(Variable(PyccelPyObject(), 'a', memory_handling='alias')),
                        FunctionDefArgument(Variable(CNativeInt(), 'dtype')),
                        FunctionDefArgument(Variable(CNativeInt(), 'rank')),
                        FunctionDefArgument(Variable(CNativeInt(), 'flag')),
                        FunctionDefArgument(Variable(PythonNativeBool(), 'allow_empty'))
                    ],
                body      = [],
                results   = FunctionDefResult(Variable(PythonNativeBool(), 'b')))

get_strides_and_shape_from_numpy_array = FunctionDef(
        name = 'get_strides_and_shape_from_numpy_array',
        arguments = [
            FunctionDefArgument(Variable(PyccelPyObject(), 'arr', memory_handling='alias')),
<<<<<<< HEAD
            FunctionDefArgument(Variable(CStackArray.get_new(NumpyInt64Type()), 'shape', memory_handling='alias')),
            FunctionDefArgument(Variable(CStackArray.get_new(NumpyInt64Type()), 'strides', memory_handling='alias'))
=======
            FunctionDefArgument(Variable(CStackArray(NumpyInt64Type()), 'shape', memory_handling='alias')),
            FunctionDefArgument(Variable(CStackArray(NumpyInt64Type()), 'strides', memory_handling='alias')),
            FunctionDefArgument(Variable(PythonNativeBool(), 'c_order'))
>>>>>>> 1dbf2d6e
            ],
        body = [])

PyArray_DATA = FunctionDef(name = 'PyArray_DATA',
        body = [],
        arguments = [FunctionDefArgument(Variable(PyccelPyArrayObject(), 'arr', memory_handling='alias'))],
        results = FunctionDefResult(Variable(VoidType(), 'data', memory_handling='alias')))

PyArray_SetBaseObject = FunctionDef(name   = 'PyArray_SetBaseObject',
                                    body      = [],
                                    arguments = [FunctionDefArgument(Variable(PyccelPyArrayObject(), name = 'arr', memory_handling='alias')),
                                                 FunctionDefArgument(Variable(PyccelPyObject(), name = 'obj', memory_handling='alias'))],
                                    results   = FunctionDefResult(Variable(CNativeInt(), name = 'd')))

to_pyarray = FunctionDef(name = 'to_pyarray',
                         body = [],
                         arguments = [FunctionDefArgument(Variable(CNativeInt(), name = 'nd')),
                                      FunctionDefArgument(Variable(CNativeInt(), name = 'typenum')),
                                      FunctionDefArgument(Variable(VoidType(), name = 'data', memory_handling='alias')),
                                      FunctionDefArgument(Variable(CStackArray.get_new(NumpyInt64Type()), 'shape')),
                                      FunctionDefArgument(Variable(PythonNativeBool(), 'c_order')),
                                      FunctionDefArgument(Variable(PythonNativeBool(), 'release_memory'))],
                         results = FunctionDefResult(Variable(PyccelPyObject(), name = 'arr', memory_handling='alias'))
                         )


import_array = FunctionDef('import_array', (), ())

# Basic Array Flags
# https://numpy.org/doc/stable/reference/c-api/array.html#c.NPY_ARRAY_OWNDATA
numpy_flag_own_data     = Variable(CNativeInt(),  name = 'NPY_ARRAY_OWNDATA')
# https://numpy.org/doc/stable/reference/c-api/array.html#c.NPY_ARRAY_C_CONTIGUOUS
numpy_flag_c_contig     = Variable(CNativeInt(),  name = 'NPY_ARRAY_C_CONTIGUOUS')
# https://numpy.org/doc/stable/reference/c-api/array.html#c.NPY_ARRAY_F_CONTIGUOUS
numpy_flag_f_contig     = Variable(CNativeInt(),  name = 'NPY_ARRAY_F_CONTIGUOUS')

# Custom Array Flags defined in pyccel/stdlib/cwrapper/cwrapper_ndarrays.h
no_type_check           = Variable(CNativeInt(),  name = 'NO_TYPE_CHECK')
no_order_check          = Variable(CNativeInt(),  name = 'NO_ORDER_CHECK')

# https://numpy.org/doc/stable/reference/c-api/dtype.html
numpy_bool_type         = Variable(CNativeInt(),  name = 'NPY_BOOL')
numpy_byte_type         = Variable(CNativeInt(),  name = 'NPY_BYTE')
numpy_ubyte_type        = Variable(CNativeInt(),  name = 'NPY_UBYTE')
numpy_short_type        = Variable(CNativeInt(),  name = 'NPY_SHORT')
numpy_ushort_type       = Variable(CNativeInt(),  name = 'NPY_USHORT')
numpy_int32_type        = Variable(CNativeInt(),  name = 'NPY_INT32')
numpy_uint_type         = Variable(CNativeInt(),  name = 'NPY_UINT')
numpy_long_type         = Variable(CNativeInt(),  name = 'NPY_LONG')
numpy_ulong_type        = Variable(CNativeInt(),  name = 'NPY_ULONG')
numpy_int64_type        = Variable(CNativeInt(),  name = 'NPY_INT64')
numpy_ulonglong_type    = Variable(CNativeInt(),  name = 'NPY_ULONGLONG')
numpy_float_type        = Variable(CNativeInt(),  name = 'NPY_FLOAT')
numpy_double_type       = Variable(CNativeInt(),  name = 'NPY_DOUBLE')
numpy_longdouble_type   = Variable(CNativeInt(),  name = 'NPY_LONGDOUBLE')
numpy_cfloat_type       = Variable(CNativeInt(),  name = 'NPY_CFLOAT')
numpy_cdouble_type      = Variable(CNativeInt(),  name = 'NPY_CDOUBLE')
numpy_clongdouble_type  = Variable(CNativeInt(),  name = 'NPY_CLONGDOUBLE')

numpy_dtype_registry = {PythonNativeBool()    : numpy_bool_type,
                        NumpyInt8Type()       : numpy_byte_type,
                        NumpyInt16Type()      : numpy_short_type,
                        NumpyInt32Type()      : numpy_int32_type,
                        NumpyInt64Type()      : numpy_int64_type,
                        NumpyFloat32Type()    : numpy_float_type,
                        NumpyFloat64Type()    : numpy_double_type,
                        NumpyFloat128Type()   : numpy_longdouble_type,
                        NumpyComplex64Type()  : numpy_cfloat_type,
                        NumpyComplex128Type() : numpy_cdouble_type,
                        NumpyComplex256Type() : numpy_clongdouble_type}

# Needed to check for NumPy arguments type
check_type_registry.update({
    NumpyInt8Type()       : 'PyIs_Int8',
    NumpyInt16Type()      : 'PyIs_Int16',
    NumpyInt32Type()      : 'PyIs_Int32',
    NumpyInt64Type()      : 'PyIs_Int64',
    NumpyFloat32Type()    : 'PyIs_Float',
    NumpyFloat64Type()    : 'PyIs_Double',
    NumpyComplex64Type()  : 'PyIs_Complex64',
    NumpyComplex128Type() : 'PyIs_Complex128'
    })

c_to_py_registry.update({
    NumpyInt8Type()       : 'Int8_to_NumpyLong',
    NumpyInt16Type()      : 'Int16_to_NumpyLong',
    NumpyInt32Type()      : 'Int32_to_NumpyLong',
    NumpyInt64Type()      : 'Int64_to_NumpyLong',
    NumpyFloat32Type()    : 'Float_to_NumpyDouble',
    NumpyFloat64Type()    : 'Double_to_NumpyDouble',
    NumpyComplex64Type()  : 'Complex64_to_NumpyComplex',
    NumpyComplex128Type() : 'Complex128_to_NumpyComplex'
    })

pytype_parse_registry.update({
    NumpyInt8Type()       : 'b',
    NumpyInt16Type()      : 'h',
    NumpyInt32Type()      : 'i',
    NumpyInt64Type()      : 'l',
    NumpyFloat32Type()    : 'f',
    NumpyFloat64Type()    : 'd',
    NumpyComplex64Type()  : 'O',
    NumpyComplex128Type() : 'O'
    })<|MERGE_RESOLUTION|>--- conflicted
+++ resolved
@@ -154,14 +154,9 @@
         name = 'get_strides_and_shape_from_numpy_array',
         arguments = [
             FunctionDefArgument(Variable(PyccelPyObject(), 'arr', memory_handling='alias')),
-<<<<<<< HEAD
             FunctionDefArgument(Variable(CStackArray.get_new(NumpyInt64Type()), 'shape', memory_handling='alias')),
-            FunctionDefArgument(Variable(CStackArray.get_new(NumpyInt64Type()), 'strides', memory_handling='alias'))
-=======
-            FunctionDefArgument(Variable(CStackArray(NumpyInt64Type()), 'shape', memory_handling='alias')),
-            FunctionDefArgument(Variable(CStackArray(NumpyInt64Type()), 'strides', memory_handling='alias')),
+            FunctionDefArgument(Variable(CStackArray.get_new(NumpyInt64Type()), 'strides', memory_handling='alias')),
             FunctionDefArgument(Variable(PythonNativeBool(), 'c_order'))
->>>>>>> 1dbf2d6e
             ],
         body = [])
 
