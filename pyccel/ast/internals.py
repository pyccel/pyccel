--- conflicted
+++ resolved
@@ -173,15 +173,9 @@
             stop = str(self.stop)
         return '{0} : {1}'.format(start, stop)
 
-<<<<<<< HEAD
-class Symbol(Basic):
-    """
-    Represent variable with undefined type
-=======
 class PyccelSymbol(str):
     """Symbolic placeholder for a Python variable, which has a name but no type yet.
     This is very generic, and it can also represent a function or a module.
->>>>>>> 87e2ebb3
 
     Parameters
     ----------
@@ -190,43 +184,6 @@
 
     Examples
     --------
-<<<<<<< HEAD
-    >>> from pyccel.ast.internals import Symbol
-    >>> x = Symbol('x')
-    x
-    """
-    _attribute_nodes = ()
-    def __init__(self, name):
-        if not isinstance(name, str):
-            raise TypeError('Symbol name should be a string, not '+ str(type(name)))
-        self._name = name
-        super().__init__()
-
-    @property
-    def name(self):
-        """Name of the symbol
-        """
-        return self._name
-
-    def __eq__(self, other):
-        if type(self) is type(other):
-            return self._name == other.name
-        else:
-            return False
-
-    def __hash__(self):
-        return hash(type(self).__name__ + self._name)
-
-    def __str__(self):
-        return self._name
-
-    def __repr__(self):
-        return self._name
-
-def symbols(names):
-    """
-    Transform strings into instances of Symbol class.
-=======
     >>> from pyccel.ast.internals import PyccelSymbol
     >>> x = PyccelSymbol('x')
     x
@@ -235,7 +192,6 @@
 def symbols(names):
     """
     Transform strings into instances of PyccelSymbol class.
->>>>>>> 87e2ebb3
 
     function returns a sequence of symbols with names taken
     from argument, which can be a comma delimited
@@ -249,11 +205,7 @@
     Return
     ----------
     Tuple :
-<<<<<<< HEAD
-        tuple of instances of Symbol
-=======
         tuple of instances of PyccelSymbol
->>>>>>> 87e2ebb3
     Examples
     --------
     >>> from pyccel.ast.internals import symbols
@@ -261,9 +213,5 @@
     (x, y, z)
     """
     names = names.split(',')
-<<<<<<< HEAD
-    symbols = [Symbol(name.strip()) for name in names]
-=======
     symbols = [PyccelSymbol(name.strip()) for name in names]
->>>>>>> 87e2ebb3
     return tuple(symbols)
