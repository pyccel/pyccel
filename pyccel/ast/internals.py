# -*- coding: utf-8 -*-
#------------------------------------------------------------------------------------------#
# This file is part of Pyccel which is released under MIT License. See the LICENSE file or #
# go to https://github.com/pyccel/pyccel/blob/master/LICENSE for full license details.     #
#------------------------------------------------------------------------------------------#
"""
File containing basic classes which are used throughout pyccel.
To avoid circular imports this file should only import from basic, datatypes, and literals
"""

from operator import attrgetter
from pyccel.utilities.stage import PyccelStage

from .basic     import Basic, PyccelAstNode, Immutable
from .datatypes import NativeInteger, default_precision
from .literals  import LiteralInteger

pyccel_stage = PyccelStage()

__all__ = (
    'AnnotatedPyccelSymbol',
    'PrecomputedCode',
    'PyccelArrayShapeElement',
    'PyccelArraySize',
    'PyccelInternalFunction',
    'PyccelSymbol',
    'Slice',
    'get_final_precision',
    'max_precision',
)


class PyccelInternalFunction(PyccelAstNode):
    """
    Abstract class for function calls translated to Pyccel objects.

    A subclass of this base class represents calls to a specific internal
    function of Pyccel, which may be simplified at a later stage, or made
    available in the target language when printing the generated code.

    Parameters
    ----------
    *args : iterable
        The arguments passed to the function call.
    """
    __slots__ = ('_args',)
    _attribute_nodes = ('_args',)
    name = None

    def __init__(self, *args):
        self._args = tuple(args)
        super().__init__()

    @property
    def args(self):
        """
        The arguments passed to the function.

        Tuple containing all the arguments passed to the function call.
        """
        return self._args

    @property
    def is_elemental(self):
        """
        Whether the function acts elementwise on an array argument.

        Boolean indicating whether the (scalar) function should be called
        elementwise on an array argument. Here we set the default to False.
        """
        return False


class PyccelArraySize(PyccelInternalFunction):
    """
    Gets the total number of elements in an array.

    Class representing a call to a function which would return
    the total number of elements in a multi-dimensional array.

    Parameters
    ----------
    arg : PyccelAstNode
        An array of unknown size.
    """
    __slots__ = ()
    name = 'size'

    _dtype = NativeInteger()
    _precision = -1
    _rank  = 0
    _shape = None
    _order = None

    def __init__(self, arg):
        super().__init__(arg)

    @property
    def arg(self):
        """
        Object whose size is investigated.

        The argument of the function call, i.e. the object whose size is
        investigated.
        """
        return self._args[0]

    def __str__(self):
        return f'Size({self.arg})'

    def __eq__(self, other):
        if isinstance(other, PyccelArraySize):
            return self.arg == other.arg
        else:
            return False


class PyccelArrayShapeElement(PyccelInternalFunction):
    """
    Gets the number of elements in a given dimension of an array.

    Class representing a call to a function which would return
    the shape of a multi-dimensional array in a given dimension.

    Parameters
    ----------
    arg : PyccelAstNode
        An array of unknown shape.

    index : int
        The dimension along which the shape should be provided.
    """
    __slots__ = ()
    name = 'shape'

    _dtype = NativeInteger()
    _precision = -1
    _rank  = 0
    _shape = None
    _order = None

    def __init__(self, arg, index):
        if not isinstance(arg, PyccelAstNode):
            raise TypeError(f'Unknown type {type(arg)} of {arg}.')

        if isinstance(index, int):
            index = LiteralInteger(index)
        elif not isinstance(index, PyccelAstNode):
            raise TypeError(f'Unknown type {type(index)} of {index}.')

        super().__init__(arg, index)

    @property
    def arg(self):
        """
        Object whose size is investigated.

        The first argument of the function call, i.e. the array whose size is
        investigated.
        """
        return self._args[0]

    @property
    def index(self):
        """
        Dimension along which the size is calculated.

        The second argument of the function call, i.e. the dimension along
        which the array size is calculated.
        """
        return self._args[1]

    def __str__(self):
        return f'Shape({self.arg}, {self.index})'

    def __eq__(self, other):
        if isinstance(other, PyccelArrayShapeElement):
            return self.arg == other.arg and self.index == other.index
        else:
            return False


class Slice(Basic):
    """
    Represents a slice in the code.

    An object of this class represents the slicing of a Numpy array along one of
    its dimensions. In most cases this corresponds to a Python slice in the user
    code, where it is represented by a `python.ast.Slice` object.

    In addition, at the wrapper and code generation stages, an integer index
    `i` used to create a view of a Numpy array is converted to an object
    `Slice(i, i+1, 1, slice_type = Slice.Element)`. This allows using C
    variadic arguments in the function `array_slicing` (in file
    pyccel/stdlib/ndarrays/ndarrays.c).

    Parameters
    ----------
    start : PyccelSymbol or int
        Starting index.

    stop : PyccelSymbol or int
        Ending index.

    step : PyccelSymbol or int, default=None
        The step between indices.

    slice_type : LiteralInteger
        The type of the slice. Either Slice.Range or Slice.Element.

    Examples
    --------
    >>> from pyccel.ast.internals import Slice, symbols
    >>> start, end, step = symbols('start, stop, step', integer=True)
    >>> Slice(start, stop)
    start : stop
    >>> Slice(None, stop)
     : stop
    >>> Slice(start, None)
    start :
    >>> Slice(start, stop, step)
    start : stop : step
    """
    __slots__ = ('_start','_stop','_step', '_slice_type')
    _attribute_nodes = ('_start','_stop','_step', '_slice_type')

    Range = LiteralInteger(1)
    Element = LiteralInteger(0)

    def __init__(self, start, stop, step = None, slice_type = Range):
        self._start = start
        self._stop = stop
        self._step = step
        self._slice_type = slice_type
        super().__init__()
        if pyccel_stage == 'syntactic':
            return
        if start is not None and not (hasattr(start, 'dtype') and isinstance(start.dtype, NativeInteger)):
            raise TypeError('Slice start must be Integer or None')
        if stop is not None and not (hasattr(stop, 'dtype') and isinstance(stop.dtype, NativeInteger)):
            raise TypeError('Slice stop must be Integer or None')
        if step is not None and not (hasattr(step, 'dtype') and isinstance(step.dtype, NativeInteger)):
            raise TypeError('Slice step must be Integer or None')
        if slice_type not in (Slice.Range, Slice.Element):
            raise TypeError('Slice type must be Range (1) or Element (0)')

    @property
    def start(self):
        """ Index where the slicing of the object starts
        """
        return self._start

    @property
    def stop(self):
        """ Index until which the slicing takes place
        """
        return self._stop

    @property
    def step(self):
        """ The difference between each index of the
        objects in the slice
        """
        return self._step

    @property
    def slice_type(self):
        """ The type of the slice (Range or Element)
        Range <=> [..., :, ...]
        Element <=> [..., 3, ...]
        """
        return self._slice_type

    def __str__(self):
        if self.start is None:
            start = ''
        else:
            start = str(self.start)
        if self.stop is None:
            stop = ''
        else:
            stop = str(self.stop)
        return '{0} : {1}'.format(start, stop)


class PyccelSymbol(str, Immutable):
    """
    Class representing a symbol in the code.

    Symbolic placeholder for a Python variable, which has a name but no type yet.
    This is very generic, and it can also represent a function or a module.

    Parameters
    ----------
    name : str
        Name of the symbol.

    is_temp : bool
        Indicates if the symbol is a temporary object. This either means that the
        symbol represents an object originally named `_` in the code, or that the
        symbol represents an object created by Pyccel in order to assign a
        temporary object. This is sometimes necessary to facilitate the translation.

    Examples
    --------
    >>> from pyccel.ast.internals import PyccelSymbol
    >>> x = PyccelSymbol('x')
    x
    """
    __slots__ = ('_is_temp',)

    def __new__(cls, name, is_temp=False):
        return super().__new__(cls, name)

    def __init__(self, name, is_temp=False):
        self._is_temp = is_temp
        super().__init__()

    @property
    def is_temp(self):
        """
        Indicates if this symbol represents a temporary variable created by Pyccel,
        and was not present in the original Python code [default value : False].
        """
        return self._is_temp

class AnnotatedPyccelSymbol(Basic):
    """
    Class representing a symbol in the code which has an annotation.

    Symbolic placeholder for a Python variable, which has a name but no type yet.
    This is very generic, and it can also represent a function or a module.

    Parameters
    ----------
    name : str
        Name of the symbol.

<<<<<<< HEAD
    annotation : TypeAnnotation
=======
    annotation : SyntacticTypeAnnotation
>>>>>>> 125563cc
        The annotation describing the type that the object will have.

    is_temp : bool
        Indicates if the symbol is a temporary object. This either means that the
        symbol represents an object originally named `_` in the code, or that the
        symbol represents an object created by Pyccel in order to assign a
        temporary object. This is sometimes necessary to facilitate the translation.
    """
    __slots__ = ('_name', '_annotation')
    _attribute_nodes = ()

    def __init__(self, name, annotation, is_temp = False):
<<<<<<< HEAD
        if isinstance(name, PyccelSymbol):
            self._name = name
        elif isinstance(name, str):
            self._name = PyccelSymbol(name, is_temp)
        else:
            raise TypeError("Name should be a string")
=======
        self._name = PyccelSymbol(name, is_temp)
>>>>>>> 125563cc
        self._annotation = annotation
        super().__init__()

    @property
<<<<<<< HEAD
    def annotation(self):
        return self._annotation

    def set_fst(self, fst):
        self._fst = fst

    @property
    def fst(self):
        return self._fst

    @property
    def name(self):
        return self._name
=======
    def name(self):
        """
        Get the PyccelSymbol describing the name.

        Get the PyccelSymbol describing the name of the symbol in the code.
        """
        return self._name

    @property
    def annotation(self):
        """
        Get the annotation.

        Get the annotation left on the symbol. This should be a type annotation.
        """
        return self._annotation
>>>>>>> 125563cc

class PrecomputedCode(Basic):
    """
    Internal helper class for storing code which must be defined by the printer
    before it is needed chronologically (e.g. for inline functions as arguments
    to the same function).
    This class should be avoided if at all possible as it may break code which
    searches through attribute nodes, where possible use Basic's methods,
    e.g. substitute

    Parameters
    ----------
    code : str
           A string containing the precomputed code
    """
    __slots__ = ('_code',)
    _attribute_nodes = ()

    def __init__(self, code):
        self._code = code
        super().__init__()

    def __str__(self):
        return self._code

    @property
    def code(self):
        """ The string containing the precomputed code
        """
        return self._code


def symbols(names):
    """
    Transform strings into instances of PyccelSymbol class.

    function returns a sequence of symbols with names taken
    from argument, which can be a comma delimited
    string

    Parameters
    ----------
    name : String
        comma delimited string

    Return
    ----------
    Tuple :
        tuple of instances of PyccelSymbol
    Examples
    --------
    >>> from pyccel.ast.internals import symbols
    >>> x, y, z = symbols('x,y,z')
    (x, y, z)
    """
    names = names.split(',')
    symbols = [PyccelSymbol(name.strip()) for name in names]
    return tuple(symbols)


def max_precision(objs : list, allow_native : bool = True):
    """
    Return the largest precision amongst the objects in the list.

    Return the largest precision amongst the objects in the list.

    Parameters
    ----------
    objs : list
       A list of PyccelAstNodes.

    allow_native : bool, default=True
        Allow the final result to be a native precision (i.e. -1).

    Returns
    -------
    int
        The largest precision found.
    """
    if allow_native and all(o.precision == -1 for o in objs):
        return -1
    else:
        ndarray_list = [o for o in objs if getattr(o, 'is_ndarray', False)]
        if ndarray_list:
            return get_final_precision(max(ndarray_list, key=attrgetter('precision')))
        return max(get_final_precision(o) for o in objs)


def get_final_precision(obj):
    """
    Get the usable precision of an object.

    Get the usable precision of an object. I.e. the precision that you
    can use to print, e.g. 8 instead of -1 for a default precision float.

    If the precision is set to the default then the value of the default
    precision is returned, otherwise the provided precision is returned.

    Parameters
    ----------
    obj : PyccelAstNode
        The object whose precision we want to investigate.

    Returns
    -------
    int
        The precision of the object to be used in the code.
    """
    return default_precision[obj.dtype] if obj.precision == -1 else obj.precision<|MERGE_RESOLUTION|>--- conflicted
+++ resolved
@@ -336,11 +336,7 @@
     name : str
         Name of the symbol.
 
-<<<<<<< HEAD
-    annotation : TypeAnnotation
-=======
     annotation : SyntacticTypeAnnotation
->>>>>>> 125563cc
         The annotation describing the type that the object will have.
 
     is_temp : bool
@@ -353,52 +349,32 @@
     _attribute_nodes = ()
 
     def __init__(self, name, annotation, is_temp = False):
-<<<<<<< HEAD
         if isinstance(name, PyccelSymbol):
             self._name = name
         elif isinstance(name, str):
             self._name = PyccelSymbol(name, is_temp)
         else:
             raise TypeError("Name should be a string")
-=======
-        self._name = PyccelSymbol(name, is_temp)
->>>>>>> 125563cc
         self._annotation = annotation
         super().__init__()
 
     @property
-<<<<<<< HEAD
+    def name(self):
+        """
+        Get the PyccelSymbol describing the name.
+
+        Get the PyccelSymbol describing the name of the symbol in the code.
+        """
+        return self._name
+
+    @property
     def annotation(self):
+        """
+        Get the annotation.
+
+        Get the annotation left on the symbol. This should be a type annotation.
+        """
         return self._annotation
-
-    def set_fst(self, fst):
-        self._fst = fst
-
-    @property
-    def fst(self):
-        return self._fst
-
-    @property
-    def name(self):
-        return self._name
-=======
-    def name(self):
-        """
-        Get the PyccelSymbol describing the name.
-
-        Get the PyccelSymbol describing the name of the symbol in the code.
-        """
-        return self._name
-
-    @property
-    def annotation(self):
-        """
-        Get the annotation.
-
-        Get the annotation left on the symbol. This should be a type annotation.
-        """
-        return self._annotation
->>>>>>> 125563cc
 
 class PrecomputedCode(Basic):
     """
