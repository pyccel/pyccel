#!/usr/bin/python
# -*- coding: utf-8 -*-
#------------------------------------------------------------------------------------------#
# This file is part of Pyccel which is released under MIT License. See the LICENSE file or #
# go to https://github.com/pyccel/pyccel/blob/master/LICENSE for full license details.     #
#------------------------------------------------------------------------------------------#

import numpy

from sympy           import (Integer as sp_Integer,
                             Rational as sp_Rational, Expr)

from .core           import (ClassDef, FunctionDef,
                            process_shape, ValuedArgument)

<<<<<<< HEAD
from .operators      import broadcast, PyccelMinus, PyccelDiv
=======
from .internals      import PyccelInternalFunction

from .operators      import broadcast
>>>>>>> 59ee120f

from .builtins       import (PythonInt, PythonBool, PythonFloat, PythonTuple,
                             PythonComplex, PythonReal, PythonImag, PythonList)

from .datatypes      import (dtype_and_precision_registry as dtype_registry,
                             default_precision, datatype, NativeInteger,
                             NativeReal, NativeComplex, NativeBool, str_dtype,
                             NativeNumeric)

from .literals       import LiteralInteger, LiteralFloat, LiteralComplex
from .literals       import LiteralTrue, LiteralFalse
from .literals       import Nil
from .basic          import PyccelAstNode
from .variable       import (Variable, IndexedElement, Constant)


__all__ = (
    'NumpyArrayClass',
    'NumpyAbs',
    'NumpyFloor',
    # ---
    'NumpySqrt',
    'NumpySin',
    'NumpyCos',
    'NumpyExp',
    'NumpyLog',
    'NumpyTan',
    'NumpyArcsin',
    'NumpyArccos',
    'NumpyArctan',
    'NumpyArctan2',
    'NumpySinh',
    'NumpyCosh',
    'NumpyTanh',
    'NumpyArcsinh',
    'NumpyArccosh',
    'NumpyArctanh',
    # ---
    'NumpyEmpty',
    'NumpyEmptyLike',
    'NumpyFloat',
    'NumpyComplex',
    'NumpyComplex64',
    'NumpyComplex128',
    'NumpyFloat32',
    'NumpyFloat64',
    'NumpyFull',
    'NumpyFullLike',
    'NumpyImag',
    'NumpyInt',
    'NumpyInt32',
    'NumpyInt64',
    'NumpyLinspace',
    'NumpyMatmul',
    'NumpyMax',
    'NumpyMin',
    'NumpyMod',
    'NumpyNorm',
    'NumpySum',
    'NumpyOnes',
    'NumpyOnesLike',
    'NumpyProduct',
    'NumpyRand',
    'NumpyRandint',
    'NumpyReal',
    'Shape',
    'NumpyWhere',
    'NumpyZeros',
    'NumpyZerosLike',
    'NumpyArange'
)

#==============================================================================
numpy_constants = {
    'pi': Constant('real', 'pi', value=numpy.pi),
}

def process_dtype(dtype):
    if dtype  in (PythonInt, PythonFloat, PythonComplex, PythonBool):
        # remove python prefix from dtype.name len("python") = 6
        dtype = dtype.__name__.lower()[6:]
    elif dtype  in (NumpyInt, NumpyInt32, NumpyInt64, NumpyComplex, NumpyFloat,
				  NumpyComplex128, NumpyComplex64, NumpyFloat64, NumpyFloat32):
        # remove numpy prefix from dtype.name len("numpy") = 5
        dtype = dtype.__name__.lower()[5:]
    else:
        dtype            = str(dtype).replace('\'', '').lower()
    dtype, precision = dtype_registry[dtype]
    dtype            = datatype(dtype)

    return dtype, precision

class NumpyNewArray(PyccelAstNode):

    #--------------------------------------------------------------------------
    @staticmethod
    def _process_order(order):

        if (order is None) or isinstance(order, Nil):
            return None

        order = str(order).strip('\'"')
        if order not in ('C', 'F'):
            raise ValueError('unrecognized order = {}'.format(order))
        return order

#==============================================================================
# TODO [YG, 18.02.2020]: accept Numpy array argument
# TODO [YG, 18.02.2020]: use order='K' as default, like in numpy.array
# TODO [YG, 22.05.2020]: move dtype & prec processing to __init__
class NumpyArray(NumpyNewArray):
    """
    Represents a call to  numpy.array for code generation.

    arg : list, tuple, PythonList

    """

    def __init__(self, arg, dtype=None, order='C'):
        NumpyNewArray.__init__(self)

        if not isinstance(arg, (PythonTuple, PythonList, Variable)):
            raise TypeError('Unknown type of  %s.' % type(arg))

        # TODO: treat inhomogenous lists and tuples when they have mixed ordering
        if isinstance(arg, (PythonTuple, PythonList)) and not arg.is_homogeneous or \
            isinstance(arg, Variable) and not arg.is_ndarray and not arg.is_stack_array:
            raise TypeError('we only accept homogeneous arguments')

        # Verify dtype and get precision
        if dtype is None:
            dtype = arg.dtype
        dtype, prec = process_dtype(dtype)
        # ... Determine ordering
        if isinstance(order, ValuedArgument):
            order = order.value
        order = str(order).strip("\'")

        if order not in ('K', 'A', 'C', 'F'):
            raise ValueError("Cannot recognize '{:s}' order".format(order))

        # TODO [YG, 18.02.2020]: set correct order based on input array
        if order in ('K', 'A'):
            order = 'C'
        # ...
        self._arg   = arg
        self._shape = process_shape(arg.shape)
        self._rank  = len(self._shape)
        self._dtype = dtype
        self._order = order
        self._precision = prec

    def _sympystr(self, printer):
        return self.arg

    @property
    def arg(self):
        return self._arg

#==============================================================================
class NumpyArange(NumpyNewArray):
    """
    Represents a call to  numpy.arange for code generation.

    arg :
        stop : Number
        start : Number default 0
        step : Number default 1
        dtype : Datatype
    """

    def __init__(self, start, stop = None, step = None, dtype = None):
        from .mathext import MathCeil
        NumpyNewArray.__init__(self)

        if stop is None:
            self._start = LiteralInteger(0)
            self._stop = start
        else:
            self._start = start
            self._stop = stop
        self._step = step if step is not None else LiteralInteger(1)

        self._arg = [self._start, self._stop, self._step]

        if dtype is None:
            self._dtype = max([i.dtype for i in self._arg], key = NativeNumeric.index)
            self._precision = max([i.precision for i in self._arg])
        else:
            self._dtype, self._precision = process_dtype(dtype)

        self._rank = 1
        self._order = 'C'
        self._shape = (MathCeil(PyccelDiv(PyccelMinus(self._stop, self._start), self._step)))
        self._shape = process_shape(self._shape)

    @property
    def arg(self):
        return self._arg

    @property
    def start(self):
        return self._start

    @property
    def stop(self):
        return self._stop

    @property
    def step(self):
        return self._step


#==============================================================================
class NumpySum(PyccelInternalFunction):
    """Represents a call to  numpy.sum for code generation.

    arg : list , tuple , PythonTuple, PythonList, Variable
    """

    def __init__(self, arg):
        if not isinstance(arg, (list, tuple, PythonTuple, PythonList,
                            Variable, Expr)):
            raise TypeError('Uknown type of  %s.' % type(arg))
        PyccelInternalFunction.__init__(self, arg)
        self._dtype = arg.dtype
        self._rank  = 0
        self._shape = ()
        self._precision = default_precision[str_dtype(self._dtype)]

    @property
    def arg(self):
        return self._args[0]

#==============================================================================
class NumpyProduct(PyccelInternalFunction):
    """Represents a call to  numpy.prod for code generation.

    arg : list , tuple , PythonTuple, PythonList, Variable
    """

    def __init__(self, arg):
        if not isinstance(arg, (list, tuple, PythonTuple, PythonList,
                                Variable, Expr)):
            raise TypeError('Uknown type of  %s.' % type(arg))
        PyccelInternalFunction.__init__(self, arg)
        self._dtype = arg.dtype
        self._rank  = 0
        self._shape = ()
        self._precision = default_precision[str_dtype(self._dtype)]

    @property
    def arg(self):
        return self._args[0]


#==============================================================================
class NumpyMatmul(PyccelInternalFunction):
    """Represents a call to numpy.matmul for code generation.
    arg : list , tuple , PythonTuple, PythonList, Variable
    """

    def __init__(self, a ,b):
        if not isinstance(a, (list, tuple, PythonTuple, PythonList,
                                Variable, Expr)):
            raise TypeError('Unknown type of  %s.' % type(a))
        if not isinstance(b, (list, tuple, PythonTuple, PythonList,
                                Variable, Expr)):
            raise TypeError('Unknown type of  %s.' % type(a))
        PyccelInternalFunction.__init__(self, a, b)

        args      = (a, b)
        integers  = [e for e in args if e.dtype is NativeInteger() or a.dtype is NativeBool()]
        reals     = [e for e in args if e.dtype is NativeReal()]
        complexs  = [e for e in args if e.dtype is NativeComplex()]

        if complexs:
            self._dtype     = NativeComplex()
            self._precision = max(e.precision for e in complexs)
        if reals:
            self._dtype     = NativeReal()
            self._precision = max(e.precision for e in reals)
        elif integers:
            self._dtype     = NativeInteger()
            self._precision = max(e.precision for e in integers)
        else:
            raise TypeError('cannot determine the type of {}'.format(self))

        if a.rank == 1 or b.rank == 1:
            self._rank = 1
        else:
            self._rank = 2

        if not (a.shape is None or b.shape is None):

            m = 1 if a.rank < 2 else a.shape[0]
            n = 1 if b.rank < 2 else b.shape[1]
            self._shape = (m, n)

        if a.order == b.order:
            self._order = a.order
        else:
            self._order = 'C'

    @property
    def a(self):
        return self._args[0]

    @property
    def b(self):
        return self._args[1]


#==============================================================================

def Shape(arg):
    if isinstance(arg.shape, PythonTuple):
        return arg.shape
    else:
        return PythonTuple(*arg.shape)

#==============================================================================
class NumpyReal(PythonReal):
    """Represents a call to  numpy.real for code generation.

    > a = 1+2j
    > np.real(a)
    1.0
    """

#==============================================================================
class NumpyImag(PythonImag):
    """Represents a call to  numpy.real for code generation.

    > a = 1+2j
    > np.imag(a)
    2.0
    """

#==============================================================================
class NumpyLinspace(NumpyNewArray):

    """
    Represents numpy.linspace.

    """
    _dtype     = NativeReal()
    _precision = default_precision['real']
    _rank      = 1
    _order     = 'F'

    def __init__(self, start, stop, size):


        _valid_args = (Variable, IndexedElement, LiteralFloat,
                       sp_Integer, sp_Rational)

        for arg in (start, stop, size):
            if not isinstance(arg, _valid_args):
                raise TypeError('Expecting valid args')

        self._index = Variable('int', 'linspace_index')
        self._start = start
        self._stop  = stop
        self._size  = size
        self._shape = (self.size,)
        NumpyNewArray.__init__(self)

    @property
    def start(self):
        return self._start

    @property
    def stop(self):
        return self._stop

    @property
    def size(self):
        return self._size

    @property
    def index(self):
        return self._index

    @property
    def step(self):
        return (self.stop - self.start) / (self.size - 1)

    def _sympystr(self, printer):
        sstr = printer.doprint
        code = 'linspace({}, {}, {})',format(sstr(self.start),
                                             sstr(self.stop),
                                             sstr(self.size))
        return code

#==============================================================================
class NumpyWhere(PyccelInternalFunction):
    """ Represents a call to  numpy.where """

    def __init__(self, mask):
        PyccelInternalFunction.__init__(self, mask)


    @property
    def mask(self):
        return self._args[0]

    @property
    def index(self):
        ind = Variable('int','ind1')

        return ind

 #==============================================================================
class NumpyRand(PyccelInternalFunction):

    """
      Represents a call to  numpy.random.random or numpy.random.rand for code generation.

    """
    _dtype = NativeReal()
    _precision = default_precision['real']

    def __init__(self, *args):
        PyccelInternalFunction.__init__(self)
        self._shape = args
        self._rank  = len(self.shape)

    @property
    def order(self):
        return 'C'

#==============================================================================
class NumpyRandint(PyccelInternalFunction):

    """
      Represents a call to  numpy.random.random or numpy.random.rand for code generation.

    """
    _dtype = NativeInteger()
    _precision = default_precision['integer']
    _order = 'C'

    def __init__(self, low, high = None, size = None):
        PyccelInternalFunction.__init__(self)
        if size is None:
            size = ()
        if not hasattr(size,'__iter__'):
            size = (size,)

        self._shape   = size
        self._rank    = len(self.shape)
        self._rand    = NumpyRand(*size)
        self._low     = low
        self._high    = high

    @property
    def rand_expr(self):
        return self._rand

    @property
    def high(self):
        """ return high property of NumpyRandint"""
        return self._high

    @property
    def low(self):
        """ return low property of NumpyRandint"""
        return self._low

#==============================================================================
class NumpyFull(PyccelInternalFunction, NumpyNewArray):
    """
    Represents a call to numpy.full for code generation.

    Parameters
    ----------
    shape : int or sequence of ints
        Shape of the new array, e.g., ``(2, 3)`` or ``2``.

    fill_value : scalar
        Fill value.

    dtype: str, DataType
        datatype for the constructed array
        The default, `None`, means `np.array(fill_value).dtype`.

    order : {'C', 'F'}, optional
        Whether to store multidimensional data in C- or Fortran-contiguous
        (row- or column-wise) order in memory.

    """

    def __init__(self, shape, fill_value, dtype=None, order='C'):

        # Convert shape to PythonTuple
        shape = process_shape(shape)

        # If there is no dtype, extract it from fill_value
        # TODO: must get dtype from an annotated node
        if (dtype is None) or isinstance(dtype, Nil):
            dtype = fill_value.dtype

        # Verify dtype and get precision
        dtype, precision = process_dtype(dtype)

        # Verify array ordering
        order = NumpyNewArray._process_order(order)

        # Cast fill_value to correct type
        # TODO [YG, 09.11.2020]: treat difficult case of LiteralComplex
        from pyccel.ast.datatypes import str_dtype
        stype = str_dtype(dtype)
        if fill_value and stype != 'complex':
            from pyccel.codegen.printing.fcode import python_builtin_datatypes
            cast_func  = python_builtin_datatypes[stype]
            fill_value = cast_func(fill_value)
        self._shape = shape
        self._rank  = len(self._shape)
        self._dtype = dtype
        self._order = order
        self._precision = precision

        PyccelInternalFunction.__init__(self, fill_value)
        NumpyNewArray.__init__(self)

    #--------------------------------------------------------------------------
    @property
    def fill_value(self):
        return self._args[0]

#==============================================================================
class NumpyAutoFill(NumpyFull):
    """ Abstract class for all classes which inherit from NumpyFull but
        the fill_value is implicitly specified
    """
    def __init__(self, shape, dtype='float', order='C'):
        if (dtype is None) or isinstance(dtype, Nil):
            raise TypeError("Data type must be provided")

        NumpyFull.__init__(self, shape, None, dtype, order)

#==============================================================================
class NumpyEmpty(NumpyAutoFill):
    """ Represents a call to numpy.empty for code generation.
    """
    @property
    def fill_value(self):
        return None


#==============================================================================
class NumpyZeros(NumpyAutoFill):
    """ Represents a call to numpy.zeros for code generation.
    """
    @property
    def fill_value(self):
        dtype = self.dtype
        if isinstance(dtype, NativeInteger):
            value = LiteralInteger(0, precision = self.precision)
        elif isinstance(dtype, NativeReal):
            value = LiteralFloat(0, precision = self.precision)
        elif isinstance(dtype, NativeComplex):
            value = LiteralComplex(0., 0., precision = self.precision)
        elif isinstance(dtype, NativeBool):
            value = LiteralFalse(precision = self.precision)
        else:
            raise TypeError('Unknown type')
        return value

#==============================================================================
class NumpyOnes(NumpyAutoFill):
    """ Represents a call to numpy.ones for code generation.
    """
    @property
    def fill_value(self):
        dtype = self.dtype
        if isinstance(dtype, NativeInteger):
            value = LiteralInteger(1, precision = self.precision)
        elif isinstance(dtype, NativeReal):
            value = LiteralFloat(1., precision = self.precision)
        elif isinstance(dtype, NativeComplex):
            value = LiteralComplex(1., 0., precision = self.precision)
        elif isinstance(dtype, NativeBool):
            value = LiteralTrue(precision = self.precision)
        else:
            raise TypeError('Unknown type')
        return value

#=======================================================================================
class NumpyFullLike:
    """ Represents a call to numpy.full_like for code generation.
    """
    def __new__(cls, a, fill_value, dtype=None, order='K', subok=True):

        # NOTE: we ignore 'subok' argument
        dtype = a.dtype if (dtype is None) or isinstance(dtype, Nil) else dtype
        order = a.order if str(order).strip('\'"') in ('K', 'A') else order

        return NumpyFull(Shape(a), fill_value, dtype, order)

#=======================================================================================
class NumpyEmptyLike:
    """ Represents a call to numpy.empty_like for code generation.
    """
    def __new__(cls, a, dtype=None, order='K', subok=True):

        # NOTE: we ignore 'subok' argument
        dtype = a.dtype if (dtype is None) or isinstance(dtype, Nil) else dtype
        order = a.order if str(order).strip('\'"') in ('K', 'A') else order

        return NumpyEmpty(Shape(a), dtype, order)

#=======================================================================================
class NumpyOnesLike:
    """ Represents a call to numpy.ones_like for code generation.
    """
    def __new__(cls, a, dtype=None, order='K', subok=True):

        # NOTE: we ignore 'subok' argument
        dtype = a.dtype if (dtype is None) or isinstance(dtype, Nil) else dtype
        order = a.order if str(order).strip('\'"') in ('K', 'A') else order

        return NumpyOnes(Shape(a), dtype, order)

#=======================================================================================
class NumpyZerosLike:
    """ Represents a call to numpy.zeros_like for code generation.
    """
    def __new__(cls, a, dtype=None, order='K', subok=True):

        # NOTE: we ignore 'subok' argument
        dtype = a.dtype if (dtype is None) or isinstance(dtype, Nil) else dtype
        order = a.order if str(order).strip('\'"') in ('K', 'A') else order

        return NumpyZeros(Shape(a), dtype, order)

#=======================================================================================

class NumpyNorm(PyccelInternalFunction):
    """ Represents call to numpy.norm"""
    _dtype = NativeReal()

    def __init__(self, arg, dim=None):
        if isinstance(dim, ValuedArgument):
            dim = dim.value
        if self.dim is not None:
            sh = list(sh)
            del sh[self.dim]
            self._shape = tuple(sh)
        else:
            self._shape = ()
        self._rank = len(self._shape)
        PyccelInternalFunction.__init__(self, arg, dim)

    @property
    def arg(self):
        return self._args[0]

    @property
    def dim(self):
        return self._args[1]

#====================================================


#==============================================================================
# Numpy universal functions
# https://numpy.org/doc/stable/reference/ufuncs.html#available-ufuncs
#==============================================================================
class NumpyUfuncBase(PyccelInternalFunction):
    """Base class for Numpy's universal functions."""

#------------------------------------------------------------------------------
class NumpyUfuncUnary(NumpyUfuncBase):
    """Numpy's universal function with one argument.
    """
    def __init__(self, x):
        self._set_dtype_precision(x)
        self._set_shape_rank(x)
        self._order      = x.order
        super().__init__(x)

    def _set_shape_rank(self, x):
        self._shape      = x.shape
        self._rank       = x.rank

    def _set_dtype_precision(self, x):
        self._dtype      = x.dtype if x.dtype is NativeComplex() else NativeReal()
        self._precision  = default_precision[str_dtype(self._dtype)]

#------------------------------------------------------------------------------
class NumpyUfuncBinary(NumpyUfuncBase):
    """Numpy's universal function with two arguments.
    """
    # TODO: apply Numpy's broadcasting rules to get shape/rank of output
    def __init__(self, x1, x2):
        super().__init__(x1, x2)
        self._set_dtype_precision(x1, x2)
        self._set_shape_rank(x1, x2)
        self._set_order(x1, x2)

    def _set_shape_rank(self, x1, x2):
        self._shape     = x1.shape  # TODO ^^
        self._rank      = x1.rank   # TODO ^^

    def _set_dtype_precision(self, x1, x2):
        self._dtype     = NativeReal()
        self._precision = default_precision['real']

    def _set_order(self, x1, x2):
        if x1.order == x2.order:
            self._order = x1.order
        else:
            self._order = 'C'

#------------------------------------------------------------------------------
# Math operations
#------------------------------------------------------------------------------
#class NumpyAbsolute(NumpyUfuncUnary): pass
class NumpyFabs    (NumpyUfuncUnary): pass
class NumpyExp     (NumpyUfuncUnary): pass
class NumpyLog     (NumpyUfuncUnary): pass
class NumpySqrt    (NumpyUfuncUnary): pass

#------------------------------------------------------------------------------
# Trigonometric functions
#------------------------------------------------------------------------------
class NumpySin    (NumpyUfuncUnary) : pass
class NumpyCos    (NumpyUfuncUnary) : pass
class NumpyTan    (NumpyUfuncUnary) : pass
class NumpyArcsin (NumpyUfuncUnary) : pass
class NumpyArccos (NumpyUfuncUnary) : pass
class NumpyArctan (NumpyUfuncUnary) : pass
class NumpyArctan2(NumpyUfuncBinary): pass
class NumpyHypot  (NumpyUfuncBinary): pass
class NumpySinh   (NumpyUfuncUnary) : pass
class NumpyCosh   (NumpyUfuncUnary) : pass
class NumpyTanh   (NumpyUfuncUnary) : pass
class NumpyArcsinh(NumpyUfuncUnary) : pass
class NumpyArccosh(NumpyUfuncUnary) : pass
class NumpyArctanh(NumpyUfuncUnary) : pass
#class NumpyDeg2rad(NumpyUfuncUnary) : pass
#class NumpyRad2deg(NumpyUfuncUnary) : pass

#=======================================================================================

class NumpyAbs(NumpyUfuncUnary):
    def _set_dtype_precision(self, x):
        self._dtype     = NativeInteger() if x.dtype is NativeInteger() else NativeReal()
        self._precision = default_precision[str_dtype(self._dtype)]

class NumpyFloor(NumpyUfuncUnary):
    def _set_dtype_precision(self, x):
        self._dtype     = NativeReal()
        self._precision = default_precision[str_dtype(self._dtype)]

class NumpyMod(NumpyUfuncBinary):

    def _set_shape_rank(self, x1, x2):
        args   = (x1, x2)
        shapes = [a.shape for a in args]

        if all(sh is not None for sh in shapes):
            if len(args) == 1:
                shape = args[0].shape
            else:
                shape = broadcast(args[0].shape, args[1].shape)

                for a in args[2:]:
                    shape = broadcast(shape, a.shape)

            self._shape = shape
            self._rank  = len(shape)
        else:
            self._rank = max(a.rank for a in args)

    def _set_dtype_precision(self, x1, x2):
        args      = (x1, x2)
        integers  = [a for a in args if a.dtype is NativeInteger() or a.dtype is NativeBool()]
        reals     = [a for a in args if a.dtype is NativeReal()]
        others    = [a for a in args if a not in integers+reals]

        if others:
            raise TypeError('{} not supported'.format(others[0].dtype))

        if reals:
            self._dtype     = NativeReal()
            self._precision = max(a.precision for a in reals)
        elif integers:
            self._dtype     = NativeInteger()
            self._precision = max(a.precision for a in integers)
        else:
            raise TypeError('cannot determine the type of {}'.format(self))

class NumpyMin(NumpyUfuncUnary):
    def _set_shape_rank(self, x):
        self._shape     = ()
        self._rank      = 0

    def _set_dtype_precision(self, x):
        self._dtype     = x.dtype
        self._precision = x.precision

class NumpyMax(NumpyUfuncUnary):
    def _set_shape_rank(self, x):
        self._shape     = ()
        self._rank      = 0

    def _set_dtype_precision(self, x):
        self._dtype     = x.dtype
        self._precision = x.precision


#=======================================================================================
class NumpyComplex(PythonComplex):
    """ Represents a call to numpy.complex() function.
    """

class NumpyComplex64(NumpyComplex):
    _precision = dtype_registry['complex64'][1]

class NumpyComplex128(NumpyComplex):
    _precision = dtype_registry['complex128'][1]

#=======================================================================================
class NumpyFloat(PythonFloat):
    """ Represents a call to numpy.float() function.
    """

class NumpyFloat32(NumpyFloat):
    """ Represents a call to numpy.float32() function.
    """
    _precision = dtype_registry['float32'][1]

class NumpyFloat64(NumpyFloat):
    """ Represents a call to numpy.float64() function.
    """
    _precision = dtype_registry['float64'][1]

#=======================================================================================
# TODO [YG, 13.03.2020]: handle case where base != 10
class NumpyInt(PythonInt):
    """ Represents a call to numpy.int() function.
    """
    def __new__(cls, arg=None, base=10):
        return PythonInt.__new__(cls, arg)

class NumpyInt32(NumpyInt):
    """ Represents a call to numpy.int32() function.
    """
    _precision = dtype_registry['int32'][1]

class NumpyInt64(NumpyInt):
    """ Represents a call to numpy.int64() function.
    """
    _precision = dtype_registry['int64'][1]



NumpyArrayClass = ClassDef('numpy.ndarray',
        methods=[
            FunctionDef('shape',[],[],body=[],
                decorators={'property':'property', 'numpy_wrapper':Shape}),
            FunctionDef('sum',[],[],body=[],
                decorators={'numpy_wrapper':NumpySum}),
            FunctionDef('min',[],[],body=[],
                decorators={'numpy_wrapper':NumpyMin}),
            FunctionDef('max',[],[],body=[],
                decorators={'numpy_wrapper':NumpyMax}),
            FunctionDef('imag',[],[],body=[],
                decorators={'property':'property', 'numpy_wrapper':NumpyImag}),
            FunctionDef('real',[],[],body=[],
                decorators={'property':'property', 'numpy_wrapper':NumpyReal})])

#==============================================================================
# TODO split numpy_functions into multiple dictionaries following
# https://docs.scipy.org/doc/numpy-1.15.0/reference/routines.array-creation.html
numpy_functions = {
    # ... array creation routines
    'full'      : NumpyFull,
    'empty'     : NumpyEmpty,
    'zeros'     : NumpyZeros,
    'ones'      : NumpyOnes,
    'full_like' : NumpyFullLike,
    'empty_like': NumpyEmptyLike,
    'zeros_like': NumpyZerosLike,
    'ones_like' : NumpyOnesLike,
    'array'     : NumpyArray,
    'arange'    : NumpyArange,
    # ...
    'shape'     : Shape,
    'norm'      : NumpyNorm,
    'int'       : NumpyInt,
    'real'      : NumpyReal,
    'imag'      : NumpyImag,
    'float'     : NumpyFloat,
    'double'    : NumpyFloat64,
    'mod'       : NumpyMod,
    'float32'   : NumpyFloat32,
    'float64'   : NumpyFloat64,
    'int32'     : NumpyInt32,
    'int64'     : NumpyInt64,
    'complex'   : NumpyComplex,
    'complex128': NumpyComplex128,
    'complex64' : NumpyComplex64,
    'matmul'    : NumpyMatmul,
    'sum'       : NumpySum,
    'max'      : NumpyMax,
    'min'      : NumpyMin,
    'prod'      : NumpyProduct,
    'product'   : NumpyProduct,
    'linspace'  : NumpyLinspace,
    'where'     : NumpyWhere,
    # ---
    'abs'       : NumpyAbs,
    'floor'     : NumpyFloor,
    'absolute'  : NumpyAbs,
    'fabs'      : NumpyFabs,
    'exp'       : NumpyExp,
    'log'       : NumpyLog,
    'sqrt'      : NumpySqrt,
    # ---
    'sin'       : NumpySin,
    'cos'       : NumpyCos,
    'tan'       : NumpyTan,
    'arcsin'    : NumpyArcsin,
    'arccos'    : NumpyArccos,
    'arctan'    : NumpyArctan,
    'arctan2'   : NumpyArctan2,
    # 'hypot'     : NumpyHypot,
    'sinh'      : NumpySinh,
    'cosh'      : NumpyCosh,
    'tanh'      : NumpyTanh,
    'arcsinh'   : NumpyArcsinh,
    'arccosh'   : NumpyArccosh,
    'arctanh'   : NumpyArctanh,
    # 'deg2rad'   : NumpyDeg2rad,
    # 'rad2deg'   : NumpyRad2deg,
}

numpy_linalg_functions = {
    'norm'      : NumpyNorm,
}

numpy_random_functions = {
    'rand'      : NumpyRand,
    'random'    : NumpyRand,
    'randint'   : NumpyRandint,
}<|MERGE_RESOLUTION|>--- conflicted
+++ resolved
@@ -13,13 +13,9 @@
 from .core           import (ClassDef, FunctionDef,
                             process_shape, ValuedArgument)
 
-<<<<<<< HEAD
-from .operators      import broadcast, PyccelMinus, PyccelDiv
-=======
 from .internals      import PyccelInternalFunction
 
-from .operators      import broadcast
->>>>>>> 59ee120f
+from .operators      import broadcast, PyccelMinus, PyccelAdd
 
 from .builtins       import (PythonInt, PythonBool, PythonFloat, PythonTuple,
                              PythonComplex, PythonReal, PythonImag, PythonList)
