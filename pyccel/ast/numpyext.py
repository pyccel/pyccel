--- conflicted
+++ resolved
@@ -642,40 +642,15 @@
     @staticmethod
     def _process_order(rank, order):
         """
-<<<<<<< HEAD
-        Treat the order to ensure that it has the expected format.
-
-        Process the order to ensure that it has the expected format.
-        In other words, ensure that it is None if the rank is less than
-        2. If the rank is 2 or more then ensure that it is one of the
-        valid orderings (C or Fortran).
-=======
         Treat the order to get an order in the format expected by Pyccel.
 
         Process the order passed to the array creation function to get an order
         in the format expected by Pyccel. The final format should be a string
         containing either 'C' or 'F'.
->>>>>>> f17d55b5
 
         Parameters
         ----------
         rank : int
-<<<<<<< HEAD
-            The rank of the array.
-
-        order : str
-            The order passed during the creation of the array.
-
-        Returns
-        -------
-        str
-            The order in the expected format.
-
-        Raises
-        ------
-        ValueError
-            Raised if the specified order is not recognised.
-=======
             The rank of the array being created.
         order : str | LiteralString
             The order of the array as specified by the user or the subclass.
@@ -684,19 +659,13 @@
         -------
         str | None
             The order in the format expected by Pyccel.
->>>>>>> f17d55b5
         """
 
         if rank < 2:
             return None
 
         order = str(order).strip('\'"')
-<<<<<<< HEAD
-        if order not in ('C', 'F'):
-            raise ValueError(f'unrecognized order = {order}')
-=======
         assert order in ('C', 'F')
->>>>>>> f17d55b5
         return order
 
 #==============================================================================
@@ -727,13 +696,8 @@
 
     def __init__(self, arg, dtype=None, order='K', ndmin=None):
 
-<<<<<<< HEAD
-        if not isinstance(arg, (PythonTuple, PythonList, Variable)):
-            raise TypeError(f'Unknown type of {type(arg)}.')
-=======
         if not isinstance(arg, (PythonTuple, PythonList, Variable, IndexedElement)):
             raise TypeError(f'Unknown type of  {type(arg)}')
->>>>>>> f17d55b5
 
         is_homogeneous_tuple = isinstance(arg.class_type, HomogeneousTupleType)
         # Inhomogeneous tuples can contain homogeneous data if it is inhomogeneous due to pointers
@@ -925,11 +889,7 @@
 
     def __init__(self, arg):
         if not isinstance(arg, TypedAstNode):
-<<<<<<< HEAD
-            raise TypeError(f'Unknown type of {type(arg)}.' )
-=======
             raise TypeError(f'Unknown type of {type(arg)}.')
->>>>>>> f17d55b5
         super().__init__(arg)
         self._arg = PythonList(arg) if arg.rank == 0 else self._args[0]
         lowest_possible_type = process_dtype(PythonNativeInt())
