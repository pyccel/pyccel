#!/usr/bin/python
# -*- coding: utf-8 -*-
#------------------------------------------------------------------------------------------#
# This file is part of Pyccel which is released under MIT License. See the LICENSE file or #
# go to https://github.com/pyccel/pyccel/blob/master/LICENSE for full license details.     #
#------------------------------------------------------------------------------------------#

import numpy

from .basic          import PyccelAstNode
from .builtins       import (PythonInt, PythonBool, PythonFloat, PythonTuple,
                             PythonComplex, PythonReal, PythonImag, PythonList)

from .core           import process_shape

from .datatypes      import (dtype_and_precision_registry as dtype_registry,
                             default_precision, datatype, NativeInteger,
                             NativeReal, NativeComplex, NativeBool, str_dtype,
                             NativeNumeric)

from .internals      import PyccelInternalFunction, Slice

from .literals       import LiteralInteger, LiteralFloat, LiteralComplex, convert_to_literal
from .literals       import LiteralTrue, LiteralFalse
from .literals       import Nil
from .mathext        import MathCeil
from .operators      import broadcast, PyccelMinus, PyccelDiv
from .variable       import (Variable, IndexedElement, Constant, HomogeneousTupleVariable)


__all__ = (
    'NumpyAbs',
    'NumpyFloor',
    # ---
    'NumpySqrt',
    'NumpySin',
    'NumpyCos',
    'NumpyExp',
    'NumpyLog',
    'NumpyTan',
    'NumpyArcsin',
    'NumpyArccos',
    'NumpyArctan',
    'NumpyArctan2',
    'NumpySinh',
    'NumpyCosh',
    'NumpyTanh',
    'NumpyArcsinh',
    'NumpyArccosh',
    'NumpyArctanh',
    # ---
    'NumpyEmpty',
    'NumpyEmptyLike',
    'NumpyFloat',
    'NumpyComplex',
    'NumpyComplex64',
    'NumpyComplex128',
    'NumpyFloat32',
    'NumpyFloat64',
    'NumpyFull',
    'NumpyFullLike',
    'NumpyImag',
    'NumpyBool',
    'NumpyInt',
    'NumpyInt8',
    'NumpyInt16',
    'NumpyInt32',
    'NumpyInt64',
    'NumpyLinspace',
    'NumpyMatmul',
    'NumpyAmax',
    'NumpyAmin',
    'NumpyMod',
    'NumpyNorm',
    'NumpySum',
    'NumpyOnes',
    'NumpyOnesLike',
    'NumpyProduct',
    'NumpyRand',
    'NumpyRandint',
    'NumpyReal',
    'Shape',
    'NumpyWhere',
    'NumpyZeros',
    'NumpyZerosLike',
    'NumpyArange'
)

#=======================================================================================
class NumpyFloat(PythonFloat):
    """ Represents a call to numpy.float() function.
    """
    __slots__ = ('_rank','_shape','_order')
    name = 'float'
    def __init__(self, arg):
        self._shape = arg.shape
        self._rank  = arg.rank
        self._order = arg.order
        super().__init__(arg)

class NumpyFloat32(NumpyFloat):
    """ Represents a call to numpy.float32() function.
    """
    __slots__ = ()
    _precision = dtype_registry['float32'][1]
    name = 'float32'

class NumpyFloat64(NumpyFloat):
    """ Represents a call to numpy.float64() function.
    """
    __slots__ = ()
    _precision = dtype_registry['float64'][1]
    name = 'float64'

#=======================================================================================
class NumpyBool(PythonBool):
    """ Represents a call to numpy.bool() function.
    """
    __slots__ = ('_shape','_rank','_order')
    name = 'bool'
    def __init__(self, arg):
        self._shape = arg.shape
        self._rank  = arg.rank
        self._order = arg.order
        super().__init__(arg)

#=======================================================================================
# TODO [YG, 13.03.2020]: handle case where base != 10
class NumpyInt(PythonInt):
    """ Represents a call to numpy.int() function.
    """
    __slots__ = ('_shape','_rank','_order')
    name = 'int'
    def __init__(self, arg=None, base=10):
        self._shape = arg.shape
        self._rank  = arg.rank
        self._order = arg.order
        super().__init__(arg)

class NumpyInt8(NumpyInt):
    """ Represents a call to numpy.int8() function.
    """
    _precision = dtype_registry['int8'][1]
    name = 'int8'

class NumpyInt16(NumpyInt):
    """ Represents a call to numpy.int16() function.
    """
    _precision = dtype_registry['int16'][1]
    name = 'int16'

class NumpyInt32(NumpyInt):
    """ Represents a call to numpy.int32() function.
    """
    __slots__ = ()
    _precision = dtype_registry['int32'][1]
    name = 'int32'

class NumpyInt64(NumpyInt):
    """ Represents a call to numpy.int64() function.
    """
    __slots__ = ()
    _precision = dtype_registry['int64'][1]
    name = 'int64'

#==============================================================================
class NumpyReal(PythonReal):
    """Represents a call to  numpy.real for code generation.

    > a = 1+2j
    > np.real(a)
    1.0
    """
    __slots__ = ('_rank','_shape','_order')
    name = 'real'
    def __new__(cls, arg):
        if isinstance(arg.dtype, NativeBool):
            return NumpyInt(arg)
        else:
            return super().__new__(cls, arg)

    def __init__(self, arg):
        super().__init__(arg)
        self._precision = arg.precision
        self._order = arg.order
        self._shape = process_shape(self.internal_var.shape)
        self._rank  = len(self._shape)

    @property
    def is_elemental(self):
        """ Indicates whether the function should be
        called elementwise for an array argument
        """
        return True

#==============================================================================

class NumpyImag(PythonImag):
    """Represents a call to  numpy.imag for code generation.

    > a = 1+2j
    > np.imag(a)
    2.0
    """
    __slots__ = ('_rank','_shape','_order')
    name = 'imag'
    def __new__(cls, arg):
        if not isinstance(arg.dtype, NativeComplex):
            dtype=NativeInteger() if isinstance(arg.dtype, NativeBool) else arg.dtype
            if arg.rank == 0:
                return convert_to_literal(0, dtype, arg.precision)
            return NumpyZeros(arg.shape, dtype=dtype)
        return super().__new__(cls, arg)

    def __init__(self, arg):
        super().__init__(arg)
        self._precision = arg.precision
        self._order = arg.order
        self._shape = self.internal_var.shape
        self._rank  = len(self._shape)

    @property
    def is_elemental(self):
        """ Indicates whether the function should be
        called elementwise for an array argument
        """
        return True

#=======================================================================================
class NumpyComplex(PythonComplex):
    """ Represents a call to numpy.complex() function.
    """
    _real_cast = NumpyReal
    _imag_cast = NumpyImag
    __slots__ = ('_rank','_shape','_order')
    name = 'complex'
    def __init__(self, arg0, arg1 = None):
        if arg1 is not None:
            raise NotImplementedError("Use builtin complex function not deprecated np.complex")
        self._shape = arg0.shape
        self._rank  = arg0.rank
        self._order = arg0.order
        super().__init__(arg0)

class NumpyComplex64(NumpyComplex):
    """ Represents a call to numpy.complex64() function.
    """
    __slots__ = ()
    _precision = dtype_registry['complex64'][1]
    name = 'complex64'

class NumpyComplex128(NumpyComplex):
    """ Represents a call to numpy.complex128() function.
    """
    __slots__ = ()
    _precision = dtype_registry['complex128'][1]
    name = 'complex128'

DtypePrecisionToCastFunction = {
    'Int' : {
        1 : NumpyInt8,
        2 : NumpyInt16,
        4 : NumpyInt32,
        8 : NumpyInt64},
    'Real' : {
        4 : NumpyFloat32,
        8 : NumpyFloat64},
    'Complex' : {
        4 : NumpyComplex64,
        8 : NumpyComplex,
        16 : NumpyComplex128,},
    'Bool':  {
        4 : NumpyBool}
}

#==============================================================================
numpy_constants = {
    'pi': Constant('real', 'pi', value=numpy.pi),
}

def process_dtype(dtype):
    if dtype  in (PythonInt, PythonFloat, PythonComplex, PythonBool):
        # remove python prefix from dtype.name len("python") = 6
        dtype = dtype.__name__.lower()[6:]
    elif dtype  in (NumpyInt, NumpyInt8, NumpyInt16, NumpyInt32, NumpyInt64, NumpyComplex, NumpyFloat,
				  NumpyComplex128, NumpyComplex64, NumpyFloat64, NumpyFloat32):
        # remove numpy prefix from dtype.name len("numpy") = 5
        dtype = dtype.__name__.lower()[5:]
    else:
        dtype            = str(dtype).replace('\'', '').lower()
    dtype, precision = dtype_registry[dtype]
    dtype            = datatype(dtype)

    return dtype, precision

#==============================================================================
class NumpyNewArray(PyccelInternalFunction):
    """ Class from which all numpy functions which imply a call to Allocate
    inherit
    """
    __slots__ = ()

    #--------------------------------------------------------------------------
    @staticmethod
    def _process_order(order):

        if not order:
            return None

        order = str(order).strip('\'"')
        if order not in ('C', 'F'):
            raise ValueError('unrecognized order = {}'.format(order))
        return order

#==============================================================================
# TODO [YG, 18.02.2020]: accept Numpy array argument
# TODO [YG, 18.02.2020]: use order='K' as default, like in numpy.array
# TODO [YG, 22.05.2020]: move dtype & prec processing to __init__
class NumpyArray(NumpyNewArray):
    """
    Represents a call to  numpy.array for code generation.

    arg : list, tuple, PythonList

    """
    __slots__ = ('_arg','_dtype','_precision','_shape','_rank','_order')
    _attribute_nodes = ('_arg',)
    name = 'array'

    def __init__(self, arg, dtype=None, order='C'):

        if not isinstance(arg, (PythonTuple, PythonList, Variable)):
            raise TypeError('Unknown type of  %s.' % type(arg))

        is_homogeneous_tuple = isinstance(arg, (PythonTuple, PythonList, HomogeneousTupleVariable)) and arg.is_homogeneous
        is_array = isinstance(arg, Variable) and arg.is_ndarray

        # TODO: treat inhomogenous lists and tuples when they have mixed ordering
        if not (is_homogeneous_tuple or is_array):
            raise TypeError('we only accept homogeneous arguments')

        # Verify dtype and get precision
        if dtype is None:
            dtype = arg.dtype
        dtype, prec = process_dtype(dtype)
        # ... Determine ordering
        order = str(order).strip("\'")

        if order not in ('K', 'A', 'C', 'F'):
            raise ValueError("Cannot recognize '{:s}' order".format(order))

        # TODO [YG, 18.02.2020]: set correct order based on input array
        if order in ('K', 'A'):
            order = 'C'
        # ...
        self._arg   = arg
        self._shape = process_shape(arg.shape)
        self._rank  = len(self._shape)
        self._dtype = dtype
        self._order = order
        self._precision = prec
        super().__init__()

    def __str__(self):
        return str(self.arg)

    @property
    def arg(self):
        return self._arg

#==============================================================================
class NumpyArange(NumpyNewArray):
    """
    Represents a call to  numpy.arange for code generation.

    Parameters
    ----------
    start : Numeric
        Start of interval, default value 0

    stop : Numeric
        End of interval

    step : Numeric
        Spacing between values, default value 1

    dtype : Datatype
        The type of the output array, if dtype is not given,
        infer the data type from the other input arguments.
    """
    __slots__ = ('_start','_step','_stop','_dtype','_precision','_shape')
    _attribute_nodes = ('_start','_step','_stop')
    _rank = 1
    _order = None
    name = 'arange'

    def __init__(self, start, stop = None, step = None, dtype = None):

        if stop is None:
            self._start = LiteralInteger(0)
            self._stop = start
        else:
            self._start = start
            self._stop = stop
        self._step = step if step is not None else LiteralInteger(1)

        if dtype is None:
            self._dtype = max([i.dtype for i in self.arg], key = NativeNumeric.index)
            self._precision = max([i.precision for i in self.arg])
        else:
            self._dtype, self._precision = process_dtype(dtype)

        self._shape = (MathCeil(PyccelDiv(PyccelMinus(self._stop, self._start), self._step)))
        self._shape = process_shape(self._shape)
        super().__init__()

    @property
    def arg(self):
        return (self._start, self._stop, self._step)

    @property
    def start(self):
        return self._start

    @property
    def stop(self):
        return self._stop

    @property
    def step(self):
        return self._step


#==============================================================================
class NumpySum(PyccelInternalFunction):
    """Represents a call to  numpy.sum for code generation.

    arg : list , tuple , PythonTuple, PythonList, Variable
    """
    __slots__ = ('_dtype','_precision')
    name = 'sum'
    _rank  = 0
    _shape = ()
    _order = None

    def __init__(self, arg):
        if not isinstance(arg, PyccelAstNode):
            raise TypeError('Unknown type of  %s.' % type(arg))
        super().__init__(arg)
        self._dtype = arg.dtype
        self._precision = default_precision[str_dtype(self._dtype)]

    @property
    def arg(self):
        return self._args[0]

#==============================================================================
class NumpyProduct(PyccelInternalFunction):
    """Represents a call to  numpy.prod for code generation.

    arg : list , tuple , PythonTuple, PythonList, Variable
    """
    __slots__ = ('_arg','_dtype','_precision')
    name = 'product'
    _rank  = 0
    _shape = ()
    _order = None

    def __init__(self, arg):
        if not isinstance(arg, PyccelAstNode):
            raise TypeError('Unknown type of  %s.' % type(arg))
        super().__init__(arg)
        self._arg = PythonList(arg) if arg.rank == 0 else self._args[0]
        self._arg = NumpyInt(self._arg) if (isinstance(arg.dtype, NativeBool) or \
                    (isinstance(arg.dtype, NativeInteger) and self._arg.precision < default_precision['int']))\
                    else self._arg
        self._dtype = self._arg.dtype
        self._precision = default_precision[str_dtype(self._dtype)]

    @property
    def arg(self):
        return self._arg


#==============================================================================
class NumpyMatmul(PyccelInternalFunction):
    """Represents a call to numpy.matmul for code generation.
    arg : list , tuple , PythonTuple, PythonList, Variable
    """
    __slots__ = ('_dtype','_precision','_shape','_rank','_order')
    name = 'matmul'

    def __init__(self, a ,b):
        super().__init__(a, b)
        if PyccelAstNode.stage == 'syntactic':
            return

        if not isinstance(a, PyccelAstNode):
            raise TypeError('Unknown type of  %s.' % type(a))
        if not isinstance(b, PyccelAstNode):
            raise TypeError('Unknown type of  %s.' % type(a))

        args      = (a, b)
        integers  = [e for e in args if e.dtype is NativeInteger()]
        booleans  = [e for e in args if e.dtype is NativeBool()]
        reals     = [e for e in args if e.dtype is NativeReal()]
        complexs  = [e for e in args if e.dtype is NativeComplex()]

        if complexs:
            self._dtype     = NativeComplex()
            self._precision = max(e.precision for e in complexs)
        elif reals:
            self._dtype     = NativeReal()
            self._precision = max(e.precision for e in reals)
        elif integers:
            self._dtype     = NativeInteger()
            self._precision = max(e.precision for e in integers)
        elif booleans:
            self._dtype     = NativeBool()
            self._precision = max(e.precision for e in booleans)
        else:
            raise TypeError('cannot determine the type of {}'.format(self))

        if not (a.shape is None or b.shape is None):

            m = 1 if a.rank < 2 else a.shape[0]
            n = 1 if b.rank < 2 else b.shape[1]
            self._shape = (m, n)

        if a.rank == 1 and b.rank == 1:
            self._rank = 0
            self._shape = ()
        elif a.rank == 1 or b.rank == 1:
            self._rank = 1
            self._shape = b.shape[1] if a.rank == 1 else a.shape[0]
        else:
            self._rank = 2



        if a.order == b.order:
            self._order = a.order
        else:
            self._order = 'C'

    @property
    def a(self):
        return self._args[0]

    @property
    def b(self):
        return self._args[1]


#==============================================================================

def Shape(arg):
    if isinstance(arg.shape, PythonTuple):
        return arg.shape
    else:
        return PythonTuple(*arg.shape)

#==============================================================================
class NumpyLinspace(NumpyNewArray):

    """
    Represents numpy.linspace.

    """

    __slots__ = ('_dtype','_precision','_index','_start','_stop','_num','_shape', '_rank')
    name = 'linspace'

    _order     = 'F'

    def __init__(self, start, stop, num=None):

        if not num:
            num = LiteralInteger(50)

        for arg in (start, stop, num):
            if not isinstance(arg, PyccelAstNode):
                raise TypeError('Expecting valid args')

        args      = (start, stop)
        integers  = [e for e in args if e.dtype is NativeInteger()]
        reals     = [e for e in args if e.dtype is NativeReal()]
        complexs  = [e for e in args if e.dtype is NativeComplex()]

        if complexs:
            self._dtype     = NativeComplex()
            self._precision = max(e.precision for e in complexs)
        elif reals:
            self._dtype     = NativeReal()
            self._precision = max(e.precision for e in reals)
        elif integers:
            self._dtype     = NativeReal()
            self._precision = default_precision['real']
        else:
            raise TypeError('cannot determine the type of {}'.format(self))

        self._index = Variable('int', 'linspace_index')
        self._start = start
        self._stop  = stop
        self._num  = num
        self._shape = (self._num,) + self._start.shape
        self._rank  = len(self._shape)
        super().__init__()

    @property
    def start(self):
        return self._start

    @property
    def stop(self):
        return self._stop

    @property
    def num(self):
        """Represent the number of generated elements by the linspace function."""
        return self._num

    @property
    def index(self):
        return self._index

    @property
    def step(self):
        return PyccelDiv(PyccelMinus(self.stop, self.start), PyccelMinus(self.num, LiteralInteger(1)))

    def __str__(self):
        code = 'linspace({}, {}, {})'.format(str(self.start),
                                             str(self.stop),
                                             str(self.num))
        return code

#==============================================================================
class NumpyWhere(PyccelInternalFunction):
    """ Represents a call to  numpy.where """

    __slots__ = ('_condition', '_x', '_y', '_dtype', '_rank', '_shape', '_order', '_precision')
    _attribute_nodes = ('_condition','_x','_y')
    name = 'where'

    def __init__(self, condition, x, y):
        self._condition = condition
        self._x = x
        self._y = y
<<<<<<< HEAD

        args      = (x, y)
        integers  = [e for e in args if e.dtype is NativeInteger() or e.dtype is NativeBool()]
        reals     = [e for e in args if e.dtype is NativeReal()]
        complexs  = [e for e in args if e.dtype is NativeComplex()]

        if complexs:
            self._dtype     = NativeComplex()
            self._precision = max(e.precision for e in complexs)
        elif reals:
            self._dtype     = NativeReal()
            self._precision = max(e.precision for e in reals)
        elif integers:
            self._dtype     = NativeInteger()
            self._precision = max(e.precision for e in integers)
        else:
            raise TypeError('cannot determine the type of {}'.format(self))

        shape = broadcast(x._shape, y._shape)
        shape = broadcast(condition._shape, shape)

=======

        args      = (x, y)
        integers  = [e for e in args if e.dtype is NativeInteger() or e.dtype is NativeBool()]
        reals     = [e for e in args if e.dtype is NativeReal()]
        complexs  = [e for e in args if e.dtype is NativeComplex()]

        if complexs:
            self._dtype     = NativeComplex()
            self._precision = max(e.precision for e in complexs)
        elif reals:
            self._dtype     = NativeReal()
            self._precision = max(e.precision for e in reals)
        elif integers:
            self._dtype     = NativeInteger()
            self._precision = max(e.precision for e in integers)
        else:
            raise TypeError('cannot determine the type of {}'.format(self))

        shape = broadcast(x._shape, y._shape)
        shape = broadcast(condition._shape, shape)

>>>>>>> 2548141a
        self._rank = len(shape)
        self._shape = shape
        self._order = 'C'
        super().__init__(condition, x, y)

    @property
    def condition(self):
        """When True, yield x, otherwise yield y."""
        return self._condition

    @property
    def x(self):
        """Choose when the condition is evaluated to True."""
        return self._x

    @property
    def y(self):
        """Choose when the condition is evaluated to False."""
        return self._y
<<<<<<< HEAD

    @property
    def is_elemental(self):
        """ Indicates whether the function should be
        called elementwise for an array argument
        """
        return True

=======

    @property
    def is_elemental(self):
        """ Indicates whether the function should be
        called elementwise for an array argument
        """
        return True

>>>>>>> 2548141a
#==============================================================================
class NumpyRand(PyccelInternalFunction):

    """
      Represents a call to  numpy.random.random or numpy.random.rand for code generation.

    """
    __slots__ = ('_shape','_rank')
    name = 'rand'
    _dtype = NativeReal()
    _precision = default_precision['real']
    _order = 'C'

    def __init__(self, *args):
        super().__init__(*args)
        self._shape = args
        self._rank  = len(self.shape)

#==============================================================================
class NumpyRandint(PyccelInternalFunction):

    """
      Represents a call to  numpy.random.random or numpy.random.rand for code generation.

    """
    __slots__ = ('_rand','_low','_high','_shape','_rank')
    name = 'randint'
    _dtype     = NativeInteger()
    _precision = default_precision['integer']
    _order     = 'C'
    _attribute_nodes = ('_low', '_high')

    def __init__(self, low, high = None, size = None):
        if size is None:
            size = ()
        if not hasattr(size,'__iter__'):
            size = (size,)

        if high is None:
            high = low
            low  = None

        self._shape   = size
        self._rank    = len(self.shape)
        self._rand    = NumpyRand(*size)
        self._low     = low
        self._high    = high
        super().__init__()

    @property
    def rand_expr(self):
        return self._rand

    @property
    def high(self):
        """ return high property of NumpyRandint"""
        return self._high

    @property
    def low(self):
        """ return low property of NumpyRandint"""
        return self._low

#==============================================================================
class NumpyFull(NumpyNewArray):
    """
    Represents a call to numpy.full for code generation.

    Parameters
    ----------
    shape : int or sequence of ints
        Shape of the new array, e.g., ``(2, 3)`` or ``2``.

    fill_value : scalar
        Fill value.

    dtype: str, DataType
        datatype for the constructed array
        The default, `None`, means `np.array(fill_value).dtype`.

    order : {'C', 'F'}, optional
        Whether to store multidimensional data in C- or Fortran-contiguous
        (row- or column-wise) order in memory.

    """
    __slots__ = ('_fill_value','_dtype','_precision','_shape','_rank','_order')
    name = 'full'

    def __init__(self, shape, fill_value, dtype=None, order='C'):

        # Convert shape to PythonTuple
        shape = process_shape(shape)

        # If there is no dtype, extract it from fill_value
        # TODO: must get dtype from an annotated node
        if not dtype:
            dtype = fill_value.dtype

        # Verify dtype and get precision
        dtype, precision = process_dtype(dtype)

        # Verify array ordering
        order = NumpyNewArray._process_order(order)

        # Cast fill_value to correct type
        if fill_value:
            if fill_value.dtype != dtype or fill_value.precision != precision:
                cast_func = DtypePrecisionToCastFunction[dtype.name][precision]
                fill_value = cast_func(fill_value)
        self._shape = shape
        self._rank  = len(self._shape)
        self._dtype = dtype
        self._order = order
        self._precision = precision

        super().__init__(fill_value)

    #--------------------------------------------------------------------------
    @property
    def fill_value(self):
        return self._args[0]

#==============================================================================
class NumpyAutoFill(NumpyFull):
    """ Abstract class for all classes which inherit from NumpyFull but
        the fill_value is implicitly specified
    """
    __slots__ = ()
    def __init__(self, shape, dtype='float', order='C'):
        if not dtype:
            raise TypeError("Data type must be provided")

        super().__init__(shape, Nil(), dtype, order)

#==============================================================================
class NumpyEmpty(NumpyAutoFill):
    """ Represents a call to numpy.empty for code generation.
    """
    __slots__ = ()
    name = 'empty'
    @property
    def fill_value(self):
        return None


#==============================================================================
class NumpyZeros(NumpyAutoFill):
    """ Represents a call to numpy.zeros for code generation.
    """
    __slots__ = ()
    name = 'zeros'
    @property
    def fill_value(self):
        dtype = self.dtype
        if isinstance(dtype, NativeInteger):
            value = LiteralInteger(0, precision = self.precision)
        elif isinstance(dtype, NativeReal):
            value = LiteralFloat(0, precision = self.precision)
        elif isinstance(dtype, NativeComplex):
            value = LiteralComplex(0., 0., precision = self.precision)
        elif isinstance(dtype, NativeBool):
            value = LiteralFalse(precision = self.precision)
        else:
            raise TypeError('Unknown type')
        return value

#==============================================================================
class NumpyOnes(NumpyAutoFill):
    """ Represents a call to numpy.ones for code generation.
    """
    __slots__ = ()
    name = 'ones'
    @property
    def fill_value(self):
        dtype = self.dtype
        if isinstance(dtype, NativeInteger):
            value = LiteralInteger(1, precision = self.precision)
        elif isinstance(dtype, NativeReal):
            value = LiteralFloat(1., precision = self.precision)
        elif isinstance(dtype, NativeComplex):
            value = LiteralComplex(1., 0., precision = self.precision)
        elif isinstance(dtype, NativeBool):
            value = LiteralTrue(precision = self.precision)
        else:
            raise TypeError('Unknown type')
        return value

#=======================================================================================
class NumpyFullLike:
    """ Represents a call to numpy.full_like for code generation.
    """
    __slots__ = ()
    name = 'full_like'
    def __new__(cls, a, fill_value, dtype=None, order='K', subok=True, shape=None):

        # NOTE: we ignore 'subok' argument
        dtype = dtype or a.dtype
        order = a.order if str(order).strip('\'"') in ('K', 'A') else order
        shape = Shape(a) if shape is None else shape
        return NumpyFull(shape, fill_value, dtype, order)

#=======================================================================================
class NumpyEmptyLike:
    """ Represents a call to numpy.empty_like for code generation.
    """
    __slots__ = ()
    name = 'empty_like'
    def __new__(cls, a, dtype=None, order='K', subok=True, shape=None):

        # NOTE: we ignore 'subok' argument
        dtype = dtype or a.dtype
        order = a.order if str(order).strip('\'"') in ('K', 'A') else order
        shape = Shape(a) if shape is None else shape

        return NumpyEmpty(shape, dtype, order)

#=======================================================================================
class NumpyOnesLike:
    """ Represents a call to numpy.ones_like for code generation.
    """
    __slots__ = ()
    name = 'ones_like'
    def __new__(cls, a, dtype=None, order='K', subok=True, shape=None):

        # NOTE: we ignore 'subok' argument
        dtype = dtype or a.dtype
        order = a.order if str(order).strip('\'"') in ('K', 'A') else order
        shape = Shape(a) if shape is None else shape

        return NumpyOnes(shape, dtype, order)

#=======================================================================================
class NumpyZerosLike:
    """ Represents a call to numpy.zeros_like for code generation.
    """
    __slots__ = ()
    name = 'zeros_like'
    def __new__(cls, a, dtype=None, order='K', subok=True, shape=None):

        # NOTE: we ignore 'subok' argument
        dtype = dtype or a.dtype
        order = a.order if str(order).strip('\'"') in ('K', 'A') else order
        shape = Shape(a) if shape is None else shape

        return NumpyZeros(shape, dtype, order)

#=======================================================================================

class NumpyNorm(PyccelInternalFunction):
    """ Represents call to numpy.norm"""
    __slots__ = ('_shape','_rank','_order','_arg','_precision')
    name = 'norm'
    _dtype = NativeReal()

    def __init__(self, arg, axis=None):
        super().__init__(arg, axis)
        if not isinstance(arg.dtype, (NativeComplex, NativeReal)):
            arg = NumpyFloat(arg)
        self._arg = PythonList(arg) if arg.rank == 0 else arg
        self._precision = arg.precision
        if self.axis is not None:
            sh = list(arg.shape)
            del sh[self.axis]
            self._shape = tuple(sh)
            self._order = arg.order
        else:
            self._shape = ()
            self._order = None
        self._rank = len(self._shape)
        self._order = arg.order

    @property
    def arg(self):
        return self._arg

    @property
    def python_arg(self):
        """numpy.norm argument without casting.
        the actual arg property contains casting methods for C/Fortran,
        which is not necessary for a Python code, and the casting makes Python language tests fail.
        """
        return self._args[0]

    @property
    def axis(self):
        """
        Mimic the behavior of axis argument of numpy.norm in python,
        and dim argument of Norm2 in Fortran.
        """
        return self._args[1]

#====================================================


#==============================================================================
# Numpy universal functions
# https://numpy.org/doc/stable/reference/ufuncs.html#available-ufuncs
#==============================================================================
class NumpyUfuncBase(PyccelInternalFunction):
    """Base class for Numpy's universal functions."""
    __slots__ = ('_dtype','_precision','_shape','_rank','_order')
    @property
    def is_elemental(self):
        return True

#------------------------------------------------------------------------------
class NumpyUfuncUnary(NumpyUfuncBase):
    """Numpy's universal function with one argument.
    """
    __slots__ = ()
    def __init__(self, x):
        self._set_dtype_precision(x)
        self._set_shape_rank(x)
        self._set_order(x)
        super().__init__(x)

    def _set_shape_rank(self, x):
        self._shape      = x.shape
        self._rank       = x.rank

    def _set_dtype_precision(self, x):
        self._dtype      = x.dtype if x.dtype is NativeComplex() else NativeReal()
        self._precision  = default_precision[str_dtype(self._dtype)]

    def _set_order(self, x):
        self._order      = x.order

#------------------------------------------------------------------------------
class NumpyUfuncBinary(NumpyUfuncBase):
    """Numpy's universal function with two arguments.
    """
    __slots__ = ()
    # TODO: apply Numpy's broadcasting rules to get shape/rank of output
    def __init__(self, x1, x2):
        super().__init__(x1, x2)
        self._set_dtype_precision(x1, x2)
        self._set_shape_rank(x1, x2)
        self._set_order(x1, x2)

    def _set_shape_rank(self, x1, x2):
        self._shape     = x1.shape  # TODO ^^
        self._rank      = x1.rank   # TODO ^^

    def _set_dtype_precision(self, x1, x2):
        self._dtype     = NativeReal()
        self._precision = default_precision['real']

    def _set_order(self, x1, x2):
        if x1.order == x2.order:
            self._order = x1.order
        else:
            self._order = 'C'

#------------------------------------------------------------------------------
# Math operations
#------------------------------------------------------------------------------
#class NumpyAbsolute(NumpyUfuncUnary): __slots__ = ()
class NumpyFabs    (NumpyUfuncUnary):
    """Represent a call to the fabs function in the Numpy library"""
    __slots__ = ()
    name = 'fabs'
class NumpyExp     (NumpyUfuncUnary):
    """Represent a call to the exp function in the Numpy library"""
    __slots__ = ()
    name = 'exp'
class NumpyLog     (NumpyUfuncUnary):
    """Represent a call to the log function in the Numpy library"""
    __slots__ = ()
    name = 'log'
class NumpySqrt    (NumpyUfuncUnary):
    """Represent a call to the sqrt function in the Numpy library"""
    __slots__ = ()
    name = 'sqrt'

#------------------------------------------------------------------------------
# Trigonometric functions
#------------------------------------------------------------------------------
class NumpySin    (NumpyUfuncUnary):
    """Represent a call to the sin function in the Numpy library"""
    __slots__ = ()
    name = 'sin'
class NumpyCos    (NumpyUfuncUnary):
    """Represent a call to the cos function in the Numpy library"""
    __slots__ = ()
    name = 'cos'
class NumpyTan    (NumpyUfuncUnary):
    """Represent a call to the tan function in the Numpy library"""
    __slots__ = ()
    name = 'tan'
class NumpyArcsin (NumpyUfuncUnary):
    """Represent a call to the arcsin function in the Numpy library"""
    __slots__ = ()
    name = 'arcsin'
class NumpyArccos (NumpyUfuncUnary):
    """Represent a call to the arccos function in the Numpy library"""
    __slots__ = ()
    name = 'arccos'
class NumpyArctan (NumpyUfuncUnary):
    """Represent a call to the arctan function in the Numpy library"""
    __slots__ = ()
    name = 'arctan'
class NumpyArctan2(NumpyUfuncBinary):
    """Represent a call to the arctan2 function in the Numpy library"""
    __slots__ = ()
    name = 'arctan2'
class NumpyHypot  (NumpyUfuncBinary):
    """Represent a call to the hypot function in the Numpy library"""
    __slots__ = ()
    name = 'hypot'
class NumpySinh   (NumpyUfuncUnary):
    """Represent a call to the sinh function in the Numpy library"""
    __slots__ = ()
    name = 'sinh'
class NumpyCosh   (NumpyUfuncUnary):
    """Represent a call to the cosh function in the Numpy library"""
    __slots__ = ()
    name = 'cosh'
class NumpyTanh   (NumpyUfuncUnary):
    """Represent a call to the tanh function in the Numpy library"""
    __slots__ = ()
    name = 'tanh'
class NumpyArcsinh(NumpyUfuncUnary):
    """Represent a call to the arcsinh function in the Numpy library"""
    __slots__ = ()
    name = 'arcsinh'
class NumpyArccosh(NumpyUfuncUnary):
    """Represent a call to the arccosh function in the Numpy library"""
    __slots__ = ()
    name = 'arccosh'
class NumpyArctanh(NumpyUfuncUnary):
    """Represent a call to the arctanh function in the Numpy library"""
    __slots__ = ()
    name = 'arctanh'
#class NumpyDeg2rad(NumpyUfuncUnary):
#    """Represent a call to the numpydeg2rad function in the Numpy library"""
#    __slots__ = ()
#    name = 'deg2rad'
#class NumpyRad2deg(NumpyUfuncUnary):
#    """Represent a call to the numpyrad2deg function in the Numpy library"""
#     __slots__ = ()
#     name = 'rad2deg'

#=======================================================================================

class NumpyAbs(NumpyUfuncUnary):
    """Represent a call to the abs function in the Numpy library"""
    __slots__ = ()
    name = 'abs'
    def _set_dtype_precision(self, x):
        self._dtype     = NativeInteger() if x.dtype is NativeInteger() else NativeReal()
        self._precision = default_precision[str_dtype(self._dtype)]

class NumpyFloor(NumpyUfuncUnary):
    """Represent a call to the floor function in the Numpy library"""
    __slots__ = ()
    name = 'floor'
    def _set_dtype_precision(self, x):
        self._dtype     = NativeReal()
        self._precision = default_precision[str_dtype(self._dtype)]

class NumpyMod(NumpyUfuncBinary):
    """Represent a call to the mod function in the Numpy library"""
    __slots__ = ()
    name = 'mod'

    def __init__(self, x1, x2):
        super().__init__(x1, x2)
        x1 = NumpyInt(x1) if isinstance(x1.dtype, NativeBool) else x1
        x2 = NumpyInt(x2) if isinstance(x2.dtype, NativeBool) else x2
        self._args = (x1, x2)

    def _set_shape_rank(self, x1, x2):
        args   = (x1, x2)
        shapes = [a.shape for a in args]

        if all(sh is not None for sh in shapes):
            if len(args) == 1:
                shape = args[0].shape
            else:
                shape = broadcast(args[0].shape, args[1].shape)

                for a in args[2:]:
                    shape = broadcast(shape, a.shape)

            self._shape = shape
            self._rank  = len(shape)
        else:
            self._rank = max(a.rank for a in args)

    def _set_dtype_precision(self, x1, x2):
        args      = (x1, x2)
        integers  = [a for a in args if a.dtype is NativeInteger() or a.dtype is NativeBool()]
        reals     = [a for a in args if a.dtype is NativeReal()]
        others    = [a for a in args if a not in integers+reals]

        if others:
            raise TypeError('{} not supported'.format(others[0].dtype))

        if reals:
            self._dtype     = NativeReal()
            self._precision = max(a.precision for a in reals)
        elif integers:
            self._dtype     = NativeInteger()
            self._precision = max(a.precision for a in integers)
        else:
            raise TypeError('cannot determine the type of {}'.format(self))

class NumpyAmin(NumpyUfuncUnary):
    """Represent a call to the amin function in the Numpy library"""
    __slots__ = ()
    name = 'amin'
    def _set_shape_rank(self, x):
        self._shape     = ()
        self._rank      = 0

    def _set_dtype_precision(self, x):
        self._dtype     = x.dtype
        self._precision = x.precision

    @property
    def is_elemental(self):
        return False

class NumpyAmax(NumpyUfuncUnary):
    """Represent a call to the amax function in the Numpy library"""
    __slots__ = ()
    name = 'amax'
    def _set_shape_rank(self, x):
        self._shape     = ()
        self._rank      = 0

    def _set_dtype_precision(self, x):
        self._dtype     = x.dtype
        self._precision = x.precision

    @property
    def is_elemental(self):
        return False

class NumpyTranspose(NumpyUfuncUnary):
    """Represents a call to the transpose function in the Numpy library"""
    __slots__ = ()
    name = 'transpose'

    def __new__(cls, x, *axes):
        if x.rank<2:
            return x
        else:
            return super().__new__(cls)

    def __init__(self, x, *axes):
        if len(axes)!=0:
            raise NotImplementedError("The axes argument of the transpose function is not yet implemented")
        super().__init__(x)

    @property
    def internal_var(self):
        """ Return the variable being transposed
        """
        return self._args[0]

    def __getitem__(self, *args):
        x = self._args[0]
        rank = x.rank
        # Add empty slices to fully index the object
        if len(args) < rank:
            args = args + tuple([Slice(None, None)]*(rank-len(args)))
        return NumpyTranspose(x.__getitem__(*reversed(args)))

    def _set_dtype_precision(self, x):
        self._dtype      = x.dtype
        self._precision  = x.precision

    def _set_shape_rank(self, x):
        self._shape      = tuple(reversed(x.shape))
        self._rank       = x.rank

    def _set_order(self, x):
        self._order = 'C' if x.order=='F' else 'F'

    @property
    def is_elemental(self):
        return False

#==============================================================================
# TODO split numpy_functions into multiple dictionaries following
# https://docs.scipy.org/doc/numpy-1.15.0/reference/routines.array-creation.html
numpy_functions = {
    # ... array creation routines
    'full'      : NumpyFull,
    'empty'     : NumpyEmpty,
    'zeros'     : NumpyZeros,
    'ones'      : NumpyOnes,
    'full_like' : NumpyFullLike,
    'empty_like': NumpyEmptyLike,
    'zeros_like': NumpyZerosLike,
    'ones_like' : NumpyOnesLike,
    'array'     : NumpyArray,
    'arange'    : NumpyArange,
    # ...
    'shape'     : Shape,
    'norm'      : NumpyNorm,
    'int'       : NumpyInt,
    'real'      : NumpyReal,
    'imag'      : NumpyImag,
    'float'     : NumpyFloat,
    'double'    : NumpyFloat64,
    'mod'       : NumpyMod,
    'float32'   : NumpyFloat32,
    'float64'   : NumpyFloat64,
    'bool'      : NumpyBool,
    'int8'      : NumpyInt8,
    'int16'     : NumpyInt16,
    'int32'     : NumpyInt32,
    'int64'     : NumpyInt64,
    'complex'   : NumpyComplex,
    'complex128': NumpyComplex128,
    'complex64' : NumpyComplex64,
    'matmul'    : NumpyMatmul,
    'sum'       : NumpySum,
    'max'       : NumpyAmax,
    'amax'      : NumpyAmax,
    'min'       : NumpyAmin,
    'amin'      : NumpyAmin,
    'prod'      : NumpyProduct,
    'product'   : NumpyProduct,
    'linspace'  : NumpyLinspace,
    'where'     : NumpyWhere,
    # ---
    'abs'       : NumpyAbs,
    'floor'     : NumpyFloor,
    'absolute'  : NumpyAbs,
    'fabs'      : NumpyFabs,
    'exp'       : NumpyExp,
    'log'       : NumpyLog,
    'sqrt'      : NumpySqrt,
    # ---
    'sin'       : NumpySin,
    'cos'       : NumpyCos,
    'tan'       : NumpyTan,
    'arcsin'    : NumpyArcsin,
    'arccos'    : NumpyArccos,
    'arctan'    : NumpyArctan,
    'arctan2'   : NumpyArctan2,
    # 'hypot'     : NumpyHypot,
    'sinh'      : NumpySinh,
    'cosh'      : NumpyCosh,
    'tanh'      : NumpyTanh,
    'arcsinh'   : NumpyArcsinh,
    'arccosh'   : NumpyArccosh,
    'arctanh'   : NumpyArctanh,
    # 'deg2rad'   : NumpyDeg2rad,
    # 'rad2deg'   : NumpyRad2deg,
    'transpose' : NumpyTranspose,
}

numpy_linalg_functions = {
    'norm'      : NumpyNorm,
}

numpy_random_functions = {
    'rand'      : NumpyRand,
    'random'    : NumpyRand,
    'randint'   : NumpyRandint,
}<|MERGE_RESOLUTION|>--- conflicted
+++ resolved
@@ -646,7 +646,6 @@
         self._condition = condition
         self._x = x
         self._y = y
-<<<<<<< HEAD
 
         args      = (x, y)
         integers  = [e for e in args if e.dtype is NativeInteger() or e.dtype is NativeBool()]
@@ -668,29 +667,6 @@
         shape = broadcast(x._shape, y._shape)
         shape = broadcast(condition._shape, shape)
 
-=======
-
-        args      = (x, y)
-        integers  = [e for e in args if e.dtype is NativeInteger() or e.dtype is NativeBool()]
-        reals     = [e for e in args if e.dtype is NativeReal()]
-        complexs  = [e for e in args if e.dtype is NativeComplex()]
-
-        if complexs:
-            self._dtype     = NativeComplex()
-            self._precision = max(e.precision for e in complexs)
-        elif reals:
-            self._dtype     = NativeReal()
-            self._precision = max(e.precision for e in reals)
-        elif integers:
-            self._dtype     = NativeInteger()
-            self._precision = max(e.precision for e in integers)
-        else:
-            raise TypeError('cannot determine the type of {}'.format(self))
-
-        shape = broadcast(x._shape, y._shape)
-        shape = broadcast(condition._shape, shape)
-
->>>>>>> 2548141a
         self._rank = len(shape)
         self._shape = shape
         self._order = 'C'
@@ -710,7 +686,6 @@
     def y(self):
         """Choose when the condition is evaluated to False."""
         return self._y
-<<<<<<< HEAD
 
     @property
     def is_elemental(self):
@@ -719,16 +694,6 @@
         """
         return True
 
-=======
-
-    @property
-    def is_elemental(self):
-        """ Indicates whether the function should be
-        called elementwise for an array argument
-        """
-        return True
-
->>>>>>> 2548141a
 #==============================================================================
 class NumpyRand(PyccelInternalFunction):
 
