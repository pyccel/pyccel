--- conflicted
+++ resolved
@@ -308,38 +308,6 @@
     1.0
     """
 
-<<<<<<< HEAD
-    def __new__(cls, arg):
-
-        _valid_args = (Variable, IndexedElement, sp_Integer, Nil,
-                       LiteralFloat, Expr, Application)
-
-        if not isinstance(arg, _valid_args):
-            raise TypeError('Uknown type of  %s.' % type(arg))
-        return Basic.__new__(cls, arg)
-
-    def __init__(self, arg):
-        self._dtype = NativeReal()
-        self._rank  = 0
-        self._shape = ()
-        self._precision = default_precision['real']
-
-    @property
-    def arg(self):
-        return self._args[0]
-
-
-
-
-    def __str__(self):
-        return 'LiteralFloat({0})'.format(str(self.arg))
-
-
-    def _sympystr(self, printer):
-        return self.__str__()
-
-=======
->>>>>>> 59a16210
 #==============================================================================
 class NumpyImag(PythonImag):
     """Represents a call to  numpy.real for code generation.
@@ -349,12 +317,6 @@
     2.0
     """
 
-<<<<<<< HEAD
-    def __str__(self):
-        return 'imag({0})'.format(str(self.arg))
-
-=======
->>>>>>> 59a16210
 #==============================================================================
 class NumpyLinspace(Application, NumpyNewArray):
 
