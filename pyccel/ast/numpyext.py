#!/usr/bin/python
# -*- coding: utf-8 -*-
#------------------------------------------------------------------------------------------#
# This file is part of Pyccel which is released under MIT License. See the LICENSE file or #
# go to https://github.com/pyccel/pyccel/blob/master/LICENSE for full license details.     #
#------------------------------------------------------------------------------------------#

import numpy

from .basic          import PyccelAstNode
from .builtins       import (PythonInt, PythonBool, PythonFloat, PythonTuple,
                             PythonComplex, PythonReal, PythonImag, PythonList)

from .core           import (ClassDef, FunctionDef,
                            process_shape, ValuedArgument)

from .datatypes      import (dtype_and_precision_registry as dtype_registry,
                             default_precision, datatype, NativeInteger,
                             NativeReal, NativeComplex, NativeBool, str_dtype,
                             NativeNumeric)

from .internals      import PyccelInternalFunction

from .literals       import LiteralInteger, LiteralFloat, LiteralComplex, convert_to_literal
from .literals       import LiteralTrue, LiteralFalse
from .literals       import Nil
from .mathext        import MathCeil
from .operators      import broadcast, PyccelMinus, PyccelDiv
from .variable       import (Variable, IndexedElement, Constant)


__all__ = (
    'NumpyArrayClass',
    'NumpyAbs',
    'NumpyFloor',
    # ---
    'NumpySqrt',
    'NumpySin',
    'NumpyCos',
    'NumpyExp',
    'NumpyLog',
    'NumpyTan',
    'NumpyArcsin',
    'NumpyArccos',
    'NumpyArctan',
    'NumpyArctan2',
    'NumpySinh',
    'NumpyCosh',
    'NumpyTanh',
    'NumpyArcsinh',
    'NumpyArccosh',
    'NumpyArctanh',
    # ---
    'NumpyEmpty',
    'NumpyEmptyLike',
    'NumpyFloat',
    'NumpyComplex',
    'NumpyComplex64',
    'NumpyComplex128',
    'NumpyFloat32',
    'NumpyFloat64',
    'NumpyFull',
    'NumpyFullLike',
    'NumpyImag',
    'NumpyBool',
    'NumpyInt',
    'NumpyInt8',
    'NumpyInt16',
    'NumpyInt32',
    'NumpyInt64',
    'NumpyLinspace',
    'NumpyMatmul',
    'NumpyMax',
    'NumpyMin',
    'NumpyMod',
    'NumpyNorm',
    'NumpySum',
    'NumpyOnes',
    'NumpyOnesLike',
    'NumpyProduct',
    'NumpyRand',
    'NumpyRandint',
    'NumpyReal',
    'Shape',
    'NumpyWhere',
    'NumpyZeros',
    'NumpyZerosLike',
    'NumpyArange'
)

#=======================================================================================
class NumpyComplex(PythonComplex):
    """ Represents a call to numpy.complex() function.
    """
    __slots__ = ()

class NumpyComplex64(NumpyComplex):
    """ Represents a call to numpy.complex64() function.
    """
    __slots__ = ()
    _precision = dtype_registry['complex64'][1]

class NumpyComplex128(NumpyComplex):
    """ Represents a call to numpy.complex128() function.
    """
    __slots__ = ()
    _precision = dtype_registry['complex128'][1]

#=======================================================================================
class NumpyFloat(PythonFloat):
    """ Represents a call to numpy.float() function.
    """
    __slots__ = ()

class NumpyFloat32(NumpyFloat):
    """ Represents a call to numpy.float32() function.
    """
    __slots__ = ()
    _precision = dtype_registry['float32'][1]

class NumpyFloat64(NumpyFloat):
    """ Represents a call to numpy.float64() function.
    """
    __slots__ = ()
    _precision = dtype_registry['float64'][1]

#=======================================================================================
class NumpyBool(PythonBool):
    """ Represents a call to numpy.bool() function.
    """
    def __new__(cls, arg=None, base=10):
        return super().__new__(cls, arg)

#=======================================================================================
# TODO [YG, 13.03.2020]: handle case where base != 10
class NumpyInt(PythonInt):
    """ Represents a call to numpy.int() function.
    """
    __slots__ = ()
    def __new__(cls, arg=None, base=10):
        return super().__new__(cls, arg)

class NumpyInt8(NumpyInt):
    """ Represents a call to numpy.int8() function.
    """
    _precision = dtype_registry['int8'][1]

class NumpyInt16(NumpyInt):
    """ Represents a call to numpy.int16() function.
    """
    _precision = dtype_registry['int16'][1]

class NumpyInt32(NumpyInt):
    """ Represents a call to numpy.int32() function.
    """
    __slots__ = ()
    _precision = dtype_registry['int32'][1]

class NumpyInt64(NumpyInt):
    """ Represents a call to numpy.int64() function.
    """
    __slots__ = ()
    _precision = dtype_registry['int64'][1]

#==============================================================================
class NumpyReal(PythonReal):
    """Represents a call to  numpy.real for code generation.

    > a = 1+2j
    > np.real(a)
    1.0
    """
    __slots__ = ('_rank','_shape','_order')
    def __init__(self, arg):
        super().__init__(arg)
        self._precision = arg.precision
        self._order = arg.order
        self._shape = process_shape(self.internal_var.shape)
        self._rank  = len(self._shape)

    @property
    def is_elemental(self):
        """ Indicates whether the function should be
        called elementwise for an array argument
        """
        return True

DtypePrecisionToCastFunction = {
    'Int' : {
        1 : NumpyInt8,
        2 : NumpyInt16,
        4 : NumpyInt32,
        8 : NumpyInt64},
    'Real' : {
        4 : NumpyFloat32,
        8 : NumpyFloat64},
    'Complex' : {
        4 : NumpyComplex64,
        8 : PythonComplex,
        16 : NumpyComplex128,},
    'Bool':  {
        4 : PythonBool}
}

#==============================================================================
numpy_constants = {
    'pi': Constant('real', 'pi', value=numpy.pi),
}

def process_dtype(dtype):
    if dtype  in (PythonInt, PythonFloat, PythonComplex, PythonBool):
        # remove python prefix from dtype.name len("python") = 6
        dtype = dtype.__name__.lower()[6:]
    elif dtype  in (NumpyInt, NumpyInt8, NumpyInt16, NumpyInt32, NumpyInt64, NumpyComplex, NumpyFloat,
				  NumpyComplex128, NumpyComplex64, NumpyFloat64, NumpyFloat32):
        # remove numpy prefix from dtype.name len("numpy") = 5
        dtype = dtype.__name__.lower()[5:]
    else:
        dtype            = str(dtype).replace('\'', '').lower()
    dtype, precision = dtype_registry[dtype]
    dtype            = datatype(dtype)

    return dtype, precision

#==============================================================================
class NumpyNewArray(PyccelInternalFunction):
    """ Class from which all numpy functions which imply a call to Allocate
    inherit
    """
    __slots__ = ()

    #--------------------------------------------------------------------------
    @staticmethod
    def _process_order(order):

        if not order:
            return None

        order = str(order).strip('\'"')
        if order not in ('C', 'F'):
            raise ValueError('unrecognized order = {}'.format(order))
        return order

#==============================================================================
# TODO [YG, 18.02.2020]: accept Numpy array argument
# TODO [YG, 18.02.2020]: use order='K' as default, like in numpy.array
# TODO [YG, 22.05.2020]: move dtype & prec processing to __init__
class NumpyArray(NumpyNewArray):
    """
    Represents a call to  numpy.array for code generation.

    arg : list, tuple, PythonList

    """
    __slots__ = ('_arg','_dtype','_precision','_shape','_rank','_order')
    _attribute_nodes = ('_arg',)

    def __init__(self, arg, dtype=None, order='C'):

        if not isinstance(arg, (PythonTuple, PythonList, Variable)):
            raise TypeError('Unknown type of  %s.' % type(arg))

        # TODO: treat inhomogenous lists and tuples when they have mixed ordering
        if isinstance(arg, (PythonTuple, PythonList)) and not arg.is_homogeneous or \
            isinstance(arg, Variable) and not arg.is_ndarray and not arg.is_stack_array:
            raise TypeError('we only accept homogeneous arguments')

        # Verify dtype and get precision
        if dtype is None:
            dtype = arg.dtype
        dtype, prec = process_dtype(dtype)
        # ... Determine ordering
        if isinstance(order, ValuedArgument):
            order = order.value
        order = str(order).strip("\'")

        if order not in ('K', 'A', 'C', 'F'):
            raise ValueError("Cannot recognize '{:s}' order".format(order))

        # TODO [YG, 18.02.2020]: set correct order based on input array
        if order in ('K', 'A'):
            order = 'C'
        # ...
        self._arg   = arg
        self._shape = process_shape(arg.shape)
        self._rank  = len(self._shape)
        self._dtype = dtype
        self._order = order
        self._precision = prec
        super().__init__()

    def __str__(self):
        return str(self.arg)

    @property
    def arg(self):
        return self._arg

#==============================================================================
class NumpyArange(NumpyNewArray):
    """
    Represents a call to  numpy.arange for code generation.

    Parameters
    ----------
    start : Numeric
        Start of interval, default value 0

    stop : Numeric
        End of interval

    step : Numeric
        Spacing between values, default value 1

    dtype : Datatype
        The type of the output array, if dtype is not given,
        infer the data type from the other input arguments.
    """
    __slots__ = ('_start','_step','_stop','_dtype','_precision','_shape')
    _attribute_nodes = ('_start','_step','_stop')
    _rank = 1
    _order = None

    def __init__(self, start, stop = None, step = None, dtype = None):

        if stop is None:
            self._start = LiteralInteger(0)
            self._stop = start
        else:
            self._start = start
            self._stop = stop
        self._step = step if step is not None else LiteralInteger(1)

        if dtype is None:
            self._dtype = max([i.dtype for i in self.arg], key = NativeNumeric.index)
            self._precision = max([i.precision for i in self.arg])
        else:
            self._dtype, self._precision = process_dtype(dtype)

        self._shape = (MathCeil(PyccelDiv(PyccelMinus(self._stop, self._start), self._step)))
        self._shape = process_shape(self._shape)
        super().__init__()

    @property
    def arg(self):
        return (self._start, self._stop, self._step)

    @property
    def start(self):
        return self._start

    @property
    def stop(self):
        return self._stop

    @property
    def step(self):
        return self._step


#==============================================================================
class NumpySum(PyccelInternalFunction):
    """Represents a call to  numpy.sum for code generation.

    arg : list , tuple , PythonTuple, PythonList, Variable
    """
    __slots__ = ('_dtype','_precision')
    _rank  = 0
    _shape = ()
    _order = None

    def __init__(self, arg):
        if not isinstance(arg, PyccelAstNode):
            raise TypeError('Unknown type of  %s.' % type(arg))
        super().__init__(arg)
        self._dtype = arg.dtype
        self._precision = default_precision[str_dtype(self._dtype)]

    @property
    def arg(self):
        return self._args[0]

#==============================================================================
class NumpyProduct(PyccelInternalFunction):
    """Represents a call to  numpy.prod for code generation.

    arg : list , tuple , PythonTuple, PythonList, Variable
    """
    __slots__ = ('_arg','_dtype','_precision')
    _rank  = 0
    _shape = ()
    _order = None

    def __init__(self, arg):
        if not isinstance(arg, PyccelAstNode):
            raise TypeError('Unknown type of  %s.' % type(arg))
        super().__init__(arg)
        self._arg = PythonList(arg) if arg.rank == 0 else self._args[0]
        self._arg = PythonInt(self._arg) if (isinstance(arg.dtype, NativeBool) or \
                    (isinstance(arg.dtype, NativeInteger) and self._arg.precision < default_precision['int']))\
                    else self._arg
        self._dtype = self._arg.dtype
        self._precision = default_precision[str_dtype(self._dtype)]

    @property
    def arg(self):
        return self._arg


#==============================================================================
class NumpyMatmul(PyccelInternalFunction):
    """Represents a call to numpy.matmul for code generation.
    arg : list , tuple , PythonTuple, PythonList, Variable
    """
    __slots__ = ('_dtype','_precision','_shape','_rank','_order')

    def __init__(self, a ,b):
        if not isinstance(a, PyccelAstNode):
            raise TypeError('Unknown type of  %s.' % type(a))
        if not isinstance(b, PyccelAstNode):
            raise TypeError('Unknown type of  %s.' % type(a))
        super().__init__(a, b)

        args      = (a, b)
        integers  = [e for e in args if e.dtype is NativeInteger() or a.dtype is NativeBool()]
        reals     = [e for e in args if e.dtype is NativeReal()]
        complexs  = [e for e in args if e.dtype is NativeComplex()]

        if complexs:
            self._dtype     = NativeComplex()
            self._precision = max(e.precision for e in complexs)
        elif reals:
            self._dtype     = NativeReal()
            self._precision = max(e.precision for e in reals)
        elif integers:
            self._dtype     = NativeInteger()
            self._precision = max(e.precision for e in integers)
        else:
            raise TypeError('cannot determine the type of {}'.format(self))

        if a.rank == 1 or b.rank == 1:
            self._rank = 1
        else:
            self._rank = 2

        if not (a.shape is None or b.shape is None):

            m = 1 if a.rank < 2 else a.shape[0]
            n = 1 if b.rank < 2 else b.shape[1]
            self._shape = (m, n)

        if a.order == b.order:
            self._order = a.order
        else:
            self._order = 'C'

    @property
    def a(self):
        return self._args[0]

    @property
    def b(self):
        return self._args[1]


#==============================================================================

def Shape(arg):
    if isinstance(arg.shape, PythonTuple):
        return arg.shape
    else:
        return PythonTuple(*arg.shape)

#==============================================================================

class NumpyImag(PythonImag):
    """Represents a call to  numpy.imag for code generation.

    > a = 1+2j
    > np.imag(a)
    2.0
    """
    __slots__ = ('_rank','_shape','_order')
    def __new__(cls, arg):
        if not isinstance(arg.dtype, NativeComplex):
            dtype=NativeInteger() if isinstance(arg.dtype, NativeBool) else arg.dtype
            if arg.rank == 0:
                return convert_to_literal(0, dtype, arg.precision)
            return NumpyZeros(arg.shape, dtype=dtype)
        return super().__new__(cls, arg)

    def __init__(self, arg):
        super().__init__(arg)
        self._precision = arg.precision
        self._order = arg.order
        self._shape = self.internal_var.shape
        self._rank  = len(self._shape)

    @property
    def is_elemental(self):
        """ Indicates whether the function should be
        called elementwise for an array argument
        """
        return True

#==============================================================================
class NumpyLinspace(NumpyNewArray):

    """
    Represents numpy.linspace.

    """
    __slots__ = ('_index','_start','_stop','_size','_shape')
    _dtype     = NativeReal()
    _precision = default_precision['real']
    _order     = 'F'

    def __init__(self, start, stop, size):


        _valid_args = (Variable, IndexedElement, LiteralFloat,
                       LiteralInteger)

        for arg in (start, stop, size):
            if not isinstance(arg, _valid_args):
                raise TypeError('Expecting valid args')

        self._index = Variable('int', 'linspace_index')
        self._start = start
        self._stop  = stop
        self._size  = size
<<<<<<< HEAD
        self._shape = (self._size,) + self._start.shape
        self._rank  = len(self._shape)
=======
        self._shape = (self.size,)

>>>>>>> d0ef10b1
        super().__init__()

    @property
    def start(self):
        return self._start

    @property
    def stop(self):
        return self._stop

    @property
    def size(self):
        return self._size

    @property
    def index(self):
        return self._index

    @property
    def step(self):
        return (self.stop - self.start) / (self.size - 1)

    def __str__(self):
        code = 'linspace({}, {}, {})'.format(str(self.start),
                                             str(self.stop),
                                             str(self.size))
        return code

#==============================================================================
class NumpyWhere(PyccelInternalFunction):
    """ Represents a call to  numpy.where """
    __slots__ = ()

    def __init__(self, mask):
        super().__init__(mask)


    @property
    def mask(self):
        return self._args[0]

    @property
    def index(self):
        ind = Variable('int','ind1')

        return ind

 #==============================================================================
class NumpyRand(PyccelInternalFunction):

    """
      Represents a call to  numpy.random.random or numpy.random.rand for code generation.

    """
    __slots__ = ('_shape','_rank')
    _dtype = NativeReal()
    _precision = default_precision['real']
    _order = 'C'

    def __init__(self, *args):
        super().__init__(*args)
        self._shape = args
        self._rank  = len(self.shape)

#==============================================================================
class NumpyRandint(PyccelInternalFunction):

    """
      Represents a call to  numpy.random.random or numpy.random.rand for code generation.

    """
    __slots__ = ('_rand','_low','_high','_shape','_rank')
    _dtype     = NativeInteger()
    _precision = default_precision['integer']
    _order     = 'C'
    _attribute_nodes = ('_low', '_high')

    def __init__(self, low, high = None, size = None):
        if size is None:
            size = ()
        if not hasattr(size,'__iter__'):
            size = (size,)

        if high is None:
            high = low
            low  = None

        self._shape   = size
        self._rank    = len(self.shape)
        self._rand    = NumpyRand(*size)
        self._low     = low
        self._high    = high
        super().__init__()

    @property
    def rand_expr(self):
        return self._rand

    @property
    def high(self):
        """ return high property of NumpyRandint"""
        return self._high

    @property
    def low(self):
        """ return low property of NumpyRandint"""
        return self._low

#==============================================================================
class NumpyFull(NumpyNewArray):
    """
    Represents a call to numpy.full for code generation.

    Parameters
    ----------
    shape : int or sequence of ints
        Shape of the new array, e.g., ``(2, 3)`` or ``2``.

    fill_value : scalar
        Fill value.

    dtype: str, DataType
        datatype for the constructed array
        The default, `None`, means `np.array(fill_value).dtype`.

    order : {'C', 'F'}, optional
        Whether to store multidimensional data in C- or Fortran-contiguous
        (row- or column-wise) order in memory.

    """
    __slots__ = ('_fill_value','_dtype','_precision','_shape','_rank','_order')

    def __init__(self, shape, fill_value, dtype=None, order='C'):

        # Convert shape to PythonTuple
        shape = process_shape(shape)

        # If there is no dtype, extract it from fill_value
        # TODO: must get dtype from an annotated node
        if not dtype:
            dtype = fill_value.dtype

        # Verify dtype and get precision
        dtype, precision = process_dtype(dtype)

        # Verify array ordering
        order = NumpyNewArray._process_order(order)

        # Cast fill_value to correct type
        if fill_value:
            if fill_value.dtype != dtype or fill_value.precision != precision:
                cast_func = DtypePrecisionToCastFunction[dtype.name][precision]
                fill_value = cast_func(fill_value)
        self._shape = shape
        self._rank  = len(self._shape)
        self._dtype = dtype
        self._order = order
        self._precision = precision

        super().__init__(fill_value)

    #--------------------------------------------------------------------------
    @property
    def fill_value(self):
        return self._args[0]

#==============================================================================
class NumpyAutoFill(NumpyFull):
    """ Abstract class for all classes which inherit from NumpyFull but
        the fill_value is implicitly specified
    """
    __slots__ = ()
    def __init__(self, shape, dtype='float', order='C'):
        if not dtype:
            raise TypeError("Data type must be provided")

        super().__init__(shape, Nil(), dtype, order)

#==============================================================================
class NumpyEmpty(NumpyAutoFill):
    """ Represents a call to numpy.empty for code generation.
    """
    __slots__ = ()
    @property
    def fill_value(self):
        return None


#==============================================================================
class NumpyZeros(NumpyAutoFill):
    """ Represents a call to numpy.zeros for code generation.
    """
    __slots__ = ()
    @property
    def fill_value(self):
        dtype = self.dtype
        if isinstance(dtype, NativeInteger):
            value = LiteralInteger(0, precision = self.precision)
        elif isinstance(dtype, NativeReal):
            value = LiteralFloat(0, precision = self.precision)
        elif isinstance(dtype, NativeComplex):
            value = LiteralComplex(0., 0., precision = self.precision)
        elif isinstance(dtype, NativeBool):
            value = LiteralFalse(precision = self.precision)
        else:
            raise TypeError('Unknown type')
        return value

#==============================================================================
class NumpyOnes(NumpyAutoFill):
    """ Represents a call to numpy.ones for code generation.
    """
    __slots__ = ()
    @property
    def fill_value(self):
        dtype = self.dtype
        if isinstance(dtype, NativeInteger):
            value = LiteralInteger(1, precision = self.precision)
        elif isinstance(dtype, NativeReal):
            value = LiteralFloat(1., precision = self.precision)
        elif isinstance(dtype, NativeComplex):
            value = LiteralComplex(1., 0., precision = self.precision)
        elif isinstance(dtype, NativeBool):
            value = LiteralTrue(precision = self.precision)
        else:
            raise TypeError('Unknown type')
        return value

#=======================================================================================
class NumpyFullLike:
    """ Represents a call to numpy.full_like for code generation.
    """
    __slots__ = ()
    def __new__(cls, a, fill_value, dtype=None, order='K', subok=True, shape=None):

        # NOTE: we ignore 'subok' argument
        dtype = dtype or a.dtype
        order = a.order if str(order).strip('\'"') in ('K', 'A') else order
        shape = Shape(a) if shape is None else shape
        return NumpyFull(shape, fill_value, dtype, order)

#=======================================================================================
class NumpyEmptyLike:
    """ Represents a call to numpy.empty_like for code generation.
    """
    __slots__ = ()
    def __new__(cls, a, dtype=None, order='K', subok=True, shape=None):

        # NOTE: we ignore 'subok' argument
        dtype = dtype or a.dtype
        order = a.order if str(order).strip('\'"') in ('K', 'A') else order
        shape = Shape(a) if shape is None else shape

        return NumpyEmpty(shape, dtype, order)

#=======================================================================================
class NumpyOnesLike:
    """ Represents a call to numpy.ones_like for code generation.
    """
    __slots__ = ()
    def __new__(cls, a, dtype=None, order='K', subok=True, shape=None):

        # NOTE: we ignore 'subok' argument
        dtype = dtype or a.dtype
        order = a.order if str(order).strip('\'"') in ('K', 'A') else order
        shape = Shape(a) if shape is None else shape

        return NumpyOnes(shape, dtype, order)

#=======================================================================================
class NumpyZerosLike:
    """ Represents a call to numpy.zeros_like for code generation.
    """
    __slots__ = ()
    def __new__(cls, a, dtype=None, order='K', subok=True, shape=None):

        # NOTE: we ignore 'subok' argument
        dtype = dtype or a.dtype
        order = a.order if str(order).strip('\'"') in ('K', 'A') else order
        shape = Shape(a) if shape is None else shape

        return NumpyZeros(shape, dtype, order)

#=======================================================================================

class NumpyNorm(PyccelInternalFunction):
    """ Represents call to numpy.norm"""
    __slots__ = ('_shape','_rank','_order')
    _dtype = NativeReal()
    _precision = default_precision['real']

    def __init__(self, arg, dim=None):
        if isinstance(dim, ValuedArgument):
            dim = dim.value
        if self.dim is not None:
            sh = list(arg.shape)
            del sh[self.dim]
            self._shape = tuple(sh)
            self._order = arg.order
        else:
            self._shape = ()
            self._order = None
        self._rank = len(self._shape)
        super().__init__(arg, dim)

    @property
    def arg(self):
        return self._args[0]

    @property
    def dim(self):
        return self._args[1]

#====================================================


#==============================================================================
# Numpy universal functions
# https://numpy.org/doc/stable/reference/ufuncs.html#available-ufuncs
#==============================================================================
class NumpyUfuncBase(PyccelInternalFunction):
    """Base class for Numpy's universal functions."""
    __slots__ = ('_dtype','_precision','_shape','_rank','_order')
    @property
    def is_elemental(self):
        return True

#------------------------------------------------------------------------------
class NumpyUfuncUnary(NumpyUfuncBase):
    """Numpy's universal function with one argument.
    """
    __slots__ = ()
    def __init__(self, x):
        self._set_dtype_precision(x)
        self._set_shape_rank(x)
        self._order      = x.order
        super().__init__(x)

    def _set_shape_rank(self, x):
        self._shape      = x.shape
        self._rank       = x.rank

    def _set_dtype_precision(self, x):
        self._dtype      = x.dtype if x.dtype is NativeComplex() else NativeReal()
        self._precision  = default_precision[str_dtype(self._dtype)]

#------------------------------------------------------------------------------
class NumpyUfuncBinary(NumpyUfuncBase):
    """Numpy's universal function with two arguments.
    """
    __slots__ = ()
    # TODO: apply Numpy's broadcasting rules to get shape/rank of output
    def __init__(self, x1, x2):
        super().__init__(x1, x2)
        self._set_dtype_precision(x1, x2)
        self._set_shape_rank(x1, x2)
        self._set_order(x1, x2)

    def _set_shape_rank(self, x1, x2):
        self._shape     = x1.shape  # TODO ^^
        self._rank      = x1.rank   # TODO ^^

    def _set_dtype_precision(self, x1, x2):
        self._dtype     = NativeReal()
        self._precision = default_precision['real']

    def _set_order(self, x1, x2):
        if x1.order == x2.order:
            self._order = x1.order
        else:
            self._order = 'C'

#------------------------------------------------------------------------------
# Math operations
#------------------------------------------------------------------------------
#class NumpyAbsolute(NumpyUfuncUnary): __slots__ = ()
class NumpyFabs    (NumpyUfuncUnary):
    """Represent a call to the fabs function in the Numpy library"""
    __slots__ = ()
class NumpyExp     (NumpyUfuncUnary):
    """Represent a call to the exp function in the Numpy library"""
    __slots__ = ()
class NumpyLog     (NumpyUfuncUnary):
    """Represent a call to the log function in the Numpy library"""
    __slots__ = ()
class NumpySqrt    (NumpyUfuncUnary):
    """Represent a call to the sqrt function in the Numpy library"""
    __slots__ = ()

#------------------------------------------------------------------------------
# Trigonometric functions
#------------------------------------------------------------------------------
class NumpySin    (NumpyUfuncUnary):
    """Represent a call to the sin function in the Numpy library"""
    __slots__ = ()
class NumpyCos    (NumpyUfuncUnary):
    """Represent a call to the cos function in the Numpy library"""
    __slots__ = ()
class NumpyTan    (NumpyUfuncUnary):
    """Represent a call to the tan function in the Numpy library"""
    __slots__ = ()
class NumpyArcsin (NumpyUfuncUnary):
    """Represent a call to the arcsin function in the Numpy library"""
    __slots__ = ()
class NumpyArccos (NumpyUfuncUnary):
    """Represent a call to the arccos function in the Numpy library"""
    __slots__ = ()
class NumpyArctan (NumpyUfuncUnary):
    """Represent a call to the arctan function in the Numpy library"""
    __slots__ = ()
class NumpyArctan2(NumpyUfuncBinary):
    """Represent a call to the arctan2 function in the Numpy library"""
    __slots__ = ()
class NumpyHypot  (NumpyUfuncBinary):
    """Represent a call to the hypot function in the Numpy library"""
    __slots__ = ()
class NumpySinh   (NumpyUfuncUnary):
    """Represent a call to the sinh function in the Numpy library"""
    __slots__ = ()
class NumpyCosh   (NumpyUfuncUnary):
    """Represent a call to the cosh function in the Numpy library"""
    __slots__ = ()
class NumpyTanh   (NumpyUfuncUnary):
    """Represent a call to the tanh function in the Numpy library"""
    __slots__ = ()
class NumpyArcsinh(NumpyUfuncUnary):
    """Represent a call to the arcsinh function in the Numpy library"""
    __slots__ = ()
class NumpyArccosh(NumpyUfuncUnary):
    """Represent a call to the arccosh function in the Numpy library"""
    __slots__ = ()
class NumpyArctanh(NumpyUfuncUnary):
    """Represent a call to the arctanh function in the Numpy library"""
    __slots__ = ()
#class NumpyDeg2rad(NumpyUfuncUnary):
#    """Represent a call to the numpydeg2rad function in the Numpy library"""
#    __slots__ = ()
#class NumpyRad2deg(NumpyUfuncUnary):
#    """Represent a call to the numpyrad2deg function in the Numpy library"""
#     __slots__ = ()

#=======================================================================================

class NumpyAbs(NumpyUfuncUnary):
    """Represent a call to the abs function in the Numpy library"""
    __slots__ = ()
    def _set_dtype_precision(self, x):
        self._dtype     = NativeInteger() if x.dtype is NativeInteger() else NativeReal()
        self._precision = default_precision[str_dtype(self._dtype)]

class NumpyFloor(NumpyUfuncUnary):
    """Represent a call to the floor function in the Numpy library"""
    __slots__ = ()
    def _set_dtype_precision(self, x):
        self._dtype     = NativeReal()
        self._precision = default_precision[str_dtype(self._dtype)]

class NumpyMod(NumpyUfuncBinary):
    """Represent a call to the mod function in the Numpy library"""
    __slots__ = ()

    def __init__(self, x1, x2):
        super().__init__(x1, x2)
        x1 = PythonInt(x1) if isinstance(x1.dtype, NativeBool) else x1
        x2 = PythonInt(x2) if isinstance(x2.dtype, NativeBool) else x2
        self._args = (x1, x2)

    def _set_shape_rank(self, x1, x2):
        args   = (x1, x2)
        shapes = [a.shape for a in args]

        if all(sh is not None for sh in shapes):
            if len(args) == 1:
                shape = args[0].shape
            else:
                shape = broadcast(args[0].shape, args[1].shape)

                for a in args[2:]:
                    shape = broadcast(shape, a.shape)

            self._shape = shape
            self._rank  = len(shape)
        else:
            self._rank = max(a.rank for a in args)

    def _set_dtype_precision(self, x1, x2):
        args      = (x1, x2)
        integers  = [a for a in args if a.dtype is NativeInteger() or a.dtype is NativeBool()]
        reals     = [a for a in args if a.dtype is NativeReal()]
        others    = [a for a in args if a not in integers+reals]

        if others:
            raise TypeError('{} not supported'.format(others[0].dtype))

        if reals:
            self._dtype     = NativeReal()
            self._precision = max(a.precision for a in reals)
        elif integers:
            self._dtype     = NativeInteger()
            self._precision = max(a.precision for a in integers)
        else:
            raise TypeError('cannot determine the type of {}'.format(self))

class NumpyMin(NumpyUfuncUnary):
    """Represent a call to the min function in the Numpy library"""
    __slots__ = ()
    def _set_shape_rank(self, x):
        self._shape     = ()
        self._rank      = 0

    def _set_dtype_precision(self, x):
        self._dtype     = x.dtype
        self._precision = x.precision

    @property
    def is_elemental(self):
        return False

class NumpyMax(NumpyUfuncUnary):
    """Represent a call to the max function in the Numpy library"""
    __slots__ = ()
    def _set_shape_rank(self, x):
        self._shape     = ()
        self._rank      = 0

    def _set_dtype_precision(self, x):
        self._dtype     = x.dtype
        self._precision = x.precision

    @property
    def is_elemental(self):
        return False


#=======================================================================================


NumpyArrayClass = ClassDef('numpy.ndarray',
        methods=[
            FunctionDef('shape',[],[],body=[],
                decorators={'property':'property', 'numpy_wrapper':Shape}),
            FunctionDef('sum',[],[],body=[],
                decorators={'numpy_wrapper':NumpySum}),
            FunctionDef('min',[],[],body=[],
                decorators={'numpy_wrapper':NumpyMin}),
            FunctionDef('max',[],[],body=[],
                decorators={'numpy_wrapper':NumpyMax}),
            FunctionDef('imag',[],[],body=[],
                decorators={'property':'property', 'numpy_wrapper':NumpyImag}),
            FunctionDef('real',[],[],body=[],
                decorators={'property':'property', 'numpy_wrapper':NumpyReal})])

#==============================================================================
# TODO split numpy_functions into multiple dictionaries following
# https://docs.scipy.org/doc/numpy-1.15.0/reference/routines.array-creation.html
numpy_functions = {
    # ... array creation routines
    'full'      : NumpyFull,
    'empty'     : NumpyEmpty,
    'zeros'     : NumpyZeros,
    'ones'      : NumpyOnes,
    'full_like' : NumpyFullLike,
    'empty_like': NumpyEmptyLike,
    'zeros_like': NumpyZerosLike,
    'ones_like' : NumpyOnesLike,
    'array'     : NumpyArray,
    'arange'    : NumpyArange,
    # ...
    'shape'     : Shape,
    'norm'      : NumpyNorm,
    'int'       : NumpyInt,
    'real'      : NumpyReal,
    'imag'      : NumpyImag,
    'float'     : NumpyFloat,
    'double'    : NumpyFloat64,
    'mod'       : NumpyMod,
    'float32'   : NumpyFloat32,
    'float64'   : NumpyFloat64,
    'bool'      : NumpyBool,
    'int8'      : NumpyInt8,
    'int16'     : NumpyInt16,
    'int32'     : NumpyInt32,
    'int64'     : NumpyInt64,
    'complex'   : NumpyComplex,
    'complex128': NumpyComplex128,
    'complex64' : NumpyComplex64,
    'matmul'    : NumpyMatmul,
    'sum'       : NumpySum,
    'max'       : NumpyMax,
    'min'       : NumpyMin,
    'prod'      : NumpyProduct,
    'product'   : NumpyProduct,
    'linspace'  : NumpyLinspace,
    'where'     : NumpyWhere,
    # ---
    'abs'       : NumpyAbs,
    'floor'     : NumpyFloor,
    'absolute'  : NumpyAbs,
    'fabs'      : NumpyFabs,
    'exp'       : NumpyExp,
    'log'       : NumpyLog,
    'sqrt'      : NumpySqrt,
    # ---
    'sin'       : NumpySin,
    'cos'       : NumpyCos,
    'tan'       : NumpyTan,
    'arcsin'    : NumpyArcsin,
    'arccos'    : NumpyArccos,
    'arctan'    : NumpyArctan,
    'arctan2'   : NumpyArctan2,
    # 'hypot'     : NumpyHypot,
    'sinh'      : NumpySinh,
    'cosh'      : NumpyCosh,
    'tanh'      : NumpyTanh,
    'arcsinh'   : NumpyArcsinh,
    'arccosh'   : NumpyArccosh,
    'arctanh'   : NumpyArctanh,
    # 'deg2rad'   : NumpyDeg2rad,
    # 'rad2deg'   : NumpyRad2deg,
}

numpy_linalg_functions = {
    'norm'      : NumpyNorm,
}

numpy_random_functions = {
    'rand'      : NumpyRand,
    'random'    : NumpyRand,
    'randint'   : NumpyRandint,
}<|MERGE_RESOLUTION|>--- conflicted
+++ resolved
@@ -529,13 +529,8 @@
         self._start = start
         self._stop  = stop
         self._size  = size
-<<<<<<< HEAD
         self._shape = (self._size,) + self._start.shape
         self._rank  = len(self._shape)
-=======
-        self._shape = (self.size,)
-
->>>>>>> d0ef10b1
         super().__init__()
 
     @property
