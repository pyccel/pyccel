--- conflicted
+++ resolved
@@ -582,17 +582,10 @@
                         The type of the output array. If dtype is not given, the data type is calculated
                         from start and stop, the calculated dtype will never be an integer.
     """
-<<<<<<< HEAD
-=======
-    __slots__ = ('_index','_start','_stop','_size','_shape', '_rank')
-    name = 'linspace'
-    _dtype     = NativeReal()
-    _precision = default_precision['real']
-    _order     = 'F'
->>>>>>> 6f2b8ca1
 
     __slots__ = ('_dtype','_precision','_index','_start','_stop','_num','_endpoint','_shape', '_rank','_ind')
     _attribute_nodes = ('_start','_stop')
+    name = 'linspace'
     _order     = 'C'
 
     def __init__(self, start, stop, num=None, endpoint=True, dtype=None):
