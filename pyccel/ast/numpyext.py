--- conflicted
+++ resolved
@@ -11,12 +11,7 @@
 from .builtins       import (PythonInt, PythonBool, PythonFloat, PythonTuple,
                              PythonComplex, PythonReal, PythonAbs, PythonImag, PythonList)
 
-<<<<<<< HEAD
-from .core           import (ClassDef, FunctionDef,
-                            process_shape)
-=======
-from .core           import process_shape, ValuedArgument
->>>>>>> 195f1a7b
+from .core           import process_shape
 
 from .datatypes      import (dtype_and_precision_registry as dtype_registry,
                              default_precision, datatype, NativeInteger,
