--- conflicted
+++ resolved
@@ -463,11 +463,7 @@
     Superclass for nodes representing NumPy array allocation functions.
 
     Class from which all nodes representing a NumPy function which implies a call
-<<<<<<< HEAD
-    to `Allocate` shoul inherit.
-=======
     to `Allocate` should inherit.
->>>>>>> 3964466a
 
     Parameters
     ----------
@@ -1656,11 +1652,7 @@
         """
         Set the datatype of the object.
 
-<<<<<<< HEAD
-        Set the datatype of the object by calculting how the types
-=======
         Set the datatype of the object by calculating how the types
->>>>>>> 3964466a
         may be promoted.
 
         Parameters
