--- conflicted
+++ resolved
@@ -591,15 +591,9 @@
     __slots__ = ('_dtype','_precision','_index','_start','_stop','_num','_endpoint','_shape', '_rank','_ind','_step','_py_argument')
     _attribute_nodes = ('_start', '_stop', '_index', '_step')
     name = 'linspace'
-<<<<<<< HEAD
     _order     = 'C'
 
     def __init__(self, start, stop, num=None, endpoint=True, dtype=None):
-=======
-    _dtype     = NativeFloat()
-    _precision = default_precision['float']
-    _order     = 'F'
->>>>>>> 887b9f9a
 
         if not num:
             num = LiteralInteger(50)
