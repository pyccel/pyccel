--- conflicted
+++ resolved
@@ -1841,19 +1841,6 @@
     name = 'size'
 
     def __new__(cls, a, axis = None):
-<<<<<<< HEAD
-        if axis is not None:
-            return PyccelArraySize(a, axis)
-        elif not isinstance(a, (list,
-                                    tuple,
-                                    PyccelAstNode)):
-            raise TypeError(f'Unknown type of {type(a)}.')
-        elif all(isinstance(s, LiteralInteger) for s in a.shape):
-            return LiteralInteger(reduce(operator.mul, [s.python_value for s in a.shape]))
-        else:
-            return super().__new__(cls)
-=======
->>>>>>> 6af2bfeb
 
         if axis is None:
             return PyccelArraySize(a)
@@ -1861,12 +1848,7 @@
         if isinstance(axis, LiteralInteger) and a.shape is not None:
             return a.shape[axis.python_value]
 
-<<<<<<< HEAD
-    def __str__(self):
-        return f'Size({self.arg})'
-=======
         return PyccelArrayShapeElement(a, axis)
->>>>>>> 6af2bfeb
 
 #==============================================================================
 # TODO split numpy_functions into multiple dictionaries following
