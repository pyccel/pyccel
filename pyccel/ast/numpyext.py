#!/usr/bin/python
# -*- coding: utf-8 -*-
#------------------------------------------------------------------------------------------#
# This file is part of Pyccel which is released under MIT License. See the LICENSE file or #
# go to https://github.com/pyccel/pyccel/blob/master/LICENSE for full license details.     #
#------------------------------------------------------------------------------------------#
""" Module containing objects from the numpy module understood by pyccel
"""

from functools import reduce
import operator

import numpy

from pyccel.errors.errors import Errors
from pyccel.errors.messages import WRONG_LINSPACE_ENDPOINT, NON_LITERAL_KEEP_DIMS, NON_LITERAL_AXIS

from pyccel.utilities.stage import PyccelStage

from .basic          import PyccelAstNode
from .builtins       import (PythonInt, PythonBool, PythonFloat, PythonTuple,
                             PythonComplex, PythonReal, PythonImag, PythonList,
                             PythonType, PythonConjugate)

from .core           import Module, Import, PyccelFunctionDef, FunctionCall

from .datatypes      import (dtype_and_precision_registry as dtype_registry,
                             default_precision, datatype, NativeInteger,
                             NativeFloat, NativeComplex, NativeBool, str_dtype,
                             NativeNumeric)

from .internals      import PyccelInternalFunction, Slice, max_precision, get_final_precision
from .internals      import PyccelArraySize

from .literals       import LiteralInteger, LiteralFloat, LiteralComplex, LiteralString, convert_to_literal
from .literals       import LiteralTrue, LiteralFalse
from .literals       import Nil
from .mathext        import MathCeil
from .operators      import broadcast, PyccelMinus, PyccelDiv, PyccelMul, PyccelAdd
from .variable       import (Variable, Constant, HomogeneousTupleVariable)

errors = Errors()
pyccel_stage = PyccelStage()

__all__ = (
    'process_shape',
    # ---
    'NumpyAutoFill',
    'NumpyUfuncBase',
    'NumpyUfuncBinary',
    'NumpyUfuncUnary',
    # ---
    'NumpyAbs',
    'NumpyFloor',
    'NumpySign',
    # ---
    'NumpySqrt',
    'NumpySin',
    'NumpyCos',
    'NumpyExp',
    'NumpyLog',
    'NumpyTan',
    'NumpyArcsin',
    'NumpyArccos',
    'NumpyArctan',
    'NumpyArctan2',
    'NumpySinh',
    'NumpyCosh',
    'NumpyTanh',
    'NumpyArcsinh',
    'NumpyArccosh',
    'NumpyArctanh',
    # ---
    'NumpyAmax',
    'NumpyAmin',
    'NumpyArange',
    'NumpyArray',
    'NumpyArraySize',
    'NumpyBool',
    'NumpyCountNonZero',
    'NumpyComplex',
    'NumpyComplex64',
    'NumpyComplex128',
    'NumpyConjugate',
    'NumpyEmpty',
    'NumpyEmptyLike',
    'NumpyFabs',
    'NumpyFloat',
    'NumpyFloat32',
    'NumpyFloat64',
    'NumpyFull',
    'NumpyFullLike',
    'NumpyImag',
    'NumpyHypot',
    'NumpyInt',
    'NumpyInt8',
    'NumpyInt16',
    'NumpyInt32',
    'NumpyInt64',
    'NumpyLinspace',
    'NumpyMatmul',
    'NumpyNewArray',
    'NumpyMod',
    'NumpyNonZero',
    'NumpyNonZeroElement',
    'NumpyNorm',
    'NumpySum',
    'NumpyOnes',
    'NumpyOnesLike',
    'NumpyProduct',
    'NumpyRand',
    'NumpyRandint',
    'NumpyReal',
    'NumpyTranspose',
    'NumpyWhere',
    'NumpyZeros',
    'NumpyZerosLike',
    'Shape',
)

#=======================================================================================
def process_shape(is_scalar, shape):
    """ Modify the input shape to the expected type

    Parameters
    ----------
    is_scalar : bool
                True if the result is a scalar, False if it is an array
    shape     : PyccelAstNode/iterable/int
                input shape
    """
    if is_scalar:
        return None
    elif shape is None:
        return ()
    elif not hasattr(shape,'__iter__'):
        shape = [shape]

    new_shape = []
    for s in shape:
        if isinstance(s,(LiteralInteger, Variable, Slice, PyccelAstNode, FunctionCall)):
            new_shape.append(s)
        elif isinstance(s, int):
            new_shape.append(LiteralInteger(s))
        else:
            raise TypeError('shape elements cannot be '+str(type(s))+'. They must be one of the following types: LiteralInteger, Variable, Slice, PyccelAstNode, int, FunctionCall')
    return tuple(new_shape)

#=======================================================================================
class NumpyFloat(PythonFloat):
    """ Represents a call to numpy.float() function.
    """
    __slots__ = ('_rank','_shape','_order')
    name = 'float'
    def __init__(self, arg):
        self._shape = arg.shape
        self._rank  = arg.rank
        self._order = arg.order
        super().__init__(arg)

class NumpyFloat32(NumpyFloat):
    """ Represents a call to numpy.float32() function.
    """
    __slots__ = ()
    _precision = dtype_registry['float32'][1]
    name = 'float32'

class NumpyFloat64(NumpyFloat):
    """ Represents a call to numpy.float64() function.
    """
    __slots__ = ()
    _precision = dtype_registry['float64'][1]
    name = 'float64'

#=======================================================================================
class NumpyBool(PythonBool):
    """ Represents a call to numpy.bool() function.
    """
    __slots__ = ('_shape','_rank','_order')
    name = 'bool'
    def __init__(self, arg):
        self._shape = arg.shape
        self._rank  = arg.rank
        self._order = arg.order
        super().__init__(arg)

#=======================================================================================
# TODO [YG, 13.03.2020]: handle case where base != 10
class NumpyInt(PythonInt):
    """ Represents a call to numpy.int() function.
    """
    __slots__ = ('_shape','_rank','_order')
    name = 'int'
    def __init__(self, arg=None, base=10):
        self._shape = arg.shape
        self._rank  = arg.rank
        self._order = arg.order
        super().__init__(arg)

class NumpyInt8(NumpyInt):
    """ Represents a call to numpy.int8() function.
    """
    __slots__ = ()
    _precision = dtype_registry['int8'][1]
    name = 'int8'

class NumpyInt16(NumpyInt):
    """ Represents a call to numpy.int16() function.
    """
    __slots__ = ()
    _precision = dtype_registry['int16'][1]
    name = 'int16'

class NumpyInt32(NumpyInt):
    """ Represents a call to numpy.int32() function.
    """
    __slots__ = ()
    _precision = dtype_registry['int32'][1]
    name = 'int32'

class NumpyInt64(NumpyInt):
    """ Represents a call to numpy.int64() function.
    """
    __slots__ = ()
    _precision = dtype_registry['int64'][1]
    name = 'int64'

#==============================================================================
class NumpyReal(PythonReal):
    """Represents a call to  numpy.real for code generation.

    > a = 1+2j
    > np.real(a)
    1.0
    """
    __slots__ = ('_precision','_rank','_shape','_order')
    name = 'real'
    def __new__(cls, arg):
        if isinstance(arg.dtype, NativeBool):
            return NumpyInt(arg)
        else:
            return super().__new__(cls, arg)

    def __init__(self, arg):
        super().__init__(arg)
        self._precision = arg.precision
        self._order = arg.order
        self._rank  = self.internal_var.rank
        self._shape = process_shape(self._rank == 0, self.internal_var.shape)

    @property
    def is_elemental(self):
        """ Indicates whether the function should be
        called elementwise for an array argument
        """
        return True

#==============================================================================

class NumpyImag(PythonImag):
    """Represents a call to  numpy.imag for code generation.

    > a = 1+2j
    > np.imag(a)
    2.0
    """
    __slots__ = ('_precision','_rank','_shape','_order')
    name = 'imag'
    def __new__(cls, arg):

        if not isinstance(arg.dtype, NativeComplex):
            dtype = NativeInteger() if isinstance(arg.dtype, NativeBool) else arg.dtype
            if arg.rank == 0:
                return convert_to_literal(0, dtype, arg.precision)
            dtype = DtypePrecisionToCastFunction[dtype.name][arg.precision]
            return NumpyZeros(arg.shape, dtype=dtype)
        return super().__new__(cls, arg)

    def __init__(self, arg):
        super().__init__(arg)
        self._precision = arg.precision
        self._order = arg.order
        self._rank  = self.internal_var.rank
        self._shape = process_shape(self._rank == 0, self.internal_var.shape)

    @property
    def is_elemental(self):
        """ Indicates whether the function should be
        called elementwise for an array argument
        """
        return True

#=======================================================================================
class NumpyComplex(PythonComplex):
    """ Represents a call to numpy.complex() function.
    """
    _real_cast = NumpyReal
    _imag_cast = NumpyImag
    __slots__ = ('_rank','_shape','_order')
    name = 'complex'
    def __init__(self, arg0, arg1 = None):
        if arg1 is not None:
            raise NotImplementedError("Use builtin complex function not deprecated np.complex")
        self._shape = arg0.shape
        self._rank  = arg0.rank
        self._order = arg0.order
        super().__init__(arg0)

class NumpyComplex64(NumpyComplex):
    """ Represents a call to numpy.complex64() function.
    """
    __slots__ = ()
    _precision = dtype_registry['complex64'][1]
    name = 'complex64'

class NumpyComplex128(NumpyComplex):
    """ Represents a call to numpy.complex128() function.
    """
    __slots__ = ()
    _precision = dtype_registry['complex128'][1]
    name = 'complex128'

DtypePrecisionToCastFunction = {
    'Int' : {
       -1 : PythonInt,
        1 : NumpyInt8,
        2 : NumpyInt16,
        4 : NumpyInt32,
        8 : NumpyInt64},
    'Float' : {
       -1 : PythonFloat,
        4 : NumpyFloat32,
        8 : NumpyFloat64},
    'Complex' : {
       -1 : PythonComplex,
        4 : NumpyComplex64,
        8 : NumpyComplex128,},
    'Bool':  {
       -1 : PythonBool,
        4 : NumpyBool}
}

#==============================================================================

def process_dtype(dtype):
    """
<<<<<<< HEAD
    This function takes a dtype passed to a numpy array creation function,
=======
    Analyse a dtype passed to a NumPy array creation function.

    This function takes a dtype passed to a NumPy array creation function,
>>>>>>> ef95df80
    processes it in different ways depending on its type, and finally extracts
    the corresponding type and precision from the `dtype_registry` dictionary.

    This function could be useful when working with numpy creation function
    having a dtype argument, like numpy.array, numpy.arrange, numpy.linspace...

    Parameters
    ----------
<<<<<<< HEAD
    dtype: PythonType | PyccelFunctionDef | String
        The actual dtype passed to the numpy function
=======
    dtype : PythonType | PyccelFunctionDef | String
        The actual dtype passed to the NumPy function.

    Returns
    -------
    Datatype
        The Datatype corresponding to the passed dtype.
    int
        The precision corresponding to the passed dtype.
>>>>>>> ef95df80

    Raises
    ------
    TypeError: In the case of unrecognized argument type.
    TypeError: In the case of passed string argument not recognized as valid dtype.
<<<<<<< HEAD

    Returns:
    ----------
    dtype: Datatype
        The Datatype corresponding to the passed dtype.
    precision: int
        The precision corresponding to the passed dtype.
=======
>>>>>>> ef95df80
    """

    if isinstance(dtype, PythonType):
        if dtype.arg.rank > 0:
            errors.report("Python's type function doesn't return enough information about this object for pyccel to fully define a type",
                    symbol=dtype, severity="fatal")
        return dtype.dtype, get_final_precision(dtype)
    if isinstance(dtype, PyccelFunctionDef):
        dtype = dtype.cls_name

    if dtype in (PythonInt, PythonFloat, PythonComplex, PythonBool):
        # remove python prefix from dtype.name len("python") = 6
        dtype = dtype.__name__.lower()[6:]
    elif dtype in (NumpyInt, NumpyInt8, NumpyInt16, NumpyInt32, NumpyInt64, NumpyComplex, NumpyFloat,
				  NumpyComplex128, NumpyComplex64, NumpyFloat64, NumpyFloat32):
        # remove numpy prefix from dtype.name len("numpy") = 5
        dtype = dtype.__name__.lower()[5:]
    elif isinstance(dtype, (LiteralString, str)):
        dtype = str(dtype).replace('\'', '').lower()
        if dtype not in dtype_registry:
            raise TypeError(f'Unknown type of {dtype}.')
    else:
        raise TypeError(f'Unknown type of {dtype}.')
    dtype, precision = dtype_registry[dtype]
    if precision == -1:
        precision = default_precision[dtype]
    dtype = datatype(dtype)

    return dtype, precision

#==============================================================================
class NumpyNewArray(PyccelInternalFunction):
    """ Class from which all numpy functions which imply a call to Allocate
    inherit
    """
    __slots__ = ()

    #--------------------------------------------------------------------------
    @staticmethod
    def _process_order(rank, order):

        if rank < 2:
            return None

        order = str(order).strip('\'"')
        if order not in ('C', 'F'):
            raise ValueError('unrecognized order = {}'.format(order))
        return order

#==============================================================================
# TODO [YG, 18.02.2020]: accept Numpy array argument
# TODO [YG, 18.02.2020]: use order='K' as default, like in numpy.array
# TODO [YG, 22.05.2020]: move dtype & prec processing to __init__
class NumpyArray(NumpyNewArray):
    """
    Represents a call to  numpy.array for code generation.

    arg : list, tuple, PythonList

    """
    __slots__ = ('_arg','_dtype','_precision','_shape','_rank','_order')
    _attribute_nodes = ('_arg',)
    name = 'array'

    def __init__(self, arg, dtype=None, order='C'):

        if not isinstance(arg, (PythonTuple, PythonList, Variable)):
            raise TypeError('Unknown type of  %s.' % type(arg))

        is_homogeneous_tuple = isinstance(arg, (PythonTuple, PythonList, HomogeneousTupleVariable)) and arg.is_homogeneous
        is_array = isinstance(arg, Variable) and arg.is_ndarray

        # TODO: treat inhomogenous lists and tuples when they have mixed ordering
        if not (is_homogeneous_tuple or is_array):
            raise TypeError('we only accept homogeneous arguments')

        # Verify dtype and get precision
        if dtype is None:
            dtype = arg.dtype
            prec = get_final_precision(arg)
        else:
            dtype, prec = process_dtype(dtype)
        # ... Determine ordering
        order = str(order).strip("\'")

        shape = process_shape(False, arg.shape)
        rank  = len(shape)

        if rank < 2:
            order = None
        else:
            # ... Determine ordering
            order = str(order).strip("\'")

            if order not in ('K', 'A', 'C', 'F'):
                raise ValueError(f"Cannot recognize '{order}' order")

            # TODO [YG, 18.02.2020]: set correct order based on input array
            if order in ('K', 'A'):
                order = 'C'
            # ...

        self._arg   = arg
        self._shape = shape
        self._rank  = rank
        self._dtype = dtype
        self._order = order
        self._precision = prec
        super().__init__()

    def __str__(self):
        return str(self.arg)

    @property
    def arg(self):
        return self._arg

#==============================================================================
class NumpyArange(NumpyNewArray):
    """
    Represents a call to  numpy.arange for code generation.

    Parameters
    ----------
    start : Numeric
        Start of interval, default value 0

    stop : Numeric
        End of interval

    step : Numeric
        Spacing between values, default value 1

    dtype : Datatype
        The type of the output array, if dtype is not given,
        infer the data type from the other input arguments.
    """
    __slots__ = ('_start','_step','_stop','_dtype','_precision','_shape')
    _attribute_nodes = ('_start','_step','_stop')
    _rank = 1
    _order = None
    name = 'arange'

    def __init__(self, start, stop = None, step = None, dtype = None):

        if stop is None:
            self._start = LiteralInteger(0)
            self._stop = start
        else:
            self._start = start
            self._stop = stop
        self._step = step if step is not None else LiteralInteger(1)

        if dtype is None:
            self._dtype = max([i.dtype for i in self.arg], key = NativeNumeric.index)
            self._precision = max_precision(self.arg, allow_native=False)
        else:
            self._dtype, self._precision = process_dtype(dtype)

        self._shape = (MathCeil(PyccelDiv(PyccelMinus(self._stop, self._start), self._step)))
        self._shape = process_shape(False, self._shape)
        super().__init__()

    @property
    def arg(self):
        return (self._start, self._stop, self._step)

    @property
    def start(self):
        return self._start

    @property
    def stop(self):
        return self._stop

    @property
    def step(self):
        return self._step

    def __getitem__(self, index):
        step = PyccelMul(index, self.step, simplify=True)
        return PyccelAdd(self.start, step, simplify=True)

#==============================================================================
class NumpySum(PyccelInternalFunction):
    """Represents a call to  numpy.sum for code generation.

    arg : list , tuple , PythonTuple, PythonList, Variable
    """
    __slots__ = ('_dtype','_precision')
    name = 'sum'
    _rank  = 0
    _shape = None
    _order = None

    def __init__(self, arg):
        if not isinstance(arg, PyccelAstNode):
            raise TypeError('Unknown type of  %s.' % type(arg))
        super().__init__(arg)
        if isinstance(arg.dtype, NativeBool):
            self._dtype = NativeInteger()
        else:
            self._dtype = arg.dtype
        self._precision = max(arg.precision, default_precision[str(self._dtype)])

    @property
    def arg(self):
        return self._args[0]

#==============================================================================
class NumpyProduct(PyccelInternalFunction):
    """Represents a call to  numpy.prod for code generation.

    arg : list , tuple , PythonTuple, PythonList, Variable
    """
    __slots__ = ('_arg','_dtype','_precision')
    name = 'product'
    _rank  = 0
    _shape = None
    _order = None

    def __init__(self, arg):
        if not isinstance(arg, PyccelAstNode):
            raise TypeError('Unknown type of  %s.' % type(arg))
        super().__init__(arg)
        self._arg = PythonList(arg) if arg.rank == 0 else self._args[0]
        self._arg = NumpyInt(self._arg) if (isinstance(arg.dtype, NativeBool) or \
                    (isinstance(arg.dtype, NativeInteger) and get_final_precision(self._arg) < default_precision['int']))\
                    else self._arg
        self._dtype = self._arg.dtype
        self._precision = get_final_precision(self._arg)

    @property
    def arg(self):
        return self._arg


#==============================================================================
class NumpyMatmul(PyccelInternalFunction):
    """Represents a call to numpy.matmul for code generation.
    arg : list , tuple , PythonTuple, PythonList, Variable
    """
    __slots__ = ('_dtype','_precision','_shape','_rank','_order')
    name = 'matmul'

    def __init__(self, a ,b):
        super().__init__(a, b)
        if pyccel_stage == 'syntactic':
            return

        if not isinstance(a, PyccelAstNode):
            raise TypeError('Unknown type of  %s.' % type(a))
        if not isinstance(b, PyccelAstNode):
            raise TypeError('Unknown type of  %s.' % type(a))

        args      = (a, b)
        integers  = [e for e in args if e.dtype is NativeInteger()]
        booleans  = [e for e in args if e.dtype is NativeBool()]
        floats    = [e for e in args if e.dtype is NativeFloat()]
        complexs  = [e for e in args if e.dtype is NativeComplex()]

        if complexs:
            self._dtype     = NativeComplex()
            self._precision = max_precision(complexs, allow_native = False)
        elif floats:
            self._dtype     = NativeFloat()
            self._precision = max_precision(floats, allow_native = False)
        elif integers:
            self._dtype     = NativeInteger()
            self._precision = max_precision(integers, allow_native = False)
        elif booleans:
            self._dtype     = NativeBool()
            self._precision = max_precision(booleans, allow_native = False)
        else:
            raise TypeError('cannot determine the type of {}'.format(self))

        if not (a.shape is None or b.shape is None):

            m = 1 if a.rank < 2 else a.shape[0]
            n = 1 if b.rank < 2 else b.shape[1]
            self._shape = (m, n)

        if a.rank == 1 and b.rank == 1:
            self._rank  = 0
            self._shape = None
        elif a.rank == 1 or b.rank == 1:
            self._rank  = 1
            self._shape = (b.shape[1] if a.rank == 1 else a.shape[0],)
        else:
            self._rank = 2


        if a.order == b.order:
            self._order = a.order
        else:
            self._order = None if self._rank < 2 else 'C'

    @property
    def a(self):
        return self._args[0]

    @property
    def b(self):
        return self._args[1]


#==============================================================================

class Shape(PyccelInternalFunction):
    """ Represents a call to numpy.shape for code generation
    """
    __slots__ = ()
    name = 'shape'
    def __new__(cls, arg):
        if isinstance(arg.shape, PythonTuple):
            return arg.shape
        else:
            return PythonTuple(*arg.shape)

#==============================================================================
class NumpyLinspace(NumpyNewArray):

    """
    Represents numpy.linspace which returns num evenly spaced samples, calculated over the interval [start, stop].

    Parameters
      ----------
      start           : list , tuple , PythonTuple, PythonList, Variable, Literals
                        Represents the starting value of the sequence.
      stop            : list , tuple , PythonTuple, PythonList, Variable, Literals
                        Represents the ending value of the sequence (if endpoint is set to False).
      num             : int, optional
                        Number of samples to generate. Default is 50. Must be non-negative.
      endpoint        : bool, optional
                        If True, stop is the last sample. Otherwise, it is not included. Default is True.
      dtype           : str, DataType
                        The type of the output array. If dtype is not given, the data type is calculated
                        from start and stop, the calculated dtype will never be an integer.
    """

    __slots__ = ('_dtype','_precision','_index','_start','_stop',
            '_num','_endpoint','_shape', '_rank','_ind','_step',
            '_py_argument','_order')
    _attribute_nodes = ('_start', '_stop', '_index', '_step', '_num',
            '_endpoint', '_ind')
    name = 'linspace'

    def __init__(self, start, stop, num=None, endpoint=True, dtype=None):

        if not num:
            num = LiteralInteger(50)

        if num.rank != 0 or not isinstance(num.dtype, NativeInteger):
            raise TypeError('Expecting positive integer num argument.')

        if any(not isinstance(arg, PyccelAstNode) for arg in (start, stop, num)):
            raise TypeError('Expecting valid args.')

        if dtype:
            self._dtype, self._precision = process_dtype(dtype)
        else:
            args      = (start, stop)
            integers  = [e for e in args if e.dtype is NativeInteger()]
            floats    = [e for e in args if e.dtype is NativeFloat()]
            complexs  = [e for e in args if e.dtype is NativeComplex()]

            if complexs:
                self._dtype     = NativeComplex()
                self._precision = max_precision(complexs, allow_native = False)
            elif floats:
                self._dtype     = NativeFloat()
                self._precision = max_precision(floats, allow_native = False)
            elif integers:
                self._dtype     = NativeFloat()
                self._precision = default_precision['float']
            else:
                raise TypeError('cannot determine the type of {}'.format(self))

        self._index = Variable('int', 'linspace_index')
        self._start = start
        self._stop  = stop
        self._num  = num
        if endpoint is True:
            self._endpoint = LiteralTrue()
        elif endpoint is False:
            self._endpoint = LiteralFalse()
        else:
            if not isinstance(endpoint.dtype, NativeBool):
                errors.report(WRONG_LINSPACE_ENDPOINT, symbol=endpoint, severity="fatal")
            self._endpoint = endpoint

        shape = broadcast(self._start.shape, self._stop.shape)
        self._shape = (self._num,)
        if shape is not None:
            self._shape += shape
        self._rank  = len(self._shape)
        self._order = None if self._rank < 2 else 'C'

        self._ind = None

        if isinstance(self.endpoint, LiteralFalse):
            self._step = PyccelDiv(PyccelMinus(self._stop, self._start), self.num)
        elif isinstance(self.endpoint, LiteralTrue):
            self._step = PyccelDiv(PyccelMinus(self._stop, self._start), PyccelMinus(self.num, LiteralInteger(1), simplify=True))
        else:
            self._step = PyccelDiv(PyccelMinus(self.stop, self.start), PyccelMinus(self.num, PythonInt(self.endpoint)))

        super().__init__()

    @property
    def dtype(self):
        return self._dtype

    @property
    def endpoint(self):
        """Indicates if the stop must be included or not."""
        return self._endpoint

    @property
    def start(self):
        """Represent the starting value of the sequence."""
        return self._start

    @property
    def stop(self):
        """Represent the end value of the sequence, if the endpoint is False the stop will not be included."""
        return self._stop

    @property
    def num(self):
        """Represent the number of generated elements by the linspace function."""
        return self._num

    @property
    def index(self):
        """Used in the fortran codegen when there is no for loop created."""
        return self._index

    @property
    def rank(self):
        return self._rank

    @property
    def step(self):
        """Represent size of spacing between generated elements."""
        return self._step

    @property
    def ind(self):
        """Used to store the index generated by the created for loop and needed by linspace function."""
        return self._ind

    @ind.setter
    def ind(self, value):
        assert self._ind is None
        value.set_current_user_node(self)
        self._ind = value

    @property
    def is_elemental(self):
        return True

#==============================================================================
class NumpyWhere(PyccelInternalFunction):
    """ Represents a call to  numpy.where """

    __slots__ = ('_condition', '_value_true', '_value_false', '_dtype',
                 '_rank', '_shape', '_order', '_precision')
    _attribute_nodes = ('_condition','_value_true','_value_false')
    name = 'where'

    def __new__(cls, condition, x = None, y = None):
        if x is None and y is None:
            return NumpyNonZero(condition)
        else:
            return super().__new__(cls)

    def __init__(self, condition, x = None, y = None):
        self._condition = condition
        self._value_true = x
        self._value_false = y

        args      = (x, y)
        integers  = [e for e in args if e.dtype is NativeInteger() or e.dtype is NativeBool()]
        floats    = [e for e in args if e.dtype is NativeFloat()]
        complexs  = [e for e in args if e.dtype is NativeComplex()]

        if complexs:
            self._dtype     = NativeComplex()
            self._precision = max_precision(args, allow_native = False)
        elif floats:
            self._dtype     = NativeFloat()
            self._precision = max_precision(args, allow_native = False)
        elif integers:
            self._dtype     = NativeInteger()
            self._precision = max_precision(args, allow_native = False)
        else:
            raise TypeError('cannot determine the type of {}'.format(self))

        shape = broadcast(x.shape, y.shape)
        shape = broadcast(condition.shape, shape)

        self._shape = process_shape(False, shape)
        self._rank  = len(shape)
        self._order = None if self._rank < 2 else 'C'
        super().__init__(condition, x, y)

    @property
    def condition(self):
        """Boolean argument determining which value is returned"""
        return self._condition

    @property
    def value_true(self):
        """Value returned when the condition is evaluated to True."""
        return self._value_true

    @property
    def value_false(self):
        """Value returned when the condition is evaluated to False."""
        return self._value_false

    @property
    def is_elemental(self):
        """ Indicates whether the function should be
        called elementwise for an array argument
        """
        return True

#==============================================================================
class NumpyRand(PyccelInternalFunction):

    """
      Represents a call to  numpy.random.random or numpy.random.rand for code generation.

    """
    __slots__ = ('_shape','_rank','_order')
    name = 'rand'
    _dtype = NativeFloat()
    _precision = default_precision['float']

    def __init__(self, *args):
        super().__init__(*args)
        self._rank  = len(args)
        self._shape = None if self._rank == 0 else args
        self._order = None if self._rank < 2 else 'C'

#==============================================================================
class NumpyRandint(PyccelInternalFunction):

    """
      Represents a call to  numpy.random.random or numpy.random.rand for code generation.

    """
    __slots__ = ('_rand','_low','_high','_shape','_rank','_order')
    name = 'randint'
    _dtype     = NativeInteger()
    _precision = -1
    _attribute_nodes = ('_low', '_high')

    def __init__(self, low, high = None, size = None):
        if size is not None and not hasattr(size,'__iter__'):
            size = (size,)

        if high is None:
            high = low
            low  = None

        self._shape   = size
        self._rank    = 0 if size is None else len(self.shape)
        self._order   = None if self._rank < 2 else 'C'
        self._rand    = NumpyRand() if size is None else NumpyRand(*size)
        self._low     = low
        self._high    = high
        super().__init__()

    @property
    def rand_expr(self):
        return self._rand

    @property
    def high(self):
        """ return high property of NumpyRandint"""
        return self._high

    @property
    def low(self):
        """ return low property of NumpyRandint"""
        return self._low

#==============================================================================
class NumpyFull(NumpyNewArray):
    """
    Represents a call to numpy.full for code generation.

    Parameters
    ----------
    shape : int or sequence of ints
        Shape of the new array, e.g., ``(2, 3)`` or ``2``.

    fill_value : scalar
        Fill value.

    dtype: str, DataType
        datatype for the constructed array
        The default, `None`, means `np.array(fill_value).dtype`.

    order : {'C', 'F'}, optional
        Whether to store multidimensional data in C- or Fortran-contiguous
        (row- or column-wise) order in memory.

    """
    __slots__ = ('_fill_value','_dtype','_precision','_shape','_rank','_order')
    name = 'full'

    def __init__(self, shape, fill_value, dtype=None, order='C'):

        # Convert shape to PythonTuple
        shape = process_shape(False, shape)

        # If there is no dtype, extract it from fill_value
        # TODO: must get dtype from an annotated node
        if dtype is None:
            dtype = fill_value.dtype
            precision = get_final_precision(fill_value)
        else:
            dtype, precision = process_dtype(dtype)

        # Cast fill_value to correct type
        if fill_value:
            if fill_value.dtype != dtype or get_final_precision(fill_value) != precision:
                cast_func = DtypePrecisionToCastFunction[dtype.name][precision]
                fill_value = cast_func(fill_value)
        self._shape = shape
        self._rank  = len(self._shape)
        self._dtype = dtype
        self._order = NumpyNewArray._process_order(self._rank, order)
        self._precision = precision

        super().__init__(fill_value)

    #--------------------------------------------------------------------------
    @property
    def fill_value(self):
        return self._args[0]

#==============================================================================
class NumpyAutoFill(NumpyFull):
    """ Abstract class for all classes which inherit from NumpyFull but
        the fill_value is implicitly specified
    """
    __slots__ = ()
    def __init__(self, shape, dtype='float', order='C'):
        if not dtype:
            raise TypeError("Data type must be provided")
        super().__init__(shape, Nil(), dtype, order)

#==============================================================================
class NumpyEmpty(NumpyAutoFill):
    """ Represents a call to numpy.empty for code generation.
    """
    __slots__ = ()
    name = 'empty'

    def __init__(self, shape, dtype='float', order='C'):
        if dtype in NativeNumeric:
            precision = default_precision[str_dtype(dtype)]
            dtype = DtypePrecisionToCastFunction[dtype.name][precision]
        super().__init__(shape, dtype, order)
    @property
    def fill_value(self):
        return None


#==============================================================================
class NumpyZeros(NumpyAutoFill):
    """ Represents a call to numpy.zeros for code generation.
    """
    __slots__ = ()
    name = 'zeros'
    @property
    def fill_value(self):
        dtype = self.dtype
        if isinstance(dtype, NativeInteger):
            value = LiteralInteger(0, precision = self.precision)
        elif isinstance(dtype, NativeFloat):
            value = LiteralFloat(0, precision = self.precision)
        elif isinstance(dtype, NativeComplex):
            value = LiteralComplex(0., 0., precision = self.precision)
        elif isinstance(dtype, NativeBool):
            value = LiteralFalse(precision = self.precision)
        else:
            raise TypeError('Unknown type')
        return value

#==============================================================================
class NumpyOnes(NumpyAutoFill):
    """ Represents a call to numpy.ones for code generation.
    """
    __slots__ = ()
    name = 'ones'
    @property
    def fill_value(self):
        dtype = self.dtype
        if isinstance(dtype, NativeInteger):
            value = LiteralInteger(1, precision = self.precision)
        elif isinstance(dtype, NativeFloat):
            value = LiteralFloat(1., precision = self.precision)
        elif isinstance(dtype, NativeComplex):
            value = LiteralComplex(1., 0., precision = self.precision)
        elif isinstance(dtype, NativeBool):
            value = LiteralTrue(precision = self.precision)
        else:
            raise TypeError('Unknown type')
        return value

#=======================================================================================
class NumpyFullLike(PyccelInternalFunction):
    """ Represents a call to numpy.full_like for code generation.
    """
    __slots__ = ()
    name = 'full_like'
    def __new__(cls, a, fill_value, dtype=None, order='K', subok=True, shape=None):

        # NOTE: we ignore 'subok' argument
        if dtype is None:
            dtype = DtypePrecisionToCastFunction[a.dtype.name][a.precision]
        order = a.order if str(order).strip('\'"') in ('K', 'A') else order
        shape = Shape(a) if shape is None else shape
        return NumpyFull(shape, fill_value, dtype, order)

#=======================================================================================
class NumpyEmptyLike(PyccelInternalFunction):
    """ Represents a call to numpy.empty_like for code generation.
    """
    __slots__ = ()
    name = 'empty_like'
    def __new__(cls, a, dtype=None, order='K', subok=True, shape=None):

        # NOTE: we ignore 'subok' argument
        if dtype is None:
            dtype = DtypePrecisionToCastFunction[a.dtype.name][a.precision]
        order = a.order if str(order).strip('\'"') in ('K', 'A') else order
        shape = Shape(a) if shape is None else shape

        return NumpyEmpty(shape, dtype, order)

#=======================================================================================
class NumpyOnesLike(PyccelInternalFunction):
    """ Represents a call to numpy.ones_like for code generation.
    """
    __slots__ = ()
    name = 'ones_like'
    def __new__(cls, a, dtype=None, order='K', subok=True, shape=None):

        # NOTE: we ignore 'subok' argument
        if dtype is None:
            dtype = DtypePrecisionToCastFunction[a.dtype.name][a.precision]
        order = a.order if str(order).strip('\'"') in ('K', 'A') else order
        shape = Shape(a) if shape is None else shape

        return NumpyOnes(shape, dtype, order)

#=======================================================================================
class NumpyZerosLike(PyccelInternalFunction):
    """ Represents a call to numpy.zeros_like for code generation.
    """
    __slots__ = ()
    name = 'zeros_like'
    def __new__(cls, a, dtype=None, order='K', subok=True, shape=None):

        # NOTE: we ignore 'subok' argument
        if dtype is None:
            dtype = DtypePrecisionToCastFunction[a.dtype.name][a.precision]
        order = a.order if str(order).strip('\'"') in ('K', 'A') else order
        shape = Shape(a) if shape is None else shape

        return NumpyZeros(shape, dtype, order)

#=======================================================================================

class NumpyNorm(PyccelInternalFunction):
    """ Represents call to numpy.norm"""
    __slots__ = ('_shape','_rank','_order','_arg','_precision')
    name = 'norm'
    _dtype = NativeFloat()

    def __init__(self, arg, axis=None):
        super().__init__(arg, axis)
        if not isinstance(arg.dtype, (NativeComplex, NativeFloat)):
            arg = NumpyFloat(arg)
        self._arg = PythonList(arg) if arg.rank == 0 else arg
        self._precision = get_final_precision(arg)
        if self.axis is not None:
            sh = list(arg.shape)
            del sh[self.axis]
            self._shape = tuple(sh)
            self._rank = len(self._shape)
            self._order = None if self._rank < 2 else arg.order
        else:
            self._shape = None
            self._order = None
            self._rank  = 0

    @property
    def arg(self):
        return self._arg

    @property
    def python_arg(self):
        """numpy.norm argument without casting.
        the actual arg property contains casting methods for C/Fortran,
        which is not necessary for a Python code, and the casting makes Python language tests fail.
        """
        return self._args[0]

    @property
    def axis(self):
        """
        Mimic the behavior of axis argument of numpy.norm in python,
        and dim argument of Norm2 in Fortran.
        """
        return self._args[1]

#====================================================


#==============================================================================
# Numpy universal functions
# https://numpy.org/doc/stable/reference/ufuncs.html#available-ufuncs
#==============================================================================
class NumpyUfuncBase(PyccelInternalFunction):
    """Base class for Numpy's universal functions."""
    __slots__ = ('_dtype','_precision','_shape','_rank','_order')
    @property
    def is_elemental(self):
        return True

#------------------------------------------------------------------------------
class NumpyUfuncUnary(NumpyUfuncBase):
    """Numpy's universal function with one argument.
    """
    __slots__ = ()
    def __init__(self, x):
        self._set_dtype_precision(x)
        self._set_shape_rank(x)
        self._set_order(x)
        super().__init__(x)

    def _set_shape_rank(self, x):
        self._shape      = x.shape
        self._rank       = x.rank

    def _set_dtype_precision(self, x):
        self._dtype      = x.dtype if x.dtype is NativeComplex() else NativeFloat()
        self._precision  = default_precision[str_dtype(self._dtype)]

    def _set_order(self, x):
        self._order      = x.order

#------------------------------------------------------------------------------
class NumpyUfuncBinary(NumpyUfuncBase):
    """Numpy's universal function with two arguments.
    """
    __slots__ = ()
    # TODO: apply Numpy's broadcasting rules to get shape/rank of output
    def __init__(self, x1, x2):
        super().__init__(x1, x2)
        self._set_dtype_precision(x1, x2)
        self._set_shape_rank(x1, x2)
        self._set_order(x1, x2)

    def _set_shape_rank(self, x1, x2):
        self._shape = broadcast(x1.shape, x2.shape)
        self._rank  = 0 if self._shape is None else len(self._shape)

    def _set_dtype_precision(self, x1, x2):
        self._dtype     = NativeFloat()
        self._precision = default_precision['float']

    def _set_order(self, x1, x2):
        if x1.order == x2.order:
            self._order = x1.order
        else:
            self._order = None if self._rank < 2 else 'C'

#------------------------------------------------------------------------------
# Math operations
#------------------------------------------------------------------------------
#class NumpyAbsolute(NumpyUfuncUnary): __slots__ = ()
class NumpyFabs    (NumpyUfuncUnary):
    """Represent a call to the fabs function in the Numpy library"""
    __slots__ = ()
    name = 'fabs'
class NumpyExp     (NumpyUfuncUnary):
    """Represent a call to the exp function in the Numpy library"""
    __slots__ = ()
    name = 'exp'
class NumpyLog     (NumpyUfuncUnary):
    """Represent a call to the log function in the Numpy library"""
    __slots__ = ()
    name = 'log'
class NumpySqrt    (NumpyUfuncUnary):
    """Represent a call to the sqrt function in the Numpy library"""
    __slots__ = ()
    name = 'sqrt'

#------------------------------------------------------------------------------
# Trigonometric functions
#------------------------------------------------------------------------------
class NumpySin    (NumpyUfuncUnary):
    """Represent a call to the sin function in the Numpy library"""
    __slots__ = ()
    name = 'sin'
class NumpyCos    (NumpyUfuncUnary):
    """Represent a call to the cos function in the Numpy library"""
    __slots__ = ()
    name = 'cos'
class NumpyTan    (NumpyUfuncUnary):
    """Represent a call to the tan function in the Numpy library"""
    __slots__ = ()
    name = 'tan'
class NumpyArcsin (NumpyUfuncUnary):
    """Represent a call to the arcsin function in the Numpy library"""
    __slots__ = ()
    name = 'arcsin'
class NumpyArccos (NumpyUfuncUnary):
    """Represent a call to the arccos function in the Numpy library"""
    __slots__ = ()
    name = 'arccos'
class NumpyArctan (NumpyUfuncUnary):
    """Represent a call to the arctan function in the Numpy library"""
    __slots__ = ()
    name = 'arctan'
class NumpyArctan2(NumpyUfuncBinary):
    """Represent a call to the arctan2 function in the Numpy library"""
    __slots__ = ()
    name = 'arctan2'
class NumpyHypot  (NumpyUfuncBinary):
    """Represent a call to the hypot function in the Numpy library"""
    __slots__ = ()
    name = 'hypot'
class NumpySinh   (NumpyUfuncUnary):
    """Represent a call to the sinh function in the Numpy library"""
    __slots__ = ()
    name = 'sinh'
class NumpyCosh   (NumpyUfuncUnary):
    """Represent a call to the cosh function in the Numpy library"""
    __slots__ = ()
    name = 'cosh'
class NumpyTanh   (NumpyUfuncUnary):
    """Represent a call to the tanh function in the Numpy library"""
    __slots__ = ()
    name = 'tanh'
class NumpyArcsinh(NumpyUfuncUnary):
    """Represent a call to the arcsinh function in the Numpy library"""
    __slots__ = ()
    name = 'arcsinh'
class NumpyArccosh(NumpyUfuncUnary):
    """Represent a call to the arccosh function in the Numpy library"""
    __slots__ = ()
    name = 'arccosh'
class NumpyArctanh(NumpyUfuncUnary):
    """Represent a call to the arctanh function in the Numpy library"""
    __slots__ = ()
    name = 'arctanh'
#class NumpyDeg2rad(NumpyUfuncUnary):
#    """Represent a call to the numpydeg2rad function in the Numpy library"""
#    __slots__ = ()
#    name = 'deg2rad'
#class NumpyRad2deg(NumpyUfuncUnary):
#    """Represent a call to the numpyrad2deg function in the Numpy library"""
#     __slots__ = ()
#     name = 'rad2deg'

#=======================================================================================


class NumpySign(NumpyUfuncUnary):
    """Represent a call to the sign function in the Numpy library"""
    __slots__ = ()
    name = 'sign'
    def _set_dtype_precision(self, x):
        if not isinstance(x.dtype, (NativeInteger, NativeFloat, NativeComplex)):
            raise TypeError(f'{x.dtype} not supported')
        self._dtype     = x.dtype
        self._precision = get_final_precision(x)

class NumpyAbs(NumpyUfuncUnary):
    """Represent a call to the abs function in the Numpy library"""
    __slots__ = ()
    name = 'abs'
    def _set_dtype_precision(self, x):
        self._dtype     = NativeInteger() if x.dtype is NativeInteger() else NativeFloat()
        self._precision = get_final_precision(x)

class NumpyFloor(NumpyUfuncUnary):
    """Represent a call to the floor function in the Numpy library"""
    __slots__ = ()
    name = 'floor'
    def _set_dtype_precision(self, x):
        self._dtype     = NativeFloat()
        self._precision = default_precision[str_dtype(self._dtype)]

class NumpyMod(NumpyUfuncBinary):
    """Represent a call to the mod function in the Numpy library"""
    __slots__ = ()
    name = 'mod'

    def __init__(self, x1, x2):
        super().__init__(x1, x2)
        x1 = NumpyInt(x1) if isinstance(x1.dtype, NativeBool) else x1
        x2 = NumpyInt(x2) if isinstance(x2.dtype, NativeBool) else x2
        self._args = (x1, x2)

    def _set_shape_rank(self, x1, x2):
        args   = (x1, x2)
        ranks  = [a.rank  for a in args]
        shapes = [a.shape for a in args]

        if all(r == 0 for r in ranks):
            self._rank  = 0
            self._shape = None
        else:
            if len(args) == 1:
                shape = args[0].shape
            else:
                shape = broadcast(args[0].shape, args[1].shape)

                for a in args[2:]:
                    shape = broadcast(shape, a.shape)

            self._shape = shape
            self._rank  = len(shape)

    def _set_dtype_precision(self, x1, x2):
        args      = (x1, x2)
        integers  = [a for a in args if a.dtype is NativeInteger() or a.dtype is NativeBool()]
        floats    = [a for a in args if a.dtype is NativeFloat()]
        others    = [a for a in args if a not in integers+floats]

        if others:
            raise TypeError('{} not supported'.format(others[0].dtype))

        if floats:
            self._dtype     = NativeFloat()
            self._precision = max_precision(floats, allow_native = False)
        elif integers:
            self._dtype     = NativeInteger()
            integers  = [a for a in args if a.dtype is NativeInteger()]
            if integers:
                self._precision = max_precision(integers, NativeInteger(), allow_native = False)
            else:
                self._precision = 1
        else:
            raise TypeError('cannot determine the type of {}'.format(self))

class NumpyAmin(NumpyUfuncUnary):
    """Represent a call to the amin function in the Numpy library"""
    __slots__ = ()
    name = 'amin'
    def _set_shape_rank(self, x):
        self._shape     = None
        self._rank      = 0

    def _set_dtype_precision(self, x):
        self._dtype     = x.dtype
        self._precision = get_final_precision(x)

    @property
    def is_elemental(self):
        return False

class NumpyAmax(NumpyUfuncUnary):
    """Represent a call to the amax function in the Numpy library"""
    __slots__ = ()
    name = 'amax'
    def _set_shape_rank(self, x):
        self._shape     = None
        self._rank      = 0

    def _set_dtype_precision(self, x):
        self._dtype     = x.dtype
        self._precision = get_final_precision(x)

    @property
    def is_elemental(self):
        return False

class NumpyTranspose(NumpyUfuncUnary):
    """Represents a call to the transpose function in the Numpy library"""
    __slots__ = ()
    name = 'transpose'

    def __new__(cls, x, *axes):
        if x.rank<2:
            return x
        else:
            return super().__new__(cls)

    def __init__(self, x, *axes):
        if len(axes)!=0:
            raise NotImplementedError("The axes argument of the transpose function is not yet implemented")
        super().__init__(x)

    @property
    def internal_var(self):
        """ Return the variable being transposed
        """
        return self._args[0]

    def __getitem__(self, *args):
        x = self._args[0]
        rank = x.rank
        # Add empty slices to fully index the object
        if len(args) < rank:
            args = args + tuple([Slice(None, None)]*(rank-len(args)))
        return NumpyTranspose(x.__getitem__(*reversed(args)))

    def _set_dtype_precision(self, x):
        self._dtype      = x.dtype
        self._precision  = get_final_precision(x)

    def _set_shape_rank(self, x):
        self._shape      = tuple(reversed(x.shape))
        self._rank       = x.rank

    def _set_order(self, x):
        self._order = 'C' if x.order=='F' else 'F'

    @property
    def is_elemental(self):
        return False

class NumpyConjugate(PythonConjugate):
    """Represents a call to  numpy.conj for code generation.

    > a = 1+2j
    > np.conj(a)
    1-2j
    """
    __slots__ = ('_precision','_rank','_shape','_order')
    name = 'conj'

    def __init__(self, arg):
        super().__init__(arg)
        self._precision = arg.precision
        self._order = arg.order
        self._rank  = self.internal_var.rank
        self._shape = process_shape(self._rank == 0, self.internal_var.shape)

    @property
    def is_elemental(self):
        """ Indicates whether the function should be
        called elementwise for an array argument
        """
        return True

class NumpyNonZeroElement(NumpyNewArray):
    """ Represents an element of the tuple returned by
    NumpyNonZero which represents a call to numpy.nonzero

    Parameters
    ----------
    a   : array_like
          The argument which was passed to numpy.nonzero
    dim : int
          The index of the element in the tuple
    """
    __slots__ = ('_arr','_dim','_shape')
    _attribute_nodes = ('_arr',)
    name = 'nonzero'
    _dtype = NativeInteger()
    _precision = 8
    _rank = 1
    _order = None

    def __init__(self, a, dim):
        self._arr = a
        self._dim = dim

        self._shape = (NumpyCountNonZero(a),)
        super().__init__(a)

    @property
    def array(self):
        """ The argument which was passed to numpy.nonzero
        """
        return self._arr

    @property
    def dim(self):
        """ The dimension which the results describe
        """
        return self._dim

class NumpyNonZero(NumpyNewArray):
    """
    Class representing a call to the function numpy.nonzero

    Example:
    >>> x = np.array([[3, 0, 0], [0, 4, 0], [5, 6, 0]])
    >>> np.nonzero(x)
    (array([0, 1, 2, 2]), array([0, 1, 0, 1]))

    Parameters
    ----------
    a : array_like
    """
    __slots__ = ('_elements','_arr','_shape')
    _attribute_nodes = ('_elements',)
    name = 'nonzero'
    _dtype = NativeInteger()
    _precision = 8
    _rank  = 2
    _order = 'C'
    def __init__(self, a):
        if (a.rank > 1):
            raise NotImplementedError("Non-Zero function is only implemented for 1D arrays")
        self._elements = PythonTuple(*(NumpyNonZeroElement(a, i) for i in range(a.rank)))
        self._arr = a
        self._shape = self._elements.shape
        super().__init__()

    @property
    def array(self):
        """ The array argument
        """
        return self._arr

    @property
    def elements(self):
        """ The elements of the tuple
        """
        return self._elements

    def __iter__(self):
        return self._elements.__iter__()

class NumpyCountNonZero(PyccelInternalFunction):
    """
    Class representing a call to the numpy size function which
    returns the shape of an object in a given dimension

    Parameters
    ==========
    arg   : PyccelAstNode
            An array for which the non-zero elements should be counted
    axis  : int
            The dimension along which the non-zero elements are counted
    keep_dims : NativeBool
            Indicates if output arrays should have the same number of dimensions
            as arg
    """
    __slots__ = ('_precision', '_rank', '_shape', '_order', '_arr', '_axis', '_keep_dims')
    _attribute_nodes = ('_arr','_axis')
    name   = 'count_nonzero'
    _dtype = NativeInteger()
    def __init__(self, a, axis = None, *, keepdims = LiteralFalse()):
        if not isinstance(keepdims, (LiteralTrue, LiteralFalse)):
            errors.report(NON_LITERAL_KEEP_DIMS, symbol=keepdims, severity="fatal")
        if axis is not None and not isinstance(axis, LiteralInteger):
            errors.report(NON_LITERAL_AXIS, symbol=axis, severity="fatal")

        if keepdims.python_value:
            self._precision = 8
            self._rank  = a.rank
            self._order = a.order
            if axis is not None:
                self._shape = list(a.shape)
                self._shape[axis.python_value] = LiteralInteger(1)
            else:
                self._shape = (LiteralInteger(1),)*a.rank
        else:
            self._precision  = -1
            if axis is not None:
                self._shape = list(a.shape)
                self._shape.pop(axis.python_value)
                self._rank  = a.rank-1
                self._order = a.order if a.rank>2 else None
            else:
                self._rank  = 0
                self._shape = None
                self._order = None

        self._arr = a
        self._axis = axis
        self._keep_dims = keepdims

        super().__init__(a)

    @property
    def array(self):
        """ The argument which was passed to numpy.nonzero
        """
        return self._arr

    @property
    def axis(self):
        """ The dimension which the results describe
        """
        return self._axis

    @property
    def keep_dims(self):
        """ Indicates if output arrays should have the same number
        of dimensions as arg
        """
        return self._keep_dims

class NumpyArraySize(PyccelInternalFunction):
    """
    Class representing a call to the numpy size function which
    returns the shape of an object in a given dimension

    Parameters
    ==========
    arg   : PyccelAstNode
            A PyccelAstNode of unknown shape
    axis  : int
            The dimension along which the size is
            requested
    """
    __slots__ = ('_arg',)
    _attribute_nodes = ('_arg',)
    name   = 'size'
    _dtype = NativeInteger()
    _precision = -1
    _rank  = 0
    _shape = None
    _order = None

    def __new__(cls, a, axis = None):
        if axis is not None:
            return PyccelArraySize(a, axis)
        elif not isinstance(a, (list,
                                    tuple,
                                    PyccelAstNode)):
            raise TypeError('Unknown type of  %s.' % type(a))
        elif all(isinstance(s, LiteralInteger) for s in a.shape):
            return LiteralInteger(reduce(operator.mul, [s.python_value for s in a.shape]))
        else:
            return super().__new__(cls)

    def __init__(self, a, axis = None):
        self._arg   = a
        super().__init__(a)

    @property
    def arg(self):
        """ Object whose size is investigated
        """
        return self._arg

    def __str__(self):
        return 'Size({})'.format(str(self.arg))

#==============================================================================
# TODO split numpy_functions into multiple dictionaries following
# https://docs.scipy.org/doc/numpy-1.15.0/reference/routines.array-creation.html

numpy_linalg_mod = Module('linalg', (),
    [PyccelFunctionDef('norm', NumpyNorm)])

numpy_random_mod = Module('random', (),
    [PyccelFunctionDef('rand'   , NumpyRand),
     PyccelFunctionDef('random' , NumpyRand),
     PyccelFunctionDef('randint', NumpyRandint)])

numpy_constants = {
        'pi': Constant('float', 'pi', value=numpy.pi),
    }

numpy_funcs = {
    # ... array creation routines
    'full'      : PyccelFunctionDef('full'      , NumpyFull),
    'empty'     : PyccelFunctionDef('empty'     , NumpyEmpty),
    'zeros'     : PyccelFunctionDef('zeros'     , NumpyZeros),
    'ones'      : PyccelFunctionDef('ones'      , NumpyOnes),
    'full_like' : PyccelFunctionDef('full_like' , NumpyFullLike),
    'empty_like': PyccelFunctionDef('empty_like', NumpyEmptyLike),
    'zeros_like': PyccelFunctionDef('zeros_like', NumpyZerosLike),
    'ones_like' : PyccelFunctionDef('ones_like' , NumpyOnesLike),
    'array'     : PyccelFunctionDef('array'     , NumpyArray),
    'arange'    : PyccelFunctionDef('arange'    , NumpyArange),
    # ...
    'shape'     : PyccelFunctionDef('shape'     , Shape),
    'size'      : PyccelFunctionDef('size'      , NumpyArraySize),
    'norm'      : PyccelFunctionDef('norm'      , NumpyNorm),
    'int'       : PyccelFunctionDef('int'       , NumpyInt),
    'real'      : PyccelFunctionDef('real'      , NumpyReal),
    'imag'      : PyccelFunctionDef('imag'      , NumpyImag),
    'conj'      : PyccelFunctionDef('conj'      , NumpyConjugate),
    'conjugate' : PyccelFunctionDef('conjugate' , NumpyConjugate),
    'float'     : PyccelFunctionDef('float'     , NumpyFloat),
    'double'    : PyccelFunctionDef('double'    , NumpyFloat64),
    'mod'       : PyccelFunctionDef('mod'       , NumpyMod),
    'float32'   : PyccelFunctionDef('float32'   , NumpyFloat32),
    'float64'   : PyccelFunctionDef('float64'   , NumpyFloat64),
    'bool'      : PyccelFunctionDef('bool'      , NumpyBool),
    'int8'      : PyccelFunctionDef('int8'      , NumpyInt8),
    'int16'     : PyccelFunctionDef('int16'     , NumpyInt16),
    'int32'     : PyccelFunctionDef('int32'     , NumpyInt32),
    'int64'     : PyccelFunctionDef('int64'     , NumpyInt64),
    'complex'   : PyccelFunctionDef('complex'   , NumpyComplex),
    'complex128': PyccelFunctionDef('complex128', NumpyComplex128),
    'complex64' : PyccelFunctionDef('complex64' , NumpyComplex64),
    'matmul'    : PyccelFunctionDef('matmul'    , NumpyMatmul),
    'sum'       : PyccelFunctionDef('sum'       , NumpySum),
    'max'       : PyccelFunctionDef('max'       , NumpyAmax),
    'amax'      : PyccelFunctionDef('amax'      , NumpyAmax),
    'min'       : PyccelFunctionDef('min'       , NumpyAmin),
    'amin'      : PyccelFunctionDef('amin'      , NumpyAmin),
    'prod'      : PyccelFunctionDef('prod'      , NumpyProduct),
    'product'   : PyccelFunctionDef('product'   , NumpyProduct),
    'linspace'  : PyccelFunctionDef('linspace'  , NumpyLinspace),
    'where'     : PyccelFunctionDef('where'     , NumpyWhere),
    # ---
    'sign'      : PyccelFunctionDef('sign'      , NumpySign),
    'abs'       : PyccelFunctionDef('abs'       , NumpyAbs),
    'floor'     : PyccelFunctionDef('floor'     , NumpyFloor),
    'absolute'  : PyccelFunctionDef('absolute'  , NumpyAbs),
    'fabs'      : PyccelFunctionDef('fabs'      , NumpyFabs),
    'exp'       : PyccelFunctionDef('exp'       , NumpyExp),
    'log'       : PyccelFunctionDef('log'       , NumpyLog),
    'sqrt'      : PyccelFunctionDef('sqrt'      , NumpySqrt),
    # ---
    'sin'       : PyccelFunctionDef('sin'       , NumpySin),
    'cos'       : PyccelFunctionDef('cos'       , NumpyCos),
    'tan'       : PyccelFunctionDef('tan'       , NumpyTan),
    'arcsin'    : PyccelFunctionDef('arcsin'    , NumpyArcsin),
    'arccos'    : PyccelFunctionDef('arccos'    , NumpyArccos),
    'arctan'    : PyccelFunctionDef('arctan'    , NumpyArctan),
    'arctan2'   : PyccelFunctionDef('arctan2'   , NumpyArctan2),
    # 'hypot'     : PyccelFunctionDef('hypot'     , NumpyHypot),
    'sinh'      : PyccelFunctionDef('sinh'      , NumpySinh),
    'cosh'      : PyccelFunctionDef('cosh'      , NumpyCosh),
    'tanh'      : PyccelFunctionDef('tanh'      , NumpyTanh),
    'arcsinh'   : PyccelFunctionDef('arcsinh'   , NumpyArcsinh),
    'arccosh'   : PyccelFunctionDef('arccosh'   , NumpyArccosh),
    'arctanh'   : PyccelFunctionDef('arctanh'   , NumpyArctanh),
    # 'deg2rad'   : PyccelFunctionDef('deg2rad'   , NumpyDeg2rad),
    # 'rad2deg'   : PyccelFunctionDef('rad2deg'   , NumpyRad2deg),
    'transpose' : PyccelFunctionDef('transpose' , NumpyTranspose),
    'nonzero'   : PyccelFunctionDef('nonzero'   , NumpyNonZero),
    'count_nonzero' : PyccelFunctionDef('count_nonzero', NumpyCountNonZero),
}

numpy_mod = Module('numpy',
    variables = numpy_constants.values(),
    funcs = numpy_funcs.values(),
    imports = [
        Import('linalg', numpy_linalg_mod),
        Import('random', numpy_random_mod),
        ])

#==============================================================================

numpy_target_swap = {
        numpy_funcs['full_like']  : numpy_funcs['full'],
        numpy_funcs['empty_like'] : numpy_funcs['empty'],
        numpy_funcs['zeros_like'] : numpy_funcs['zeros'],
        numpy_funcs['ones_like']  : numpy_funcs['ones']
    }<|MERGE_RESOLUTION|>--- conflicted
+++ resolved
@@ -344,13 +344,9 @@
 
 def process_dtype(dtype):
     """
-<<<<<<< HEAD
-    This function takes a dtype passed to a numpy array creation function,
-=======
     Analyse a dtype passed to a NumPy array creation function.
 
     This function takes a dtype passed to a NumPy array creation function,
->>>>>>> ef95df80
     processes it in different ways depending on its type, and finally extracts
     the corresponding type and precision from the `dtype_registry` dictionary.
 
@@ -359,10 +355,6 @@
 
     Parameters
     ----------
-<<<<<<< HEAD
-    dtype: PythonType | PyccelFunctionDef | String
-        The actual dtype passed to the numpy function
-=======
     dtype : PythonType | PyccelFunctionDef | String
         The actual dtype passed to the NumPy function.
 
@@ -372,13 +364,11 @@
         The Datatype corresponding to the passed dtype.
     int
         The precision corresponding to the passed dtype.
->>>>>>> ef95df80
 
     Raises
     ------
     TypeError: In the case of unrecognized argument type.
     TypeError: In the case of passed string argument not recognized as valid dtype.
-<<<<<<< HEAD
 
     Returns:
     ----------
@@ -386,8 +376,6 @@
         The Datatype corresponding to the passed dtype.
     precision: int
         The precision corresponding to the passed dtype.
-=======
->>>>>>> ef95df80
     """
 
     if isinstance(dtype, PythonType):
