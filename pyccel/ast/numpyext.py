#!/usr/bin/python
# -*- coding: utf-8 -*-
#------------------------------------------------------------------------------------------#
# This file is part of Pyccel which is released under MIT License. See the LICENSE file or #
# go to https://github.com/pyccel/pyccel/blob/master/LICENSE for full license details.     #
#------------------------------------------------------------------------------------------#
""" Module containing objects from the numpy module understood by pyccel
"""

import numpy

from pyccel.errors.errors import Errors
from pyccel.errors.messages import WRONG_LINSPACE_ENDPOINT, NON_LITERAL_KEEP_DIMS, NON_LITERAL_AXIS

from pyccel.utilities.stage import PyccelStage

from .basic          import PyccelAstNode
from .builtins       import (PythonInt, PythonBool, PythonFloat, PythonTuple,
                             PythonComplex, PythonReal, PythonImag, PythonList,
                             PythonType, PythonConjugate)

from .core           import Module, Import, PyccelFunctionDef, FunctionCall

from .datatypes      import (dtype_and_precision_registry as dtype_registry,
                             default_precision, datatype, NativeInteger,
                             NativeFloat, NativeComplex, NativeBool, str_dtype,
                             NativeNumeric)

from .internals      import PyccelInternalFunction, Slice, get_final_precision
from .internals      import PyccelArraySize, PyccelArrayShapeElement

from .literals       import LiteralInteger, LiteralFloat, LiteralComplex, LiteralString, convert_to_literal
from .literals       import LiteralTrue, LiteralFalse
from .literals       import Nil
from .mathext        import MathCeil
from .operators      import broadcast, PyccelMinus, PyccelDiv, PyccelMul, PyccelAdd
from .variable       import Variable, Constant, HomogeneousTupleVariable

errors = Errors()
pyccel_stage = PyccelStage()

__all__ = (
    'process_shape',
    # ---
    'NumpyAutoFill',
    'NumpyUfuncBase',
    'NumpyUfuncBinary',
    'NumpyUfuncUnary',
    # ---
    'NumpyAbs',
    'NumpyFloor',
    'NumpySign',
    # ---
    'NumpySqrt',
    'NumpySin',
    'NumpyCos',
    'NumpyExp',
    'NumpyLog',
    'NumpyTan',
    'NumpyArcsin',
    'NumpyArccos',
    'NumpyArctan',
    'NumpyArctan2',
    'NumpySinh',
    'NumpyCosh',
    'NumpyTanh',
    'NumpyArcsinh',
    'NumpyArccosh',
    'NumpyArctanh',
    # ---
    'NumpyAmax',
    'NumpyAmin',
    'NumpyArange',
    'NumpyArray',
    'NumpySize',
    'NumpyBool',
    'NumpyCountNonZero',
    'NumpyComplex',
    'NumpyComplex64',
    'NumpyComplex128',
    'NumpyConjugate',
    'NumpyEmpty',
    'NumpyEmptyLike',
    'NumpyFabs',
    'NumpyFloat',
    'NumpyFloat32',
    'NumpyFloat64',
    'NumpyFull',
    'NumpyFullLike',
    'NumpyImag',
    'NumpyHypot',
    'NumpyInt',
    'NumpyInt8',
    'NumpyInt16',
    'NumpyInt32',
    'NumpyInt64',
    'NumpyLinspace',
    'NumpyMatmul',
    'NumpyNewArray',
    'NumpyMod',
    'NumpyNonZero',
    'NumpyNonZeroElement',
    'NumpyNorm',
    'NumpySum',
    'NumpyOnes',
    'NumpyOnesLike',
    'NumpyProduct',
    'NumpyRand',
    'NumpyRandint',
    'NumpyReal',
    'NumpyResultType',
    'NumpyTranspose',
    'NumpyWhere',
    'NumpyZeros',
    'NumpyZerosLike',
    'NumpyShape',
)

#=======================================================================================
def process_shape(is_scalar, shape):
    """ Modify the input shape to the expected type

    Parameters
    ----------
    is_scalar : bool
                True if the result is a scalar, False if it is an array
    shape     : PyccelAstNode/iterable/int
                input shape
    """
    if is_scalar:
        return None
    elif shape is None:
        return ()
    elif not hasattr(shape,'__iter__'):
        shape = [shape]

    new_shape = []
    for s in shape:
        if isinstance(s,(LiteralInteger, Variable, Slice, PyccelAstNode, FunctionCall)):
            new_shape.append(s)
        elif isinstance(s, int):
            new_shape.append(LiteralInteger(s))
        else:
            raise TypeError('shape elements cannot be '+str(type(s))+'. They must be one of the following types: LiteralInteger, Variable, Slice, PyccelAstNode, int, FunctionCall')
    return tuple(new_shape)

#=======================================================================================
class NumpyFloat(PythonFloat):
    """ Represents a call to numpy.float() function.
    """
    __slots__ = ('_rank','_shape','_order')
    name = 'float'
    def __init__(self, arg):
        self._shape = arg.shape
        self._rank  = arg.rank
        self._order = arg.order
        super().__init__(arg)

class NumpyFloat32(NumpyFloat):
    """ Represents a call to numpy.float32() function.
    """
    __slots__ = ()
    _precision = dtype_registry['float32'][1]
    name = 'float32'

class NumpyFloat64(NumpyFloat):
    """ Represents a call to numpy.float64() function.
    """
    __slots__ = ()
    _precision = dtype_registry['float64'][1]
    name = 'float64'

#=======================================================================================
class NumpyBool(PythonBool):
    """ Represents a call to numpy.bool() function.
    """
    __slots__ = ('_shape','_rank','_order')
    name = 'bool'
    def __init__(self, arg):
        self._shape = arg.shape
        self._rank  = arg.rank
        self._order = arg.order
        super().__init__(arg)

#=======================================================================================
# TODO [YG, 13.03.2020]: handle case where base != 10
class NumpyInt(PythonInt):
    """ Represents a call to numpy.int() function.
    """
    __slots__ = ('_shape','_rank','_order')
    name = 'int'
    def __init__(self, arg=None, base=10):
        self._shape = arg.shape
        self._rank  = arg.rank
        self._order = arg.order
        super().__init__(arg)

class NumpyInt8(NumpyInt):
    """ Represents a call to numpy.int8() function.
    """
    __slots__ = ()
    _precision = dtype_registry['int8'][1]
    name = 'int8'

class NumpyInt16(NumpyInt):
    """ Represents a call to numpy.int16() function.
    """
    __slots__ = ()
    _precision = dtype_registry['int16'][1]
    name = 'int16'

class NumpyInt32(NumpyInt):
    """ Represents a call to numpy.int32() function.
    """
    __slots__ = ()
    _precision = dtype_registry['int32'][1]
    name = 'int32'

class NumpyInt64(NumpyInt):
    """ Represents a call to numpy.int64() function.
    """
    __slots__ = ()
    _precision = dtype_registry['int64'][1]
    name = 'int64'

#==============================================================================
class NumpyReal(PythonReal):
    """Represents a call to  numpy.real for code generation.

    > a = 1+2j
    > np.real(a)
    1.0
    """
    __slots__ = ('_precision','_rank','_shape','_order')
    name = 'real'
    def __new__(cls, arg):
        if isinstance(arg.dtype, NativeBool):
            return NumpyInt(arg)
        else:
            return super().__new__(cls, arg)

    def __init__(self, arg):
        super().__init__(arg)
        self._precision = arg.precision
        self._order = arg.order
        self._rank  = self.internal_var.rank
        self._shape = process_shape(self._rank == 0, self.internal_var.shape)

    @property
    def is_elemental(self):
        """ Indicates whether the function should be
        called elementwise for an array argument
        """
        return True

#==============================================================================

class NumpyImag(PythonImag):
    """Represents a call to  numpy.imag for code generation.

    > a = 1+2j
    > np.imag(a)
    2.0
    """
    __slots__ = ('_precision','_rank','_shape','_order')
    name = 'imag'
    def __new__(cls, arg):

        if not isinstance(arg.dtype, NativeComplex):
            dtype = NativeInteger() if isinstance(arg.dtype, NativeBool) else arg.dtype
            if arg.rank == 0:
                return convert_to_literal(0, dtype, arg.precision)
            dtype = DtypePrecisionToCastFunction[dtype.name][arg.precision]
            return NumpyZeros(arg.shape, dtype=dtype)
        return super().__new__(cls, arg)

    def __init__(self, arg):
        super().__init__(arg)
        self._precision = arg.precision
        self._order = arg.order
        self._rank  = self.internal_var.rank
        self._shape = process_shape(self._rank == 0, self.internal_var.shape)

    @property
    def is_elemental(self):
        """ Indicates whether the function should be
        called elementwise for an array argument
        """
        return True

#=======================================================================================
class NumpyComplex(PythonComplex):
    """ Represents a call to numpy.complex() function.
    """
    _real_cast = NumpyReal
    _imag_cast = NumpyImag
    __slots__ = ('_rank','_shape','_order')
    name = 'complex'
    def __init__(self, arg0, arg1 = None):
        if arg1 is not None:
            raise NotImplementedError("Use builtin complex function not deprecated np.complex")
        self._shape = arg0.shape
        self._rank  = arg0.rank
        self._order = arg0.order
        super().__init__(arg0)

class NumpyComplex64(NumpyComplex):
    """ Represents a call to numpy.complex64() function.
    """
    __slots__ = ()
    _precision = dtype_registry['complex64'][1]
    name = 'complex64'

class NumpyComplex128(NumpyComplex):
    """ Represents a call to numpy.complex128() function.
    """
    __slots__ = ()
    _precision = dtype_registry['complex128'][1]
    name = 'complex128'

DtypePrecisionToCastFunction = {
    'Int' : {
       -1 : PythonInt,
        1 : NumpyInt8,
        2 : NumpyInt16,
        4 : NumpyInt32,
        8 : NumpyInt64},
    'Float' : {
       -1 : PythonFloat,
        4 : NumpyFloat32,
        8 : NumpyFloat64},
    'Complex' : {
       -1 : PythonComplex,
        4 : NumpyComplex64,
        8 : NumpyComplex128,},
    'Bool':  {
       -1 : PythonBool,
        4 : NumpyBool}
}

#=======================================================================================

class NumpyResultType(PyccelInternalFunction):
    """
    Class representing a call to the `numpy.result_type` function.

    A class representing a call to the NumPy function `result_type` which returns
    the datatype of an expression. This function can be used to access the `dtype`
    property of a NumPy array.

    Parameters
    ----------
    *arrays_and_dtypes : PyccelAstNode
        Any arrays and dtypes passed to the function (currently only accepts one array
        and no dtypes).
    """
    __slots__ = ('_dtype','_precision')
    _rank = 0
    _shape = None
    _order = None
    name = 'result_type'

    def __init__(self, *arrays_and_dtypes):
        dtype_and_precs = [process_dtype(a) if isinstance(a, PyccelFunctionDef) else (a.dtype, a.precision) \
                            for a in arrays_and_dtypes]
        dtypes = [d[0] for d in dtype_and_precs]
        precisions = [d[1] for d in dtype_and_precs]

        if any(d not in NativeNumeric for d in dtypes):
            raise TypeError(f'cannot determine the type of {self}')
        elif any(d is NativeComplex() for d in dtypes):
            self._dtype     = NativeComplex()
        elif any(d is NativeFloat() for d in dtypes):
            self._dtype     = NativeFloat()
        elif any(d is NativeInteger() for d in dtypes):
            self._dtype     = NativeInteger()
        else:
            self._dtype     = NativeBool()

        # An integer cannot be described accurately in a float of the same precision due to the mantissa
        # If the user wants to store the maximum value of an integer they will need the next largest precision
        if self._dtype in (NativeFloat(), NativeComplex()):
            precisions = [p*2 if (isinstance(d, NativeInteger) and isinstance(a,PyccelFunctionDef) and p!=-1) else p \
                            for a,d,p in zip(arrays_and_dtypes, dtypes, precisions)]

        # Arrays and NumPy datatype objects have priority
        dtype_array_precisions = [p for a,d,p in zip(arrays_and_dtypes, dtypes, precisions) \
                                  if (getattr(a,'rank', 0) != 0 or isinstance(a,PyccelFunctionDef))]
        if dtype_array_precisions:
            self._precision = max(dtype_array_precisions)
        else:
            if -1 in precisions:
                precisions.append(default_precision[str(self.dtype)])
            self._precision = max(precisions)

        super().__init__(*arrays_and_dtypes)

#==============================================================================

def process_dtype(dtype):
    """
    Analyse a dtype passed to a NumPy array creation function.

    This function takes a dtype passed to a NumPy array creation function,
    processes it in different ways depending on its type, and finally extracts
    the corresponding type and precision from the `dtype_registry` dictionary.

    This function could be useful when working with numpy creation function
    having a dtype argument, like numpy.array, numpy.arrange, numpy.linspace...

    Parameters
    ----------
    dtype : PythonType, PyccelFunctionDef, LiteralString, str
        The actual dtype passed to the NumPy function.

    Returns
    -------
    Datatype
        The Datatype corresponding to the passed dtype.
    int
        The precision corresponding to the passed dtype.

    Raises
    ------
    TypeError: In the case of unrecognized argument type.
    TypeError: In the case of passed string argument not recognized as valid dtype.
    """

    if isinstance(dtype, PythonType):
        if dtype.arg.rank > 0:
            errors.report("Python's type function doesn't return enough information about this object for pyccel to fully define a type",
                    symbol=dtype, severity="fatal")
        return dtype.dtype, get_final_precision(dtype)
    if isinstance(dtype, NumpyResultType):
        return dtype.dtype, dtype.precision

    if isinstance(dtype, PyccelFunctionDef):
        dtype = dtype.cls_name

    if dtype in (PythonInt, PythonFloat, PythonComplex, PythonBool):
        # remove python prefix from dtype.name len("python") = 6
        dtype = dtype.__name__.lower()[6:]
    elif dtype in (NumpyInt, NumpyInt8, NumpyInt16, NumpyInt32, NumpyInt64, NumpyComplex, NumpyFloat,
				  NumpyComplex128, NumpyComplex64, NumpyFloat64, NumpyFloat32):
        # remove numpy prefix from dtype.name len("numpy") = 5
        dtype = dtype.__name__.lower()[5:]
    elif isinstance(dtype, (LiteralString, str)):
        dtype = str(dtype).replace('\'', '').lower()
        if dtype not in dtype_registry:
            raise TypeError(f'Unknown type of {dtype}.')
    else:
        raise TypeError(f'Unknown type of {dtype}.')
    dtype, precision = dtype_registry[dtype]
    if precision == -1:
        precision = default_precision[dtype]
    dtype = datatype(dtype)

    return dtype, precision

#==============================================================================
class NumpyNewArray(PyccelInternalFunction):
    """
    Superclass for nodes representing NumPy array allocation functions.

    Class from which all nodes representing a NumPy function which implies a call
    to `Allocate` should inherit.

    Parameters
    ----------
    *args : tuple of PyccelAstNode
        The arguments of the superclass PyccelInternalFunction.
    init_dtype : PythonType, PyccelFunctionDef, LiteralString, str
        The actual dtype passed to the NumPy function.
    """
    __slots__ = ('_init_dtype',)

    def __init__(self, *args, init_dtype = None):
        self._init_dtype = init_dtype

        super().__init__(*args)

    @property
    def init_dtype(self):
        """
        The dtype provided to the function when it was initialised in Python.

        The dtype provided to the function when it was initialised in Python.
        If no dtype was provided then this should equal `None`.
        """
        return self._init_dtype

    #--------------------------------------------------------------------------
    @staticmethod
    def _process_order(rank, order):

        if rank < 2:
            return None

        order = str(order).strip('\'"')
        if order not in ('C', 'F'):
            raise ValueError(f'unrecognized order = {order}')
        return order

#==============================================================================
# TODO [YG, 18.02.2020]: accept Numpy array argument
# TODO [YG, 18.02.2020]: use order='K' as default, like in numpy.array
# TODO [YG, 22.05.2020]: move dtype & prec processing to __init__
class NumpyArray(NumpyNewArray):
    """
    Represents a call to  numpy.array for code generation.

    A class representing a call to the NumPy `array` function.

    Parameters
    ----------
    arg : list, tuple, PythonList
        The data from which the array is initialised.

    dtype : PythonType, PyccelFunctionDef, LiteralString, str
        The data type passed to the NumPy function.

    order : str
        The ordering of the array (C/Fortran).
    """
    __slots__ = ('_arg','_dtype','_precision','_shape','_rank','_order')
    _attribute_nodes = ('_arg',)
    name = 'array'

    def __init__(self, arg, dtype=None, order='C'):

        if not isinstance(arg, (PythonTuple, PythonList, Variable)):
            raise TypeError(f'Unknown type of {type(arg)}.')

        is_homogeneous_tuple = isinstance(arg, (PythonTuple, PythonList, HomogeneousTupleVariable)) and arg.is_homogeneous
        is_array = isinstance(arg, Variable) and arg.is_ndarray

        # TODO: treat inhomogenous lists and tuples when they have mixed ordering
        if not (is_homogeneous_tuple or is_array):
            raise TypeError('we only accept homogeneous arguments')

        init_dtype = dtype

        # Verify dtype and get precision
        if dtype is None:
            dtype = arg.dtype
            prec = get_final_precision(arg)
        else:
            dtype, prec = process_dtype(dtype)
        # ... Determine ordering
        order = str(order).strip("\'")

        shape = process_shape(False, arg.shape)
        rank  = len(shape)

        if rank < 2:
            order = None
        else:
            # ... Determine ordering
            order = str(order).strip("\'")

            if order not in ('K', 'A', 'C', 'F'):
                raise ValueError(f"Cannot recognize '{order}' order")

            # TODO [YG, 18.02.2020]: set correct order based on input array
            if order in ('K', 'A'):
                order = 'C'
            # ...

        self._arg   = arg
        self._shape = shape
        self._rank  = rank
        self._dtype = dtype
        self._order = order
        self._precision = prec
        super().__init__(init_dtype = init_dtype)

    def __str__(self):
        return str(self.arg)

    @property
    def arg(self):
        return self._arg

#==============================================================================
class NumpyArange(NumpyNewArray):
    """
    Represents a call to  numpy.arange for code generation.

    A class representing a call to the NumPy `arange` function.

    Parameters
    ----------
    start : Numeric
        Start of interval, default value 0.

    stop : Numeric
        End of interval.

    step : Numeric
        Spacing between values, default value 1.

    dtype : Datatype
        The type of the output array, if dtype is not given,
        infer the data type from the other input arguments.
    """
    __slots__ = ('_start','_step','_stop','_dtype','_precision','_shape')
    _attribute_nodes = ('_start','_step','_stop')
    _rank = 1
    _order = None
    name = 'arange'

    def __init__(self, start, stop = None, step = None, dtype = None):

        if stop is None:
            self._start = LiteralInteger(0)
            self._stop = start
        else:
            self._start = start
            self._stop = stop
        self._step = step if step is not None else LiteralInteger(1)

        init_dtype = dtype
        if dtype is None:
            type_info = NumpyResultType(*self.arg)
            self._dtype = type_info.dtype
            self._precision = type_info.precision
        else:
            self._dtype, self._precision = process_dtype(dtype)

        self._shape = (MathCeil(PyccelDiv(PyccelMinus(self._stop, self._start), self._step)))
        self._shape = process_shape(False, self._shape)
        super().__init__(init_dtype = init_dtype)

    @property
    def arg(self):
        return (self._start, self._stop, self._step)

    @property
    def start(self):
        return self._start

    @property
    def stop(self):
        return self._stop

    @property
    def step(self):
        return self._step

    def __getitem__(self, index):
        step = PyccelMul(index, self.step, simplify=True)
        return PyccelAdd(self.start, step, simplify=True)

#==============================================================================
class NumpySum(PyccelInternalFunction):
    """Represents a call to  numpy.sum for code generation.

    arg : list , tuple , PythonTuple, PythonList, Variable
    """
    __slots__ = ('_dtype','_precision')
    name = 'sum'
    _rank  = 0
    _shape = None
    _order = None

    def __init__(self, arg):
        if not isinstance(arg, PyccelAstNode):
            raise TypeError(f'Unknown type of {type(arg)}.')
        super().__init__(arg)
        if isinstance(arg.dtype, NativeBool):
            self._dtype = NativeInteger()
        else:
            self._dtype = arg.dtype
        self._precision = max(arg.precision, default_precision[str(self._dtype)])

    @property
    def arg(self):
        return self._args[0]

#==============================================================================
class NumpyProduct(PyccelInternalFunction):
    """Represents a call to  numpy.prod for code generation.

    arg : list , tuple , PythonTuple, PythonList, Variable
    """
    __slots__ = ('_arg','_dtype','_precision')
    name = 'product'
    _rank  = 0
    _shape = None
    _order = None

    def __init__(self, arg):
        if not isinstance(arg, PyccelAstNode):
            raise TypeError(f'Unknown type of {type(arg)}.' )
        super().__init__(arg)
        self._arg = PythonList(arg) if arg.rank == 0 else self._args[0]
        self._arg = NumpyInt(self._arg) if (isinstance(arg.dtype, NativeBool) or \
                    (isinstance(arg.dtype, NativeInteger) and get_final_precision(self._arg) < default_precision['int']))\
                    else self._arg
        self._dtype = self._arg.dtype
        self._precision = get_final_precision(self._arg)

    @property
    def arg(self):
        return self._arg


#==============================================================================
class NumpyMatmul(PyccelInternalFunction):
    """
    Represents a call to numpy.matmul for code generation.

    Represents a call to NumPy's `matmul` function for code generation.

    Parameters
    ----------
    a : PyccelAstNode
        The first argument of the matrix multiplication.
    b : PyccelAstNode
        The second argument of the matrix multiplication.
    """
    __slots__ = ('_dtype','_precision','_shape','_rank','_order')
    name = 'matmul'

    def __init__(self, a ,b):
        super().__init__(a, b)
        if pyccel_stage == 'syntactic':
            return

        if not isinstance(a, PyccelAstNode):
            raise TypeError(f'Unknown type of {type(a)}.')
        if not isinstance(b, PyccelAstNode):
            raise TypeError(f'Unknown type of {type(a)}.')

        args      = (a, b)
<<<<<<< HEAD
        integers  = [e for e in args if e.dtype is NativeInteger()]
        booleans  = [e for e in args if e.dtype is NativeBool()]
        floats    = [e for e in args if e.dtype is NativeFloat()]
        complexs  = [e for e in args if e.dtype is NativeComplex()]

        if complexs:
            self._dtype     = NativeComplex()
            self._precision = max_precision(complexs, allow_native = False)
        elif floats:
            self._dtype     = NativeFloat()
            self._precision = max_precision(floats, allow_native = False)
        elif integers:
            self._dtype     = NativeInteger()
            self._precision = max_precision(integers, allow_native = False)
        elif booleans:
            self._dtype     = NativeBool()
            self._precision = max_precision(booleans, allow_native = False)
        else:
            raise TypeError(f'cannot determine the type of {self}')
=======
        type_info = NumpyResultType(*args)
        self._dtype = type_info.dtype
        self._precision = type_info.precision
>>>>>>> 3964466a

        if not (a.shape is None or b.shape is None):

            m = 1 if a.rank < 2 else a.shape[0]
            n = 1 if b.rank < 2 else b.shape[1]
            self._shape = (m, n)

        if a.rank == 1 and b.rank == 1:
            self._rank  = 0
            self._shape = None
        elif a.rank == 1 or b.rank == 1:
            self._rank  = 1
            self._shape = (b.shape[1] if a.rank == 1 else a.shape[0],)
        else:
            self._rank = 2


        if a.order == b.order:
            self._order = a.order
        else:
            self._order = None if self._rank < 2 else 'C'

    @property
    def a(self):
        return self._args[0]

    @property
    def b(self):
        return self._args[1]

#==============================================================================
class NumpyShape(PyccelInternalFunction):
    """
    Represents a call to numpy.shape for code generation.

    This wrapper class represents calls to the function `numpy.shape` in the
    user code, or equivalently to the `shape` property of a `numpy.ndarray`.

    Objects of this class are never present in the Pyccel AST, because the
    class constructor always returns a PythonTuple with the required shape.

    Parameters
    ----------
    arg : PyccelAstNode
        The Numpy array whose shape is being investigated.

    Returns
    -------
    PythonTuple
        The shape of the Numpy array, i.e. its size along each dimension.
    """

    __slots__ = ()
    name = 'shape'

    def __new__(cls, arg):
        if isinstance(arg.shape, PythonTuple):
            return arg.shape
        else:
            return PythonTuple(*arg.shape)

#==============================================================================
class NumpyLinspace(NumpyNewArray):

    """
    Represents a call to the function `numpy.linspace`.

    A class representing a call to the NumPy `linspace` function which returns `num`
    evenly spaced samples, calculated over the interval [start, stop].

    Parameters
      ----------
      start : list , tuple , PythonTuple, PythonList, Variable, Literals
           Represents the starting value of the sequence.

      stop : list , tuple , PythonTuple, PythonList, Variable, Literals
           Represents the ending value of the sequence (if endpoint is set to False).

      num : int, optional
           Number of samples to generate. Default is 50. Must be non-negative.

      endpoint : bool, optional
           If True, stop is the last sample. Otherwise, it is not included. Default is True.

      dtype : str, DataType
           The type of the output array. If dtype is not given, the data type is calculated
           from start and stop, the calculated dtype will never be an integer.
    """

    __slots__ = ('_dtype','_precision','_index','_start','_stop',
            '_num','_endpoint','_shape', '_rank','_ind','_step',
            '_py_argument','_order')
    _attribute_nodes = ('_start', '_stop', '_index', '_step', '_num',
            '_endpoint', '_ind')
    name = 'linspace'

    def __init__(self, start, stop, num=None, endpoint=True, dtype=None):

        if not num:
            num = LiteralInteger(50)

        if num.rank != 0 or not isinstance(num.dtype, NativeInteger):
            raise TypeError('Expecting positive integer num argument.')

        if any(not isinstance(arg, PyccelAstNode) for arg in (start, stop, num)):
            raise TypeError('Expecting valid args.')

        init_dtype = dtype
        if dtype:
            self._dtype, self._precision = process_dtype(dtype)
        else:
            args      = (start, stop)
            type_info = NumpyResultType(*args)
            if type_info.dtype is NativeInteger():
                self._dtype     = NativeFloat()
                self._precision = default_precision['float']
            else:
<<<<<<< HEAD
                raise TypeError(f'cannot determine the type of {self}')
=======
                self._dtype = type_info.dtype
                self._precision = type_info.precision
>>>>>>> 3964466a

        self._index = Variable('int', 'linspace_index')
        self._start = start
        self._stop  = stop
        self._num  = num
        if endpoint is True:
            self._endpoint = LiteralTrue()
        elif endpoint is False:
            self._endpoint = LiteralFalse()
        else:
            if not isinstance(endpoint.dtype, NativeBool):
                errors.report(WRONG_LINSPACE_ENDPOINT, symbol=endpoint, severity="fatal")
            self._endpoint = endpoint

        shape = broadcast(self._start.shape, self._stop.shape)
        self._shape = (self._num,)
        if shape is not None:
            self._shape += shape
        self._rank  = len(self._shape)
        self._order = None if self._rank < 2 else 'C'

        self._ind = None

        if isinstance(self.endpoint, LiteralFalse):
            self._step = PyccelDiv(PyccelMinus(self._stop, self._start), self.num)
        elif isinstance(self.endpoint, LiteralTrue):
            self._step = PyccelDiv(PyccelMinus(self._stop, self._start), PyccelMinus(self.num, LiteralInteger(1), simplify=True))
        else:
            self._step = PyccelDiv(PyccelMinus(self.stop, self.start), PyccelMinus(self.num, PythonInt(self.endpoint)))

        super().__init__(init_dtype = init_dtype)

    @property
    def dtype(self):
        return self._dtype

    @property
    def endpoint(self):
        """Indicates if the stop must be included or not."""
        return self._endpoint

    @property
    def start(self):
        """Represent the starting value of the sequence."""
        return self._start

    @property
    def stop(self):
        """Represent the end value of the sequence, if the endpoint is False the stop will not be included."""
        return self._stop

    @property
    def num(self):
        """Represent the number of generated elements by the linspace function."""
        return self._num

    @property
    def index(self):
        """Used in the fortran codegen when there is no for loop created."""
        return self._index

    @property
    def rank(self):
        return self._rank

    @property
    def step(self):
        """Represent size of spacing between generated elements."""
        return self._step

    @property
    def ind(self):
        """Used to store the index generated by the created for loop and needed by linspace function."""
        return self._ind

    @ind.setter
    def ind(self, value):
        assert self._ind is None
        value.set_current_user_node(self)
        self._ind = value

    @property
    def is_elemental(self):
        return True

#==============================================================================
class NumpyWhere(PyccelInternalFunction):
    """
    Represents a call to `numpy.where`.

    Represents a call to NumPy's `where` function.

    Parameters
    ----------
    condition : PyccelAstNode
        The condition which determines which value is returned.

    x : PyccelAstNode, optional
        The value if True. If `x` is provided, `y` should also be provided.

    y : PyccelAstNode, optional
        The value if False. If `y` is provided, `x` should also be provided.
    """

    __slots__ = ('_condition', '_value_true', '_value_false', '_dtype',
                 '_rank', '_shape', '_order', '_precision')
    _attribute_nodes = ('_condition','_value_true','_value_false')
    name = 'where'

    def __new__(cls, condition, x = None, y = None):
        if x is None and y is None:
            return NumpyNonZero(condition)
        elif x is None or y is None:
            raise TypeError("Either both or neither of x and y should be given")
        else:
            return super().__new__(cls)

    def __init__(self, condition, x, y):
        self._condition = condition
        self._value_true = x
        self._value_false = y

        args      = (x, y)
<<<<<<< HEAD
        integers  = [e for e in args if e.dtype is NativeInteger() or e.dtype is NativeBool()]
        floats    = [e for e in args if e.dtype is NativeFloat()]
        complexs  = [e for e in args if e.dtype is NativeComplex()]

        if complexs:
            self._dtype     = NativeComplex()
            self._precision = max_precision(args, allow_native = False)
        elif floats:
            self._dtype     = NativeFloat()
            self._precision = max_precision(args, allow_native = False)
        elif integers:
            self._dtype     = NativeInteger()
            self._precision = max_precision(args, allow_native = False)
        else:
            raise TypeError(f'cannot determine the type of {self}')
=======
        type_info = NumpyResultType(*args)
        self._dtype = type_info.dtype
        self._precision = type_info.precision
>>>>>>> 3964466a

        shape = broadcast(x.shape, y.shape)
        shape = broadcast(condition.shape, shape)

        self._shape = process_shape(False, shape)
        self._rank  = len(shape)
        self._order = None if self._rank < 2 else 'C'
        super().__init__(condition, x, y)

    @property
    def condition(self):
        """Boolean argument determining which value is returned"""
        return self._condition

    @property
    def value_true(self):
        """Value returned when the condition is evaluated to True."""
        return self._value_true

    @property
    def value_false(self):
        """Value returned when the condition is evaluated to False."""
        return self._value_false

    @property
    def is_elemental(self):
        """ Indicates whether the function should be
        called elementwise for an array argument
        """
        return True

#==============================================================================
class NumpyRand(PyccelInternalFunction):

    """
      Represents a call to  numpy.random.random or numpy.random.rand for code generation.

    """
    __slots__ = ('_shape','_rank','_order')
    name = 'rand'
    _dtype = NativeFloat()
    _precision = default_precision['float']

    def __init__(self, *args):
        super().__init__(*args)
        self._rank  = len(args)
        self._shape = None if self._rank == 0 else args
        self._order = None if self._rank < 2 else 'C'

#==============================================================================
class NumpyRandint(PyccelInternalFunction):

    """
      Represents a call to  numpy.random.random or numpy.random.rand for code generation.

    """
    __slots__ = ('_rand','_low','_high','_shape','_rank','_order')
    name = 'randint'
    _dtype     = NativeInteger()
    _precision = -1
    _attribute_nodes = ('_low', '_high')

    def __init__(self, low, high = None, size = None):
        if size is not None and not hasattr(size,'__iter__'):
            size = (size,)

        if high is None:
            high = low
            low  = None

        self._shape   = size
        self._rank    = 0 if size is None else len(self.shape)
        self._order   = None if self._rank < 2 else 'C'
        self._rand    = NumpyRand() if size is None else NumpyRand(*size)
        self._low     = low
        self._high    = high
        super().__init__()

    @property
    def rand_expr(self):
        return self._rand

    @property
    def high(self):
        """ return high property of NumpyRandint"""
        return self._high

    @property
    def low(self):
        """ return low property of NumpyRandint"""
        return self._low

#==============================================================================
class NumpyFull(NumpyNewArray):
    """
    Represents a call to `numpy.full` for code generation.

    Represents a call to the NumPy function `full` which creates an array
    of a specified size and shape filled with a specified value.

    Parameters
    ----------
    shape : PyccelAstNode
        Shape of the new array, e.g., ``(2, 3)`` or ``2``.
        For a 1D array this is either a `LiteralInteger` or an expression.
        For a ND array this is a `PythonTuple` or a `HomogeneousTupleVariable`.

    fill_value : PyccelAstNode
        Fill value.

    dtype : PythonType, PyccelFunctionDef, LiteralString, str, optional
        Datatype for the constructed array.
        If `None` the dtype of the fill value is used.

    order : {'C', 'F'}, optional
        Whether to store multidimensional data in C- or Fortran-contiguous
        (row- or column-wise) order in memory.
    """
    __slots__ = ('_fill_value','_dtype','_precision','_shape','_rank','_order')
    name = 'full'

    def __init__(self, shape, fill_value, dtype=None, order='C'):

        # Convert shape to PythonTuple
        shape = process_shape(False, shape)

        init_dtype = dtype
        # If there is no dtype, extract it from fill_value
        # TODO: must get dtype from an annotated node
        if dtype is None:
            dtype = fill_value.dtype
            precision = get_final_precision(fill_value)
        else:
            dtype, precision = process_dtype(dtype)

        # Cast fill_value to correct type
        if fill_value:
            if fill_value.dtype != dtype or get_final_precision(fill_value) != precision:
                cast_func = DtypePrecisionToCastFunction[dtype.name][precision]
                fill_value = cast_func(fill_value)
        self._shape = shape
        self._rank  = len(self._shape)
        self._dtype = dtype
        self._order = NumpyNewArray._process_order(self._rank, order)
        self._precision = precision

        super().__init__(fill_value, init_dtype = init_dtype)

    #--------------------------------------------------------------------------
    @property
    def fill_value(self):
        return self._args[0]

#==============================================================================
class NumpyAutoFill(NumpyFull):
    """ Abstract class for all classes which inherit from NumpyFull but
        the fill_value is implicitly specified
    """
    __slots__ = ()
    def __init__(self, shape, dtype='float', order='C'):
        if not dtype:
            raise TypeError("Data type must be provided")
        super().__init__(shape, Nil(), dtype, order)

#==============================================================================
class NumpyEmpty(NumpyAutoFill):
    """ Represents a call to numpy.empty for code generation.
    """
    __slots__ = ()
    name = 'empty'

    def __init__(self, shape, dtype='float', order='C'):
        if dtype in NativeNumeric:
            precision = default_precision[str_dtype(dtype)]
            dtype = DtypePrecisionToCastFunction[dtype.name][precision]
        super().__init__(shape, dtype, order)
    @property
    def fill_value(self):
        return None

#==============================================================================
class NumpyZeros(NumpyAutoFill):
    """ Represents a call to numpy.zeros for code generation.
    """
    __slots__ = ()
    name = 'zeros'
    @property
    def fill_value(self):
        dtype = self.dtype
        if isinstance(dtype, NativeInteger):
            value = LiteralInteger(0, precision = self.precision)
        elif isinstance(dtype, NativeFloat):
            value = LiteralFloat(0, precision = self.precision)
        elif isinstance(dtype, NativeComplex):
            value = LiteralComplex(0., 0., precision = self.precision)
        elif isinstance(dtype, NativeBool):
            value = LiteralFalse(precision = self.precision)
        else:
            raise TypeError('Unknown type')
        return value

#==============================================================================
class NumpyOnes(NumpyAutoFill):
    """ Represents a call to numpy.ones for code generation.
    """
    __slots__ = ()
    name = 'ones'
    @property
    def fill_value(self):
        dtype = self.dtype
        if isinstance(dtype, NativeInteger):
            value = LiteralInteger(1, precision = self.precision)
        elif isinstance(dtype, NativeFloat):
            value = LiteralFloat(1., precision = self.precision)
        elif isinstance(dtype, NativeComplex):
            value = LiteralComplex(1., 0., precision = self.precision)
        elif isinstance(dtype, NativeBool):
            value = LiteralTrue(precision = self.precision)
        else:
            raise TypeError('Unknown type')
        return value

#==============================================================================
class NumpyFullLike(PyccelInternalFunction):
    """
    Represents a call to numpy.full_like for code generation.

    This wrapper class represents calls to the function numpy.full_like.
    Objects of this class are never present in the Pyccel AST, because the
    class constructor always returns an object of type `NumpyFull`.

    Parameters
    ----------
    a : Variable
        Numpy array which is used as a template.

    fill_value : PyccelAstNode
        Scalar value which will be assigned to each entry of the new array.

    dtype : PythonType, PyccelFunctionDef, LiteralString, str, optional
        Type of the data contained in the new array. If None, a.dtype is used.

    order : str, default='K'
        Ordering used for the indices of a multi-dimensional array.

    subok : bool, default=True
        This parameter is currently ignored.

    shape : PythonTuple of PyccelAstNode
        Overrides the shape of the array.
        For a 1D array this is either a `LiteralInteger` or an expression.
        For a ND array this is a `PythonTuple` or a `HomogeneousTupleVariable`.

    See Also
    --------
    numpy.full_like :
        See documentation of `numpy.full_like`: <https://numpy.org/doc/stable/reference/generated/numpy.full_like.html>.
    """
    __slots__ = ()
    name = 'full_like'
    def __new__(cls, a, fill_value, dtype=None, order='K', subok=True, shape=None):

        # NOTE: we ignore 'subok' argument
        if dtype is None:
            dtype = NumpyResultType(a)
        order = a.order if str(order).strip('\'"') in ('K', 'A') else order
        shape = NumpyShape(a) if shape is None else shape
        return NumpyFull(shape, fill_value, dtype, order)

#==============================================================================
class NumpyEmptyLike(PyccelInternalFunction):
    """
    Represents a call to numpy.empty_like for code generation.

    This wrapper class represents calls to the function numpy.empty_like.
    Objects of this class are never present in the Pyccel AST, because the
    class constructor always returns an object of type `NumpyEmpty`.

    Parameters
    ----------
    a : Variable
        Numpy array which is used as a template.

    dtype : PythonType, PyccelFunctionDef, LiteralString, str, optional
        Type of the data contained in the new array. If None, a.dtype is used.

    order : str, default='K'
        Ordering used for the indices of a multi-dimensional array.

    subok : bool, default=True
        This parameter is currently ignored.

    shape : PythonTuple of PyccelAstNode
        Overrides the shape of the array.
        For a 1D array this is either a `LiteralInteger` or an expression.
        For a ND array this is a `PythonTuple` or a `HomogeneousTupleVariable`.

    See Also
    --------
    numpy.empty_like :
        See documentation of `numpy.empty_like`: <https://numpy.org/doc/stable/reference/generated/numpy.empty_like.html>.
    """
    __slots__ = ()
    name = 'empty_like'

    def __new__(cls, a, dtype=None, order='K', subok=True, shape=None):

        # NOTE: we ignore 'subok' argument
        if dtype is None:
            dtype = NumpyResultType(a)
        order = a.order if str(order).strip('\'"') in ('K', 'A') else order
        shape = NumpyShape(a) if shape is None else shape

        return NumpyEmpty(shape, dtype, order)

#==============================================================================
class NumpyOnesLike(PyccelInternalFunction):
    """
    Represents a call to numpy.ones_like for code generation.

    This wrapper class represents calls to the function numpy.ones_like.
    Objects of this class are never present in the Pyccel AST, because the
    class constructor always returns an object of type `NumpyOnes`.

    Parameters
    ----------
    a : Variable
        Numpy array which is used as a template.

    dtype : PythonType, PyccelFunctionDef, LiteralString, str, optional
        Type of the data contained in the new array. If None, a.dtype is used.

    order : str, default='K'
        Ordering used for the indices of a multi-dimensional array.

    subok : bool, default=True
        This parameter is currently ignored.

    shape : PythonTuple of PyccelAstNode
        Overrides the shape of the array.
        For a 1D array this is either a `LiteralInteger` or an expression.
        For a ND array this is a `PythonTuple` or a `HomogeneousTupleVariable`.

    See Also
    --------
    numpy.ones_like :
        See documentation of `numpy.ones_like`: <https://numpy.org/doc/stable/reference/generated/numpy.ones_like.html>.
    """
    __slots__ = ()
    name = 'ones_like'
    def __new__(cls, a, dtype=None, order='K', subok=True, shape=None):

        # NOTE: we ignore 'subok' argument
        if dtype is None:
            dtype = NumpyResultType(a)
        order = a.order if str(order).strip('\'"') in ('K', 'A') else order
        shape = NumpyShape(a) if shape is None else shape

        return NumpyOnes(shape, dtype, order)

#==============================================================================
class NumpyZerosLike(PyccelInternalFunction):
    """
    Represents a call to numpy.zeros_like for code generation.

    This wrapper class represents calls to the function numpy.zeros_like.
    Objects of this class are never present in the Pyccel AST, because the
    class constructor always returns an object of type `NumpyZeros`.

    Parameters
    ----------
    a : Variable
        Numpy array which is used as a template.

    dtype : PythonType, PyccelFunctionDef, LiteralString, str, optional
        Type of the data contained in the new array. If None, a.dtype is used.

    order : str, default='K'
        Ordering used for the indices of a multi-dimensional array.

    subok : bool, default=True
        This parameter is currently ignored.

    shape : PythonTuple of PyccelAstNode
        Overrides the shape of the array.
        For a 1D array this is either a `LiteralInteger` or an expression.
        For a ND array this is a `PythonTuple` or a `HomogeneousTupleVariable`.

    See Also
    --------
    numpy.zeros_like :
        See documentation of `numpy.zeros_like`: <https://numpy.org/doc/stable/reference/generated/numpy.zeros_like.html>.
    """
    __slots__ = ()
    name = 'zeros_like'

    def __new__(cls, a, dtype=None, order='K', subok=True, shape=None):

        # NOTE: we ignore 'subok' argument
        if dtype is None:
            dtype = NumpyResultType(a)
        order = a.order if str(order).strip('\'"') in ('K', 'A') else order
        shape = NumpyShape(a) if shape is None else shape

        return NumpyZeros(shape, dtype, order)

#==============================================================================
class NumpyNorm(PyccelInternalFunction):
    """ Represents call to numpy.norm"""
    __slots__ = ('_shape','_rank','_order','_arg','_precision')
    name = 'norm'
    _dtype = NativeFloat()

    def __init__(self, arg, axis=None):
        super().__init__(arg, axis)
        if not isinstance(arg.dtype, (NativeComplex, NativeFloat)):
            arg = NumpyFloat(arg)
        self._arg = PythonList(arg) if arg.rank == 0 else arg
        self._precision = get_final_precision(arg)
        if self.axis is not None:
            sh = list(arg.shape)
            del sh[self.axis]
            self._shape = tuple(sh)
            self._rank = len(self._shape)
            self._order = None if self._rank < 2 else arg.order
        else:
            self._shape = None
            self._order = None
            self._rank  = 0

    @property
    def arg(self):
        return self._arg

    @property
    def python_arg(self):
        """numpy.norm argument without casting.
        the actual arg property contains casting methods for C/Fortran,
        which is not necessary for a Python code, and the casting makes Python language tests fail.
        """
        return self._args[0]

    @property
    def axis(self):
        """
        Mimic the behavior of axis argument of numpy.norm in python,
        and dim argument of Norm2 in Fortran.
        """
        return self._args[1]

#==============================================================================
# Numpy universal functions
# https://numpy.org/doc/stable/reference/ufuncs.html#available-ufuncs
#==============================================================================
class NumpyUfuncBase(PyccelInternalFunction):
    """Base class for Numpy's universal functions."""
    __slots__ = ('_dtype','_precision','_shape','_rank','_order')
    @property
    def is_elemental(self):
        return True

#------------------------------------------------------------------------------
class NumpyUfuncUnary(NumpyUfuncBase):
    """Numpy's universal function with one argument.
    """
    __slots__ = ()
    def __init__(self, x):
        self._set_dtype_precision(x)
        self._set_shape_rank(x)
        self._set_order(x)
        super().__init__(x)

    def _set_shape_rank(self, x):
        self._shape      = x.shape
        self._rank       = x.rank

    def _set_dtype_precision(self, x):
        self._dtype      = x.dtype if x.dtype is NativeComplex() else NativeFloat()
        self._precision  = default_precision[str_dtype(self._dtype)]

    def _set_order(self, x):
        self._order      = x.order

#------------------------------------------------------------------------------
class NumpyUfuncBinary(NumpyUfuncBase):
    """Numpy's universal function with two arguments.
    """
    __slots__ = ()
    # TODO: apply Numpy's broadcasting rules to get shape/rank of output
    def __init__(self, x1, x2):
        super().__init__(x1, x2)
        self._set_dtype_precision(x1, x2)
        self._set_shape_rank(x1, x2)
        self._set_order(x1, x2)

    def _set_shape_rank(self, x1, x2):
        self._shape = broadcast(x1.shape, x2.shape)
        self._rank  = 0 if self._shape is None else len(self._shape)

    def _set_dtype_precision(self, x1, x2):
        self._dtype     = NativeFloat()
        self._precision = default_precision['float']

    def _set_order(self, x1, x2):
        if x1.order == x2.order:
            self._order = x1.order
        else:
            self._order = None if self._rank < 2 else 'C'

#------------------------------------------------------------------------------
# Math operations
#------------------------------------------------------------------------------
#class NumpyAbsolute(NumpyUfuncUnary): __slots__ = ()
class NumpyFabs    (NumpyUfuncUnary):
    """Represent a call to the fabs function in the Numpy library"""
    __slots__ = ()
    name = 'fabs'
class NumpyExp     (NumpyUfuncUnary):
    """Represent a call to the exp function in the Numpy library"""
    __slots__ = ()
    name = 'exp'
class NumpyLog     (NumpyUfuncUnary):
    """Represent a call to the log function in the Numpy library"""
    __slots__ = ()
    name = 'log'
class NumpySqrt    (NumpyUfuncUnary):
    """Represent a call to the sqrt function in the Numpy library"""
    __slots__ = ()
    name = 'sqrt'

#------------------------------------------------------------------------------
# Trigonometric functions
#------------------------------------------------------------------------------
class NumpySin    (NumpyUfuncUnary):
    """Represent a call to the sin function in the Numpy library"""
    __slots__ = ()
    name = 'sin'
class NumpyCos    (NumpyUfuncUnary):
    """Represent a call to the cos function in the Numpy library"""
    __slots__ = ()
    name = 'cos'
class NumpyTan    (NumpyUfuncUnary):
    """Represent a call to the tan function in the Numpy library"""
    __slots__ = ()
    name = 'tan'
class NumpyArcsin (NumpyUfuncUnary):
    """Represent a call to the arcsin function in the Numpy library"""
    __slots__ = ()
    name = 'arcsin'
class NumpyArccos (NumpyUfuncUnary):
    """Represent a call to the arccos function in the Numpy library"""
    __slots__ = ()
    name = 'arccos'
class NumpyArctan (NumpyUfuncUnary):
    """Represent a call to the arctan function in the Numpy library"""
    __slots__ = ()
    name = 'arctan'
class NumpyArctan2(NumpyUfuncBinary):
    """Represent a call to the arctan2 function in the Numpy library"""
    __slots__ = ()
    name = 'arctan2'
class NumpyHypot  (NumpyUfuncBinary):
    """Represent a call to the hypot function in the Numpy library"""
    __slots__ = ()
    name = 'hypot'
class NumpySinh   (NumpyUfuncUnary):
    """Represent a call to the sinh function in the Numpy library"""
    __slots__ = ()
    name = 'sinh'
class NumpyCosh   (NumpyUfuncUnary):
    """Represent a call to the cosh function in the Numpy library"""
    __slots__ = ()
    name = 'cosh'
class NumpyTanh   (NumpyUfuncUnary):
    """Represent a call to the tanh function in the Numpy library"""
    __slots__ = ()
    name = 'tanh'
class NumpyArcsinh(NumpyUfuncUnary):
    """Represent a call to the arcsinh function in the Numpy library"""
    __slots__ = ()
    name = 'arcsinh'
class NumpyArccosh(NumpyUfuncUnary):
    """Represent a call to the arccosh function in the Numpy library"""
    __slots__ = ()
    name = 'arccosh'
class NumpyArctanh(NumpyUfuncUnary):
    """Represent a call to the arctanh function in the Numpy library"""
    __slots__ = ()
    name = 'arctanh'
#class NumpyDeg2rad(NumpyUfuncUnary):
#    """Represent a call to the numpydeg2rad function in the Numpy library"""
#    __slots__ = ()
#    name = 'deg2rad'
#class NumpyRad2deg(NumpyUfuncUnary):
#    """Represent a call to the numpyrad2deg function in the Numpy library"""
#     __slots__ = ()
#     name = 'rad2deg'

#==============================================================================
class NumpySign(NumpyUfuncUnary):
    """Represent a call to the sign function in the Numpy library"""
    __slots__ = ()
    name = 'sign'
    def _set_dtype_precision(self, x):
        if not isinstance(x.dtype, (NativeInteger, NativeFloat, NativeComplex)):
            raise TypeError(f'{x.dtype} not supported')
        self._dtype     = x.dtype
        self._precision = get_final_precision(x)

class NumpyAbs(NumpyUfuncUnary):
    """Represent a call to the abs function in the Numpy library"""
    __slots__ = ()
    name = 'abs'
    def _set_dtype_precision(self, x):
        self._dtype     = NativeInteger() if x.dtype is NativeInteger() else NativeFloat()
        self._precision = get_final_precision(x)

class NumpyFloor(NumpyUfuncUnary):
    """Represent a call to the floor function in the Numpy library"""
    __slots__ = ()
    name = 'floor'
    def _set_dtype_precision(self, x):
        self._dtype     = NativeFloat()
        self._precision = default_precision[str_dtype(self._dtype)]

class NumpyMod(NumpyUfuncBinary):
    """
    Represent a call to the `numpy.mod` function.

    Represent a call to the mod function in the Numpy library.

    Parameters
    ----------
    x1 : PyccelAstNode
        Dividend of the operator.
    x2 : PyccelAstNode
        Divisor of the operator.
    """
    __slots__ = ()
    name = 'mod'

    def __init__(self, x1, x2):
        super().__init__(x1, x2)
        x1 = NumpyInt(x1) if isinstance(x1.dtype, NativeBool) else x1
        x2 = NumpyInt(x2) if isinstance(x2.dtype, NativeBool) else x2
        self._args = (x1, x2)

    def _set_shape_rank(self, x1, x2):
        args   = (x1, x2)
        ranks  = [a.rank  for a in args]
        shapes = [a.shape for a in args]

        if all(r == 0 for r in ranks):
            self._rank  = 0
            self._shape = None
        else:
            if len(args) == 1:
                shape = args[0].shape
            else:
                shape = broadcast(args[0].shape, args[1].shape)

                for a in args[2:]:
                    shape = broadcast(shape, a.shape)

            self._shape = shape
            self._rank  = len(shape)

    def _set_dtype_precision(self, x1, x2):
        """
        Set the datatype of the object.

<<<<<<< HEAD
        if others:
            raise TypeError(f'{others[0].dtype} not supported')
=======
        Set the datatype of the object by calculating how the types
        may be promoted.
>>>>>>> 3964466a

        Parameters
        ----------
        x1 : PyccelAstNode
            The first argument which helps determine the datatype.
        x2 : PyccelAstNode
            The second argument which helps determine the datatype.
        """
        args      = (x1, x2)
        if x1.dtype is NativeComplex() or x2.dtype is NativeComplex():
            raise TypeError("Complex modulo not supported")
        type_info = NumpyResultType(*args)
        if type_info.dtype is NativeBool():
            self._dtype = NativeInteger()
            self._precision = 1
        else:
<<<<<<< HEAD
            raise TypeError(f'cannot determine the type of {self}')
=======
            self._dtype = type_info.dtype
            self._precision = type_info.precision
>>>>>>> 3964466a

class NumpyAmin(NumpyUfuncUnary):
    """Represent a call to the amin function in the Numpy library"""
    __slots__ = ()
    name = 'amin'
    def _set_shape_rank(self, x):
        self._shape     = None
        self._rank      = 0

    def _set_dtype_precision(self, x):
        self._dtype     = x.dtype
        self._precision = get_final_precision(x)

    @property
    def is_elemental(self):
        return False

class NumpyAmax(NumpyUfuncUnary):
    """Represent a call to the amax function in the Numpy library"""
    __slots__ = ()
    name = 'amax'
    def _set_shape_rank(self, x):
        self._shape     = None
        self._rank      = 0

    def _set_dtype_precision(self, x):
        self._dtype     = x.dtype
        self._precision = get_final_precision(x)

    @property
    def is_elemental(self):
        return False

class NumpyTranspose(NumpyUfuncUnary):
    """Represents a call to the transpose function in the Numpy library"""
    __slots__ = ()
    name = 'transpose'

    def __new__(cls, x, *axes):
        if x.rank<2:
            return x
        else:
            return super().__new__(cls)

    def __init__(self, x, *axes):
        if len(axes)!=0:
            raise NotImplementedError("The axes argument of the transpose function is not yet implemented")
        super().__init__(x)

    @property
    def internal_var(self):
        """ Return the variable being transposed
        """
        return self._args[0]

    def __getitem__(self, *args):
        x = self._args[0]
        rank = x.rank
        # Add empty slices to fully index the object
        if len(args) < rank:
            args = args + tuple([Slice(None, None)]*(rank-len(args)))
        return NumpyTranspose(x.__getitem__(*reversed(args)))

    def _set_dtype_precision(self, x):
        self._dtype      = x.dtype
        self._precision  = get_final_precision(x)

    def _set_shape_rank(self, x):
        self._shape      = tuple(reversed(x.shape))
        self._rank       = x.rank

    def _set_order(self, x):
        self._order = 'C' if x.order=='F' else 'F'

    @property
    def is_elemental(self):
        return False

class NumpyConjugate(PythonConjugate):
    """Represents a call to  numpy.conj for code generation.

    > a = 1+2j
    > np.conj(a)
    1-2j
    """
    __slots__ = ('_precision','_rank','_shape','_order')
    name = 'conj'

    def __init__(self, arg):
        super().__init__(arg)
        self._precision = arg.precision
        self._order = arg.order
        self._rank  = self.internal_var.rank
        self._shape = process_shape(self._rank == 0, self.internal_var.shape)

    @property
    def is_elemental(self):
        """ Indicates whether the function should be
        called elementwise for an array argument
        """
        return True

class NumpyNonZeroElement(NumpyNewArray):
    """
    Represents an element of the tuple returned by `NumpyNonZero`.

    Represents an element of the tuple returned by `NumpyNonZero` which
    represents a call to `numpy.nonzero`.

    Parameters
    ----------
    a : PyccelAstNode
        The argument which was passed to numpy.nonzero.
    dim : int
        The index of the element in the tuple.
    """
    __slots__ = ('_arr','_dim','_shape')
    _attribute_nodes = ('_arr',)
    name = 'nonzero'
    _dtype = NativeInteger()
    _precision = 8
    _rank = 1
    _order = None

    def __init__(self, a, dim):
        self._arr = a
        self._dim = dim

        self._shape = (NumpyCountNonZero(a),)
        super().__init__(a)

    @property
    def array(self):
        """ The argument which was passed to numpy.nonzero
        """
        return self._arr

    @property
    def dim(self):
        """ The dimension which the results describe
        """
        return self._dim

class NumpyNonZero(NumpyNewArray):
    """
    Class representing a call to the function `numpy.nonzero`.

    Class representing a call to the NumPy function `nonzero` which indicates
    which elements of an array are non-zero.

    Parameters
    ----------
    a : PyccelAstNode
        The array argument that was passed to the function.

    Examples
    --------
    >>> x = np.array([[3, 0, 0], [0, 4, 0], [5, 6, 0]])
    >>> np.nonzero(x)
    (array([0, 1, 2, 2]), array([0, 1, 0, 1]))
    """
    __slots__ = ('_elements','_arr','_shape')
    _attribute_nodes = ('_elements',)
    name = 'nonzero'
    _dtype = NativeInteger()
    _precision = 8
    _rank  = 2
    _order = 'C'
    def __init__(self, a):
        if (a.rank > 1):
            raise NotImplementedError("Non-Zero function is only implemented for 1D arrays")
        self._elements = PythonTuple(*(NumpyNonZeroElement(a, i) for i in range(a.rank)))
        self._arr = a
        self._shape = self._elements.shape
        super().__init__()

    @property
    def array(self):
        """ The array argument
        """
        return self._arr

    @property
    def elements(self):
        """ The elements of the tuple
        """
        return self._elements

    def __iter__(self):
        return self._elements.__iter__()

class NumpyCountNonZero(PyccelInternalFunction):
    """
    Class representing a call to the numpy size function which
    returns the shape of an object in a given dimension

    Parameters
    ==========
    arg   : PyccelAstNode
            An array for which the non-zero elements should be counted
    axis  : int
            The dimension along which the non-zero elements are counted
    keep_dims : NativeBool
            Indicates if output arrays should have the same number of dimensions
            as arg
    """
    __slots__ = ('_precision', '_rank', '_shape', '_order', '_arr', '_axis', '_keep_dims')
    _attribute_nodes = ('_arr','_axis')
    name   = 'count_nonzero'
    _dtype = NativeInteger()
    def __init__(self, a, axis = None, *, keepdims = LiteralFalse()):
        if not isinstance(keepdims, (LiteralTrue, LiteralFalse)):
            errors.report(NON_LITERAL_KEEP_DIMS, symbol=keepdims, severity="fatal")
        if axis is not None and not isinstance(axis, LiteralInteger):
            errors.report(NON_LITERAL_AXIS, symbol=axis, severity="fatal")

        if keepdims.python_value:
            self._precision = 8
            self._rank  = a.rank
            self._order = a.order
            if axis is not None:
                self._shape = list(a.shape)
                self._shape[axis.python_value] = LiteralInteger(1)
            else:
                self._shape = (LiteralInteger(1),)*a.rank
        else:
            self._precision  = -1
            if axis is not None:
                self._shape = list(a.shape)
                self._shape.pop(axis.python_value)
                self._rank  = a.rank-1
                self._order = a.order if a.rank>2 else None
            else:
                self._rank  = 0
                self._shape = None
                self._order = None

        self._arr = a
        self._axis = axis
        self._keep_dims = keepdims

        super().__init__(a)

    @property
    def array(self):
        """ The argument which was passed to numpy.nonzero
        """
        return self._arr

    @property
    def axis(self):
        """ The dimension which the results describe
        """
        return self._axis

    @property
    def keep_dims(self):
        """ Indicates if output arrays should have the same number
        of dimensions as arg
        """
        return self._keep_dims


class NumpySize(PyccelInternalFunction):
    """
    Represent a call to numpy.size in the user code.

    This wrapper class represents a call to the NumPy `size` function, which
    returns the total number of elements in a multidimensional array, or the
    number of elements along a given dimension.

    Objects of this class are never present in the Pyccel AST, because the
    class constructor returns objects of type `PyccelArraySize`, `LiteralInteger`, or
    `PyccelArrayShapeElement`.

    Parameters
    ----------
    a : PyccelAstNode
        An array of unknown size.

    axis : PyccelAstNode, optional
        The integer dimension along which the size is requested.

    See Also
    --------
    numpy.size :
        See NumPy docs : <https://numpy.org/doc/stable/reference/generated/numpy.ma.size.html>.
    """
    __slots__ = ()
    name = 'size'

    def __new__(cls, a, axis = None):

        if axis is None:
            return PyccelArraySize(a)

        if isinstance(axis, LiteralInteger) and a.shape is not None:
            return a.shape[axis.python_value]

        return PyccelArrayShapeElement(a, axis)

#==============================================================================
# TODO split numpy_functions into multiple dictionaries following
# https://docs.scipy.org/doc/numpy-1.15.0/reference/routines.array-creation.html

numpy_linalg_mod = Module('linalg', (),
    [PyccelFunctionDef('norm', NumpyNorm)])

numpy_random_mod = Module('random', (),
    [PyccelFunctionDef('rand'   , NumpyRand),
     PyccelFunctionDef('random' , NumpyRand),
     PyccelFunctionDef('randint', NumpyRandint)])

numpy_constants = {
        'pi': Constant('float', 'pi', value=numpy.pi),
    }

numpy_funcs = {
    # ... array creation routines
    'full'      : PyccelFunctionDef('full'      , NumpyFull),
    'empty'     : PyccelFunctionDef('empty'     , NumpyEmpty),
    'zeros'     : PyccelFunctionDef('zeros'     , NumpyZeros),
    'ones'      : PyccelFunctionDef('ones'      , NumpyOnes),
    'full_like' : PyccelFunctionDef('full_like' , NumpyFullLike),
    'empty_like': PyccelFunctionDef('empty_like', NumpyEmptyLike),
    'zeros_like': PyccelFunctionDef('zeros_like', NumpyZerosLike),
    'ones_like' : PyccelFunctionDef('ones_like' , NumpyOnesLike),
    'array'     : PyccelFunctionDef('array'     , NumpyArray),
    'arange'    : PyccelFunctionDef('arange'    , NumpyArange),
    # ...
    'shape'     : PyccelFunctionDef('shape'     , NumpyShape),
    'size'      : PyccelFunctionDef('size'      , NumpySize),
    'norm'      : PyccelFunctionDef('norm'      , NumpyNorm),
    'int'       : PyccelFunctionDef('int'       , NumpyInt),
    'real'      : PyccelFunctionDef('real'      , NumpyReal),
    'imag'      : PyccelFunctionDef('imag'      , NumpyImag),
    'conj'      : PyccelFunctionDef('conj'      , NumpyConjugate),
    'conjugate' : PyccelFunctionDef('conjugate' , NumpyConjugate),
    'float'     : PyccelFunctionDef('float'     , NumpyFloat),
    'double'    : PyccelFunctionDef('double'    , NumpyFloat64),
    'mod'       : PyccelFunctionDef('mod'       , NumpyMod),
    'float32'   : PyccelFunctionDef('float32'   , NumpyFloat32),
    'float64'   : PyccelFunctionDef('float64'   , NumpyFloat64),
    'bool'      : PyccelFunctionDef('bool'      , NumpyBool),
    'int8'      : PyccelFunctionDef('int8'      , NumpyInt8),
    'int16'     : PyccelFunctionDef('int16'     , NumpyInt16),
    'int32'     : PyccelFunctionDef('int32'     , NumpyInt32),
    'int64'     : PyccelFunctionDef('int64'     , NumpyInt64),
    'complex'   : PyccelFunctionDef('complex'   , NumpyComplex),
    'complex128': PyccelFunctionDef('complex128', NumpyComplex128),
    'complex64' : PyccelFunctionDef('complex64' , NumpyComplex64),
    'matmul'    : PyccelFunctionDef('matmul'    , NumpyMatmul),
    'sum'       : PyccelFunctionDef('sum'       , NumpySum),
    'max'       : PyccelFunctionDef('max'       , NumpyAmax),
    'amax'      : PyccelFunctionDef('amax'      , NumpyAmax),
    'min'       : PyccelFunctionDef('min'       , NumpyAmin),
    'amin'      : PyccelFunctionDef('amin'      , NumpyAmin),
    'prod'      : PyccelFunctionDef('prod'      , NumpyProduct),
    'product'   : PyccelFunctionDef('product'   , NumpyProduct),
    'linspace'  : PyccelFunctionDef('linspace'  , NumpyLinspace),
    'where'     : PyccelFunctionDef('where'     , NumpyWhere),
    # ---
    'sign'      : PyccelFunctionDef('sign'      , NumpySign),
    'abs'       : PyccelFunctionDef('abs'       , NumpyAbs),
    'floor'     : PyccelFunctionDef('floor'     , NumpyFloor),
    'absolute'  : PyccelFunctionDef('absolute'  , NumpyAbs),
    'fabs'      : PyccelFunctionDef('fabs'      , NumpyFabs),
    'exp'       : PyccelFunctionDef('exp'       , NumpyExp),
    'log'       : PyccelFunctionDef('log'       , NumpyLog),
    'sqrt'      : PyccelFunctionDef('sqrt'      , NumpySqrt),
    # ---
    'sin'       : PyccelFunctionDef('sin'       , NumpySin),
    'cos'       : PyccelFunctionDef('cos'       , NumpyCos),
    'tan'       : PyccelFunctionDef('tan'       , NumpyTan),
    'arcsin'    : PyccelFunctionDef('arcsin'    , NumpyArcsin),
    'arccos'    : PyccelFunctionDef('arccos'    , NumpyArccos),
    'arctan'    : PyccelFunctionDef('arctan'    , NumpyArctan),
    'arctan2'   : PyccelFunctionDef('arctan2'   , NumpyArctan2),
    # 'hypot'     : PyccelFunctionDef('hypot'     , NumpyHypot),
    'sinh'      : PyccelFunctionDef('sinh'      , NumpySinh),
    'cosh'      : PyccelFunctionDef('cosh'      , NumpyCosh),
    'tanh'      : PyccelFunctionDef('tanh'      , NumpyTanh),
    'arcsinh'   : PyccelFunctionDef('arcsinh'   , NumpyArcsinh),
    'arccosh'   : PyccelFunctionDef('arccosh'   , NumpyArccosh),
    'arctanh'   : PyccelFunctionDef('arctanh'   , NumpyArctanh),
    # 'deg2rad'   : PyccelFunctionDef('deg2rad'   , NumpyDeg2rad),
    # 'rad2deg'   : PyccelFunctionDef('rad2deg'   , NumpyRad2deg),
    'transpose' : PyccelFunctionDef('transpose' , NumpyTranspose),
    'nonzero'   : PyccelFunctionDef('nonzero'   , NumpyNonZero),
    'count_nonzero' : PyccelFunctionDef('count_nonzero', NumpyCountNonZero),
    'result_type' : PyccelFunctionDef('result_type', NumpyResultType),
}

numpy_mod = Module('numpy',
    variables = numpy_constants.values(),
    funcs = numpy_funcs.values(),
    imports = [
        Import('linalg', numpy_linalg_mod),
        Import('random', numpy_random_mod),
        ])

#==============================================================================

numpy_target_swap = {
        numpy_funcs['full_like']  : numpy_funcs['full'],
        numpy_funcs['empty_like'] : numpy_funcs['empty'],
        numpy_funcs['zeros_like'] : numpy_funcs['zeros'],
        numpy_funcs['ones_like']  : numpy_funcs['ones']
    }<|MERGE_RESOLUTION|>--- conflicted
+++ resolved
@@ -733,31 +733,9 @@
             raise TypeError(f'Unknown type of {type(a)}.')
 
         args      = (a, b)
-<<<<<<< HEAD
-        integers  = [e for e in args if e.dtype is NativeInteger()]
-        booleans  = [e for e in args if e.dtype is NativeBool()]
-        floats    = [e for e in args if e.dtype is NativeFloat()]
-        complexs  = [e for e in args if e.dtype is NativeComplex()]
-
-        if complexs:
-            self._dtype     = NativeComplex()
-            self._precision = max_precision(complexs, allow_native = False)
-        elif floats:
-            self._dtype     = NativeFloat()
-            self._precision = max_precision(floats, allow_native = False)
-        elif integers:
-            self._dtype     = NativeInteger()
-            self._precision = max_precision(integers, allow_native = False)
-        elif booleans:
-            self._dtype     = NativeBool()
-            self._precision = max_precision(booleans, allow_native = False)
-        else:
-            raise TypeError(f'cannot determine the type of {self}')
-=======
         type_info = NumpyResultType(*args)
         self._dtype = type_info.dtype
         self._precision = type_info.precision
->>>>>>> 3964466a
 
         if not (a.shape is None or b.shape is None):
 
@@ -875,12 +853,8 @@
                 self._dtype     = NativeFloat()
                 self._precision = default_precision['float']
             else:
-<<<<<<< HEAD
-                raise TypeError(f'cannot determine the type of {self}')
-=======
                 self._dtype = type_info.dtype
                 self._precision = type_info.precision
->>>>>>> 3964466a
 
         self._index = Variable('int', 'linspace_index')
         self._start = start
@@ -1004,27 +978,9 @@
         self._value_false = y
 
         args      = (x, y)
-<<<<<<< HEAD
-        integers  = [e for e in args if e.dtype is NativeInteger() or e.dtype is NativeBool()]
-        floats    = [e for e in args if e.dtype is NativeFloat()]
-        complexs  = [e for e in args if e.dtype is NativeComplex()]
-
-        if complexs:
-            self._dtype     = NativeComplex()
-            self._precision = max_precision(args, allow_native = False)
-        elif floats:
-            self._dtype     = NativeFloat()
-            self._precision = max_precision(args, allow_native = False)
-        elif integers:
-            self._dtype     = NativeInteger()
-            self._precision = max_precision(args, allow_native = False)
-        else:
-            raise TypeError(f'cannot determine the type of {self}')
-=======
         type_info = NumpyResultType(*args)
         self._dtype = type_info.dtype
         self._precision = type_info.precision
->>>>>>> 3964466a
 
         shape = broadcast(x.shape, y.shape)
         shape = broadcast(condition.shape, shape)
@@ -1696,13 +1652,8 @@
         """
         Set the datatype of the object.
 
-<<<<<<< HEAD
-        if others:
-            raise TypeError(f'{others[0].dtype} not supported')
-=======
         Set the datatype of the object by calculating how the types
         may be promoted.
->>>>>>> 3964466a
 
         Parameters
         ----------
@@ -1719,12 +1670,8 @@
             self._dtype = NativeInteger()
             self._precision = 1
         else:
-<<<<<<< HEAD
-            raise TypeError(f'cannot determine the type of {self}')
-=======
             self._dtype = type_info.dtype
             self._precision = type_info.precision
->>>>>>> 3964466a
 
 class NumpyAmin(NumpyUfuncUnary):
     """Represent a call to the amin function in the Numpy library"""
