#!/usr/bin/python
# -*- coding: utf-8 -*-
#------------------------------------------------------------------------------------------#
# This file is part of Pyccel which is released under MIT License. See the LICENSE file or #
# go to https://github.com/pyccel/pyccel/blob/master/LICENSE for full license details.     #
#------------------------------------------------------------------------------------------#
""" Module containing objects from the numpy module understood by pyccel
"""
from functools import lru_cache

import numpy

from pyccel.errors.errors import Errors
from pyccel.errors.messages import WRONG_LINSPACE_ENDPOINT, NON_LITERAL_KEEP_DIMS, NON_LITERAL_AXIS

from pyccel.utilities.metaclasses import Singleton
from pyccel.utilities.stage import PyccelStage

from .basic          import TypedAstNode
from .builtins       import (PythonInt, PythonBool, PythonFloat, PythonTuple,
                             PythonComplex, PythonReal, PythonImag, PythonList,
                             PythonType, PythonConjugate, DtypePrecisionToCastFunction)

from .core           import Module, Import, PyccelFunctionDef, FunctionCall

from .datatypes      import PythonNativeBool, PythonNativeInt, PythonNativeFloat
from .datatypes      import PyccelBooleanType, PyccelIntegerType, PyccelFloatingPointType, PyccelComplexType
from .datatypes      import HomogeneousTupleType, FixedSizeNumericType, GenericType, HomogeneousContainerType
from .datatypes      import InhomogeneousTupleType, ContainerType

from .internals      import PyccelInternalFunction, Slice
from .internals      import PyccelArraySize, PyccelArrayShapeElement

from .literals       import LiteralInteger, LiteralFloat, LiteralComplex, LiteralString, convert_to_literal
from .literals       import LiteralTrue, LiteralFalse
from .literals       import Nil
from .mathext        import MathCeil
from .numpytypes     import NumpyNumericType, NumpyInt8Type, NumpyInt16Type, NumpyInt32Type, NumpyInt64Type
from .numpytypes     import NumpyFloat32Type, NumpyFloat64Type, NumpyFloat128Type, NumpyNDArrayType
from .numpytypes     import NumpyComplex64Type, NumpyComplex128Type, NumpyComplex256Type, numpy_precision_map
from .operators      import broadcast, PyccelMinus, PyccelDiv, PyccelMul, PyccelAdd
from .type_annotations import typenames_to_dtypes as dtype_registry
from .variable       import Variable, Constant, IndexedElement

errors = Errors()
pyccel_stage = PyccelStage()

__all__ = (
    'process_shape',
    # ---
    'NumpyAutoFill',
    'NumpyUfuncBase',
    'NumpyUfuncBinary',
    'NumpyUfuncUnary',
    # ---
    'NumpyAbs',
    'NumpyFloor',
    'NumpySign',
    # ---
    'NumpySqrt',
    'NumpySin',
    'NumpyCos',
    'NumpyExp',
    'NumpyLog',
    'NumpyTan',
    'NumpyArcsin',
    'NumpyArccos',
    'NumpyArctan',
    'NumpyArctan2',
    'NumpySinh',
    'NumpyCosh',
    'NumpyTanh',
    'NumpyArcsinh',
    'NumpyArccosh',
    'NumpyArctanh',
    # ---
    'NumpyAmax',
    'NumpyAmin',
    'NumpyArange',
    'NumpyArray',
    'NumpySize',
    'NumpyBool',
    'NumpyCountNonZero',
    'NumpyComplex',
    'NumpyComplex64',
    'NumpyComplex128',
    'NumpyConjugate',
    'NumpyEmpty',
    'NumpyEmptyLike',
    'NumpyFabs',
    'NumpyFloat',
    'NumpyFloat32',
    'NumpyFloat64',
    'NumpyFull',
    'NumpyFullLike',
    'NumpyImag',
    'NumpyHypot',
    'NumpyInt',
    'NumpyInt8',
    'NumpyInt16',
    'NumpyInt32',
    'NumpyInt64',
    'NumpyLinspace',
    'NumpyMatmul',
    'NumpyNewArray',
    'NumpyMod',
    'NumpyNonZero',
    'NumpyNonZeroElement',
    'NumpyNorm',
    'NumpySum',
    'NumpyOnes',
    'NumpyOnesLike',
    'NumpyProduct',
    'NumpyRand',
    'NumpyRandint',
    'NumpyReal',
    'NumpyResultType',
    'NumpyTranspose',
    'NumpyWhere',
    'NumpyZeros',
    'NumpyZerosLike',
    'NumpyShape',
    'NumpyIsInf',
    'NumpyIsFinite',
    'NumpyIsNan',
)

dtype_registry.update({
    'int8'       : NumpyInt8Type(),
    'int16'      : NumpyInt16Type(),
    'int32'      : NumpyInt32Type(),
    'int64'      : NumpyInt64Type(),
    'i1'         : NumpyInt8Type(),
    'i2'         : NumpyInt16Type(),
    'i4'         : NumpyInt32Type(),
    'i8'         : NumpyInt64Type(),
    'float32'    : NumpyFloat32Type(),
    'float64'    : NumpyFloat64Type(),
    'float128'   : NumpyFloat128Type(),
    'f4'         : NumpyFloat32Type(),
    'f8'         : NumpyFloat64Type(),
    'complex64'  : NumpyComplex64Type(),
    'complex128' : NumpyComplex128Type(),
    'c8'         : NumpyComplex64Type(),
    'c16'        : NumpyComplex128Type(),
    })

#=======================================================================================
def process_shape(is_scalar, shape):
    """ Modify the input shape to the expected type

    Parameters
    ----------
    is_scalar : bool
                True if the result is a scalar, False if it is an array
    shape     : TypedAstNode/iterable/int
                input shape
    """
    if is_scalar:
        return None
    elif shape is None:
        return ()
    elif not hasattr(shape,'__iter__'):
        shape = [shape]

    new_shape = []
    for s in shape:
        if isinstance(s,(LiteralInteger, Variable, Slice, TypedAstNode, FunctionCall)):
            new_shape.append(s)
        elif isinstance(s, int):
            new_shape.append(LiteralInteger(s))
        else:
            raise TypeError('shape elements cannot be '+str(type(s))+'. They must be one of the following types: LiteralInteger, Variable, Slice, TypedAstNode, int, FunctionCall')
    return tuple(new_shape)

#=======================================================================================
class NumpyFloat(PythonFloat):
    """
    Represents a call to `numpy.float()` function.

    Represents a call to the NumPy cast function `float`.

    Parameters
    ----------
    arg : TypedAstNode
        The argument passed to the function.
    """
    __slots__ = ('_rank','_shape','_order','_class_type')
    name = 'float'
    def __init__(self, arg):
        self._shape = arg.shape
        self._rank  = arg.rank
        self._order = arg.order
        self._class_type = arg.class_type
        super().__init__(arg)

    @property
    def is_elemental(self):
        """
        Indicates whether the function can be applied elementwise.
        
        Indicates whether the function should be
        called elementwise for an array argument
        """
        return True

class NumpyFloat32(NumpyFloat):
    """ Represents a call to numpy.float32() function.
    """
    __slots__ = ()
    _dtype = NumpyFloat32Type()
    name = 'float32'

class NumpyFloat64(NumpyFloat):
    """ Represents a call to numpy.float64() function.
    """
    __slots__ = ()
    _dtype = NumpyFloat64Type()
    name = 'float64'

#=======================================================================================
class NumpyBool(PythonBool):
    """
    Represents a call to `numpy.bool()` function.

    Represents a call to the NumPy cast function `bool`.

    Parameters
    ----------
    arg : TypedAstNode
        The argument passed to the function.
    """
    __slots__ = ('_shape','_rank','_order','_class_type')
    name = 'bool'
    def __init__(self, arg):
        self._shape = arg.shape
        self._rank  = arg.rank
        self._order = arg.order
        self._class_type = arg.class_type
        super().__init__(arg)

    @property
    def is_elemental(self):
        """
        Indicates whether the function can be applied elementwise.
        
        Indicates whether the function should be
        called elementwise for an array argument
        """
        return True

#=======================================================================================
# TODO [YG, 13.03.2020]: handle case where base != 10
class NumpyInt(PythonInt):
    """
    Represents a call to `numpy.int()` function.

    Represents a call to the NumPy cast function `int`.

    Parameters
    ----------
    arg : TypedAstNode
        The argument passed to the function.
    """
    __slots__ = ('_shape','_rank','_order','_class_type')
    name = 'int'
    def __init__(self, arg=None, base=10):
        self._shape = arg.shape
        self._rank  = arg.rank
        self._order = arg.order
        self._class_type = arg.class_type
        super().__init__(arg)

    @property
    def is_elemental(self):
        """
        Indicates whether the function can be applied elementwise.
        
        Indicates whether the function should be
        called elementwise for an array argument
        """
        return True

class NumpyInt8(NumpyInt):
    """ Represents a call to numpy.int8() function.
    """
    __slots__ = ()
    _dtype = NumpyInt8Type()
    name = 'int8'

class NumpyInt16(NumpyInt):
    """ Represents a call to numpy.int16() function.
    """
    __slots__ = ()
    _dtype = NumpyInt16Type()
    name = 'int16'

class NumpyInt32(NumpyInt):
    """ Represents a call to numpy.int32() function.
    """
    __slots__ = ()
    _dtype = NumpyInt32Type()
    name = 'int32'

class NumpyInt64(NumpyInt):
    """ Represents a call to numpy.int64() function.
    """
    __slots__ = ()
    _dtype = NumpyInt64Type()
    name = 'int64'

#==============================================================================
class NumpyReal(PythonReal):
    """
    Represents a call to numpy.real for code generation.

    Represents a call to the NumPy function real.
    > a = 1+2j
    > np.real(a)
    1.0

    Parameters
    ----------
    arg : TypedAstNode
        The argument passed to the function.
    """
    __slots__ = ('_dtype','_rank','_shape','_order','_class_type')
    name = 'real'
    def __new__(cls, arg):
        if isinstance(arg.dtype, PythonNativeBool):
            return NumpyInt(arg)
        else:
            return super().__new__(cls, arg)

    def __init__(self, arg):
        super().__init__(arg)
        self._dtype = arg.dtype.element_type
        self._order = arg.order
        self._rank  = arg.rank
        self._shape = process_shape(self._rank == 0, self.internal_var.shape)
        self._class_type = arg.class_type.switch_basic_type(self._dtype)

    @property
    def is_elemental(self):
        """ Indicates whether the function should be
        called elementwise for an array argument
        """
        return True

#==============================================================================

class NumpyImag(PythonImag):
    """
    Represents a call to numpy.imag for code generation.

    Represents a call to the NumPy function imag.
    > a = 1+2j
    > np.imag(a)
    2.0

    Parameters
    ----------
    arg : TypedAstNode
        The argument passed to the function.
    """
    __slots__ = ('_dtype','_rank','_shape','_order','_class_type')
    name = 'imag'
    def __new__(cls, arg):

        if not isinstance(arg.dtype.primitive_type, PyccelComplexType):
            dtype = PythonNativeInt() if isinstance(arg.dtype, PythonNativeBool) else arg.dtype
            if arg.rank == 0:
                return convert_to_literal(0, dtype)
            dtype = DtypePrecisionToCastFunction[dtype].static_dtype()
            return NumpyZeros(arg.shape, dtype=dtype)
        return super().__new__(cls, arg)

    def __init__(self, arg):
        super().__init__(arg)
        self._dtype = arg.dtype.element_type
        self._order = arg.order
        self._rank  = arg.rank
        self._shape = process_shape(self._rank == 0, self.internal_var.shape)
        self._class_type = arg.class_type.switch_basic_type(self._dtype)

    @property
    def is_elemental(self):
        """ Indicates whether the function should be
        called elementwise for an array argument
        """
        return True

#=======================================================================================
class NumpyComplex(PythonComplex):
    """
    Represents a call to `numpy.complex()` function.

    Represents a call to the NumPy cast function `complex`.

    Parameters
    ----------
    arg0 : TypedAstNode
        The first argument passed to the function. Either the array/scalar being cast
        or the real part of the complex.
    arg1 : TypedAstNode, optional
        The second argument passed to the function. The imaginary part of the complex.
    """
    _real_cast = NumpyReal
    _imag_cast = NumpyImag
    __slots__ = ('_rank','_shape','_order','_class_type')
    name = 'complex'
    def __init__(self, arg0, arg1 = None):
        if arg1 is not None:
            raise NotImplementedError("Use builtin complex function not deprecated np.complex")
        self._shape = arg0.shape
        self._rank  = arg0.rank
        self._order = arg0.order
        self._class_type = arg0.class_type
        super().__init__(arg0)

    @property
    def is_elemental(self):
        """
        Indicates whether the function can be applied elementwise.
        
        Indicates whether the function should be
        called elementwise for an array argument
        """
        return True

class NumpyComplex64(NumpyComplex):
    """ Represents a call to numpy.complex64() function.
    """
    __slots__ = ()
    _dtype = NumpyComplex64Type()
    name = 'complex64'

class NumpyComplex128(NumpyComplex):
    """ Represents a call to numpy.complex128() function.
    """
    __slots__ = ()
    _dtype = NumpyComplex128Type()
    name = 'complex128'

#=======================================================================================

class NumpyResultType(PyccelInternalFunction):
    """
    Class representing a call to the `numpy.result_type` function.

    A class representing a call to the NumPy function `result_type` which returns
    the datatype of an expression. This function can be used to access the `dtype`
    property of a NumPy array.

    Parameters
    ----------
    *arrays_and_dtypes : TypedAstNode
        Any arrays and dtypes passed to the function (currently only accepts one array
        and no dtypes).
    """
    __slots__ = ('_dtype','_class_type')
    _rank = 0
    _shape = None
    _order = None
    name = 'result_type'

    def __init__(self, *arrays_and_dtypes):
        types = [a.cls_name.static_dtype() if isinstance(a, PyccelFunctionDef) else a.class_type for a in arrays_and_dtypes]
        self._class_type = sum(types, start=GenericType())
        if isinstance(self._class_type, ContainerType):
            self._class_type = self._class_type.element_type
        self._dtype = self._class_type

        super().__init__(*arrays_and_dtypes)

#==============================================================================

def process_dtype(dtype):
    """
    Analyse a dtype passed to a NumPy array creation function.

    This function takes a dtype passed to a NumPy array creation function,
    processes it in different ways depending on its type, and finally extracts
    the corresponding type and precision from the `dtype_registry` dictionary.

    This function could be useful when working with numpy creation function
    having a dtype argument, like numpy.array, numpy.arrange, numpy.linspace...

    Parameters
    ----------
    dtype : PythonType, PyccelFunctionDef, LiteralString, str
        The actual dtype passed to the NumPy function.

    Returns
    -------
    Datatype
        The Datatype corresponding to the passed dtype.
    int
        The precision corresponding to the passed dtype.

    Raises
    ------
    TypeError: In the case of unrecognized argument type.
    TypeError: In the case of passed string argument not recognized as valid dtype.
    """

    if isinstance(dtype, PythonType):
        if dtype.arg.rank > 0:
            errors.report("Python's type function doesn't return enough information about this object for pyccel to fully define a type",
                    symbol=dtype, severity="fatal")
        else:
            dtype = dtype.dtype
    elif isinstance(dtype, NumpyResultType):
        dtype =  dtype.dtype

    elif isinstance(dtype, PyccelFunctionDef):
        dtype = dtype.cls_name.static_dtype()

    elif isinstance(dtype, (LiteralString, str)):
        try:
            dtype = dtype_registry[str(dtype)]
        except KeyError:
            raise TypeError(f'Unknown type of {dtype}.')

    if isinstance(dtype, (NumpyNumericType, PythonNativeBool)):
        return dtype
    if isinstance(dtype, FixedSizeNumericType):
        return numpy_precision_map[(dtype.primitive_type, dtype.precision)]
    else:
        raise TypeError(f'Unknown type of {dtype}.')

#==============================================================================
class NumpyNewArray(PyccelInternalFunction):
    """
    Superclass for nodes representing NumPy array allocation functions.

    Class from which all nodes representing a NumPy function which implies a call
    to `Allocate` should inherit.

    Parameters
    ----------
    *args : tuple of TypedAstNode
        The arguments of the superclass PyccelInternalFunction.
    init_dtype : PythonType, PyccelFunctionDef, LiteralString, str
        The actual dtype passed to the NumPy function.
    """
    __slots__ = ('_init_dtype','_class_type')

    def __init__(self, *args, init_dtype = None):
        self._init_dtype = init_dtype
        self._class_type = NumpyNDArrayType(self._dtype)

        super().__init__(*args)

    @property
    def init_dtype(self):
        """
        The dtype provided to the function when it was initialised in Python.

        The dtype provided to the function when it was initialised in Python.
        If no dtype was provided then this should equal `None`.
        """
        return self._init_dtype

    #--------------------------------------------------------------------------
    @staticmethod
    def _process_order(rank, order):

        if rank < 2:
            return None

        order = str(order).strip('\'"')
        if order not in ('C', 'F'):
            raise ValueError('unrecognized order = {}'.format(order))
        return order

#==============================================================================
class NumpyArray(NumpyNewArray):
    """
    Represents a call to `numpy.array` for code generation.

    A class representing a call to the NumPy `array` function.

    Parameters
    ----------
    arg : list, tuple, PythonList
        The data from which the array is initialised.

    dtype : PythonType, PyccelFunctionDef, LiteralString, str
        The data type passed to the NumPy function.

    order : str
        The ordering of the array (C/Fortran).

    ndmin : LiteralInteger, int, optional
        The minimum number of dimensions that the resulting array should
        have.
    """
    __slots__ = ('_arg','_dtype','_shape','_rank','_order')
    _attribute_nodes = ('_arg',)
    name = 'array'

    def __init__(self, arg, dtype=None, order='K', ndmin=None):

        if not isinstance(arg, (PythonTuple, PythonList, Variable, IndexedElement)):
            raise TypeError('Unknown type of  %s.' % type(arg))

        is_homogeneous_tuple = isinstance(arg.class_type, HomogeneousTupleType)
        # Inhomogeneous tuples can contain homogeneous data if it is inhomogeneous due to pointers
        if isinstance(arg.class_type, InhomogeneousTupleType):
            if not isinstance(arg, PythonTuple):
                arg = PythonTuple(*arg)
            is_homogeneous_tuple = arg.is_homogeneous

        # TODO: treat inhomogenous lists and tuples when they have mixed ordering
        if not (is_homogeneous_tuple or isinstance(arg.class_type, HomogeneousContainerType)):
            raise TypeError('we only accept homogeneous arguments')

        if not isinstance(order, (LiteralString, str)):
            raise TypeError("The order must be specified explicitly with a string.")
        elif isinstance(order, LiteralString):
            order = order.python_value

        if ndmin is not None:
            if not isinstance(ndmin, (LiteralInteger, int)):
                raise TypeError("The minimum number of dimensions must be specified explicitly with an integer.")
            elif isinstance(ndmin, LiteralInteger):
                ndmin = ndmin.python_value

        init_dtype = dtype

        if isinstance(arg.dtype, InhomogeneousTupleType):
            # If pseudo-inhomogeneous due to pointers, extract underlying dtype
            if dtype is None:
                dtype = arg[0].dtype
            dtype = process_dtype(dtype)

            shape = (LiteralInteger(len(arg)), *process_shape(False, arg[0].shape))
        else:
            # Verify dtype and get precision
            if dtype is None:
                dtype = arg.dtype
            dtype = process_dtype(dtype)

            shape = process_shape(False, arg.shape)

        rank  = len(shape)

        if ndmin and ndmin>rank:
            shape = (LiteralInteger(1),)*(ndmin-rank) + shape
            rank = ndmin

        if rank < 2:
            order = None
        else:
            # ... Determine ordering
            order = str(order).strip("\'")

            if order not in ('K', 'A', 'C', 'F'):
                raise ValueError(f"Cannot recognize '{order}' order")

            if order in ('K', 'A'):
                order = arg.order or 'C'
            # ...

        self._arg   = arg
        self._shape = shape
        self._rank  = rank
        self._dtype = dtype
        self._order = order
        super().__init__(init_dtype = init_dtype)

    def __str__(self):
        return str(self.arg)

    @property
    def arg(self):
        return self._arg

#==============================================================================
class NumpyArange(NumpyNewArray):
    """
    Represents a call to  numpy.arange for code generation.

    A class representing a call to the NumPy `arange` function.

    Parameters
    ----------
    start : Numeric
        Start of interval, default value 0.

    stop : Numeric
        End of interval.

    step : Numeric
        Spacing between values, default value 1.

    dtype : Datatype
        The type of the output array, if dtype is not given,
        infer the data type from the other input arguments.
    """
    __slots__ = ('_start','_step','_stop','_dtype','_shape')
    _attribute_nodes = ('_start','_step','_stop')
    _rank = 1
    _order = None
    name = 'arange'

    def __init__(self, start, stop = None, step = None, dtype = None):

        if stop is None:
            self._start = LiteralInteger(0)
            self._stop = start
        else:
            self._start = start
            self._stop = stop
        self._step = step if step is not None else LiteralInteger(1)

        init_dtype = dtype
        if dtype is None:
            type_info = NumpyResultType(*self.arg)
            dtype = type_info.dtype

        self._dtype = process_dtype(dtype)

        self._shape = (MathCeil(PyccelDiv(PyccelMinus(self._stop, self._start), self._step)))
        self._shape = process_shape(False, self._shape)
        super().__init__(init_dtype = init_dtype)

    @property
    def arg(self):
        return (self._start, self._stop, self._step)

    @property
    def start(self):
        return self._start

    @property
    def stop(self):
        return self._stop

    @property
    def step(self):
        return self._step

    def __getitem__(self, index):
        step = PyccelMul(index, self.step, simplify=True)
        return PyccelAdd(self.start, step, simplify=True)

#==============================================================================
class NumpySum(PyccelInternalFunction):
    """
    Represents a call to  numpy.sum for code generation.

    Represents a call to  numpy.sum for code generation.

    Parameters
    ----------
    arg : list , tuple , PythonTuple, PythonList, Variable
        The argument passed to the sum function.
    """
    __slots__ = ('_dtype', '_class_type')
    name = 'sum'
    _rank  = 0
    _shape = None
    _order = None

    def __init__(self, arg):
        if not isinstance(arg, TypedAstNode):
            raise TypeError('Unknown type of  %s.' % type(arg))
        super().__init__(arg)
        if isinstance(arg.dtype.primitive_type, PyccelBooleanType):
            self._dtype = NumpyInt64Type()
        else:
            self._dtype = process_dtype(arg.dtype)
        self._class_type = self._dtype

    @property
    def arg(self):
        return self._args[0]

#==============================================================================
class NumpyProduct(PyccelInternalFunction):
    """
    Represents a call to numpy.prod for code generation.

    Represents a call to numpy.prod for code generation.

    Parameters
    ----------
    arg : list , tuple , PythonTuple, PythonList, Variable
        The argument passed to the prod function.
    """
    __slots__ = ('_arg','_dtype','_class_type')
    name = 'product'
    _rank  = 0
    _shape = None
    _order = None

    def __init__(self, arg):
        if not isinstance(arg, TypedAstNode):
            raise TypeError('Unknown type of  %s.' % type(arg))
        super().__init__(arg)
        self._arg = PythonList(arg) if arg.rank == 0 else self._args[0]
        self._arg = NumpyInt64(self._arg) if isinstance(arg.dtype.primitive_type, (PyccelBooleanType, PyccelIntegerType)) \
                    else self._arg
        self._dtype = process_dtype(self._arg.dtype)
        self._class_type = self._dtype

    @property
    def arg(self):
        return self._arg


#==============================================================================
class NumpyMatmul(PyccelInternalFunction):
    """
    Represents a call to numpy.matmul for code generation.

    Represents a call to NumPy's `matmul` function for code generation.

    Parameters
    ----------
    a : TypedAstNode
        The first argument of the matrix multiplication.
    b : TypedAstNode
        The second argument of the matrix multiplication.
    """
    __slots__ = ('_dtype','_shape','_rank','_order','_class_type')
    name = 'matmul'

    def __init__(self, a ,b):
        super().__init__(a, b)
        if pyccel_stage == 'syntactic':
            return

        if not isinstance(a, TypedAstNode):
            raise TypeError('Unknown type of  %s.' % type(a))
        if not isinstance(b, TypedAstNode):
            raise TypeError('Unknown type of  %s.' % type(a))

        args      = (a, b)
        type_info = NumpyResultType(*args)
        self._dtype = process_dtype(type_info.dtype)

        if not (a.shape is None or b.shape is None):

            m = 1 if a.rank < 2 else a.shape[0]
            n = 1 if b.rank < 2 else b.shape[1]
            self._shape = (m, n)

        if a.rank == 1 and b.rank == 1:
            self._rank  = 0
            self._shape = None
        elif a.rank == 1 or b.rank == 1:
            self._rank  = 1
            self._shape = (b.shape[1] if a.rank == 1 else a.shape[0],)
        else:
            self._rank = 2


        if a.order == b.order:
            self._order = a.order
        else:
            self._order = None if self._rank < 2 else 'C'

        self._class_type = NumpyNDArrayType(self._dtype)

    @property
    def a(self):
        return self._args[0]

    @property
    def b(self):
        return self._args[1]

#==============================================================================
class NumpyShape(PyccelInternalFunction):
    """
    Represents a call to numpy.shape for code generation.

    This wrapper class represents calls to the function `numpy.shape` in the
    user code, or equivalently to the `shape` property of a `numpy.ndarray`.

    Objects of this class are never present in the Pyccel AST, because the
    class constructor always returns a PythonTuple with the required shape.

    Parameters
    ----------
    arg : TypedAstNode
        The Numpy array whose shape is being investigated.

    Returns
    -------
    PythonTuple
        The shape of the Numpy array, i.e. its size along each dimension.
    """

    __slots__ = ()
    name = 'shape'

    def __new__(cls, arg):
        if isinstance(arg.shape, PythonTuple):
            return arg.shape
        else:
            return PythonTuple(*arg.shape)

#==============================================================================
class NumpyLinspace(NumpyNewArray):

    """
    Represents a call to the function `numpy.linspace`.

    A class representing a call to the NumPy `linspace` function which returns `num`
    evenly spaced samples, calculated over the interval [start, stop].

    Parameters
      ----------
      start : list , tuple , PythonTuple, PythonList, Variable, Literals
           Represents the starting value of the sequence.

      stop : list , tuple , PythonTuple, PythonList, Variable, Literals
           Represents the ending value of the sequence (if endpoint is set to False).

      num : int, optional
           Number of samples to generate. Default is 50. Must be non-negative.

      endpoint : bool, optional
           If True, stop is the last sample. Otherwise, it is not included. Default is True.

      dtype : str, PyccelType
           The type of the output array. If dtype is not given, the data type is calculated
           from start and stop, the calculated dtype will never be an integer.
    """

    __slots__ = ('_dtype','_index','_start','_stop',
            '_num','_endpoint','_shape', '_rank','_ind','_step',
            '_py_argument','_order')
    _attribute_nodes = ('_start', '_stop', '_index', '_step', '_num',
            '_endpoint', '_ind')
    name = 'linspace'

    def __init__(self, start, stop, num=None, endpoint=True, dtype=None):

        if not num:
            num = LiteralInteger(50)

        if num.rank != 0 or not isinstance(getattr(num.dtype, 'primitive_type', None), PyccelIntegerType):
            raise TypeError('Expecting positive integer num argument.')

        if any(not isinstance(arg, TypedAstNode) for arg in (start, stop, num)):
            raise TypeError('Expecting valid args.')

        init_dtype = dtype
        if dtype:
            self._dtype = process_dtype(dtype)
        else:
            args      = (start, stop)
            type_info = NumpyResultType(*args)
            if type_info.dtype.primitive_type is PyccelIntegerType():
                self._dtype = NumpyFloat64Type()
            else:
                self._dtype = process_dtype(type_info.dtype)

        self._index = Variable(PythonNativeInt(), 'linspace_index')
        self._start = start
        self._stop  = stop
        self._num  = num
        if endpoint is True:
            self._endpoint = LiteralTrue()
        elif endpoint is False:
            self._endpoint = LiteralFalse()
        else:
            if not isinstance(endpoint.dtype, PythonNativeBool):
                errors.report(WRONG_LINSPACE_ENDPOINT, symbol=endpoint, severity="fatal")
            self._endpoint = endpoint

        shape = broadcast(self._start.shape, self._stop.shape)
        self._shape = (self._num,)
        if shape is not None:
            self._shape += shape
        self._rank  = len(self._shape)
        self._order = None if self._rank < 2 else 'C'

        self._ind = None

        if isinstance(self.endpoint, LiteralFalse):
            self._step = PyccelDiv(PyccelMinus(self._stop, self._start), self.num)
        elif isinstance(self.endpoint, LiteralTrue):
            self._step = PyccelDiv(PyccelMinus(self._stop, self._start), PyccelMinus(self.num, LiteralInteger(1), simplify=True))
        else:
            self._step = PyccelDiv(PyccelMinus(self.stop, self.start), PyccelMinus(self.num, PythonInt(self.endpoint)))

        super().__init__(init_dtype = init_dtype)

    @property
    def endpoint(self):
        """Indicates if the stop must be included or not."""
        return self._endpoint

    @property
    def start(self):
        """Represent the starting value of the sequence."""
        return self._start

    @property
    def stop(self):
        """Represent the end value of the sequence, if the endpoint is False the stop will not be included."""
        return self._stop

    @property
    def num(self):
        """Represent the number of generated elements by the linspace function."""
        return self._num

    @property
    def index(self):
        """Used in the fortran codegen when there is no for loop created."""
        return self._index

    @property
    def step(self):
        """Represent size of spacing between generated elements."""
        return self._step

    @property
    def ind(self):
        """Used to store the index generated by the created for loop and needed by linspace function."""
        return self._ind

    @ind.setter
    def ind(self, value):
        assert self._ind is None
        value.set_current_user_node(self)
        self._ind = value

    @property
    def is_elemental(self):
        return True

#==============================================================================
class NumpyWhere(PyccelInternalFunction):
    """
    Represents a call to `numpy.where`.

    Represents a call to NumPy's `where` function.

    Parameters
    ----------
    condition : TypedAstNode
        The condition which determines which value is returned.

    x : TypedAstNode, optional
        The value if True. If `x` is provided, `y` should also be provided.

    y : TypedAstNode, optional
        The value if False. If `y` is provided, `x` should also be provided.
    """

    __slots__ = ('_condition', '_value_true', '_value_false', '_dtype',
                 '_rank', '_shape', '_order', '_class_type')
    _attribute_nodes = ('_condition','_value_true','_value_false')
    name = 'where'

    def __new__(cls, condition, x = None, y = None):
        if x is None and y is None:
            return NumpyNonZero(condition)
        elif x is None or y is None:
            raise TypeError("Either both or neither of x and y should be given")
        else:
            return super().__new__(cls)

    def __init__(self, condition, x, y):
        self._condition = condition
        self._value_true = x
        self._value_false = y

        args      = (x, y)
        type_info = NumpyResultType(*args)
        self._dtype = process_dtype(type_info.dtype)

        shape = broadcast(x.shape, y.shape)
        shape = broadcast(condition.shape, shape)

        self._shape = process_shape(False, shape)
        self._rank  = len(shape)
        self._order = None if self._rank < 2 else 'C'

        self._class_type = NumpyNDArrayType(self._dtype)
        super().__init__(condition, x, y)

    @property
    def condition(self):
        """Boolean argument determining which value is returned"""
        return self._condition

    @property
    def value_true(self):
        """Value returned when the condition is evaluated to True."""
        return self._value_true

    @property
    def value_false(self):
        """Value returned when the condition is evaluated to False."""
        return self._value_false

    @property
    def is_elemental(self):
        """ Indicates whether the function should be
        called elementwise for an array argument
        """
        return True

#==============================================================================
class NumpyRand(PyccelInternalFunction):
    """
    Represents a call to  numpy.random.random or numpy.random.rand for code generation.

    Represents a call to  numpy.random.random or numpy.random.rand for code generation.

    Parameters
    ----------
    *args : tuple of TypedAstNode
        The arguments passed to the function.
    """
    __slots__ = ('_dtype','_shape','_rank','_order','_class_type')
    name = 'rand'

    def __init__(self, *args):
        super().__init__(*args)
        self._rank  = len(args)
        self._shape = None if self._rank == 0 else args
        self._order = None if self._rank < 2 else 'C'
        if self.rank == 0:
            self._dtype = PythonNativeFloat()
            self._class_type = self._dtype
        else:
            self._dtype = NumpyFloat64Type()
            self._class_type = NumpyNDArrayType(self._dtype)

#==============================================================================
class NumpyRandint(PyccelInternalFunction):
    """
    Class representing a call to NumPy's randint function.

    Class representing a call to NumPy's randint function.

    Parameters
    ----------
    low : TypedAstNode
        The first argument passed to the function. The smallest possible value for
        the generated number.
    high : TypedAstNode, optional
        The second argument passed to the function. The largest possible value for
        the generated number.
    size : TypedAstNode, optional
        The size of the array that will be generated.
    """
    __slots__ = ('_rand','_low','_high','_dtype','_shape','_rank','_order','_class_type')
    name = 'randint'
    _attribute_nodes = ('_low', '_high')

    def __init__(self, low, high = None, size = None):
        if size is not None and not hasattr(size,'__iter__'):
            size = (size,)

        if high is None:
            high = low
            low  = None

        self._shape   = size
        if size is None:
            self._dtype = PythonNativeInt()
            self._rank = 0
            self._class_type = self._dtype
        else:
            self._dtype = NumpyInt64()
            self._rank = len(self.shape)
            self._class_type = NumpyNDArrayType(self._dtype)
        self._order   = None if self._rank < 2 else 'C'
        self._rand    = NumpyRand() if size is None else NumpyRand(*size)
        self._low     = low
        self._high    = high
        super().__init__()

    @property
    def rand_expr(self):
        return self._rand

    @property
    def high(self):
        """ return high property of NumpyRandint"""
        return self._high

    @property
    def low(self):
        """ return low property of NumpyRandint"""
        return self._low

#==============================================================================
class NumpyFull(NumpyNewArray):
    """
    Represents a call to `numpy.full` for code generation.

    Represents a call to the NumPy function `full` which creates an array
    of a specified size and shape filled with a specified value.

    Parameters
    ----------
    shape : TypedAstNode
        Shape of the new array, e.g., ``(2, 3)`` or ``2``.
        For a 1D array this is either a `LiteralInteger` or an expression.
        For a ND array this is a `TypedAstNode` with the class type HomogeneousTupleType.

    fill_value : TypedAstNode
        Fill value.

    dtype : PythonType, PyccelFunctionDef, LiteralString, str, optional
        Datatype for the constructed array.
        If `None` the dtype of the fill value is used.

    order : {'C', 'F'}, optional
        Whether to store multidimensional data in C- or Fortran-contiguous
        (row- or column-wise) order in memory.
    """
    __slots__ = ('_fill_value','_dtype','_shape','_rank','_order')
    name = 'full'

    def __init__(self, shape, fill_value, dtype=None, order='C'):

        # Convert shape to PythonTuple
        shape = process_shape(False, shape)

        init_dtype = dtype
        # If there is no dtype, extract it from fill_value
        # TODO: must get dtype from an annotated node
        if dtype is None:
            dtype = fill_value.dtype
        dtype = process_dtype(dtype)

        # Cast fill_value to correct type
        if fill_value:
            if fill_value.dtype != dtype:
                cast_func = DtypePrecisionToCastFunction[dtype]
                fill_value = cast_func(fill_value)
        self._shape = shape
        self._rank  = len(self._shape)
        self._dtype = dtype
        self._order = NumpyNewArray._process_order(self._rank, order)

        super().__init__(fill_value, init_dtype = init_dtype)

    #--------------------------------------------------------------------------
    @property
    def fill_value(self):
        return self._args[0]

#==============================================================================
class NumpyAutoFill(NumpyFull):
    """ Abstract class for all classes which inherit from NumpyFull but
        the fill_value is implicitly specified
    """
    __slots__ = ()
    def __init__(self, shape, dtype='float', order='C'):
        if not dtype:
            raise TypeError("Data type must be provided")
        super().__init__(shape, Nil(), dtype, order)

#==============================================================================
class NumpyEmpty(NumpyAutoFill):
    """
    Represents a call to numpy.empty for code generation.

    Represents a call to numpy.empty for code generation.

    Parameters
    ----------
    shape : TypedAstNode
        The shape of the array to be created.

    dtype : PythonType, PyccelFunctionDef, LiteralString, str
        The actual dtype passed to the NumPy function.

    order : str, LiteralString
        The order passed to the function.
    """
    __slots__ = ()
    name = 'empty'

    def __init__(self, shape, dtype='float', order='C'):
        super().__init__(shape, dtype, order)

    @property
    def fill_value(self):
        return None

#==============================================================================
class NumpyZeros(NumpyAutoFill):
    """ Represents a call to numpy.zeros for code generation.
    """
    __slots__ = ()
    name = 'zeros'

    @property
    def fill_value(self):
        return convert_to_literal(0, self.dtype)

#==============================================================================
class NumpyOnes(NumpyAutoFill):
    """ Represents a call to numpy.ones for code generation.
    """
    __slots__ = ()
    name = 'ones'
    @property
    def fill_value(self):
        return convert_to_literal(1, self.dtype)

#==============================================================================
class NumpyFullLike(PyccelInternalFunction):
    """
    Represents a call to numpy.full_like for code generation.

    This wrapper class represents calls to the function numpy.full_like.
    Objects of this class are never present in the Pyccel AST, because the
    class constructor always returns an object of type `NumpyFull`.

    Parameters
    ----------
    a : Variable
        Numpy array which is used as a template.

    fill_value : TypedAstNode
        Scalar value which will be assigned to each entry of the new array.

    dtype : PythonType, PyccelFunctionDef, LiteralString, str, optional
        Type of the data contained in the new array. If None, a.dtype is used.

    order : str, default='K'
        Ordering used for the indices of a multi-dimensional array.

    subok : bool, default=True
        This parameter is currently ignored.

    shape : PythonTuple of TypedAstNode
        Overrides the shape of the array.
        For a 1D array this is either a `LiteralInteger` or an expression.
        For a ND array this is a `TypedAstNode` with the class type HomogeneousTupleType.

    See Also
    --------
    numpy.full_like :
        See documentation of `numpy.full_like`: <https://numpy.org/doc/stable/reference/generated/numpy.full_like.html>.
    """
    __slots__ = ()
    name = 'full_like'
    def __new__(cls, a, fill_value, dtype=None, order='K', subok=True, shape=None):

        # NOTE: we ignore 'subok' argument
        if dtype is None:
            dtype = NumpyResultType(a)
        order = a.order if str(order).strip('\'"') in ('K', 'A') else order
        shape = NumpyShape(a) if shape is None else shape
        return NumpyFull(shape, fill_value, dtype, order)

#==============================================================================
class NumpyEmptyLike(PyccelInternalFunction):
    """
    Represents a call to numpy.empty_like for code generation.

    This wrapper class represents calls to the function numpy.empty_like.
    Objects of this class are never present in the Pyccel AST, because the
    class constructor always returns an object of type `NumpyEmpty`.

    Parameters
    ----------
    a : Variable
        Numpy array which is used as a template.

    dtype : PythonType, PyccelFunctionDef, LiteralString, str, optional
        Type of the data contained in the new array. If None, a.dtype is used.

    order : str, default='K'
        Ordering used for the indices of a multi-dimensional array.

    subok : bool, default=True
        This parameter is currently ignored.

    shape : PythonTuple of TypedAstNode
        Overrides the shape of the array.
        For a 1D array this is either a `LiteralInteger` or an expression.
        For a ND array this is a `TypedAstNode` with the class type HomogeneousTupleType.

    See Also
    --------
    numpy.empty_like :
        See documentation of `numpy.empty_like`: <https://numpy.org/doc/stable/reference/generated/numpy.empty_like.html>.
    """
    __slots__ = ()
    name = 'empty_like'

    def __new__(cls, a, dtype=None, order='K', subok=True, shape=None):

        # NOTE: we ignore 'subok' argument
        if dtype is None:
            dtype = NumpyResultType(a)
        order = a.order if str(order).strip('\'"') in ('K', 'A') else order
        shape = NumpyShape(a) if shape is None else shape

        return NumpyEmpty(shape, dtype, order)

#==============================================================================
class NumpyOnesLike(PyccelInternalFunction):
    """
    Represents a call to numpy.ones_like for code generation.

    This wrapper class represents calls to the function numpy.ones_like.
    Objects of this class are never present in the Pyccel AST, because the
    class constructor always returns an object of type `NumpyOnes`.

    Parameters
    ----------
    a : Variable
        Numpy array which is used as a template.

    dtype : PythonType, PyccelFunctionDef, LiteralString, str, optional
        Type of the data contained in the new array. If None, a.dtype is used.

    order : str, default='K'
        Ordering used for the indices of a multi-dimensional array.

    subok : bool, default=True
        This parameter is currently ignored.

    shape : PythonTuple of TypedAstNode
        Overrides the shape of the array.
        For a 1D array this is either a `LiteralInteger` or an expression.
        For a ND array this is a `TypedAstNode` with the class type HomogeneousTupleType.

    See Also
    --------
    numpy.ones_like :
        See documentation of `numpy.ones_like`: <https://numpy.org/doc/stable/reference/generated/numpy.ones_like.html>.
    """
    __slots__ = ()
    name = 'ones_like'
    def __new__(cls, a, dtype=None, order='K', subok=True, shape=None):

        # NOTE: we ignore 'subok' argument
        if dtype is None:
            dtype = NumpyResultType(a)
        order = a.order if str(order).strip('\'"') in ('K', 'A') else order
        shape = NumpyShape(a) if shape is None else shape

        return NumpyOnes(shape, dtype, order)

#==============================================================================
class NumpyZerosLike(PyccelInternalFunction):
    """
    Represents a call to numpy.zeros_like for code generation.

    This wrapper class represents calls to the function numpy.zeros_like.
    Objects of this class are never present in the Pyccel AST, because the
    class constructor always returns an object of type `NumpyZeros`.

    Parameters
    ----------
    a : Variable
        Numpy array which is used as a template.

    dtype : PythonType, PyccelFunctionDef, LiteralString, str, optional
        Type of the data contained in the new array. If None, a.dtype is used.

    order : str, default='K'
        Ordering used for the indices of a multi-dimensional array.

    subok : bool, default=True
        This parameter is currently ignored.

    shape : PythonTuple of TypedAstNode
        Overrides the shape of the array.
        For a 1D array this is either a `LiteralInteger` or an expression.
        For a ND array this is a `TypedAstNode` with the class type HomogeneousTupleType.

    See Also
    --------
    numpy.zeros_like :
        See documentation of `numpy.zeros_like`: <https://numpy.org/doc/stable/reference/generated/numpy.zeros_like.html>.
    """
    __slots__ = ()
    name = 'zeros_like'

    def __new__(cls, a, dtype=None, order='K', subok=True, shape=None):

        # NOTE: we ignore 'subok' argument
        if dtype is None:
            dtype = NumpyResultType(a)
        order = a.order if str(order).strip('\'"') in ('K', 'A') else order
        shape = NumpyShape(a) if shape is None else shape

        return NumpyZeros(shape, dtype, order)

#==============================================================================
class NumpyNorm(PyccelInternalFunction):
    """
    Represents call to `numpy.norm`.

    Represents a call to the NumPy function norm.

    Parameters
    ----------
    arg : TypedAstNode
        The first argument passed to the function.
    axis : TypedAstNode, optional
        The second argument passed to the function, indicating the axis along
        which the norm should be calculated.
    """
    __slots__ = ('_dtype', '_shape','_rank','_order','_arg','_class_type')
    name = 'norm'

    def __init__(self, arg, axis=None):
        super().__init__(arg, axis)
        arg_dtype = arg.dtype
        if not isinstance(arg_dtype.primitive_type, (PyccelFloatingPointType, PyccelComplexType)):
            arg = NumpyFloat64(arg)
            self._dtype = NumpyFloat64Type()
        else:
            self._dtype = numpy_precision_map[(PyccelFloatingPointType(), arg_dtype.precision)]
        self._arg = PythonList(arg) if arg.rank == 0 else arg
        if self.axis is not None:
            sh = list(arg.shape)
            del sh[self.axis]
            self._shape = tuple(sh)
            self._rank = len(self._shape)
            self._order = None if self._rank < 2 else arg.order
        else:
            self._shape = None
            self._order = None
            self._rank  = 0
        self._class_type = NumpyNDArrayType(self._dtype)

    @property
    def arg(self):
        return self._arg

    @property
    def python_arg(self):
        """numpy.norm argument without casting.
        the actual arg property contains casting methods for C/Fortran,
        which is not necessary for a Python code, and the casting makes Python language tests fail.
        """
        return self._args[0]

    @property
    def axis(self):
        """
        Mimic the behavior of axis argument of numpy.norm in python,
        and dim argument of Norm2 in Fortran.
        """
        return self._args[1]

#==============================================================================
# Numpy universal functions
# https://numpy.org/doc/stable/reference/ufuncs.html#available-ufuncs
#==============================================================================
class NumpyUfuncBase(PyccelInternalFunction):
    """
    Base class for Numpy's universal functions.

    The class from which NumPy's universal functions inherit. All classes which
    inherit from this class operate on their arguments elementally.

    Parameters
    ----------
    *args : tuple of TypedAstNode
        The arguments passed to the function.
    """
    __slots__ = ('_dtype','_shape','_rank','_order','_class_type')

    @property
    def is_elemental(self):
        return True

#------------------------------------------------------------------------------
class NumpyUfuncUnary(NumpyUfuncBase):
    """
    Class representing Numpy's universal function with one argument.

    Class representing Numpy's universal function. All classes which
    inherit from this class have one argument and operate on it
    elementally. In other words it should be equivalent to write:
    >>> for i in iterable: NumpyUfuncUnary(i)

    or
    >>> NumpyUfuncUnary(iterable)

    Parameters
    ----------
    x : TypedAstNode
        The argument passed to the function.
    """
    __slots__ = ()

    def __init__(self, x):
        self._set_dtype(x)
        self._set_shape_rank(x)
        self._set_order(x)
<<<<<<< HEAD
        self._class_type = NumpyNDArrayType(self._dtype) if self.rank else self._dtype
=======
        if self.rank:
            self._class_type = NumpyNDArrayType()
        else:
            self._class_type = self.dtype
>>>>>>> e371f27b
        super().__init__(x)

    def _set_shape_rank(self, x):
        self._shape      = x.shape
        self._rank       = x.rank

    def _set_dtype(self, x):
        """
        Use the argument to calculate the dtype and precision of the result.

        Use the argument to calculate the dtype and precision of the result.

        Parameters
        ----------
        x : TypedAstNode
            The argument passed to the function.
        """
        x_dtype = x.dtype
        if not isinstance(x_dtype.primitive_type, (PyccelFloatingPointType, PyccelComplexType)):
            self._dtype = NumpyFloat64Type()
        else:
            self._dtype = numpy_precision_map[(x_dtype.primitive_type, x_dtype.precision)]

    def _set_order(self, x):
        self._order      = x.order

    @property
    def arg(self):
        """
        The argument passed to the NumPy unary function.

        The argument passed to the NumPy unary function.
        """
        return self._args[0]

#------------------------------------------------------------------------------
class NumpyUfuncBinary(NumpyUfuncBase):
    """
    Class representing Numpy's universal function with two arguments.

    Class representing Numpy's universal function. All classes which
    inherit from this class have two arguments and operate on them
    in lockstep. In other words it should be equivalent to write:
    >>> for i,_ in enumerate(iterable1): NumpyUfuncUnary(iterable1(i), iterable2(i))

    or
    >>> NumpyUfuncUnary(iterable1, iterable2)

    Parameters
    ----------
    x1 : TypedAstNode
        The first argument passed to the function.
    x2 : TypedAstNode
        The second argument passed to the function.
    """
    __slots__ = ()
    def __init__(self, x1, x2):
        super().__init__(x1, x2)
        self._set_dtype(x1, x2)
        self._set_shape_rank(x1, x2)
        self._set_order(x1, x2)
        self._class_type = NumpyNDArrayType(self._dtype) if self.rank else self._dtype

    def _set_shape_rank(self, x1, x2):
        self._shape = broadcast(x1.shape, x2.shape)
        self._rank  = 0 if self._shape is None else len(self._shape)

    def _set_dtype(self, x1, x2):
        """
        Use the argument to calculate the dtype and precision of the result.

        Use the argument to calculate the dtype and precision of the result.

        Parameters
        ----------
        x1 : TypedAstNode
            The first argument passed to the function.
        x2 : TypedAstNode
            The second argument passed to the function.
        """
        if x1.dtype.primitive_type in (PyccelBooleanType(), PyccelIntegerType()) or \
           x2.dtype.primitive_type in (PyccelBooleanType(), PyccelIntegerType()) :
            self._dtype = NumpyFloat64Type()
        else:
            arg_dtype = x1.dtype + x2.dtype
            self._dtype = numpy_precision_map[(PyccelFloatingPointType(), arg_dtype.precision)]

    def _set_order(self, x1, x2):
        if x1.order == x2.order:
            self._order = x1.order
        else:
            self._order = None if self._rank < 2 else 'C'

#------------------------------------------------------------------------------
# Math operations
#------------------------------------------------------------------------------
#class NumpyAbsolute(NumpyUfuncUnary): __slots__ = ()
class NumpyFabs    (NumpyUfuncUnary):
    """Represent a call to the fabs function in the Numpy library"""
    __slots__ = ()
    name = 'fabs'
class NumpyExp     (NumpyUfuncUnary):
    """Represent a call to the exp function in the Numpy library"""
    __slots__ = ()
    name = 'exp'
class NumpyLog     (NumpyUfuncUnary):
    """Represent a call to the log function in the Numpy library"""
    __slots__ = ()
    name = 'log'
class NumpySqrt    (NumpyUfuncUnary):
    """Represent a call to the sqrt function in the Numpy library"""
    __slots__ = ()
    name = 'sqrt'

#------------------------------------------------------------------------------
# Trigonometric functions
#------------------------------------------------------------------------------
class NumpySin    (NumpyUfuncUnary):
    """Represent a call to the sin function in the Numpy library"""
    __slots__ = ()
    name = 'sin'
class NumpyCos    (NumpyUfuncUnary):
    """Represent a call to the cos function in the Numpy library"""
    __slots__ = ()
    name = 'cos'
class NumpyTan    (NumpyUfuncUnary):
    """Represent a call to the tan function in the Numpy library"""
    __slots__ = ()
    name = 'tan'
class NumpyArcsin (NumpyUfuncUnary):
    """Represent a call to the arcsin function in the Numpy library"""
    __slots__ = ()
    name = 'arcsin'
class NumpyArccos (NumpyUfuncUnary):
    """Represent a call to the arccos function in the Numpy library"""
    __slots__ = ()
    name = 'arccos'
class NumpyArctan (NumpyUfuncUnary):
    """Represent a call to the arctan function in the Numpy library"""
    __slots__ = ()
    name = 'arctan'
class NumpyArctan2(NumpyUfuncBinary):
    """Represent a call to the arctan2 function in the Numpy library"""
    __slots__ = ()
    name = 'arctan2'
class NumpyHypot  (NumpyUfuncBinary):
    """Represent a call to the hypot function in the Numpy library"""
    __slots__ = ()
    name = 'hypot'
class NumpySinh   (NumpyUfuncUnary):
    """Represent a call to the sinh function in the Numpy library"""
    __slots__ = ()
    name = 'sinh'
class NumpyCosh   (NumpyUfuncUnary):
    """Represent a call to the cosh function in the Numpy library"""
    __slots__ = ()
    name = 'cosh'
class NumpyTanh   (NumpyUfuncUnary):
    """Represent a call to the tanh function in the Numpy library"""
    __slots__ = ()
    name = 'tanh'
class NumpyArcsinh(NumpyUfuncUnary):
    """Represent a call to the arcsinh function in the Numpy library"""
    __slots__ = ()
    name = 'arcsinh'
class NumpyArccosh(NumpyUfuncUnary):
    """Represent a call to the arccosh function in the Numpy library"""
    __slots__ = ()
    name = 'arccosh'
class NumpyArctanh(NumpyUfuncUnary):
    """Represent a call to the arctanh function in the Numpy library"""
    __slots__ = ()
    name = 'arctanh'
#class NumpyDeg2rad(NumpyUfuncUnary):
#    """Represent a call to the numpydeg2rad function in the Numpy library"""
#    __slots__ = ()
#    name = 'deg2rad'
#class NumpyRad2deg(NumpyUfuncUnary):
#    """Represent a call to the numpyrad2deg function in the Numpy library"""
#     __slots__ = ()
#     name = 'rad2deg'

#==============================================================================
class NumpySign(NumpyUfuncUnary):
    """Represent a call to the sign function in the Numpy library"""
    __slots__ = ()
    name = 'sign'
    def _set_dtype(self, x):
        self._dtype = process_dtype(x.dtype)

class NumpyAbs(NumpyUfuncUnary):
    """Represent a call to the abs function in the Numpy library"""
    __slots__ = ()
    name = 'abs'
    def _set_dtype(self, x):
        x_dtype = x.dtype
        if isinstance(x_dtype.primitive_type, PyccelComplexType):
            dtype = x_dtype.element_type
        else:
            dtype = x_dtype
        self._dtype = process_dtype(dtype)

class NumpyFloor(NumpyUfuncUnary):
    """
    Represent a call to the floor function in the Numpy library.

    Represent a call to the floor function in the Numpy library.

    Parameters
    ----------
    x : TypedAstNode
        The argument passed to the function.
    """
    __slots__ = ()
    name = 'floor'

class NumpyMod(NumpyUfuncBinary):
    """
    Represent a call to the `numpy.mod` function.

    Represent a call to the mod function in the Numpy library.

    Parameters
    ----------
    x1 : TypedAstNode
        Dividend of the operator.
    x2 : TypedAstNode
        Divisor of the operator.
    """
    __slots__ = ()
    name = 'mod'

    def __init__(self, x1, x2):
        super().__init__(x1, x2)
        x1 = NumpyInt(x1) if isinstance(x1.dtype, PythonNativeBool) else x1
        x2 = NumpyInt(x2) if isinstance(x2.dtype, PythonNativeBool) else x2
        self._args = (x1, x2)

    def _set_shape_rank(self, x1, x2):
        args   = (x1, x2)
        ranks  = [a.rank  for a in args]
        shapes = [a.shape for a in args]

        if all(r == 0 for r in ranks):
            self._rank  = 0
            self._shape = None
        else:
            if len(args) == 1:
                shape = args[0].shape
            else:
                shape = broadcast(args[0].shape, args[1].shape)

                for a in args[2:]:
                    shape = broadcast(shape, a.shape)

            self._shape = shape
            self._rank  = len(shape)

    def _set_dtype(self, x1, x2):
        """
        Set the datatype of the object.

        Set the datatype of the object by calculating how the types
        may be promoted.

        Parameters
        ----------
        x1 : TypedAstNode
            The first argument which helps determine the datatype.
        x2 : TypedAstNode
            The second argument which helps determine the datatype.
        """
        if isinstance(x1.dtype, PythonNativeBool) and isinstance(x2.dtype, PythonNativeBool):
            self._dtype = NumpyInt8Type()
        else:
            arg_class_type = x1.class_type + x2.class_type
            if isinstance(arg_class_type, NumpyNDArrayType):
                arg_dtype = arg_class_type.element_type
            else:
                arg_dtype = arg_class_type
            self._dtype = process_dtype(arg_dtype)

class NumpyAmin(PyccelInternalFunction):
    """
    Represents a call to  numpy.min for code generation.

    Represents a custom class for handling minimum operations.

    Parameters
    ----------
    arg : array_like
        The input array for which the minimum argument is calculated.
    """
    __slots__ = ('_dtype', '_class_type')
    name = 'amin'
    _rank = 0
    _shape = None
    _order = None
    def __init__(self, arg):
        super().__init__(arg)
        self._dtype = arg.dtype
        self._class_type = self._dtype

    @property
    def arg(self):
        """
        Get the argument to the min function.
        
        This method retrieves the argument used in the min function.
        """
        return self._args[0]

class NumpyAmax(PyccelInternalFunction):
    """
    Represents a call to  numpy.max for code generation.

    Represents a custom class for handling maximum operations.

    Parameters
    ----------
    arg : array_like
        The input array for which the maximum argument is calculated.
    """
    __slots__ = ('_dtype', '_class_type')
    name = 'amax'
    _rank = 0
    _shape = None
    _order = None
    def __init__(self, arg):
        super().__init__(arg)
        self._dtype = arg.dtype
        self._class_type = self._dtype

    @property
    def arg(self):
        """
        Get the argument to the max function.

        This method retrieves the argument used in the max function.
        """
        return self._args[0]


    @property
    def is_elemental(self):
        return False

class NumpyTranspose(NumpyUfuncUnary):
    """Represents a call to the transpose function in the Numpy library"""
    __slots__ = ()
    name = 'transpose'

    def __new__(cls, x, *axes):
        if x.rank<2:
            return x
        else:
            return super().__new__(cls)

    def __init__(self, x, *axes):
        if len(axes)!=0:
            raise NotImplementedError("The axes argument of the transpose function is not yet implemented")
        super().__init__(x)

    @property
    def internal_var(self):
        """ Return the variable being transposed
        """
        return self._args[0]

    def __getitem__(self, *args):
        x = self._args[0]
        rank = x.rank
        # Add empty slices to fully index the object
        if len(args) < rank:
            args = args + tuple([Slice(None, None)]*(rank-len(args)))
        return NumpyTranspose(x.__getitem__(*reversed(args)))

    def _set_dtype(self, x):
        self._dtype = process_dtype(x.dtype)

    def _set_shape_rank(self, x):
        self._shape = tuple(reversed(x.shape))
        self._rank  = x.rank

    def _set_order(self, x):
        self._order = 'C' if x.order=='F' else 'F'

    @property
    def is_elemental(self):
        return False

class NumpyConjugate(PythonConjugate):
    """
    Represents a call to  numpy.conj for code generation.

    Represents a call to the NumPy function conj or conjugate.
    > a = 1+2j
    > np.conj(a)
    1-2j

    Parameters
    ----------
    arg : TypedAstNode
        The argument passed to the function.
    """
    __slots__ = ('_dtype', '_rank','_shape','_order','_class_type')
    name = 'conj'

    def __init__(self, arg):
        super().__init__(arg)
        self._dtype = arg.dtype
        self._order = arg.order
        self._rank  = self.internal_var.rank
        self._shape = process_shape(self._rank == 0, self.internal_var.shape)
        self._class_type = NumpyNDArrayType(arg.dtype)

    @property
    def is_elemental(self):
        """ Indicates whether the function should be
        called elementwise for an array argument
        """
        return True

class NumpyNonZeroElement(NumpyNewArray):
    """
    Represents an element of the tuple returned by `NumpyNonZero`.

    Represents an element of the tuple returned by `NumpyNonZero` which
    represents a call to `numpy.nonzero`.

    Parameters
    ----------
    a : TypedAstNode
        The argument which was passed to numpy.nonzero.
    dim : int
        The index of the element in the tuple.
    """
    __slots__ = ('_arr','_dim','_shape')
    _attribute_nodes = ('_arr',)
    name = 'nonzero'
    _dtype = NumpyInt64Type()
    _rank = 1
    _order = None

    def __init__(self, a, dim):
        self._arr = a
        self._dim = dim

        self._shape = (NumpyCountNonZero(a),)
        super().__init__(a)

    @property
    def array(self):
        """ The argument which was passed to numpy.nonzero
        """
        return self._arr

    @property
    def dim(self):
        """ The dimension which the results describe
        """
        return self._dim

class NumpyNonZero(PyccelInternalFunction):
    """
    Class representing a call to the function `numpy.nonzero`.

    Class representing a call to the NumPy function `nonzero` which indicates
    which elements of an array are non-zero.

    Parameters
    ----------
    a : TypedAstNode
        The array argument that was passed to the function.

    Examples
    --------
    >>> x = np.array([[3, 0, 0], [0, 4, 0], [5, 6, 0]])
    >>> np.nonzero(x)
    (array([0, 1, 2, 2]), array([0, 1, 0, 1]))
    """
    __slots__ = ('_elements','_arr','_shape')
    _attribute_nodes = ('_elements',)
    name = 'nonzero'
    _dtype = NumpyInt64Type()
    _rank  = 2
    _order = 'C'
    _class_type = HomogeneousTupleType(NumpyNDArrayType(NumpyInt64Type()))

    def __init__(self, a):
        if (a.rank > 1):
            raise NotImplementedError("Non-Zero function is only implemented for 1D arrays")
        self._elements = PythonTuple(*(NumpyNonZeroElement(a, i) for i in range(a.rank)))
        self._arr = a
        self._shape = self._elements.shape
        super().__init__()

    @property
    def array(self):
        """ The array argument
        """
        return self._arr

    @property
    def elements(self):
        """ The elements of the tuple
        """
        return self._elements

    def __iter__(self):
        return self._elements.__iter__()

class NumpyCountNonZero(PyccelInternalFunction):
    """
    Class representing a call to the NumPy function `count_nonzero`.

    Class representing a call to the NumPy function `count_nonzero` which
    counts the number of non-zero elements in an array.

    Parameters
    ----------
    a : TypedAstNode
        An array for which the non-zero elements should be counted.
    axis : int, optional
        The dimension along which the non-zero elements are counted.
    keepdims : LiteralTrue | LiteralFalse
        Indicates if output arrays should have the same number of dimensions
        as arg.
    """
    __slots__ = ('_dtype', '_rank', '_shape', '_order', '_class_type', '_arr',
                '_axis', '_keep_dims')
    _attribute_nodes = ('_arr','_axis')
    name   = 'count_nonzero'

    def __init__(self, a, axis = None, *, keepdims = LiteralFalse()):
        if not isinstance(keepdims, (LiteralTrue, LiteralFalse)):
            errors.report(NON_LITERAL_KEEP_DIMS, symbol=keepdims, severity="fatal")
        if axis is not None and not isinstance(axis, LiteralInteger):
            errors.report(NON_LITERAL_AXIS, symbol=axis, severity="fatal")

        if keepdims.python_value:
            self._dtype = NumpyInt64Type()
            self._rank  = a.rank
            self._order = a.order
            if axis is not None:
                self._shape = list(a.shape)
                self._shape[axis.python_value] = LiteralInteger(1)
            else:
                self._shape = (LiteralInteger(1),)*a.rank
            self._class_type = NumpyNDArrayType(self._dtype) if self._rank else self._dtype
        else:
            if axis is not None:
                self._dtype = NumpyInt64Type()
                self._shape = list(a.shape)
                self._shape.pop(axis.python_value)
                self._rank  = a.rank-1
                self._order = a.order if a.rank>2 else None
                self._class_type = NumpyNDArrayType(self._dtype)
            else:
                self._dtype = PythonNativeInt()
                self._rank  = 0
                self._shape = None
                self._order = None
                self._class_type = self._dtype

        self._arr = a
        self._axis = axis
        self._keep_dims = keepdims

        super().__init__(a)

    @property
    def array(self):
        """ The argument which was passed to numpy.nonzero
        """
        return self._arr

    @property
    def axis(self):
        """ The dimension which the results describe
        """
        return self._axis

    @property
    def keep_dims(self):
        """ Indicates if output arrays should have the same number
        of dimensions as arg
        """
        return self._keep_dims


class NumpySize(PyccelInternalFunction):
    """
    Represent a call to numpy.size in the user code.

    This wrapper class represents a call to the NumPy `size` function, which
    returns the total number of elements in a multidimensional array, or the
    number of elements along a given dimension.

    Objects of this class are never present in the Pyccel AST, because the
    class constructor returns objects of type `PyccelArraySize`, `LiteralInteger`, or
    `PyccelArrayShapeElement`.

    Parameters
    ----------
    a : TypedAstNode
        An array of unknown size.

    axis : TypedAstNode, optional
        The integer dimension along which the size is requested.

    See Also
    --------
    numpy.size :
        See NumPy docs : <https://numpy.org/doc/stable/reference/generated/numpy.ma.size.html>.
    """
    __slots__ = ()
    name = 'size'

    def __new__(cls, a, axis = None):

        if axis is None:
            return PyccelArraySize(a)

        if isinstance(axis, LiteralInteger) and a.shape is not None:
            return a.shape[axis.python_value]

        return PyccelArrayShapeElement(a, axis)

class NumpyIsNan(NumpyUfuncUnary):
    """ 
    Represents a call to numpy.isnan() function.

    This class encapsulates a call to the Numpy 'isnan' function. It is used to
    check whether the elements of a given array or expression are NaN (Not-a-Number).

    Parameters
    ----------
    x : TypedAstNode
        A Pyccel expression or array to be checked for NaN values.

    See Also
    --------
    numpy.isnan :
        See NumPy docs : <https://numpy.org/doc/stable/reference/generated/numpy.isnan.html>.
    """
    __slots__ = ()
    name = 'isnan'
    _dtype = NativeBool()
    _precision = -1

    def _set_dtype_precision(self, x):
        """
        Use the argument to calculate the dtype and precision of the result.

        Use the argument to calculate the dtype and precision of the result.
        For this class the dtype and precision is a class property.

        Parameters
        ----------
        x : TypedAstNode
            The argument passed to the function.
        """

class NumpyIsInf(NumpyUfuncUnary):
    """ 
    Represents a call to numpy.isinf() function.

    This class represents a call to the Numpy 'isinf' function, which is used
    to determine whether elements in a given array or expression are positive or
    negative infinity.

    Parameters
    ----------
    x : TypedAstNode
        A Pyccel expression or array to be checked for infinity values.

    See Also
    --------
    numpy.isinf :
        See NumPy docs : <https://numpy.org/doc/stable/reference/generated/numpy.isinf.html>.
    """
    __slots__ = ()
    name = 'isinf'
    _dtype = NativeBool()
    _precision = -1

    def _set_dtype_precision(self, x):
        """
        Use the argument to calculate the dtype and precision of the result.

        Use the argument to calculate the dtype and precision of the result.
        For this class the dtype and precision is a class property.

        Parameters
        ----------
        x : TypedAstNode
            The argument passed to the function.
        """

class NumpyIsFinite(NumpyUfuncUnary):
    """ 
    Represents a call to numpy.isfinite() function.

    This class corresponds to a call to the Numpy 'isfinite' function, which is
    used to determine whether elements in a given array or expression are finite
    (neither NaN nor infinity).

    Parameters
    ----------
    x : TypedAstNode
        A Pyccel expression or array to be checked for finiteness.

    See Also
    --------
    numpy.isfinite :
        See NumPy docs : <https://numpy.org/doc/stable/reference/generated/numpy.isfinite.html>.
    """
    __slots__ = ()
    name = 'isfinite'
    _dtype = NativeBool()
    _precision = -1

    def _set_dtype_precision(self, x):
        """
        Use the argument to calculate the dtype and precision of the result.

        Use the argument to calculate the dtype and precision of the result.
        For this class the dtype and precision is a class property.

        Parameters
        ----------
        x : TypedAstNode
            The argument passed to the function.
        """

#==============================================================================

DtypePrecisionToCastFunction.update({
    NumpyInt8Type()       : NumpyInt8,
    NumpyInt16Type()      : NumpyInt16,
    NumpyInt32Type()      : NumpyInt32,
    NumpyInt64Type()      : NumpyInt64,
    NumpyFloat32Type()    : NumpyFloat32,
    NumpyFloat64Type()    : NumpyFloat64,
    NumpyComplex64Type()  : NumpyComplex64,
    NumpyComplex128Type() : NumpyComplex128,
    })

#==============================================================================
# TODO split numpy_functions into multiple dictionaries following
# https://docs.scipy.org/doc/numpy-1.15.0/reference/routines.array-creation.html

numpy_linalg_mod = Module('linalg', (),
    [PyccelFunctionDef('norm', NumpyNorm)])

numpy_random_mod = Module('random', (),
    [PyccelFunctionDef('rand'   , NumpyRand),
     PyccelFunctionDef('random' , NumpyRand),
     PyccelFunctionDef('randint', NumpyRandint)])

numpy_constants = {
        'pi': Constant(PythonNativeFloat(), 'pi', value=numpy.pi),
    }

numpy_funcs = {
    # ... array creation routines
    'full'      : PyccelFunctionDef('full'      , NumpyFull),
    'empty'     : PyccelFunctionDef('empty'     , NumpyEmpty),
    'zeros'     : PyccelFunctionDef('zeros'     , NumpyZeros),
    'ones'      : PyccelFunctionDef('ones'      , NumpyOnes),
    'full_like' : PyccelFunctionDef('full_like' , NumpyFullLike),
    'empty_like': PyccelFunctionDef('empty_like', NumpyEmptyLike),
    'zeros_like': PyccelFunctionDef('zeros_like', NumpyZerosLike),
    'ones_like' : PyccelFunctionDef('ones_like' , NumpyOnesLike),
    'array'     : PyccelFunctionDef('array'     , NumpyArray),
    'arange'    : PyccelFunctionDef('arange'    , NumpyArange),
    'copy'      : PyccelFunctionDef('copy'      , NumpyArray),
    # ...
    'shape'     : PyccelFunctionDef('shape'     , NumpyShape),
    'size'      : PyccelFunctionDef('size'      , NumpySize),
    'norm'      : PyccelFunctionDef('norm'      , NumpyNorm),
    'int'       : PyccelFunctionDef('int'       , NumpyInt),
    'real'      : PyccelFunctionDef('real'      , NumpyReal),
    'imag'      : PyccelFunctionDef('imag'      , NumpyImag),
    'conj'      : PyccelFunctionDef('conj'      , NumpyConjugate),
    'conjugate' : PyccelFunctionDef('conjugate' , NumpyConjugate),
    'float'     : PyccelFunctionDef('float'     , NumpyFloat),
    'double'    : PyccelFunctionDef('double'    , NumpyFloat64),
    'mod'       : PyccelFunctionDef('mod'       , NumpyMod),
    'float32'   : PyccelFunctionDef('float32'   , NumpyFloat32),
    'float64'   : PyccelFunctionDef('float64'   , NumpyFloat64),
    'bool'      : PyccelFunctionDef('bool'      , NumpyBool),
    'int8'      : PyccelFunctionDef('int8'      , NumpyInt8),
    'int16'     : PyccelFunctionDef('int16'     , NumpyInt16),
    'int32'     : PyccelFunctionDef('int32'     , NumpyInt32),
    'int64'     : PyccelFunctionDef('int64'     , NumpyInt64),
    'complex'   : PyccelFunctionDef('complex'   , NumpyComplex),
    'complex128': PyccelFunctionDef('complex128', NumpyComplex128),
    'complex64' : PyccelFunctionDef('complex64' , NumpyComplex64),
    'matmul'    : PyccelFunctionDef('matmul'    , NumpyMatmul),
    'sum'       : PyccelFunctionDef('sum'       , NumpySum),
    'max'       : PyccelFunctionDef('max'       , NumpyAmax),
    'amax'      : PyccelFunctionDef('amax'      , NumpyAmax),
    'min'       : PyccelFunctionDef('min'       , NumpyAmin),
    'amin'      : PyccelFunctionDef('amin'      , NumpyAmin),
    'prod'      : PyccelFunctionDef('prod'      , NumpyProduct),
    'product'   : PyccelFunctionDef('product'   , NumpyProduct),
    'linspace'  : PyccelFunctionDef('linspace'  , NumpyLinspace),
    'where'     : PyccelFunctionDef('where'     , NumpyWhere),
    # ---
    'isnan'     : PyccelFunctionDef('isnan'     , NumpyIsNan),
    'isinf'     : PyccelFunctionDef('isinf'     , NumpyIsInf),
    'isfinite'  : PyccelFunctionDef('isfinite'  , NumpyIsFinite),
    'sign'      : PyccelFunctionDef('sign'      , NumpySign),
    'abs'       : PyccelFunctionDef('abs'       , NumpyAbs),
    'floor'     : PyccelFunctionDef('floor'     , NumpyFloor),
    'absolute'  : PyccelFunctionDef('absolute'  , NumpyAbs),
    'fabs'      : PyccelFunctionDef('fabs'      , NumpyFabs),
    'exp'       : PyccelFunctionDef('exp'       , NumpyExp),
    'log'       : PyccelFunctionDef('log'       , NumpyLog),
    'sqrt'      : PyccelFunctionDef('sqrt'      , NumpySqrt),
    # ---
    'sin'       : PyccelFunctionDef('sin'       , NumpySin),
    'cos'       : PyccelFunctionDef('cos'       , NumpyCos),
    'tan'       : PyccelFunctionDef('tan'       , NumpyTan),
    'arcsin'    : PyccelFunctionDef('arcsin'    , NumpyArcsin),
    'arccos'    : PyccelFunctionDef('arccos'    , NumpyArccos),
    'arctan'    : PyccelFunctionDef('arctan'    , NumpyArctan),
    'arctan2'   : PyccelFunctionDef('arctan2'   , NumpyArctan2),
    # 'hypot'     : PyccelFunctionDef('hypot'     , NumpyHypot),
    'sinh'      : PyccelFunctionDef('sinh'      , NumpySinh),
    'cosh'      : PyccelFunctionDef('cosh'      , NumpyCosh),
    'tanh'      : PyccelFunctionDef('tanh'      , NumpyTanh),
    'arcsinh'   : PyccelFunctionDef('arcsinh'   , NumpyArcsinh),
    'arccosh'   : PyccelFunctionDef('arccosh'   , NumpyArccosh),
    'arctanh'   : PyccelFunctionDef('arctanh'   , NumpyArctanh),
    # 'deg2rad'   : PyccelFunctionDef('deg2rad'   , NumpyDeg2rad),
    # 'rad2deg'   : PyccelFunctionDef('rad2deg'   , NumpyRad2deg),
    'transpose' : PyccelFunctionDef('transpose' , NumpyTranspose),
    'nonzero'   : PyccelFunctionDef('nonzero'   , NumpyNonZero),
    'count_nonzero' : PyccelFunctionDef('count_nonzero', NumpyCountNonZero),
    'result_type' : PyccelFunctionDef('result_type', NumpyResultType),
}

numpy_mod = Module('numpy',
    variables = numpy_constants.values(),
    funcs = numpy_funcs.values(),
    imports = [
        Import('linalg', numpy_linalg_mod),
        Import('random', numpy_random_mod),
        ])

#==============================================================================

numpy_target_swap = {
        numpy_funcs['full_like']  : numpy_funcs['full'],
        numpy_funcs['empty_like'] : numpy_funcs['empty'],
        numpy_funcs['zeros_like'] : numpy_funcs['zeros'],
        numpy_funcs['ones_like']  : numpy_funcs['ones']
    }<|MERGE_RESOLUTION|>--- conflicted
+++ resolved
@@ -1603,14 +1603,7 @@
         self._set_dtype(x)
         self._set_shape_rank(x)
         self._set_order(x)
-<<<<<<< HEAD
         self._class_type = NumpyNDArrayType(self._dtype) if self.rank else self._dtype
-=======
-        if self.rank:
-            self._class_type = NumpyNDArrayType()
-        else:
-            self._class_type = self.dtype
->>>>>>> e371f27b
         super().__init__(x)
 
     def _set_shape_rank(self, x):
