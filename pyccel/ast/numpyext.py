--- conflicted
+++ resolved
@@ -588,21 +588,6 @@
                         from start and stop, the calculated dtype will never be an integer.
     """
 
-<<<<<<< HEAD
-    __slots__ = ('_dtype','_precision','_index','_start','_stop','_num','_shape', '_rank')
-    name = 'linspace'
-
-    _order     = 'F'
-
-    def __init__(self, start, stop, num=None):
-
-        if not num:
-            num = LiteralInteger(50)
-
-        for arg in (start, stop, num):
-            if not isinstance(arg, PyccelAstNode):
-                raise TypeError('Expecting valid args')
-=======
     __slots__ = ('_dtype','_precision','_index','_start','_stop','_num','_endpoint','_shape', '_rank','_ind','_step','_py_argument')
     _attribute_nodes = ('_start', '_stop', '_index', '_step', '_num', '_endpoint', '_ind')
     name = 'linspace'
@@ -638,7 +623,6 @@
                 self._precision = default_precision['float']
             else:
                 raise TypeError('cannot determine the type of {}'.format(self))
->>>>>>> b437b3ef
 
         args      = (start, stop)
         integers  = [e for e in args if e.dtype is NativeInteger()]
@@ -661,9 +645,6 @@
         self._start = start
         self._stop  = stop
         self._num  = num
-<<<<<<< HEAD
-        self._shape = (self._num,) + self._start.shape
-=======
         if endpoint is True:
             self._endpoint = LiteralTrue()
         elif endpoint is False:
@@ -675,7 +656,6 @@
 
         shape = broadcast(self._start.shape, self._stop.shape)
         self._shape = (self._num,) + shape
->>>>>>> b437b3ef
         self._rank  = len(self._shape)
         self._ind = None
 
@@ -723,15 +703,6 @@
 
     @property
     def step(self):
-<<<<<<< HEAD
-        return PyccelDiv(PyccelMinus(self.stop, self.start), PyccelMinus(self.num, LiteralInteger(1)))
-
-    def __str__(self):
-        code = 'linspace({}, {}, {})'.format(str(self.start),
-                                             str(self.stop),
-                                             str(self.num))
-        return code
-=======
         """Represent size of spacing between generated elements."""
         return self._step
 
@@ -747,7 +718,6 @@
     @property
     def is_elemental(self):
         return True
->>>>>>> b437b3ef
 
 #==============================================================================
 class NumpyWhere(PyccelInternalFunction):
