--- conflicted
+++ resolved
@@ -837,16 +837,16 @@
     *args : tuple of DataTypes
         The datatypes stored in the inhomogeneous tuple.
     """
-<<<<<<< HEAD
-    __slots__ = ('_element_types', '_rank', '_order')
-=======
-    __slots__ = ('_element_types', '_datatype')
->>>>>>> f17d55b5
+    __slots__ = ('_element_types', '_datatype', '_rank', '_order')
 
     def __init__(self, *args):
         self._element_types = args
 
-<<<<<<< HEAD
+        # Determine datatype
+        possible_types = set(t.datatype for t in self._element_types)
+        dtype = possible_types.pop()
+        self._datatype = dtype if all(d == dtype for d in possible_types) else self
+
         # Determine rank
         elem_ranks = set(elem.rank for elem in self._element_types)
         if len(elem_ranks) == 1:
@@ -866,11 +866,6 @@
         else:
             self._order = None
 
-=======
-        possible_types = set(t.datatype for t in self._element_types)
-        dtype = possible_types.pop()
-        self._datatype = dtype if all(d == dtype for d in possible_types) else self
->>>>>>> f17d55b5
         super().__init__()
 
     def __str__(self):
