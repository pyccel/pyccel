# coding: utf-8

#------------------------------------------------------------------------------------------#
# This file is part of Pyccel which is released under MIT License. See the LICENSE file or #
# go to https://github.com/pyccel/pyccel/blob/master/LICENSE for full license details.     #
#------------------------------------------------------------------------------------------#

"""
Classes and methods that handle supported datatypes in C/Fortran.
"""
from functools import lru_cache

import numpy

<<<<<<< HEAD
from pyccel.utilities.metaclasses import ArgumentSingleton, Singleton, build_argument_singleton
=======
from pyccel.utilities.metaclasses import Singleton, build_argument_singleton
>>>>>>> fcddc346

# TODO [YG, 12.03.2020] verify why we need all these types
# NOTE: symbols not used in pyccel are commented out
__all__ = (
        # ------------ Super classes ------------
        'PyccelType',
        'PrimitiveType',
        'FixedSizeType',
        'ContainerType',
        # ------------ Primitive types ------------
        'PyccelBooleanType',
        'PyccelIntegerType',
        'PyccelFloatingPointType',
        'PyccelComplexType',
        'PyccelCharacterType',
        # ------------ Fixed size types ------------
        'FixedSizeNumericType',
        'PythonNativeNumericTypes',
        'PythonNativeBool',
        'PythonNativeInt',
        'PythonNativeFloat',
        'PythonNativeComplex',
        'VoidType',
        'GenericType',
        'SymbolicType',
        'CharType',
        # ------------ Container types ------------
        'TupleType',
        'HomogeneousContainerType',
        'StringType',
        'HomogeneousTupleType',
        'HomogeneousListType',
        'CustomDataType',
        'InhomogeneousTupleType',
        'DictType',
        # ---------- Functions -------------------
        'DataTypeFactory',
)

#==============================================================================
class PrimitiveType(metaclass=Singleton):
    """
    Base class representing types of datatypes.

    The base class representing the category of datatype to which a FixedSizeType
    may belong (e.g. integer, floating point).
    """
    __slots__ = ()
    _name = '__UNDEFINED__'

    def __str__(self):
        return self._name

    def __reduce__(self):
        """
        Function called during pickling.

        For more details see : https://docs.python.org/3/library/pickle.html#object.__reduce__.
        This function is necessary to ensure that DataTypes remain singletons.

        Returns
        -------
        callable
            A callable to create the object.
        args
            A tuple containing any arguments to be passed to the callable.
        """
        return (self.__class__, ())

class PyccelBooleanType(PrimitiveType):
    """
    Class representing a boolean datatype.

    Class representing a boolean datatype.
    """
    __slots__ = ()
    _name = 'boolean'

class PyccelIntegerType(PrimitiveType):
    """
    Class representing an integer datatype.

    Class representing an integer datatype.
    """
    __slots__ = ()
    _name = 'integer'

class PyccelFloatingPointType(PrimitiveType):
    """
    Class representing a floating point datatype.

    Class representing a floating point datatype.
    """
    __slots__ = ()
    _name = 'floating point'

class PyccelComplexType(PrimitiveType):
    """
    Class representing a complex datatype.

    Class representing a complex datatype.
    """
    __slots__ = ()
    _name = 'complex'

class PyccelCharacterType(PrimitiveType):
    """
    Class representing a character datatype.

    Class representing a character datatype.
    """
    __slots__ = ()
    _name = 'character'

#==============================================================================

<<<<<<< HEAD
class PyccelType:
=======
class DataType:
>>>>>>> fcddc346
    """
    Base class representing the type of an object.

<<<<<<< HEAD
    Base class representing the type of an object from which all
    types must inherit. A type must contain enough information to
    describe the declaration type in a low-level language.

    Types contain an addition operator. The operator indicates the type that
    is expected when calling an arithmetic operator on objects of these types.

    Where applicable, types also contain an and operator. The operator indicates the type that
    is expected when calling a bitwise comparison operator on objects of these types.
=======
    The base class from which all data types must inherit.
>>>>>>> fcddc346
    """
    __slots__ = ()

    def __str__(self):
        return self._name #pylint: disable=no-member

    def switch_basic_type(self, new_type):
        """
        Change the basic type to the new type.

        Change the basic type to the new type. In the case of a FixedSizeType the
        switch will replace the type completely, directly returning the new type.
        In the case of a homogeneous container type, a new container type will be
        returned whose underlying elements are of the new type. This method is not
        implemented for inhomogeneous containers.

        Parameters
        ----------
        new_type : PyccelType
            The new basic type.

        Returns
        -------
        PyccelType
            The new type.
        """
        raise NotImplementedError(f"switch_basic_type not implemented for {type(self)}")

#==============================================================================

class FixedSizeType(PyccelType, metaclass=Singleton):
    """
    Base class representing a built-in scalar datatype.

    The base class representing a built-in scalar datatype which can be
    represented in memory. E.g. int32, int64.
    """
    __slots__ = ()

    @property
    def primitive_type(self):
        """
        The datatype category of the object.

        The datatype category of the object (e.g. integer, floating point).
        """
        return self._primitive_type # pylint: disable=no-member

    def __reduce__(self):
        """
        Function called during pickling.

        For more details see : https://docs.python.org/3/library/pickle.html#object.__reduce__.
        This function is necessary to ensure that DataTypes remain singletons.

        Returns
        -------
        callable
            A callable to create the object.
        args
            A tuple containing any arguments to be passed to the callable.
        """
        return (self.__class__, ())

    def switch_basic_type(self, new_type):
        """
        Change the basic type to the new type.

        Change the basic type to the new type. In the case of a FixedSizeType the
        switch will replace the type completely, directly returning the new type.

        Parameters
        ----------
        new_type : PyccelType
            The new basic type.

        Returns
        -------
        PyccelType
            The new type.
        """
        assert isinstance(new_type, FixedSizeType)
        return new_type

class FixedSizeNumericType(FixedSizeType):
    """
    Base class representing a scalar numeric datatype.

    The base class representing a scalar numeric datatype which can be
    represented in memory. E.g. int32, int64.
    """
    __slots__ = ()

    @property
    def precision(self):
        """
        Precision of the datatype of the object.

        The precision of the datatype of the object. This number is related to the
        number of bytes that the datatype takes up in memory (e.g. `float64` has
        precision = 8 as it takes up 8 bytes, `complex128` has precision = 8 as
        it is comprised of two `float64` objects. The precision is equivalent to
        the `kind` parameter in Fortran.
        """
        return self._precision # pylint: disable=no-member

class PythonNativeNumericTypes(FixedSizeNumericType):
    """
    Base class representing a built-in scalar numeric datatype.

    Base class representing a built-in scalar numeric datatype.
    """
    __slots__ = ()

class PythonNativeBool(PythonNativeNumericTypes):
    """
    Class representing Python's native boolean type.

    Class representing Python's native boolean type.
    """
    __slots__ = ()
    _name = 'bool'
    _primitive_type = PyccelBooleanType()
    _precision = -1

    @lru_cache
    def __add__(self, other):
        if isinstance(other, PythonNativeBool):
            return PythonNativeInt()
        elif isinstance(other, PythonNativeNumericTypes):
            return other
        else:
            return NotImplemented

    @lru_cache
    def __and__(self, other):
        if isinstance(other, PythonNativeBool):
            return PythonNativeBool()
        elif isinstance(other, PythonNativeNumericTypes):
            return other
        else:
            return NotImplemented

class PythonNativeInt(PythonNativeNumericTypes):
    """
    Class representing Python's native integer type.

    Class representing Python's native integer type.
    """
    __slots__ = ()
    _name = 'int'
    _primitive_type = PyccelIntegerType()
    _precision = numpy.dtype(int).alignment

    @lru_cache
    def __add__(self, other):
        if isinstance(other, PythonNativeBool):
            return self
        elif isinstance(other, PythonNativeNumericTypes):
            return other
        else:
            return NotImplemented

    @lru_cache
    def __and__(self, other):
        if isinstance(other, PythonNativeNumericTypes):
            return self
        else:
            return NotImplemented

class PythonNativeFloat(PythonNativeNumericTypes):
    """
    Class representing Python's native floating point type.

    Class representing Python's native floating point type.
    """
    __slots__ = ()
    _name = 'float'
    _primitive_type = PyccelFloatingPointType()
    _precision = 8

    @lru_cache
    def __add__(self, other):
        if isinstance(other, PythonNativeComplex):
            return other
        elif isinstance(other, PythonNativeNumericTypes):
            return self
        else:
            return NotImplemented

class PythonNativeComplex(PythonNativeNumericTypes):
    """
    Class representing Python's native complex type.

    Class representing Python's native complex type.
    """
    __slots__ = ('_element_type',)
    _name = 'complex'
    _primitive_type = PyccelComplexType()
    _precision = 8

    @lru_cache
    def __add__(self, other):
        if isinstance(other, PythonNativeNumericTypes):
            return self
        else:
            return NotImplemented

    @property
    def element_type(self):
        """
        The type of an element of the complex.

        The type of an element of the complex. In other words, the type
        of the floats which comprise the complex type.
        """
        return PythonNativeFloat()

class VoidType(FixedSizeType):
    """
    Class representing a void datatype.

    Class representing a void datatype. This class is especially useful
    in the C-Python wrapper when a `void*` type is needed to collect
    pointers from Fortran.
    """
    __slots__ = ()
    _name = 'void'
    _primitive_type = None

class GenericType(FixedSizeType):
    """
    Class representing a generic datatype.

    Class representing a generic datatype. This datatype is
    useful for describing the type of an empty container (list/tuple/etc)
    or an argument which can accept any type (e.g. MPI arguments).
    """
    __slots__ = ()
    _name = 'Generic'
    _primitive_type = None

    @lru_cache
    def __add__(self, other):
        return other

class SymbolicType(FixedSizeType):
    """
    Class representing the datatype of a placeholder symbol.

    Class representing the datatype of a placeholder symbol. This type should
    be used for objects which will not appear in the generated code but are
    used to identify objects (e.g. Type aliases).
    """
    __slots__ = ()
    _name = 'Symbolic'
    _primitive_type = None

class CharType(FixedSizeType):
    """
    Class representing a char type in C/Fortran.

    Class representing a char type in C/Fortran. This datatype is
    useful for describing strings.
    """
    __slots__ = ()
    _name = 'char'
    _primitive_type = PyccelCharacterType

#==============================================================================

class ContainerType(PyccelType):
    """
    Base class representing a type which contains objects of other types.

    Base class representing a type which contains objects of other types.
    E.g. classes, arrays, etc.
    """
    __slots__ = ()

#==============================================================================

class TupleType:
    """
    Base class representing tuple datatypes.

    The class from which tuple datatypes must inherit.
    """
    __slots__ = ()
    _name = 'tuple'

#==============================================================================

class HomogeneousContainerType(ContainerType):
    """
    Base class representing a datatype which contains multiple elements of a given type.

    Base class representing a datatype which contains multiple elements of a given type.
    This is the case for objects such as arrays, lists, etc.
    """
    __slots__ = ()

    @property
    def primitive_type(self):
        """
        The datatype category of elements of the object.

        The datatype category of elements of the object (e.g. integer, floating point).
        """
        return self.element_type.primitive_type

    @property
    def element_type(self):
        """
        The type of elements of the object.

        The PyccelType describing an element of the container.
        """
        return self._element_type # pylint: disable=no-member

    def __str__(self):
        return f'{self._name}[{self._element_type}]' # pylint: disable=no-member

    def __reduce__(self):
        """
        Function called during pickling.

        For more details see : https://docs.python.org/3/library/pickle.html#object.__reduce__.
        This function is necessary to ensure that DataTypes remain singletons.

        Returns
        -------
        callable
            A callable to create the object.
        args
            A tuple containing any arguments to be passed to the callable.
        """
        return (self.__class__, (self.element_type,))

    def switch_basic_type(self, new_type):
        """
        Change the basic type to the new type.

        Change the basic type to the new type. In the case of a FixedSizeType the
        switch will replace the type completely, directly returning the new type.
        In the case of a homogeneous container type, a new container type will be
        returned whose underlying elements are of the new type. This method is not
        implemented for inhomogeneous containers.

        Parameters
        ----------
        new_type : PyccelType
            The new basic type.

        Returns
        -------
        PyccelType
            The new type.
        """
        assert isinstance(new_type, FixedSizeType)
        cls = type(self)
        return cls(self.element_type.switch_basic_type(new_type))

class StringType(HomogeneousContainerType):
    """
    Class representing Python's native string type.

    Class representing Python's native string type.
    """
    __slots__ = ()
    _name = 'str'
    _element_type = PyccelCharacterType()

    def __str__(self):
        return 'str'

    def __reduce__(self):
        """
        Function called during pickling.

        For more details see : https://docs.python.org/3/library/pickle.html#object.__reduce__.
        This function is necessary to ensure that DataTypes remain singletons.

        Returns
        -------
        callable
            A callable to create the object.
        args
            A tuple containing any arguments to be passed to the callable.
        """
        return (self.__class__, ())

    @property
    def primitive_type(self):
        """
        The datatype category of elements of the object.

        The datatype category of elements of the object (e.g. integer, floating point).
        """
        return self

class HomogeneousTupleType(HomogeneousContainerType, TupleType,
                           metaclass = build_argument_singleton('element_type')):
    """
    Class representing the homogeneous tuple type.

    Class representing the type of a homogeneous tuple. This
    is a container type and should be used as the class_type.

    Parameters
    ----------
    element_type : PyccelType
        The type of the elements of the homogeneous tuple.
    """
    __slots__ = ('_element_type',)

    def __init__(self, element_type):
        assert isinstance(element_type, PyccelType)
        self._element_type = element_type

    def __str__(self):
        return f'{self._name}[{self._element_type}, ...]'

class HomogeneousListType(HomogeneousContainerType):
    """
    Class representing the homogeneous list type.

    Class representing the type of a homogeneous list. This
    is a container type and should be used as the class_type.
    """
    __slots__ = ('_element_type',)
    _name = 'list'

    def __init__(self, element_type):
        assert isinstance(element_type, PyccelType)
        self._element_type = element_type

#==============================================================================

class CustomDataType(ContainerType, metaclass=Singleton):
    """
    Class from which user-defined types inherit.

    A general class for custom data types which is used as a
    base class when a user defines their own type using classes.
    """
    __slots__ = ()

<<<<<<< HEAD
    def __reduce__(self):
        """
        Function called during pickling.

        For more details see : https://docs.python.org/3/library/pickle.html#object.__reduce__.
        This function is necessary to ensure that DataTypes remain singletons.

        Returns
        -------
        callable
            A callable to create the object.
        args
            A tuple containing any arguments to be passed to the callable.
        """
        return (self.__class__, ())

class InhomogeneousTupleType(ContainerType, TupleType):
=======
class NativeInhomogeneousTuple(NativeTuple, metaclass = build_argument_singleton('*dtypes')):
>>>>>>> fcddc346
    """
    Class representing the inhomogeneous tuple type.

    Class representing the type of an inhomogeneous tuple. This is a
    basic datatype as it cannot be arbitrarily indexed. It is
    therefore parametrised by the datatypes that it contains.

    Parameters
    ----------
    *dtypes : tuple of DataTypes
        The datatypes stored in the inhomogeneous tuple.
    """
    __slots__ = ('_element_types',)

<<<<<<< HEAD
    def __init__(self, *args):
        self._element_types = args
=======
    def __init__(self, *dtypes):
        self._dtypes = dtypes
>>>>>>> fcddc346
        super().__init__()

    def __str__(self):
        element_types = ', '.join(str(d) for d in self._element_types)
        return f'tuple[{element_types}]'

    def __getitem__(self, i):
        return self._element_types[i]

    def __len__(self):
        return len(self._element_types)

    def __reduce__(self):
        """
        Function called during pickling.

        For more details see : https://docs.python.org/3/library/pickle.html#object.__reduce__.
        This function is necessary to ensure that DataTypes remain singletons.

        Returns
        -------
        callable
            A callable to create the object.
        args
            A tuple containing any arguments to be passed to the callable.
        """
        return (self.__class__, tuple(self._element_types))

class DictType(ContainerType):
    """
    Class representing the homogeneous dictionary type.

    Class representing the type of a homogeneous dict. This
    is a container type and should be used as the class_type.

    Parameters
    ----------
    element_type : PyccelType
        The type of the elements of the homogeneous tuple.
    """
    __slots__ = ('_index_type', '_value_type')
    _name = 'map'

    def __init__(self, index_type, value_type):
        self._index_type = index_type
        self._value_type = value_type
        super().__init__()

    def __str__(self):
        return f'map[{self._index_type.name}, {self._value_type.name}]'

    def __reduce__(self):
        """
        Function called during pickling.

        For more details see : https://docs.python.org/3/library/pickle.html#object.__reduce__.
        This function is necessary to ensure that DataTypes remain singletons.

        Returns
        -------
        callable
            A callable to create the object.
        args
            A tuple containing any arguments to be passed to the callable.
        """
        return (self.__class__, (self._index_type, self._value_type))

#==============================================================================

def DataTypeFactory(name, argname = (), *, BaseClass=CustomDataType):
    """
    Create a new data class.

    Create a new data class which sub-classes a DataType. This provides
    a new data type which can be used, for example, for class types.

    Parameters
    ----------
    name : str
        The name of the new class.

    argnames : list[str]
        A list of all the arguments for the new class.
        This can be used to create classes which are parametrised by a type.

    BaseClass : type inheriting from DataType
        The class from which the new type will be sub-classed.

    prefix : str
        A prefix which will be added to the class name.

    Returns
    -------
    type
        A new DataType class.
    """
    def class_init_func(self, **kwargs):
        """
        The __init__ function for the new CustomDataType class.
        """
        for key, value in kwargs.items():
            # here, the argnames variable is the one passed to the
            # DataTypeFactory call
            if key not in argnames:
                raise TypeError(f"Argument {key} not valid for {self.__class__.__name__}")
            setattr(self, key, value)

        BaseClass.__init__(self)

    assert isinstance(argname, (list, tuple))
    def class_name_func(self):
        """
        The name function for the new CustomDataType class.
        """
        if argname:
            param = ', '.join(str(getattr(self, a)) for a in argname)
            return f'{self._name}[{param}]' #pylint: disable=protected-access
        else:
            return self._name #pylint: disable=protected-access

    newclass = type(f'Pyccel{name}', (BaseClass,),
                    {"__init__": class_init_func,
                     "name": property(class_name_func),
                     "_name": name})

    return newclass

#==============================================================================

pyccel_type_to_original_type = {
        PythonNativeBool()    : bool,
        PythonNativeInt()     : int,
        PythonNativeFloat()   : float,
        PythonNativeComplex() : complex,
        }

original_type_to_pyccel_type = {v: k for k,v in pyccel_type_to_original_type.items()}<|MERGE_RESOLUTION|>--- conflicted
+++ resolved
@@ -12,11 +12,7 @@
 
 import numpy
 
-<<<<<<< HEAD
-from pyccel.utilities.metaclasses import ArgumentSingleton, Singleton, build_argument_singleton
-=======
 from pyccel.utilities.metaclasses import Singleton, build_argument_singleton
->>>>>>> fcddc346
 
 # TODO [YG, 12.03.2020] verify why we need all these types
 # NOTE: symbols not used in pyccel are commented out
@@ -133,15 +129,10 @@
 
 #==============================================================================
 
-<<<<<<< HEAD
 class PyccelType:
-=======
-class DataType:
->>>>>>> fcddc346
     """
     Base class representing the type of an object.
 
-<<<<<<< HEAD
     Base class representing the type of an object from which all
     types must inherit. A type must contain enough information to
     describe the declaration type in a low-level language.
@@ -151,9 +142,6 @@
 
     Where applicable, types also contain an and operator. The operator indicates the type that
     is expected when calling a bitwise comparison operator on objects of these types.
-=======
-    The base class from which all data types must inherit.
->>>>>>> fcddc346
     """
     __slots__ = ()
 
@@ -602,7 +590,6 @@
     """
     __slots__ = ()
 
-<<<<<<< HEAD
     def __reduce__(self):
         """
         Function called during pickling.
@@ -620,9 +607,6 @@
         return (self.__class__, ())
 
 class InhomogeneousTupleType(ContainerType, TupleType):
-=======
-class NativeInhomogeneousTuple(NativeTuple, metaclass = build_argument_singleton('*dtypes')):
->>>>>>> fcddc346
     """
     Class representing the inhomogeneous tuple type.
 
@@ -632,18 +616,13 @@
 
     Parameters
     ----------
-    *dtypes : tuple of DataTypes
+    *args : tuple of DataTypes
         The datatypes stored in the inhomogeneous tuple.
     """
     __slots__ = ('_element_types',)
 
-<<<<<<< HEAD
     def __init__(self, *args):
         self._element_types = args
-=======
-    def __init__(self, *dtypes):
-        self._dtypes = dtypes
->>>>>>> fcddc346
         super().__init__()
 
     def __str__(self):
