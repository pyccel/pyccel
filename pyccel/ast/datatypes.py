# coding: utf-8

#------------------------------------------------------------------------------------------#
# This file is part of Pyccel which is released under MIT License. See the LICENSE file or #
# go to https://github.com/pyccel/pyccel/blob/master/LICENSE for full license details.     #
#------------------------------------------------------------------------------------------#

"""
Classes and methods that handle supported datatypes in C/Fortran.
"""
from functools import lru_cache

import numpy

from pyccel.utilities.metaclasses import Singleton, ArgumentSingleton
from .basic import iterable

__all__ = (
        # ------------ Super classes ------------
        'PyccelType',
        'PrimitiveType',
        'FixedSizeType',
        'ContainerType',
        # ------------ Primitive types ------------
        'PrimitiveBooleanType',
        'PrimitiveIntegerType',
        'PrimitiveFloatingPointType',
        'PrimitiveComplexType',
        'PrimitiveCharacterType',
        # ------------ Fixed size types ------------
        'FixedSizeNumericType',
        'PythonNativeNumericType',
        'PythonNativeBool',
        'PythonNativeInt',
        'PythonNativeFloat',
        'PythonNativeComplex',
        'VoidType',
        'GenericType',
        'SymbolicType',
        'CharType',
        # ------------ Container types ------------
        'TupleType',
        'HomogeneousContainerType',
        'StringType',
        'HomogeneousTupleType',
        'HomogeneousListType',
        'HomogeneousSetType',
        'CustomDataType',
        'InhomogeneousTupleType',
        'DictType',
        # ---------- Functions -------------------
        'DataTypeFactory',
)

#==============================================================================
class PrimitiveType(metaclass=Singleton):
    """
    Base class representing types of datatypes.

    The base class representing the category of datatype to which a FixedSizeType
    may belong (e.g. integer, floating point).
    """
    __slots__ = ()
    _name = '__UNDEFINED__'

    def __init__(self): #pylint: disable=useless-parent-delegation
        # This __init__ function is required so the ArgumentSingleton can
        # always detect a signature
        super().__init__()

    def __str__(self):
        return self._name

    def __reduce__(self):
        """
        Function called during pickling.

        For more details see : https://docs.python.org/3/library/pickle.html#object.__reduce__.
        This function is necessary to ensure that DataTypes remain singletons.

        Returns
        -------
        callable
            A callable to create the object.
        args
            A tuple containing any arguments to be passed to the callable.
        """
        return (self.__class__, ())

class PrimitiveBooleanType(PrimitiveType):
    """
    Class representing a boolean datatype.

    Class representing a boolean datatype.
    """
    __slots__ = ()
    _name = 'boolean'

class PrimitiveIntegerType(PrimitiveType):
    """
    Class representing an integer datatype.

    Class representing an integer datatype.
    """
    __slots__ = ()
    _name = 'integer'

class PrimitiveFloatingPointType(PrimitiveType):
    """
    Class representing a floating point datatype.

    Class representing a floating point datatype.
    """
    __slots__ = ()
    _name = 'floating point'

class PrimitiveComplexType(PrimitiveType):
    """
    Class representing a complex datatype.

    Class representing a complex datatype.
    """
    __slots__ = ()
    _name = 'complex'

class PrimitiveCharacterType(PrimitiveType):
    """
    Class representing a character datatype.

    Class representing a character datatype.
    """
    __slots__ = ()
    _name = 'character'

#==============================================================================

class PyccelType:
    """
    Base class representing the type of an object.

    Base class representing the type of an object from which all
    types must inherit. A type must contain enough information to
    describe the declaration type in a low-level language.

    Types contain an addition operator. The operator indicates the type that
    is expected when calling an arithmetic operator on objects of these types.

    Where applicable, types also contain an and operator. The operator indicates the type that
    is expected when calling a bitwise comparison operator on objects of these types.
    """
    __slots__ = ()

    def __init__(self): #pylint: disable=useless-parent-delegation
        # This __init__ function is required so the ArgumentSingleton can
        # always detect a signature
        super().__init__()

    def __str__(self):
        return self._name #pylint: disable=no-member

    def switch_basic_type(self, new_type):
        """
        Change the basic type to the new type.

        Change the basic type to the new type. In the case of a FixedSizeType the
        switch will replace the type completely, directly returning the new type.
        In the case of a homogeneous container type, a new container type will be
        returned whose underlying elements are of the new type. This method is not
        implemented for inhomogeneous containers.

        Parameters
        ----------
        new_type : PyccelType
            The new basic type.

        Returns
        -------
        PyccelType
            The new type.
        """
        raise NotImplementedError(f"switch_basic_type not implemented for {type(self)}")

#==============================================================================

class FixedSizeType(PyccelType, metaclass=Singleton):
    """
    Base class representing a built-in scalar datatype.

    The base class representing a built-in scalar datatype which can be
    represented in memory. E.g. int32, int64.
    """
    __slots__ = ()

    @property
    def datatype(self):
        """
        The datatype of the object.

        The datatype of the object.
        """
        return self

    @property
    def primitive_type(self):
        """
        The datatype category of the object.

        The datatype category of the object (e.g. integer, floating point).
        """
        return self._primitive_type # pylint: disable=no-member

    def __reduce__(self):
        """
        Function called during pickling.

        For more details see : https://docs.python.org/3/library/pickle.html#object.__reduce__.
        This function is necessary to ensure that DataTypes remain singletons.

        Returns
        -------
        callable
            A callable to create the object.
        args
            A tuple containing any arguments to be passed to the callable.
        """
        return (self.__class__, ())

    def switch_basic_type(self, new_type):
        """
        Change the basic type to the new type.

        Change the basic type to the new type. In the case of a FixedSizeType the
        switch will replace the type completely, directly returning the new type.

        Parameters
        ----------
        new_type : PyccelType
            The new basic type.

        Returns
        -------
        PyccelType
            The new type.
        """
        assert isinstance(new_type, FixedSizeType)
        return new_type

class FixedSizeNumericType(FixedSizeType):
    """
    Base class representing a scalar numeric datatype.

    The base class representing a scalar numeric datatype which can be
    represented in memory. E.g. int32, int64.
    """
    __slots__ = ()

    @property
    def precision(self):
        """
        Precision of the datatype of the object.

        The precision of the datatype of the object. This number is related to the
        number of bytes that the datatype takes up in memory. For basic types the
        number is equivalent to the number of bytes in memory (e.g. `float64` has
        precision = 8 as it takes up 8 bytes), however for less simple types the
        connection is less trivial. For example `complex128` has precision = 8 as
        it is comprised of two `float64` objects (which have precision=8).
        It should be noted that this is not the convention chosen by NumPy (in NumPy
        a `complex128` is so named because `16*8=precision*bits_in_a_byte=128`).

        The precision in Pyccel is equivalent to the `kind` parameter in Fortran.
        """
        return self._precision # pylint: disable=no-member

class PythonNativeNumericType(FixedSizeNumericType):
    """
    Base class representing a built-in scalar numeric datatype.

    Base class representing a built-in scalar numeric datatype.
    """
    __slots__ = ()

class PythonNativeBool(PythonNativeNumericType):
    """
    Class representing Python's native boolean type.

    Class representing Python's native boolean type.
    """
    __slots__ = ()
    _name = 'bool'
    _primitive_type = PrimitiveBooleanType()
    _precision = -1

    @lru_cache
    def __add__(self, other):
        if isinstance(other, PythonNativeBool):
            return PythonNativeInt()
        elif isinstance(other, PythonNativeNumericType):
            return other
        else:
            return NotImplemented

    @lru_cache
    def __and__(self, other):
        if isinstance(other, PythonNativeBool):
            return PythonNativeBool()
        elif isinstance(other, PythonNativeNumericType):
            return other
        else:
            return NotImplemented

class PythonNativeInt(PythonNativeNumericType):
    """
    Class representing Python's native integer type.

    Class representing Python's native integer type.
    """
    __slots__ = ()
    _name = 'int'
    _primitive_type = PrimitiveIntegerType()
    _precision = numpy.dtype(int).alignment

    @lru_cache
    def __add__(self, other):
        if isinstance(other, PythonNativeBool):
            return self
        elif isinstance(other, PythonNativeNumericType):
            return other
        else:
            return NotImplemented

    @lru_cache
    def __and__(self, other):
        if isinstance(other, PythonNativeNumericType):
            return self
        else:
            return NotImplemented

class PythonNativeFloat(PythonNativeNumericType):
    """
    Class representing Python's native floating point type.

    Class representing Python's native floating point type.
    """
    __slots__ = ()
    _name = 'float'
    _primitive_type = PrimitiveFloatingPointType()
    _precision = 8

    @lru_cache
    def __add__(self, other):
        if isinstance(other, PythonNativeComplex):
            return other
        elif isinstance(other, PythonNativeNumericType):
            return self
        else:
            return NotImplemented

class PythonNativeComplex(PythonNativeNumericType):
    """
    Class representing Python's native complex type.

    Class representing Python's native complex type.
    """
    __slots__ = ('_element_type',)
    _name = 'complex'
    _primitive_type = PrimitiveComplexType()
    _precision = 8

    @lru_cache
    def __add__(self, other):
        if isinstance(other, PythonNativeNumericType):
            return self
        else:
            return NotImplemented

    @property
    def element_type(self):
        """
        The type of an element of the complex.

        The type of an element of the complex. In other words, the type
        of the floats which comprise the complex type.
        """
        return PythonNativeFloat()

class VoidType(FixedSizeType):
    """
    Class representing a void datatype.

    Class representing a void datatype. This class is especially useful
    in the C-Python wrapper when a `void*` type is needed to collect
    pointers from Fortran.
    """
    __slots__ = ()
    _name = 'void'
    _primitive_type = None

class GenericType(FixedSizeType):
    """
    Class representing a generic datatype.

    Class representing a generic datatype. This datatype is
    useful for describing the type of an empty container (list/tuple/etc)
    or an argument which can accept any type (e.g. MPI arguments).
    """
    __slots__ = ()
    _name = 'Generic'
    _primitive_type = None

    @lru_cache
    def __add__(self, other):
        return other

class SymbolicType(FixedSizeType):
    """
    Class representing the datatype of a placeholder symbol.

    Class representing the datatype of a placeholder symbol. This type should
    be used for objects which will not appear in the generated code but are
    used to identify objects (e.g. Type aliases).
    """
    __slots__ = ()
    _name = 'Symbolic'
    _primitive_type = None

class CharType(FixedSizeType):
    """
    Class representing a char type in C/Fortran.

    Class representing a char type in C/Fortran. This datatype is
    useful for describing strings.
    """
    __slots__ = ()
    _name = 'char'
    _primitive_type = PrimitiveCharacterType

#==============================================================================

class ContainerType(PyccelType):
    """
    Base class representing a type which contains objects of other types.

    Base class representing a type which contains objects of other types.
    E.g. classes, arrays, etc.
    """
    __slots__ = ()

#==============================================================================

class TupleType:
    """
    Base class representing tuple datatypes.

    The class from which tuple datatypes must inherit.
    """
    __slots__ = ()
    _name = 'tuple'

#==============================================================================

class HomogeneousContainerType(ContainerType):
    """
    Base class representing a datatype which contains multiple elements of a given type.

    Base class representing a datatype which contains multiple elements of a given type.
    This is the case for objects such as arrays, lists, etc.
    """
    __slots__ = ()

    @property
    def datatype(self):
        """
        The datatype of the object.

        The datatype of the object.
        """
        return self.element_type.datatype

    @property
    def primitive_type(self):
        """
        The datatype category of elements of the object.

        The datatype category of elements of the object (e.g. integer, floating point).
        """
        return self.element_type.primitive_type

    @property
    def precision(self):
        """
        Precision of the datatype of the object.

        The precision of the datatype of the object. This number is related to the
        number of bytes that the datatype takes up in memory. For basic types the
        number is equivalent to the number of bytes in memory (e.g. `float64` has
        precision = 8 as it takes up 8 bytes), however for less simple types the
        connection is less trivial. For example `complex128` has precision = 8 as
        it is comprised of two `float64` objects (which have precision=8).
        It should be noted that this is not the convention chosen by NumPy (in NumPy
        a `complex128` is so named because `16*8=precision*bits_in_a_byte=128`).

        The precision in Pyccel is equivalent to the `kind` parameter in Fortran.
        """
        return self.element_type.precision

    @property
    def element_type(self):
        """
        The type of elements of the object.

        The PyccelType describing an element of the container.
        """
        return self._element_type # pylint: disable=no-member

    def __str__(self):
        return f'{self._name}[{self._element_type}]' # pylint: disable=no-member

    def __reduce__(self):
        """
        Function called during pickling.

        For more details see : https://docs.python.org/3/library/pickle.html#object.__reduce__.
        This function is necessary to ensure that DataTypes remain singletons.

        Returns
        -------
        callable
            A callable to create the object.
        args
            A tuple containing any arguments to be passed to the callable.
        """
        return (self.__class__, (self.element_type,))

    def switch_basic_type(self, new_type):
        """
        Change the basic type to the new type.

        Change the basic type to the new type. In the case of a FixedSizeType the
        switch will replace the type completely, directly returning the new type.
        In the case of a homogeneous container type, a new container type will be
        returned whose underlying elements are of the new type. This method is not
        implemented for inhomogeneous containers.

        Parameters
        ----------
        new_type : PyccelType
            The new basic type.

        Returns
        -------
        PyccelType
            The new type.
        """
        assert isinstance(new_type, FixedSizeType)
        cls = type(self)
        return cls(self.element_type.switch_basic_type(new_type))

class StringType(HomogeneousContainerType, metaclass = Singleton):
    """
    Class representing Python's native string type.

<<<<<<< HEAD
    def __repr__(self):
        datatypes = ', '.join(repr(d) for d in self._dtypes)
        return str(self.__class__.__name__)+f'({datatypes})'

class NativeHomogeneousList(DataType, metaclass = Singleton):
=======
    Class representing Python's native string type.
    """
    __slots__ = ()
    _name = 'str'
    _element_type = PrimitiveCharacterType()

    @property
    def datatype(self):
        """
        The datatype of the object.

        The datatype of the object.
        """
        return self

    def __str__(self):
        return 'str'

    def __reduce__(self):
        """
        Function called during pickling.

        For more details see : https://docs.python.org/3/library/pickle.html#object.__reduce__.
        This function is necessary to ensure that DataTypes remain singletons.

        Returns
        -------
        callable
            A callable to create the object.
        args
            A tuple containing any arguments to be passed to the callable.
        """
        return (self.__class__, ())

    @property
    def primitive_type(self):
        """
        The datatype category of elements of the object.

        The datatype category of elements of the object (e.g. integer, floating point).
        """
        return self

class HomogeneousTupleType(HomogeneousContainerType, TupleType, metaclass = ArgumentSingleton):
    """
    Class representing the homogeneous tuple type.

    Class representing the type of a homogeneous tuple. This
    is a container type and should be used as the class_type.

    Parameters
    ----------
    element_type : PyccelType
        The type of the elements of the homogeneous tuple.
    """
    __slots__ = ('_element_type',)

    def __init__(self, element_type):
        assert isinstance(element_type, PyccelType)
        self._element_type = element_type
        super().__init__()

    def __str__(self):
        return f'{self._name}[{self._element_type}, ...]'

class HomogeneousListType(HomogeneousContainerType, metaclass = ArgumentSingleton):
>>>>>>> f17d55b5
    """
    Class representing the homogeneous list type.

    Class representing the type of a homogeneous list. This
    is a container type and should be used as the class_type.

    Parameters
    ----------
    element_type : PyccelType
        The type which is stored in the homogeneous list.
    """
    __slots__ = ('_element_type',)
    _name = 'list'

    def __init__(self, element_type):
        assert isinstance(element_type, PyccelType)
        self._element_type = element_type
        super().__init__()

class HomogeneousSetType(HomogeneousContainerType, metaclass = ArgumentSingleton):
    """
    Class representing the homogeneous set type.

    Class representing the type of a homogeneous set. This
    is a container type and should be used as the class_type.

    Parameters
    ----------
    element_type : PyccelType
        The type which is stored in the homogeneous set.
    """
    __slots__ = ('_element_type',)
    _name = 'set'

    def __init__(self, element_type):
        assert isinstance(element_type, PyccelType)
        self._element_type = element_type
        super().__init__()

#==============================================================================

class CustomDataType(ContainerType, metaclass=Singleton):
    """
    Class from which user-defined types inherit.

    A general class for custom data types which is used as a
    base class when a user defines their own type using classes.
    """
    __slots__ = ()

    @property
    def datatype(self):
        """
        The datatype of the object.

        The datatype of the object.
        """
        return self

    def __reduce__(self):
        """
        Function called during pickling.

        For more details see : https://docs.python.org/3/library/pickle.html#object.__reduce__.
        This function is necessary to ensure that DataTypes remain singletons.

        Returns
        -------
        callable
            A callable to create the object.
        args
            A tuple containing any arguments to be passed to the callable.
        """
        return (self.__class__, ())

class InhomogeneousTupleType(ContainerType, TupleType, metaclass = ArgumentSingleton):
    """
    Class representing the inhomogeneous tuple type.

    Class representing the type of an inhomogeneous tuple. This is a
    basic datatype as it cannot be arbitrarily indexed. It is
    therefore parametrised by the datatypes that it contains.

    Parameters
    ----------
    *args : tuple of DataTypes
        The datatypes stored in the inhomogeneous tuple.
    """
    __slots__ = ('_element_types', '_datatype')

    def __init__(self, *args):
        self._element_types = args

        possible_types = set(t.datatype for t in self._element_types)
        dtype = possible_types.pop()
        self._datatype = dtype if all(d == dtype for d in possible_types) else self
        super().__init__()

    def __str__(self):
        element_types = ', '.join(str(d) for d in self._element_types)
        return f'tuple[{element_types}]'

    def __getitem__(self, i):
        return self._element_types[i]

    def __len__(self):
        return len(self._element_types)

    def __iter__(self):
        return self._element_types.__iter__()

    def __reduce__(self):
        """
        Function called during pickling.

        For more details see : https://docs.python.org/3/library/pickle.html#object.__reduce__.
        This function is necessary to ensure that DataTypes remain singletons.

        Returns
        -------
        callable
            A callable to create the object.
        args
            A tuple containing any arguments to be passed to the callable.
        """
        return (self.__class__, tuple(self._element_types))

    @property
    def datatype(self):
        """
        The datatype of the object.

        The datatype of the object. For an inhomogeneous tuple the datatype is the type
        of the tuple unless the tuple is comprised of containers which are all based on
        compatible data types. In this case one of the underlying types is returned.
        """
        return self._datatype

class DictType(ContainerType, metaclass = ArgumentSingleton):
    """
    Class representing the homogeneous dictionary type.

    Class representing the type of a homogeneous dict. This
    is a container type and should be used as the class_type.

    Parameters
    ----------
    index_type : PyccelType
        The type of the keys of the homogeneous dictionary.
    value_type : PyccelType
        The type of the values of the homogeneous dictionary.
    """
    __slots__ = ('_index_type', '_value_type')
    _name = 'map'

    def __init__(self, index_type, value_type):
        self._index_type = index_type
        self._value_type = value_type
        super().__init__()

    def __str__(self):
        return f'map[{self._index_type.name}, {self._value_type.name}]'

    def __reduce__(self):
        """
        Function called during pickling.

        For more details see : https://docs.python.org/3/library/pickle.html#object.__reduce__.
        This function is necessary to ensure that DataTypes remain singletons.

        Returns
        -------
        callable
            A callable to create the object.
        args
            A tuple containing any arguments to be passed to the callable.
        """
        return (self.__class__, (self._index_type, self._value_type))

    @property
    def datatype(self):
        """
        The datatype of the object.

        The datatype of the object.
        """
        return self._index_type.datatype

#==============================================================================

def DataTypeFactory(name, argnames = (), *, BaseClass=CustomDataType):
    """
    Create a new data class.

    Create a new data class which sub-classes a DataType. This provides
    a new data type which can be used, for example, for class types.

    Parameters
    ----------
    name : str
        The name of the new class.

    argnames : iterable[str]
        A list of all the arguments for the new class.
        This can be used to create classes which are parametrised by a type.

    BaseClass : type inheriting from DataType
        The class from which the new type will be sub-classed.

    Returns
    -------
    type
        A new DataType class.
    """
    def class_init_func(self, **kwargs):
        """
        The __init__ function for the new CustomDataType class.
        """
        for key, value in kwargs.items():
            # here, the argnames variable is the one passed to the
            # DataTypeFactory call
            if key not in argnames:
                raise TypeError(f"Argument {key} not valid for {self.__class__.__name__}")
            setattr(self, key, value)

        BaseClass.__init__(self) # pylint: disable=unnecessary-dunder-call

    assert iterable(argnames)
    assert all(isinstance(a, str) for a in argnames)

    def class_name_func(self):
        """
        The name function for the new CustomDataType class.
        """
        if argnames:
            param = ', '.join(str(getattr(self, a)) for a in argnames)
            return f'{self._name}[{param}]' #pylint: disable=protected-access
        else:
            return self._name #pylint: disable=protected-access

    newclass = type(f'Pyccel{name}', (BaseClass,),
                    {"__init__": class_init_func,
                     "name": property(class_name_func),
                     "_name": name})

    return newclass

#==============================================================================

pyccel_type_to_original_type = {
        PythonNativeBool()    : bool,
        PythonNativeInt()     : int,
        PythonNativeFloat()   : float,
        PythonNativeComplex() : complex,
        }

original_type_to_pyccel_type = {v: k for k,v in pyccel_type_to_original_type.items()}<|MERGE_RESOLUTION|>--- conflicted
+++ resolved
@@ -560,13 +560,6 @@
     """
     Class representing Python's native string type.
 
-<<<<<<< HEAD
-    def __repr__(self):
-        datatypes = ', '.join(repr(d) for d in self._dtypes)
-        return str(self.__class__.__name__)+f'({datatypes})'
-
-class NativeHomogeneousList(DataType, metaclass = Singleton):
-=======
     Class representing Python's native string type.
     """
     __slots__ = ()
@@ -633,7 +626,6 @@
         return f'{self._name}[{self._element_type}, ...]'
 
 class HomogeneousListType(HomogeneousContainerType, metaclass = ArgumentSingleton):
->>>>>>> f17d55b5
     """
     Class representing the homogeneous list type.
 
