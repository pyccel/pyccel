# coding: utf-8

#------------------------------------------------------------------------------------------#
# This file is part of Pyccel which is released under MIT License. See the LICENSE file or #
# go to https://github.com/pyccel/pyccel/blob/devel/LICENSE for full license details.      #
#------------------------------------------------------------------------------------------#

"""
Classes and methods that handle supported datatypes in C/Fortran.
"""
from functools import cache

import numpy

from pyccel.utilities.metaclasses import Singleton
from .basic import iterable

__all__ = (
        # ------------ Super classes ------------
        'ContainerType',
        'FixedSizeType',
        'PrimitiveType',
        'PyccelType',
        # ------------ Primitive types ------------
        'PrimitiveBooleanType',
        'PrimitiveCharacterType',
        'PrimitiveComplexType',
        'PrimitiveFloatingPointType',
        'PrimitiveIntegerType',
        # ------------ Modifying types ------------
        'FinalType',
        # ------------ Fixed size types ------------
        'CharType',
        'FixedSizeNumericType',
        'GenericType',
        'PythonNativeBool',
        'PythonNativeComplex',
        'PythonNativeFloat',
        'PythonNativeInt',
        'PythonNativeNumericType',
        'SymbolicType',
        'TypeAlias',
        'VoidType',
        # ------------ Container types ------------
        'CustomDataType',
        'DictType',
        'HomogeneousContainerType',
        'HomogeneousListType',
        'HomogeneousSetType',
        'HomogeneousTupleType',
        'InhomogeneousTupleType',
        'StringType',
        'TupleType',
        # ---------- Functions -------------------
        'DataTypeFactory',
)

#==============================================================================
class PrimitiveType(metaclass=Singleton):
    """
    Base class representing types of datatypes.

    The base class representing the category of datatype to which a FixedSizeType
    may belong (e.g. integer, floating point).
    """
    __slots__ = ()
    _name = '__UNDEFINED__'

    def __init__(self): #pylint: disable=useless-parent-delegation
        # This __init__ function is required so the Singleton can
        # always detect a signature
        super().__init__()

    def __str__(self):
        return self._name

class PrimitiveBooleanType(PrimitiveType):
    """
    Class representing a boolean datatype.

    Class representing a boolean datatype.
    """
    __slots__ = ()
    _name = 'boolean'

class PrimitiveIntegerType(PrimitiveType):
    """
    Class representing an integer datatype.

    Class representing an integer datatype.
    """
    __slots__ = ()
    _name = 'integer'

class PrimitiveFloatingPointType(PrimitiveType):
    """
    Class representing a floating point datatype.

    Class representing a floating point datatype.
    """
    __slots__ = ()
    _name = 'floating point'

class PrimitiveComplexType(PrimitiveType):
    """
    Class representing a complex datatype.

    Class representing a complex datatype.
    """
    __slots__ = ()
    _name = 'complex'

class PrimitiveCharacterType(PrimitiveType):
    """
    Class representing a character datatype.

    Class representing a character datatype.
    """
    __slots__ = ()
    _name = 'character'

#==============================================================================

class PyccelType:
    """
    Base class representing the type of an object.

    Base class representing the type of an object from which all
    types must inherit. A type must contain enough information to
    describe the declaration type in a low-level language.

    Types contain an addition operator. The operator indicates the type that
    is expected when calling an arithmetic operator on objects of these types.

    Where applicable, types also contain an and operator. The operator indicates the type that
    is expected when calling a bitwise comparison operator on objects of these types.

    A type also contains an attribute _name which can be useful to examine
    the type.
    """
    __slots__ = ()
    _name = None

    @property
    def name(self):
        """
        Get the name of the pyccel type.
        
        Get the name of the pyccel type.
        """
        return self._name

    def __init__(self): #pylint: disable=useless-parent-delegation
        # This __init__ function is required so the Singleton can
        # always detect a signature
        super().__init__()

    def __str__(self):
        return self._name #pylint: disable=no-member

    def switch_basic_type(self, new_type):
        """
        Change the basic type to the new type.

        Change the basic type to the new type. In the case of a FixedSizeType the
        switch will replace the type completely, directly returning the new type.
        In the case of a homogeneous container type, a new container type will be
        returned whose underlying elements are of the new type. This method is not
        implemented for inhomogeneous containers.

        Parameters
        ----------
        new_type : PyccelType
            The new basic type.

        Returns
        -------
        PyccelType
            The new type.
        """
        raise NotImplementedError(f"switch_basic_type not implemented for {type(self)}")

    def shape_is_compatible(self, shape):
        """
        Check if the provided shape is compatible with the datatype.

        Check if the provided shape is compatible with the format expected for
        this datatype.

        Parameters
        ----------
        shape : Any
            The proposed shape.

        Returns
        -------
        bool
            True if the shape is acceptable, False otherwise.
        """
        return shape is None

#==============================================================================
class FinalType:
    @classmethod
    @cache
    def get_new(cls, underlying_type):
        if isinstance(underlying_type, FinalType):
            return underlying_type

        type_class = type(underlying_type)
        def __init__(self):
            self._underlying_type = underlying_type
            type(underlying_type).__init__(self)
        def __hash__(self):
            return type_class.__hash__(underlying_type)
        def __eq__(self, other):
            return type_class.__eq__(underlying_type, other)
        def get_underlying_type(self):
            return self._underlying_type
        return type(f'Final{type_class.__name__}', (FinalType, type_class,),
                    {'__init__' : __init__,
                     '__hash__' : __hash__,
                     '__eq__' : __eq__,
                     'underlying_type': property(get_underlying_type)})()

    def __str__(self):
        return f'Final[{self._underlying_type}]'

#==============================================================================

class FixedSizeType(PyccelType, metaclass=Singleton):
    """
    Base class representing a built-in scalar datatype.

    The base class representing a built-in scalar datatype which can be
    represented in memory. E.g. int32, int64.
    """
    __slots__ = ()

    @property
    def datatype(self):
        """
        The datatype of the object.

        The datatype of the object.
        """
        return self

    @property
    def primitive_type(self):
        """
        The datatype category of the object.

        The datatype category of the object (e.g. integer, floating point).
        """
        return self._primitive_type # pylint: disable=no-member

    @property
    def rank(self):
        """
        Number of dimensions of the object.

        Number of dimensions of the object. If the object is a scalar then
        this is equal to 0.
        """
        return 0

    @property
    def order(self):
        """
        The data layout ordering in memory.

        Indicates whether the data is stored in row-major ('C') or column-major
        ('F') format. This is only relevant if rank > 1. When it is not relevant
        this function returns None.
        """
        return None

    def switch_basic_type(self, new_type):
        """
        Change the basic type to the new type.

        Change the basic type to the new type. In the case of a FixedSizeType the
        switch will replace the type completely, directly returning the new type.

        Parameters
        ----------
        new_type : PyccelType
            The new basic type.

        Returns
        -------
        PyccelType
            The new type.
        """
        assert isinstance(new_type, FixedSizeType)
        return new_type

class FixedSizeNumericType(FixedSizeType):
    """
    Base class representing a scalar numeric datatype.

    The base class representing a scalar numeric datatype which can be
    represented in memory. E.g. int32, int64.
    """
    __slots__ = ()

    @property
    def precision(self):
        """
        Precision of the datatype of the object.

        The precision of the datatype of the object. This number is related to the
        number of bytes that the datatype takes up in memory. For basic types the
        number is equivalent to the number of bytes in memory (e.g. `float64` has
        precision = 8 as it takes up 8 bytes), however for less simple types the
        connection is less trivial. For example `complex128` has precision = 8 as
        it is comprised of two `float64` objects (which have precision=8).
        It should be noted that this is not the convention chosen by NumPy (in NumPy
        a `complex128` is so named because `16*8=precision*bits_in_a_byte=128`).

        The precision in Pyccel is equivalent to the `kind` parameter in Fortran.
        """
        return self._precision # pylint: disable=no-member

class PythonNativeNumericType(FixedSizeNumericType):
    """
    Base class representing a built-in scalar numeric datatype.

    Base class representing a built-in scalar numeric datatype.
    """
    __slots__ = ()

class PythonNativeBool(PythonNativeNumericType):
    """
    Class representing Python's native boolean type.

    Class representing Python's native boolean type.
    """
    __slots__ = ()
    _name = 'bool'
    _primitive_type = PrimitiveBooleanType()
    _precision = -1

    @cache
    def __add__(self, other):
        if isinstance(other, PythonNativeBool):
            return PythonNativeInt()
        elif isinstance(other, PythonNativeNumericType):
            return other
        else:
            return NotImplemented

    @cache
    def __and__(self, other):
        if isinstance(other, PythonNativeBool):
            return PythonNativeBool()
        elif isinstance(other, PythonNativeNumericType):
            return other
        else:
            return NotImplemented

class PythonNativeInt(PythonNativeNumericType):
    """
    Class representing Python's native integer type.

    Class representing Python's native integer type.
    """
    __slots__ = ()
    _name = 'int'
    _primitive_type = PrimitiveIntegerType()
    _precision = numpy.dtype(int).alignment

    @cache
    def __add__(self, other):
        if isinstance(other, PythonNativeBool):
            return self
        elif isinstance(other, PythonNativeNumericType):
            return other
        else:
            return NotImplemented

    @cache
    def __and__(self, other):
        if isinstance(other, PythonNativeNumericType):
            return self
        else:
            return NotImplemented


class PythonNativeFloat(PythonNativeNumericType):
    """
    Class representing Python's native floating point type.

    Class representing Python's native floating point type.
    """
    __slots__ = ()
    _name = 'float'
    _primitive_type = PrimitiveFloatingPointType()
    _precision = 8

    @cache
    def __add__(self, other):
        if isinstance(other, PythonNativeComplex):
            return other
        elif isinstance(other, PythonNativeNumericType):
            return self
        else:
            return NotImplemented


class PythonNativeComplex(PythonNativeNumericType):
    """
    Class representing Python's native complex type.

    Class representing Python's native complex type.
    """
    __slots__ = ('_element_type',)
    _name = 'complex'
    _primitive_type = PrimitiveComplexType()
    _precision = 8

    @cache
    def __add__(self, other):
        if isinstance(other, PythonNativeNumericType):
            return self
        else:
            return NotImplemented

    @property
    def element_type(self):
        """
        The type of an element of the complex.

        The type of an element of the complex. In other words, the type
        of the floats which comprise the complex type.
        """
        return PythonNativeFloat()

class VoidType(FixedSizeType):
    """
    Class representing a void datatype.

    Class representing a void datatype. This class is especially useful
    in the C-Python wrapper when a `void*` type is needed to collect
    pointers from Fortran.
    """
    __slots__ = ()
    _name = 'void'
    _primitive_type = None

class GenericType(FixedSizeType):
    """
    Class representing a generic datatype.

    Class representing a generic datatype. This datatype is
    useful for describing the type of an empty container (list/tuple/etc)
    or an argument which can accept any type (e.g. MPI arguments).
    """
    __slots__ = ()
    _name = 'Generic'
    _primitive_type = None

    @cache
    def __add__(self, other):
        return other

    def __eq__(self, other):
        return True

    def __hash__(self):
        return hash(self.__class__)

class SymbolicType(FixedSizeType):
    """
    Class representing the datatype of a placeholder symbol.

    Class representing the datatype of a placeholder symbol. This type should
    be used for objects which will not appear in the generated code but are
    used to identify objects (e.g. Type aliases).
    """
    __slots__ = ()
    _name = 'Symbolic'
    _primitive_type = None

class CharType(FixedSizeType):
    """
    Class representing a char type in C/Fortran.

    Class representing a char type in C/Fortran. This datatype is
    useful for describing strings.
    """
    __slots__ = ()
    _name = 'char'
    _primitive_type = PrimitiveCharacterType()

#==============================================================================
class TypeAlias(SymbolicType):
    """
    Class representing the type of a symbolic object describing a type descriptor.

    Class representing the type of a symbolic object describing a type descriptor.
    This type is equivalent to Python's built-in typing.TypeAlias.

    See Also
    --------
    typing.TypeAlias :
        See documentation of `typing.TypeAlias`: https://docs.python.org/3/library/typing.html#typing.TypeAlias .
    """
    __slots__ = ()
    _name = 'TypeAlias'

#==============================================================================

class ContainerType(PyccelType):
    """
    Base class representing a type which contains objects of other types.

    Base class representing a type which contains objects of other types.
    E.g. classes, arrays, etc.
    """
    __slots__ = ()

    def shape_is_compatible(self, shape):
        """
        Check if the provided shape is compatible with the datatype.

        Check if the provided shape is compatible with the format expected for
        this datatype.

        Parameters
        ----------
        shape : Any
            The proposed shape.

        Returns
        -------
        bool
            True if the shape is acceptable, False otherwise.
        """
        return isinstance(shape, tuple) and len(shape) == self.container_rank # pylint: disable=no-member

#==============================================================================

class TupleType:
    """
    Base class representing tuple datatypes.

    The class from which tuple datatypes must inherit.
    """
    __slots__ = ()
    _name = 'tuple'

#==============================================================================

class HomogeneousContainerType(ContainerType):
    """
    Base class representing a datatype which contains multiple elements of a given type.

    Base class representing a datatype which contains multiple elements of a given type.
    This is the case for objects such as arrays, lists, etc.
    """
    __slots__ = ()

    @property
    def datatype(self):
        """
        The datatype of the object.

        The datatype of the object.
        """
        return self.element_type.datatype

    @property
    def primitive_type(self):
        """
        The datatype category of elements of the object.

        The datatype category of elements of the object (e.g. integer, floating point).
        """
        return self.element_type.primitive_type

    @property
    def precision(self):
        """
        Precision of the datatype of the object.

        The precision of the datatype of the object. This number is related to the
        number of bytes that the datatype takes up in memory. For basic types the
        number is equivalent to the number of bytes in memory (e.g. `float64` has
        precision = 8 as it takes up 8 bytes), however for less simple types the
        connection is less trivial. For example `complex128` has precision = 8 as
        it is comprised of two `float64` objects (which have precision=8).
        It should be noted that this is not the convention chosen by NumPy (in NumPy
        a `complex128` is so named because `16*8=precision*bits_in_a_byte=128`).

        The precision in Pyccel is equivalent to the `kind` parameter in Fortran.
        """
        return self.element_type.precision

    @property
    def element_type(self):
        """
        The type of elements of the object.

        The PyccelType describing an element of the container.
        """
        return self._element_type # pylint: disable=no-member

    def __str__(self):
        return f'{self._name}[{self._element_type}]' # pylint: disable=no-member

    def switch_basic_type(self, new_type):
        """
        Change the basic type to the new type.

        Change the basic type to the new type. In the case of a FixedSizeType the
        switch will replace the type completely, directly returning the new type.
        In the case of a homogeneous container type, a new container type will be
        returned whose underlying elements are of the new type. This method is not
        implemented for inhomogeneous containers.

        Parameters
        ----------
        new_type : PyccelType
            The new basic type.

        Returns
        -------
        PyccelType
            The new type.
        """
        assert isinstance(new_type, FixedSizeType)
        cls = type(self)
        return cls.get_new(self.element_type.switch_basic_type(new_type))

    def switch_rank(self, new_rank, new_order = None):
        """
        Get a type which is identical to this type in all aspects except the rank.

        Get a type which is identical to this type in all aspects except the rank.
        The order must be provided if the rank is increased from 1. This is never
        the case for 1D containers.

        Parameters
        ----------
        new_rank : int
            The rank of the new type.

        new_order : str, optional
            The order of the new type. For 1D containers this should not be provided.

        Returns
        -------
        PyccelType
            The new type.
        """
        assert new_order is None
        rank = self.rank
        assert new_rank < rank

        if new_rank == rank:
            return self
        elif rank - new_rank == self.container_rank:
            return self.element_type
        else:
            return self.element_type.switch_rank(new_rank - self.container_rank)

    @property
    def container_rank(self):
        """
        Number of dimensions of the container.

        Number of dimensions of the object described by the container. This is
        equal to the number of values required to index an element of this container.
        """
        return self._container_rank # pylint: disable=no-member

    @property
    def rank(self):
        """
        Number of dimensions of the object.

        Number of dimensions of the object. If the object is a scalar then
        this is equal to 0.
        """
        return self.container_rank + self.element_type.rank

    @property
    def order(self):
        """
        The data layout ordering in memory.

        Indicates whether the data is stored in row-major ('C') or column-major
        ('F') format. This is only relevant if rank > 1. When it is not relevant
        this function returns None.
        """
        return self._order # pylint: disable=no-member

class StringType(ContainerType, metaclass = Singleton):
    """
    Class representing Python's native string type.

    Class representing Python's native string type.
    """
    __slots__ = ()
    _name = 'str'

    @property
    def datatype(self):
        """
        The datatype of the object.

        The datatype of the object.
        """
        return self

    def __str__(self):
        return 'str'

    @property
    def primitive_type(self):
        """
        The datatype category of elements of the object.

        The datatype category of elements of the object (e.g. integer, floating point).
        """
        return self

    @property
    def rank(self):
        """
        Number of dimensions of the object.

        Number of dimensions of the object. If the object is a scalar then
        this is equal to 0.
        """
        return 1

    @property
    def container_rank(self):
        """
        Number of dimensions of the container.

        Number of dimensions of the object described by the container. This is
        equal to the number of values required to index an element of this container.
        """
        return 1

    @property
    def order(self):
        """
        The data layout ordering in memory.

        Indicates whether the data is stored in row-major ('C') or column-major
        ('F') format. This is only relevant if rank > 1. When it is not relevant
        this function returns None.
        """
        return None

    @property
    def element_type(self):
        """
        The type of elements of the object.

        The PyccelType describing an element of the container.
        """
        return CharType()

    def __eq__(self, other):
        return isinstance(other, self.__class__)

    def __hash__(self):
        return hash(self.__class__)

class HomogeneousTupleType(HomogeneousContainerType, TupleType, metaclass = Singleton):
    """
    Class representing the homogeneous tuple type.

    Class representing the type of a homogeneous tuple. This
    is a container type and should be used as the class_type.

    Parameters
    ----------
    element_type : PyccelType
        The type of the elements of the homogeneous tuple.
    """
    _name = 'tuple'
    __slots__ = ('_element_type', '_order')
    _container_rank = 1

    @classmethod
    @cache
    def get_new(cls, element_type):
        def __init__(self):
            self._element_type = element_type
            self._order = 'C' if (element_type.order == 'C' or element_type.rank == 1) else None
            HomogeneousContainerType.__init__(self)

        return type(f'HomogeneousTuple{type(element_type)}', (HomogeneousTupleType,),
                    {'__init__' : __init__})()

    def __str__(self):
        return f'tuple[{self._element_type}, ...]'

    def shape_is_compatible(self, shape):
        """
        Check if the provided shape is compatible with the datatype.

        Check if the provided shape is compatible with the format expected for
        this datatype.

        Parameters
        ----------
        shape : Any
            The proposed shape.

        Returns
        -------
        bool
            True if the shape is acceptable, False otherwise.
        """
        # TODO: Remove this specialisation if tuples are saved in lists instead of ndarrays
        return isinstance(shape, tuple) and len(shape) == self.rank

    def __eq__(self, other):
        return isinstance(other, HomogeneousTupleType) and self.element_type == other.element_type

    def __hash__(self):
        return hash((HomogeneousTupleType, self.element_type))

class HomogeneousListType(HomogeneousContainerType, metaclass = Singleton):
    """
    Class representing the homogeneous list type.

    Class representing the type of a homogeneous list. This
    is a container type and should be used as the class_type.

    Parameters
    ----------
    element_type : PyccelType
        The type which is stored in the homogeneous list.
    """
    __slots__ = ('_element_type', '_order')
    _name = 'list'
    _container_rank = 1

    @classmethod
    @cache
    def get_new(cls, element_type):
        def __init__(self):
            self._element_type = element_type
            self._order = 'C' if (element_type.order == 'C' or element_type.rank == 1) else None
            HomogeneousContainerType.__init__(self)

        return type('HomogeneousList{type(element_type)}', (HomogeneousListType,),
                    {'__init__' : __init__})()

    def __eq__(self, other):
        return isinstance(other, HomogeneousListType) and self._element_type == other._element_type \
                and self._order == other._order

    def __hash__(self):
        return hash((HomogeneousListType, self._element_type, self._order))

class HomogeneousSetType(HomogeneousContainerType, metaclass = Singleton):
    """
    Class representing the homogeneous set type.

    Class representing the type of a homogeneous set. This
    is a container type and should be used as the class_type.

    Parameters
    ----------
    element_type : PyccelType
        The type which is stored in the homogeneous set.
    """
    __slots__ = ('_element_type',)
    _name = 'set'
    _container_rank = 1
    _order = None

    @classmethod
    @cache
    def get_new(cls, element_type):
        def __init__(self):
            self._element_type = element_type
            HomogeneousContainerType.__init__(self)

        return type('HomogeneousSet{type(element_type)}', (HomogeneousSetType,),
                    {'__init__' : __init__})()

    def __eq__(self, other):
        return isinstance(other, HomogeneousSetType) and self._element_type == other._element_type

    def __hash__(self):
        return hash((HomogeneousSetType, self._element_type))

#==============================================================================

class CustomDataType(PyccelType, metaclass=Singleton):
    """
    Class from which user-defined types inherit.

    A general class for custom data types which is used as a
    base class when a user defines their own type using classes.
    """
    __slots__ = ()

    @property
    def datatype(self):
        """
        The datatype of the object.

        The datatype of the object.
        """
        return self

    @property
    def rank(self):
        """
        Number of dimensions of the object.

        Number of dimensions of the object. If the object is a scalar then
        this is equal to 0.
        """
        return 0

    @property
    def order(self):
        """
        The data layout ordering in memory.

        Indicates whether the data is stored in row-major ('C') or column-major
        ('F') format. This is only relevant if rank > 1. When it is not relevant
        this function returns None.
        """
        return None

class InhomogeneousTupleType(ContainerType, TupleType, metaclass = Singleton):
    """
    Class representing the inhomogeneous tuple type.

    Class representing the type of an inhomogeneous tuple. This is a
    basic datatype as it cannot be arbitrarily indexed. It is
    therefore parametrised by the datatypes that it contains.

    Parameters
    ----------
    *args : tuple of DataTypes
        The datatypes stored in the inhomogeneous tuple.
    """
    __slots__ = ('_element_types', '_datatype', '_container_rank', '_order')

    @classmethod
    @cache
    def get_new(cls, *args):
        # Determine datatype
<<<<<<< HEAD
        possible_types = set(t.datatype for t in args)
        dtype = possible_types.pop()
=======
        possible_types = set(t.datatype for t in self._element_types)
        try:
            dtype = possible_types.pop()
        except KeyError:
            dtype = GenericType()

        self._datatype = dtype if all(d == dtype for d in possible_types) else self
>>>>>>> 1dbf2d6e

        # Determine rank
        elem_ranks = set(elem.rank for elem in args)
        if len(elem_ranks) == 1:
            container_rank = elem_ranks.pop() + 1
        else:
            container_rank = 1

        # Determine order
        if container_rank == 2:
            order = 'C'
        elif container_rank > 2:
            elem_orders = set(elem.order for elem in args)
            if len(elem_orders) == 1 and elem_orders.pop() == 'C':
                order = 'C'
            else:
                order = None
        else:
            order = None

        def __init__(self):
            self._element_types = args

            self._datatype = dtype if all(d == dtype for d in possible_types) else self
            self._container_rank = container_rank
            self._order = order
            ContainerType.__init__(self)

        name = '__'.join(('InhomogeneousTuple', *(str(type(e) for e in args))))

        return type(name, (InhomogeneousTupleType,),
                    {'__init__' : __init__})()

        super().__init__()

    def __str__(self):
        element_types = ', '.join(str(d) for d in self._element_types)
        return f'tuple[{element_types}]'

    def __getitem__(self, i):
        return self._element_types[i]

    def __len__(self):
        return len(self._element_types)

    def __iter__(self):
        return self._element_types.__iter__()

    @property
    def datatype(self):
        """
        The datatype of the object.

        The datatype of the object. For an inhomogeneous tuple the datatype is the type
        of the tuple unless the tuple is comprised of containers which are all based on
        compatible data types. In this case one of the underlying types is returned.
        """
        return self._datatype

    @property
    def container_rank(self):
        """
        Number of dimensions of the container.

        Number of dimensions of the object described by the container. This is
        equal to the number of values required to index an element of this container.
        """
        return 1

    @property
    def rank(self):
        """
        Number of dimensions of the object.

        Number of dimensions of the object. If the object is a scalar then
        this is equal to 0.
        """
        return self._container_rank

    @property
    def order(self):
        """
        The data layout ordering in memory.

        Indicates whether the data is stored in row-major ('C') or column-major
        ('F') format. This is only relevant if rank > 1. When it is not relevant
        this function returns None.
        """
        return self._order

    def shape_is_compatible(self, shape):
        """
        Check if the provided shape is compatible with the datatype.

        Check if the provided shape is compatible with the format expected for
        this datatype.

        Parameters
        ----------
        shape : Any
            The proposed shape.

        Returns
        -------
        bool
            True if the shape is acceptable, False otherwise.
        """
        return super().shape_is_compatible(shape) and shape[0] == len(self._element_types)

class DictType(ContainerType, metaclass = Singleton):
    """
    Class representing the homogeneous dictionary type.

    Class representing the type of a homogeneous dict. This
    is a container type and should be used as the class_type.

    Parameters
    ----------
    key_type : PyccelType
        The type of the keys of the homogeneous dictionary.
    value_type : PyccelType
        The type of the values of the homogeneous dictionary.
    """
    __slots__ = ('_key_type', '_value_type')
    _name = 'dict'
    _container_rank = 1
    _order = None

    @classmethod
    @cache
    def get_new(cls, key_type, value_type):
        def __init__(self):
            self._key_type = key_type
            self._value_type = value_type
            ContainerType.__init__(self)

        return type('Dict{type(key_type)}_{type(value_type)}', (DictType,),
                    {'__init__' : __init__})()

    def __str__(self):
        return f'dict[{self._key_type}, {self._value_type}]'

    @property
    def datatype(self):
        """
        The datatype of the object.

        The datatype of the object.
        """
        return self._key_type.datatype

    @property
    def key_type(self):
        """
        The type of the keys of the object.

        The type of the keys of the object.
        """
        return self._key_type

    @property
    def value_type(self):
        """
        The type of the values of the object.

        The type of the values of the object.
        """
        return self._value_type

    @property
    def container_rank(self):
        """
        Number of dimensions of the container.

        Number of dimensions of the object described by the container. This is
        equal to the number of values required to index an element of this container.
        """
        return 1

    @property
    def rank(self):
        """
        Number of dimensions of the object.

        Number of dimensions of the object. If the object is a scalar then
        this is equal to 0.
        """
        return self._container_rank + self._value_type.rank

    @property
    def order(self):
        """
        The data layout ordering in memory.

        Indicates whether the data is stored in row-major ('C') or column-major
        ('F') format. This is only relevant if rank > 1. When it is not relevant
        this function returns None.
        """
        return None

    def __eq__(self, other):
        return isinstance(other, DictType) and self.key_type == other.key_type \
                and self.value_type == other.value_type

    def __hash__(self):
        return hash((DictType, self._key_type, self._value_type))

#==============================================================================

def DataTypeFactory(ll_name, python_name, argnames = (), *, BaseClass=CustomDataType):
    """
    Create a new data class.

    Create a new data class which sub-classes a DataType. This provides
    a new data type which can be used, for example, for class types.

    Parameters
    ----------
    ll_name : str
        The low-level name of the new class.

    python_name : str
        The original name of the new class matching the name used in Python.

    argnames : iterable[str]
        A list of all the arguments for the new class.
        This can be used to create classes which are parametrised by a type.

    BaseClass : type inheriting from DataType
        The class from which the new type will be sub-classed.

    Returns
    -------
    type
        A new DataType class.
    """
    def class_init_func(self, **kwargs):
        """
        The __init__ function for the new CustomDataType class.
        """
        for key, value in kwargs.items():
            # here, the argnames variable is the one passed to the
            # DataTypeFactory call
            if key not in argnames:
                raise TypeError(f"Argument {key} not valid for {self.__class__.__name__}")
            setattr(self, key, value)

        BaseClass.__init__(self) # pylint: disable=unnecessary-dunder-call

    assert iterable(argnames)
    assert all(isinstance(a, str) for a in argnames)

    def class_name_func(self):
        """
        The name function for the new CustomDataType class.
        """
        if argnames:
            param = ', '.join(str(getattr(self, a)) for a in argnames)
            return f'{self._name}[{param}]' #pylint: disable=protected-access
        else:
            return self._name #pylint: disable=protected-access

    def low_level_name(self):
        """
        The low_level_name function for the new CustomDataType class.
        This describes the name that will be used in the low-level language.
        """
        return ll_name

    newclass = type(f'Pyccel{python_name}', (BaseClass,),
                    {"__init__": class_init_func,
                     "name": property(class_name_func),
                     "_name": python_name,
                     "low_level_name": property(low_level_name)})

    return newclass

#==============================================================================

pyccel_type_to_original_type = {
        PythonNativeBool()    : bool,
        PythonNativeInt()     : int,
        PythonNativeFloat()   : float,
        PythonNativeComplex() : complex,
        }

original_type_to_pyccel_type = {v: k for k,v in pyccel_type_to_original_type.items()}<|MERGE_RESOLUTION|>--- conflicted
+++ resolved
@@ -956,18 +956,11 @@
     @cache
     def get_new(cls, *args):
         # Determine datatype
-<<<<<<< HEAD
         possible_types = set(t.datatype for t in args)
-        dtype = possible_types.pop()
-=======
-        possible_types = set(t.datatype for t in self._element_types)
         try:
             dtype = possible_types.pop()
         except KeyError:
             dtype = GenericType()
-
-        self._datatype = dtype if all(d == dtype for d in possible_types) else self
->>>>>>> 1dbf2d6e
 
         # Determine rank
         elem_ranks = set(elem.rank for elem in args)
