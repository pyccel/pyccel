# coding: utf-8

#------------------------------------------------------------------------------------------#
# This file is part of Pyccel which is released under MIT License. See the LICENSE file or #
# go to https://github.com/pyccel/pyccel/blob/devel/LICENSE for full license details.      #
#------------------------------------------------------------------------------------------#

"""
Classes and methods that handle supported datatypes in C/Fortran.
"""
from functools import lru_cache

import numpy

from pyccel.utilities.metaclasses import Singleton, ArgumentSingleton
from .basic import iterable

__all__ = (
        # ------------ Super classes ------------
        'ContainerType',
        'FixedSizeType',
        'PrimitiveType',
        'PyccelType',
        # ------------ Primitive types ------------
        'PrimitiveBooleanType',
        'PrimitiveCharacterType',
        'PrimitiveComplexType',
        'PrimitiveFloatingPointType',
        'PrimitiveIntegerType',
        # ------------ Fixed size types ------------
        'CharType',
        'FixedSizeNumericType',
        'GenericType',
        'PythonNativeBool',
        'PythonNativeComplex',
        'PythonNativeFloat',
        'PythonNativeInt',
        'PythonNativeNumericType',
        'SymbolicType',
        'TypeAlias',
        'VoidType',
        # ------------ Container types ------------
        'CustomDataType',
        'DictType',
        'HomogeneousContainerType',
        'HomogeneousListType',
        'HomogeneousSetType',
        'HomogeneousTupleType',
        'InhomogeneousTupleType',
        'StringType',
        'TupleType',
        # ---------- Functions -------------------
        'DataTypeFactory',
)

#==============================================================================
class PrimitiveType(metaclass=Singleton):
    """
    Base class representing types of datatypes.

    The base class representing the category of datatype to which a FixedSizeType
    may belong (e.g. integer, floating point).
    """
    __slots__ = ()
    _name = '__UNDEFINED__'

    def __init__(self): #pylint: disable=useless-parent-delegation
        # This __init__ function is required so the ArgumentSingleton can
        # always detect a signature
        super().__init__()

    def __str__(self):
        return self._name

class PrimitiveBooleanType(PrimitiveType):
    """
    Class representing a boolean datatype.

    Class representing a boolean datatype.
    """
    __slots__ = ()
    _name = 'boolean'

class PrimitiveIntegerType(PrimitiveType):
    """
    Class representing an integer datatype.

    Class representing an integer datatype.
    """
    __slots__ = ()
    _name = 'integer'

class PrimitiveFloatingPointType(PrimitiveType):
    """
    Class representing a floating point datatype.

    Class representing a floating point datatype.
    """
    __slots__ = ()
    _name = 'floating point'

class PrimitiveComplexType(PrimitiveType):
    """
    Class representing a complex datatype.

    Class representing a complex datatype.
    """
    __slots__ = ()
    _name = 'complex'

class PrimitiveCharacterType(PrimitiveType):
    """
    Class representing a character datatype.

    Class representing a character datatype.
    """
    __slots__ = ()
    _name = 'character'

#==============================================================================

class PyccelType:
    """
    Base class representing the type of an object.

    Base class representing the type of an object from which all
    types must inherit. A type must contain enough information to
    describe the declaration type in a low-level language.

    Types contain an addition operator. The operator indicates the type that
    is expected when calling an arithmetic operator on objects of these types.

    Where applicable, types also contain an and operator. The operator indicates the type that
    is expected when calling a bitwise comparison operator on objects of these types.

    A type also contains an attribute _name which can be useful to examine
    the type.
    """
    __slots__ = ()
    _name = None

    @property
    def name(self):
        """
        Get the name of the pyccel type.
        
        Get the name of the pyccel type.
        """
        return self._name

    def __init__(self): #pylint: disable=useless-parent-delegation
        # This __init__ function is required so the ArgumentSingleton can
        # always detect a signature
        super().__init__()

    def __str__(self):
        return self._name #pylint: disable=no-member

    def switch_basic_type(self, new_type):
        """
        Change the basic type to the new type.

        Change the basic type to the new type. In the case of a FixedSizeType the
        switch will replace the type completely, directly returning the new type.
        In the case of a homogeneous container type, a new container type will be
        returned whose underlying elements are of the new type. This method is not
        implemented for inhomogeneous containers.

        Parameters
        ----------
        new_type : PyccelType
            The new basic type.

        Returns
        -------
        PyccelType
            The new type.
        """
        raise NotImplementedError(f"switch_basic_type not implemented for {type(self)}")

    def shape_is_compatible(self, shape):
        """
        Check if the provided shape is compatible with the datatype.

        Check if the provided shape is compatible with the format expected for
        this datatype.

        Parameters
        ----------
        shape : Any
            The proposed shape.

        Returns
        -------
        bool
            True if the shape is acceptable, False otherwise.
        """
        return shape is None

#==============================================================================

class FixedSizeType(PyccelType, metaclass=Singleton):
    """
    Base class representing a built-in scalar datatype.

    The base class representing a built-in scalar datatype which can be
    represented in memory. E.g. int32, int64.
    """
    __slots__ = ()

    @property
    def datatype(self):
        """
        The datatype of the object.

        The datatype of the object.
        """
        return self

    @property
    def primitive_type(self):
        """
        The datatype category of the object.

        The datatype category of the object (e.g. integer, floating point).
        """
        return self._primitive_type # pylint: disable=no-member

    @property
    def rank(self):
        """
        Number of dimensions of the object.

        Number of dimensions of the object. If the object is a scalar then
        this is equal to 0.
        """
        return 0

    @property
    def order(self):
        """
        The data layout ordering in memory.

        Indicates whether the data is stored in row-major ('C') or column-major
        ('F') format. This is only relevant if rank > 1. When it is not relevant
        this function returns None.
        """
        return None

    def switch_basic_type(self, new_type):
        """
        Change the basic type to the new type.

        Change the basic type to the new type. In the case of a FixedSizeType the
        switch will replace the type completely, directly returning the new type.

        Parameters
        ----------
        new_type : PyccelType
            The new basic type.

        Returns
        -------
        PyccelType
            The new type.
        """
        assert isinstance(new_type, FixedSizeType)
        return new_type

class FixedSizeNumericType(FixedSizeType):
    """
    Base class representing a scalar numeric datatype.

    The base class representing a scalar numeric datatype which can be
    represented in memory. E.g. int32, int64.
    """
    __slots__ = ()

    @property
    def precision(self):
        """
        Precision of the datatype of the object.

        The precision of the datatype of the object. This number is related to the
        number of bytes that the datatype takes up in memory. For basic types the
        number is equivalent to the number of bytes in memory (e.g. `float64` has
        precision = 8 as it takes up 8 bytes), however for less simple types the
        connection is less trivial. For example `complex128` has precision = 8 as
        it is comprised of two `float64` objects (which have precision=8).
        It should be noted that this is not the convention chosen by NumPy (in NumPy
        a `complex128` is so named because `16*8=precision*bits_in_a_byte=128`).

        The precision in Pyccel is equivalent to the `kind` parameter in Fortran.
        """
        return self._precision # pylint: disable=no-member

class PythonNativeNumericType(FixedSizeNumericType):
    """
    Base class representing a built-in scalar numeric datatype.

    Base class representing a built-in scalar numeric datatype.
    """
    __slots__ = ()

class PythonNativeBool(PythonNativeNumericType):
    """
    Class representing Python's native boolean type.

    Class representing Python's native boolean type.
    """
    __slots__ = ()
    _name = 'bool'
    _primitive_type = PrimitiveBooleanType()
    _precision = -1

    @lru_cache
    def __add__(self, other):
        if isinstance(other, PythonNativeBool):
            return PythonNativeInt()
        elif isinstance(other, PythonNativeNumericType):
            return other
        else:
            return NotImplemented

    @lru_cache
    def __and__(self, other):
        if isinstance(other, PythonNativeBool):
            return PythonNativeBool()
        elif isinstance(other, PythonNativeNumericType):
            return other
        else:
            return NotImplemented

class PythonNativeInt(PythonNativeNumericType):
    """
    Class representing Python's native integer type.

    Class representing Python's native integer type.
    """
    __slots__ = ()
    _name = 'int'
    _primitive_type = PrimitiveIntegerType()
    _precision = numpy.dtype(int).alignment

    @lru_cache
    def __add__(self, other):
        if isinstance(other, PythonNativeBool):
            return self
        elif isinstance(other, PythonNativeNumericType):
            return other
        else:
            return NotImplemented

    @lru_cache
    def __and__(self, other):
        if isinstance(other, PythonNativeNumericType):
            return self
        else:
            return NotImplemented


class PythonNativeFloat(PythonNativeNumericType):
    """
    Class representing Python's native floating point type.

    Class representing Python's native floating point type.
    """
    __slots__ = ()
    _name = 'float'
    _primitive_type = PrimitiveFloatingPointType()
    _precision = 8

    @lru_cache
    def __add__(self, other):
        if isinstance(other, PythonNativeComplex):
            return other
        elif isinstance(other, PythonNativeNumericType):
            return self
        else:
            return NotImplemented


class PythonNativeComplex(PythonNativeNumericType):
    """
    Class representing Python's native complex type.

    Class representing Python's native complex type.
    """
    __slots__ = ('_element_type',)
    _name = 'complex'
    _primitive_type = PrimitiveComplexType()
    _precision = 8

    @lru_cache
    def __add__(self, other):
        if isinstance(other, PythonNativeNumericType):
            return self
        else:
            return NotImplemented

    @property
    def element_type(self):
        """
        The type of an element of the complex.

        The type of an element of the complex. In other words, the type
        of the floats which comprise the complex type.
        """
        return PythonNativeFloat()

class VoidType(FixedSizeType):
    """
    Class representing a void datatype.

    Class representing a void datatype. This class is especially useful
    in the C-Python wrapper when a `void*` type is needed to collect
    pointers from Fortran.
    """
    __slots__ = ()
    _name = 'void'
    _primitive_type = None

class GenericType(FixedSizeType):
    """
    Class representing a generic datatype.

    Class representing a generic datatype. This datatype is
    useful for describing the type of an empty container (list/tuple/etc)
    or an argument which can accept any type (e.g. MPI arguments).
    """
    __slots__ = ()
    _name = 'Generic'
    _primitive_type = None

    @lru_cache
    def __add__(self, other):
        return other

    def __eq__(self, other):
        return True

    def __hash__(self):
        return hash(self.__class__)

class SymbolicType(FixedSizeType):
    """
    Class representing the datatype of a placeholder symbol.

    Class representing the datatype of a placeholder symbol. This type should
    be used for objects which will not appear in the generated code but are
    used to identify objects (e.g. Type aliases).
    """
    __slots__ = ()
    _name = 'Symbolic'
    _primitive_type = None

class CharType(FixedSizeType):
    """
    Class representing a char type in C/Fortran.

    Class representing a char type in C/Fortran. This datatype is
    useful for describing strings.
    """
    __slots__ = ()
    _name = 'char'
    _primitive_type = PrimitiveCharacterType()

#==============================================================================
class TypeAlias(SymbolicType):
    """
    Class representing the type of a symbolic object describing a type descriptor.

    Class representing the type of a symbolic object describing a type descriptor.
    This type is equivalent to Python's built-in typing.TypeAlias.

    See Also
    --------
    typing.TypeAlias :
        See documentation of `typing.TypeAlias`: https://docs.python.org/3/library/typing.html#typing.TypeAlias .
    """
    __slots__ = ()
    _name = 'TypeAlias'

#==============================================================================

class ContainerType(PyccelType):
    """
    Base class representing a type which contains objects of other types.

    Base class representing a type which contains objects of other types.
    E.g. classes, arrays, etc.
    """
    __slots__ = ()

    def shape_is_compatible(self, shape):
        """
        Check if the provided shape is compatible with the datatype.

        Check if the provided shape is compatible with the format expected for
        this datatype.

        Parameters
        ----------
        shape : Any
            The proposed shape.

        Returns
        -------
        bool
            True if the shape is acceptable, False otherwise.
        """
        return isinstance(shape, tuple) and len(shape) == self.container_rank # pylint: disable=no-member

#==============================================================================

class TupleType:
    """
    Base class representing tuple datatypes.

    The class from which tuple datatypes must inherit.
    """
    __slots__ = ()
    _name = 'tuple'

#==============================================================================

class HomogeneousContainerType(ContainerType):
    """
    Base class representing a datatype which contains multiple elements of a given type.

    Base class representing a datatype which contains multiple elements of a given type.
    This is the case for objects such as arrays, lists, etc.
    """
    __slots__ = ()

    @property
    def datatype(self):
        """
        The datatype of the object.

        The datatype of the object.
        """
        return self.element_type.datatype

    @property
    def primitive_type(self):
        """
        The datatype category of elements of the object.

        The datatype category of elements of the object (e.g. integer, floating point).
        """
        return self.element_type.primitive_type

    @property
    def precision(self):
        """
        Precision of the datatype of the object.

        The precision of the datatype of the object. This number is related to the
        number of bytes that the datatype takes up in memory. For basic types the
        number is equivalent to the number of bytes in memory (e.g. `float64` has
        precision = 8 as it takes up 8 bytes), however for less simple types the
        connection is less trivial. For example `complex128` has precision = 8 as
        it is comprised of two `float64` objects (which have precision=8).
        It should be noted that this is not the convention chosen by NumPy (in NumPy
        a `complex128` is so named because `16*8=precision*bits_in_a_byte=128`).

        The precision in Pyccel is equivalent to the `kind` parameter in Fortran.
        """
        return self.element_type.precision

    @property
    def element_type(self):
        """
        The type of elements of the object.

        The PyccelType describing an element of the container.
        """
        return self._element_type # pylint: disable=no-member

    def __str__(self):
        return f'{self._name}[{self._element_type}]' # pylint: disable=no-member

    def switch_basic_type(self, new_type):
        """
        Change the basic type to the new type.

        Change the basic type to the new type. In the case of a FixedSizeType the
        switch will replace the type completely, directly returning the new type.
        In the case of a homogeneous container type, a new container type will be
        returned whose underlying elements are of the new type. This method is not
        implemented for inhomogeneous containers.

        Parameters
        ----------
        new_type : PyccelType
            The new basic type.

        Returns
        -------
        PyccelType
            The new type.
        """
        assert isinstance(new_type, FixedSizeType)
        cls = type(self)
        return cls(self.element_type.switch_basic_type(new_type))

    def switch_rank(self, new_rank, new_order = None):
        """
        Get a type which is identical to this type in all aspects except the rank.

        Get a type which is identical to this type in all aspects except the rank.
        The order must be provided if the rank is increased from 1. This is never
        the case for 1D containers.

        Parameters
        ----------
        new_rank : int
            The rank of the new type.

        new_order : str, optional
            The order of the new type. For 1D containers this should not be provided.

        Returns
        -------
        PyccelType
            The new type.
        """
        assert new_order is None
        rank = self.rank
        assert new_rank < rank

        if new_rank == rank:
            return self
        elif rank - new_rank == self.container_rank:
            return self.element_type
        else:
            return self.element_type.switch_rank(new_rank - self.container_rank)

    @property
    def container_rank(self):
        """
        Number of dimensions of the container.

        Number of dimensions of the object described by the container. This is
        equal to the number of values required to index an element of this container.
        """
        return self._container_rank # pylint: disable=no-member

    @property
    def rank(self):
        """
        Number of dimensions of the object.

        Number of dimensions of the object. If the object is a scalar then
        this is equal to 0.
        """
        return self.container_rank + self.element_type.rank

    @property
    def order(self):
        """
        The data layout ordering in memory.

        Indicates whether the data is stored in row-major ('C') or column-major
        ('F') format. This is only relevant if rank > 1. When it is not relevant
        this function returns None.
        """
        return self._order # pylint: disable=no-member

    def __eq__(self, other):
        return isinstance(other, self.__class__) and self.element_type == other.element_type

    def __hash__(self):
        return hash((self.__class__, self.element_type))

class StringType(ContainerType, metaclass = Singleton):
    """
    Class representing Python's native string type.

    Class representing Python's native string type.
    """
    __slots__ = ()
    _name = 'str'

    @property
    def datatype(self):
        """
        The datatype of the object.

        The datatype of the object.
        """
        return self

    def __str__(self):
        return 'str'

    @property
    def primitive_type(self):
        """
        The datatype category of elements of the object.

        The datatype category of elements of the object (e.g. integer, floating point).
        """
        return self

    @property
    def rank(self):
        """
        Number of dimensions of the object.

        Number of dimensions of the object. If the object is a scalar then
        this is equal to 0.
        """
        return 1

    @property
    def container_rank(self):
        """
        Number of dimensions of the container.

        Number of dimensions of the object described by the container. This is
        equal to the number of values required to index an element of this container.
        """
        return 1

    @property
    def order(self):
        """
        The data layout ordering in memory.

        Indicates whether the data is stored in row-major ('C') or column-major
        ('F') format. This is only relevant if rank > 1. When it is not relevant
        this function returns None.
        """
        return None

    @property
    def element_type(self):
        """
        The type of elements of the object.

        The PyccelType describing an element of the container.
        """
        return CharType()

    def __eq__(self, other):
        return isinstance(other, self.__class__)

    def __hash__(self):
        return hash(self.__class__)

class HomogeneousTupleType(HomogeneousContainerType, TupleType, metaclass = ArgumentSingleton):
    """
    Class representing the homogeneous tuple type.

    Class representing the type of a homogeneous tuple. This
    is a container type and should be used as the class_type.

    Parameters
    ----------
    element_type : PyccelType
        The type of the elements of the homogeneous tuple.
    """
    _name = 'tuple'
    __slots__ = ('_element_type', '_order')
    _container_rank = 1

    def __init__(self, element_type):
        assert isinstance(element_type, PyccelType)
        self._element_type = element_type
        self._order = 'C' if (element_type.order == 'C' or element_type.rank == 1) else None
        super().__init__()

    def __str__(self):
        return f'tuple[{self._element_type}, ...]'

    def shape_is_compatible(self, shape):
        """
        Check if the provided shape is compatible with the datatype.

        Check if the provided shape is compatible with the format expected for
        this datatype.

        Parameters
        ----------
        shape : Any
            The proposed shape.

        Returns
        -------
        bool
            True if the shape is acceptable, False otherwise.
        """
        # TODO: Remove this specialisation if tuples are saved in lists instead of ndarrays
        return isinstance(shape, tuple) and len(shape) == self.rank

class HomogeneousListType(HomogeneousContainerType, metaclass = ArgumentSingleton):
    """
    Class representing the homogeneous list type.

    Class representing the type of a homogeneous list. This
    is a container type and should be used as the class_type.

    Parameters
    ----------
    element_type : PyccelType
        The type which is stored in the homogeneous list.
    """
    __slots__ = ('_element_type', '_order')
    _name = 'list'
    _container_rank = 1

    def __init__(self, element_type):
        assert isinstance(element_type, PyccelType)
        self._element_type = element_type
        self._order = 'C' if (element_type.order == 'C' or element_type.rank == 1) else None
        super().__init__()

    def __eq__(self, other):
        return isinstance(other, self.__class__) and self._element_type == other._element_type \
                and self._order == other._order

    def __hash__(self):
        return hash((self.__class__, self._element_type, self._order))

class HomogeneousSetType(HomogeneousContainerType, metaclass = ArgumentSingleton):
    """
    Class representing the homogeneous set type.

    Class representing the type of a homogeneous set. This
    is a container type and should be used as the class_type.

    Parameters
    ----------
    element_type : PyccelType
        The type which is stored in the homogeneous set.
    """
    __slots__ = ('_element_type',)
    _name = 'set'
    _container_rank = 1
    _order = None

    def __init__(self, element_type):
        assert isinstance(element_type, PyccelType)
        self._element_type = element_type
        super().__init__()

    def __eq__(self, other):
        return isinstance(other, self.__class__) and self._element_type == other._element_type

    def __hash__(self):
        return hash((self.__class__, self._element_type))

#==============================================================================

class CustomDataType(PyccelType, metaclass=Singleton):
    """
    Class from which user-defined types inherit.

    A general class for custom data types which is used as a
    base class when a user defines their own type using classes.
    """
    __slots__ = ()

    @property
    def datatype(self):
        """
        The datatype of the object.

        The datatype of the object.
        """
        return self

    @property
    def rank(self):
        """
        Number of dimensions of the object.

        Number of dimensions of the object. If the object is a scalar then
        this is equal to 0.
        """
        return 0

    @property
    def order(self):
        """
        The data layout ordering in memory.

        Indicates whether the data is stored in row-major ('C') or column-major
        ('F') format. This is only relevant if rank > 1. When it is not relevant
        this function returns None.
        """
        return None

class InhomogeneousTupleType(ContainerType, TupleType, metaclass = ArgumentSingleton):
    """
    Class representing the inhomogeneous tuple type.

    Class representing the type of an inhomogeneous tuple. This is a
    basic datatype as it cannot be arbitrarily indexed. It is
    therefore parametrised by the datatypes that it contains.

    Parameters
    ----------
    *args : tuple of DataTypes
        The datatypes stored in the inhomogeneous tuple.
    """
    __slots__ = ('_element_types', '_datatype', '_container_rank', '_order')

    def __init__(self, *args):
        self._element_types = args

        # Determine datatype
        possible_types = set(t.datatype for t in self._element_types)
        dtype = possible_types.pop()
        self._datatype = dtype if all(d == dtype for d in possible_types) else self

        # Determine rank
        elem_ranks = set(elem.rank for elem in self._element_types)
        if len(elem_ranks) == 1:
            self._container_rank = elem_ranks.pop() + 1
        else:
            self._container_rank = 1

        # Determine order
        if self._container_rank == 2:
            self._order = 'C'
        elif self._container_rank > 2:
            elem_orders = set(elem.order for elem in self._element_types)
            if len(elem_orders) == 1 and elem_orders.pop() == 'C':
                self._order = 'C'
            else:
                self._order = None
        else:
            self._order = None

        super().__init__()

    def __str__(self):
        element_types = ', '.join(str(d) for d in self._element_types)
        return f'tuple[{element_types}]'

    def __getitem__(self, i):
        return self._element_types[i]

    def __len__(self):
        return len(self._element_types)

    def __iter__(self):
        return self._element_types.__iter__()

    @property
    def datatype(self):
        """
        The datatype of the object.

        The datatype of the object. For an inhomogeneous tuple the datatype is the type
        of the tuple unless the tuple is comprised of containers which are all based on
        compatible data types. In this case one of the underlying types is returned.
        """
        return self._datatype

    @property
    def container_rank(self):
        """
        Number of dimensions of the container.

        Number of dimensions of the object described by the container. This is
        equal to the number of values required to index an element of this container.
        """
        return 1

    @property
    def rank(self):
        """
        Number of dimensions of the object.

        Number of dimensions of the object. If the object is a scalar then
        this is equal to 0.
        """
        return self._container_rank

    @property
    def order(self):
        """
        The data layout ordering in memory.

        Indicates whether the data is stored in row-major ('C') or column-major
        ('F') format. This is only relevant if rank > 1. When it is not relevant
        this function returns None.
        """
        return self._order

    def shape_is_compatible(self, shape):
        """
        Check if the provided shape is compatible with the datatype.

        Check if the provided shape is compatible with the format expected for
        this datatype.

        Parameters
        ----------
        shape : Any
            The proposed shape.

        Returns
        -------
        bool
            True if the shape is acceptable, False otherwise.
        """
        return super().shape_is_compatible(shape) and shape[0] == len(self._element_types)

class DictType(ContainerType, metaclass = ArgumentSingleton):
    """
    Class representing the homogeneous dictionary type.

    Class representing the type of a homogeneous dict. This
    is a container type and should be used as the class_type.

    Parameters
    ----------
    key_type : PyccelType
        The type of the keys of the homogeneous dictionary.
    value_type : PyccelType
        The type of the values of the homogeneous dictionary.
    """
    __slots__ = ('_key_type', '_value_type')
    _name = 'dict'
    _container_rank = 1
    _order = None

    def __init__(self, key_type, value_type):
        self._key_type = key_type
        self._value_type = value_type
        super().__init__()

    def __str__(self):
        return f'dict[{self._key_type}, {self._value_type}]'

    @property
    def datatype(self):
        """
        The datatype of the object.

        The datatype of the object.
        """
        return self._key_type.datatype

    @property
    def key_type(self):
        """
        The type of the keys of the object.

        The type of the keys of the object.
        """
        return self._key_type

    @property
    def value_type(self):
        """
        The type of the values of the object.

        The type of the values of the object.
        """
        return self._value_type

    @property
    def container_rank(self):
        """
        Number of dimensions of the container.

        Number of dimensions of the object described by the container. This is
        equal to the number of values required to index an element of this container.
        """
        return 1

    @property
    def rank(self):
        """
        Number of dimensions of the object.

        Number of dimensions of the object. If the object is a scalar then
        this is equal to 0.
        """
        return self._container_rank + self._value_type.rank

    @property
    def order(self):
        """
        The data layout ordering in memory.

        Indicates whether the data is stored in row-major ('C') or column-major
        ('F') format. This is only relevant if rank > 1. When it is not relevant
        this function returns None.
        """
        return None

    def __eq__(self, other):
        return isinstance(other, self.__class__) and self.key_type == other.key_type \
                and self.value_type == other.value_type

    def __hash__(self):
        return hash((self.__class__, self._key_type, self._value_type))

#==============================================================================

def DataTypeFactory(ll_name, python_name, argnames = (), *, BaseClass=CustomDataType):
    """
    Create a new data class.

    Create a new data class which sub-classes a DataType. This provides
    a new data type which can be used, for example, for class types.

    Parameters
    ----------
    ll_name : str
        The low-level name of the new class.

    python_name : str
        The original name of the new class matching the name used in Python.

    argnames : iterable[str]
        A list of all the arguments for the new class.
        This can be used to create classes which are parametrised by a type.

    BaseClass : type inheriting from DataType
        The class from which the new type will be sub-classed.

    Returns
    -------
    type
        A new DataType class.
    """
    def class_init_func(self, **kwargs):
        """
        The __init__ function for the new CustomDataType class.
        """
        for key, value in kwargs.items():
            # here, the argnames variable is the one passed to the
            # DataTypeFactory call
            if key not in argnames:
                raise TypeError(f"Argument {key} not valid for {self.__class__.__name__}")
            setattr(self, key, value)

        BaseClass.__init__(self) # pylint: disable=unnecessary-dunder-call

    assert iterable(argnames)
    assert all(isinstance(a, str) for a in argnames)

    def class_name_func(self):
        """
        The name function for the new CustomDataType class.
        """
        if argnames:
            param = ', '.join(str(getattr(self, a)) for a in argnames)
            return f'{self._name}[{param}]' #pylint: disable=protected-access
        else:
            return self._name #pylint: disable=protected-access

    def low_level_name(self):
<<<<<<< HEAD
=======
        """
        The low_level_name function for the new CustomDataType class.
        This describes the name that will be used in the low-level language.
        """
>>>>>>> 74febf0c
        return ll_name

    newclass = type(f'Pyccel{python_name}', (BaseClass,),
                    {"__init__": class_init_func,
                     "name": property(class_name_func),
                     "_name": python_name,
                     "low_level_name": property(low_level_name)})

    return newclass

#==============================================================================

pyccel_type_to_original_type = {
        PythonNativeBool()    : bool,
        PythonNativeInt()     : int,
        PythonNativeFloat()   : float,
        PythonNativeComplex() : complex,
        }

original_type_to_pyccel_type = {v: k for k,v in pyccel_type_to_original_type.items()}<|MERGE_RESOLUTION|>--- conflicted
+++ resolved
@@ -1159,13 +1159,10 @@
             return self._name #pylint: disable=protected-access
 
     def low_level_name(self):
-<<<<<<< HEAD
-=======
         """
         The low_level_name function for the new CustomDataType class.
         This describes the name that will be used in the low-level language.
         """
->>>>>>> 74febf0c
         return ll_name
 
     newclass = type(f'Pyccel{python_name}', (BaseClass,),
