#------------------------------------------------------------------------------------------#
# This file is part of Pyccel which is released under MIT License. See the LICENSE file or #
# go to https://github.com/pyccel/pyccel/blob/master/LICENSE for full license details.     #
#------------------------------------------------------------------------------------------#
"""
This module contains all types which define a python class which is automatically recognised by pyccel
"""

<<<<<<< HEAD
from pyccel.ast.builtin_methods.list_methods import ListAppend, ListInsert, ListPop
=======
from pyccel.ast.builtin_methods.list_methods import ListAppend, ListPop, ListClear
>>>>>>> 666aa640


from .builtins  import PythonImag, PythonReal, PythonConjugate
from .core      import ClassDef, PyccelFunctionDef
from .c_concepts import CStackArray
from .datatypes import (NativeBool, NativeInteger, NativeFloat,
                        NativeComplex, NativeString, NativeNumericTypes,
                        NativeTuple, CustomDataType, NativeHomogeneousList)
from .numpyext  import (NumpyShape, NumpySum, NumpyAmin, NumpyAmax,
                        NumpyImag, NumpyReal, NumpyTranspose,
                        NumpyConjugate, NumpySize, NumpyResultType,
                        NumpyArray, NumpyNDArrayType)

__all__ = ('BooleanClass',
        'IntegerClass',
        'FloatClass',
        'ComplexClass',
        'StringClass',
        'NumpyArrayClass',
        'TupleClass',
        'ListClass',
        'literal_classes',
        'get_cls_base')

#=======================================================================================

ComplexClass = ClassDef('complex', class_type = NativeComplex(),
        methods=[
            PyccelFunctionDef('imag', func_class = PythonImag,
                decorators={'property':'property', 'numpy_wrapper':'numpy_wrapper'}),
            PyccelFunctionDef('real', func_class = PythonReal,
                decorators={'property':'property', 'numpy_wrapper': 'numpy_wrapper'}),
            PyccelFunctionDef('conjugate', func_class = PythonConjugate,
                decorators={'numpy_wrapper': 'numpy_wrapper'}),
            ])

#=======================================================================================

FloatClass = ClassDef('float', class_type = NativeFloat(),
        methods=[
            PyccelFunctionDef('imag', func_class = PythonImag,
                decorators={'property':'property', 'numpy_wrapper': 'numpy_wrapper'}),
            PyccelFunctionDef('real', func_class = PythonReal,
                decorators={'property':'property', 'numpy_wrapper': 'numpy_wrapper'}),
            PyccelFunctionDef('conjugate', func_class = PythonConjugate,
                decorators={'numpy_wrapper': 'numpy_wrapper'}),
            #as_integer_ratio
            #fromhex
            #hex
            #is_integer
            ])

#=======================================================================================

IntegerClass = ClassDef('integer', class_type = NativeInteger(),
        methods=[
            PyccelFunctionDef('imag', func_class = PythonImag,
                decorators={'property':'property', 'numpy_wrapper': 'numpy_wrapper'}),
            PyccelFunctionDef('real', func_class = PythonReal,
                decorators={'property':'property', 'numpy_wrapper': 'numpy_wrapper'}),
            PyccelFunctionDef('conjugate', func_class = PythonConjugate,
                decorators={'numpy_wrapper': 'numpy_wrapper'}),
            #as_integer_ratio
            #bit_length
            #denominator
            #from_bytes
            #numerator
            #to_bytes
            ])

#=======================================================================================

BooleanClass = ClassDef('boolean', class_type = NativeBool(),
        superclasses=(IntegerClass,))

#=======================================================================================

StringClass = ClassDef('string', class_type = NativeString(),
        methods=[
                #capitalize
                #casefold
                #center
                #count
                #encode
                #endswith
                #expandtabs
                #find
                #format
                #format_map
                #index
                #isalnum
                #isalpha
                #isascii
                #isdecimal
                #isdigit
                #isidentifier
                #islower
                #isnumeric
                #isprintable
                #isspace
                #istitle
                #isupper
                #join
                #ljust
                #lower
                #lstrip
                #maketrans
                #partition
                #replace
                #rfind
                #rindex
                #rjust
                #rpartition
                #rsplit
                #rstrip
                #split
                #splitlines
                #startswith
                #strip
                #swapcase
                #title
                #translate
                #upper
                #zfill
                ])

#=======================================================================================

ListClass = ClassDef('list', class_type = NativeHomogeneousList(),
        methods=[
            PyccelFunctionDef('append', func_class = ListAppend,
                decorators = {}),
            PyccelFunctionDef('insert', func_class = ListInsert,
                decorators = {}),
            PyccelFunctionDef('pop', func_class = ListPop,
                decorators = {}),
            PyccelFunctionDef('clear', func_class = ListClear,
                decorators = {}),
        ])

#=======================================================================================

TupleClass = ClassDef('tuple', class_type = NativeTuple(),
        methods=[
            #index
            #count
            ])

#=======================================================================================

NumpyArrayClass = ClassDef('numpy.ndarray', class_type = NumpyNDArrayType(),
        methods=[
            PyccelFunctionDef('shape', func_class = NumpyShape,
                decorators = {'property': 'property', 'numpy_wrapper': 'numpy_wrapper'}),
            PyccelFunctionDef('size', func_class = NumpySize,
                decorators = {'property': 'property', 'numpy_wrapper': 'numpy_wrapper'}),
            PyccelFunctionDef('T', func_class = NumpyTranspose,
                decorators = {'property': 'property', 'numpy_wrapper': 'numpy_wrapper'}),
            PyccelFunctionDef('transpose', func_class = NumpyTranspose,
                decorators = {'numpy_wrapper': 'numpy_wrapper'}),
            PyccelFunctionDef('sum', func_class = NumpySum,
                decorators = {'numpy_wrapper': 'numpy_wrapper'}),
            PyccelFunctionDef('min', func_class = NumpyAmin,
                decorators = {'numpy_wrapper': 'numpy_wrapper'}),
            PyccelFunctionDef('max', func_class = NumpyAmax,
                decorators = {'numpy_wrapper': 'numpy_wrapper'}),
            PyccelFunctionDef('imag', func_class = NumpyImag,
                decorators = {'property': 'property', 'numpy_wrapper': 'numpy_wrapper'}),
            PyccelFunctionDef('real', func_class = NumpyReal,
                decorators = {'property': 'property', 'numpy_wrapper': 'numpy_wrapper'}),
            PyccelFunctionDef('conj', func_class = NumpyConjugate,
                decorators = {'numpy_wrapper': 'numpy_wrapper'}),
            PyccelFunctionDef('conjugate', func_class = NumpyConjugate,
                decorators = {'numpy_wrapper': 'numpy_wrapper'}),
            PyccelFunctionDef('dtype', func_class = NumpyResultType,
                decorators = {'property': 'property', 'numpy_wrapper': 'numpy_wrapper'}),
            PyccelFunctionDef('copy', func_class = NumpyArray, argument_description = {'self': None, 'order':'C'},
                decorators = {'numpy_wrapper': 'numpy_wrapper'}),
        ]
)

#=======================================================================================

StackArrayClass = ClassDef('stack_array', class_type = CStackArray())

#=======================================================================================

literal_classes = {
        NativeBool()    : BooleanClass,
        NativeInteger() : IntegerClass,
        NativeFloat()   : FloatClass,
        NativeComplex() : ComplexClass,
        NativeString()  : StringClass
}

#=======================================================================================

def get_cls_base(dtype, precision, container_type):
    """
    Determine the base class of an object.

    From the dtype and rank, determine the base class of an object.

    Parameters
    ----------
    dtype : DataType
        The data type of the object.

    precision : int
        The precision of the object.

    container_type : DataType
        The Python type of the object. If this is different to the dtype then
        the object is a container.

    Returns
    -------
    ClassDef
        A class definition describing the base class of an object.

    Raises
    ------
    NotImplementedError
        Raised if the base class cannot be found.
    """
    if isinstance(dtype, CustomDataType) and container_type is dtype:
        return None
    elif precision in (-1, 0, None) and container_type is dtype:
        return literal_classes[dtype]
    elif isinstance(container_type, (*NativeNumericTypes, NumpyNDArrayType)):
        return NumpyArrayClass
    elif isinstance(container_type, NativeTuple):
        return TupleClass
    elif isinstance(container_type, NativeHomogeneousList):
        return ListClass
    else:
        if container_type:
            type_name = str(container_type)
        else:
            type_name = f"{dtype}({precision})"
        raise NotImplementedError(f"No class definition found for type {type_name}")
<|MERGE_RESOLUTION|>--- conflicted
+++ resolved
@@ -6,11 +6,7 @@
 This module contains all types which define a python class which is automatically recognised by pyccel
 """
 
-<<<<<<< HEAD
-from pyccel.ast.builtin_methods.list_methods import ListAppend, ListInsert, ListPop
-=======
-from pyccel.ast.builtin_methods.list_methods import ListAppend, ListPop, ListClear
->>>>>>> 666aa640
+from pyccel.ast.builtin_methods.list_methods import ListAppend, ListInsert, ListPop, ListClear
 
 
 from .builtins  import PythonImag, PythonReal, PythonConjugate
