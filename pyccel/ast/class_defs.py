#------------------------------------------------------------------------------------------#
# This file is part of Pyccel which is released under MIT License. See the LICENSE file or #
# go to https://github.com/pyccel/pyccel/blob/master/LICENSE for full license details.     #
#------------------------------------------------------------------------------------------#
"""
This module contains all types which define a python class which is automatically recognised by pyccel
"""

from pyccel.ast.builtin_methods.list_methods import ListAppend


from .builtins  import PythonImag, PythonReal, PythonConjugate
from .core      import ClassDef, PyccelFunctionDef
from .c_concepts import CStackArray
from .datatypes import (NativeBool, NativeInteger, NativeFloat,
<<<<<<< HEAD
                        NativeComplex, NativeString, NativeNumeric,
=======
                        NativeComplex, NativeString, NativeNumericTypes,
>>>>>>> f6148458
                        NativeTuple, CustomDataType, NativeHomogeneousList)
from .numpyext  import (NumpyShape, NumpySum, NumpyAmin, NumpyAmax,
                        NumpyImag, NumpyReal, NumpyTranspose,
                        NumpyConjugate, NumpySize, NumpyResultType,
                        NumpyArray, NumpyNDArrayType)

__all__ = ('BooleanClass',
        'IntegerClass',
        'FloatClass',
        'ComplexClass',
        'StringClass',
        'NumpyArrayClass',
        'TupleClass',
        'ListClass',
        'literal_classes',
        'get_cls_base')

#=======================================================================================

ComplexClass = ClassDef('complex', class_type = NativeComplex(),
        methods=[
            PyccelFunctionDef('imag', func_class = PythonImag,
                decorators={'property':'property', 'numpy_wrapper':'numpy_wrapper'}),
            PyccelFunctionDef('real', func_class = PythonReal,
                decorators={'property':'property', 'numpy_wrapper': 'numpy_wrapper'}),
            PyccelFunctionDef('conjugate', func_class = PythonConjugate,
                decorators={'numpy_wrapper': 'numpy_wrapper'}),
            ])

#=======================================================================================

FloatClass = ClassDef('float', class_type = NativeFloat(),
        methods=[
            PyccelFunctionDef('imag', func_class = PythonImag,
                decorators={'property':'property', 'numpy_wrapper': 'numpy_wrapper'}),
            PyccelFunctionDef('real', func_class = PythonReal,
                decorators={'property':'property', 'numpy_wrapper': 'numpy_wrapper'}),
            PyccelFunctionDef('conjugate', func_class = PythonConjugate,
                decorators={'numpy_wrapper': 'numpy_wrapper'}),
            #as_integer_ratio
            #fromhex
            #hex
            #is_integer
            ])

#=======================================================================================

IntegerClass = ClassDef('integer', class_type = NativeInteger(),
        methods=[
            PyccelFunctionDef('imag', func_class = PythonImag,
                decorators={'property':'property', 'numpy_wrapper': 'numpy_wrapper'}),
            PyccelFunctionDef('real', func_class = PythonReal,
                decorators={'property':'property', 'numpy_wrapper': 'numpy_wrapper'}),
            PyccelFunctionDef('conjugate', func_class = PythonConjugate,
                decorators={'numpy_wrapper': 'numpy_wrapper'}),
            #as_integer_ratio
            #bit_length
            #denominator
            #from_bytes
            #numerator
            #to_bytes
            ])

#=======================================================================================

BooleanClass = ClassDef('boolean', class_type = NativeBool(),
        superclasses=(IntegerClass,))

#=======================================================================================

StringClass = ClassDef('string', class_type = NativeString(),
        methods=[
                #capitalize
                #casefold
                #center
                #count
                #encode
                #endswith
                #expandtabs
                #find
                #format
                #format_map
                #index
                #isalnum
                #isalpha
                #isascii
                #isdecimal
                #isdigit
                #isidentifier
                #islower
                #isnumeric
                #isprintable
                #isspace
                #istitle
                #isupper
                #join
                #ljust
                #lower
                #lstrip
                #maketrans
                #partition
                #replace
                #rfind
                #rindex
                #rjust
                #rpartition
                #rsplit
                #rstrip
                #split
                #splitlines
                #startswith
                #strip
                #swapcase
                #title
                #translate
                #upper
                #zfill
                ])

#=======================================================================================

ListClass = ClassDef('list', class_type = NativeHomogeneousList(),
        methods=[
            PyccelFunctionDef('append', func_class = ListAppend,
                decorators = {}),
        ])

#=======================================================================================

TupleClass = ClassDef('tuple', class_type = NativeTuple(),
        methods=[
            #index
            #count
            ])

#=======================================================================================

NumpyArrayClass = ClassDef('numpy.ndarray', class_type = NumpyNDArrayType(),
        methods=[
            PyccelFunctionDef('shape', func_class = NumpyShape,
                decorators = {'property': 'property', 'numpy_wrapper': 'numpy_wrapper'}),
            PyccelFunctionDef('size', func_class = NumpySize,
                decorators = {'property': 'property', 'numpy_wrapper': 'numpy_wrapper'}),
            PyccelFunctionDef('T', func_class = NumpyTranspose,
                decorators = {'property': 'property', 'numpy_wrapper': 'numpy_wrapper'}),
            PyccelFunctionDef('transpose', func_class = NumpyTranspose,
                decorators = {'numpy_wrapper': 'numpy_wrapper'}),
            PyccelFunctionDef('sum', func_class = NumpySum,
                decorators = {'numpy_wrapper': 'numpy_wrapper'}),
            PyccelFunctionDef('min', func_class = NumpyAmin,
                decorators = {'numpy_wrapper': 'numpy_wrapper'}),
            PyccelFunctionDef('max', func_class = NumpyAmax,
                decorators = {'numpy_wrapper': 'numpy_wrapper'}),
            PyccelFunctionDef('imag', func_class = NumpyImag,
                decorators = {'property': 'property', 'numpy_wrapper': 'numpy_wrapper'}),
            PyccelFunctionDef('real', func_class = NumpyReal,
                decorators = {'property': 'property', 'numpy_wrapper': 'numpy_wrapper'}),
            PyccelFunctionDef('conj', func_class = NumpyConjugate,
                decorators = {'numpy_wrapper': 'numpy_wrapper'}),
            PyccelFunctionDef('conjugate', func_class = NumpyConjugate,
                decorators = {'numpy_wrapper': 'numpy_wrapper'}),
            PyccelFunctionDef('dtype', func_class = NumpyResultType,
                decorators = {'property': 'property', 'numpy_wrapper': 'numpy_wrapper'}),
            PyccelFunctionDef('copy', func_class = NumpyArray, argument_description = {'self': None, 'order':'C'},
                decorators = {'numpy_wrapper': 'numpy_wrapper'}),
        ]
)

#=======================================================================================

StackArrayClass = ClassDef('stack_array', class_type = CStackArray())

#=======================================================================================

literal_classes = {
        NativeBool()    : BooleanClass,
        NativeInteger() : IntegerClass,
        NativeFloat()   : FloatClass,
        NativeComplex() : ComplexClass,
        NativeString()  : StringClass
}

#=======================================================================================

def get_cls_base(dtype, precision, container_type):
    """
    Determine the base class of an object.

    From the dtype and rank, determine the base class of an object.

    Parameters
    ----------
    dtype : DataType
        The data type of the object.

    precision : int
        The precision of the object.

    container_type : DataType
        The Python type of the object. If this is different to the dtype then
        the object is a container.

    Returns
    -------
    ClassDef
        A class definition describing the base class of an object.

    Raises
    ------
    NotImplementedError
        Raised if the base class cannot be found.
    """
    if isinstance(dtype, CustomDataType) and container_type is dtype:
        return None
    if isinstance(container_type, (NativeTuple, NativeHomogeneousList)):
        return TupleClass
    elif precision in (-1, 0, None) and container_type is dtype:
        return literal_classes[dtype]
    elif isinstance(container_type, (*NativeNumericTypes, NumpyNDArrayType)):
        return NumpyArrayClass
<<<<<<< HEAD
=======
    elif isinstance(container_type, NativeTuple):
        return TupleClass
    elif isinstance(container_type, NativeHomogeneousList):
        return ListClass
>>>>>>> f6148458
    else:
        if container_type:
            type_name = str(container_type)
        else:
            type_name = f"{dtype}({precision})"
        raise NotImplementedError(f"No class definition found for type {type_name}")
<|MERGE_RESOLUTION|>--- conflicted
+++ resolved
@@ -13,11 +13,7 @@
 from .core      import ClassDef, PyccelFunctionDef
 from .c_concepts import CStackArray
 from .datatypes import (NativeBool, NativeInteger, NativeFloat,
-<<<<<<< HEAD
-                        NativeComplex, NativeString, NativeNumeric,
-=======
                         NativeComplex, NativeString, NativeNumericTypes,
->>>>>>> f6148458
                         NativeTuple, CustomDataType, NativeHomogeneousList)
 from .numpyext  import (NumpyShape, NumpySum, NumpyAmin, NumpyAmax,
                         NumpyImag, NumpyReal, NumpyTranspose,
@@ -232,19 +228,14 @@
     """
     if isinstance(dtype, CustomDataType) and container_type is dtype:
         return None
-    if isinstance(container_type, (NativeTuple, NativeHomogeneousList)):
-        return TupleClass
     elif precision in (-1, 0, None) and container_type is dtype:
         return literal_classes[dtype]
     elif isinstance(container_type, (*NativeNumericTypes, NumpyNDArrayType)):
         return NumpyArrayClass
-<<<<<<< HEAD
-=======
     elif isinstance(container_type, NativeTuple):
         return TupleClass
     elif isinstance(container_type, NativeHomogeneousList):
         return ListClass
->>>>>>> f6148458
     else:
         if container_type:
             type_name = str(container_type)
