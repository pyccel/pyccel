--- conflicted
+++ resolved
@@ -6,11 +6,7 @@
 This module contains all types which define a python class which is automatically recognised by pyccel
 """
 
-<<<<<<< HEAD
-from pyccel.ast.builtin_methods.set_methods  import SetAdd, SetClear, SetCopy, SetPop, SetRemove, SetDiscard,SetUpdate
-=======
-from pyccel.ast.builtin_methods.set_methods  import SetAdd, SetClear, SetCopy, SetPop, SetRemove, SetDiscard
->>>>>>> 78d56dec
+from pyccel.ast.builtin_methods.set_methods  import SetAdd, SetClear, SetCopy, SetPop, SetRemove, SetDiscard, SetUpdate
 from pyccel.ast.builtin_methods.list_methods import (ListAppend, ListInsert, ListPop,
                                                      ListClear, ListExtend, ListRemove,
                                                      ListCopy)
