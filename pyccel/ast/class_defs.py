--- conflicted
+++ resolved
@@ -6,17 +6,10 @@
 This module contains all types which define a python class which is automatically recognised by pyccel
 """
 
-<<<<<<< HEAD
-from pyccel.ast.builtin_methods.set_methods  import SetAdd, SetClear, SetCopy
-from pyccel.ast.builtin_methods.list_methods import (ListAppend, ListInsert, ListPop,
-                                                     ListClear, ListExtend, ListSort)
-
-=======
 from pyccel.ast.builtin_methods.set_methods  import SetAdd, SetClear, SetCopy, SetPop, SetRemove
 from pyccel.ast.builtin_methods.list_methods import (ListAppend, ListInsert, ListPop,
                                                      ListClear, ListExtend, ListRemove,
-                                                     ListCopy)
->>>>>>> b39fe9a4
+                                                     ListCopy, ListSort)
 
 from .builtins   import PythonImag, PythonReal, PythonConjugate
 from .core       import ClassDef, PyccelFunctionDef
@@ -154,11 +147,8 @@
             PyccelFunctionDef('extend', func_class = ListExtend),
             PyccelFunctionDef('insert', func_class = ListInsert),
             PyccelFunctionDef('pop', func_class = ListPop),
-<<<<<<< HEAD
             PyccelFunctionDef('sort', func_class = ListSort),
-=======
             PyccelFunctionDef('remove', func_class = ListRemove),
->>>>>>> b39fe9a4
         ])
 
 #=======================================================================================
