#------------------------------------------------------------------------------------------#
# This file is part of Pyccel which is released under MIT License. See the LICENSE file or #
# go to https://github.com/pyccel/pyccel/blob/master/LICENSE for full license details.     #
#------------------------------------------------------------------------------------------#
"""
This module contains all types which define a python class which is automatically recognised by pyccel
"""

from pyccel.ast.builtin_methods.set_methods  import SetAdd, SetClear, SetCopy
from pyccel.ast.builtin_methods.list_methods import ListAppend, ListInsert, ListPop, ListClear, ListExtend

<<<<<<< HEAD

from .builtins  import PythonImag, PythonReal, PythonConjugate
from .core      import ClassDef, PyccelFunctionDef
from .datatypes import (PythonNativeBool, PythonNativeInt, PythonNativeFloat,
                        PythonNativeComplex, StringType, TupleType, CustomDataType,
                        HomogeneousListType, HomogeneousSetType)
from .numpyext  import (NumpyShape, NumpySum, NumpyAmin, NumpyAmax,
                        NumpyImag, NumpyReal, NumpyTranspose,
                        NumpyConjugate, NumpySize, NumpyResultType, NumpyArray)
from .numpytypes import NumpyNumericType, NumpyNDArrayType

__all__ = ('BooleanClass',
        'IntegerClass',
        'FloatClass',
        'ComplexClass',
        'SetClass',
        'StringClass',
        'NumpyArrayClass',
        'TupleClass',
        'ListClass',
        'literal_classes',
        'get_cls_base')
=======
from .builtins   import PythonImag, PythonReal, PythonConjugate
from .core       import ClassDef, PyccelFunctionDef
from .c_concepts import CStackArray
from .datatypes  import (NativeBool, NativeInteger, NativeFloat,
                         NativeComplex, NativeString, NativeNumericTypes,
                         NativeTuple, CustomDataType, NativeHomogeneousList, NativeHomogeneousSet)
from .numpyext   import (NumpyShape, NumpySum, NumpyAmin, NumpyAmax,
                         NumpyImag, NumpyReal, NumpyTranspose,
                         NumpyConjugate, NumpySize, NumpyResultType,
                         NumpyArray, NumpyNDArrayType)

__all__ = (
    'BooleanClass',
    'IntegerClass',
    'FloatClass',
    'ComplexClass',
    'SetClass',
    'StringClass',
    'NumpyArrayClass',
    'TupleClass',
    'ListClass',
    'literal_classes',
    'get_cls_base',
)
>>>>>>> 9183af94

#=======================================================================================

ComplexClass = ClassDef('complex', class_type = PythonNativeComplex(),
        methods=[
            PyccelFunctionDef('imag', func_class = PythonImag,
                decorators={'property':'property', 'numpy_wrapper':'numpy_wrapper'}),
            PyccelFunctionDef('real', func_class = PythonReal,
                decorators={'property':'property', 'numpy_wrapper': 'numpy_wrapper'}),
            PyccelFunctionDef('conjugate', func_class = PythonConjugate,
                decorators={'numpy_wrapper': 'numpy_wrapper'}),
            ])

#=======================================================================================

FloatClass = ClassDef('float', class_type = PythonNativeFloat(),
        methods=[
            PyccelFunctionDef('imag', func_class = PythonImag,
                decorators={'property':'property', 'numpy_wrapper': 'numpy_wrapper'}),
            PyccelFunctionDef('real', func_class = PythonReal,
                decorators={'property':'property', 'numpy_wrapper': 'numpy_wrapper'}),
            PyccelFunctionDef('conjugate', func_class = PythonConjugate,
                decorators={'numpy_wrapper': 'numpy_wrapper'}),
            #as_integer_ratio
            #fromhex
            #hex
            #is_integer
            ])

#=======================================================================================

IntegerClass = ClassDef('integer', class_type = PythonNativeInt(),
        methods=[
            PyccelFunctionDef('imag', func_class = PythonImag,
                decorators={'property':'property', 'numpy_wrapper': 'numpy_wrapper'}),
            PyccelFunctionDef('real', func_class = PythonReal,
                decorators={'property':'property', 'numpy_wrapper': 'numpy_wrapper'}),
            PyccelFunctionDef('conjugate', func_class = PythonConjugate,
                decorators={'numpy_wrapper': 'numpy_wrapper'}),
            #as_integer_ratio
            #bit_length
            #denominator
            #from_bytes
            #numerator
            #to_bytes
            ])

#=======================================================================================

BooleanClass = ClassDef('boolean', class_type = PythonNativeBool(),
        superclasses=(IntegerClass,))

#=======================================================================================

StringClass = ClassDef('string', class_type = StringType(),
        methods=[
                #capitalize
                #casefold
                #center
                #count
                #encode
                #endswith
                #expandtabs
                #find
                #format
                #format_map
                #index
                #isalnum
                #isalpha
                #isascii
                #isdecimal
                #isdigit
                #isidentifier
                #islower
                #isnumeric
                #isprintable
                #isspace
                #istitle
                #isupper
                #join
                #ljust
                #lower
                #lstrip
                #maketrans
                #partition
                #replace
                #rfind
                #rindex
                #rjust
                #rpartition
                #rsplit
                #rstrip
                #split
                #splitlines
                #startswith
                #strip
                #swapcase
                #title
                #translate
                #upper
                #zfill
                ])

#=======================================================================================

ListClass = ClassDef('list',
        methods=[
            PyccelFunctionDef('append', func_class = ListAppend),
            PyccelFunctionDef('clear', func_class = ListClear,),
            PyccelFunctionDef('extend', func_class = ListExtend),
            PyccelFunctionDef('insert', func_class = ListInsert),
            PyccelFunctionDef('pop', func_class = ListPop),
        ])

#=======================================================================================

SetClass = ClassDef('set',
        methods=[
            PyccelFunctionDef('add', func_class = SetAdd ),
            PyccelFunctionDef('clear', func_class = SetClear),
            PyccelFunctionDef('copy', func_class = SetCopy),
        ])

#=======================================================================================

TupleClass = ClassDef('tuple',
        methods=[
            #index
            #count
            ])

#=======================================================================================

NumpyArrayClass = ClassDef('numpy.ndarray',
        methods=[
            PyccelFunctionDef('shape', func_class = NumpyShape,
                decorators = {'property': 'property', 'numpy_wrapper': 'numpy_wrapper'}),
            PyccelFunctionDef('size', func_class = NumpySize,
                decorators = {'property': 'property', 'numpy_wrapper': 'numpy_wrapper'}),
            PyccelFunctionDef('T', func_class = NumpyTranspose,
                decorators = {'property': 'property', 'numpy_wrapper': 'numpy_wrapper'}),
            PyccelFunctionDef('transpose', func_class = NumpyTranspose,
                decorators = {'numpy_wrapper': 'numpy_wrapper'}),
            PyccelFunctionDef('sum', func_class = NumpySum,
                decorators = {'numpy_wrapper': 'numpy_wrapper'}),
            PyccelFunctionDef('min', func_class = NumpyAmin,
                decorators = {'numpy_wrapper': 'numpy_wrapper'}),
            PyccelFunctionDef('max', func_class = NumpyAmax,
                decorators = {'numpy_wrapper': 'numpy_wrapper'}),
            PyccelFunctionDef('imag', func_class = NumpyImag,
                decorators = {'property': 'property', 'numpy_wrapper': 'numpy_wrapper'}),
            PyccelFunctionDef('real', func_class = NumpyReal,
                decorators = {'property': 'property', 'numpy_wrapper': 'numpy_wrapper'}),
            PyccelFunctionDef('conj', func_class = NumpyConjugate,
                decorators = {'numpy_wrapper': 'numpy_wrapper'}),
            PyccelFunctionDef('conjugate', func_class = NumpyConjugate,
                decorators = {'numpy_wrapper': 'numpy_wrapper'}),
            PyccelFunctionDef('dtype', func_class = NumpyResultType,
                decorators = {'property': 'property', 'numpy_wrapper': 'numpy_wrapper'}),
            PyccelFunctionDef('copy', func_class = NumpyArray, argument_description = {'self': None, 'order':'C'},
                decorators = {'numpy_wrapper': 'numpy_wrapper'}),
        ]
)

#=======================================================================================

StackArrayClass = ClassDef('stack_array')

#=======================================================================================

literal_classes = {
        PythonNativeBool()    : BooleanClass,
        PythonNativeInt()     : IntegerClass,
        PythonNativeFloat()   : FloatClass,
        PythonNativeComplex() : ComplexClass,
        StringType()          : StringClass
}

#=======================================================================================

def get_cls_base(class_type):
    """
    Determine the base class of an object.

    From the type, determine the base class of an object.

    Parameters
    ----------
    class_type : DataType
        The Python type of the object. If this is different to the dtype then
        the object is a container.

    Returns
    -------
    ClassDef
        A class definition describing the base class of an object.

    Raises
    ------
    NotImplementedError
        Raised if the base class cannot be found.
    """
    if isinstance(class_type, CustomDataType):
        return None
    elif class_type in literal_classes:
        return literal_classes[class_type]
    elif isinstance(class_type, (NumpyNumericType, NumpyNDArrayType)):
        return NumpyArrayClass
    elif isinstance(class_type, TupleType):
        return TupleClass
    elif isinstance(class_type, HomogeneousListType):
        return ListClass
    elif isinstance(class_type, HomogeneousSetType):
        return SetClass
    else:
        raise NotImplementedError(f"No class definition found for type {class_type}")
<|MERGE_RESOLUTION|>--- conflicted
+++ resolved
@@ -9,30 +9,6 @@
 from pyccel.ast.builtin_methods.set_methods  import SetAdd, SetClear, SetCopy
 from pyccel.ast.builtin_methods.list_methods import ListAppend, ListInsert, ListPop, ListClear, ListExtend
 
-<<<<<<< HEAD
-
-from .builtins  import PythonImag, PythonReal, PythonConjugate
-from .core      import ClassDef, PyccelFunctionDef
-from .datatypes import (PythonNativeBool, PythonNativeInt, PythonNativeFloat,
-                        PythonNativeComplex, StringType, TupleType, CustomDataType,
-                        HomogeneousListType, HomogeneousSetType)
-from .numpyext  import (NumpyShape, NumpySum, NumpyAmin, NumpyAmax,
-                        NumpyImag, NumpyReal, NumpyTranspose,
-                        NumpyConjugate, NumpySize, NumpyResultType, NumpyArray)
-from .numpytypes import NumpyNumericType, NumpyNDArrayType
-
-__all__ = ('BooleanClass',
-        'IntegerClass',
-        'FloatClass',
-        'ComplexClass',
-        'SetClass',
-        'StringClass',
-        'NumpyArrayClass',
-        'TupleClass',
-        'ListClass',
-        'literal_classes',
-        'get_cls_base')
-=======
 from .builtins   import PythonImag, PythonReal, PythonConjugate
 from .core       import ClassDef, PyccelFunctionDef
 from .c_concepts import CStackArray
@@ -57,7 +33,6 @@
     'literal_classes',
     'get_cls_base',
 )
->>>>>>> 9183af94
 
 #=======================================================================================
 
