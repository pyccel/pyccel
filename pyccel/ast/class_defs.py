--- conflicted
+++ resolved
@@ -6,11 +6,7 @@
 This module contains all types which define a python class which is automatically recognised by pyccel
 """
 
-<<<<<<< HEAD
-from pyccel.ast.builtin_methods.list_methods import ListAppend, ListInsert
-=======
-from pyccel.ast.builtin_methods.list_methods import ListAppend, ListPop
->>>>>>> 75f23d14
+from pyccel.ast.builtin_methods.list_methods import ListAppend, ListInsert, ListPop
 
 
 from .builtins  import PythonImag, PythonReal, PythonConjugate
@@ -143,11 +139,9 @@
         methods=[
             PyccelFunctionDef('append', func_class = ListAppend,
                 decorators = {}),
-<<<<<<< HEAD
             PyccelFunctionDef('insert', func_class = ListInsert,
-=======
+                decorators = {}),
             PyccelFunctionDef('pop', func_class = ListPop,
->>>>>>> 75f23d14
                 decorators = {}),
         ])
 
