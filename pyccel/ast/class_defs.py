#------------------------------------------------------------------------------------------#
# This file is part of Pyccel which is released under MIT License. See the LICENSE file or #
# go to https://github.com/pyccel/pyccel/blob/devel/LICENSE for full license details.      #
#------------------------------------------------------------------------------------------#
"""
This module contains all types which define a python class which is automatically recognised by pyccel
"""

from pyccel.ast.builtin_methods.set_methods  import SetAdd, SetClear, SetCopy, SetPop, SetRemove, SetDiscard, SetUpdate
from pyccel.ast.builtin_methods.list_methods import (ListAppend, ListInsert, ListPop,
                                                     ListClear, ListExtend, ListRemove,
                                                     ListCopy, ListSort)
from pyccel.ast.builtin_methods.dict_methods  import DictPop

from .builtins   import PythonImag, PythonReal, PythonConjugate
from .core       import ClassDef, PyccelFunctionDef
from .datatypes  import (PythonNativeBool, PythonNativeInt, PythonNativeFloat,
                         PythonNativeComplex, StringType, TupleType, CustomDataType,
                         HomogeneousListType, HomogeneousSetType, DictType)
from .numpyext   import (NumpyShape, NumpySum, NumpyAmin, NumpyAmax,
                         NumpyImag, NumpyReal, NumpyTranspose,
                         NumpyConjugate, NumpySize, NumpyResultType, NumpyArray)
from .numpytypes import NumpyNumericType, NumpyNDArrayType
from .cudatypes  import CudaArrayType

__all__ = (
    'BooleanClass',
<<<<<<< HEAD
    'CudaArrayClass',
    'IntegerClass',
    'FloatClass',
=======
>>>>>>> 8eef19d1
    'ComplexClass',
    'DictClass',
    'FloatClass',
    'IntegerClass',
    'ListClass',
    'NumpyArrayClass',
    'SetClass',
    'StringClass',
    'TupleClass',
    'get_cls_base',
    'literal_classes',
)
#=======================================================================================

#=======================================================================================

ComplexClass = ClassDef('complex', class_type = PythonNativeComplex(),
        methods=[
            PyccelFunctionDef('imag', func_class = PythonImag,
                decorators={'property':'property', 'numpy_wrapper':'numpy_wrapper'}),
            PyccelFunctionDef('real', func_class = PythonReal,
                decorators={'property':'property', 'numpy_wrapper': 'numpy_wrapper'}),
            PyccelFunctionDef('conjugate', func_class = PythonConjugate,
                decorators={'numpy_wrapper': 'numpy_wrapper'}),
            ])

#=======================================================================================

FloatClass = ClassDef('float', class_type = PythonNativeFloat(),
        methods=[
            PyccelFunctionDef('imag', func_class = PythonImag,
                decorators={'property':'property', 'numpy_wrapper': 'numpy_wrapper'}),
            PyccelFunctionDef('real', func_class = PythonReal,
                decorators={'property':'property', 'numpy_wrapper': 'numpy_wrapper'}),
            PyccelFunctionDef('conjugate', func_class = PythonConjugate,
                decorators={'numpy_wrapper': 'numpy_wrapper'}),
            #as_integer_ratio
            #fromhex
            #hex
            #is_integer
            ])

#=======================================================================================

IntegerClass = ClassDef('integer', class_type = PythonNativeInt(),
        methods=[
            PyccelFunctionDef('imag', func_class = PythonImag,
                decorators={'property':'property', 'numpy_wrapper': 'numpy_wrapper'}),
            PyccelFunctionDef('real', func_class = PythonReal,
                decorators={'property':'property', 'numpy_wrapper': 'numpy_wrapper'}),
            PyccelFunctionDef('conjugate', func_class = PythonConjugate,
                decorators={'numpy_wrapper': 'numpy_wrapper'}),
            #as_integer_ratio
            #bit_length
            #denominator
            #from_bytes
            #numerator
            #to_bytes
            ])

#=======================================================================================

BooleanClass = ClassDef('boolean', class_type = PythonNativeBool(),
        superclasses=(IntegerClass,))

#=======================================================================================

StringClass = ClassDef('string', class_type = StringType(),
        methods=[
                #capitalize
                #casefold
                #center
                #count
                #encode
                #endswith
                #expandtabs
                #find
                #format
                #format_map
                #index
                #isalnum
                #isalpha
                #isascii
                #isdecimal
                #isdigit
                #isidentifier
                #islower
                #isnumeric
                #isprintable
                #isspace
                #istitle
                #isupper
                #join
                #ljust
                #lower
                #lstrip
                #maketrans
                #partition
                #replace
                #rfind
                #rindex
                #rjust
                #rpartition
                #rsplit
                #rstrip
                #split
                #splitlines
                #startswith
                #strip
                #swapcase
                #title
                #translate
                #upper
                #zfill
                ])

#=======================================================================================

ListClass = ClassDef('list',
        methods=[
            PyccelFunctionDef('append', func_class = ListAppend),
            PyccelFunctionDef('clear', func_class = ListClear),
            PyccelFunctionDef('copy', func_class = ListCopy),
            PyccelFunctionDef('extend', func_class = ListExtend),
            PyccelFunctionDef('insert', func_class = ListInsert),
            PyccelFunctionDef('pop', func_class = ListPop),
            PyccelFunctionDef('sort', func_class = ListSort),
            PyccelFunctionDef('remove', func_class = ListRemove),
        ])

#=======================================================================================

SetClass = ClassDef('set',
        methods=[
            PyccelFunctionDef('add', func_class = SetAdd ),
            PyccelFunctionDef('clear', func_class = SetClear),
            PyccelFunctionDef('copy', func_class = SetCopy),
            PyccelFunctionDef('discard', func_class = SetDiscard),
            PyccelFunctionDef('pop', func_class = SetPop),
            PyccelFunctionDef('remove', func_class = SetRemove),
            PyccelFunctionDef('update', func_class = SetUpdate),
        ])

#=======================================================================================

DictClass = ClassDef('dict',
        methods=[
            PyccelFunctionDef('pop', func_class = DictPop),
        ])

#=======================================================================================

TupleClass = ClassDef('tuple',
        methods=[
            #index
            #count
            ])
CudaArrayClass = ClassDef('cuda.array',
        methods=[]
        )
#=======================================================================================

NumpyArrayClass = ClassDef('numpy.ndarray',
        methods=[
            PyccelFunctionDef('shape', func_class = NumpyShape,
                decorators = {'property': 'property', 'numpy_wrapper': 'numpy_wrapper'}),
            PyccelFunctionDef('size', func_class = NumpySize,
                decorators = {'property': 'property', 'numpy_wrapper': 'numpy_wrapper'}),
            PyccelFunctionDef('T', func_class = NumpyTranspose,
                decorators = {'property': 'property', 'numpy_wrapper': 'numpy_wrapper'}),
            PyccelFunctionDef('transpose', func_class = NumpyTranspose,
                decorators = {'numpy_wrapper': 'numpy_wrapper'}),
            PyccelFunctionDef('sum', func_class = NumpySum,
                decorators = {'numpy_wrapper': 'numpy_wrapper'}),
            PyccelFunctionDef('min', func_class = NumpyAmin,
                decorators = {'numpy_wrapper': 'numpy_wrapper'}),
            PyccelFunctionDef('max', func_class = NumpyAmax,
                decorators = {'numpy_wrapper': 'numpy_wrapper'}),
            PyccelFunctionDef('imag', func_class = NumpyImag,
                decorators = {'property': 'property', 'numpy_wrapper': 'numpy_wrapper'}),
            PyccelFunctionDef('real', func_class = NumpyReal,
                decorators = {'property': 'property', 'numpy_wrapper': 'numpy_wrapper'}),
            PyccelFunctionDef('conj', func_class = NumpyConjugate,
                decorators = {'numpy_wrapper': 'numpy_wrapper'}),
            PyccelFunctionDef('conjugate', func_class = NumpyConjugate,
                decorators = {'numpy_wrapper': 'numpy_wrapper'}),
            PyccelFunctionDef('dtype', func_class = NumpyResultType,
                decorators = {'property': 'property', 'numpy_wrapper': 'numpy_wrapper'}),
            PyccelFunctionDef('copy', func_class = NumpyArray, argument_description = {'self': None, 'order':'C'},
                decorators = {'numpy_wrapper': 'numpy_wrapper'}),
        ]
)

#=======================================================================================

StackArrayClass = ClassDef('stack_array')

#=======================================================================================

literal_classes = {
        PythonNativeBool()    : BooleanClass,
        PythonNativeInt()     : IntegerClass,
        PythonNativeFloat()   : FloatClass,
        PythonNativeComplex() : ComplexClass,
        StringType()          : StringClass
}

#=======================================================================================

def get_cls_base(class_type):
    """
    Determine the base class of an object.

    From the type, determine the base class of an object.

    Parameters
    ----------
    class_type : DataType
        The Python type of the object.

    Returns
    -------
    ClassDef
        A class definition describing the base class of an object.

    Raises
    ------
    NotImplementedError
        Raised if the base class cannot be found.
    """
    if isinstance(class_type, CustomDataType):
        return None
    elif class_type in literal_classes:
        return literal_classes[class_type]
    elif isinstance(class_type, CudaArrayType):
        return CudaArrayClass
    elif isinstance(class_type, (NumpyNumericType, NumpyNDArrayType)):
        return NumpyArrayClass
    

    # elif isinstance(class_type, StackArrayType):
    elif isinstance(class_type, TupleType):
        return TupleClass
    elif isinstance(class_type, HomogeneousListType):
        return ListClass
    elif isinstance(class_type, HomogeneousSetType):
        return SetClass
    elif isinstance(class_type, DictType):
        return DictClass
    else:
        raise NotImplementedError(f"No class definition found for type {class_type}")
<|MERGE_RESOLUTION|>--- conflicted
+++ resolved
@@ -25,12 +25,9 @@
 
 __all__ = (
     'BooleanClass',
-<<<<<<< HEAD
     'CudaArrayClass',
     'IntegerClass',
     'FloatClass',
-=======
->>>>>>> 8eef19d1
     'ComplexClass',
     'DictClass',
     'FloatClass',
