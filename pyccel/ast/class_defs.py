--- conflicted
+++ resolved
@@ -16,11 +16,7 @@
 from .core       import ClassDef, PyccelFunctionDef
 from .datatypes  import (PythonNativeBool, PythonNativeInt, PythonNativeFloat,
                          PythonNativeComplex, StringType, TupleType, CustomDataType,
-<<<<<<< HEAD
-                         HomogeneousListType, HomogeneousSetType, SymbolicType)
-=======
-                         HomogeneousListType, HomogeneousSetType, DictType)
->>>>>>> 52f544de
+                         HomogeneousListType, HomogeneousSetType, DictType, SymbolicType)
 from .numpyext   import (NumpyShape, NumpySum, NumpyAmin, NumpyAmax,
                          NumpyImag, NumpyReal, NumpyTranspose,
                          NumpyConjugate, NumpySize, NumpyResultType, NumpyArray)
@@ -267,12 +263,9 @@
         return ListClass
     elif isinstance(class_type, HomogeneousSetType):
         return SetClass
-<<<<<<< HEAD
+    elif isinstance(class_type, DictType):
+        return DictClass
     elif isinstance(class_type, SymbolicType):
         return None
-=======
-    elif isinstance(class_type, DictType):
-        return DictClass
->>>>>>> 52f544de
     else:
         raise NotImplementedError(f"No class definition found for type {class_type}")
