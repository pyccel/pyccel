--- conflicted
+++ resolved
@@ -6,37 +6,33 @@
 This module contains all types which define a python class which is automatically recognised by pyccel
 """
 
-<<<<<<< HEAD
-from pyccel.ast.builtin_methods.set_methods import SetAdd, SetClear
+from .builtins   import PythonImag, PythonReal, PythonConjugate
+from .core       import ClassDef, PyccelFunctionDef
+from .c_concepts import CStackArray
+from .datatypes  import (NativeBool, NativeInteger, NativeFloat,
+                         NativeComplex, NativeString, NativeNumericTypes,
+                         NativeTuple, CustomDataType, NativeHomogeneousList, NativeHomogeneousSet)
+from .numpyext   import (NumpyShape, NumpySum, NumpyAmin, NumpyAmax,
+                         NumpyImag, NumpyReal, NumpyTranspose,
+                         NumpyConjugate, NumpySize, NumpyResultType,
+                         NumpyArray, NumpyNDArrayType)
+
+from pyccel.ast.builtin_methods.set_methods  import SetAdd, SetClear, SetCopy
 from pyccel.ast.builtin_methods.list_methods import ListAppend, ListInsert, ListPop, ListClear, ListExtend
-=======
-from pyccel.ast.builtin_methods.set_methods import SetAdd, SetClear, SetCopy
-from pyccel.ast.builtin_methods.list_methods import ListAppend, ListInsert, ListPop, ListClear
->>>>>>> 11e2120d
-
-
-from .builtins  import PythonImag, PythonReal, PythonConjugate
-from .core      import ClassDef, PyccelFunctionDef
-from .c_concepts import CStackArray
-from .datatypes import (NativeBool, NativeInteger, NativeFloat,
-                        NativeComplex, NativeString, NativeNumericTypes,
-                        NativeTuple, CustomDataType, NativeHomogeneousList, NativeHomogeneousSet)
-from .numpyext  import (NumpyShape, NumpySum, NumpyAmin, NumpyAmax,
-                        NumpyImag, NumpyReal, NumpyTranspose,
-                        NumpyConjugate, NumpySize, NumpyResultType,
-                        NumpyArray, NumpyNDArrayType)
-
-__all__ = ('BooleanClass',
-        'IntegerClass',
-        'FloatClass',
-        'ComplexClass',
-        'SetClass',
-        'StringClass',
-        'NumpyArrayClass',
-        'TupleClass',
-        'ListClass',
-        'literal_classes',
-        'get_cls_base')
+
+__all__ = (
+    'BooleanClass',
+    'IntegerClass',
+    'FloatClass',
+    'ComplexClass',
+    'SetClass',
+    'StringClass',
+    'NumpyArrayClass',
+    'TupleClass',
+    'ListClass',
+    'literal_classes',
+    'get_cls_base',
+)
 
 #=======================================================================================
 
