--- conflicted
+++ resolved
@@ -6,11 +6,7 @@
 This module contains all types which define a python class which is automatically recognised by pyccel
 """
 
-<<<<<<< HEAD
-from pyccel.ast.builtin_objects.list_functions import ListAppend, ListInsert
-=======
-from pyccel.ast.builtin_methods.list_methods import ListAppend
->>>>>>> 0772a469
+from pyccel.ast.builtin_methods.list_methods import ListAppend, ListInsert
 
 
 from .builtins  import PythonImag, PythonReal, PythonConjugate
