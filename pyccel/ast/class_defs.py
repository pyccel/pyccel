#------------------------------------------------------------------------------------------#
# This file is part of Pyccel which is released under MIT License. See the LICENSE file or #
# go to https://github.com/pyccel/pyccel/blob/master/LICENSE for full license details.     #
#------------------------------------------------------------------------------------------#
"""
This module contains all types which define a python class which is automatically recognised by pyccel
"""
from .builtins  import PythonImag, PythonReal, PythonConjugate
from .builtin_objects.list_functions import   PythonListAppend, PythonListClear, PythonListCount, PythonListExtend, PythonListInsert, PythonListPop, PythonListRemove, PythonListReverse, PythonListSort
from .core      import ClassDef, PyccelFunctionDef
from .datatypes import (NativeBool, NativeInteger, NativeFloat,
                        NativeComplex, NativeString, NativeNumeric,
                        NativeTuple, CustomDataType, NativeHomogeneousList)
from .numpyext  import (NumpyShape, NumpySum, NumpyAmin, NumpyAmax,
                        NumpyImag, NumpyReal, NumpyTranspose,
                        NumpyConjugate, NumpySize, NumpyResultType,
                        NumpyArray, NumpyNDArrayType)

__all__ = ('BooleanClass',
        'IntegerClass',
        'FloatClass',
        'ComplexClass',
        'StringClass',
        'NumpyArrayClass',
        'TupleClass',
        'literal_classes',
        'get_cls_base')

#=======================================================================================

ComplexClass = ClassDef('complex', class_type = NativeComplex(),
        methods=[
            PyccelFunctionDef('imag', func_class = PythonImag,
                decorators={'property':'property', 'numpy_wrapper':'numpy_wrapper'}),
            PyccelFunctionDef('real', func_class = PythonReal,
                decorators={'property':'property', 'numpy_wrapper': 'numpy_wrapper'}),
            PyccelFunctionDef('conjugate', func_class = PythonConjugate,
                decorators={'numpy_wrapper': 'numpy_wrapper'}),
            ])

#=======================================================================================

FloatClass = ClassDef('float', class_type = NativeFloat(),
        methods=[
            PyccelFunctionDef('imag', func_class = PythonImag,
                decorators={'property':'property', 'numpy_wrapper': 'numpy_wrapper'}),
            PyccelFunctionDef('real', func_class = PythonReal,
                decorators={'property':'property', 'numpy_wrapper': 'numpy_wrapper'}),
            PyccelFunctionDef('conjugate', func_class = PythonConjugate,
                decorators={'numpy_wrapper': 'numpy_wrapper'}),
            #as_integer_ratio
            #fromhex
            #hex
            #is_integer
            ])

#=======================================================================================

IntegerClass = ClassDef('integer', class_type = NativeInteger(),
        methods=[
            PyccelFunctionDef('imag', func_class = PythonImag,
                decorators={'property':'property', 'numpy_wrapper': 'numpy_wrapper'}),
            PyccelFunctionDef('real', func_class = PythonReal,
                decorators={'property':'property', 'numpy_wrapper': 'numpy_wrapper'}),
            PyccelFunctionDef('conjugate', func_class = PythonConjugate,
                decorators={'numpy_wrapper': 'numpy_wrapper'}),
            #as_integer_ratio
            #bit_length
            #denominator
            #from_bytes
            #numerator
            #to_bytes
            ])

#=======================================================================================

BooleanClass = ClassDef('boolean', class_type = NativeBool(),
        superclasses=(IntegerClass,))

#=======================================================================================

StringClass = ClassDef('string', class_type = NativeString(),
        methods=[
                #capitalize
                #casefold
                #center
                #count
                #encode
                #endswith
                #expandtabs
                #find
                #format
                #format_map
                #index
                #isalnum
                #isalpha
                #isascii
                #isdecimal
                #isdigit
                #isidentifier
                #islower
                #isnumeric
                #isprintable
                #isspace
                #istitle
                #isupper
                #join
                #ljust
                #lower
                #lstrip
                #maketrans
                #partition
                #replace
                #rfind
                #rindex
                #rjust
                #rpartition
                #rsplit
                #rstrip
                #split
                #splitlines
                #startswith
                #strip
                #swapcase
                #title
                #translate
                #upper
                #zfill
                ])

#=======================================================================================

TupleClass = ClassDef('tuple', class_type = NativeTuple(),
        methods=[
            #index
            #count
            ])

#=======================================================================================

<<<<<<< HEAD
ListClass = ClassDef('list',
        methods=[
            PyccelFunctionDef('append',func_class = PythonListAppend, 
                              decorators = {'property': 'property', 'lists_wrapper': 'lists_wrapper'}),
            PyccelFunctionDef('extend',func_class = PythonListExtend, 
                              decorators = {'property': 'property', 'lists_wrapper': 'lists_wrapper'}),
            PyccelFunctionDef('insert',func_class = PythonListInsert, 
                              decorators = {'property': 'property', 'lists_wrapper': 'lists_wrapper'}),
            PyccelFunctionDef('count',func_class = PythonListCount, 
                              decorators = {'property': 'property', 'lists_wrapper': 'lists_wrapper'}),
            PyccelFunctionDef('clear',func_class = PythonListClear, 
                              decorators = {'property': 'property', 'lists_wrapper': 'lists_wrapper'}),
            PyccelFunctionDef('sort',func_class = PythonListSort, 
                              decorators = {'property': 'property', 'lists_wrapper': 'lists_wrapper'}),
            PyccelFunctionDef('reverse',func_class = PythonListReverse, 
                              decorators = {'property': 'property', 'lists_wrapper': 'lists_wrapper'}),
            PyccelFunctionDef('pop',func_class = PythonListPop, 
                              decorators = {'property': 'property', 'lists_wrapper': 'lists_wrapper'}),
            PyccelFunctionDef('remove',func_class = PythonListRemove, 
                              decorators = {'property': 'property', 'lists_wrapper': 'lists_wrapper'}),
            ])

#=======================================================================================

NumpyArrayClass = ClassDef('numpy.ndarray',
=======
NumpyArrayClass = ClassDef('numpy.ndarray', class_type = NumpyNDArrayType(),
>>>>>>> bd3b8807
        methods=[
            # PyccelFunctionDef('shape', func_class = NumpyShape,
            #     decorators = {'property': 'property', 'numpy_wrapper': 'numpy_wrapper'}),
            # PyccelFunctionDef('size', func_class = NumpySize,
            #     decorators = {'property': 'property', 'numpy_wrapper': 'numpy_wrapper'}),
            # PyccelFunctionDef('T', func_class = NumpyTranspose,
            #     decorators = {'property': 'property', 'numpy_wrapper': 'numpy_wrapper'}),
            # PyccelFunctionDef('transpose', func_class = NumpyTranspose,
            #     decorators = {'numpy_wrapper': 'numpy_wrapper'}),
            # PyccelFunctionDef('sum', func_class = NumpySum,
            #     decorators = {'numpy_wrapper': 'numpy_wrapper'}),
            # PyccelFunctionDef('min', func_class = NumpyAmin,
            #     decorators = {'numpy_wrapper': 'numpy_wrapper'}),
            # PyccelFunctionDef('max', func_class = NumpyAmax,
            #     decorators = {'numpy_wrapper': 'numpy_wrapper'}),
            # PyccelFunctionDef('imag', func_class = NumpyImag,
            #     decorators = {'property': 'property', 'numpy_wrapper': 'numpy_wrapper'}),
            # PyccelFunctionDef('real', func_class = NumpyReal,
            #     decorators = {'property': 'property', 'numpy_wrapper': 'numpy_wrapper'}),
            # PyccelFunctionDef('conj', func_class = NumpyConjugate,
            #     decorators = {'numpy_wrapper': 'numpy_wrapper'}),
            # PyccelFunctionDef('conjugate', func_class = NumpyConjugate,
            #     decorators = {'numpy_wrapper': 'numpy_wrapper'}),
            # PyccelFunctionDef('dtype', func_class = NumpyResultType,
            #     decorators = {'property': 'property', 'numpy_wrapper': 'numpy_wrapper'}),
            # PyccelFunctionDef('copy', func_class = NumpyArray, argument_description = {'self': None, 'order':'C'},
            #     decorators = {'numpy_wrapper': 'numpy_wrapper'}),
        ]
)

#=======================================================================================

literal_classes = {
        NativeBool()    : BooleanClass,
        NativeInteger() : IntegerClass,
        NativeFloat()   : FloatClass,
        NativeComplex() : ComplexClass,
        NativeString()  : StringClass
}

#=======================================================================================

def get_cls_base(dtype, precision, container_type):
    """
    Determine the base class of an object.

    From the dtype and rank, determine the base class of an object.

    Parameters
    ----------
    dtype : DataType
        The data type of the object.

    precision : int
        The precision of the object.

    container_type : DataType
        The Python type of the object. If this is different to the dtype then
        the object is a container.

    Returns
    -------
    ClassDef
        A class definition describing the base class of an object.

    Raises
    ------
    NotImplementedError
        Raised if the base class cannot be found.
    """
    
    if isinstance(dtype, CustomDataType) and container_type is dtype:
        return None
    if precision in (-1, 0, None) and container_type is dtype:
        return literal_classes[dtype]
    elif isinstance(container_type, NumpyNDArrayType):
        return NumpyArrayClass
    elif isinstance(container_type, NativeTuple):
        return TupleClass
    elif isinstance(container_type, NativeHomogeneousList):
        return ListClass
    else:        
        if container_type:
            type_name = str(container_type)
        else:
            type_name = f"{dtype}({precision})"
        raise NotImplementedError(f"No class definition found for type {type_name}")
<|MERGE_RESOLUTION|>--- conflicted
+++ resolved
@@ -138,7 +138,6 @@
 
 #=======================================================================================
 
-<<<<<<< HEAD
 ListClass = ClassDef('list',
         methods=[
             PyccelFunctionDef('append',func_class = PythonListAppend, 
@@ -163,10 +162,7 @@
 
 #=======================================================================================
 
-NumpyArrayClass = ClassDef('numpy.ndarray',
-=======
 NumpyArrayClass = ClassDef('numpy.ndarray', class_type = NumpyNDArrayType(),
->>>>>>> bd3b8807
         methods=[
             # PyccelFunctionDef('shape', func_class = NumpyShape,
             #     decorators = {'property': 'property', 'numpy_wrapper': 'numpy_wrapper'}),
