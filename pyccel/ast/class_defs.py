--- conflicted
+++ resolved
@@ -6,35 +6,7 @@
 This module contains all types which define a python class which is automatically recognised by pyccel
 """
 
-<<<<<<< HEAD
-from pyccel.ast.builtin_methods.set_methods import SetAdd, SetClear, SetDiscard
-from pyccel.ast.builtin_methods.list_methods import ListAppend, ListInsert, ListPop, ListClear
-
-
-from .builtins  import PythonImag, PythonReal, PythonConjugate
-from .core      import ClassDef, PyccelFunctionDef
-from .c_concepts import CStackArray
-from .datatypes import (NativeBool, NativeInteger, NativeFloat,
-                        NativeComplex, NativeString, NativeNumericTypes,
-                        NativeTuple, CustomDataType, NativeHomogeneousList, NativeHomogeneousSet)
-from .numpyext  import (NumpyShape, NumpySum, NumpyAmin, NumpyAmax,
-                        NumpyImag, NumpyReal, NumpyTranspose,
-                        NumpyConjugate, NumpySize, NumpyResultType,
-                        NumpyArray, NumpyNDArrayType)
-
-__all__ = ('BooleanClass',
-        'IntegerClass',
-        'FloatClass',
-        'ComplexClass',
-        'SetClass',
-        'StringClass',
-        'NumpyArrayClass',
-        'TupleClass',
-        'ListClass',
-        'literal_classes',
-        'get_cls_base')
-=======
-from pyccel.ast.builtin_methods.set_methods  import SetAdd, SetClear, SetCopy, SetPop, SetRemove
+from pyccel.ast.builtin_methods.set_methods  import SetAdd, SetClear, SetCopy, SetPop, SetRemove, SetDiscard
 from pyccel.ast.builtin_methods.list_methods import (ListAppend, ListInsert, ListPop,
                                                      ListClear, ListExtend, ListRemove,
                                                      ListCopy)
@@ -62,7 +34,6 @@
     'literal_classes',
     'get_cls_base',
 )
->>>>>>> b39fe9a4
 
 #=======================================================================================
 
@@ -183,20 +154,12 @@
 
 SetClass = ClassDef('set',
         methods=[
-<<<<<<< HEAD
-            PyccelFunctionDef('add', func_class = SetAdd,
-                decorators = {}),
-            PyccelFunctionDef('clear', func_class = SetClear,
-                decorators={}),
-            PyccelFunctionDef('discard', func_class = SetDiscard,
-                decorators={}),
-=======
             PyccelFunctionDef('add', func_class = SetAdd ),
             PyccelFunctionDef('clear', func_class = SetClear),
             PyccelFunctionDef('copy', func_class = SetCopy),
             PyccelFunctionDef('pop', func_class = SetPop),
             PyccelFunctionDef('remove', func_class = SetRemove),
->>>>>>> b39fe9a4
+            PyccelFunctionDef('discard', func_class = SetDiscard),
         ])
 
 #=======================================================================================
