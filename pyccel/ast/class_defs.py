#------------------------------------------------------------------------------------------#
# This file is part of Pyccel which is released under MIT License. See the LICENSE file or #
# go to https://github.com/pyccel/pyccel/blob/master/LICENSE for full license details.     #
#------------------------------------------------------------------------------------------#
"""
This module contains all types which define a python class which is automatically recognised by pyccel
"""
from .builtins  import PythonImag, PythonReal, PythonConjugate
from .core      import ClassDef, PyccelFunctionDef
from .datatypes import (NativeBool, NativeInteger, NativeFloat,
<<<<<<< HEAD
                        NativeComplex, NativeString)
from .numpyext  import (NumpyShape, NumpySum, NumpyAmin, NumpyAmax,
=======
                        NativeComplex, NativeString, NativeNumeric)
from .numpyext  import (Shape, NumpySum, NumpyAmin, NumpyAmax,
>>>>>>> bdc98a04
                        NumpyImag, NumpyReal, NumpyTranspose,
                        NumpyConjugate, NumpySize)

__all__ = ('BooleanClass',
        'IntegerClass',
        'RealClass',
        'ComplexClass',
        'StringClass',
        'NumpyArrayClass',
        'TupleClass',
        'literal_classes',
        'get_cls_base')

#=======================================================================================

ComplexClass = ClassDef('complex',
        methods=[
            PyccelFunctionDef('imag', func_class = PythonImag,
                decorators={'property':'property', 'numpy_wrapper':'numpy_wrapper'}),
            PyccelFunctionDef('real', func_class = PythonReal,
                decorators={'property':'property', 'numpy_wrapper': 'numpy_wrapper'}),
            PyccelFunctionDef('conjugate', func_class = PythonConjugate,
                decorators={'numpy_wrapper': 'numpy_wrapper'}),
            ])

#=======================================================================================

FloatClass = ClassDef('float',
        methods=[
            PyccelFunctionDef('imag', func_class = PythonImag,
                decorators={'property':'property', 'numpy_wrapper': 'numpy_wrapper'}),
            PyccelFunctionDef('real', func_class = PythonReal,
                decorators={'property':'property', 'numpy_wrapper': 'numpy_wrapper'}),
            PyccelFunctionDef('conjugate', func_class = PythonConjugate,
                decorators={'numpy_wrapper': 'numpy_wrapper'}),
            #as_integer_ratio
            #fromhex
            #hex
            #is_integer
            ])

#=======================================================================================

IntegerClass = ClassDef('integer',
        methods=[
            PyccelFunctionDef('imag', func_class = PythonImag,
                decorators={'property':'property', 'numpy_wrapper': 'numpy_wrapper'}),
            PyccelFunctionDef('real', func_class = PythonReal,
                decorators={'property':'property', 'numpy_wrapper': 'numpy_wrapper'}),
            PyccelFunctionDef('conjugate', func_class = PythonConjugate,
                decorators={'numpy_wrapper': 'numpy_wrapper'}),
            #as_integer_ratio
            #bit_length
            #denominator
            #from_bytes
            #numerator
            #to_bytes
            ])

#=======================================================================================

BooleanClass = ClassDef('boolean',
        superclasses=(IntegerClass,))

#=======================================================================================

StringClass = ClassDef('string',
        methods=[
                #capitalize
                #casefold
                #center
                #count
                #encode
                #endswith
                #expandtabs
                #find
                #format
                #format_map
                #index
                #isalnum
                #isalpha
                #isascii
                #isdecimal
                #isdigit
                #isidentifier
                #islower
                #isnumeric
                #isprintable
                #isspace
                #istitle
                #isupper
                #join
                #ljust
                #lower
                #lstrip
                #maketrans
                #partition
                #replace
                #rfind
                #rindex
                #rjust
                #rpartition
                #rsplit
                #rstrip
                #split
                #splitlines
                #startswith
                #strip
                #swapcase
                #title
                #translate
                #upper
                #zfill
                ])

#=======================================================================================

TupleClass = ClassDef('tuple',
        methods=[
            #index
            #count
            ])

#=======================================================================================

NumpyArrayClass = ClassDef('numpy.ndarray',
        methods=[
<<<<<<< HEAD
            FunctionDef('shape',[],[],body=[],
                decorators={'property':'property', 'numpy_wrapper':NumpyShape}),
            FunctionDef('size',[],[],body=[],
                decorators={'property':'property', 'numpy_wrapper':NumpySize}),
            FunctionDef('T',[],[],body=[],
                decorators={'property':'property', 'numpy_wrapper':NumpyTranspose}),
            FunctionDef('transpose',[],[],body=[],
                decorators={'numpy_wrapper':NumpyTranspose}),
            FunctionDef('sum',[],[],body=[],
                decorators={'numpy_wrapper':NumpySum}),
            FunctionDef('min',[],[],body=[],
                decorators={'numpy_wrapper':NumpyAmin}),
            FunctionDef('max',[],[],body=[],
                decorators={'numpy_wrapper':NumpyAmax}),
            FunctionDef('imag',[],[],body=[],
                decorators={'property':'property', 'numpy_wrapper':NumpyImag}),
            FunctionDef('real',[],[],body=[],
                decorators={'property':'property', 'numpy_wrapper':NumpyReal}),
            FunctionDef('conj',[],[],body=[],
                decorators={'numpy_wrapper':NumpyConjugate}),
            FunctionDef('conjugate',[],[],body=[],
                decorators={'numpy_wrapper':NumpyConjugate})])
=======
            PyccelFunctionDef('shape', func_class = Shape,
                decorators={'property':'property', 'numpy_wrapper':'numpy_wrapper'}),
            PyccelFunctionDef('size', func_class = NumpyArraySize,
                decorators={'property':'property', 'numpy_wrapper': 'numpy_wrapper'}),
            PyccelFunctionDef('T', func_class = NumpyTranspose,
                decorators={'property':'property', 'numpy_wrapper': 'numpy_wrapper'}),
            PyccelFunctionDef('transpose', func_class = NumpyTranspose,
                decorators={'numpy_wrapper': 'numpy_wrapper'}),
            PyccelFunctionDef('sum', func_class = NumpySum,
                decorators={'numpy_wrapper': 'numpy_wrapper'}),
            PyccelFunctionDef('min', func_class = NumpyAmin,
                decorators={'numpy_wrapper': 'numpy_wrapper'}),
            PyccelFunctionDef('max', func_class = NumpyAmax,
                decorators={'numpy_wrapper': 'numpy_wrapper'}),
            PyccelFunctionDef('imag', func_class = NumpyImag,
                decorators={'property':'property', 'numpy_wrapper': 'numpy_wrapper'}),
            PyccelFunctionDef('real', func_class = NumpyReal,
                decorators={'property':'property', 'numpy_wrapper': 'numpy_wrapper'}),
            PyccelFunctionDef('conj', func_class = NumpyConjugate,
                decorators={'numpy_wrapper': 'numpy_wrapper'}),
            PyccelFunctionDef('conjugate', func_class = NumpyConjugate,
                decorators={'numpy_wrapper': 'numpy_wrapper'})])
>>>>>>> bdc98a04

#=======================================================================================

literal_classes = {
        NativeBool()    : BooleanClass,
        NativeInteger() : IntegerClass,
        NativeFloat()   : FloatClass,
        NativeComplex() : ComplexClass,
        NativeString()  : StringClass
}

#=======================================================================================

def get_cls_base(dtype, precision, rank):
    """
    Determine the base class of an object.

    From the dtype and rank, determine the base class of an object.

    Parameters
    ----------
    dtype : DataType
        The data type of the object.

    precision : int
        The precision of the object.

    rank : int
        The rank of the object.

    Returns
    -------
    ClassDef
        A class definition describing the base class of an object.

    Raises
    ------
    NotImplementedError
        Raised if the base class cannot be found.
    """
    if precision in (-1, 0, None) and rank == 0:
        return literal_classes[dtype]
    elif dtype in NativeNumeric:
        return NumpyArrayClass
    else:
        type_name = f"{dtype}({precision})"
        if rank:
            dims = ','.join(':' for _ in range(rank))
            type_name += f"[{dims}]"
        raise NotImplementedError(f"No class definition found for type {type_name}")
<|MERGE_RESOLUTION|>--- conflicted
+++ resolved
@@ -8,13 +8,8 @@
 from .builtins  import PythonImag, PythonReal, PythonConjugate
 from .core      import ClassDef, PyccelFunctionDef
 from .datatypes import (NativeBool, NativeInteger, NativeFloat,
-<<<<<<< HEAD
-                        NativeComplex, NativeString)
+                        NativeComplex, NativeString, NativeNumeric)
 from .numpyext  import (NumpyShape, NumpySum, NumpyAmin, NumpyAmax,
-=======
-                        NativeComplex, NativeString, NativeNumeric)
-from .numpyext  import (Shape, NumpySum, NumpyAmin, NumpyAmax,
->>>>>>> bdc98a04
                         NumpyImag, NumpyReal, NumpyTranspose,
                         NumpyConjugate, NumpySize)
 
@@ -142,53 +137,30 @@
 
 NumpyArrayClass = ClassDef('numpy.ndarray',
         methods=[
-<<<<<<< HEAD
-            FunctionDef('shape',[],[],body=[],
-                decorators={'property':'property', 'numpy_wrapper':NumpyShape}),
-            FunctionDef('size',[],[],body=[],
-                decorators={'property':'property', 'numpy_wrapper':NumpySize}),
-            FunctionDef('T',[],[],body=[],
-                decorators={'property':'property', 'numpy_wrapper':NumpyTranspose}),
-            FunctionDef('transpose',[],[],body=[],
-                decorators={'numpy_wrapper':NumpyTranspose}),
-            FunctionDef('sum',[],[],body=[],
-                decorators={'numpy_wrapper':NumpySum}),
-            FunctionDef('min',[],[],body=[],
-                decorators={'numpy_wrapper':NumpyAmin}),
-            FunctionDef('max',[],[],body=[],
-                decorators={'numpy_wrapper':NumpyAmax}),
-            FunctionDef('imag',[],[],body=[],
-                decorators={'property':'property', 'numpy_wrapper':NumpyImag}),
-            FunctionDef('real',[],[],body=[],
-                decorators={'property':'property', 'numpy_wrapper':NumpyReal}),
-            FunctionDef('conj',[],[],body=[],
-                decorators={'numpy_wrapper':NumpyConjugate}),
-            FunctionDef('conjugate',[],[],body=[],
-                decorators={'numpy_wrapper':NumpyConjugate})])
-=======
-            PyccelFunctionDef('shape', func_class = Shape,
-                decorators={'property':'property', 'numpy_wrapper':'numpy_wrapper'}),
-            PyccelFunctionDef('size', func_class = NumpyArraySize,
-                decorators={'property':'property', 'numpy_wrapper': 'numpy_wrapper'}),
+            PyccelFunctionDef('shape', func_class = NumpyShape,
+                decorators = {'property': 'property', 'numpy_wrapper': 'numpy_wrapper'}),
+            PyccelFunctionDef('size', func_class = NumpySize,
+                decorators = {'property': 'property', 'numpy_wrapper': 'numpy_wrapper'}),
             PyccelFunctionDef('T', func_class = NumpyTranspose,
-                decorators={'property':'property', 'numpy_wrapper': 'numpy_wrapper'}),
+                decorators = {'property': 'property', 'numpy_wrapper': 'numpy_wrapper'}),
             PyccelFunctionDef('transpose', func_class = NumpyTranspose,
-                decorators={'numpy_wrapper': 'numpy_wrapper'}),
+                decorators = {'numpy_wrapper': 'numpy_wrapper'}),
             PyccelFunctionDef('sum', func_class = NumpySum,
-                decorators={'numpy_wrapper': 'numpy_wrapper'}),
+                decorators = {'numpy_wrapper': 'numpy_wrapper'}),
             PyccelFunctionDef('min', func_class = NumpyAmin,
-                decorators={'numpy_wrapper': 'numpy_wrapper'}),
+                decorators = {'numpy_wrapper': 'numpy_wrapper'}),
             PyccelFunctionDef('max', func_class = NumpyAmax,
-                decorators={'numpy_wrapper': 'numpy_wrapper'}),
+                decorators = {'numpy_wrapper': 'numpy_wrapper'}),
             PyccelFunctionDef('imag', func_class = NumpyImag,
-                decorators={'property':'property', 'numpy_wrapper': 'numpy_wrapper'}),
+                decorators = {'property': 'property', 'numpy_wrapper': 'numpy_wrapper'}),
             PyccelFunctionDef('real', func_class = NumpyReal,
-                decorators={'property':'property', 'numpy_wrapper': 'numpy_wrapper'}),
+                decorators = {'property': 'property', 'numpy_wrapper': 'numpy_wrapper'}),
             PyccelFunctionDef('conj', func_class = NumpyConjugate,
-                decorators={'numpy_wrapper': 'numpy_wrapper'}),
+                decorators = {'numpy_wrapper': 'numpy_wrapper'}),
             PyccelFunctionDef('conjugate', func_class = NumpyConjugate,
-                decorators={'numpy_wrapper': 'numpy_wrapper'})])
->>>>>>> bdc98a04
+                decorators = {'numpy_wrapper': 'numpy_wrapper'})
+        ]
+)
 
 #=======================================================================================
 
