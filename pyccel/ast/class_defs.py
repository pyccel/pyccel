#------------------------------------------------------------------------------------------#
# This file is part of Pyccel which is released under MIT License. See the LICENSE file or #
# go to https://github.com/pyccel/pyccel/blob/master/LICENSE for full license details.     #
#------------------------------------------------------------------------------------------#
"""
This module contains all types which define a python class which is automatically recognised by pyccel
"""

<<<<<<< HEAD
from pyccel.ast.builtin_methods.list_methods import ListAppend, ListPop, ListClear
from pyccel.ast.builtin_methods.set_methods import SetAdd
=======
from pyccel.ast.builtin_methods.list_methods import ListAppend, ListInsert, ListPop, ListClear
>>>>>>> e371f27b


from .builtins  import PythonImag, PythonReal, PythonConjugate
from .core      import ClassDef, PyccelFunctionDef
from .c_concepts import CStackArray
from .datatypes import (NativeBool, NativeInteger, NativeFloat,
                        NativeComplex, NativeString, NativeNumericTypes,
                        NativeTuple, CustomDataType, NativeHomogeneousList, NativeHomogeneousSet)
from .numpyext  import (NumpyShape, NumpySum, NumpyAmin, NumpyAmax,
                        NumpyImag, NumpyReal, NumpyTranspose,
                        NumpyConjugate, NumpySize, NumpyResultType,
                        NumpyArray, NumpyNDArrayType)

__all__ = ('BooleanClass',
        'IntegerClass',
        'FloatClass',
        'ComplexClass',
        'SetClass',
        'StringClass',
        'NumpyArrayClass',
        'TupleClass',
        'ListClass',
        'literal_classes',
        'get_cls_base')

#=======================================================================================

ComplexClass = ClassDef('complex', class_type = NativeComplex(),
        methods=[
            PyccelFunctionDef('imag', func_class = PythonImag,
                decorators={'property':'property', 'numpy_wrapper':'numpy_wrapper'}),
            PyccelFunctionDef('real', func_class = PythonReal,
                decorators={'property':'property', 'numpy_wrapper': 'numpy_wrapper'}),
            PyccelFunctionDef('conjugate', func_class = PythonConjugate,
                decorators={'numpy_wrapper': 'numpy_wrapper'}),
            ])

#=======================================================================================

FloatClass = ClassDef('float', class_type = NativeFloat(),
        methods=[
            PyccelFunctionDef('imag', func_class = PythonImag,
                decorators={'property':'property', 'numpy_wrapper': 'numpy_wrapper'}),
            PyccelFunctionDef('real', func_class = PythonReal,
                decorators={'property':'property', 'numpy_wrapper': 'numpy_wrapper'}),
            PyccelFunctionDef('conjugate', func_class = PythonConjugate,
                decorators={'numpy_wrapper': 'numpy_wrapper'}),
            #as_integer_ratio
            #fromhex
            #hex
            #is_integer
            ])

#=======================================================================================

IntegerClass = ClassDef('integer', class_type = NativeInteger(),
        methods=[
            PyccelFunctionDef('imag', func_class = PythonImag,
                decorators={'property':'property', 'numpy_wrapper': 'numpy_wrapper'}),
            PyccelFunctionDef('real', func_class = PythonReal,
                decorators={'property':'property', 'numpy_wrapper': 'numpy_wrapper'}),
            PyccelFunctionDef('conjugate', func_class = PythonConjugate,
                decorators={'numpy_wrapper': 'numpy_wrapper'}),
            #as_integer_ratio
            #bit_length
            #denominator
            #from_bytes
            #numerator
            #to_bytes
            ])

#=======================================================================================

BooleanClass = ClassDef('boolean', class_type = NativeBool(),
        superclasses=(IntegerClass,))

#=======================================================================================

StringClass = ClassDef('string', class_type = NativeString(),
        methods=[
                #capitalize
                #casefold
                #center
                #count
                #encode
                #endswith
                #expandtabs
                #find
                #format
                #format_map
                #index
                #isalnum
                #isalpha
                #isascii
                #isdecimal
                #isdigit
                #isidentifier
                #islower
                #isnumeric
                #isprintable
                #isspace
                #istitle
                #isupper
                #join
                #ljust
                #lower
                #lstrip
                #maketrans
                #partition
                #replace
                #rfind
                #rindex
                #rjust
                #rpartition
                #rsplit
                #rstrip
                #split
                #splitlines
                #startswith
                #strip
                #swapcase
                #title
                #translate
                #upper
                #zfill
                ])

#=======================================================================================

ListClass = ClassDef('list', class_type = NativeHomogeneousList(),
        methods=[
            PyccelFunctionDef('append', func_class = ListAppend,
                decorators = {}),
            PyccelFunctionDef('clear', func_class = ListClear,
                decorators = {}),
            PyccelFunctionDef('insert', func_class = ListInsert,
                decorators = {}),
            PyccelFunctionDef('pop', func_class = ListPop,
                decorators = {}),
        ])

#=======================================================================================

SetClass = ClassDef('set', class_type=NativeHomogeneousSet(),
        methods=[
            PyccelFunctionDef('add', func_class = SetAdd,
                decorators = {}),
        ])

#=======================================================================================

TupleClass = ClassDef('tuple', class_type = NativeTuple(),
        methods=[
            #index
            #count
            ])

#=======================================================================================

NumpyArrayClass = ClassDef('numpy.ndarray', class_type = NumpyNDArrayType(),
        methods=[
            PyccelFunctionDef('shape', func_class = NumpyShape,
                decorators = {'property': 'property', 'numpy_wrapper': 'numpy_wrapper'}),
            PyccelFunctionDef('size', func_class = NumpySize,
                decorators = {'property': 'property', 'numpy_wrapper': 'numpy_wrapper'}),
            PyccelFunctionDef('T', func_class = NumpyTranspose,
                decorators = {'property': 'property', 'numpy_wrapper': 'numpy_wrapper'}),
            PyccelFunctionDef('transpose', func_class = NumpyTranspose,
                decorators = {'numpy_wrapper': 'numpy_wrapper'}),
            PyccelFunctionDef('sum', func_class = NumpySum,
                decorators = {'numpy_wrapper': 'numpy_wrapper'}),
            PyccelFunctionDef('min', func_class = NumpyAmin,
                decorators = {'numpy_wrapper': 'numpy_wrapper'}),
            PyccelFunctionDef('max', func_class = NumpyAmax,
                decorators = {'numpy_wrapper': 'numpy_wrapper'}),
            PyccelFunctionDef('imag', func_class = NumpyImag,
                decorators = {'property': 'property', 'numpy_wrapper': 'numpy_wrapper'}),
            PyccelFunctionDef('real', func_class = NumpyReal,
                decorators = {'property': 'property', 'numpy_wrapper': 'numpy_wrapper'}),
            PyccelFunctionDef('conj', func_class = NumpyConjugate,
                decorators = {'numpy_wrapper': 'numpy_wrapper'}),
            PyccelFunctionDef('conjugate', func_class = NumpyConjugate,
                decorators = {'numpy_wrapper': 'numpy_wrapper'}),
            PyccelFunctionDef('dtype', func_class = NumpyResultType,
                decorators = {'property': 'property', 'numpy_wrapper': 'numpy_wrapper'}),
            PyccelFunctionDef('copy', func_class = NumpyArray, argument_description = {'self': None, 'order':'C'},
                decorators = {'numpy_wrapper': 'numpy_wrapper'}),
        ]
)

#=======================================================================================

StackArrayClass = ClassDef('stack_array', class_type = CStackArray())

#=======================================================================================

literal_classes = {
        NativeBool()    : BooleanClass,
        NativeInteger() : IntegerClass,
        NativeFloat()   : FloatClass,
        NativeComplex() : ComplexClass,
        NativeString()  : StringClass
}

#=======================================================================================

def get_cls_base(dtype, precision, container_type):
    """
    Determine the base class of an object.

    From the dtype and rank, determine the base class of an object.

    Parameters
    ----------
    dtype : DataType
        The data type of the object.

    precision : int
        The precision of the object.

    container_type : DataType
        The Python type of the object. If this is different to the dtype then
        the object is a container.

    Returns
    -------
    ClassDef
        A class definition describing the base class of an object.

    Raises
    ------
    NotImplementedError
        Raised if the base class cannot be found.
    """
    if isinstance(dtype, CustomDataType) and container_type is dtype:
        return None
    elif precision in (-1, 0, None) and container_type is dtype:
        return literal_classes[dtype]
    elif isinstance(container_type, (*NativeNumericTypes, NumpyNDArrayType)):
        return NumpyArrayClass
    elif isinstance(container_type, NativeTuple):
        return TupleClass
    elif isinstance(container_type, NativeHomogeneousList):
        return ListClass
    elif isinstance(container_type, NativeHomogeneousSet):
        return SetClass
    else:
        if container_type:
            type_name = str(container_type)
        else:
            type_name = f"{dtype}({precision})"
        raise NotImplementedError(f"No class definition found for type {type_name}")
<|MERGE_RESOLUTION|>--- conflicted
+++ resolved
@@ -6,12 +6,8 @@
 This module contains all types which define a python class which is automatically recognised by pyccel
 """
 
-<<<<<<< HEAD
-from pyccel.ast.builtin_methods.list_methods import ListAppend, ListPop, ListClear
 from pyccel.ast.builtin_methods.set_methods import SetAdd
-=======
 from pyccel.ast.builtin_methods.list_methods import ListAppend, ListInsert, ListPop, ListClear
->>>>>>> e371f27b
 
 
 from .builtins  import PythonImag, PythonReal, PythonConjugate
