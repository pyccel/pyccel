#------------------------------------------------------------------------------------------#
# This file is part of Pyccel which is released under MIT License. See the LICENSE file or #
# go to https://github.com/pyccel/pyccel/blob/devel/LICENSE for full license details.      #
#------------------------------------------------------------------------------------------#
"""
This module contains all types which define a python class which is automatically recognised by pyccel
"""

from pyccel.ast.builtin_methods.set_methods  import SetAdd, SetClear, SetCopy, SetPop, SetRemove, SetDiscard, SetUpdate
from pyccel.ast.builtin_methods.list_methods import (ListAppend, ListInsert, ListPop,
                                                     ListClear, ListExtend, ListRemove,
                                                     ListCopy, ListSort)
<<<<<<< HEAD
from pyccel.ast.builtin_methods.dict_methods  import DictPop, DictPopitem, DictGet
=======
from pyccel.ast.builtin_methods.dict_methods  import DictPop, DictPopitem
>>>>>>> 4ad7d610

from .builtins   import PythonImag, PythonReal, PythonConjugate
from .core       import ClassDef, PyccelFunctionDef
from .datatypes  import (PythonNativeBool, PythonNativeInt, PythonNativeFloat,
                         PythonNativeComplex, StringType, TupleType, CustomDataType,
                         HomogeneousListType, HomogeneousSetType, DictType, SymbolicType)
from .numpyext   import (NumpyShape, NumpySum, NumpyAmin, NumpyAmax,
                         NumpyImag, NumpyReal, NumpyTranspose,
                         NumpyConjugate, NumpySize, NumpyResultType, NumpyArray)
from .numpytypes import NumpyNumericType, NumpyNDArrayType

__all__ = (
    'BooleanClass',
    'ComplexClass',
    'DictClass',
    'FloatClass',
    'IntegerClass',
    'ListClass',
    'NumpyArrayClass',
    'SetClass',
    'StringClass',
    'TupleClass',
    'get_cls_base',
    'literal_classes',
)

#=======================================================================================

ComplexClass = ClassDef('complex', class_type = PythonNativeComplex(),
        methods=[
            PyccelFunctionDef('imag', func_class = PythonImag,
                decorators={'property':'property', 'numpy_wrapper':'numpy_wrapper'}),
            PyccelFunctionDef('real', func_class = PythonReal,
                decorators={'property':'property', 'numpy_wrapper': 'numpy_wrapper'}),
            PyccelFunctionDef('conjugate', func_class = PythonConjugate,
                decorators={'numpy_wrapper': 'numpy_wrapper'}),
            ])

#=======================================================================================

FloatClass = ClassDef('float', class_type = PythonNativeFloat(),
        methods=[
            PyccelFunctionDef('imag', func_class = PythonImag,
                decorators={'property':'property', 'numpy_wrapper': 'numpy_wrapper'}),
            PyccelFunctionDef('real', func_class = PythonReal,
                decorators={'property':'property', 'numpy_wrapper': 'numpy_wrapper'}),
            PyccelFunctionDef('conjugate', func_class = PythonConjugate,
                decorators={'numpy_wrapper': 'numpy_wrapper'}),
            #as_integer_ratio
            #fromhex
            #hex
            #is_integer
            ])

#=======================================================================================

IntegerClass = ClassDef('integer', class_type = PythonNativeInt(),
        methods=[
            PyccelFunctionDef('imag', func_class = PythonImag,
                decorators={'property':'property', 'numpy_wrapper': 'numpy_wrapper'}),
            PyccelFunctionDef('real', func_class = PythonReal,
                decorators={'property':'property', 'numpy_wrapper': 'numpy_wrapper'}),
            PyccelFunctionDef('conjugate', func_class = PythonConjugate,
                decorators={'numpy_wrapper': 'numpy_wrapper'}),
            #as_integer_ratio
            #bit_length
            #denominator
            #from_bytes
            #numerator
            #to_bytes
            ])

#=======================================================================================

BooleanClass = ClassDef('boolean', class_type = PythonNativeBool(),
        superclasses=(IntegerClass,))

#=======================================================================================

StringClass = ClassDef('string', class_type = StringType(),
        methods=[
                #capitalize
                #casefold
                #center
                #count
                #encode
                #endswith
                #expandtabs
                #find
                #format
                #format_map
                #index
                #isalnum
                #isalpha
                #isascii
                #isdecimal
                #isdigit
                #isidentifier
                #islower
                #isnumeric
                #isprintable
                #isspace
                #istitle
                #isupper
                #join
                #ljust
                #lower
                #lstrip
                #maketrans
                #partition
                #replace
                #rfind
                #rindex
                #rjust
                #rpartition
                #rsplit
                #rstrip
                #split
                #splitlines
                #startswith
                #strip
                #swapcase
                #title
                #translate
                #upper
                #zfill
                ])

#=======================================================================================

ListClass = ClassDef('list',
        methods=[
            PyccelFunctionDef('append', func_class = ListAppend),
            PyccelFunctionDef('clear', func_class = ListClear),
            PyccelFunctionDef('copy', func_class = ListCopy),
            PyccelFunctionDef('extend', func_class = ListExtend),
            PyccelFunctionDef('insert', func_class = ListInsert),
            PyccelFunctionDef('pop', func_class = ListPop),
            PyccelFunctionDef('sort', func_class = ListSort),
            PyccelFunctionDef('remove', func_class = ListRemove),
        ])

#=======================================================================================

SetClass = ClassDef('set',
        methods=[
            PyccelFunctionDef('add', func_class = SetAdd ),
            PyccelFunctionDef('clear', func_class = SetClear),
            PyccelFunctionDef('copy', func_class = SetCopy),
            PyccelFunctionDef('discard', func_class = SetDiscard),
            PyccelFunctionDef('pop', func_class = SetPop),
            PyccelFunctionDef('remove', func_class = SetRemove),
            PyccelFunctionDef('update', func_class = SetUpdate),
        ])

#=======================================================================================

DictClass = ClassDef('dict',
        methods=[
            PyccelFunctionDef('pop', func_class = DictPop),
            PyccelFunctionDef('popitem', func_class = DictPopitem),
<<<<<<< HEAD
            PyccelFunctionDef('get', func_class = DictGet),
=======
>>>>>>> 4ad7d610
        ])

#=======================================================================================

TupleClass = ClassDef('tuple',
        methods=[
            #index
            #count
            ])

#=======================================================================================

NumpyArrayClass = ClassDef('numpy.ndarray',
        methods=[
            PyccelFunctionDef('shape', func_class = NumpyShape,
                decorators = {'property': 'property', 'numpy_wrapper': 'numpy_wrapper'}),
            PyccelFunctionDef('size', func_class = NumpySize,
                decorators = {'property': 'property', 'numpy_wrapper': 'numpy_wrapper'}),
            PyccelFunctionDef('T', func_class = NumpyTranspose,
                decorators = {'property': 'property', 'numpy_wrapper': 'numpy_wrapper'}),
            PyccelFunctionDef('transpose', func_class = NumpyTranspose,
                decorators = {'numpy_wrapper': 'numpy_wrapper'}),
            PyccelFunctionDef('sum', func_class = NumpySum,
                decorators = {'numpy_wrapper': 'numpy_wrapper'}),
            PyccelFunctionDef('min', func_class = NumpyAmin,
                decorators = {'numpy_wrapper': 'numpy_wrapper'}),
            PyccelFunctionDef('max', func_class = NumpyAmax,
                decorators = {'numpy_wrapper': 'numpy_wrapper'}),
            PyccelFunctionDef('imag', func_class = NumpyImag,
                decorators = {'property': 'property', 'numpy_wrapper': 'numpy_wrapper'}),
            PyccelFunctionDef('real', func_class = NumpyReal,
                decorators = {'property': 'property', 'numpy_wrapper': 'numpy_wrapper'}),
            PyccelFunctionDef('conj', func_class = NumpyConjugate,
                decorators = {'numpy_wrapper': 'numpy_wrapper'}),
            PyccelFunctionDef('conjugate', func_class = NumpyConjugate,
                decorators = {'numpy_wrapper': 'numpy_wrapper'}),
            PyccelFunctionDef('dtype', func_class = NumpyResultType,
                decorators = {'property': 'property', 'numpy_wrapper': 'numpy_wrapper'}),
            PyccelFunctionDef('copy', func_class = NumpyArray, argument_description = {'self': None, 'order':'C'},
                decorators = {'numpy_wrapper': 'numpy_wrapper'}),
        ]
)

#=======================================================================================

StackArrayClass = ClassDef('stack_array')

#=======================================================================================

literal_classes = {
        PythonNativeBool()    : BooleanClass,
        PythonNativeInt()     : IntegerClass,
        PythonNativeFloat()   : FloatClass,
        PythonNativeComplex() : ComplexClass,
        StringType()          : StringClass
}

#=======================================================================================

def get_cls_base(class_type):
    """
    Determine the base class of an object.

    From the type, determine the base class of an object.

    Parameters
    ----------
    class_type : DataType
        The Python type of the object.

    Returns
    -------
    ClassDef
        A class definition describing the base class of an object.

    Raises
    ------
    NotImplementedError
        Raised if the base class cannot be found.
    """
    if isinstance(class_type, (CustomDataType, SymbolicType)):
        return None
    elif class_type in literal_classes:
        return literal_classes[class_type]
    elif isinstance(class_type, (NumpyNumericType, NumpyNDArrayType)):
        return NumpyArrayClass
    elif isinstance(class_type, TupleType):
        return TupleClass
    elif isinstance(class_type, HomogeneousListType):
        return ListClass
    elif isinstance(class_type, HomogeneousSetType):
        return SetClass
    elif isinstance(class_type, DictType):
        return DictClass
    else:
        raise NotImplementedError(f"No class definition found for type {class_type}")
<|MERGE_RESOLUTION|>--- conflicted
+++ resolved
@@ -10,11 +10,7 @@
 from pyccel.ast.builtin_methods.list_methods import (ListAppend, ListInsert, ListPop,
                                                      ListClear, ListExtend, ListRemove,
                                                      ListCopy, ListSort)
-<<<<<<< HEAD
 from pyccel.ast.builtin_methods.dict_methods  import DictPop, DictPopitem, DictGet
-=======
-from pyccel.ast.builtin_methods.dict_methods  import DictPop, DictPopitem
->>>>>>> 4ad7d610
 
 from .builtins   import PythonImag, PythonReal, PythonConjugate
 from .core       import ClassDef, PyccelFunctionDef
@@ -174,12 +170,9 @@
 
 DictClass = ClassDef('dict',
         methods=[
+            PyccelFunctionDef('get', func_class = DictGet),
             PyccelFunctionDef('pop', func_class = DictPop),
             PyccelFunctionDef('popitem', func_class = DictPopitem),
-<<<<<<< HEAD
-            PyccelFunctionDef('get', func_class = DictGet),
-=======
->>>>>>> 4ad7d610
         ])
 
 #=======================================================================================
