#------------------------------------------------------------------------------------------#
# This file is part of Pyccel which is released under MIT License. See the LICENSE file or #
# go to https://github.com/pyccel/pyccel/blob/master/LICENSE for full license details.     #
#------------------------------------------------------------------------------------------#
"""
This module contains all types which define a python class which is automatically recognised by pyccel
"""

<<<<<<< HEAD
from pyccel.ast.builtin_methods.set_methods import SetAdd, SetClear, SetRemove
from pyccel.ast.builtin_methods.list_methods import ListAppend, ListInsert, ListPop, ListClear
=======
from pyccel.ast.builtin_methods.set_methods  import SetAdd, SetClear, SetCopy
from pyccel.ast.builtin_methods.list_methods import ListAppend, ListInsert, ListPop, ListClear, ListExtend
>>>>>>> 9183af94

from .builtins   import PythonImag, PythonReal, PythonConjugate
from .core       import ClassDef, PyccelFunctionDef
from .c_concepts import CStackArray
from .datatypes  import (NativeBool, NativeInteger, NativeFloat,
                         NativeComplex, NativeString, NativeNumericTypes,
                         NativeTuple, CustomDataType, NativeHomogeneousList, NativeHomogeneousSet)
from .numpyext   import (NumpyShape, NumpySum, NumpyAmin, NumpyAmax,
                         NumpyImag, NumpyReal, NumpyTranspose,
                         NumpyConjugate, NumpySize, NumpyResultType,
                         NumpyArray, NumpyNDArrayType)

__all__ = (
    'BooleanClass',
    'IntegerClass',
    'FloatClass',
    'ComplexClass',
    'SetClass',
    'StringClass',
    'NumpyArrayClass',
    'TupleClass',
    'ListClass',
    'literal_classes',
    'get_cls_base',
)

#=======================================================================================

ComplexClass = ClassDef('complex', class_type = NativeComplex(),
        methods=[
            PyccelFunctionDef('imag', func_class = PythonImag,
                decorators={'property':'property', 'numpy_wrapper':'numpy_wrapper'}),
            PyccelFunctionDef('real', func_class = PythonReal,
                decorators={'property':'property', 'numpy_wrapper': 'numpy_wrapper'}),
            PyccelFunctionDef('conjugate', func_class = PythonConjugate,
                decorators={'numpy_wrapper': 'numpy_wrapper'}),
            ])

#=======================================================================================

FloatClass = ClassDef('float', class_type = NativeFloat(),
        methods=[
            PyccelFunctionDef('imag', func_class = PythonImag,
                decorators={'property':'property', 'numpy_wrapper': 'numpy_wrapper'}),
            PyccelFunctionDef('real', func_class = PythonReal,
                decorators={'property':'property', 'numpy_wrapper': 'numpy_wrapper'}),
            PyccelFunctionDef('conjugate', func_class = PythonConjugate,
                decorators={'numpy_wrapper': 'numpy_wrapper'}),
            #as_integer_ratio
            #fromhex
            #hex
            #is_integer
            ])

#=======================================================================================

IntegerClass = ClassDef('integer', class_type = NativeInteger(),
        methods=[
            PyccelFunctionDef('imag', func_class = PythonImag,
                decorators={'property':'property', 'numpy_wrapper': 'numpy_wrapper'}),
            PyccelFunctionDef('real', func_class = PythonReal,
                decorators={'property':'property', 'numpy_wrapper': 'numpy_wrapper'}),
            PyccelFunctionDef('conjugate', func_class = PythonConjugate,
                decorators={'numpy_wrapper': 'numpy_wrapper'}),
            #as_integer_ratio
            #bit_length
            #denominator
            #from_bytes
            #numerator
            #to_bytes
            ])

#=======================================================================================

BooleanClass = ClassDef('boolean', class_type = NativeBool(),
        superclasses=(IntegerClass,))

#=======================================================================================

StringClass = ClassDef('string', class_type = NativeString(),
        methods=[
                #capitalize
                #casefold
                #center
                #count
                #encode
                #endswith
                #expandtabs
                #find
                #format
                #format_map
                #index
                #isalnum
                #isalpha
                #isascii
                #isdecimal
                #isdigit
                #isidentifier
                #islower
                #isnumeric
                #isprintable
                #isspace
                #istitle
                #isupper
                #join
                #ljust
                #lower
                #lstrip
                #maketrans
                #partition
                #replace
                #rfind
                #rindex
                #rjust
                #rpartition
                #rsplit
                #rstrip
                #split
                #splitlines
                #startswith
                #strip
                #swapcase
                #title
                #translate
                #upper
                #zfill
                ])

#=======================================================================================

ListClass = ClassDef('list', class_type = NativeHomogeneousList(),
        methods=[
            PyccelFunctionDef('append', func_class = ListAppend),
            PyccelFunctionDef('clear', func_class = ListClear,),
            PyccelFunctionDef('extend', func_class = ListExtend),
            PyccelFunctionDef('insert', func_class = ListInsert),
            PyccelFunctionDef('pop', func_class = ListPop),
        ])

#=======================================================================================

SetClass = ClassDef('set', class_type=NativeHomogeneousSet(),
        methods=[
<<<<<<< HEAD
            PyccelFunctionDef('add', func_class = SetAdd,
                decorators = {}),
            PyccelFunctionDef('clear', func_class = SetClear,
                decorators={}),
            PyccelFunctionDef('remove', func_class = SetRemove),
=======
            PyccelFunctionDef('add', func_class = SetAdd ),
            PyccelFunctionDef('clear', func_class = SetClear),
            PyccelFunctionDef('copy', func_class = SetCopy),
>>>>>>> 9183af94
        ])

#=======================================================================================

TupleClass = ClassDef('tuple', class_type = NativeTuple(),
        methods=[
            #index
            #count
            ])

#=======================================================================================

NumpyArrayClass = ClassDef('numpy.ndarray', class_type = NumpyNDArrayType(),
        methods=[
            PyccelFunctionDef('shape', func_class = NumpyShape,
                decorators = {'property': 'property', 'numpy_wrapper': 'numpy_wrapper'}),
            PyccelFunctionDef('size', func_class = NumpySize,
                decorators = {'property': 'property', 'numpy_wrapper': 'numpy_wrapper'}),
            PyccelFunctionDef('T', func_class = NumpyTranspose,
                decorators = {'property': 'property', 'numpy_wrapper': 'numpy_wrapper'}),
            PyccelFunctionDef('transpose', func_class = NumpyTranspose,
                decorators = {'numpy_wrapper': 'numpy_wrapper'}),
            PyccelFunctionDef('sum', func_class = NumpySum,
                decorators = {'numpy_wrapper': 'numpy_wrapper'}),
            PyccelFunctionDef('min', func_class = NumpyAmin,
                decorators = {'numpy_wrapper': 'numpy_wrapper'}),
            PyccelFunctionDef('max', func_class = NumpyAmax,
                decorators = {'numpy_wrapper': 'numpy_wrapper'}),
            PyccelFunctionDef('imag', func_class = NumpyImag,
                decorators = {'property': 'property', 'numpy_wrapper': 'numpy_wrapper'}),
            PyccelFunctionDef('real', func_class = NumpyReal,
                decorators = {'property': 'property', 'numpy_wrapper': 'numpy_wrapper'}),
            PyccelFunctionDef('conj', func_class = NumpyConjugate,
                decorators = {'numpy_wrapper': 'numpy_wrapper'}),
            PyccelFunctionDef('conjugate', func_class = NumpyConjugate,
                decorators = {'numpy_wrapper': 'numpy_wrapper'}),
            PyccelFunctionDef('dtype', func_class = NumpyResultType,
                decorators = {'property': 'property', 'numpy_wrapper': 'numpy_wrapper'}),
            PyccelFunctionDef('copy', func_class = NumpyArray, argument_description = {'self': None, 'order':'C'},
                decorators = {'numpy_wrapper': 'numpy_wrapper'}),
        ]
)

#=======================================================================================

StackArrayClass = ClassDef('stack_array', class_type = CStackArray())

#=======================================================================================

literal_classes = {
        NativeBool()    : BooleanClass,
        NativeInteger() : IntegerClass,
        NativeFloat()   : FloatClass,
        NativeComplex() : ComplexClass,
        NativeString()  : StringClass
}

#=======================================================================================

def get_cls_base(dtype, precision, container_type):
    """
    Determine the base class of an object.

    From the dtype and rank, determine the base class of an object.

    Parameters
    ----------
    dtype : DataType
        The data type of the object.

    precision : int
        The precision of the object.

    container_type : DataType
        The Python type of the object. If this is different to the dtype then
        the object is a container.

    Returns
    -------
    ClassDef
        A class definition describing the base class of an object.

    Raises
    ------
    NotImplementedError
        Raised if the base class cannot be found.
    """
    if isinstance(dtype, CustomDataType) and container_type is dtype:
        return None
    elif precision in (-1, 0, None) and container_type is dtype:
        return literal_classes[dtype]
    elif isinstance(container_type, (*NativeNumericTypes, NumpyNDArrayType)):
        return NumpyArrayClass
    elif isinstance(container_type, NativeTuple):
        return TupleClass
    elif isinstance(container_type, NativeHomogeneousList):
        return ListClass
    elif isinstance(container_type, NativeHomogeneousSet):
        return SetClass
    else:
        if container_type:
            type_name = str(container_type)
        else:
            type_name = f"{dtype}({precision})"
        raise NotImplementedError(f"No class definition found for type {type_name}")
<|MERGE_RESOLUTION|>--- conflicted
+++ resolved
@@ -6,13 +6,8 @@
 This module contains all types which define a python class which is automatically recognised by pyccel
 """
 
-<<<<<<< HEAD
-from pyccel.ast.builtin_methods.set_methods import SetAdd, SetClear, SetRemove
-from pyccel.ast.builtin_methods.list_methods import ListAppend, ListInsert, ListPop, ListClear
-=======
-from pyccel.ast.builtin_methods.set_methods  import SetAdd, SetClear, SetCopy
+from pyccel.ast.builtin_methods.set_methods  import SetAdd, SetClear, SetCopy, SetRemove
 from pyccel.ast.builtin_methods.list_methods import ListAppend, ListInsert, ListPop, ListClear, ListExtend
->>>>>>> 9183af94
 
 from .builtins   import PythonImag, PythonReal, PythonConjugate
 from .core       import ClassDef, PyccelFunctionDef
@@ -156,17 +151,10 @@
 
 SetClass = ClassDef('set', class_type=NativeHomogeneousSet(),
         methods=[
-<<<<<<< HEAD
-            PyccelFunctionDef('add', func_class = SetAdd,
-                decorators = {}),
-            PyccelFunctionDef('clear', func_class = SetClear,
-                decorators={}),
-            PyccelFunctionDef('remove', func_class = SetRemove),
-=======
             PyccelFunctionDef('add', func_class = SetAdd ),
             PyccelFunctionDef('clear', func_class = SetClear),
             PyccelFunctionDef('copy', func_class = SetCopy),
->>>>>>> 9183af94
+            PyccelFunctionDef('remove', func_class = SetRemove),
         ])
 
 #=======================================================================================
