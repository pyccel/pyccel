--- conflicted
+++ resolved
@@ -12,14 +12,9 @@
 from .builtins  import PythonImag, PythonReal, PythonConjugate
 from .core      import ClassDef, PyccelFunctionDef
 from .c_concepts import CStackArray
-<<<<<<< HEAD
 from .datatypes import (PythonNativeBool, PythonNativeInt, PythonNativeFloat,
-                        PythonNativeComplex, StringType, TupleType, CustomDataType)
-=======
-from .datatypes import (NativeBool, NativeInteger, NativeFloat,
-                        NativeComplex, NativeString, NativeNumericTypes,
-                        NativeTuple, CustomDataType, NativeHomogeneousList)
->>>>>>> 666aa640
+                        PythonNativeComplex, StringType, TupleType, CustomDataType,
+                        HomogeneousListType)
 from .numpyext  import (NumpyShape, NumpySum, NumpyAmin, NumpyAmax,
                         NumpyImag, NumpyReal, NumpyTranspose,
                         NumpyConjugate, NumpySize, NumpyResultType, NumpyArray)
@@ -140,10 +135,7 @@
 
 #=======================================================================================
 
-<<<<<<< HEAD
-TupleClass = ClassDef('tuple',
-=======
-ListClass = ClassDef('list', class_type = NativeHomogeneousList(),
+ListClass = ClassDef('list',
         methods=[
             PyccelFunctionDef('append', func_class = ListAppend,
                 decorators = {}),
@@ -155,8 +147,7 @@
 
 #=======================================================================================
 
-TupleClass = ClassDef('tuple', class_type = NativeTuple(),
->>>>>>> 666aa640
+TupleClass = ClassDef('tuple',
         methods=[
             #index
             #count
@@ -211,18 +202,15 @@
 
 #=======================================================================================
 
-def get_cls_base(dtype, container_type):
+def get_cls_base(class_type):
     """
     Determine the base class of an object.
 
-    From the dtype and rank, determine the base class of an object.
+    From the type, determine the base class of an object.
 
     Parameters
     ----------
-    dtype : DataType
-        The data type of the object.
-
-    container_type : DataType
+    class_type : DataType
         The Python type of the object. If this is different to the dtype then
         the object is a container.
 
@@ -236,23 +224,15 @@
     NotImplementedError
         Raised if the base class cannot be found.
     """
-<<<<<<< HEAD
-    if dtype in literal_classes:
-        return literal_classes[dtype]
-    elif isinstance(dtype, CustomDataType) and container_type is dtype:
+    if isinstance(class_type, CustomDataType) and class_type is class_type:
         return None
-    elif isinstance(container_type, (NumpyNDArrayType, NumpyNumericType)):
-=======
-    if isinstance(dtype, CustomDataType) and container_type is dtype:
-        return None
-    elif precision in (-1, 0, None) and container_type is dtype:
-        return literal_classes[dtype]
-    elif isinstance(container_type, (*NativeNumericTypes, NumpyNDArrayType)):
->>>>>>> 666aa640
+    elif class_type in literal_classes:
+        return literal_classes[class_type]
+    elif isinstance(class_type, (NumpyNumericType, NumpyNDArrayType)):
         return NumpyArrayClass
-    elif isinstance(container_type, TupleType):
+    elif isinstance(class_type, TupleType):
         return TupleClass
-    elif isinstance(container_type, NativeHomogeneousList):
+    elif isinstance(class_type, NativeHomogeneousList):
         return ListClass
     else:
-        raise NotImplementedError(f"No class definition found for type {container_type}")
+        raise NotImplementedError(f"No class definition found for type {class_type}")
