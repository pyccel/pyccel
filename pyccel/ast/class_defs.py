#------------------------------------------------------------------------------------------#
# This file is part of Pyccel which is released under MIT License. See the LICENSE file or #
# go to https://github.com/pyccel/pyccel/blob/devel/LICENSE for full license details.      #
#------------------------------------------------------------------------------------------#
"""
This module contains all types which define a python class which is automatically recognised by pyccel
"""

<<<<<<< HEAD
from pyccel.ast.builtin_methods.set_methods  import (SetAdd, SetClear, SetCopy, SetPop, SetRemove,
                                                     SetDiscard, SetUpdate, SetUnion, SetIntersection)
=======
from pyccel.ast.builtin_methods.set_methods  import (SetAdd, SetClear, SetCopy, SetPop,
                                                     SetDiscard, SetUpdate, SetUnion)
>>>>>>> 16fae36c
from pyccel.ast.builtin_methods.list_methods import (ListAppend, ListInsert, ListPop,
                                                     ListClear, ListExtend, ListRemove,
                                                     ListCopy, ListSort)
from pyccel.ast.builtin_methods.dict_methods import (DictPop, DictPopitem, DictGet, DictClear,DictCopy,
                                                     DictSetDefault)

from .builtins   import PythonImag, PythonReal, PythonConjugate
from .core       import ClassDef, PyccelFunctionDef
from .datatypes  import (PythonNativeBool, PythonNativeInt, PythonNativeFloat,
                         PythonNativeComplex, StringType, TupleType, CustomDataType,
                         HomogeneousListType, HomogeneousSetType, DictType, SymbolicType)
from .numpyext   import (NumpyShape, NumpySum, NumpyAmin, NumpyAmax,
                         NumpyImag, NumpyReal, NumpyTranspose,
                         NumpyConjugate, NumpySize, NumpyResultType, NumpyArray)
from .numpytypes import NumpyNumericType, NumpyNDArrayType

__all__ = (
    'BooleanClass',
    'ComplexClass',
    'DictClass',
    'FloatClass',
    'IntegerClass',
    'ListClass',
    'NumpyArrayClass',
    'SetClass',
    'StringClass',
    'TupleClass',
    'get_cls_base',
    'literal_classes',
)

#=======================================================================================

ComplexClass = ClassDef('complex', class_type = PythonNativeComplex(),
        methods=[
            PyccelFunctionDef('imag', func_class = PythonImag,
                decorators={'property':'property', 'numpy_wrapper':'numpy_wrapper'}),
            PyccelFunctionDef('real', func_class = PythonReal,
                decorators={'property':'property', 'numpy_wrapper': 'numpy_wrapper'}),
            PyccelFunctionDef('conjugate', func_class = PythonConjugate,
                decorators={'numpy_wrapper': 'numpy_wrapper'}),
            ])

#=======================================================================================

FloatClass = ClassDef('float', class_type = PythonNativeFloat(),
        methods=[
            PyccelFunctionDef('imag', func_class = PythonImag,
                decorators={'property':'property', 'numpy_wrapper': 'numpy_wrapper'}),
            PyccelFunctionDef('real', func_class = PythonReal,
                decorators={'property':'property', 'numpy_wrapper': 'numpy_wrapper'}),
            PyccelFunctionDef('conjugate', func_class = PythonConjugate,
                decorators={'numpy_wrapper': 'numpy_wrapper'}),
            #as_integer_ratio
            #fromhex
            #hex
            #is_integer
            ])

#=======================================================================================

IntegerClass = ClassDef('integer', class_type = PythonNativeInt(),
        methods=[
            PyccelFunctionDef('imag', func_class = PythonImag,
                decorators={'property':'property', 'numpy_wrapper': 'numpy_wrapper'}),
            PyccelFunctionDef('real', func_class = PythonReal,
                decorators={'property':'property', 'numpy_wrapper': 'numpy_wrapper'}),
            PyccelFunctionDef('conjugate', func_class = PythonConjugate,
                decorators={'numpy_wrapper': 'numpy_wrapper'}),
            #as_integer_ratio
            #bit_length
            #denominator
            #from_bytes
            #numerator
            #to_bytes
            ])

#=======================================================================================

BooleanClass = ClassDef('boolean', class_type = PythonNativeBool(),
        superclasses=(IntegerClass,))

#=======================================================================================

StringClass = ClassDef('string', class_type = StringType(),
        methods=[
                #capitalize
                #casefold
                #center
                #count
                #encode
                #endswith
                #expandtabs
                #find
                #format
                #format_map
                #index
                #isalnum
                #isalpha
                #isascii
                #isdecimal
                #isdigit
                #isidentifier
                #islower
                #isnumeric
                #isprintable
                #isspace
                #istitle
                #isupper
                #join
                #ljust
                #lower
                #lstrip
                #maketrans
                #partition
                #replace
                #rfind
                #rindex
                #rjust
                #rpartition
                #rsplit
                #rstrip
                #split
                #splitlines
                #startswith
                #strip
                #swapcase
                #title
                #translate
                #upper
                #zfill
                ])

#=======================================================================================

ListClass = ClassDef('list',
        methods=[
            PyccelFunctionDef('append', func_class = ListAppend),
            PyccelFunctionDef('clear', func_class = ListClear),
            PyccelFunctionDef('copy', func_class = ListCopy),
            PyccelFunctionDef('extend', func_class = ListExtend),
            PyccelFunctionDef('insert', func_class = ListInsert),
            PyccelFunctionDef('pop', func_class = ListPop),
            PyccelFunctionDef('sort', func_class = ListSort),
            PyccelFunctionDef('remove', func_class = ListRemove),
        ])

#=======================================================================================

SetClass = ClassDef('set',
        methods=[
            PyccelFunctionDef('add', func_class = SetAdd ),
            PyccelFunctionDef('clear', func_class = SetClear),
            PyccelFunctionDef('copy', func_class = SetCopy),
            PyccelFunctionDef('discard', func_class = SetDiscard),
            PyccelFunctionDef('pop', func_class = SetPop),
            PyccelFunctionDef('remove', func_class = SetDiscard),
            PyccelFunctionDef('union', func_class = SetUnion),
            PyccelFunctionDef('intersection', func_class = SetIntersection),
            PyccelFunctionDef('update', func_class = SetUpdate),
            PyccelFunctionDef('__or__', func_class = SetUnion),
            PyccelFunctionDef('__and__', func_class = SetIntersection),
            PyccelFunctionDef('__ior__', func_class = SetUpdate),
        ])

#=======================================================================================

DictClass = ClassDef('dict',
        methods=[
            PyccelFunctionDef('copy', func_class = DictCopy),
            PyccelFunctionDef('clear', func_class = DictClear),
            PyccelFunctionDef('get', func_class = DictGet),
            PyccelFunctionDef('pop', func_class = DictPop),
            PyccelFunctionDef('popitem', func_class = DictPopitem),
            PyccelFunctionDef('setdefault', func_class = DictSetDefault),
        ])

#=======================================================================================

TupleClass = ClassDef('tuple',
        methods=[
            #index
            #count
            ])

#=======================================================================================

NumpyArrayClass = ClassDef('numpy.ndarray',
        methods=[
            PyccelFunctionDef('shape', func_class = NumpyShape,
                decorators = {'property': 'property', 'numpy_wrapper': 'numpy_wrapper'}),
            PyccelFunctionDef('size', func_class = NumpySize,
                decorators = {'property': 'property', 'numpy_wrapper': 'numpy_wrapper'}),
            PyccelFunctionDef('T', func_class = NumpyTranspose,
                decorators = {'property': 'property', 'numpy_wrapper': 'numpy_wrapper'}),
            PyccelFunctionDef('transpose', func_class = NumpyTranspose,
                decorators = {'numpy_wrapper': 'numpy_wrapper'}),
            PyccelFunctionDef('sum', func_class = NumpySum,
                decorators = {'numpy_wrapper': 'numpy_wrapper'}),
            PyccelFunctionDef('min', func_class = NumpyAmin,
                decorators = {'numpy_wrapper': 'numpy_wrapper'}),
            PyccelFunctionDef('max', func_class = NumpyAmax,
                decorators = {'numpy_wrapper': 'numpy_wrapper'}),
            PyccelFunctionDef('imag', func_class = NumpyImag,
                decorators = {'property': 'property', 'numpy_wrapper': 'numpy_wrapper'}),
            PyccelFunctionDef('real', func_class = NumpyReal,
                decorators = {'property': 'property', 'numpy_wrapper': 'numpy_wrapper'}),
            PyccelFunctionDef('conj', func_class = NumpyConjugate,
                decorators = {'numpy_wrapper': 'numpy_wrapper'}),
            PyccelFunctionDef('conjugate', func_class = NumpyConjugate,
                decorators = {'numpy_wrapper': 'numpy_wrapper'}),
            PyccelFunctionDef('dtype', func_class = NumpyResultType,
                decorators = {'property': 'property', 'numpy_wrapper': 'numpy_wrapper'}),
            PyccelFunctionDef('copy', func_class = NumpyArray, argument_description = {'self': None, 'order':'C'},
                decorators = {'numpy_wrapper': 'numpy_wrapper'}),
        ]
)

#=======================================================================================

StackArrayClass = ClassDef('stack_array')

#=======================================================================================

literal_classes = {
        PythonNativeBool()    : BooleanClass,
        PythonNativeInt()     : IntegerClass,
        PythonNativeFloat()   : FloatClass,
        PythonNativeComplex() : ComplexClass,
        StringType()          : StringClass
}

#=======================================================================================

def get_cls_base(class_type):
    """
    Determine the base class of an object.

    From the type, determine the base class of an object.

    Parameters
    ----------
    class_type : DataType
        The Python type of the object.

    Returns
    -------
    ClassDef
        A class definition describing the base class of an object.

    Raises
    ------
    NotImplementedError
        Raised if the base class cannot be found.
    """
    if isinstance(class_type, (CustomDataType, SymbolicType)):
        return None
    elif class_type in literal_classes:
        return literal_classes[class_type]
    elif isinstance(class_type, (NumpyNumericType, NumpyNDArrayType)):
        return NumpyArrayClass
    elif isinstance(class_type, TupleType):
        return TupleClass
    elif isinstance(class_type, HomogeneousListType):
        return ListClass
    elif isinstance(class_type, HomogeneousSetType):
        return SetClass
    elif isinstance(class_type, DictType):
        return DictClass
    else:
        raise NotImplementedError(f"No class definition found for type {class_type}")
<|MERGE_RESOLUTION|>--- conflicted
+++ resolved
@@ -6,13 +6,8 @@
 This module contains all types which define a python class which is automatically recognised by pyccel
 """
 
-<<<<<<< HEAD
 from pyccel.ast.builtin_methods.set_methods  import (SetAdd, SetClear, SetCopy, SetPop, SetRemove,
                                                      SetDiscard, SetUpdate, SetUnion, SetIntersection)
-=======
-from pyccel.ast.builtin_methods.set_methods  import (SetAdd, SetClear, SetCopy, SetPop,
-                                                     SetDiscard, SetUpdate, SetUnion)
->>>>>>> 16fae36c
 from pyccel.ast.builtin_methods.list_methods import (ListAppend, ListInsert, ListPop,
                                                      ListClear, ListExtend, ListRemove,
                                                      ListCopy, ListSort)
