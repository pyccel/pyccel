--- conflicted
+++ resolved
@@ -317,13 +317,8 @@
     assigns = [Assign(sizes[i], var.shape[i]) for i in range(var.rank)]
     variables = [bind_var, *sizes]
     if not persistent:
-<<<<<<< HEAD
         ptr_var = var.clone(scope.get_new_name(var.name+'_ptr'),
-                is_pointer=True, allocatable=False)
-=======
-        ptr_var = Variable(dtype=var.dtype, name=scope.get_new_name(var.name+'_ptr'),
-                memory_handling='alias', rank=var.rank, order=var.order, shape=var.shape)
->>>>>>> 92d5abb1
+                memory_handling='alias')
         alloc = Allocate(ptr_var, shape=var.shape, order=var.order, status='unallocated')
         copy  = Assign(ptr_var, var)
         c_loc = CLocFunc(ptr_var, bind_var)
