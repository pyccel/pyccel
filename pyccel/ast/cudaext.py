--- conflicted
+++ resolved
@@ -261,11 +261,6 @@
             return expr[0]
         return PythonTuple(*expr)
 
-<<<<<<< HEAD
-=======
-
-
->>>>>>> 04a9a7f8
 cuda_funcs = {
     # 'deviceSynchronize' : CudaDeviceSynchronize,
     'array'             : PyccelFunctionDef('array'             , CudaArray),
