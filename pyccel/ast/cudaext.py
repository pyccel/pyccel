from functools import reduce
import operator

import numpy

from pyccel.errors.errors import Errors
from pyccel.errors.messages import WRONG_LINSPACE_ENDPOINT, NON_LITERAL_KEEP_DIMS, NON_LITERAL_AXIS

from pyccel.utilities.stage import PyccelStage

from .basic          import PyccelAstNode
from .builtins       import (PythonInt, PythonBool, PythonFloat, PythonTuple,
                             PythonComplex, PythonReal, PythonImag, PythonList,
                             PythonType, PythonConjugate)

from .core           import Module, Import, PyccelFunctionDef

from .datatypes      import (dtype_and_precision_registry as dtype_registry,
                             default_precision, datatype, NativeInteger,
                             NativeFloat, NativeComplex, NativeBool, str_dtype,
                             NativeNumeric)

from .internals      import PyccelInternalFunction, Slice, max_precision, get_final_precision
from .internals      import PyccelArraySize

from .literals       import LiteralInteger, LiteralFloat, LiteralComplex, convert_to_literal
from .literals       import LiteralTrue, LiteralFalse
from .literals       import Nil
from .mathext        import MathCeil
from .operators      import PyccelAdd, PyccelLe, PyccelMul, broadcast, PyccelMinus, PyccelDiv
from .variable       import (Variable, Constant, HomogeneousTupleVariable)

from .numpyext       import process_dtype, process_shape

#==============================================================================
__all__ = (
    'CudaMemCopy',
    'CudaNewArray',
    'CudaArray',
    'CudaSynchronize',
    'CudaInternalVar',
    'CudaThreadIdx',
    'CudaBlockDim',
    'CudaBlockIdx',
    'CudaGridDim',
    'CudaGrid'
)

#==============================================================================
class CudaNewArray(PyccelInternalFunction):
    """ Class from which all Cuda functions which imply a call to Allocate
    inherit
    """
    __slots__ = ()
    #--------------------------------------------------------------------------
    @staticmethod
    def _process_order(rank, order):

        if rank < 2:
            return None

        order = str(order).strip('\'"')
        if order not in ('C', 'F'):
            raise ValueError('unrecognized order = {}'.format(order))
        return order

#==============================================================================

#==============================================================================
class CudaArray(CudaNewArray):
    """
    Represents a call to  cuda.array for code generation.

    arg : list, tuple, PythonList

    """
    __slots__ = ('_arg','_dtype','_precision','_shape','_rank','_order','_memory_location', '_current_context')
    _attribute_nodes = ('_arg',)
    name = 'array'

    def __init__(self, arg, dtype=None, order='C', current_context='host', memory_location='managed'):

        if not isinstance(arg, (PythonTuple, PythonList, Variable)):
            raise TypeError('Unknown type of  %s.' % type(arg))

        is_homogeneous_tuple = isinstance(arg, (PythonTuple, PythonList, HomogeneousTupleVariable)) and arg.is_homogeneous
        is_array = isinstance(arg, Variable) and arg.is_ndarray

        # TODO: treat inhomogenous lists and tuples when they have mixed ordering
        if not (is_homogeneous_tuple or is_array):
            raise TypeError('we only accept homogeneous arguments')

        # Verify dtype and get precision
        if dtype is None:
            dtype = arg.dtype
            prec = get_final_precision(arg)
        else:
            dtype, prec = process_dtype(dtype)
        # ... Determine ordering
        order = str(order).strip("\'")

        shape = process_shape(False, arg.shape)
        rank  = len(shape)

        if rank < 2:
            order = None
        else:
            # ... Determine ordering
            order = str(order).strip("\'")

            if order not in ('K', 'A', 'C', 'F'):
                raise ValueError(f"Cannot recognize '{order}' order")

            # TODO [YG, 18.02.2020]: set correct order based on input array
            if order in ('K', 'A'):
                order = 'C'
            # ...
        #Verify memory location
        if memory_location not in ('host', 'device', 'managed'):
            raise ValueError("memory_location must be 'host', 'device' or 'managed'")
        # ...
        if current_context not in ('host', 'device'):
            raise ValueError("The current context can only be 'host' or 'device'")

        self._arg   = arg
        self._shape = shape
        self._rank  = rank
        self._dtype = dtype
        self._order = order
        self._precision = prec
        self._memory_location = memory_location
        self._current_context = current_context
        super().__init__()

    def __str__(self):
        return str(self.arg)

    @property
    def arg(self):
        return self._arg
    @property
    def memory_location(self):
        """ Indicate if the array is in the host or device memory
        """
        return self._memory_location

<<<<<<< HEAD
    @property
    def current_context(self):
        """ Indicates if the array created is in a host or device context
        """
        return self._current_context

class CudaDeviceSynchronize(PyccelInternalFunction):
=======
class CudaSynchronize(PyccelInternalFunction):
>>>>>>> d1a8d5bb
    "Represents a call to  Cuda.deviceSynchronize for code generation."
    # pass
    _attribute_nodes = ()
    def __init__(self):
        #...
        self._shape     = None
        self._rank      = 0
        self._dtype     = NativeInteger()
        self._precision = None
        self._order     = None
        super().__init__()

class CudaInternalVar(PyccelAstNode):
    _attribute_nodes = ('_dim',)

    def __init__(self, dim=None):
        
        if isinstance(dim, int):
            dim = LiteralInteger(dim)
        if not isinstance(dim, LiteralInteger):
            raise TypeError("dimension need to be an integer")
        if dim not in (0, 1, 2):
            raise ValueError("dimension need to be 0, 1 or 2")
        #...
        self._dim       = dim
        self._shape     = None
        self._rank      = 0
        self._dtype     = dim.dtype
        self._precision = dim.precision
        self._order     = None
        super().__init__()

    @property
    def dim(self):
        return self._dim


class CudaCopy(CudaNewArray):
    """
    Represents a call to  cuda.copy for code generation.

    Parameters
    ----------
    arg : Variable

    memory_location : str
        'host'   the newly created array is allocated on host.
        'device' the newly created array is allocated on device.
    
    is_async: bool
        Indicates whether the copy is asynchronous or not [Default value: False]

    """
    __slots__ = ('_arg','_dtype','_precision','_shape','_rank','_order','_memory_location', '_is_async')

    def __init__(self, arg, memory_location, is_async=False):
        
        if not isinstance(arg, Variable):
            raise TypeError('unknown type of  %s.' % type(arg))
        
        # Verify the memory_location of src
        if arg.memory_location not in ('device', 'host', 'managed'):
            raise ValueError("The direction of the copy should be from 'host' or 'device'")

        # Verify the memory_location of dst
        if memory_location not in ('device', 'host', 'managed'):
            raise ValueError("The direction of the copy should be to 'host' or 'device'")
        
        # verify the type of is_async
        if not isinstance(is_async, (LiteralTrue, LiteralFalse, bool)):
            raise TypeError('is_async must be boolean')
        
        self._arg             = arg
        self._shape           = arg.shape
        self._rank            = arg.rank
        self._dtype           = arg.dtype
        self._order           = arg.order
        self._precision       = arg.precision
        self._memory_location = memory_location
        self._is_async        = is_async
        super().__init__()
    
    @property
    def arg(self):
        return self._arg

    @property
    def memory_location(self):
        return self._memory_location

    @property
    def is_async(self):
        return self._is_async

class CudaThreadIdx(CudaInternalVar)        : pass
class CudaBlockDim(CudaInternalVar)         : pass
class CudaBlockIdx(CudaInternalVar)         : pass
class CudaGridDim(CudaInternalVar)          : pass
class CudaGrid(PyccelAstNode)               :
    """Represents a call to cuda.grid for code generation.
        dim  : int
        The number of dimensions of requested, it should correspond
        to the number of dimensions declared when instantiating the kernel
    """
    def __new__(cls, dim=0):
        if not isinstance(dim, LiteralInteger):
            raise TypeError("dimension need to be an integer")
        if dim not in (0, 1, 2):
            raise ValueError("dimension need to be 0, 1 or 2")
        expr = [PyccelAdd(PyccelMul(CudaBlockIdx(d), CudaBlockDim(d)), CudaThreadIdx(d))\
                for d in range(dim.python_value + 1)]
        if dim == 0:
            return expr[0]
        return PythonTuple(*expr)

cuda_funcs = {
    'array'             : PyccelFunctionDef('array'             , CudaArray),
    'copy'              : PyccelFunctionDef('copy'              , CudaCopy),
    'synchronize'       : PyccelFunctionDef('synchronize'       , CudaSynchronize),
    'threadIdx'         : PyccelFunctionDef('threadIdx'         , CudaThreadIdx),
    'blockDim'          : PyccelFunctionDef('blockDim'          , CudaBlockDim),
    'blockIdx'          : PyccelFunctionDef('blockIdx'          , CudaBlockIdx),
    'gridDim'           : PyccelFunctionDef('gridDim'           , CudaGridDim),
    'grid'              : PyccelFunctionDef('grid'              , CudaGrid)
}

cuda_Internal_Var = {
    'CudaThreadIdx' : 'threadIdx',
    'CudaBlockDim'  : 'blockDim',
    'CudaBlockIdx'  : 'blockIdx',
    'CudaGridDim'   : 'gridDim'
}

cuda_constants = {

}
cuda_mod = Module('cuda',
    variables = cuda_constants.values(),
    funcs = cuda_funcs.values())<|MERGE_RESOLUTION|>--- conflicted
+++ resolved
@@ -144,18 +144,14 @@
         """
         return self._memory_location
 
-<<<<<<< HEAD
     @property
     def current_context(self):
         """ Indicates if the array created is in a host or device context
         """
         return self._current_context
 
-class CudaDeviceSynchronize(PyccelInternalFunction):
-=======
 class CudaSynchronize(PyccelInternalFunction):
->>>>>>> d1a8d5bb
-    "Represents a call to  Cuda.deviceSynchronize for code generation."
+    "Represents a call to  Cuda.synchronize for code generation."
     # pass
     _attribute_nodes = ()
     def __init__(self):
