#!/usr/bin/python
# -*- coding: utf-8 -*-
#------------------------------------------------------------------------------------------#
# This file is part of Pyccel which is released under MIT License. See the LICENSE file or #
# go to https://github.com/pyccel/pyccel/blob/devel/LICENSE for full license details.      #
#------------------------------------------------------------------------------------------#
from itertools import chain

from pyccel.errors.errors     import Errors
from pyccel.errors.messages   import RECURSIVE_RESULTS_REQUIRED

from pyccel.utilities.stage   import PyccelStage

from .basic     import PyccelAstNode, TypedAstNode, iterable, ScopedAstNode
from .builtins  import (PythonEnumerate, PythonLen, PythonMap, PythonTuple,
                        PythonRange, PythonZip, PythonBool, Lambda)

from .c_concepts import PointerCast

from .datatypes import (PyccelType, SymbolicType, HomogeneousTupleType,
                        PythonNativeBool, InhomogeneousTupleType,
                        VoidType)

from .internals import PyccelSymbol, PyccelFunction, apply_pickle

from .literals  import Nil, LiteralFalse, LiteralInteger
from .literals  import NilArgument, LiteralTrue

from .operators import PyccelAdd, PyccelMinus, PyccelMul, PyccelDiv, PyccelMod
from .operators import PyccelOperator, PyccelAssociativeParenthesis, PyccelIs

from .variable import DottedName, IndexedElement
from .variable import Variable, AnnotatedPyccelSymbol

errors = Errors()
pyccel_stage = PyccelStage()

# TODO [YG, 12.03.2020]: Move non-Python constructs to other modules
# TODO [YG, 12.03.2020]: Rename classes to avoid name clashes in pyccel/ast
__all__ = (
    'AliasAssign',
    'Allocate',
    'AnnotatedComment',
    'AsName',
    'Assert',
    'Assign',
    'AugAssign',
    'Break',
    'ClassDef',
    'CodeBlock',
    'Comment',
    'CommentBlock',
    'Concatenate',
    'ConstructorCall',
    'Continue',
    'Deallocate',
    'Declare',
    'Decorator',
    'Del',
    'DoConcurrent',
    'Duplicate',
    'EmptyNode',
    'ErrorExit',
    'Exit',
    'For',
    'FuncAddressDeclare',
    'FunctionAddress',
    'FunctionCall',
    'FunctionCallArgument',
    'FunctionDef',
    'FunctionDefArgument',
    'FunctionDefResult',
    'If',
    'IfSection',
    'Import',
    'InProgram',
    'InlineFunctionDef',
    'Interface',
    'Iterable',
    'Module',
    'ModuleHeader',
    'Pass',
    'Program',
    'PyccelFunctionDef',
    'Raise',
    'Return',
    'SeparatorComment',
    'StarredArguments',
    'SymbolicAssign',
    'SymbolicPrint',
    'SympyFunction',
    'While',
    'With',
)

#==============================================================================

# TODO - add EmptyStmt => empty lines
#      - update code examples
#      - add examples
#      - Function case
#      - AnnotatedComment case
#      - add a new Idx that uses Variable instead of Symbol

#==============================================================================


class AsName(PyccelAstNode):
    """
    Represents a renaming of an object, used with Import.

    A class representing the renaming of an object such as a function or a
    variable. This usually occurs during an Import.

    Parameters
    ----------
    obj : PyccelAstNode or PyccelAstNodeType
        The variable, function, or module being renamed.
    local_alias : str
        Name of variable or function in this context.

    Examples
    --------
    >>> from pyccel.ast.core import AsName, FunctionDef
    >>> from pyccel.ast.numpyext import NumpyFull
    >>> func = FunctionDef('old', (), (), ())
    >>> AsName(func, 'new')
    old as new
    >>> AsName(NumpyFull, 'fill_func')
    full as fill_func
    """
    __slots__ = ('_obj', '_local_alias')
    _attribute_nodes = ()

    def __init__(self, obj, local_alias):
        if pyccel_stage != "syntactic":
            assert (isinstance(obj, PyccelAstNode) and \
                    not isinstance(obj, PyccelSymbol)) or \
                   (isinstance(obj, type) and issubclass(obj, PyccelAstNode))
        self._obj = obj
        self._local_alias = local_alias
        super().__init__()

    @property
    def name(self):
        """ The original name of the object
        """
        obj = self._obj
        if isinstance(obj, (str, PyccelSymbol, DottedName)):
            return obj
        else:
            return obj.name

    @property
    def local_alias(self):
        """ The local_alias name of the object
        """
        return self._local_alias

    @property
    def object(self):
        """ The underlying object described by this AsName
        """
        return self._obj

    def __repr__(self):
<<<<<<< HEAD
        return f'{self.name} as {self.local_alias}'
=======
        return f'{self.object} as {self.target}'
>>>>>>> 5e514f2c

    def __eq__(self, string):
        if isinstance(string, str):
            return string == self.local_alias
        elif isinstance(string, AsName):
            return string.local_alias == self.local_alias
        else:
            return self is string

    def __ne__(self, string):
        return not self == string

    def __hash__(self):
        return hash(self.local_alias)


class Duplicate(TypedAstNode):
    """
    Class representing the duplicate operator in Python.

    Class representing the duplicate operator in Python. This is equivalent
    to the * operator for Python tuples, lists, strings, etc. In other words
    it represents the * operator when it duplicates the first argument passed
    to the operator, rather than acting as a numerical operator.

    Parameters
    ----------
    val : TypedAstNode
        The object being duplicated.

    length : TypedAstNode
        The number of times the val should appear in the final object.
    """
    __slots__ = ('_val', '_length','_shape','_class_type')
    _attribute_nodes = ('_val', '_length')

    def __init__(self, val, length):
        self._shape      = tuple(s if i!= 0 else PyccelMul(s, length, simplify=True) for i,s in enumerate(val.shape))
        self._class_type = val.class_type

        self._val       = val
        self._length    = length
        super().__init__()

    @property
    def val(self):
        return self._val

    @property
    def length(self):
        return self._length

    def __str__(self):
        return f'{self.val} * {self.length}'

    def __repr__(self):
        return f'{repr(self.val)} * {repr(self.length)}'

class Concatenate(TypedAstNode):
    """
    A class representing the + operator for Python tuples.

    A class representing the + operator for Python tuples.

    Parameters
    ----------
    arg1 : TypedAstNodes
           The first tuple.
    arg2 : TypedAstNodes
           The second tuple.
    """
    __slots__ = ('_args','_shape','_class_type')
    _attribute_nodes = ('_args',)

    def __init__(self, arg1, arg2):
        shape_addition   = arg2.shape[0]
        self._shape      = tuple(s if i!= 0 else PyccelAdd(s, shape_addition) for i,s in enumerate(arg1.shape))
        self._class_type = arg1.class_type

        self._args = (arg1, arg2)
        super().__init__()

    @property
    def args(self):
        return self._args


class Assign(PyccelAstNode):
    """
    Represents variable assignment for code generation.

    Class representing an assignment node, where the result of an expression
    (rhs: right hand side) is saved into a variable (lhs: left hand side).

    Parameters
    ----------
    lhs : TypedAstNode
        In the syntactic stage:
           Object representing the lhs of the expression. These should be
           singular objects, such as one would use in writing code. Notable types
           include PyccelSymbol, and IndexedElement. Types that
           subclass these types are also supported.
        In the semantic stage:
           Variable or IndexedElement.

    rhs : TypedAstNode
        In the syntactic stage:
          Object representing the rhs of the expression.
        In the semantic stage :
          TypedAstNode with the same shape as the lhs.

    python_ast : ast.Ast
        The ast object parsed by Python's ast module.

    Examples
    --------
    >>> from pyccel.ast.datatypes import PythonNativeInt
    >>> from pyccel.ast.internals import symbols
    >>> from pyccel.ast.variable import Variable
    >>> from pyccel.ast.core import Assign
    >>> x, y, z = symbols('x, y, z')
    >>> Assign(x, y)
    x := y
    >>> Assign(x, 0)
    x := 0
    >>> A = Variable(PythonNativeInt(), 'A', rank = 2)
    >>> Assign(x, A)
    x := A
    >>> Assign(A[0,1], x)
    IndexedElement(A, 0, 1) := x
    """
    __slots__ = ('_lhs', '_rhs')
    _attribute_nodes = ('_lhs', '_rhs')

    def __init__(
        self,
        lhs,
        rhs,
        *,
        python_ast = None
        ):
        if isinstance(lhs, (tuple, list)):
            lhs = PythonTuple(*lhs)
        self._lhs = lhs
        self._rhs = rhs
        super().__init__()
        if python_ast is not None:
            self.set_current_ast(python_ast)

    def __str__(self):
        return f'{self.lhs} := {self.rhs}'

    def __repr__(self):
        return f'{repr(self.lhs)} := {repr(self.rhs)}'

    @property
    def lhs(self):
        return self._lhs

    @property
    def rhs(self):
        return self._rhs

    @property
    def is_alias(self):
        """Returns True if the assignment is an alias."""

        # TODO to be improved when handling classes

        lhs = self.lhs
        rhs = self.rhs
        cond = isinstance(rhs, Variable) and rhs.rank > 0
        cond = cond or isinstance(rhs, IndexedElement)
        cond = cond and isinstance(lhs, PyccelSymbol)
        cond = cond or isinstance(rhs, Variable) and rhs.is_alias
        return cond

    @property
    def is_symbolic_alias(self):
        """
        Returns True if the assignment is a symbolic alias.

        Returns True if the assignment is a symbolic alias.
        """

        # TODO to be improved when handling classes
        # TODO: Is this useful?

        lhs = self.lhs
        rhs = self.rhs
        if isinstance(lhs, Variable):
            return isinstance(lhs.class_type, SymbolicType)
        elif isinstance(lhs, PyccelSymbol):
            if isinstance(rhs, PythonRange):
                return True
            elif isinstance(rhs, Variable):
                return isinstance(rhs.class_type, SymbolicType)
            elif isinstance(rhs, PyccelSymbol):
                return True

        return False

#------------------------------------------------------------------------------
class Allocate(PyccelAstNode):
    """
    Represents memory allocation for code generation.

    Represents memory allocation (usually of an array) for code generation.
    This is relevant to low-level target languages, such as C or Fortran,
    where the programmer must take care of heap memory allocation.

    Parameters
    ----------
    variable : pyccel.ast.core.Variable
        The typed variable (usually an array) that needs memory allocation.

    shape : int or iterable or None
        Shape of the array after allocation (None for scalars).

    status : str {'allocated'|'unallocated'|'unknown'}
        Variable allocation status at object creation.

    like : TypedAstNode, optional
        A TypedAstNode describing the amount of memory which must be allocated.
        In C this provides the size which will be passed to malloc. In Fortran
        this provides the source argument of the allocate function.

    Notes
    -----
    An object of this class is immutable, although it contains a reference to a
    mutable Variable object.
    """
    __slots__ = ('_variable', '_shape', '_order', '_status', '_like')
    _attribute_nodes = ('_variable', '_like')

    # ...
    def __init__(self, variable, *, shape, status, like = None):

        if not isinstance(variable, (Variable, PointerCast)):
            raise TypeError(f"Can only allocate a 'Variable' object, got {type(variable)} instead")

        if variable.on_stack:
            # Variable may only be a pointer in the wrapper
            raise ValueError("Variable must be allocatable")

        if shape and not isinstance(shape, (int, tuple, list)):
            raise TypeError(f"Cannot understand 'shape' parameter of type '{type(shape)}'")

        class_type = variable.class_type
        if class_type.rank != len(shape):
            raise ValueError("Incompatible rank in variable allocation")

        if not isinstance(status, str):
            raise TypeError(f"Cannot understand 'status' parameter of type '{type(status)}'")

        if status not in ('allocated', 'unallocated', 'unknown'):
            raise ValueError(f"Value of 'status' not allowed: '{status}'")

        self._variable = variable
        self._shape    = shape
        self._order    = variable.order
        self._status   = status
        self._like = like
        super().__init__()
    # ...

    @property
    def variable(self):
        """
        The variable to be allocated.

        The variable to be allocated.
        """
        return self._variable

    @property
    def shape(self):
        """
        The shape that the variable should be allocated to.

        The shape that the variable should be allocated to.
        """
        return self._shape

    @property
    def order(self):
        """
        The order that the variable will be allocated with.

        The order that the variable will be allocated with.
        """
        return self._order

    @property
    def status(self):
        """
        The allocation status of the variable before this allocation.

        The allocation status of the variable before this allocation.
        One of {'allocated'|'unallocated'|'unknown'}.
        """
        return self._status

    @property
    def like(self):
        """
        TypedAstNode describing the amount of memory needed for the allocation.

        A TypedAstNode describing the amount of memory which must be allocated.
        In C this provides the size which will be passed to malloc. In Fortran
        this provides the source argument of the allocate function.
        """
        return self._like

    def __str__(self):
        return f'Allocate({self.variable}, shape={self.shape}, order={self.order}, status={self.status})'

    def __eq__(self, other):
        if isinstance(other, Allocate):
            return (self.variable is other.variable) and \
                   (self.shape    == other.shape   ) and \
                   (self.order    == other.order   ) and \
                   (self.status   == other.status  )
        else:
            return False

    def __hash__(self):
        return hash((id(self.variable), self.shape, self.order, self.status))

#------------------------------------------------------------------------------
class Deallocate(PyccelAstNode):
    """
    Class representing memory deallocation.

    Represents memory deallocation (usually of an array) for code generation.
    This is relevant to low-level target languages, such as C or Fortran,
    where the programmer must take care of heap memory deallocation.

    Parameters
    ----------
    variable : pyccel.ast.core.Variable
        The typed variable (usually an array) that needs memory deallocation.

    Notes
    -----
    An object of this class is immutable, although it contains a reference to a
    mutable Variable object.
    """
    __slots__ = ('_variable',)
    _attribute_nodes = ('_variable',)

    # ...
    def __init__(self, variable):

        if not isinstance(variable, Variable):
            raise TypeError(f"Can only allocate a 'Variable' object, got {type(variable)} instead")

        self._variable = variable
        super().__init__()

    # ...

    @property
    def variable(self):
        return self._variable

    def __eq__(self, other):
        if isinstance(other, Deallocate):
            return (self.variable is other.variable)
        else:
            return False

    def __hash__(self):
        return hash(id(self.variable))

#------------------------------------------------------------------------------
class CodeBlock(PyccelAstNode):
    """
    Represents a block of statements.

    Represents a list of statements for code generation. Each statement
    represents a line of code.

    Parameters
    ----------
    body : iterable
        The lines of code to be grouped together.

    unravelled : bool, default=False
        Indicates whether the loops in the code have already been unravelled.
        This is useful for printing in languages which don't support vector
        expressions.
    """
    __slots__ = ('_body','_unravelled')
    _attribute_nodes = ('_body',)


    def __init__(self, body, unravelled = False):
        ls = []
        for i in body:
            if isinstance(i, CodeBlock):
                ls += i.body
            elif i is not None and not isinstance(i, EmptyNode):
                ls.append(i)
        if not isinstance(unravelled, bool):
            raise TypeError("unravelled must be a boolean")
        self._body = tuple(ls)
        self._unravelled = unravelled
        super().__init__()

    @property
    def body(self):
        return self._body

    @property
    def unravelled(self):
        """ Indicates whether the vector syntax of python
        has been unravelled into for loops
        """
        return self._unravelled

    @property
    def lhs(self):
        return self.body[-1].lhs

    def insert2body(self, *obj, back=True):
        """ Insert object(s) to the body of the codeblock
        The object(s) are inserted at the back by default but
        can be inserted at the front by setting back to False
        """
        _ = [o.set_current_user_node(self) for o in obj]
        if back:
            self._body = tuple([*self.body, *obj])
        else:
            self._body = tuple([*obj, *self.body])

    def __repr__(self):
        return f'CodeBlock({self.body})'

    def __reduce_ex__(self, i):
        """ Used by pickle to create an object of this class.

          Parameters
          ----------

          i : int
           protocol

          Results
          -------

          out : tuple
           A tuple of two elements
           a callable function that can be called
           to create the initial version of the object
           and its arguments.
        """
        kwargs = dict(body = self.body)
        return (apply_pickle, (self.__class__, (), kwargs))

    def set_current_ast(self, ast_node):
        """
        Set the `ast.AST` object which describes the parsed code that this node currently represents.
        
        Set the AST (abstract syntax tree) object which Python parsed in the original code and which
        resulted in the creation (or use) of this PyccelAstNode. This object describes the Python code
        being translated. It provides line numbers and columns which can be used to report the origin
        of any potential errors.

        Parameters
        ----------
        ast_node : ast.AST
            The AST object which was parsed.
        """
        PyccelAstNode.set_current_ast(self, ast_node)
        for l in self.body:
            if not l.python_ast:
                l.set_current_ast(ast_node)

class AliasAssign(PyccelAstNode):
    """
    Representing assignment of an alias to its local_alias.

    Represents aliasing for code generation. An alias is any statement of the
    form `lhs := rhs` where lhs is a pointer and rhs is a local_alias. In other words
    the contents of `lhs` will change if the contents of `rhs` are modfied.

    Parameters
    ----------
    lhs : TypedAstNode
        In the syntactic stage:
           Object representing the lhs of the expression. These should be
           singular objects, such as one would use in writing code. Notable types
           include PyccelSymbol, and IndexedElement. Types that
           subclass these types are also supported.
        In the semantic stage:
           Variable.

    rhs : PyccelSymbol | Variable, IndexedElement
        The local_alias of the assignment. A PyccelSymbol in the syntactic stage,
        a Variable or a Slice of an array in the semantic stage.

    Examples
    --------
    >>> from pyccel.ast.internals import PyccelSymbol
    >>> from pyccel.ast.core import AliasAssign
    >>> from pyccel.ast.core import Variable
    >>> n = Variable(PythonNativeInt(), 'n')
    >>> x = Variable(PythonNativeInt(), 'x', rank=1, shape=[n])
    >>> y = PyccelSymbol('y')
    >>> AliasAssign(y, x)
    """
    __slots__ = ('_lhs','_rhs')
    _attribute_nodes = ('_lhs','_rhs')

    def __init__(self, lhs, rhs):
        if pyccel_stage == 'semantic':
            if not lhs.is_alias:
                raise TypeError('lhs must be a pointer')

            if isinstance(rhs, FunctionCall) and not rhs.funcdef.results[0].var.is_alias:
                raise TypeError("A pointer cannot point to the address of a temporary variable")

        self._lhs = lhs
        self._rhs = rhs
        super().__init__()

    def __str__(self):
        return f'{self.lhs} := {self.rhs}'

    @property
    def lhs(self):
        return self._lhs

    @property
    def rhs(self):
        return self._rhs


class SymbolicAssign(PyccelAstNode):

    """Represents symbolic aliasing for code generation. An alias is any statement of the
    form `lhs := rhs` where

    Parameters
    ----------
    lhs : PyccelSymbol

    rhs : Range

    Examples
    --------
    >>> from pyccel.ast.internals import PyccelSymbol
    >>> from pyccel.ast.core import SymbolicAssign
    >>> from pyccel.ast.core import Range
    >>> r = Range(0, 3)
    >>> y = PyccelSymbol('y')
    >>> SymbolicAssign(y, r)

    """
    __slots__ = ('_lhs', '_rhs')
    _attribute_nodes = ('_lhs', '_rhs')

    def __init__(self, lhs, rhs):
        self._lhs = lhs
        self._rhs = rhs
        super().__init__()

    def __str__(self):
        return '{0} := {1}'.format(str(self.lhs), str(self.rhs))

    @property
    def lhs(self):
        return self._lhs

    @property
    def rhs(self):
        return self._rhs


class AugAssign(Assign):
    r"""
    Represents augmented variable assignment for code generation.

    Represents augmented variable assignment for code generation.
    Augmented variable assignment is an assignment which modifies the
    variable using its initial value rather than simply replacing the
    value; for example via an addition (`+=`).

    Parameters
    ----------
    lhs : PyccelSymbol | TypedAstNode
        Object representing the lhs of the expression.
        In the syntactic stage this may be a PyccelSymbol, or an IndexedElement.
        In later stages the object should inherit from TypedAstNode and be fully
        typed.

    op : str
        Operator (+, -, /, \*, %).

    rhs : TypedAstNode
        Object representing the rhs of the expression.

    python_ast : ast.AST
        The AST node where the object appeared in the original code.

    Examples
    --------
    >>> from pyccel.ast.core import Variable
    >>> from pyccel.ast.core import AugAssign
    >>> s = Variable(PythonNativeInt(), 's')
    >>> t = Variable(PythonNativeInt(), 't')
    >>> AugAssign(s, '+', 2 * t + 1)
    s += 1 + 2*t
    """
    __slots__ = ('_op',)
    _accepted_operators = {
            '+' : PyccelAdd,
            '-' : PyccelMinus,
            '*' : PyccelMul,
            '/' : PyccelDiv,
            '%' : PyccelMod}

    def __init__(
        self,
        lhs,
        op,
        rhs,
        *,
        python_ast = None
        ):

        if op not in self._accepted_operators.keys():
            raise TypeError('Unrecognized Operator')

        self._op = op

        super().__init__(lhs, rhs, python_ast=python_ast)

    def __repr__(self):
        return f'{self.lhs} {self.op}= {self.rhs}'

    @property
    def op(self):
        return self._op

    def to_basic_assign(self):
        """
        Convert the AugAssign to an Assign.

        Convert the AugAssign to an Assign.
        E.g. convert:
        a += b
        to:
        a = a + b

        Returns
        -------
        Assign
            An assignment equivalent to the AugAssign.
        """
        return Assign(self.lhs,
                self._accepted_operators[self._op](self.lhs, self.rhs))


class While(ScopedAstNode):
    """
    Represents a 'while' statement in the code.

    Expressions are of the form:
        "while test:
            body..."

    Parameters
    ----------
    test : TypedAstNode
        Test condition given as an expression.
    body : list of Pyccel objects
        List of statements representing the body of the While statement.
    scope : Scope
        The scope for the loop.

    Examples
    --------
    >>> from pyccel.ast.internals import PyccelSymbol
    >>> from pyccel.ast.core import Assign, While
    >>> n = PyccelSymbol('n')
    >>> While((n>1), [Assign(n,n-1)])
    While(n > 1, (n := n - 1,))
    """
    __slots__ = ('_body','_test')
    _attribute_nodes = ('_body','_test')

    def __init__(self, test, body, scope = None):

        if pyccel_stage == 'semantic':
            if test.dtype is not PythonNativeBool():
                test = PythonBool(test)

        if iterable(body):
            body = CodeBlock(body)
        elif not isinstance(body,CodeBlock):
            raise TypeError('body must be an iterable or a CodeBlock')

        self._test = test
        self._body = body
        super().__init__(scope)

    @property
    def test(self):
        return self._test

    @property
    def body(self):
        return self._body

    @property
    def local_vars(self):
        """ List of variables defined in the loop """
        return tuple(self.scope.variables.values())


class With(ScopedAstNode):
    """
    Represents a 'with' statement in the code.

    Represents a 'with' statement in the code.
    Expressions are of the form:
        "with statement:
            body..."

    !! This code is untested.

    Parameters
    ----------
    test : TypedAstNode
        With definition statement given as an expression.
    body : list of PyccelAstNodes
        List of statements representing the body of the With statement.
    scope : Scope
        The scope of the block.
    """
    __slots__ = ('_test','_body')
    _attribute_nodes = ('_test','_body')

    # TODO check prelude and epilog

    def __init__(
        self,
        test,
        body,
        scope = None
        ):

        if iterable(body):
            body = CodeBlock(body)
        elif not isinstance(body,CodeBlock):
            raise TypeError('body must be an iterable')

        self._test = test
        self._body = body
        super().__init__(scope)

    @property
    def test(self):
        return self._test

    @property
    def body(self):
        return self._body


class Module(ScopedAstNode):
    """
    Represents a module in the code.

    The Pyccel node representing a Python module. A module consists of everything
    inside a given Python file.

    Parameters
    ----------
    name : str
        Name of the module.

    variables : list
        List of the variables that appear in the block.

    funcs : list
        A list of FunctionDef instances.

    init_func : FunctionDef, default: None
        The function which initialises the module (expressions in the
        python module which are executed on import).

    free_func : FunctionDef, default: None
        The function which frees any variables allocated in the module.

    program : Program/CodeBlock
        CodeBlock containing any expressions which are only executed
        when the module is executed directly.

    interfaces : list
        A list of Interface instances.

    classes : list
        A list of ClassDef instances.

    imports : list, tuple
        List of needed imports.

    scope : Scope
        The scope of the module.

    Examples
    --------
    >>> from pyccel.ast.variable import Variable
    >>> from pyccel.ast.core import FunctionDefArgument, Assign, FunctionDefResult
    >>> from pyccel.ast.core import ClassDef, FunctionDef, Module
    >>> from pyccel.ast.operators import PyccelAdd, PyccelMinus
    >>> from pyccel.ast.literals import LiteralInteger
    >>> x = Variable(PythonNativeFloat(), 'x')
    >>> y = Variable(PythonNativeFloat(), 'y')
    >>> z = Variable(PythonNativeFloat(), 'z')
    >>> t = Variable(PythonNativeFloat(), 't')
    >>> a = Variable(PythonNativeFloat(), 'a')
    >>> b = Variable(PythonNativeFloat(), 'b')
    >>> body = [Assign(z,PyccelAdd(x,a))]
    >>> args = [FunctionDefArgument(arg) for arg in [x,y,a,b]]
    >>> results = [FunctionDefResult(res) for res in [z,t]]
    >>> translate = FunctionDef('translate', args, results, body)
    >>> attributes   = [x,y]
    >>> methods     = [translate]
    >>> Point = ClassDef('Point', attributes, methods)
    >>> incr = FunctionDef('incr', [FunctionDefArgument(x)], [FunctionDefResult(y)], [Assign(y,PyccelAdd(x,LiteralInteger(1)))])
    >>> decr = FunctionDef('decr', [FunctionDefArgument(x)], [FunctionDefResult(y)], [Assign(y,PyccelMinus(x,LiteralInteger(1)))])
    >>> Module('my_module', [], [incr, decr], classes = [Point])
    Module(my_module, [], [FunctionDef(), FunctionDef()], [], [ClassDef(Point, (x, y), (FunctionDef(),), [public], (), [], [])], ())
    """
    __slots__ = ('_name','_variables','_funcs','_interfaces',
                 '_classes','_imports','_init_func','_free_func',
                 '_program','_variable_inits','_internal_dictionary')
    _attribute_nodes = ('_variables','_funcs','_interfaces',
                        '_classes','_imports','_init_func',
                        '_free_func','_program','_variable_inits')

    def __init__(
        self,
        name,
        variables,
        funcs,
        init_func = None,
        free_func = None,
        program = None,
        interfaces=(),
        classes=(),
        imports=(),
        scope = None
        ):
        if not isinstance(name, str):
            raise TypeError('name must be a string')

        if not iterable(variables):
            raise TypeError('variables must be an iterable')
        for i in variables:
            if not isinstance(i, Variable):
                raise TypeError('Only a Variable instance is allowed.')

        if not iterable(funcs):
            raise TypeError('funcs must be an iterable')

        for i in funcs:
            if not isinstance(i, FunctionDef):
                raise TypeError('Only a FunctionDef instance is allowed.'
                                )

        if not iterable(classes):
            raise TypeError('classes must be an iterable')
        for i in classes:
            if not isinstance(i, ClassDef):
                raise TypeError('Only a ClassDef instance is allowed.')

        if not iterable(interfaces):
            raise TypeError('interfaces must be an iterable')
        for i in interfaces:
            if not isinstance(i, Interface):
                raise TypeError('Only a Interface instance is allowed.')

        NoneType = type(None)
        assert (pyccel_stage == 'syntactic' and isinstance(init_func, CodeBlock)) or \
                isinstance(init_func, (NoneType, FunctionDef))

        if not isinstance(free_func, (NoneType, FunctionDef)):
            raise TypeError('free_func must be a FunctionDef')

        if not isinstance(program, (NoneType, Program, CodeBlock)):
            raise TypeError('program must be a Program (or a CodeBlock at the syntactic stage)')

        if not iterable(imports):
            raise TypeError('imports must be an iterable')
        imports = list(imports)
        for i in classes:
            imports += i.imports
        imports = set(imports)  # for unicity
        imports = tuple(imports)

        self._name = name
        self._variables = variables
        self._variable_inits = [None]*len(variables)
        self._funcs = funcs
        self._init_func = init_func
        self._free_func = free_func
        self._program   = program
        self._interfaces = interfaces
        self._classes = classes
        self._imports = imports

        if pyccel_stage != "syntactic":
            self._internal_dictionary = {v.name:v for v in variables}
            self._internal_dictionary.update({f.name:f for f in funcs})
            self._internal_dictionary.update({i.name:i for i in interfaces})
            self._internal_dictionary.update({c.name:c for c in classes})
            import_mods = {i.source: [t.object for t in i.target if isinstance(t.object, Module)] for i in imports}
            self._internal_dictionary.update({v:t[0] for v,t in import_mods.items() if t})

            if init_func:
                init_if = init_func.body.body[0]
                # The init function should always contain an If block unless it is part of a wrapper
                if isinstance(init_if, If):
                    init_cond = init_if.blocks[0].condition
                    init_var = init_cond.args[0]
                    self._variables.append(init_var)
                    self._variable_inits.append(LiteralFalse())

        super().__init__(scope)

    @property
    def name(self):
        """ Name of the module
        """
        return self._name

    @property
    def variables(self):
        """ Module global variables
        """
        return self._variables

    @property
    def init_func(self):
        """ The function which initialises the module (expressions in the
        python module which are executed on import)
        """
        return self._init_func

    @property
    def free_func(self):
        """ The function which frees any variables allocated in the module
        """
        return self._free_func

    @property
    def program(self):
        """ CodeBlock or Program containing any expressions which are only executed
        when the module is executed directly
        """
        return self._program

    @program.setter
    def program(self, prog):
        assert self._program is None
        self._program = prog
        self._program.set_current_user_node(self)

    @property
    def funcs(self):
        """ Any functions defined in the module
        """
        return self._funcs

    @property
    def interfaces(self):
        """ Any interfaces defined in the module
        """
        return self._interfaces

    @property
    def classes(self):
        """ Any classes defined in the module
        """
        return self._classes

    @property
    def imports(self):
        """ Any imports in the module
        """
        return self._imports

    @property
    def declarations(self):
        """
        Get the declarations of all variables in the module.

        Get the declarations of all variables in the module.
        """
        return [Declare(i, value=v, module_variable=True) \
                for i,v in zip(self.variables, self._variable_inits)]

    @property
    def body(self):
        """ Returns the functions, interfaces and classes defined
        in the module
        """
        return self.interfaces + self.funcs + self.classes

    def __getitem__(self, arg):
        assert isinstance(arg, str)
        args = arg.split('.')
        result = self._internal_dictionary[args[0]]
        for key in args[1:]:
            result = result[key]
        return result

    def __contains__(self, arg):
        assert isinstance(arg, (str, PyccelSymbol, DottedName))
        args = str(arg).split('.')
        current_pos = self._internal_dictionary
        key = args[0]
        result = key in self._internal_dictionary
        i = 1
        while i<len(args) and result:
            current_pos = current_pos[key]
            key = args[i]
            result = key in current_pos
            i += 1
        return result

    def keys(self):
        """ Returns the names of all objects accessible directly in this module
        """
        return self._internal_dictionary.keys()

class ModuleHeader(PyccelAstNode):
    """
    Represents the header file for a module.

    This class is simply a wrapper around a module. It is helpful to differentiate
    between headers and sources when printing.

    Parameters
    ----------
    module : Module
        The module described by the header.

    See Also
    --------
    Module : The module itself.

    Examples
    --------
    >>> from pyccel.ast.variable import Variable
    >>> from pyccel.ast.core import FunctionDefArgument, Assign, FunctionDefResult
    >>> from pyccel.ast.core import ClassDef, FunctionDef, Module
    >>> from pyccel.ast.operators import PyccelAdd, PyccelMinus
    >>> from pyccel.ast.literals import LiteralInteger
    >>> x = Variable(PythonNativeFloat(), 'x')
    >>> y = Variable(PythonNativeFloat(), 'y')
    >>> z = Variable(PythonNativeFloat(), 'z')
    >>> t = Variable(PythonNativeFloat(), 't')
    >>> a = Variable(PythonNativeFloat(), 'a')
    >>> b = Variable(PythonNativeFloat(), 'b')
    >>> body = [Assign(z,PyccelAdd(x,a))]
    >>> args = [FunctionDefArgument(arg) for arg in [x,y,a,b]]
    >>> results = [FunctionDefResult(res) for res in [z,t]]
    >>> translate = FunctionDef('translate', args, results, body)
    >>> attributes   = [x,y]
    >>> methods     = [translate]
    >>> Point = ClassDef('Point', attributes, methods)
    >>> incr = FunctionDef('incr', [FunctionDefArgument(x)], [FunctionDefResult(y)], [Assign(y,PyccelAdd(x,LiteralInteger(1)))])
    >>> decr = FunctionDef('decr', [FunctionDefArgument(x)], [FunctionDefResult(y)], [Assign(y,PyccelMinus(x,LiteralInteger(1)))])
    >>> Module('my_module', [], [incr, decr], classes = [Point])
    >>> ModuleHeader(mod)
    Module(my_module, [], [FunctionDef(), FunctionDef()], [], [ClassDef(Point, (x, y), (FunctionDef(),), [public], (), [], [])], ())
    """
    __slots__ = ('_module',)
    _attribute_nodes = ('_module',)

    def __init__(self, module):
        if not isinstance(module, Module):
            raise TypeError('module must be a Module')

        self._module = module
        super().__init__()

    @property
    def module(self):
        return self._module

class Program(ScopedAstNode):
    """
    Represents a Program in the code.

    A class representing a program in the code. A program is a set of statements
    that are executed when the module is run directly. In Python these statements
    are located in an `if __name__ == '__main__':` block.

    Parameters
    ----------
    name : str
        The name used to identify the program (this is used for printing in Fortran).

    variables : Iterable[Variable]
        An iterable object containing the variables that appear in the program.

    body : CodeBlock
        An CodeBlock containing the statements in the body of the program.

    imports : Iterable[Import]
        An iterable object containing the imports used by the program.

    scope : Scope
        The scope of the program.
    """
    __slots__ = ('_name', '_variables', '_body', '_imports')
    _attribute_nodes = ('_variables', '_body', '_imports')

    def __init__(
        self,
        name,
        variables,
        body,
        imports=(),
        scope=None
        ):

        if not isinstance(name, str):
            raise TypeError('name must be a string')

        if not iterable(variables):
            raise TypeError('variables must be an iterable')

        for i in variables:
            if not isinstance(i, Variable):
                raise TypeError('Only a Variable instance is allowed.')

        assert isinstance(body, CodeBlock)

        if not iterable(imports):
            raise TypeError('imports must be an iterable')

        imports = {i : None for i in imports}  # for unicity and ordering
        imports = tuple(imports.keys())

        self._name = name
        self._variables = tuple(variables)
        self._body = body
        self._imports = imports
        super().__init__(scope)

    @property
    def name(self):
        """ Name of the executable
        """
        return self._name

    @property
    def variables(self):
        """ Variables contained within the program
        """
        return self._variables

    @property
    def body(self):
        """ Statements in the program
        """
        return self._body

    @property
    def imports(self):
        """ Imports imported in the program
        """
        return self._imports

    def remove_import(self, name):
        """ Remove an import with the given source name from the list
        of imports
        """
        _ = [i.invalidate_node() for i in self.imports if i.source == name]
        self._imports = tuple(i for i in self.imports if i.source != name)


#==============================================================================
class Iterable(PyccelAstNode):
    """
    Wrapper around iterable types helping to convert between those types and a range.

    Wrapper around iterable types helping to convert between those
    types and a range (necessary in low level languages, e.g. C and Fortran).

    Parameters
    ----------
    iterable : acceptable_iterator_type
               The iterator being wrapped
               The type must be in acceptable_iterator_types or the class must
               implement the following functions:
               - n_indices
               - to_range
    """
    acceptable_iterator_types = (Variable, PythonMap, PythonZip, PythonEnumerate, PythonRange, IndexedElement)
    __slots__ = ('_iterable','_indices','_num_indices_required')
    _attribute_nodes = ('_iterable','_indices')

    def __init__(self, iterable):
        self._iterable = iterable
        self._indices  = None

        if isinstance(iterable, PythonRange):
            self._num_indices_required = 0
        elif isinstance(iterable, PythonEnumerate):
            self._num_indices_required = int(iterable.start != 0)
        elif isinstance(iterable, self.acceptable_iterator_types):
            self._num_indices_required = 1
        elif hasattr(iterable, 'n_indices') and hasattr(iterable, 'to_range'):
            self._num_indices_required = iterable.n_indices
        else:
            raise TypeError(f"Unknown iterator type {type(iterable)}")

        super().__init__()

    @property
    def num_loop_counters_required(self):
        """ Number of iterators which must be generated in order to
        convert this iterable to a range
        """
        return self._num_indices_required

    def set_loop_counter(self, *indices):
        """ Set the iterator(s) for the generated range
        These are iterators generated by pyccel so are not
        needed for python code
        """
        assert self._indices is None
        for i in indices:
            i.set_current_user_node(self)
        self._indices = indices

    def unset_loop_counter(self, invalidate = True):
        """ Remove the iterator(s) set for the generated range
        """
        for i in self._indices:
            i.remove_user_node(self, invalidate)
        self._indices = None

    def get_assigns(self, target):
        """ Returns a list containing any assigns necessary to initialise
        the loop iterators/targets when using a range iterable

        Parameters
        ----------
        target : Variable or list of Variables
                 The index(es) over which the loop iterates

        Results
        -------
        assigns : list of Assign
                  The assignments necessary to define target
        """
        iterable = self._iterable
        if isinstance(iterable, PythonRange):
            return []
        range_element = self.get_target_from_range()
        if self.num_loop_counters_required == 0:
            target = target[1:]
            range_element = range_element[1:]
        if isinstance(target, (tuple, list)):
            return [AliasAssign(t, r) if t.is_alias else Assign(t, r) for t, r in zip(target, range_element)]
        else:
            return [AliasAssign(target, range_element) if target.is_alias else Assign(target, range_element)]

    def get_target_from_range(self):
        """ Returns an element of the range indexed with the iterators
        previously provided via the set_loop_counters method
        (useful for get_assigns and to determine the dtype etc of the
        loop iterator)
        """
        idx = self._indices[0] if len(self._indices)==1 else self._indices
        range_base = self._iterable[idx]
        if isinstance(self._iterable, PythonMap):
            return FunctionCall(range_base[0], [range_base[1]])
        else:
            return range_base

    def get_range(self):
        """
        Get the range required for this iterable.

        Returns the range which is necessary in a low-level language to iterate over
        the wrapped iterable.

        Returns
        -------
        PythonRange
            The range which should be used in the code.
        """
        if isinstance(self._iterable, PythonRange):
            return self._iterable
        elif hasattr(self._iterable, 'to_range'):
            return self._iterable.to_range()
        else:
            length = getattr(self._iterable, '__len__',
                    getattr(self._iterable, 'length', None))

            # Only create PythonLen if length is None to avoid unnecessary TypeErrors
            if length is None:
                length = PythonLen(self._iterable)

            if callable(length):
                length = length()
            return PythonRange(length)

    @property
    def iterable(self):
        """ Returns the iterable being wrapped
        """
        return self._iterable

    @property
    def loop_counters(self):
        """ Returns the iterator(s) of the generated range
        """
        return self._indices

#==============================================================================

class For(ScopedAstNode):
    """
    Represents a 'for-loop' in the code.

    Expressions are of the form:
        "for target in iter:
            body..."

    Parameters
    ----------
    target : Variable
        Variable representing the iterator.
    iter_obj : Iterable
        Iterable object. Multiple iterators are supported but these are
        translated to a range object in the Iterable class.
    body : list[PyccelAstNode]
        List of statements representing the body of the For statement.
    scope : Scope
        The scope for the loop.

    Examples
    --------
    >>> from pyccel.ast.variable import Variable
    >>> from pyccel.ast.core import Assign, For
    >>> from pyccel.ast.internals import symbols
    >>> i,b,e,s,x = symbols('i,b,e,s,x')
    >>> A = Variable(PythonNativeInt(), 'A', rank = 2)
    >>> For(i, (b,e,s), [Assign(x, i), Assign(A[0, 1], x)])
    For(i, (b, e, s), (x := i, IndexedElement(A, 0, 1) := x))
    """
    __slots__ = ('_target','_iterable','_body','_end_annotation')
    _attribute_nodes = ('_target','_iterable','_body')

    def __init__(
        self,
        target,
        iter_obj,
        body,
        scope = None
        ):
        if pyccel_stage != "syntactic":
            if not isinstance(iter_obj, Iterable):
                iter_obj = Iterable(iter_obj)
                if iter_obj.num_loop_counters_required!=0:
                    raise TypeError('iter_obj must be an iterable')

        if iterable(body):
            body = CodeBlock(body)
        elif not isinstance(body,CodeBlock):
            raise TypeError('body must be an iterable or a Codeblock')

        self._target = target
        self._iterable = iter_obj
        self._body = body
        self._end_annotation = None
        super().__init__(scope)

    @property
    def end_annotation(self):
        return self._end_annotation

    @end_annotation.setter
    def end_annotation(self, expr):
        self._end_annotation = expr

    @property
    def target(self):
        return self._target

    @property
    def iterable(self):
        return self._iterable

    @property
    def body(self):
        return self._body

    @property
    def local_vars(self):
        """ List of variables defined in the loop """
        return tuple(self.scope.variables.values())

    def insert2body(self, stmt):
        stmt.set_current_user_node(self)
        self.body.insert2body(stmt)



class DoConcurrent(For):
    __slots__ = ()
    pass


class FunctionCallArgument(PyccelAstNode):
    """
    An argument passed in a function call.

    Class describing an argument passed to a function in a
    function call.

    Parameters
    ----------
    value : TypedAstNode
        The expression passed as an argument.
    keyword : str, optional
        If the argument is passed by keyword then this
        is that keyword.
    python_ast : ast.Ast
        The ast object parsed by Python's ast module.
    """
    __slots__ = ('_value', '_keyword')
    _attribute_nodes = ('_value',)
    def __init__(self, value, keyword = None, *, python_ast = None):
        self._value = value
        self._keyword = keyword
        super().__init__()
        if python_ast:
            self.set_current_ast(python_ast)

    @property
    def value(self):
        """ The value passed as argument
        """
        return self._value

    @property
    def keyword(self):
        """ The keyword used to pass the argument
        """
        return self._keyword

    @property
    def has_keyword(self):
        """ Indicates whether the argument was passed by keyword
        """
        return self._keyword is not None

    def __repr__(self):
        if self.has_keyword:
            return f'FunctionCallArgument({self.keyword} = {repr(self.value)})'
        else:
            return f'FunctionCallArgument({repr(self.value)})'

    def __str__(self):
        if self.has_keyword:
            return f'{self.keyword} = {self.value}'
        else:
            return f'{self.value}'

class FunctionDefArgument(TypedAstNode):
    """
    Node describing the argument of a function.

    An object describing the argument of a function described
    by a FunctionDef. This object stores all the information
    which describes an argument but is superfluous for a Variable.

    Parameters
    ----------
    name : PyccelSymbol, Variable, FunctionAddress
        The name of the argument.

    value : TypedAstNode, default: None
        The default value of the argument.

    kwonly : bool
        Indicates if the argument must be passed by keyword.

    annotation : str
        The type annotation describing the argument.

    bound_argument : bool
        Indicates if the argument is bound to the function call. This is
        the case if the argument is the first argument of a method of a
        class.

    persistent_target : bool, default: False
        Indicate if the object passed as this argument becomes a target.
        This argument will usually only be passed by the wrapper.

    See Also
    --------
    FunctionDef : The class where these objects will be stored.

    Examples
    --------
    >>> from pyccel.ast.core import FunctionDefArgument
    >>> n = FunctionDefArgument('n')
    >>> n
    n
    """
    __slots__ = ('_name','_var','_kwonly','_annotation','_value','_inout', '_persistent_target', '_bound_argument')
    _attribute_nodes = ('_value','_var')

    def __init__(self, name, *, value = None, kwonly=False, annotation=None, bound_argument = False,
            persistent_target = False):
        if isinstance(name, (Variable, FunctionAddress)):
            self._var  = name
            self._name = name.name
        elif isinstance(name, PyccelSymbol):
            self._var  = name
            self._name = name
        elif isinstance(name, AnnotatedPyccelSymbol):
            self._var  = name
            self._name = name.name
        else:
            raise TypeError("Name must be a PyccelSymbol, Variable or FunctionAddress")
        if not isinstance(bound_argument, bool):
            raise TypeError("bound_argument must be a boolean")
        self._value      = value
        self._kwonly     = kwonly
        self._annotation = annotation
        self._persistent_target = persistent_target
        self._bound_argument = bound_argument

        if isinstance(name, Variable):
            name.declare_as_argument()

        if pyccel_stage != "syntactic":
            self._inout = self.var.rank>0 and not self.var.is_const if isinstance(self.var, Variable) else False

        super().__init__()

    @property
    def name(self):
        """ The name of the argument
        """
        return self._name

    @property
    def var(self):
        """ The variable representing the argument
        (available after the semantic treatment)
        """
        return self._var

    @property
    def is_kwonly(self):
        """ Indicates if the argument must be passed
        by keyword
        """
        return self._kwonly

    @property
    def annotation(self):
        """
        The argument annotation providing dtype information.

        The argument annotation providing dtype information.
        """
        return self._annotation

    @property
    def value(self):
        """ The default value of the argument
        """
        return self._value

    @property
    def default_call_arg(self):
        """ The FunctionCallArgument which is passed to FunctionCall
        if no value is provided for this argument
        """
        return FunctionCallArgument(self.value, keyword=self.name) \
                if self.has_default else None

    @property
    def has_default(self):
        """ Indicates whether the argument has a default value
        (if not then it must be provided)
        """
        return self._value is not None

    @property
    def inout(self):
        """
        Indicates whether the argument may be modified by the function.

        True if the argument may be modified in the function. False if
        the argument remains constant in the function.
        """
        return self._inout

    def make_const(self):
        """
        Indicate that the argument does not change in the function.

        Indicate that the argument does not change in the function by
        modifying the inout flag.
        """
        self._inout = False

    @property
    def persistent_target(self):
        """
        Indicate if the object passed as this argument becomes a target.

        Indicate if the object passed as this argument becomes a pointer target after
        a call to the function associated with this argument. This may be the case
        in class methods.
        """
        return self._persistent_target

    @persistent_target.setter
    def persistent_target(self, persistent_target):
        self._persistent_target = persistent_target

    @property
    def bound_argument(self):
        """
        Indicate if the argument is bound to the function call.

        Indicate if the argument is bound to the function call. This is
        the case if the argument is the first argument of a method of a
        class.
        """
        return self._bound_argument

    @bound_argument.setter
    def bound_argument(self, bound):
        if not isinstance(bound, bool):
            raise TypeError("bound must be a boolean")
        self._bound_argument = bound

    def __str__(self):
        if self.has_default:
            return f'{self.name}={self.value}'
        else:
            return str(self.name)

    def __repr__(self):
        if self.has_default:
            return f'FunctionDefArgument({self.name}={self.value})'
        else:
            return f'FunctionDefArgument({repr(self.name)})'

class FunctionDefResult(TypedAstNode):
    """
    Node describing the result of a function.

    An object describing the result of a function described
    by a FunctionDef. This object stores all the information
    which describes an result but is superfluous for a Variable.

    Parameters
    ----------
    var : Variable
        The variable which represents the returned value.

    annotation : str, default: None
        The type annotation describing the argument.

    See Also
    --------
    FunctionDef : The class where these objects will be stored.

    Examples
    --------
    >>> from pyccel.ast.core import FunctionDefResult
    >>> n = FunctionDefResult('n')
    >>> n
    n
    """
    __slots__ = ('_var','_is_argument','_annotation')
    _attribute_nodes = ('_var',)

    def __init__(self, var, *, annotation=None):
        self._var        = var
        self._annotation = annotation

        if pyccel_stage == 'syntactic':
            if not isinstance(var, (PyccelSymbol, AnnotatedPyccelSymbol)):
                raise TypeError(f"Var must be a PyccelSymbol or an AnnotatedPyccelSymbol, not a {type(var)}")
        elif not isinstance(var, Variable):
            raise TypeError(f"Var must be a Variable not a {type(var)}")
        else:
            self._is_argument = var.is_argument

        super().__init__()

    @property
    def var(self):
        """
        The variable representing the result.

        The variable which represents the result. This variable is only
        available after the semantic stage.
        """
        return self._var

    @property
    def annotation(self):
        """
        The result annotation providing dtype information.

        The annotation which provides all information about the data
        types, rank, etc, necessary to fully define the result.
        """
        return self._annotation

    @property
    def is_argument(self):
        """
        Indicates if the result was declared as an argument.

        Indicates if the result of the function was initially declared
        as an argument of the same function. If this is the case then
        the result may be printed simply as an inout argument.
        """
        return self._is_argument

    def __repr__(self):
        return f'FunctionDefResult({repr(self.var)})'

    def __str__(self):
        return str(self.var)

class FunctionCall(TypedAstNode):
    """
    Represents a function call in the code.

    A node which holds all information necessary to represent a function
    call in the code.

    Parameters
    ----------
    func : FunctionDef
        The function being called.

    args : list of FunctionCallArgument
        The arguments passed to the function.

    current_function : FunctionDef, default: None
        The function where the call takes place.
    """
    __slots__ = ('_arguments','_funcdef','_interface','_func_name','_interface_name',
                 '_shape','_class_type')
    _attribute_nodes = ('_arguments','_funcdef','_interface')

    def __init__(self, func, args, current_function=None):

        for a in args:
            assert not isinstance(a, FunctionDefArgument)
        # Ensure all arguments are of type FunctionCallArgument
        args = [a if isinstance(a, FunctionCallArgument) else FunctionCallArgument(a) for a in args]

        if pyccel_stage == "syntactic":
            self._interface = None
            self._funcdef   = func
            self._arguments = tuple(args)
            self._func_name = func
            super().__init__()
            return

        # ...
        if not isinstance(func, (FunctionDef, Interface)):
            raise TypeError('> expecting a FunctionDef or an Interface')

        if isinstance(func, Interface):
            self._interface = func
            self._interface_name = func.name
            func = func.point(args)
        else:
            self._interface = None

        name = func.name
        # ...
        if isinstance(current_function, DottedName):
            current_function = current_function.name[-1]
        if current_function == name:
            func.set_recursive()

        if not isinstance(args, (tuple, list)):
            raise TypeError('args must be a list or tuple')

        # add the missing argument in the case of optional arguments
        f_args = func.arguments
        if not len(args) == len(f_args):
            # Collect dict of keywords and values (initialised as default)
            f_args_dict = {a.name: (a.name, a.value) if a.has_default \
                    else None for a in f_args}
            keyword_args = []
            for i,a in enumerate(args):
                if a.keyword is None:
                    # Replace default positional arguments with provided arguments
                    f_args_dict[f_args[i].name] = a
                else:
                    keyword_args = args[i:]
                    break

            for a in keyword_args:
                # Replace default arguments with provided keyword arguments
                f_args_dict[a.keyword] = a

            args = [FunctionCallArgument(keyword=a[0], value=a[1]) if isinstance(a, tuple) else a for a in f_args_dict.values()]

        # Handle function as argument
        arg_vals = [None if a is None else a.value for a in args]
        args = [FunctionCallArgument(FunctionAddress(av.name, av.arguments, av.results), keyword=a.keyword)
                if isinstance(av, FunctionDef) else a for a, av in zip(args, arg_vals)]

        if current_function == func.name:
            if len(func.results)>0 and not isinstance(func.results[0], TypedAstNode):
                errors.report(RECURSIVE_RESULTS_REQUIRED, symbol=func, severity="fatal")

        self._funcdef    = func
        self._arguments  = args
        self._func_name  = func.name
        n_results = len(func.results)
        if n_results == 1:
            self._shape      = func.results[0].var.shape
            self._class_type = func.results[0].var.class_type
        elif n_results == 0:
            self._shape      = None
            self._class_type = VoidType()
        else:
            dtypes = [r.var.dtype for r in func.results]
            if all(d is dtypes[0] for d in dtypes):
                dtype = HomogeneousTupleType(dtypes[0])
            else:
                dtype = InhomogeneousTupleType(*dtypes)
            self._shape      = (LiteralInteger(n_results),)
            self._class_type = dtype

        super().__init__()

    @property
    def args(self):
        """ List of FunctionCallArguments provided to the function call
        (contains default values after semantic stage)
        """
        return self._arguments

    @property
    def funcdef(self):
        """ The function called by this function call
        """
        return self._funcdef

    @property
    def interface(self):
        """ The interface called by this function call
        """
        return self._interface

    @property
    def func_name(self):
        """ The name of the function called by this function call
        """
        return self._func_name

    @property
    def interface_name(self):
        """ The name of the interface called by this function call
        """
        return self._interface_name

    def __repr__(self):
        args = ', '.join(str(a) for a in self.args)
        return f'{self.func_name}({args})'

    @classmethod
    def _ignore(cls, c):
        """ Indicates if a node should be ignored when recursing
        """
        return c is None or isinstance(c, (FunctionDef, *cls._ignored_types))

class ConstructorCall(FunctionCall):

    """
    Represents a Constructor call in the code.

    A node which holds all information necessary to represent a Constructor
    call in the code.

    Parameters
    ----------
    func : FunctionDef, str
        An instance of FunctionDef or function name.

    arguments : list, tuple, None
        A list of arguments.

    cls_variable : Variable
        The variable on the left-hand side of an assignment,
        where the right-hand side is a constructor call.
        Used to store data inside the class, set during object creation.
    """
    __slots__ = ('_cls_variable',)
    _attribute_nodes = ()

    # TODO improve

    def __init__(
        self,
        func,
        arguments,
        cls_variable
        ):
        if not isinstance(func, (FunctionDef, Interface, str)):
            raise TypeError('Expecting func to be a FunctionDef or str')

        self._cls_variable = cls_variable
        super().__init__(func, arguments, self._cls_variable)

    @property
    def cls_variable(self):
        """
        Get the class variable associated with the constructor.

        The `cls_variable` property allows accessing the class
        variable associated with the constructor.

        Returns
        -------
        CustomDataType or None
            The class variable associated with the constructor, or None if not provided.
        """
        return self._cls_variable


class Return(PyccelAstNode):
    """
    Represents a return statement in a function in the code.

    Represents a return statement in a function in the code.

    Parameters
    ----------
    expr : TypedAstNode
        The expression to return.

    stmt : PyccelAstNode
        Any assign statements in the case of expression return.
    """
    __slots__ = ('_expr', '_stmt')
    _attribute_nodes = ('_expr', '_stmt')

    def __init__(self, expr, stmt=None):

        if stmt and not isinstance(stmt, CodeBlock):
            raise TypeError('stmt should only be of type CodeBlock')

        self._expr = expr
        self._stmt = stmt

        super().__init__()

    @property
    def expr(self):
        return self._expr

    @property
    def stmt(self):
        return self._stmt

    def __getnewargs__(self):
        """used for Pickling self."""

        args = (self.expr, self.stmt)
        return args

    def __repr__(self):
        if self.stmt:
            code = repr(self.stmt)+';'
        else:
            code = ''
        exprs = ','.join(repr(e) for e in self.expr)
        return code+f"Return({exprs})"

class FunctionDef(ScopedAstNode):

    """
    Represents a function definition.

    Node containing all the information necessary to describe a function.
    This information should provide enough information to print a functionally
    equivalent function in any target language.

    Parameters
    ----------
    name : str
        The name of the function.

    arguments : iterable of FunctionDefArgument
        The arguments to the function.

    results : iterable
        The direct outputs of the function.

    body : iterable
        The body of the function.

    global_vars : list of Symbols
        Variables which will not be passed into the function.

    cls_name : str
        The alternative name of the function required for classes.

    is_static : bool
        True for static functions. Needed for iso_c_binding interface.

    imports : list, tuple
        A list of needed imports.

    decorators : dict
        A dictionary whose keys are the names of decorators and whose values
        contain their implementation.

    headers : list,tuple
        A list of headers describing the function.

    is_recursive : bool
        True for a function which calls itself.

    is_pure : bool
        True for a function without side effect.

    is_elemental : bool
        True for a function that is elemental.

    is_private : bool
        True for a function that is private.

    is_header : bool
        True for a function which has no body available.

    is_external : bool
        True for a function which cannot be explicitly imported or renamed.

    is_imported : bool, default : False
        True for a function that is imported.

    is_semantic : bool, optional
        True for a function that is annotated.
        It is used to indicate if the function has been visited in the semantic stage or not.
        It is only used by the clone method, where we might clone a syntactic function in the semantic stage.

    functions : list, tuple
        A list of functions defined within this function.

    interfaces : list, tuple
        A list of interfaces defined within this function.

    result_pointer_map : dict[FunctionDefResult, list[int]]
        A dictionary connecting any pointer results to the index of the possible target arguments.

    docstring : str
        The doc string of the function.

    scope : parser.scope.Scope
        The scope containing all objects scoped to the inside of this function.

    See Also
    --------
    FunctionDefArgument : The type used to store the arguments.

    Examples
    --------
    >>> from pyccel.ast.variable import Variable
    >>> from pyccel.ast.core import FunctionDefArgument, FunctionDefResult
    >>> from pyccel.ast.core import Assign, FunctionDef
    >>> from pyccel.ast.operators import PyccelAdd
    >>> from pyccel.ast.literals import LiteralInteger
    >>> x = Variable(PythonNativeFloat(), 'x')
    >>> y = Variable(PythonNativeFloat(), 'y')
    >>> args        = [FunctionDefArgument(x)]
    >>> results     = [FunctionDefResult(y)]
    >>> body        = [Assign(y,PyccelAdd(x,LiteralInteger(1)))]
    >>> FunctionDef('incr', args, results, body)
    FunctionDef(incr, (x,), (y,), [y := x + 1], [], [], None, False, function)

    One can also use parametrized argument, using FunctionDefArgument

    >>> from pyccel.ast.core import Variable
    >>> from pyccel.ast.core import Assign
    >>> from pyccel.ast.core import FunctionDef
    >>> from pyccel.ast.core import FunctionDefArgument
    >>> n = FunctionDefArgument('n', value=4)
    >>> x = Variable(PythonNativeFloat(), 'x')
    >>> y = Variable(PythonNativeFloat(), 'y')
    >>> args        = [x, n]
    >>> results     = [y]
    >>> body        = [Assign(y,x+n)]
    >>> FunctionDef('incr', args, results, body)
    FunctionDef(incr, (x, n=4), (y,), [y := 1 + x], [], [], None, False, function, [])
    """
    __slots__ = ('_name','_arguments','_results','_body',
                 '_global_vars','_cls_name','_is_static','_imports',
                 '_decorators','_headers','_is_recursive','_is_pure',
                 '_is_elemental','_is_private','_is_header',
                 '_functions','_interfaces','_docstring', '_is_external',
                 '_result_pointer_map','_is_imported', '_is_semantic')

    _attribute_nodes = ('_arguments','_results','_body',
                 '_global_vars','_imports','_functions','_interfaces')

    def __init__(
        self,
        name,
        arguments,
        results,
        body,
        global_vars=(),
        cls_name=None,
        is_static=False,
        imports=(),
        decorators={},
        headers=(),
        is_recursive=False,
        is_pure=False,
        is_elemental=False,
        is_private=False,
        is_header=False,
        is_external=False,
        is_imported=False,
        is_semantic=None,
        functions=(),
        interfaces=(),
        result_pointer_map={},
        docstring=None,
        scope=None):

        if isinstance(name, str):
            name = PyccelSymbol(name)
        elif isinstance(name, (tuple, list)):
            name_ = []
            for i in name:
                if isinstance(i, str):
                    name_.append(PyccelSymbol(i))
                else:
                    raise TypeError('Function name must be PyccelSymbol or string'
                                    )
            name = tuple(name_)
        else:
            raise TypeError('Function name must be PyccelSymbol or string')

        # arguments

        if not iterable(arguments):
            raise TypeError('arguments must be an iterable')
        if not all(isinstance(a, FunctionDefArgument) for a in arguments):
            raise TypeError('arguments must be all be FunctionDefArguments')

        arg_vars = [a.var for a in arguments]

        # body

        if iterable(body):
            body = CodeBlock(body)
        elif not isinstance(body,CodeBlock):
            raise TypeError('body must be an iterable or a CodeBlock')

        # results

        if not iterable(results):
            raise TypeError('results must be an iterable')
        if not all(isinstance(r, FunctionDefResult) for r in results):
            raise TypeError('results must be all be FunctionDefResults')

        if cls_name:

            if not isinstance(cls_name, str):
                raise TypeError('cls_name must be a string')

        if not isinstance(is_static, bool):
            raise TypeError('Expecting a boolean for is_static attribute')

        if not iterable(imports):
            raise TypeError('imports must be an iterable')

        if not isinstance(decorators, dict):
            raise TypeError('decorators must be a dict')

        if not isinstance(is_pure, bool):
            raise TypeError('Expecting a boolean for pure')

        if not isinstance(is_elemental, bool):
            raise TypeError('Expecting a boolean for elemental')

        if not isinstance(is_private, bool):
            raise TypeError('Expecting a boolean for private')

        if not isinstance(is_header, bool):
            raise TypeError('Expecting a boolean for header')

        if not isinstance(is_external, bool):
            raise TypeError('Expecting a boolean for external')
        else:
            is_external = is_external and is_header and ( len(results) == 1 )

        if functions:
            for i in functions:
                if not isinstance(i, FunctionDef):
                    raise TypeError('Expecting a FunctionDef')

        self._name            = name
        self._arguments       = arguments
        self._results         = results
        self._body            = body
        self._global_vars     = global_vars
        self._cls_name        = cls_name
        self._is_static       = is_static
        self._imports         = imports
        self._decorators      = decorators
        self._headers         = headers
        self._is_recursive    = is_recursive
        self._is_pure         = is_pure
        self._is_elemental    = is_elemental
        self._is_private      = is_private
        self._is_header       = is_header
        self._is_external     = is_external
        self._is_imported     = is_imported
        self._functions       = functions
        self._interfaces      = interfaces
        self._result_pointer_map = result_pointer_map
        self._docstring      = docstring
        super().__init__(scope)
        self._is_semantic    = self.pyccel_staging != 'syntactic' if is_semantic is None else is_semantic

    @property
    def name(self):
        """ Name of the function """
        return self._name

    @property
    def arguments(self):
        """ List of variables which are the function arguments """
        return self._arguments

    @property
    def results(self):
        """ List of variables which are the function results """
        return self._results

    @property
    def body(self):
        """
        CodeBlock containing all the statements in the function.

        Return a CodeBlock containing all the statements in the function.
        """
        return self._body

    @body.setter
    def body(self, body):
        if iterable(body):
            body = CodeBlock(body)
        elif not isinstance(body, CodeBlock):
            raise TypeError('body must be an iterable or a CodeBlock')
        self._body.remove_user_node(self)
        self._body = body
        self._body.set_current_user_node(self)

    @property
    def local_vars(self):
        """
        List of variables defined in the function.

        A list of all variables which are local to the function. This
        includes arguments, results, and variables defined inside the
        function.
        """
        local_vars = self.scope.variables.values()
        argument_vars = [a.var for a in self.arguments]
        result_vars = [r.var for r in self.results]
        return tuple(l for l in local_vars if l not in result_vars and l not in argument_vars)

    @property
    def global_vars(self):
        """ List of global variables used in the function """
        return self._global_vars

    @property
    def cls_name(self):
        """
        String containing an alternative name for the function if it is a class method.

        If a function is a class method then in some languages an alternative name is
        required. For example in Fortran a name is required for the definition of the
        class in the module. This name is different from the name of the method which
        is used when calling the function via the class variable.
        """
        return self._cls_name

    @cls_name.setter
    def cls_name(self, cls_name):
        self._cls_name = cls_name

    @property
    def imports(self):
        """ List of imports in the function """
        return self._imports

    @property
    def decorators(self):
        """ List of decorators applied to the function """
        return self._decorators

    @property
    def headers(self):
        """ List of headers applied to the function """
        return self._headers

    @property
    def templates(self):
        """ List of templates used to determine the types """
        return self._templates

    @property
    def is_recursive(self):
        """ Returns True if the function is recursive (i.e. calls itself)
        and False otherwise """
        return self._is_recursive

    @property
    def is_pure(self):
        """ Returns True if the function is marked as pure and False otherwise
        Pure functions must not have any side effects.
        In other words this means that the result must be the same no matter
        how many times the function is called
        e.g:
        >>> a = f()
        >>> a = f()

        gives the same result as
        >>> a = f()

        This is notably not true for I/O functions
        """
        return self._is_pure

    @property
    def is_elemental(self):
        """ returns True if the function is marked as elemental and
        False otherwise
        An elemental function is a function with a single scalar operator
        and a scalar return value which can also be called on an array.
        When it is called on an array it returns the result of the function
        called elementwise on the array """
        return self._is_elemental

    @property
    def is_private(self):
        """ True if the function should not be exposed to
        other modules. This includes the wrapper module and
        means that the function cannot be used in an import
        or exposed to python """
        return self._is_private

    @property
    def is_header(self):
        """ True if the implementation of the function body
        is not provided False otherwise """
        return self._is_header

    @property
    def is_external(self):
        """ True if the function is exposed through a header file and coming
        from a f77 module """
        return self._is_external

    @property
    def is_imported(self):
        """
        Indicates if the function was imported from another file.

        Indicates if the function was imported from another file.
        """
        return self._is_imported

    @property
    def is_inline(self):
        """ True if the function should be printed inline """
        return False

    @property
    def is_static(self):
        """
        Indicates if the function is static.

        Indicates if the function is static.
        """
        return self._is_static

    @property
    def is_semantic(self):
        """
        Indicates if the function was created with semantic information.

        Indicates if the function has been annotated with type descriptors
        in the semantic stage.
        """
        return self._is_semantic

    @property
    def functions(self):
        """ List of functions within this function """
        return self._functions

    @property
    def interfaces(self):
        """ List of interfaces within this function """
        return self._interfaces

    @property
    def docstring(self):
        """
        The docstring of the function.

        The docstring of the function.
        """
        return self._docstring

    def set_recursive(self):
        """ Mark the function as a recursive function """
        self._is_recursive = True

    def clone(self, newname, **new_kwargs):
        """
        Create an almost identical FunctionDef with name `newname`.

        Create an almost identical FunctionDef with name `newname`.
        Additional parameters can be passed to alter the resulting
        FunctionDef.

        Parameters
        ----------
        newname : str
            New name for the FunctionDef.

        **new_kwargs : dict
            Any new keyword arguments to be passed to the new FunctionDef.

        Returns
        -------
        FunctionDef
            The clone of the function definition.
        """
        args, kwargs = self.__getnewargs__()
        kwargs.update(new_kwargs)
        cls = type(self)
        new_func = cls(*args, **kwargs)
        new_func.rename(newname)
        return new_func

    def rename(self, newname):
        """
        Rename the FunctionDef name
        newname.

        Parameters
        ----------
        newname: str
            new name for the FunctionDef
        """

        self._name = newname

    def __getnewargs__(self):
        """
          This method returns the positional and keyword arguments
            used to create an instance of this class.
        """
        args = (
        self._name,
        self._arguments,
        self._results,
        self._body)

        kwargs = {
        'global_vars':self._global_vars,
        'cls_name':self._cls_name,
        'is_static':self._is_static,
        'imports':self._imports,
        'decorators':self._decorators,
        'headers':self._headers,
        'is_recursive':self._is_recursive,
        'is_pure':self._is_pure,
        'is_elemental':self._is_elemental,
        'is_private':self._is_private,
        'is_header':self._is_header,
        'functions':self._functions,
        'is_external':self._is_external,
        'is_imported':self._is_imported,
        'is_semantic':self._is_semantic,
        'interfaces':self._interfaces,
        'docstring':self._docstring,
        'scope':self._scope}
        return args, kwargs

    def __reduce_ex__(self, i):
        """ Used by pickle to create an object of this class.

          Parameters
          ----------

          i : int
           protocol

          Results
          -------

          out : tuple
           A tuple of two elements
           a callable function that can be called
           to create the initial version of the object
           and its arguments.
        """
        args, kwargs = self.__getnewargs__()
        out = (apply_pickle, (self.__class__, args, kwargs))
        return out


    def __str__(self):
        result = 'None' if len(self.results) == 0 else \
                    ', '.join(str(r) for r in self.results)
        args = ', '.join(str(a) for a in self.arguments)
        return f'{self.name}({args}) -> {result}'

    @property
    def is_unused(self):
        return False

    @property
    def result_pointer_map(self):
        """
        A dictionary connecting any pointer results to the index of the possible target arguments.

        A dictionary whose keys are FunctionDefResult objects and whose values are a list of
        integers. The integers specify the position of the argument which is a target of the
        FunctionDefResult.
        """
        return self._result_pointer_map

class InlineFunctionDef(FunctionDef):
    """
    Represents a function definition for an inline function.

    Represents a function definition for an inline function.

    Parameters
    ----------
    *args : list
        The FunctionDef class arguments.
    namespace_imports : dict
        The imports available in the function Scope.
    global_funcs : iterable, optional
        The global functions used in the function.
    **kwargs : dict
        The FunctionDef class keyword arguments.   
    """
    __slots__ = ('_namespace_imports','_orig_args','_new_args','_new_local_vars', '_if_block_replacements',
            '_global_funcs')

    def __init__(self, *args, namespace_imports = None, global_funcs = None, **kwargs):
        if namespace_imports is not None:
            assert isinstance(namespace_imports, dict)
        self._namespace_imports = namespace_imports
        self._global_funcs = tuple(global_funcs) if global_funcs is not None else None
        super().__init__(*args, **kwargs)
        self._orig_args = tuple(a.var for a in self.arguments)
        self._new_args  = None
        self._new_local_vars = None
        self._if_block_replacements = None

    @property
    def is_inline(self):
        """ True if the function should be printed inline """
        return True

    @property
    def namespace_imports(self):
        """ The objects in the scope which are available due to imports
        """
        return self._namespace_imports

    def swap_in_args(self, args, new_local_vars):
        """ Modify the body of the function by replacing the arguments
        and local variables with the provided arguments and local variables
        """
        assert self._new_args is None
        assert self._new_local_vars is None
        # Collect the function arguments and the expressions they will be replaced with
        self._new_local_vars = tuple(new_local_vars)

        # We cannot replace with singletons as this cannot be reversed
        self._new_args  = tuple(NilArgument() if a is Nil() else \
                        PyccelAssociativeParenthesis(a) if isinstance(a, PyccelOperator) \
                        else a for a in args)

        # Replace the arguments in the code
        self.body.substitute(self._orig_args+self.local_vars, self._new_args+self._new_local_vars, invalidate=False)

    def swap_out_args(self):
        """ Modify the body of the function by reinstating the original arguments and local variables
        """
        self.body.substitute(self._new_args+self._new_local_vars, self._orig_args+self.local_vars, invalidate=False)
        self._new_args = None
        self._new_local_vars = None

    def remove_presence_checks(self):
        """ Modify the body by replacing all expressions checking for the presence of an optional
        variable. Either the If is removed or the check is replaced with its literal result
        """
        assert self._if_block_replacements is None
        # Look for if blocks and replace present(x) statements
        if_blocks = self.body.get_attribute_nodes(If, excluded_nodes=(FunctionDef,))
        if_block_replacements = [[], []]
        for i in if_blocks:
            blocks = []
            for c,e in i.blocks:
                if isinstance(c, PyccelIs):
                    if c.eval() is True:
                        blocks.append((LiteralTrue(), e))
                        break
                    elif c.eval() is False:
                        continue
                else:
                    presence_checks = c.get_attribute_nodes(PyccelIs, excluded_nodes = (FunctionDef,))
                    for pi in presence_checks:
                        if pi.eval() is True:
                            if_block_replacements[0].append(pi)
                            if_block_replacements[1].append(LiteralTrue())
                        elif pi.eval() is False:
                            if_block_replacements[0].append(pi)
                            if_block_replacements[1].append(LiteralFalse())
                blocks.append((c, e))
            if len(blocks) == 0:
                if_block_replacements[0].append(i)
                if_block_replacements[1].append(EmptyNode())
            elif len(blocks) == 1 and isinstance(blocks[0][0], LiteralTrue):
                if_block_replacements[0].append(i)
                if_block_replacements[1].append(blocks[0][1])
            elif len(blocks) != len(i.blocks):
                if_block_replacements[0].append(i)
                if_block_replacements[1].append(If(*blocks))
        self._if_block_replacements = if_block_replacements
        self.body.substitute(if_block_replacements[0], if_block_replacements[1], invalidate=False)

    def reinstate_presence_checks(self):
        """ Modify the body by reinstating all expressions checking for the presence of an optional
        variable
        """
        self.body.substitute(self._if_block_replacements[1], self._if_block_replacements[0])
        self._if_block_replacements = None

    @property
    def global_funcs(self):
        """ List of global functions used in the function """
        return self._global_funcs

    def __getnewargs__(self):
        """
        This method returns the positional and keyword arguments
        used to create an instance of this class.
        """
        args, kwargs = super().__getnewargs__()
        kwargs.update({'namespace_imports':self._namespace_imports, 'global_funcs':self._global_funcs})
        return args, kwargs

class PyccelFunctionDef(FunctionDef):
    """
    Class used for storing `PyccelFunction` objects in a FunctionDef.

    Class inheriting from `FunctionDef` which can store a pointer
    to a class type defined by pyccel for treating internal functions.
    This is useful for importing builtin functions and for defining
    classes which have `PyccelFunction`s as attributes or methods.

    Parameters
    ----------
    name : str
        The name of the function.

    func_class : type inheriting from PyccelFunction / TypedAstNode
        The class which should be instantiated upon a FunctionCall
        to this FunctionDef object.

    decorators : dictionary
        A dictionary whose keys are the names of decorators and whose values
        contain their implementation.

    argument_description : dict, optional
        A dictionary containing all arguments and their default values. This
        is useful in order to reuse types with similar functionalities but
        different default values.
    """
    __slots__ = ('_argument_description',)
    def __init__(self, name, func_class, *, decorators = {}, argument_description = {}):
        assert isinstance(func_class, type) and \
                issubclass(func_class, (PyccelFunction, TypedAstNode))
        assert isinstance(argument_description, dict)
        arguments = ()
        results = ()
        body = ()
        super().__init__(name, arguments, results, body, decorators=decorators)
        self._cls_name = func_class
        self._argument_description = argument_description

    @property
    def argument_description(self):
        """
        Get a description of the arguments.

        Return a dictionary whose keys are the arguments with default values
        and whose values are the default values for the function described by
        the `PyccelFunctionDef`
        """
        return self._argument_description

    def __getnewargs__(self):
        """
          This method returns the positional and keyword arguments
            used to create an instance of this class.
        """
        args = (
        self._name,
        self._cls_name)

        kwargs = {
            'decorators':self._decorators,
            'argument_description':self._argument_description}
        return args, kwargs

class Interface(PyccelAstNode):
    """
    Class representing an interface function.

    A class representing an interface function. An interface function represents
    a Python function which accepts multiple types. In low-level languages this
    is a collection of functions.

    Parameters
    ----------
    name : str
        The name of the interface function.

    functions : iterable
        The internal functions that can be accessed via the interface.

    is_argument : bool
        True if the interface is used for a function argument.

    is_imported : bool
        True if the interface is imported from another file.

    syntactic_node : FunctionDef, default: None
        The syntactic node that is not annotated.

    Examples
    --------
    >>> from pyccel.ast.core import Interface, FunctionDef
    >>> f = FunctionDef('F', [], [], [])
    >>> Interface('I', [f])
    """
    __slots__ = ('_name','_functions','_is_argument', '_is_imported', '_syntactic_node')
    _attribute_nodes = ('_functions',)

    def __init__(
        self,
        name,
        functions,
        is_argument = False,
        is_imported=False,
        syntactic_node=None,
        ):

        if not isinstance(name, str):
            raise TypeError('Expecting an str')

        assert iterable(functions)

        self._name = name
        self._functions = tuple(functions)
        self._is_argument = is_argument
        self._is_imported = is_imported
        self._syntactic_node = syntactic_node
        super().__init__()

    @property
    def name(self):
        """Name of the interface."""
        return self._name

    @property
    def functions(self):
        """"Functions of the interface."""
        return self._functions

    @property
    def is_argument(self):
        """True if the interface is used for a function argument."""
        return self._is_argument

    @property
    def is_imported(self):
        """
        Indicates if the function was imported from another file.

        Indicates if the function was imported from another file.
        """
        return self._is_imported

    @property
    def syntactic_node(self):
        """
        The syntactic node that is not annotated.

        The syntactic node that is not annotated.
        """
        return self._syntactic_node

    @property
    def docstring(self):
        """
        The docstring of the function.

        The docstring of the interface function.
        """
        return self._functions[0].docstring

    @property
    def is_semantic(self):
        """
         Flag to check if the node is annotated.

         Flag to check if the node has been annotated with type descriptors
         in the semantic stage.
        """
        return self._functions[0].is_semantic

    @property
    def is_inline(self):
        """
         Flag to check if the node is inlined.

         Flag to check if the node is inlined.
        """
        return self._functions[0].is_inline

    def rename(self, newname):
        """
        Rename the Interface name to a newname.

        Rename the Interface name to a newname.

        Parameters
        ----------
        newname : str
            New name for the Interface.
        """

        self._name = newname

    def clone(self, newname, **new_kwargs):
        """
        Create an almost identical Interface with name `newname`.

        Create an almost identical Interface with name `newname`.
        Additional parameters can be passed to alter the resulting
        FunctionDef.

        Parameters
        ----------
        newname : str
            New name for the Interface.

        **new_kwargs : dict
            Any new keyword arguments to be passed to the new Interface.

        Returns
        -------
        Interface
            The clone of the interface.
        """

        args, kwargs = self.__getnewargs__()
        kwargs.update(new_kwargs)
        cls = type(self)
        new_func = cls(*args, **kwargs)
        new_func.rename(newname)
        return new_func

    def __getnewargs__(self):
        """
          This method returns the positional and keyword arguments
            used to create an instance of this class.
        """
        args = (
        self._name,
        self._functions)

        kwargs = {
        'is_argument': self._is_argument,
        'is_imported':self._is_imported,
        'syntactic_node':self._syntactic_node}
        return args, kwargs

    def point(self, args):
        """
        Return the actual function that will be called, depending on the passed arguments.

        From the arguments passed in the function call, determine which of the FunctionDef
        objects in the Interface is actually called.

        Parameters
        ----------
        args : tuple[TypedAstNode]
            The arguments passed in the function call.

        Returns
        -------
        FunctionDef
            The function definition which corresponds with the arguments.
        """
        fs_args = [[j for j in i.arguments] for i in
                    self._functions]

        def type_match(call_arg, func_arg):
            """
            Check that the types of the arguments in the function and the call match.
            """
            return call_arg.class_type == func_arg.class_type \
                    and (call_arg.rank == func_arg.rank)


        j = -1
        for i in fs_args:
            j += 1
            found = True
            for (x, y) in enumerate(args):
                func_arg = i[x].var
                call_arg = y.value
                found = found and type_match(call_arg, func_arg)
            if found:
                break

        if not found:
            errors.report(f'Arguments types provided to {self.name} are incompatible',
                        severity='fatal')
        return  self._functions[j]

class FunctionAddress(FunctionDef):
    """
    Represents a function address.

    A function definition can have a FunctionAddress as an argument.

    Parameters
    ----------
    name : str
        The name of the function address.

    arguments : iterable
        The arguments to the function address.

    results : iterable
        The direct outputs of the function address.

    is_optional : bool
        If object is an optional argument of a function [Default value: False].

    is_kwonly : bool
        If object is an argument which can only be specified using its keyword.

    is_argument : bool
        If object is the argument of a function [Default value: False].

    memory_handling : str
        Must be 'heap', 'stack' or 'alias' [Default value: 'stack'].

    **kwargs : dict
        Any keyword arguments which should be passed to the super class FunctionDef.

    See Also
    --------
    FunctionDef
        The super class from which this object derives.

    Examples
    --------
    >>> from pyccel.ast.core import Variable, FunctionAddress, FuncAddressDeclare, FunctionDef
    >>> x = Variable(PythonNativeFloat(), 'x')
    >>> y = Variable(PythonNativeFloat(), 'y')
    >>> # a function definition can have a FunctionAddress as an argument
    >>> FunctionDef('g', [FunctionAddress('f', [x], [y])], [], [])
    >>> # we can also Declare a FunctionAddress
    >>> FuncAddressDeclare(FunctionAddress('f', [x], [y]))
    """
    __slots__ = ('_is_optional','_is_kwonly','_is_argument', '_memory_handling')

    def __init__(
        self,
        name,
        arguments,
        results,
        is_optional=False,
        is_kwonly=False,
        is_argument=False,
        memory_handling='stack',
        **kwargs
        ):
        super().__init__(name, arguments, results, body=[], scope=None, **kwargs)
        if not isinstance(is_argument, bool):
            raise TypeError('Expecting a boolean for is_argument')

        if memory_handling not in ('heap', 'alias', 'stack'):
            raise TypeError('Expecting \'heap\', \'stack\', \'alias\' or None for memory_handling')

        if not isinstance(is_kwonly, bool):
            raise TypeError('Expecting a boolean for kwonly')

        elif not isinstance(is_optional, bool):
            raise TypeError('is_optional must be a boolean.')

        self._is_optional   = is_optional
        self._is_kwonly     = is_kwonly
        self._is_argument   = is_argument
        self._memory_handling = memory_handling

    @property
    def name(self):
        return self._name

    @property
    def memory_handling(self):
        """ Returns the memory handling of the instance of FunctionAddress
        """
        return self._memory_handling

    @property
    def is_alias(self):
        """ Indicates if the instance of FunctionAddress is an alias
        """
        return self.memory_handling == 'alias'

    @property
    def is_argument(self):
        return self._is_argument

    @property
    def is_kwonly(self):
        return self._is_kwonly

    @property
    def is_optional(self):
        return self._is_optional

    def __getnewargs__(self):
        """
        Function called during unpickling.

        For more details see : https://docs.python.org/3/library/pickle.html#object.__getnewargs__.

        Returns
        -------
        args
            A tuple containing any arguments to be passed to the constructor.
        kwargs
            A dict containing any keyword arguments to be passed to the constructor.
        """
        args, kwargs = super().__getnewargs__()
        args = args[:-1] # Remove body argument
        kwargs.pop('scope')
        kwargs['is_argument'] = self.is_argument
        kwargs['is_kwonly'] = self.is_kwonly
        kwargs['is_optional'] = self.is_optional
        kwargs['memory_handling'] = self.memory_handling
        return args, kwargs

class SympyFunction(FunctionDef):

    """Represents a function definition."""
    __slots__ = ()



class ClassDef(ScopedAstNode):
    """
    Represents a class definition.

    Class representing a class definition in the code. It holds all objects
    which may be defined in a class including methods, interfaces, attributes,
    etc. It also handles inheritance.

    Parameters
    ----------
    name : str
        The name of the class.

    attributes : iterable
        The attributes to the class.

    methods : iterable
        Class methods.

    options : list, tuple
        A list of options ('public', 'private', 'abstract').

    imports : list, tuple
        A list of required imports.

    superclasses : iterable
        The definition of all classes from which this class inherits.

    interfaces : iterable
        The interface methods.

    docstring : CommentBlock, optional
        The doc string of the class.

    scope : Scope
        The scope for the class contents.

    class_type : PyccelType
        The data type associated with this class.

    Examples
    --------
    >>> from pyccel.ast.core import Variable, Assign
    >>> from pyccel.ast.core import ClassDef, FunctionDef
    >>> x = Variable(PythonNativeFloat(), 'x')
    >>> y = Variable(PythonNativeFloat(), 'y')
    >>> z = Variable(PythonNativeFloat(), 'z')
    >>> t = Variable(PythonNativeFloat(), 't')
    >>> a = Variable(PythonNativeFloat(), 'a')
    >>> b = Variable(PythonNativeFloat(), 'b')
    >>> body = [Assign(y,x+a)]
    >>> translate = FunctionDef('translate', [x,y,a,b], [z,t], body)
    >>> attributes   = [x,y]
    >>> methods     = [translate]
    >>> ClassDef('Point', attributes, methods)
    ClassDef(Point, (x, y), (FunctionDef(translate, (x, y, a, b), (z, t), [y := a + x], [], [], None, False, function),), [public])
    """
    __slots__ = ('_name','_attributes','_methods','_options', '_class_type',
                 '_imports','_superclasses','_interfaces', '_docstring')
    _attribute_nodes = ('_attributes', '_methods', '_imports', '_interfaces', '_docstring')

    def __init__(
        self,
        name,
        attributes=(),
        methods=(),
        options=('public',),
        imports=(),
        superclasses=(),
        interfaces=(),
        docstring = None,
        scope = None,
        class_type = None
        ):

        # name

        if isinstance(name, str):
            name = PyccelSymbol(name)
        else:
            raise TypeError('Class name must be PyccelSymbol or string')

        # attributes

        if not iterable(attributes):
            raise TypeError('attributes must be an iterable')
        attributes = tuple(attributes)

        # methods

        if not iterable(methods):
            raise TypeError('methods must be an iterable')

        # options

        if not iterable(options):
            raise TypeError('options must be an iterable')

        # imports

        if not iterable(imports):
            raise TypeError('imports must be an iterable')

        if not iterable(superclasses):
            raise TypeError('superclasses must be iterable')
        if pyccel_stage.current_stage and pyccel_stage != 'syntactic':
            for s in superclasses:
                if not isinstance(s, ClassDef):
                    raise TypeError('superclass item must be a ClassDef')

            if not isinstance(class_type, PyccelType):
                raise TypeError("class_type must be a PyccelType")

        if not iterable(interfaces):
            raise TypeError('interfaces must be iterable')

        imports = list(imports)
        for i in methods:
            imports += list(i.imports)

        imports = set(imports)  # for unicity
        imports = tuple(imports)

        # ...
        # look if the class has the method __del__
        # d_methods = {}
        # for i in methods:
        #    d_methods[str(i.name).replace('\'','')] = i
        # if not ('__del__' in d_methods):
        #    dtype = DataTypeFactory(str(name), ("_name"), prefix='Custom')
        #    this  = Variable(dtype(), 'self')

            # constructs the __del__ method if not provided
         #   args = []
         #   for a in attributes:
         #       if isinstance(a, Variable):
         #           if a.allocatable:
         #              args.append(a)

         #   args = [Variable(a.dtype, DottedName(str(this), str(a.name))) for a in args]
         #   body = [Del(a) for a in args]

         #   free = FunctionDef('__del__', [this], [], \
         #                      body, local_vars=[], global_vars=[], \
         #                      cls_name='__UNDEFINED__', imports=[])

         #  methods = list(methods) + [free]
         # TODO move this somewhere else

        methods = tuple(methods)

        # ...
        self._name = name
        self._attributes = attributes
        self._methods = methods
        self._options = options
        self._imports = imports
        self._superclasses  = superclasses
        self._interfaces = interfaces
        self._docstring = docstring
        self._class_type = class_type

        super().__init__(scope = scope)

    @property
    def name(self):
        """
        The name of the class.

        The name of the class.
        """
        return self._name

    @property
    def class_type(self):
        """
        The PyccelType of an object of the described class.

        The PyccelType of an object of the described class.
        """
        return self._class_type

    @property
    def attributes(self):
        """
        The attributes of a class.

        Returns a tuple containing the attributes of a ClassDef.
        Each element within the tuple is of type Variable.
        """
        return self._attributes

    @property
    def methods(self):
        return self._methods

    @property
    def options(self):
        return self._options

    @property
    def imports(self):
        return self._imports

    @property
    def superclasses(self):
        """
        Get the superclasses.

        Get the class definitions for the classes from which this class
        inherits.
        """
        return self._superclasses

    @property
    def interfaces(self):
        return self._interfaces

    @property
    def docstring(self):
        """
        The docstring of the class.

        The docstring of the class.
        """
        return self._docstring

    @property
    def methods_as_dict(self):
        """Returns a dictionary that contains all methods, where the key is the
        method's name."""

        d_methods = {}
        for i in self.methods:
            d_methods[i.name] = i
        return d_methods

    @property
    def attributes_as_dict(self):
        """Returns a dictionary that contains all attributes, where the key is the
        attribute's name."""

        d_attributes = {}
        for i in self.attributes:
            d_attributes[i.name] = i
        return d_attributes

    def add_new_attribute(self, attr):
        """
        Add a new attribute to the current class.

        Add a new attribute to the current ClassDef.

        Parameters
        ----------
        attr : Variable
            The Variable that will be added.
        """

        if not isinstance(attr, Variable):
            raise TypeError("Attributes must be Variables")
        attr.set_current_user_node(self)
        self._attributes += (attr,)

    def add_new_method(self, method):
        """
        Add a new method to the current class.

        Add a new method to the current ClassDef.

        Parameters
        ----------
        method : FunctionDef
            The Method that will be added.
        """

        if not isinstance(method, FunctionDef):
            raise TypeError("Method must be FunctionDef")
        method.set_current_user_node(self)
        self._methods += (method,)

    def add_new_interface(self, interface):
        """
        Add a new interface to the current class.

        Add a new interface to the current ClassDef.

        Parameters
        ----------
        interface : FunctionDef
            The interface that will be added.
        """

        if not isinstance(interface, Interface):
            raise TypeError("Argument 'interface' must be of type Interface")
        interface.set_current_user_node(self)
        self._interfaces += (interface,)

    def get_method(self, name):
        """
        Get the method `name` of the current class.

        Look through all methods and interfaces of the current class to
        find a method called `name`. If this class inherits from another
        class, that class is also searched to ensure that the inherited
        methods are available.

        Parameters
        ----------
        name : str
            The name of the attribute we are looking for.

        Returns
        -------
        FunctionDef
            The definition of the method.

        Raises
        ------
        ValueError
            Raised if the method cannot be found.
        """
        if self.scope is not None:
            # Collect translated name from scope
            try:
                name = self.scope.get_expected_name(name)
            except RuntimeError:
                errors.report(f"Can't find method {name} in class {self.name}",
                        severity='fatal', symbol=self)

        try:
            method = next(i for i in chain(self.methods, self.interfaces) if i.name == name)
        except StopIteration:
            method = None
            i = 0
            n_classes = len(self.superclasses)
            while method is None and i<n_classes:
                try:
                    method = self.superclasses[i].get_method(name)
                except StopIteration:
                    method = None

        if method is None:
            errors.report(f"Can't find method {name} in class {self.name}",
                    severity='fatal', symbol=self)

        return method

    @property
    def is_iterable(self):
        """Returns True if the class has an iterator."""

        names = [str(m.name) for m in self.methods]
        if '__next__' in names and '__iter__' in names:
            return True
        elif '__next__' in names:
            raise ValueError('ClassDef does not contain __iter__ method')
        elif '__iter__' in names:
            raise ValueError('ClassDef does not contain __next__ method')
        else:
            return False

    @property
    def is_with_construct(self):
        """Returns True if the class is a with construct."""

        names = [str(m.name) for m in self.methods]
        if '__enter__' in names and '__exit__' in names:
            return True
        elif '__enter__' in names:
            raise ValueError('ClassDef does not contain __exit__ method')
        elif '__exit__' in names:
            raise ValueError('ClassDef does not contain __enter__ method')
        else:
            return False

    @property
    def hide(self):
        if 'hide' in self.options:
            return True
        else:
            return self.is_iterable or self.is_with_construct

    @property
    def is_unused(self):
        """
        Indicates whether the class has any users.

        This function always returns False as a class definition
        shouldn't be invalidated and deleted due to a lack of
        users.
        """
        return False


class Import(PyccelAstNode):
    """
    Represents inclusion of dependencies in the code.

    Represents the importation of targets from another source code. This is
    usually used to represent an import statement in the original code but
    it is also used to import language/library specific dependencies.

    Parameters
    ----------
    source : str, DottedName, AsName
        The module from which we import.
    target : str, AsName, list, tuple
        Targets to import.
    ignore_at_print : bool
        Indicates whether the import should be printed.
    mod : Module
        The module describing the source.

    Examples
    --------
    >>> from pyccel.ast.core import Import
    >>> from pyccel.ast.core import DottedName
    >>> Import('foo')
    import foo

    >>> abc = DottedName('foo', 'bar', 'baz')
    >>> Import(abc)
    import foo.bar.baz

    >>> Import('foo', 'bar')
    from foo import bar
    """
    __slots__ = ('_source','_target','_ignore_at_print','_source_mod')
    _attribute_nodes = ()

    def __init__(self, source, target = None, ignore_at_print = False, mod = None):

        if not source is None:
            source = Import._format(source)

        self._source = source
        self._target = {} # Dict is used as Python doesn't have an ordered set
        self._source_mod      = mod
        self._ignore_at_print = ignore_at_print

        if mod is None and isinstance(target, Module):
            self._source_mod = target

        if target is None:
            if pyccel_stage == "syntactic":
                target = []
            else:
                raise KeyError("Missing argument 'target'")
        elif not iterable(target):
            target = [target]
        if pyccel_stage == "syntactic":
            for i in target:
                self._target[Import._format(i)] = None
        else:
            for i in target:
                assert isinstance(i, (AsName, Module))
                if isinstance(i, Module):
                    self._target[AsName(i,source)] = None
                else:
                    self._target[i] = None
        super().__init__()

    @staticmethod
    def _format(i):
        """
        Format a string passed to this file into a Pyccel object.

        Format a string passed to this file into a Pyccel object or confirm
        that it is already correctly formatted.

        Parameters
        ----------
        i : Any
            The object to be formatted.

        Returns
        -------
        DottedName | PyccelSymbol | AsName
            The formatted object.

        Raises
        ------
        TypeError
            Raised if the input is not a string or one of the acceptable
            output types.
        """
        if isinstance(i, str):
            if '.' in i:
                return DottedName(*i.split('.'))
            else:
                return PyccelSymbol(i)
        if isinstance(i, (DottedName, AsName, PyccelSymbol)):
            return i
        else:
            raise TypeError(f'Expecting a string, PyccelSymbol DottedName, given {type(i)}')

    @property
    def target(self):
        """
        Get the objects that are being imported.

        Get the objects that are being imported.
        """
        return self._target.keys()

    @property
    def source(self):
        return self._source

    @property
    def ignore(self):
        return self._ignore_at_print

    @ignore.setter
    def ignore(self, to_ignore):
        if not isinstance(to_ignore, bool):
            raise TypeError('to_ignore must be a boolean.')
        self._ignore_at_print = to_ignore

    def __str__(self):
        source = str(self.source)
        if len(self.target) == 0:
            return f'import {source}'
        else:
            target = ', '.join([str(i) for i in self.target])
            return f'from {source} import {target}'

    def define_target(self, new_target):
        """
        Add an additional target to the imports.

        Add an additional target to the imports.
        I.e. if imp is an Import defined as:
        >>> from numpy import ones

        and we call imp.define_target('cos')
        then it becomes:
        >>> from numpy import ones, cos

        Parameters
        ----------
        new_target : str | AsName | iterable[str | AsName]
            The new import target.
        """
        assert pyccel_stage != "syntactic"
        if iterable(new_target):
            self._target.update({t: None for t in new_target})
        else:
            self._target[new_target] = None

    def find_module_target(self, new_target):
        for t in self._target:
            if isinstance(t, AsName) and new_target == t.name:
                return t.local_alias
            elif new_target == t:
                return t
        return None

    @property
    def source_module(self):
        """ The module describing the Import source
        """
        return self._source_mod


# TODO: Should Declare have an optional init value for each var?

class FuncAddressDeclare(PyccelAstNode):
    """
    Represents a FunctionAddress declaration in the code.

    Represents a FunctionAddress declaration in the code.

    Parameters
    ----------
    variable : FunctionAddress
        An instance of FunctionAddress.
    intent : str, optional
        One among {'in', 'out', 'inout'}.
    value : TypedAstNode
        Variable value.
    static : bool
        True for a static declaration of an array.

    Examples
    --------
    >>> from pyccel.ast.core import Variable, FunctionAddress, FuncAddressDeclare
    >>> x = Variable(PythonNativeFloat(), 'x')
    >>> y = Variable(PythonNativeFloat(), 'y')
    >>> FuncAddressDeclare(FunctionAddress('f', [x], [y]))
    """
    __slots__ = ('_variable','_intent','_value','_static')
    _attribute_nodes = ('_variable', '_value')

    def __init__(
        self,
        variable,
        intent=None,
        value=None,
        static=False,
        ):

        if not isinstance(variable, FunctionAddress):
            raise TypeError(f'variable must be of type FunctionAddress, given {variable}')

        if intent:
            if not intent in ['in', 'out', 'inout']:
                raise ValueError("intent must be one among {'in', 'out', 'inout'}")

        if not isinstance(static, bool):
            raise TypeError('Expecting a boolean for static attribute')

        self._variable  = variable
        self._intent    = intent
        self._value     = value
        self._static    = static
        super().__init__()

    @property
    def results(self):
        return self._variable.results

    @property
    def arguments(self):
        return self._variable.arguments

    @property
    def name(self):
        return self._variable.name

    @property
    def variable(self):
        return self._variable

    @property
    def intent(self):
        return self._intent

    @property
    def value(self):
        return self._value

    @property
    def static(self):
        return self._static

# ARA : issue-999 add is_external for external function exported through header files
class Declare(PyccelAstNode):
    """
    Represents a variable declaration in the code.

    Represents a variable declaration in the translated code.

    Parameters
    ----------
    variable : Variable
        A single variable which should be declared.
    intent : str, optional
        One among {'in', 'out', 'inout'}.
    value : TypedAstNode, optional
        The initialisation value of the variable.
    static : bool, default=False
        True for a static declaration of an array.
    external : bool, default=False
        True for a function declared through a header.
    module_variable : bool, default=False
        True for a variable which belongs to a module.

    Examples
    --------
    >>> from pyccel.ast.core import Declare, Variable
    >>> Declare(Variable(PythonNativeInt(), 'n'))
    Declare(n, None)
    >>> Declare(Variable(PythonNativeFloat(), 'x'), intent='out')
    Declare(x, out)
    """
    __slots__ = ('_variable','_intent','_value',
                 '_static', '_external',
                 '_module_variable')
    _attribute_nodes = ('_variable', '_value')

    def __init__(
        self,
        variable,
        intent=None,
        value=None,
        static=False,
        external = False,
        module_variable = False
        ):
        if not isinstance(variable, Variable):
            raise TypeError(f'var must be of type Variable, given {variable}')

        if intent:
            if not intent in ['in', 'out', 'inout']:
                raise ValueError("intent must be one among {'in', 'out', 'inout'}")

        if not isinstance(static, bool):
            raise TypeError('Expecting a boolean for static attribute')

        if not isinstance(external, bool):
            raise TypeError('Expecting a boolean for external attribute')

        if not isinstance(module_variable, bool):
            raise TypeError('Expecting a boolean for module_variable attribute')

        self._variable = variable
        self._intent = intent
        self._value = value
        self._static = static
        self._external = external
        self._module_variable = module_variable
        super().__init__()

    @property
    def variable(self):
        return self._variable

    @property
    def intent(self):
        return self._intent

    @property
    def value(self):
        return self._value

    @property
    def static(self):
        return self._static

    @property
    def external(self):
        return self._external

    @property
    def module_variable(self):
        """ Indicates whether the variable is scoped to
        a module
        """
        return self._module_variable

    def __repr__(self):
        return f'Declare({repr(self.variable)})'

class Break(PyccelAstNode):

    """Represents a break in the code."""
    __slots__ = ()
    _attribute_nodes = ()


class Continue(PyccelAstNode):

    """Represents a continue in the code."""
    __slots__ = ()
    _attribute_nodes = ()


class Raise(PyccelAstNode):

    """Represents a raise in the code."""
    __slots__ = ()
    _attribute_nodes = ()



class SymbolicPrint(PyccelAstNode):

    """Represents a print function of symbolic expressions in the code.

    Parameters
    ----------
    expr : TypedAstNode
        The expression to print

    Examples
    --------
    >>> from pyccel.ast.internals import symbols
    >>> from pyccel.ast.core import Print
    >>> n,m = symbols('n,m')
    >>> Print(('results', n,m))
    Print((results, n, m))
    """
    __slots__ = ('_expr',)
    _attribute_nodes = ('_expr',)

    def __init__(self, expr):
        if not iterable(expr):
            raise TypeError('Expecting an iterable')

        for i in expr:
            if not isinstance(i, (Lambda, SymbolicAssign,
                              SympyFunction)):
                raise TypeError('Expecting Lambda, SymbolicAssign, SympyFunction for {}'.format(i))

        self._expr = expr

        super().__init__()

    @property
    def expr(self):
        return self._expr


class Del(PyccelAstNode):
    """
    Represents a memory deallocation in the code.

    Represents a memory deallocation in the code.

    Parameters
    ----------
    expr : Variable
        The variable being deallocated.

    Examples
    --------
    >>> from pyccel.ast.core import Del, Variable
    >>> x = Variable(PythonNativeFloat(), 'x', rank=2, shape=(10,2), memory_handling='heap')
    >>> Del([x])
    Del([x])
    """
    __slots__ = ('_variables',)
    _attribute_nodes = ('_variables',)

    def __init__(self, expr):

        # TODO: check that the variable is allocatable

        if not iterable(expr):
            expr = tuple([expr])

        self._variables = expr
        super().__init__()

    @property
    def variables(self):
        return self._variables


class EmptyNode(PyccelAstNode):
    """
    Represents an empty node in the abstract syntax tree (AST).
    When a subtree is removed from the AST, we replace it with an EmptyNode
    object that acts as a placeholder. Using an EmptyNode instead of None
    is more explicit and avoids confusion. Further, finding a None in the AST
    is signal of an internal bug.

    Parameters
    ----------
    text : str
       the comment line

    Examples
    --------
    >>> from pyccel.ast.core import EmptyNode
    >>> EmptyNode()

    """
    __slots__ = ()
    _attribute_nodes = ()

    def __str__(self):
        return ''


class Comment(PyccelAstNode):
    """
    Represents a Comment in the code.

    Represents a Comment in the code.

    Parameters
    ----------
    text : str
       The comment line.

    Examples
    --------
    >>> from pyccel.ast.core import Comment
    >>> Comment('this is a comment')
    # this is a comment
    """
    __slots__ = ('_text')
    _attribute_nodes = ()

    def __init__(self, text):
        self._text = text
        super().__init__()

    @property
    def text(self):
        return self._text

    def __str__(self):
        return f'# {self.text}'

    def __reduce_ex__(self, i):
        """ Used by pickle to create an object of this class.

          Parameters
          ----------

          i : int
           protocol

          Results
          -------

          out : tuple
           A tuple of two elements
           a callable function that can be called
           to create the initial version of the object
           and its arguments.
        """
        kwargs = dict(text = self.text)
        return (apply_pickle, (self.__class__, (), kwargs))


class SeparatorComment(Comment):

    """Represents a Separator Comment in the code.

    Parameters
    ----------
    mark : str
        marker

    Examples
    --------
    >>> from pyccel.ast.core import SeparatorComment
    >>> SeparatorComment(n=40)
    # ........................................
    """
    __slots__ = ()

    def __init__(self, n):
        text = """.""" * n
        super().__init__(text)

class AnnotatedComment(PyccelAstNode):

    """Represents a Annotated Comment in the code.

    Parameters
    ----------
    accel : str
       accelerator id. One among {'acc'}

    txt: str
        statement to print

    Examples
    --------
    >>> from pyccel.ast.core import AnnotatedComment
    >>> AnnotatedComment('acc', 'parallel')
    AnnotatedComment(acc, parallel)
    """
    __slots__ = ('_accel','_txt')
    _attribute_nodes = ()

    def __init__(self, accel, txt):
        self._accel = accel
        self._txt = txt
        super().__init__()

    @property
    def accel(self):
        return self._accel

    @property
    def txt(self):
        return self._txt

    def __getnewargs__(self):
        """used for Pickling self."""

        args = (self.accel, self.txt)
        return args

class CommentBlock(PyccelAstNode):

    """ Represents a Block of Comments

    Parameters
    ----------
    txt : str

    """
    __slots__ = ('_header','_comments')
    _attribute_nodes = ()

    def __init__(self, txt, header = 'CommentBlock'):
        if not isinstance(txt, str):
            raise TypeError('txt must be of type str')
        txt = txt.replace('"','')
        txts = txt.split('\n')

        self._header = header
        self._comments = txts

        super().__init__()

    @property
    def comments(self):
        return self._comments

    @property
    def header(self):
        return self._header

    @header.setter
    def header(self, header):
        self._header = header


class Assert(PyccelAstNode):
    """
    Represents an assert statement in the code.

    Represents an assert statement in the code.

    Parameters
    ----------
    test : TypedAstNode
        Boolean expression to check.
    """
    __slots__ = ('_test',)
    _attribute_nodes = ('_test',)

    def __init__(self, test):
        if pyccel_stage != 'syntactic':
            if test.dtype is not PythonNativeBool():
                test = PythonBool(test)
        self._test = test
        super().__init__()

    @property
    def test(self):
        return self._test


class Pass(PyccelAstNode):

    """Basic class for pass instruction."""
    __slots__ = ()
    _attribute_nodes = ()

class Exit(PyccelAstNode):

    """Basic class for exits."""
    __slots__ = ()
    _attribute_nodes = ()

#TODO: [EB 26.01.2021] Do we need this unused class?
class ErrorExit(Exit):

    """Exit with error."""
    __slots__ = ()

class IfSection(PyccelAstNode):
    """
    Represents one condition and code block in an if statement.

    Represents a condition and associated code block
    in an if statement in the code.

    Parameters
    ----------
    cond : TypedAstNode
           A boolean expression indicating whether or not the block
           should be executed.
    body : CodeBlock
           The code to be executed if the condition is satisfied.

    Examples
    --------
    >>> from pyccel.ast.internals import PyccelSymbol
    >>> from pyccel.ast.core import Assign, IfSection, CodeBlock
    >>> n = PyccelSymbol('n')
    >>> IfSection((n>1), CodeBlock([Assign(n,n-1)]))
    IfSection((n>1), CodeBlock([Assign(n,n-1)]))
    """
    __slots__ = ('_condition','_block')
    _attribute_nodes = ('_condition','_block')

    def __init__(self, cond, body):

        if pyccel_stage == 'semantic' and cond.dtype is not PythonNativeBool():
            cond = PythonBool(cond)
        if isinstance(body, (list, tuple)):
            body = CodeBlock(body)
        elif isinstance(body, CodeBlock):
            body = body
        else:
            raise TypeError('body is not iterable or CodeBlock')

        self._condition = cond
        self._block     = body

        super().__init__()

    @property
    def condition(self):
        return self._condition

    @property
    def body(self):
        return self._block

    def __iter__(self):
        return iter((self.condition, self.body))

    def __str__(self):
        return f"IfSec({self.condition}, {self.body})"

class If(PyccelAstNode):
    """
    Represents an if statement in the code.

    Represents an if statement in the code.

    Parameters
    ----------
    *args : IfSection
        All arguments are sections of the complete If block.

    Examples
    --------
    >>> from pyccel.ast.internals import PyccelSymbol
    >>> from pyccel.ast.core import Assign, If
    >>> n = PyccelSymbol('n')
    >>> i1 = IfSection((n>1), [Assign(n,n-1)])
    >>> i2 = IfSection(True, [Assign(n,n+1)])
    >>> If(i1, i2)
    If(IfSection((n>1), [Assign(n,n-1)]), IfSection(True, [Assign(n,n+1)]))
    """
    __slots__ = ('_blocks',)
    _attribute_nodes = ('_blocks',)

    # TODO add type check in the semantic stage

    def __init__(self, *args):

        if not all(isinstance(a, IfSection) for a in args):
            raise TypeError("An If must be composed of IfSections")

        self._blocks = args

        super().__init__()

    @property
    def blocks(self):
        return self._blocks

    @property
    def bodies(self):
        return [b.body for b in self._blocks]

    def __str__(self):
        blocks = ','.join(str(b) for b in self.blocks)
        return f"If({blocks})"

class StarredArguments(PyccelAstNode):
    __slots__ = ('_starred_obj',)
    _attribute_nodes = ('_starred_obj',)
    def __init__(self, args):
        self._starred_obj = args
        super().__init__()

    @property
    def args_var(self):
        return self._starred_obj

# ...


class Decorator(PyccelAstNode):
    """ Class representing a function decorator.
    For now this is just designed to handle the pyccel decorators

    Parameters
    ----------
    name : str
            The name of the decorator
    """
    __slots__ = ('_name',)
    _attribute_nodes = ()

    def __init__(self, name):
        self._name = name
        super().__init__()

    @property
    def name(self):
        """ Return the name of the decorator
        """
        return self._name

#==============================================================================
<|MERGE_RESOLUTION|>--- conflicted
+++ resolved
@@ -164,11 +164,7 @@
         return self._obj
 
     def __repr__(self):
-<<<<<<< HEAD
-        return f'{self.name} as {self.local_alias}'
-=======
-        return f'{self.object} as {self.target}'
->>>>>>> 5e514f2c
+        return f'{self.object} as {self.local_alias}'
 
     def __eq__(self, string):
         if isinstance(string, str):
