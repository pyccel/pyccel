#!/usr/bin/python
# -*- coding: utf-8 -*-

import importlib

from collections.abc import Iterable

from sympy.core import cache
from sympy import sympify
from sympy import Add as sp_Add, Mul as sp_Mul, Pow as sp_Pow
from sympy import Integral, Symbol, Tuple
from sympy import Lambda, preorder_traversal
from sympy import Integer as sp_Integer
from sympy import Float as sp_Float, Rational as sp_Rational
from sympy import preorder_traversal

from sympy.simplify.radsimp   import fraction
from sympy.core.compatibility import with_metaclass
from sympy.core.compatibility import is_sequence
from sympy.core.assumptions   import StdFactKB
from sympy.core.operations    import LatticeOp
from sympy.core.relational    import Relational
from sympy.core.relational    import Eq as sp_Eq, Ne as sp_Ne, Lt as sp_Lt, Gt as sp_Gt, Le as sp_Le, Ge as sp_Ge
from sympy.core.singleton     import Singleton, S
from sympy.core.function      import Function, Application
from sympy.core.function      import Derivative, UndefinedFunction as sp_UndefinedFunction
from sympy.core.function      import _coeff_isneg
from sympy.core.numbers       import ImaginaryUnit
from sympy.core.basic         import Atom
from sympy.core.expr          import Expr, AtomicExpr
from sympy.logic.boolalg      import And as sp_And, Not as sp_Not, Or as sp_Or
from sympy.logic.boolalg      import Boolean as sp_Boolean, BooleanTrue as sp_BooleanTrue, BooleanFalse as sp_BooleanFalse
from sympy.tensor             import Idx, Indexed, IndexedBase

from sympy.matrices.matrices            import MatrixBase
from sympy.matrices.expressions.matexpr import MatrixSymbol, MatrixElement
from sympy.tensor.array.ndim_array      import NDimArray
from sympy.utilities.iterables          import iterable
from sympy.utilities.misc               import filldedent


from .basic import Basic, PyccelAstNode
from .builtins import Enumerate, Len, List, Map, Range, Zip, PythonTuple
from .datatypes import (datatype, DataType, CustomDataType, NativeSymbol,
                        NativeInteger, NativeBool, NativeReal,
                        NativeComplex, NativeRange, NativeTensor, NativeString,
                        NativeGeneric, NativeTuple, default_precision)

from .functionalexpr import GeneratorComprehension as GC
from .functionalexpr import FunctionalFor

# TODO [YG, 12.03.2020]: Move non-Python constructs to other modules
# TODO [YG, 12.03.2020]: Rename classes to avoid name clashes in pyccel/ast
# NOTE: commented-out symbols are never used in Pyccel
__all__ = (
    'Add','Mul','Pow',
    'And','Or','Not',
    'Eq', 'Ne', 'Lt', 'Le', 'Gt', 'Ge',
    'BooleanFalse', 'BooleanTrue',
    'Float', 'Integer',
    'AddOp',
    'AliasAssign',
    'AnnotatedComment',
    'Argument',
    'AsName',
    'Assert',
    'Assign',
    'AstError',
    'AstFunctionResultError',
    'AugAssign',
    'Block',
    'Break',
    'ClassDef',
    'CodeBlock',
    'Comment',
    'CommentBlock',
    'Concatenate',
    'ConstructorCall',
    'Continue',
    'Declare',
    'Del',
    'DivOp',
    'Dlist',
    'DoConcurrent',
    'DottedName',
    'DottedVariable',
    'EmptyLine',
    'ErrorExit',
    'Eval',
    'Exit',
    'F2PYFunctionDef',
    'For',
    'ForAll',
    'ForIterator',
    'FunctionCall',
    'FunctionDef',
    'GetDefaultFunctionArg',
    'If',
    'IfTernaryOperator',
    'Import',
    'IndexedElement',
    'IndexedVariable',
    'Interface',
    'Is',
    'IsNot',
    'Load',
    'ModOp',
    'Module',
    'MulOp',
    'NativeOp',
    'NewLine',
    'Nil',
    'ParallelBlock',
    'ParallelRange',
    'Pass',
    'Pow',
    'Product',
    'Program',
    'PythonFunction',
    'Random',
    'Return',
    'SeparatorComment',
    'Slice',
    'StarredArguments',
    'String',
    'SubOp',
    'Subroutine',
    'SumFunction',
    'SymbolicAssign',
    'SymbolicPrint',
    'SympyFunction',
    'Tensor',
    'Tile',
    'TupleImport',
    'TupleVariable',
    'ValuedArgument',
    'ValuedVariable',
    'Variable',
    'Void',
    'VoidFunction',
    'While',
    'With',
    '_atomic',
#    'allocatable_like',
    'collect_vars',
    'create_variable',
    'extract_subexpressions',
#    'float2int',
    'get_assigned_symbols',
    'get_initial_value',
    'get_iterable_ranges',
    'inline',
    'int2float',
#    'is_simple_assign',
    'local_sympify',
#    'operator',
#    'op_registry',
    'subs'
)

#==============================================================================
local_sympify = {
    'N'    : Symbol('N'),
    'S'    : Symbol('S'),
    'zeros': Symbol('zeros'),
    'ones' : Symbol('ones'),
    'Point': Symbol('Point')
}

#==============================================================================
class AstError(Exception):
    pass

class AstFunctionResultError(AstError):
    def __init__(self, var):
        if isinstance(var, (list, tuple, Tuple)):
            var = ', '.join(str(i) for i in var)

        msg = 'Found allocatable result(s) that is/are not inout [{}]'.format(var)

        # Call the base class constructor with the parameters it needs
        super(AstFunctionResultError, self).__init__(msg)

# Pow, Add, Mul need to inherite sympy.Boolean to be able to use them in a logical expression

class Pow(sp_Pow, sp_Boolean, PyccelAstNode):

    def _eval_subs(self, old, new):
        args = self.args
        args_ = [self.base._subs(old, new),self.exp._subs(old, new)]
        args  = [args_[i] if args_[i] else args[i] for i in range(len(args))]
        expr = Pow(args[0], args[1], evaluate=False)
        return expr

    def _eval_evalf(self,prec):
        return sp_Pow(self.base,self.exp).evalf(prec)

class Add(sp_Add, sp_Boolean, PyccelAstNode):
    pass
class Mul(sp_Mul, sp_Boolean, PyccelAstNode):
    pass
#TODO add Functioncall class and use it instead of UndefinedFunction of sympy
#because  And(f(x,y), expr) won't work
#class UndefinedFunction(sp_UndefinedFunction, PyccelAstNode):
#    pass
class BooleanTrue(sp_BooleanTrue, PyccelAstNode):
    pass
class BooleanFalse(sp_BooleanFalse, PyccelAstNode):
    pass
class Integer(sp_Integer, PyccelAstNode):
    pass
class Float(sp_Float, PyccelAstNode):
    pass
class Eq(sp_Eq, PyccelAstNode):
    pass
class Ne(sp_Ne, PyccelAstNode):
    pass
class Lt(sp_Lt, PyccelAstNode):
    pass
class Le(sp_Le, PyccelAstNode):
    pass
class Gt(sp_Gt, PyccelAstNode):
    pass
class Ge(sp_Ge, PyccelAstNode):
    pass

class And(sp_And, PyccelAstNode):
    def __new__(cls, *args, **options):
        args = [type(e).__mro__[1](*e.args, evaluate=False) if isinstance(e,(Eq,Ne,Lt,Le,Gt,Ge)) else e for e in args]
        return sp_And.__new__(cls, *args, **options)
class Or(sp_Or, PyccelAstNode):
    def __new__(cls, *args, **options):
        args = [type(e).__mro__[1](*e.args, evaluate=False) if isinstance(e,(Eq,Ne,Lt,Le,Gt,Ge)) else e for e in args]
        return sp_Or.__new__(cls, *args, **options)
class Not(sp_Not, PyccelAstNode):
    def __new__(cls, *args, **options):
        args = [type(e).__mro__[1](*e.args, evaluate=False) if isinstance(e,(Eq,Ne,Lt,Le,Gt,Ge)) else e for e in args]
        return sp_Not.__new__(cls, *args, **options)

# TODO - add EmptyStmt => empty lines
#      - update code examples
#      - add examples
#      - Function case
#      - AnnotatedComment case
#      - use Tuple after checking the object is iterable:'funcs=Tuple(*funcs)'
#      - add a new Idx that uses Variable instead of Symbol


def subs(expr, new_elements):
    """
    Substitutes old for new in an expression after sympifying args.

    Parameters
    ----------
    new_elements : list of tuples like [(x,2)(y,3)]
    """

    if len(list(new_elements)) == 0:
        return expr
    if isinstance(expr, (list, tuple, Tuple)):
        return [subs(i, new_elements) for i in expr]

    elif isinstance(expr, While):
        test = subs(expr.test, new_elements)
        body = subs(expr.body, new_elements)
        return While(test, body)

    elif isinstance(expr, For):
        target = subs(expr.target, new_elements)
        it = subs(expr.iterable, new_elements)
        target = expr.target
        it = expr.iterable
        body = subs(expr.body, new_elements)
        return For(target, it, body)

    elif isinstance(expr, If):
        args = []
        for block in expr.args:
            test = block[0]
            stmts = block[1]
            t = subs(test, new_elements)
            s = subs(stmts, new_elements)
            args.append((t, s))
        return If(*args)

    elif isinstance(expr, Return):

        for i in new_elements:
            expr = expr.subs(i[0],i[1])
        return expr

    elif isinstance(expr, Assign):
        new_expr = expr.subs(new_elements)
        new_expr.set_fst(expr.fst)
        return new_expr
    elif isinstance(expr, Expr):
        return expr.subs(new_elements)

    else:
        return expr


def allocatable_like(expr, verbose=False):
    """
    finds attributs of an expression

    Parameters
    ----------
    expr: Expr
        a pyccel expression

    verbose: bool
        talk more
    """

    if isinstance(expr, (Variable, IndexedVariable, IndexedElement)):
        return expr
    elif isinstance(expr, str):
        # if the rhs is a string
        return expr
    elif isinstance(expr, Expr):
        args = [expr]
        while args:
            a = args.pop()
            # XXX: This is a hack to support non-Basic args
            if isinstance(a, str):
                continue

            if a.is_Mul:
                if _coeff_isneg(a):
                    if a.args[0] is S.NegativeOne:
                        a = a.as_two_terms()[1]
                    else:
                        a = -a
                (n, d) = fraction(a)
                if n.is_Integer:
                    args.append(d)
                    continue  # won't be -Mul but could be Add
                elif d is not S.One:
                    if not d.is_Integer:
                        args.append(d)
                    args.append(n)
                    continue  # could be -Mul
            elif a.is_Add:
                aargs = list(a.args)
                negs = 0
                for (i, ai) in enumerate(aargs):
                    if _coeff_isneg(ai):
                        negs += 1
                        args.append(-ai)
                    else:
                        args.append(ai)
                continue
            if a.is_Pow and a.exp is S.NegativeOne:
                args.append(a.base)  # won't be -Mul but could be Add
                continue
            if a.is_Mul or a.is_Pow or a.is_Function or isinstance(a,
                    Derivative) or isinstance(a, Integral):

                o = Symbol(a.func.__name__.upper())
            if not a.is_Symbol and not isinstance(a, (IndexedElement,
                    Function)):
                args.extend(a.args)
            if isinstance(a, Function):
                if verbose:
                    print('Functions not yet available')
                return None
            elif isinstance(a, (Variable, IndexedVariable,
                            IndexedElement)):
                return a
            elif a.is_Symbol:
                raise TypeError('Found an unknown symbol {0}'.format(str(a)))
    else:
        raise TypeError('Unexpected type {0}'.format(type(expr)))



def _atomic(e, cls=None,ignore=()):

    """Return atom-like quantities as far as substitution is
    concerned: Functions and DottedVarviables, Variables. we don't
    return atoms that are inside such quantities too
    """

    pot = preorder_traversal(e)
    seen = []
    atoms_ = []
    if cls is None:
        cls = (Application, DottedVariable, Variable,
               IndexedVariable,IndexedElement)

    for p in pot:
        if p in seen or isinstance(p, ignore):
            pot.skip()
            continue
        seen.append(p)
        if isinstance(p, cls):
            pot.skip()
            atoms_.append(p)

    return atoms_



def extract_subexpressions(expr):
    """this function takes an expression and returns a list
      of statements if this expression contains sub expressions that need
      to be evaluated outside of the expression


      Parameters
      ----------
      expr : Add, Mul, Pow, Application

    """

    stmts = []
    cls   = (sp_Add, sp_Mul, sp_Pow, sp_And,
             sp_Or, sp_Eq, sp_Ne, sp_Lt, sp_Gt,
             sp_Le, sp_Ge)

    id_cls = (Symbol, Indexed, IndexedBase,
              DottedVariable, sp_Float, sp_Integer,
              sp_Rational, ImaginaryUnit,sp_Boolean,
              BooleanTrue, BooleanFalse, String,
              ValuedArgument, Nil, List, PythonTuple,
              StarredArguments)

    func_names = ('diag', 'empty', 'zip', 'enumerate')
    #TODO put only imported functions
    def substitute(expr):
        if isinstance(expr, id_cls):
            return expr
        if isinstance(expr, cls):
            args = expr.args
            args = [substitute(arg) for arg in args]
            return expr.func(*args, evaluate=False)
        elif isinstance(expr, Application):
            args = substitute(expr.args)

            if str(expr.func) in func_names:
                var = create_variable(expr)
                expr = expr.func(*args, evaluate=False)
                expr = Assign(var, expr)
                stmts.append(expr)

                return var
            else:
                expr = expr.func(*args, evaluate=False)
                return expr
        elif isinstance(expr, GC):
            stmts.append(expr)
            return expr.lhs
        elif isinstance(expr,IfTernaryOperator):
            var = create_variable(expr)
            new = Assign(var, expr)
            new.set_fst(expr.fst)
            stmts.append(new)
            return var
        elif isinstance(expr, List):
            args = []
            for i in expr:
                args.append(substitute(i))

            return List(*args, sympify=False)

        elif isinstance(expr, (Tuple, tuple, list)):
            args = []

            for i in expr:
                args.append(substitute(i))
            return args

        else:
            raise TypeError('statment {} not supported yet'.format(type(expr)))


    new_expr  = substitute(expr)
    return stmts, new_expr



def collect_vars(ast):
    """ collect variables in order to be declared"""
    #TODO use the namespace to get the declared variables
    variables = {}
    def collect(stmt):

        if isinstance(stmt, Variable):
            if not isinstance(stmt.name, DottedName):
                variables[stmt.name] = stmt
        elif isinstance(stmt, (tuple, Tuple, list)):
            for i in stmt:
                collect(i)
        if isinstance(stmt, For):
            collect(stmt.target)
            collect(stmt.body)
        elif isinstance(stmt, FunctionalFor):
            collect(stmt.lhs)
            collect(stmt.loops)
        elif isinstance(stmt, If):
            collect(stmt.bodies)
        elif isinstance(stmt, (While, CodeBlock)):
            collect(stmt.body)
        elif isinstance(stmt, (Assign, AliasAssign, AugAssign)):
            collect(stmt.lhs)
            if isinstance(stmt.rhs, (Linspace, Diag, Where)):
                collect(stmt.rhs.index)



    collect(ast)
    return variables.values()

def inline(func, args):
        local_vars = func.local_vars
        body = func.body
        body = subs(body, zip(func.arguments, args))
        return Block(str(func.name), local_vars, body)


def int2float(expr):
    return expr

def float2int(expr):
    return expr

def create_variable(expr):
    """."""

    import numpy as np
    try:
        name = 'Dummy_' + str(abs(hash(expr)
                                  + np.random.randint(500)))[-4:]
    except:
        name = 'Dymmy_' + str(abs(np.random.randint(500)))[-4:]

    return Symbol(name)

<<<<<<< HEAD
=======
class Pow(sp_Pow):

    def _eval_subs(self, old, new):
        args = self.args
        args_ = [self.base._subs(old, new),self.exp._subs(old, new)]
        args  = [args_[i] if args_[i] else args[i] for i in range(len(args))]
        expr = Pow(args[0], args[1], evaluate=False)
        return expr

    def _eval_evalf(self, prec):
        return sp_Pow(self.base,self.exp).evalf(prec)

    def _eval_is_positive(self):
        #we do this inorder to infere the type of Pow expression correctly
        return self.is_real

    @property
    def is_real(self):
        return self._args[0].is_real and self._args[1].is_real

    @property
    def is_integer(self):
        return self._args[0].is_integer and self._args[1].is_integer

    @property
    def is_complex(self):
        return self._args[0].is_complex and self._args[1].is_complex

>>>>>>> 5260abaf
class DottedName(Basic):

    """
    Represents a dotted variable.

    Examples
    --------
    >>> from pyccel.ast.core import DottedName
    >>> DottedName('matrix', 'n_rows')
    matrix.n_rows
    >>> DottedName('pyccel', 'stdlib', 'parallel')
    pyccel.stdlib.parallel
    """

    def __new__(cls, *args):
        return Basic.__new__(cls, *args)

    @property
    def name(self):
        return self._args

    def __str__(self):
        return """.""".join(str(n) for n in self.name)

    def _sympystr(self, printer):
        sstr = printer.doprint
        return """.""".join(sstr(n) for n in self.name)


class AsName(Basic):

    """
    Represents a renaming of a variable, used with Import.

    Examples
    --------
    >>> from pyccel.ast.core import AsName
    >>> AsName('new', 'old')
    new as old
    """

    def __new__(cls, name, target):

        # TODO check

        return Basic.__new__(cls, name, target)

    @property
    def name(self):
        return self._args[0]

    @property
    def target(self):
        return self._args[1]

    def _sympystr(self, printer):
        sstr = printer.doprint
        return '{0} as {1}'.format(sstr(self.name), sstr(self.target))


class Dlist(Basic, PyccelAstNode):

    """ this is equivalent to the zeros function of numpy arrays for the python list.

    Parameters
    ----------
    value : Expr
           a sympy expression which represents the initilized value of the list

    shape : the shape of the array
    """

    def __new__(cls, val, length):
        return Basic.__new__(cls, val, length)

    @property
    def val(self):
        return self._args[0]

    @property
    def length(self):
        return self._args[1]


class Assign(Basic):

    """Represents variable assignment for code generation.

    Parameters
    ----------
    lhs : Expr
        Sympy object representing the lhs of the expression. These should be
        singular objects, such as one would use in writing code. Notable types
        include Symbol, MatrixSymbol, MatrixElement, and Indexed. Types that
        subclass these types are also supported.

    rhs : Expr
        Sympy object representing the rhs of the expression. This can be any
        type, provided its shape corresponds to that of the lhs. For example,
        a Matrix type can be assigned to MatrixSymbol, but not to Symbol, as
        the dimensions will not align.

    strict: bool
        if True, we do some verifications. In general, this can be more
        complicated and is treated in pyccel.syntax.

    status: None, str
        if lhs is not allocatable, then status is None.
        otherwise, status is {'allocated', 'unallocated'}

    like: None, Variable
        contains the name of the variable from which the lhs will be cloned.

    Examples
    --------
    >>> from sympy import symbols, MatrixSymbol, Matrix
    >>> from pyccel.ast.core import Assign
    >>> x, y, z = symbols('x, y, z')
    >>> Assign(x, y)
    x := y
    >>> Assign(x, 0)
    x := 0
    >>> A = MatrixSymbol('A', 1, 3)
    >>> mat = Matrix([x, y, z]).T
    >>> Assign(A, mat)
    A := Matrix([[x, y, z]])
    >>> Assign(A[0, 1], x)
    A[0, 1] := x

    """

    def __new__(
        cls,
        lhs,
        rhs,
        strict=False,
        status=None,
        like=None,
        ):
        cls._strict = strict

        if strict:
            lhs = sympify(lhs, locals=local_sympify)
            rhs = sympify(rhs, locals=local_sympify)

            # Tuple of things that can be on the lhs of an assignment

            assignable = (Symbol, MatrixSymbol, MatrixElement, Indexed,
                          Idx)

            # if not isinstance(lhs, assignable):
            #    raise TypeError("Cannot assign to lhs of type %s." % type(lhs))
            # Indexed types implement shape, but don't define it until later. This
            # causes issues in assignment validation. For now, matrices are defined
            # as anything with a shape that is not an Indexed

            lhs_is_mat = hasattr(lhs, 'shape') and not isinstance(lhs,
                    Indexed)
            rhs_is_mat = hasattr(rhs, 'shape') and not isinstance(rhs,
                    Indexed)

            # If lhs and rhs have same structure, then this assignment is ok

            if lhs_is_mat:
                if not rhs_is_mat:
                    raise ValueError('Cannot assign a scalar to a matrix.')
                elif lhs.shape != rhs.shape:
                    raise ValueError("Dimensions of lhs and rhs don't align.")
            elif rhs_is_mat and not lhs_is_mat:
                raise ValueError('Cannot assign a matrix to a scalar.')
        return Basic.__new__(cls, lhs, rhs, status, like)

    def _sympystr(self, printer):
        sstr = printer.doprint
        return '{0} := {1}'.format(sstr(self.lhs), sstr(self.rhs))

    @property
    def lhs(self):
        return self._args[0]

    @property
    def rhs(self):
        return self._args[1]

    # TODO : remove

    @property
    def expr(self):
        return self.rhs

    @property
    def status(self):
        return self._args[2]

    @property
    def like(self):
        return self._args[3]

    @property
    def strict(self):
        return self._strict

    @property
    def is_alias(self):
        """Returns True if the assignment is an alias."""

        # TODO to be improved when handling classes

        lhs = self.lhs
        rhs = self.rhs
        cond = isinstance(rhs, Variable) and rhs.rank > 0
        cond = cond or isinstance(rhs, IndexedElement)
        cond = cond or isinstance(rhs, IndexedVariable)
        cond = cond and isinstance(lhs, Symbol)
        cond = cond or isinstance(rhs, Variable) and rhs.is_pointer
        return cond

    @property
    def is_symbolic_alias(self):
        """Returns True if the assignment is a symbolic alias."""

        # TODO to be improved when handling classes

        lhs = self.lhs
        rhs = self.rhs
        if isinstance(lhs, Variable):
            return isinstance(lhs.dtype, NativeSymbol)
        elif isinstance(lhs, Symbol):
            if isinstance(rhs, Range):
                return True
            elif isinstance(rhs, Variable):
                return isinstance(rhs.dtype, NativeSymbol)
            elif isinstance(rhs, Symbol):
                return True

        return False


class CodeBlock(Basic):

    """Represents a list of stmt for code generation.
       we use it when a single statement in python
       produce multiple statement in the targeted language
    """

    def __new__(cls, body):
        ls = []
        for i in body:
            if isinstance(i, CodeBlock):
                ls += i.body
            else:
                ls.append(i)

        obj = Basic.__new__(cls, ls)
        if len(ls)>0 and isinstance(ls[-1], (Assign, AugAssign)):
            obj.set_fst(ls[-1].fst)
        return obj

    @property
    def body(self):
        return self._args[0]

    @property
    def lhs(self):
        return self.body[-1].lhs


class AliasAssign(Basic):

    """Represents aliasing for code generation. An alias is any statement of the
    form `lhs := rhs` where

    Parameters
    ----------
    lhs : Symbol
        at this point we don't know yet all information about lhs, this is why a
        Symbol is the appropriate type.

    rhs : Variable, IndexedVariable, IndexedElement
        an assignable variable can be of any rank and any datatype, however its
        shape must be known (not None)

    Examples
    --------
    >>> from sympy import Symbol
    >>> from pyccel.ast.core import AliasAssign
    >>> from pyccel.ast.core import Variable
    >>> n = Variable('int', 'n')
    >>> x = Variable('int', 'x', rank=1, shape=[n])
    >>> y = Symbol('y')
    >>> AliasAssign(y, x)

    """

    def __new__(cls, lhs, rhs):
        return Basic.__new__(cls, lhs, rhs)

    def _sympystr(self, printer):
        sstr = printer.doprint
        return '{0} := {1}'.format(sstr(self.lhs), sstr(self.rhs))

    @property
    def lhs(self):
        return self._args[0]

    @property
    def rhs(self):
        return self._args[1]


class SymbolicAssign(Basic):

    """Represents symbolic aliasing for code generation. An alias is any statement of the
    form `lhs := rhs` where

    Parameters
    ----------
    lhs : Symbol

    rhs : Range

    Examples
    --------
    >>> from sympy import Symbol
    >>> from pyccel.ast.core import SymbolicAssign
    >>> from pyccel.ast.core import Range
    >>> r = Range(0, 3)
    >>> y = Symbol('y')
    >>> SymbolicAssign(y, r)

    """

    def __new__(cls, lhs, rhs):
        return Basic.__new__(cls, lhs, rhs)

    def _sympystr(self, printer):
        sstr = printer.doprint
        return '{0} := {1}'.format(sstr(self.lhs), sstr(self.rhs))

    @property
    def lhs(self):
        return self._args[0]

    @property
    def rhs(self):
        return self._args[1]


# The following are defined to be sympy approved nodes. If there is something
# smaller that could be used, that would be preferable. We only use them as
# tokens.

class NativeOp(with_metaclass(Singleton, Basic)):

    """Base type for native operands."""

    pass


class AddOp(NativeOp):

    _symbol = '+'


class SubOp(NativeOp):

    _symbol = '-'


class MulOp(NativeOp):

    _symbol = '*'


class DivOp(NativeOp):

    _symbol = '/'


class ModOp(NativeOp):

    _symbol = '%'


op_registry = {
    '+': AddOp(),
    '-': SubOp(),
    '*': MulOp(),
    '/': DivOp(),
    '%': ModOp(),
    }


def operator(op):
    """Returns the operator singleton for the given operator"""

    if op.lower() not in op_registry:
        raise ValueError('Unrecognized operator ' + op)
    return op_registry[op]


class AugAssign(Assign):
    r"""
    Represents augmented variable assignment for code generation.

    Parameters
    ----------
    lhs : Expr
        Sympy object representing the lhs of the expression. These should be
        singular objects, such as one would use in writing code. Notable types
        include Symbol, MatrixSymbol, MatrixElement, and Indexed. Types that
        subclass these types are also supported.

    op : NativeOp
        Operator (+, -, /, \*, %).

    rhs : Expr
        Sympy object representing the rhs of the expression. This can be any
        type, provided its shape corresponds to that of the lhs. For example,
        a Matrix type can be assigned to MatrixSymbol, but not to Symbol, as
        the dimensions will not align.

    strict: bool
        if True, we do some verifications. In general, this can be more
        complicated and is treated in pyccel.syntax.

    status: None, str
        if lhs is not allocatable, then status is None.
        otherwise, status is {'allocated', 'unallocated'}

    like: None, Variable
        contains the name of the variable from which the lhs will be cloned.

    Examples
    --------
    >>> from pyccel.ast.core import Variable
    >>> from pyccel.ast.core import AugAssign
    >>> s = Variable('int', 's')
    >>> t = Variable('int', 't')
    >>> AugAssign(s, '+', 2 * t + 1)
    s += 1 + 2*t
    """

    def __new__(
        cls,
        lhs,
        op,
        rhs,
        strict=False,
        status=None,
        like=None,
        ):
        cls._strict = strict
        if strict:
            lhs = sympify(lhs, locals=local_sympify)
            rhs = sympify(rhs, locals=local_sympify)

            # Tuple of things that can be on the lhs of an assignment

            assignable = (Symbol, MatrixSymbol, MatrixElement, Indexed)
            if not isinstance(lhs, assignable):
                raise TypeError('Cannot assign to lhs of type %s.'
                                % type(lhs))

            # Indexed types implement shape, but don't define it until later. This
            # causes issues in assignment validation. For now, matrices are defined
            # as anything with a shape that is not an Indexed

            lhs_is_mat = hasattr(lhs, 'shape') and not isinstance(lhs,
                    Indexed)
            rhs_is_mat = hasattr(rhs, 'shape') and not isinstance(rhs,
                    Indexed)

            # If lhs and rhs have same structure, then this assignment is ok

            if lhs_is_mat:
                if not rhs_is_mat:
                    raise ValueError('Cannot assign a scalar to a matrix.'
                            )
                elif lhs.shape != rhs.shape:
                    raise ValueError("Dimensions of lhs and rhs don't align."
                            )
            elif rhs_is_mat and not lhs_is_mat:
                raise ValueError('Cannot assign a matrix to a scalar.')

        if isinstance(op, str):
            op = operator(op)
        elif op not in list(op_registry.values()):
            raise TypeError('Unrecognized Operator')

        return Basic.__new__(
            cls,
            lhs,
            op,
            rhs,
            status,
            like,
            )

    def _sympystr(self, printer):
        sstr = printer.doprint
        return '{0} {1}= {2}'.format(sstr(self.lhs), self.op._symbol,
                sstr(self.rhs))

    @property
    def lhs(self):
        return self._args[0]

    @property
    def op(self):
        return self._args[1]

    @property
    def rhs(self):
        return self._args[2]

    @property
    def status(self):
        return self._args[3]

    @property
    def like(self):
        return self._args[4]

    @property
    def strict(self):
        return self._strict


class While(Basic):

    """Represents a 'while' statement in the code.

    Expressions are of the form:
        "while test:
            body..."

    Parameters
    ----------
    test : expression
        test condition given as a sympy expression
    body : sympy expr
        list of statements representing the body of the While statement.

    Examples
    --------
    >>> from sympy import Symbol
    >>> from pyccel.ast.core import Assign, While
    >>> n = Symbol('n')
    >>> While((n>1), [Assign(n,n-1)])
    While(n > 1, (n := n - 1,))
    """

    def __new__(cls, test, body, local_vars=[]):
        test = sympify(test, locals=local_sympify)

        if iterable(body):
            body = CodeBlock((sympify(i, locals=local_sympify) for i in body))
        elif not isinstance(body,CodeBlock):
            raise TypeError('body must be an iterable or a CodeBlock')
        return Basic.__new__(cls, test, body, local_vars)

    @property
    def test(self):
        return self._args[0]

    @property
    def body(self):
        return self._args[1]

    @property
    def local_vars(self):
        return self._args[2]


class With(Basic):

    """Represents a 'with' statement in the code.

    Expressions are of the form:
        "while test:
            body..."

    Parameters
    ----------
    test : expression
        test condition given as a sympy expression
    body : sympy expr
        list of statements representing the body of the With statement.

    Examples
    --------

    """

    # TODO check prelude and epilog

    def __new__(
        cls,
        test,
        body,
        settings,
        ):
        test = sympify(test, locals=local_sympify)

        if iterable(body):
            body = CodeBlock((sympify(i, locals=local_sympify) for i in body))
        elif not isinstance(body,CodeBlock):
            raise TypeError('body must be an iterable')

        return Basic.__new__(cls, test, body, settings)

    @property
    def test(self):
        return self._args[0]

    @property
    def body(self):
        return self._args[1]

    @property
    def settings(self):
        return self._args[2]

    @property
    def block(self):
        methods = self.test.cls_base.methods
        for i in methods:
            if str(i.name) == '__enter__':
                enter = i
            elif str(i.name) == '__exit__':
                exit = i
        enter = inline(enter,[])
        exit =  inline(exit, [])

        # TODO check if enter is empty or not first

        body = enter.body.body
        body += self.body.body
        body += exit.body.body
        return Block('with', [], body)


class Product(Basic):

    """
    Represents a Product stmt.

    """

    def __new__(cls, *args):
        if not isinstance(args, (tuple, list, Tuple)):
            raise TypeError('args must be an iterable')
        elif len(args) < 2:
            return args[0]
        return Basic.__new__(cls, *args)

    @property
    def elements(self):
        return self._args


class Tile(Range):

    """
    Representes a tile.

    Examples
    --------
    >>> from pyccel.ast.core import Variable
    >>> from pyccel.ast.core import Tile
    >>> from sympy import Symbol
    >>> s = Variable('int', 's')
    >>> e = Symbol('e')
    >>> Tile(s, e, 1)
    Tile(0, n, 1)
    """

    def __new__(cls, start, stop):
        step = 1
        return Range.__new__(cls, start, stop, step)

    @property
    def start(self):
        return self._args[0]

    @property
    def stop(self):
        return self._args[1]

    @property
    def size(self):
        return self.stop - self.start


class ParallelRange(Range):

    """
    Representes a parallel range using OpenMP/OpenACC.

    Examples
    --------
    >>> from pyccel.ast.core import Variable
    """

    pass


# TODO: implement it as an extension of sympy Tensor?

class Tensor(Basic):

    """
    Base class for tensor.

    Examples
    --------
    >>> from pyccel.ast.core import Variable
    >>> from pyccel.ast.core import Range, Tensor
    >>> from sympy import Symbol
    >>> s1 = Variable('int', 's1')
    >>> s2 = Variable('int', 's2')
    >>> e1 = Variable('int', 'e1')
    >>> e2 = Variable('int', 'e2')
    >>> r1 = Range(s1, e1, 1)
    >>> r2 = Range(s2, e2, 1)
    >>> Tensor(r1, r2)
    Tensor(Range(s1, e1, 1), Range(s2, e2, 1), name=tensor)
    """

    def __new__(cls, *args, **kwargs):
        for r in args:
            cond = isinstance(r, Variable) and isinstance(r.dtype,
                    (NativeRange, NativeTensor))
            cond = cond or isinstance(r, (Range, Tensor))

            if not cond:
                raise TypeError('non valid argument, given {0}'.format(type(r)))

        try:
            name = kwargs['name']
        except:
            name = 'tensor'

        args = list(args) + [name]

        return Basic.__new__(cls, *args)

    @property
    def name(self):
        return self._args[-1]

    @property
    def ranges(self):
        return self._args[:-1]

    @property
    def dim(self):
        return len(self.ranges)

    def _sympystr(self, printer):
        sstr = printer.doprint
        txt = ', '.join(sstr(n) for n in self.ranges)
        txt = 'Tensor({0}, name={1})'.format(txt, sstr(self.name))
        return txt


# TODO add a name to a block?

class Block(Basic):

    """Represents a block in the code. A block consists of the following inputs

    Parameters
    ----------
    variables: list
        list of the variables that appear in the block.

    declarations: list
        list of declarations of the variables that appear in the block.

    body: list
        a list of statements

    Examples
    --------
    >>> from pyccel.ast.core import Variable, Assign, Block
    >>> n = Variable('int', 'n')
    >>> x = Variable('int', 'x')
    >>> Block([n, x], [Assign(x,2.*n + 1.), Assign(n, n + 1)])
    Block([n, x], [x := 1.0 + 2.0*n, n := 1 + n])
    """

    def __new__(
        cls,
        name,
        variables,
        body):
        if not isinstance(name, str):
            raise TypeError('name must be of type str')
        if not iterable(variables):
            raise TypeError('variables must be an iterable')
        for var in variables:
            if not isinstance(var, Variable):
                raise TypeError('Only a Variable instance is allowed.')
        if iterable(body):
            body = CodeBlock(body)
        elif not isinstance(body, CodeBlock):
            raise TypeError('body must be an iterable or a CodeBlock')
        return Basic.__new__(cls, name, variables, body)

    @property
    def name(self):
        return self._args[0]

    @property
    def variables(self):
        return self._args[1]

    @property
    def body(self):
        return self._args[2]

    @property
    def declarations(self):
        return [Declare(i.dtype, i) for i in self.variables]


class ParallelBlock(Block):

    """
    Represents a parallel block in the code.
    In addition to block inputs, there is

    Parameters
    ----------
    clauses: list
        a list of clauses

    Examples
    --------
    >>> from pyccel.ast.core import ParallelBlock
    >>> from pyccel.ast.core import Variable, Assign, Block
    >>> n = Variable('int', 'n')
    >>> x = Variable('int', 'x')
    >>> body = [Assign(x,2.*n + 1.), Assign(n, n + 1)]
    >>> variables = [x,n]
    >>> clauses = []
    >>> ParallelBlock(clauses, variables, body)
    # parallel
    x := 1.0 + 2.0*n
    n := 1 + n
    """

    _prefix = '#'

    def __new__(
        cls,
        clauses,
        variables,
        body,
        ):
        if not iterable(clauses):
            raise TypeError('Expecting an iterable for clauses')

        cls._clauses = clauses

        return Block.__new__(cls, variables, body)

    @property
    def clauses(self):
        return self._clauses

    @property
    def prefix(self):
        return self._prefix

    def _sympystr(self, printer):
        sstr = printer.doprint

        prefix = sstr(self.prefix)
        clauses = ' '.join('{0}'.format(sstr(i)) for i in self.clauses)
        body = '\n'.join('{0}'.format(sstr(i)) for i in self.body)

        code = '{0} parallel {1}\n{2}'.format(prefix, clauses, body)
        return code


class Module(Basic):

    """Represents a module in the code. A block consists of the following inputs

    Parameters
    ----------
    variables: list
        list of the variables that appear in the block.

    declarations: list
        list of declarations of the variables that appear in the block.

    funcs: list
        a list of FunctionDef instances

    classes: list
        a list of ClassDef instances

    imports: list, tuple
        list of needed imports

    Examples
    --------
    >>> from pyccel.ast.core import Variable, Assign
    >>> from pyccel.ast.core import ClassDef, FunctionDef, Module
    >>> x = Variable('real', 'x')
    >>> y = Variable('real', 'y')
    >>> z = Variable('real', 'z')
    >>> t = Variable('real', 't')
    >>> a = Variable('real', 'a')
    >>> b = Variable('real', 'b')
    >>> body = [Assign(y,x+a)]
    >>> translate = FunctionDef('translate', [x,y,a,b], [z,t], body)
    >>> attributs   = [x,y]
    >>> methods     = [translate]
    >>> Point = ClassDef('Point', attributs, methods)
    >>> incr = FunctionDef('incr', [x], [y], [Assign(y,x+1)])
    >>> decr = FunctionDef('decr', [x], [y], [Assign(y,x-1)])
    >>> Module('my_module', [], [incr, decr], [Point])
    Module(my_module, [], [FunctionDef(incr, (x,), (y,), [y := 1 + x], [], [], None, False, function), FunctionDef(decr, (x,), (y,), [y := -1 + x], [], [], None, False, function)], [ClassDef(Point, (x, y), (FunctionDef(translate, (x, y, a, b), (z, t), [y := a + x], [], [], None, False, function),), [public])])
    """

    def __new__(
        cls,
        name,
        variables,
        funcs,
        interfaces=[],
        classes=[],
        imports=[],
        ):
        if not isinstance(name, str):
            raise TypeError('name must be a string')

        if not iterable(variables):
            raise TypeError('variables must be an iterable')
        for i in variables:
            if not isinstance(i, Variable):
                raise TypeError('Only a Variable instance is allowed.')

        if not iterable(funcs):
            raise TypeError('funcs must be an iterable')

        for i in funcs:
            if not isinstance(i, FunctionDef):
                raise TypeError('Only a FunctionDef instance is allowed.'
                                )

        if not iterable(classes):
            raise TypeError('classes must be an iterable')
        for i in classes:
            if not isinstance(i, ClassDef):
                raise TypeError('Only a ClassDef instance is allowed.')

        if not iterable(interfaces):
            raise TypeError('interfaces must be an iterable')
        for i in interfaces:
            if not isinstance(i, Interface):
                raise TypeError('Only a Inteface instance is allowed.')

        if not iterable(imports):
            raise TypeError('imports must be an iterable')
        imports = list(imports)
        for i in classes:
            imports += i.imports
        imports = set(imports)  # for unicity
        imports = Tuple(*imports, sympify=False)

        return Basic.__new__(
            cls,
            name,
            variables,
            funcs,
            interfaces,
            classes,
            imports,
            )

    @property
    def name(self):
        return self._args[0]

    @property
    def variables(self):
        return self._args[1]

    @property
    def funcs(self):
        return self._args[2]

    @property
    def interfaces(self):
        return self._args[3]

    @property
    def classes(self):
        return self._args[4]

    @property
    def imports(self):
        return self._args[5]

    @property
    def declarations(self):
        return [Declare(i.dtype, i) for i in self.variables]

    @property
    def body(self):
        return self.interfaces + self.funcs + self.classes


class Program(Basic):

    """Represents a Program in the code. A block consists of the following inputs

    Parameters
    ----------
    variables: list
        list of the variables that appear in the block.

    declarations: list
        list of declarations of the variables that appear in the block.

    funcs: list
        a list of FunctionDef instances

    classes: list
        a list of ClassDef instances

    body: list
        a list of statements

    imports: list, tuple
        list of needed imports

    modules: list, tuple
        list of needed modules

    Examples
    --------
    >>> from pyccel.ast.core import Variable, Assign
    >>> from pyccel.ast.core import ClassDef, FunctionDef, Module
    >>> x = Variable('real', 'x')
    >>> y = Variable('real', 'y')
    >>> z = Variable('real', 'z')
    >>> t = Variable('real', 't')
    >>> a = Variable('real', 'a')
    >>> b = Variable('real', 'b')
    >>> body = [Assign(y,x+a)]
    >>> translate = FunctionDef('translate', [x,y,a,b], [z,t], body)
    >>> attributs   = [x,y]
    >>> methods     = [translate]
    >>> Point = ClassDef('Point', attributs, methods)
    >>> incr = FunctionDef('incr', [x], [y], [Assign(y,x+1)])
    >>> decr = FunctionDef('decr', [x], [y], [Assign(y,x-1)])
    >>> Module('my_module', [], [incr, decr], [Point])
    Module(my_module, [], [FunctionDef(incr, (x,), (y,), [y := 1 + x], [], [], None, False, function), FunctionDef(decr, (x,), (y,), [y := -1 + x], [], [], None, False, function)], [ClassDef(Point, (x, y), (FunctionDef(translate, (x, y, a, b), (z, t), [y := a + x], [], [], None, False, function),), [public])])
    """

    def __new__(
        cls,
        name,
        variables,
        funcs,
        interfaces,
        classes,
        body,
        imports=[],
        modules=[],
        ):

        if not isinstance(name, str):
            raise TypeError('name must be a string')

        if not iterable(variables):
            raise TypeError('variables must be an iterable')

        for i in variables:
            if not isinstance(i, Variable):
                raise TypeError('Only a Variable instance is allowed.')

        if not iterable(funcs):
            raise TypeError('funcs must be an iterable')
        for i in funcs:
            if not isinstance(i, FunctionDef):
                raise TypeError('Only a FunctionDef instance is allowed.'
                                )

        if not iterable(interfaces):
            raise TypeError('interfaces must be an iterable')
        for i in interfaces:
            if not isinstance(i, Interface):
                raise TypeError('Only a Interface instance is allowed.')

        if not iterable(body):
            raise TypeError('body must be an iterable')
        body = CodeBlock(body)

        if not iterable(classes):
            raise TypeError('classes must be an iterable')
        for i in classes:
            if not isinstance(i, ClassDef):
                raise TypeError('Only a ClassDef instance is allowed.')

        if not iterable(imports):
            raise TypeError('imports must be an iterable')

        for i in funcs:
            imports += i.imports
        for i in classes:
            imports += i.imports
        imports = set(imports)  # for unicity
        imports = Tuple(*imports, sympify=False)

        if not iterable(modules):
            raise TypeError('modules must be an iterable')

        # TODO
#        elif isinstance(stmt, list):
#            for s in stmt:
#                body += printer(s) + "\n"

        return Basic.__new__(
            cls,
            name,
            variables,
            funcs,
            interfaces,
            classes,
            body,
            imports,
            modules,
            )

    @property
    def name(self):
        return self._args[0]

    @property
    def variables(self):
        return self._args[1]

    @property
    def funcs(self):
        return self._args[2]

    @property
    def interfaces(self):
        return self._args[3]

    @property
    def classes(self):
        return self._args[4]

    @property
    def body(self):
        return self._args[5]

    @property
    def imports(self):
        return self._args[6]

    @property
    def modules(self):
        return self._args[7]

    @property
    def declarations(self):
        return [Declare(i.dtype, i) for i in self.variables]


class For(Basic):

    """Represents a 'for-loop' in the code.

    Expressions are of the form:
        "for target in iter:
            body..."

    Parameters
    ----------
    target : symbol
        symbol representing the iterator
    iter : iterable
        iterable object. for the moment only Range is used
    body : sympy expr
        list of statements representing the body of the For statement.

    Examples
    --------
    >>> from sympy import symbols, MatrixSymbol
    >>> from pyccel.ast.core import Assign, For
    >>> i,b,e,s,x = symbols('i,b,e,s,x')
    >>> A = MatrixSymbol('A', 1, 3)
    >>> For(i, (b,e,s), [Assign(x,x-1), Assign(A[0, 1], x)])
    For(i, Range(b, e, s), (x := x - 1, A[0, 1] := x))
    """

    def __new__(
        cls,
        target,
        iter,
        body,
        local_vars = [],
        strict=True,
        ):
        if strict:
            target = sympify(target, locals=local_sympify)

            cond_iter = iterable(iter)
            cond_iter = cond_iter or isinstance(iter, (Range, Product,
                    Enumerate, Zip, Map))
            cond_iter = cond_iter or isinstance(iter, Variable) \
                and is_iterable_datatype(iter.dtype)
          #  cond_iter = cond_iter or isinstance(iter, ConstructorCall) \
          #      and is_iterable_datatype(iter.arguments[0].dtype)
            if not cond_iter:
                raise TypeError('iter must be an iterable')

            if iterable(body):
                body = CodeBlock((sympify(i, locals=local_sympify) for i in
                             body))
            elif not isinstance(body,CodeBlock):
                raise TypeError('body must be an iterable or a Codeblock')

        return Basic.__new__(cls, target, iter, body, local_vars)

    @property
    def target(self):
        return self._args[0]

    @property
    def iterable(self):
        return self._args[1]

    @property
    def body(self):
        return self._args[2]

    @property
    def local_vars(self):
        return self._args[3]

    def insert2body(self, stmt):
        self.body.append(stmt)



class DoConcurrent(For):
    pass


class ForAll(Basic):
    """ class that represents the forall statement in fortran"""
    def __new__(cls, iter, target, mask, body):

        if not isinstance(iter, Range):
            raise TypeError('iter must be of type Range')

        return Basic.__new__(cls, iter, target, mask, body)


    @property
    def iter(self):
        return self._args[0]

    @property
    def target(self):
        return self._args[1]

    @property
    def mask(self):
        return self._args[2]

    @property
    def body(self):
        return self._args[3]



class ForIterator(For):

    """Class that describes iterable classes defined by the user."""

    def __new__(
        cls,
        target,
        iter,
        body,
        strict=True,
        ):

        if isinstance(iter, Symbol):
            iter = Range(Len(iter))
        return For.__new__(cls, target, iter, body, strict)

    # TODO uncomment later when we intriduce iterators
    # @property
    # def target(self):
    #    ts = super(ForIterator, self).target

    #    if not(len(ts) == self.depth):
    #        raise ValueError('wrong number of targets')

    #    return ts

    @property
    def depth(self):
        it = self.iterable
        if isinstance(it, Variable):
            if isinstance(it.dtype, NativeRange):
                return 1
            if isinstance(it.dtype, NativeTensor):

                # TODO must be computed

                return 2

            cls_base = it.cls_base
            if not cls_base:
                raise TypeError('cls_base undefined')

            methods = cls_base.methods_as_dict

            it_method = methods['__iter__']

            it_vars = []
            for stmt in it_method.body:
                if isinstance(stmt, Assign):
                    it_vars.append(stmt.lhs)

            n = len(set([str(var.name) for var in it_vars]))
            return n
        else:

            return 1

    @property
    def ranges(self):
        return get_iterable_ranges(self.iterable)


# The following are defined to be sympy approved nodes. If there is something
# smaller that could be used, that would be preferable. We only use them as
# tokens.

class Is(Basic):

    """Represents a is expression in the code.

    Examples
    --------
    >>> from pyccel.ast import Is
    >>> from pyccel.ast import Nil
    >>> from sympy.abc import x
    >>> Is(x, Nil())
    Is(x, None)
    """

    def __new__(cls, lhs, rhs):
        return Basic.__new__(cls, lhs, rhs)

    @property
    def lhs(self):
        return self._args[0]

    @property
    def rhs(self):
        return self._args[1]


class IsNot(Basic):

    """Represents a is expression in the code.

    Examples
    --------
    >>> from pyccel.ast import IsNot
    >>> from pyccel.ast import Nil
    >>> from sympy.abc import x
    >>> IsNot(x, Nil())
    IsNot(x, None)
    """

    def __new__(cls, lhs, rhs):
        return Basic.__new__(cls, lhs, rhs)

    @property
    def lhs(self):
        return self._args[0]

    @property
    def rhs(self):
        return self._args[1]



class ConstructorCall(AtomicExpr):

    """
    It  serves as a constructor for undefined function classes.

    Parameters
    ----------
    func: FunctionDef, str
        an instance of FunctionDef or function name

    arguments: list, tuple, None
        a list of arguments.

    kind: str
        'function' or 'procedure'. default value: 'function'
    """

    is_commutative = True

    # TODO improve

    def __new__(
        cls,
        func,
        arguments,
        cls_variable=None,
        kind='function',
        ):
        if not isinstance(func, (FunctionDef, Interface, str)):
            raise TypeError('Expecting func to be a FunctionDef or str')

        if isinstance(func, FunctionDef):
            kind = func.kind

        f_name = func.name

        obj = Basic.__new__(cls, f_name)
        obj._cls_variable = cls_variable

        obj._kind = kind
        obj._func = func
        obj._arguments = arguments

        return obj

    def _sympystr(self, printer):
        sstr = printer.doprint
        name = sstr(self.name)
        args = ''
        if not self.arguments is None:
            args = ', '.join(sstr(i) for i in self.arguments)
        return '{0}({1})'.format(name, args)

    @property
    def func(self):
        return self._func

    @property
    def kind(self):
        return self._kind

    @property
    def arguments(self):
        return self._arguments

    @property
    def cls_variable(self):
        return self._cls_variable

    @property
    def name(self):
        if isinstance(self.func, FunctionDef):
            return self.func.name
        else:
            return self.func



class Nil(Basic):

    """
    class for None object in the code.
    """

    def _sympystr(self, printer):
        sstr = printer.doprint
        return sstr('None')


class Void(Basic):

    pass

class VoidFunction(Basic):
    #this class is used in order to eliminate certain atoms
    # in an arithmitic expression so that we dont take them into
    # consideration
    def __new__(*args):
        return Symbol("""x9846548484665
                      494794564465165161561""")

class Variable(Symbol, PyccelAstNode):

    """Represents a typed variable.

    Parameters
    ----------
    dtype : str, DataType
        The type of the variable. Can be either a DataType,
        or a str (bool, int, real).

    name : str, list, DottedName
        The sympy object the variable represents. This can be either a string
        or a dotted name, when using a Class attribut.

    rank : int
        used for arrays. [Default value: 0]

    allocatable: False
        used for arrays, if we need to allocate memory [Default value: False]

    shape: int or list
        shape of the array. [Default value: None]

    cls_base: class
        class base if variable is an object or an object member

    Examples
    --------
    >>> from sympy import symbols
    >>> from pyccel.ast.core import Variable
    >>> Variable('int', 'n')
    n
    >>> Variable('real', x, rank=2, shape=(n,2), allocatable=True)
    x
    >>> Variable('int', ('matrix', 'n_rows'))
    matrix.n_rows
    """
    is_zero = False

    def __new__(
        cls,
        dtype,
        name,
        rank=0,
        allocatable=False,
        is_stack_array = False,
        is_pointer=False,
        is_target=False,
        is_polymorphic=None,
        is_optional=None,
        shape=None,
        cls_base=None,
        cls_parameters=None,
        order='C',
        precision=0
        ):

        if isinstance(dtype, str) or str(dtype) == '*':

            dtype = datatype(str(dtype))
        elif not isinstance(dtype, DataType):
            raise TypeError('datatype must be an instance of DataType.')

        if allocatable is None:
            allocatable = False
        elif not isinstance(allocatable, bool):
            raise TypeError('allocatable must be a boolean.')

        if is_pointer is None:
            is_pointer = False
        elif not isinstance(is_pointer, bool):
            raise TypeError('is_pointer must be a boolean.')

        if is_target is None:
            is_target = False
        elif not isinstance(is_target, bool):
            raise TypeError('is_target must be a boolean.')

        if is_stack_array is None:
            is_stack_array = False
        elif not isinstance(is_stack_array, bool):
            raise TypeError('is_stack_array must be a boolean.')

        if is_polymorphic is None:
            if isinstance(dtype, CustomDataType):
                is_polymorphic = dtype.is_polymorphic
            else:
                is_polymorphic = False
        elif not isinstance(is_polymorphic, bool):
            raise TypeError('is_polymorphic must be a boolean.')

        if is_optional is None:
            is_optional = False
        elif not isinstance(is_optional, bool):
            raise TypeError('is_optional must be a boolean.')

        if not isinstance(precision,int):
            raise TypeError('precision must be an integer.')

        # if class attribut

        if isinstance(name, str):
            name = name.split(""".""")
            if len(name) == 1:
                name = name[0]
            else:
                name = DottedName(*name)

        if not isinstance(name, (str, DottedName)):
            raise TypeError('Expecting a string or DottedName, given {0}'.format(type(name)))

        if not isinstance(rank, int):
            raise TypeError('rank must be an instance of int.')

        if rank == 0:
            shape = ()

        if not precision:
            if isinstance(dtype, NativeInteger):
                precision = default_precision['int']
            elif isinstance(dtype, NativeReal):
                precision = default_precision['real']
            elif isinstance(dtype, NativeComplex):
                precision = default_precision['complex']
            elif isinstance(dtype, NativeBool):
                precision = default_precision['bool']

        # TODO improve order of arguments

        obj = Basic.__new__(
            cls,
            dtype,
            name,
            rank,
            allocatable,
            shape,
            cls_base,
            cls_parameters,
            is_pointer,
            is_target,
            is_polymorphic,
            is_optional,
            order,
            precision,
            is_stack_array,
            )

        assumptions = {}
        class_type = cls_base \
            or dtype.__class__.__name__.startswith('Pyccel')
        alloweddtypes = (NativeRange, NativeString,
                         NativeSymbol, NativeGeneric, NativeTuple)

        if isinstance(dtype, NativeInteger):
            assumptions['integer'] = True
        elif isinstance(dtype, NativeReal):
            assumptions['real'] = True
        elif isinstance(dtype, NativeComplex):
            assumptions['complex'] = True
        elif isinstance(dtype, NativeBool):
            obj.is_Boolean = True
        elif isinstance(dtype, alloweddtypes) or class_type:
            # No assumptions can be deduced for these types
            pass
        else:
            raise TypeError('Undefined datatype')
        ass_copy = assumptions.copy()
        obj._assumptions = StdFactKB(assumptions)
        obj._assumptions._generator = ass_copy
        return obj

    @property
    def dtype(self):
        return self._args[0]

    @property
    def name(self):
        return self._args[1]

    @property
    def rank(self):
        return self._args[2]

    @property
    def allocatable(self):
        return self._args[3]

    @property
    def shape(self):
        return self._args[4]

    @property
    def cls_base(self):
        return self._args[5]

    @property
    def cls_parameters(self):
        return self._args[6]

    @property
    def is_pointer(self):
        return self._args[7]

    @property
    def is_target(self):
        return self._args[8]

    @property
    def is_polymorphic(self):
        return self._args[9]

    @property
    def is_optional(self):
        return self._args[10]

    @property
    def order(self):
        return self._args[11]

    @property
    def precision(self):
        return self._args[12]

    @property
    def is_stack_array(self):
        return self._args[13]

    @property
    def is_ndarray(self):
        """user friendly method to check if the variable is an ndarray:
            1. have a rank > 0
            2. dtype is one among {int, bool, real, complex}
        """

        if self.rank == 0:
            return False
        return isinstance(self.dtype, (NativeInteger, NativeBool,
                          NativeReal, NativeComplex))

    def __str__(self):
        if isinstance(self.name, (str, DottedName)):
            return str(self.name)
        elif self.name is iterable:
            return """.""".join(str(n) for n in self.name)

    def _sympystr(self, printer):
        sstr = printer.doprint
        if isinstance(self.name, (str, DottedName)):
            return '{}'.format(sstr(self.name))
        elif self.name is iterable:
            return """.""".join(sstr(n) for n in self.name)

    def inspect(self):
        """inspects the variable."""

        print('>>> Variable')
        print( '  name           = {}'.format(self.name))
        print( '  dtype          = {}'.format(self.dtype))
        print( '  rank           = {}'.format(self.rank))
        print( '  allocatable    = {}'.format(self.allocatable))
        print( '  shape          = {}'.format(self.shape))
        print( '  cls_base       = {}'.format(self.cls_base))
        print( '  cls_parameters = {}'.format(self.cls_parameters))
        print( '  is_pointer     = {}'.format(self.is_pointer))
        print( '  is_target      = {}'.format(self.is_target))
        print( '  is_polymorphic = {}'.format(self.is_polymorphic))
        print( '  is_optional    = {}'.format(self.is_optional))
        print( '<<<')

    def clone(self, name, new_class = None, **kwargs):

        # TODO check it is up to date

        if (new_class is None):
            cls = eval(self.__class__.__name__)
        else:
            cls = new_class

        return cls(
            self.dtype,
            name,
            rank=kwargs.pop('rank',self.rank),
            allocatable=kwargs.pop('allocatable',self.allocatable),
            shape=kwargs.pop('shape',self.shape),
            is_pointer=kwargs.pop('is_pointer',self.is_pointer),
            is_target=kwargs.pop('is_target',self.is_target),
            is_polymorphic=kwargs.pop('is_polymorphic',self.is_polymorphic),
            is_optional=kwargs.pop('is_optional',self.is_optional),
            cls_base=kwargs.pop('cls_base',self.cls_base),
            cls_parameters=kwargs.pop('cls_parameters',self.cls_parameters),
            )

    def __getnewargs__(self):
        """used for Pickling self."""

        args = (
            self.dtype,
            self.name,
            self.rank,
            self.allocatable,
            self.is_pointer,
            self.is_polymorphic,
            self.is_optional,
            self.shape,
            self.cls_base,
            self.cls_parameters,
            )
        return args

    def _eval_subs(self, old, new):
        return self

<<<<<<< HEAD
    def _eval_is_positive(self):
        #we do this inorder to infere the type of Pow expression correctly
        return self.is_real


class DottedVariable(AtomicExpr, sp_Boolean, PyccelAstNode):
=======
class DottedVariable(AtomicExpr, Boolean):
>>>>>>> 5260abaf

    """
    Represents a dotted variable.
    """

    def __new__(cls, *args):

        if not isinstance(args[0], (
            Variable,
            Symbol,
            IndexedVariable,
            IndexedElement,
            IndexedBase,
            Indexed,
            Function,
            DottedVariable,
            )):
            raise TypeError('Expecting a Variable or a function call, got instead {0} of type {1}'.format(str(args[0]),
                            type(args[0])))

        if not isinstance(args[1], (
            Variable,
            Symbol,
            IndexedVariable,
            IndexedElement,
            IndexedBase,
            Indexed,
            Function,
            )):
            raise TypeError('Expecting a Variable or a function call, got instead {0} of type {1}'.format(str(args[1]),
                            type(args[1])))

        obj = Basic.__new__(cls, args[0], args[1])
        assumptions = {}

        if args[1].is_integer:
            assumptions['integer'] = True
        elif args[1].is_real:
            assumptions['real'] = True
        elif args[1].is_complex:
            assumptions['complex'] = True

        ass_copy = assumptions.copy()
        obj._assumptions = StdFactKB(assumptions)
        obj._assumptions._generator = ass_copy
        return obj

    @property
    def lhs(self):
        return self._args[0]

    @property
    def rhs(self):
        return self._args[1]

    @property
    def rank(self):
        return self._args[1].rank

    @property
    def dtype(self):
        return self._args[1].dtype

    @property
    def allocatable(self):
        return self._args[1].allocatable

    @property
    def is_pointer(self):
        return self._args[1].is_pointer

    @property
    def is_target(self):
        return self._args[1].is_target

    @property
    def name(self):
        if isinstance(self.lhs, DottedVariable):
            name_0 = self.lhs.name
        else:
            name_0 = str(self.lhs)
        if isinstance(self.rhs, Function):
            name_1 = str(type(self.rhs).__name__)
        elif isinstance(self.rhs, Symbol):
            name_1 = self.rhs.name
        else:
            name_1 = str(self.rhs)
        return name_0 + """.""" + name_1

    def __str__(self):
        return self.name

    def _sympystr(self, Printer):
        return self.name

    @property
    def cls_base(self):
        return self._args[1].cls_base

    @property
    def names(self):
        """Return list of names as strings."""

        ls = []
        for i in [self.lhs, self.rhs]:
            if not isinstance(i, DottedVariable):
                ls.append(str(i))
            else:
                ls += i.names
        return ls

    def _eval_subs(self, old, new):
        return self

    def inspect(self):
        self._args[1].inspect()



class ValuedVariable(Variable):

    """Represents a valued variable in the code.

    Parameters
    ----------
    variable: Variable
        A single variable
    value: Variable, or instance of Native types
        value associated to the variable

    Examples
    --------
    >>> from pyccel.ast.core import ValuedVariable
    >>> n  = ValuedVariable('int', 'n', value=4)
    >>> n
    n := 4
    """

    def __new__(cls, *args, **kwargs):

        # if value is not given, we set it to Nil
        # we also remove value from kwargs,
        # since it is not a valid argument for Variable

        value = kwargs.pop('value', Nil())

        obj = Variable.__new__(cls, *args, **kwargs)

        obj._value = value

        return obj

    @property
    def value(self):
        return self._value

    def _sympystr(self, printer):
        sstr = printer.doprint

        name = sstr(self.name)
        value = sstr(self.value)
        return '{0}={1}'.format(name, value)

class TupleVariable(Variable):

    """Represents a tuple variable in the code.

    Parameters
    ----------
    arg_vars: Iterable
        Multiple variables contained within the tuple

    Examples
    --------
    >>> from pyccel.ast.core import TupleVariable, Variable
    >>> v1 = Variable('int','v1')
    >>> v2 = Variable('bool','v2')
    >>> n  = TupleVariable([v1, v2],'n')
    >>> n
    n
    """

    def __new__(cls, arg_vars, *args, **kwargs):

        # if value is not given, we set it to Nil
        # we also remove value from kwargs,
        # since it is not a valid argument for Variable

        obj = Variable.__new__(cls, NativeTuple(), *args, **kwargs)

        obj._vars = tuple(arg_vars)

        shape = obj.shape
        if (shape[0]!=len(arg_vars)):
            assert(shape[0]%len(arg_vars)==0)
            if isinstance(arg_vars[0].dtype,NativeTuple):
                if arg_vars[0].is_homogeneous:
                    obj._is_homogeneous = True
                    obj._homogeneous_dtype = arg_vars[0].homogeneous_dtype
                else:
                    obj._is_homogeneous = False
            else:
                obj._is_homogeneous = True
                obj._homogeneous_dtype = arg_vars[0].dtype
        else:
            assert(shape[0]==len(arg_vars))
            dtypes = [str(v.dtype) for v in obj._vars]
            obj._is_homogeneous = len(set(dtypes))==1

            if obj._is_homogeneous and isinstance(arg_vars[0].dtype,NativeTuple):
                obj._is_homogeneous = all(a.is_homogeneous for a in arg_vars)
                if obj._is_homogeneous:
                    dtypes = [str(v.homogeneous_dtype) for v in obj._vars]
                    obj._is_homogeneous = len(set(dtypes))==1
                    if obj._is_homogeneous:
                        obj._homogeneous_dtype = arg_vars[0].homogeneous_dtype
            else:
                obj._homogeneous_dtype = arg_vars[0].dtype

        return obj

    def get_vars(self):
        return self._vars

    def get_var(self, variable_idx):
        return self._vars[variable_idx]

    def rename_var(self, variable_idx, new_name):
        self._vars[variable_idx] = self._vars[variable_idx].clone(new_name)

    def __getitem__(self,idx):
        return self.get_var(idx)

    def __iter__(self):
        return self._vars.__iter__()

    def __len__(self):
        return len(self._vars)

    @property
    def is_homogeneous(self):
        return self._is_homogeneous

<<<<<<< HEAD
class Constant(ValuedVariable, PyccelAstNode):
=======
    @property
    def homogeneous_dtype(self):
        assert(self._is_homogeneous)
        return self._homogeneous_dtype

    @property
    def precision(self):
        if self._is_homogeneous:
            return self._vars[0].precision
        else:
            return Variable.precision

class Constant(ValuedVariable):
>>>>>>> 5260abaf

    """

    Examples
    --------

    """

    pass


class Argument(Symbol, PyccelAstNode):

    """An abstract Argument data structure.

    Examples
    --------
    >>> from pyccel.ast.core import Argument
    >>> n = Argument('n')
    >>> n
    n
    """

    pass


class ValuedArgument(Basic):

    """Represents a valued argument in the code.

    Examples
    --------
    >>> from pyccel.ast.core import ValuedArgument
    >>> n = ValuedArgument('n', 4)
    >>> n
    n=4
    """

    def __new__(cls, expr, value):
        if isinstance(expr, str):
            expr = Symbol(expr)

        # TODO should we turn back to Argument

        if not isinstance(expr, Symbol):
            raise TypeError('Expecting an argument')

        return Basic.__new__(cls, expr, value)

    @property
    def argument(self):
        return self._args[0]

    @property
    def value(self):
        return self._args[1]

    @property
    def name(self):
        return self.argument.name

    def _sympystr(self, printer):
        sstr = printer.doprint

        argument = sstr(self.argument)
        value = sstr(self.value)
        return '{0}={1}'.format(argument, value)


class FunctionCall(Basic, PyccelAstNode):

    """Represents a function call in the code.
    """

    def __new__(cls, func, args):

        # ...
        if not isinstance(func, (str, FunctionDef, Function)):
            raise TypeError('> expecting a str, FunctionDef, Function')

        funcdef = None
        if isinstance(func, FunctionDef):
            funcdef = func
            func = func.name
        # ...

        # ...
        if not isinstance(args, (tuple, list, Tuple)):
            raise TypeError('> expecting an iterable')

        args = Tuple(*args, sympify=False)
        # ...

        obj = Basic.__new__(cls, func, args)

        obj._funcdef = funcdef

        return obj

    @property
    def func(self):
        return self._args[0]

    @property
    def arguments(self):
        return self._args[1]

    @property
    def funcdef(self):
        return self._funcdef

class Return(Basic):

    """Represents a function return in the code.

    Parameters
    ----------
    expr : sympy expr
        The expression to return.

    stmts :represent assign stmts in the case of expression return
    """

    def __new__(cls, expr, stmt=None):

        if stmt and not isinstance(stmt, (Assign, CodeBlock)):
            raise TypeError('stmt should only be of type Assign')

        return Basic.__new__(cls, expr, stmt)

    @property
    def expr(self):
        return self._args[0]

    @property
    def stmt(self):
        return self._args[1]

    def __getnewargs__(self):
        """used for Pickling self."""

        args = (self.expr, self.stmt)
        return args


class Interface(Basic):

    """Represent an Interface"""

    def __new__(
        cls,
        name,
        functions,
        hide=False,
        ):
        if not isinstance(name, str):
            raise TypeError('Expecting an str')
        if not isinstance(functions, list):
            raise TypeError('Expecting a list')
        return Basic.__new__(cls, name, functions, hide)

    @property
    def name(self):
        return self._args[0]

    @property
    def functions(self):
        return self._args[1]

    @property
    def hide(self):
        return self.functions[0].hide or self._args[2]

    @property
    def global_vars(self):
        return self.functions[0].global_vars

    @property
    def cls_name(self):
        return self.functions[0].cls_name

    @property
    def kind(self):
        return self.functions[0].kind

    @property
    def imports(self):
        return self.functions[0].imports

    @property
    def decorators(self):
        return self.functions[0].decorators

    @property
    def is_procedure(self):
        return self.functions[0].is_procedure

    def rename(self, newname):
        return Interface(newname, self.functions)


class FunctionDef(Basic):

    """Represents a function definition.

    Parameters
    ----------
    name : str
        The name of the function.

    arguments : iterable
        The arguments to the function.

    results : iterable
        The direct outputs of the function.

    body : iterable
        The body of the function.

    local_vars : list of Symbols
        These are used internally by the routine.

    global_vars : list of Symbols
        Variables which will not be passed into the function.

    cls_name: str
        Class name if the function is a method of cls_name

    hide: bool
        if True, the function definition will not be generated.

    kind: str
        'function' or 'procedure'. default value: 'function'

    is_pure: bool
        True for a function without side effect

    is_elemental: bool
        True for a function that is elemental

    is_private: bool
        True for a function that is private

    is_static: bool
        True for static functions. Needed for f2py

    imports: list, tuple
        a list of needed imports

    decorators: list, tuple
        a list of proporties

    Examples
    --------
    >>> from pyccel.ast.core import Assign, Variable, FunctionDef
    >>> x = Variable('real', 'x')
    >>> y = Variable('real', 'y')
    >>> args        = [x]
    >>> results     = [y]
    >>> body        = [Assign(y,x+1)]
    >>> FunctionDef('incr', args, results, body)
    FunctionDef(incr, (x,), (y,), [y := 1 + x], [], [], None, False, function)

    One can also use parametrized argument, using ValuedArgument

    >>> from pyccel.ast.core import Variable
    >>> from pyccel.ast.core import Assign
    >>> from pyccel.ast.core import FunctionDef
    >>> from pyccel.ast.core import ValuedArgument
    >>> from pyccel.ast.core import GetDefaultFunctionArg
    >>> n = ValuedArgument('n', 4)
    >>> x = Variable('real', 'x')
    >>> y = Variable('real', 'y')
    >>> args        = [x, n]
    >>> results     = [y]
    >>> body        = [Assign(y,x+n)]
    >>> FunctionDef('incr', args, results, body)
    FunctionDef(incr, (x, n=4), (y,), [y := 1 + x], [], [], None, False, function, [])
    """

    def __new__(
        cls,
        name,
        arguments,
        results,
        body,
        local_vars=[],
        global_vars=[],
        cls_name=None,
        hide=False,
        kind='function',
        is_static=False,
        imports=[],
        decorators={},
        header=None,
        is_recursive=False,
        is_pure=False,
        is_elemental=False,
        is_private=False,
        is_header=False,
        arguments_inout=[],
        functions = []):

        # name

        if isinstance(name, str):
            name = Symbol(name)
        elif isinstance(name, (tuple, list)):
            name_ = []
            for i in name:
                if isinstance(i, str):
                    name = name + Symbol(i)
                elif not isinstance(i, Symbol):
                    raise TypeError('Function name must be Symbol or string'
                                    )
            name = tuple(name_)
        elif not isinstance(name, Symbol):

            raise TypeError('Function name must be Symbol or string')

        # arguments

        if not iterable(arguments):
            raise TypeError('arguments must be an iterable')

        # TODO improve and uncomment
#        if not all(isinstance(a, Argument) for a in arguments):
#            raise TypeError("All arguments must be of type Argument")

        arguments = Tuple(*arguments, sympify=False)

        # body

        if iterable(body):
            body = CodeBlock(body)
        elif not isinstance(body,CodeBlock):
            raise TypeError('body must be an iterable or a CodeBlock')

#        body = Tuple(*(i for i in body))
        # results

        if not iterable(results):
            raise TypeError('results must be an iterable')
        results = Tuple(*results, sympify=False)

        # if method

        if cls_name:

            if not isinstance(cls_name, str):
                raise TypeError('cls_name must be a string')

            # if not cls_variable:
             #   raise TypeError('Expecting a instance of {0}'.format(cls_name))

        if kind is None:
            kind = 'function'

        if not isinstance(kind, str):
            raise TypeError('Expecting a string for kind.')

        if not isinstance(is_static, bool):
            raise TypeError('Expecting a boolean for is_static attribute')

        if not kind in ['function', 'procedure']:
            raise ValueError("kind must be one among {'function', 'procedure'}")

        if not iterable(imports):
            raise TypeError('imports must be an iterable')

        if not isinstance(decorators, dict):
            raise TypeError('decorators must be a dict')

        if not isinstance(is_pure, bool):
            raise TypeError('Expecting a boolean for pure')

        if not isinstance(is_elemental, bool):
            raise TypeError('Expecting a boolean for elemental')

        if not isinstance(is_private, bool):
            raise TypeError('Expecting a boolean for private')

        if not isinstance(is_header, bool):
            raise TypeError('Expecting a boolean for header')

        if arguments_inout:
            if not isinstance(arguments_inout, (list, tuple, Tuple)):
                raise TypeError('Expecting an iterable ')

            if not all([isinstance(i, bool) for i in arguments_inout]):
                raise ValueError('Expecting booleans')

        else:
            # TODO shall we keep this?
            arguments_inout = [False for a in arguments]

        if functions:
            for i in functions:
                if not isinstance(i, FunctionDef):
                    raise TypeError('Expecting a FunctionDef')

        return Basic.__new__(
            cls,
            name,
            arguments,
            results,
            body,
            local_vars,
            global_vars,
            cls_name,
            hide,
            kind,
            is_static,
            imports,
            decorators,
            header,
            is_recursive,
            is_pure,
            is_elemental,
            is_private,
            is_header,
            arguments_inout,
            functions,)

    @property
    def name(self):
        return self._args[0]

    @property
    def arguments(self):
        return self._args[1]

    @property
    def results(self):
        return self._args[2]

    @property
    def body(self):
        return self._args[3]

    @property
    def local_vars(self):
        return self._args[4]

    @property
    def global_vars(self):
        return self._args[5]

    @property
    def cls_name(self):
        return self._args[6]

    @property
    def hide(self):
        return self._args[7]

    @property
    def kind(self):
        return self._args[8]

    @property
    def is_static(self):
        return self._args[9]

    @property
    def imports(self):
        return self._args[10]

    @property
    def decorators(self):
        return self._args[11]

    @property
    def header(self):
        return self._args[12]

    @property
    def is_recursive(self):
        return self._args[13]

    @property
    def is_pure(self):
        return self._args[14]

    @property
    def is_elemental(self):
        return self._args[15]

    @property
    def is_private(self):
        return self._args[16]

    @property
    def is_header(self):
        return self._args[17]

    @property
    def arguments_inout(self):
        return self._args[18]

    @property
    def functions(self):
        return self._args[19]

    def print_body(self):
        for s in self.body:
            print(s)

    # TODO is there a better way to do this, avoiding copying args? => bad for
    # maintenance!
    #      must be done everywhere
    def set_recursive(self):
        return FunctionDef(
            self.name,
            self.arguments,
            self.results,
            self.body,
            local_vars=self.local_vars,
            global_vars=self.global_vars,
            cls_name=self.cls_name,
            hide=self.hide,
            kind=self.kind,
            is_static=self.is_static,
            header=self.header,
            imports = self.imports,
            decorators = self.decorators,
            is_recursive=True,
            functions=self.functions,
            )

    def rename(self, newname):
        """
        Rename the FunctionDef name by creating a new FunctionDef with
        newname.

        Parameters
        ----------
        newname: str
            new name for the FunctionDef
        """

        return FunctionDef(
            newname,
            self.arguments,
            self.results,
            self.body,
            local_vars=self.local_vars,
            global_vars=self.global_vars,
            cls_name=self.cls_name,
            hide=self.hide,
            kind=self.kind,
            is_static=self.is_static,
            header=self.header,
            imports = self.imports,
            decorators = self.decorators,
            is_recursive=self.is_recursive,
            functions=self.functions,)

    def vectorize(self, body , header):
        """ return vectorized FunctionDef """
        decorators = self.decorators
        decorators.pop('vectorize')
        return FunctionDef(
            'vec_'+str(self.name),
            self.arguments,
            [],
            body,
            local_vars=self.local_vars,
            global_vars=self.global_vars,
            cls_name=self.cls_name,
            hide=self.hide,
            kind='procedure',
            is_static=self.is_static,
            header=header,
            imports = self.imports,
            decorators = decorators,
            is_recursive=self.is_recursive)

    @property
    def is_procedure(self):
        """Returns True if a procedure."""

        flag = False
        if len(self.results) == 1 and isinstance(self.results[0], Expr):
            vars_ = [i for i in preorder_traversal(self.results)
                     if isinstance(i, Variable)]
            flag = flag or any([i.allocatable or i.rank > 0 for i in
                               vars_])
        else:
            flag = flag or len(self.results) == 1 \
                and self.results[0].allocatable
            flag = flag or len(self.results) == 1 \
                and self.results[0].rank > 0
        flag = flag or len(self.results) > 1
        flag = flag or len(self.results) == 0
        flag = flag or self.kind == 'procedure'
        flag = flag \
            or len(set(self.results).intersection(self.arguments)) > 0
        return flag

    def is_compatible_header(self, header):
        """
        Returns True if the header is compatible with the given FunctionDef.

        Parameters
        ----------
        header: Header
            a pyccel header suppose to describe the FunctionDef
        """

        cond_args = len(self.arguments) == len(header.dtypes)
        cond_results = len(self.results) == len(header.results)

        header_with_results = len(header.results) > 0

        if not cond_args:
            return False

        if header_with_results and not cond_results:
            return False

        return True

    def __getnewargs__(self):
        """used for Pickling self."""

        args = (
            self.name,
            self.arguments,
            self.results,
            self.body,
            self.local_vars,
            self.global_vars,
            self.cls_name,
            self.hide,
            self.kind,
            self.is_static,
            self.imports,
            self.decorators,
            self.header,
            self.is_recursive,
            )
        return args

    # TODO
    def check_pure(self):
        raise NotImplementedError('')

    # TODO
    def check_elemental(self):
        raise NotImplementedError('')


class SympyFunction(FunctionDef):

    """Represents a function definition."""

    def rename(self, newname):
        """
        Rename the SympyFunction name by creating a new SympyFunction with
        newname.

        Parameters
        ----------
        newname: str
            new name for the SympyFunction
        """

        return SympyFunction(newname, self.arguments, self.results,
                             self.body, cls_name=self.cls_name)


class PythonFunction(FunctionDef):

    """Represents a Python-Function definition."""

    def rename(self, newname):
        """
        Rename the PythonFunction name by creating a new PythonFunction with
        newname.

        Parameters
        ----------
        newname: str
            new name for the PythonFunction
        """

        return PythonFunction(newname, self.arguments, self.results,
                              self.body, cls_name=self.cls_name)


class F2PYFunctionDef(FunctionDef):
    pass


class GetDefaultFunctionArg(Basic):

    """Creates a FunctionDef for handling optional arguments in the code.

    Parameters
    ----------
    arg: ValuedArgument, ValuedVariable
        argument for which we want to create the function returning the default
        value

    func: FunctionDef
        the function/subroutine in which the optional arg is used

    Examples
    --------
    >>> from pyccel.ast.core import Variable
    >>> from pyccel.ast.core import Assign
    >>> from pyccel.ast.core import FunctionDef
    >>> from pyccel.ast.core import ValuedArgument
    >>> from pyccel.ast.core import GetDefaultFunctionArg
    >>> n = ValuedArgument('n', 4)
    >>> x = Variable('real', 'x')
    >>> y = Variable('real', 'y')
    >>> args        = [x, n]
    >>> results     = [y]
    >>> body        = [Assign(y,x+n)]
    >>> incr = FunctionDef('incr', args, results, body)
    >>> get_n = GetDefaultFunctionArg(n, incr)
    >>> get_n.name
    get_default_incr_n
    >>> get_n
    get_default_incr_n(n=4)

    You can also use **ValuedVariable** as in the following example

    >>> from pyccel.ast.core import ValuedVariable
    >>> n = ValuedVariable('int', 'n', value=4)
    >>> x = Variable('real', 'x')
    >>> y = Variable('real', 'y')
    >>> args        = [x, n]
    >>> results     = [y]
    >>> body        = [Assign(y,x+n)]
    >>> incr = FunctionDef('incr', args, results, body)
    >>> get_n = GetDefaultFunctionArg(n, incr)
    >>> get_n
    get_default_incr_n(n=4)
    """

    def __new__(cls, arg, func):

        if not isinstance(arg, (ValuedArgument, ValuedVariable)):
            raise TypeError('Expecting a ValuedArgument or ValuedVariable'
                            )

        if not isinstance(func, FunctionDef):
            raise TypeError('Expecting a FunctionDef')

        return Basic.__new__(cls, arg, func)

    @property
    def argument(self):
        return self._args[0]

    @property
    def func(self):
        return self._args[1]

    @property
    def name(self):
        text = \
            'get_default_{func}_{arg}'.format(arg=self.argument.name,
                func=self.func.name)
        return text

    def _sympystr(self, printer):
        sstr = printer.doprint

        name = sstr(self.name)
        argument = sstr(self.argument)
        return '{0}({1})'.format(name, argument)


class ClassDef(Basic):

    """Represents a class definition.

    Parameters
    ----------
    name : str
        The name of the class.

    attributs: iterable
        The attributs to the class.

    methods: iterable
        Class methods

    options: list, tuple
        list of options ('public', 'private', 'abstract')

    imports: list, tuple
        list of needed imports

    parent : str
        parent's class name

    Examples
    --------
    >>> from pyccel.ast.core import Variable, Assign
    >>> from pyccel.ast.core import ClassDef, FunctionDef
    >>> x = Variable('real', 'x')
    >>> y = Variable('real', 'y')
    >>> z = Variable('real', 'z')
    >>> t = Variable('real', 't')
    >>> a = Variable('real', 'a')
    >>> b = Variable('real', 'b')
    >>> body = [Assign(y,x+a)]
    >>> translate = FunctionDef('translate', [x,y,a,b], [z,t], body)
    >>> attributs   = [x,y]
    >>> methods     = [translate]
    >>> ClassDef('Point', attributs, methods)
    ClassDef(Point, (x, y), (FunctionDef(translate, (x, y, a, b), (z, t), [y := a + x], [], [], None, False, function),), [public])
    """

    def __new__(
        cls,
        name,
        attributes=[],
        methods=[],
        options=['public'],
        imports=[],
        parent=[],
        interfaces=[],
        ):

        # name

        if isinstance(name, str):
            name = Symbol(name)
        elif not isinstance(name, Symbol):
            raise TypeError('Function name must be Symbol or string')

        # attributs

        if not iterable(attributes):
            raise TypeError('attributs must be an iterable')
        attributes = Tuple(*attributes, sympify=False)

        # methods

        if not iterable(methods):
            raise TypeError('methods must be an iterable')

        # options

        if not iterable(options):
            raise TypeError('options must be an iterable')

        # imports

        if not iterable(imports):
            raise TypeError('imports must be an iterable')

        if not iterable(parent):
            raise TypeError('parent must be iterable')

        if not iterable(interfaces):
            raise TypeError('interfaces must be iterable')

        imports = list(imports)
        for i in methods:
            imports += list(i.imports)

        imports = set(imports)  # for unicity
        imports = Tuple(*imports, sympify=False)

        # ...
        # look if the class has the method __del__
        # d_methods = {}
        # for i in methods:
        #    d_methods[str(i.name).replace('\'','')] = i
        # if not ('__del__' in d_methods):
        #    dtype = DataTypeFactory(str(name), ("_name"), prefix='Custom')
        #    this  = Variable(dtype(), 'self')

            # constructs the __del__ method if not provided
         #   args = []
         #   for a in attributs:
         #       if isinstance(a, Variable):
         #           if a.allocatable:
         #              args.append(a)

         #   args = [Variable(a.dtype, DottedName(str(this), str(a.name))) for a in args]
         #   body = [Del(a) for a in args]

         #   free = FunctionDef('__del__', [this], [], \
         #                      body, local_vars=[], global_vars=[], \
         #                      cls_name='__UNDEFINED__', kind='procedure', imports=[])

         #  methods = list(methods) + [free]
         # TODO move this somewhere else

        methods = Tuple(*methods, sympify=False)

        # ...

        return Basic.__new__(
            cls,
            name,
            attributes,
            methods,
            options,
            imports,
            parent,
            interfaces,
            )

    @property
    def name(self):
        return self._args[0]

    @property
    def attributes(self):
        return self._args[1]

    @property
    def methods(self):
        return self._args[2]

    @property
    def options(self):
        return self._args[3]

    @property
    def imports(self):
        return self._args[4]

    @property
    def parent(self):
        return self._args[5]

    @property
    def interfaces(self):
        return self._args[6]

    @property
    def methods_as_dict(self):
        """Returns a dictionary that contains all methods, where the key is the
        method's name."""

        d_methods = {}
        for i in self.methods:
            d_methods[str(i.name)] = i
        return d_methods

    @property
    def attributes_as_dict(self):
        """Returns a dictionary that contains all attributs, where the key is the
        attribut's name."""

        d_attributes = {}
        for i in self.attributes:
            d_attributes[str(i.name)] = i
        return d_attributes

    # TODO add other attributes?


    def get_attribute(self, O, attr):
        """Returns the attribute attr of the class O of instance self."""

        if not isinstance(attr, str):
            raise TypeError('Expecting attribute to be a string')

        if isinstance(O, Variable):
            cls_name = str(O.name)
        else:
            cls_name = str(O)

        attributes = {}
        for i in self.attributes:
            attributes[str(i.name)] = i

        if not attr in attributes:
            raise ValueError('{0} is not an attribut of {1}'.format(attr,
                             str(self)))

        var = attributes[attr]
        name = DottedName(cls_name, str(var.name))
        return Variable(
            var.dtype,
            name,
            rank=var.rank,
            allocatable=var.allocatable,
            shape=var.shape,
            cls_base=var.cls_base,
            )

    @property
    def is_iterable(self):
        """Returns True if the class has an iterator."""

        names = [str(m.name) for m in self.methods]
        if '__next__' in names and '__iter__' in names:
            return True
        elif '__next__' in names:
            raise ValueError('ClassDef does not contain __iter__ method')
        elif '__iter__' in names:
            raise ValueError('ClassDef does not contain __next__ method')
        else:
            return False

    @property
    def is_with_construct(self):
        """Returns True if the class is a with construct."""

        names = [str(m.name) for m in self.methods]
        if '__enter__' in names and '__exit__' in names:
            return True
        elif '__enter__' in names:
            raise ValueError('ClassDef does not contain __exit__ method')
        elif '__exit__' in names:
            raise ValueError('ClassDef does not contain __enter__ method')
        else:
            return False

    @property
    def hide(self):
        if 'hide' in self.options:
            return True
        else:
            return self.is_iterable or self.is_with_construct

    def _eval_subs(self, old , new):
        return self


class Import(Basic):

    """Represents inclusion of dependencies in the code.

    Parameters
    ----------
    target : str, list, tuple, Tuple
        targets to import

    Examples
    --------
    >>> from pyccel.ast.core import Import
    >>> from pyccel.ast.core import DottedName
    >>> Import('foo')
    import foo

    >>> abc = DottedName('foo', 'bar', 'baz')
    >>> Import(abc)
    import foo.bar.baz

    >>> Import(['foo', abc])
    import foo, foo.bar.baz
    """

    def __new__(cls, target, source=None):

        def _format(i):
            if isinstance(i, str):
                if '.' in i:
                    return DottedName(*i.split('.'))
                else:
                    return Symbol(i)
            if isinstance(i, (DottedName, AsName)):
                return i
            elif isinstance(i, Symbol):
                return i
            else:
                raise TypeError('Expecting a string, Symbol DottedName, given {}'.format(type(i)))

        _target = []
        if isinstance(target, (str, Symbol, DottedName, AsName)):
            _target = [_format(target)]
        elif iterable(target):
            for i in target:
                _target.append(_format(i))
        target = Tuple(*_target, sympify=False)

        if not source is None:
            source = _format(source)

        return Basic.__new__(cls, target, source)

    @property
    def target(self):
        return self._args[0]

    @property
    def source(self):
        return self._args[1]

    def _sympystr(self, printer):
        sstr = printer.doprint
        target = ', '.join([sstr(i) for i in self.target])
        if self.source is None:
            return 'import {target}'.format(target=target)
        else:
            source = sstr(self.source)
            return 'from {source} import {target}'.format(source=source,
                    target=target)


class TupleImport(Basic):

    def __new__(cls, *args):
        for a in args:
            if not isinstance(a, Import):
                raise TypeError('Expecting an Import statement')
        return Basic.__new__(cls, *args)

    @property
    def imports(self):
        return self._args

    def _sympystr(self, printer):
        sstr = printer.doprint
        return '\n'.join(sstr(n) for n in self.imports)


class Load(Basic):

    """Similar to 'importlib' in python. In addition, we can also provide the
    functions we want to import.

    Parameters
    ----------
    module: str, DottedName
        name of the module to load.

    funcs: str, list, tuple, Tuple
        a string representing the function to load, or a list of strings.

    as_lambda: bool
        load as a Lambda expression, if True

    nargs: int
        number of arguments of the function to load. (default = 1)

    Examples
    --------
    >>> from pyccel.ast.core import Load
    """

    def __new__(
        cls,
        module,
        funcs=None,
        as_lambda=False,
        nargs=1,
        ):
        if not isinstance(module, (str, DottedName, list, tuple,
                          Tuple)):
            raise TypeError('Expecting a string or DottedName, given {0}'.format(type(module)))

        # see syntax

        if isinstance(module, str):
            module = module.replace('__', """.""")

        if isinstance(module, (list, tuple, Tuple)):
            module = DottedName(*module)

        if funcs:
            if not isinstance(funcs, (str, DottedName, list, tuple,
                              Tuple)):
                raise TypeError('Expecting a string or DottedName')

            if isinstance(funcs, str):
                funcs = [funcs]
            elif not isinstance(funcs, (list, tuple, Tuple)):
                raise TypeError('Expecting a string, list, tuple, Tuple')

        if not isinstance(as_lambda, (BooleanTrue, BooleanFalse, bool)):
            raise TypeError('Expecting a boolean, given {0}'.format(as_lambda))

        return Basic.__new__(cls, module, funcs, as_lambda, nargs)

    @property
    def module(self):
        return self._args[0]

    @property
    def funcs(self):
        return self._args[1]

    @property
    def as_lambda(self):
        return self._args[2]

    @property
    def nargs(self):
        return self._args[3]

    def execute(self):
        module = str(self.module)
        try:
            package = importlib.import_module(module)
        except:
            raise ImportError('could not import {0}'.format(module))

        ls = []
        for f in self.funcs:
            try:
                m = getattr(package, '{0}'.format(str(f)))
            except:
                raise ImportError('could not import {0}'.format(f))

            # TODO improve

            if self.as_lambda:
                args = []
                for i in range(0, self.nargs):
                    fi = Symbol('f{0}'.format(i))
                    args.append(fi)
                if len(args) == 1:
                    arg = args[0]
                    m = Lambda(arg, m(arg, evaluate=False))
                else:
                    m = Lambda(tuple(args), m(evaluate=False, *args))

            ls.append(m)

        return ls


# TODO: Should Declare have an optional init value for each var?

class Declare(Basic):

    """Represents a variable declaration in the code.

    Parameters
    ----------
    dtype : DataType
        The type for the declaration.
    variable(s)
        A single variable or an iterable of Variables. If iterable, all
        Variables must be of the same type.
    intent: None, str
        one among {'in', 'out', 'inout'}
    value: Expr
        variable value
    static: bool
        True for a static declaration of an array.

    Examples
    --------
    >>> from pyccel.ast.core import Declare, Variable
    >>> Declare('int', Variable('int', 'n'))
    Declare(NativeInteger(), (n,), None)
    >>> Declare('real', Variable('real', 'x'), intent='out')
    Declare(NativeReal(), (x,), out)
    """

    def __new__(
        cls,
        dtype,
        variable,
        intent=None,
        value=None,
        static=False,
        ):
        if isinstance(dtype, str):
            dtype = datatype(dtype)
        elif not isinstance(dtype, DataType):
            raise TypeError('datatype must be an instance of DataType.')

        if not isinstance(variable, Variable):
            raise TypeError('var must be of type Variable, given {0}'.format(variable))
        if variable.dtype != dtype:
            raise ValueError('All variables must have the same dtype')

        if intent:
            if not intent in ['in', 'out', 'inout']:
                raise ValueError("intent must be one among {'in', 'out', 'inout'}")

        if not isinstance(static, bool):
            raise TypeError('Expecting a boolean for static attribut')

        return Basic.__new__(
            cls,
            dtype,
            variable,
            intent,
            value,
            static,
            )

    @property
    def dtype(self):
        return self._args[0]

    @property
    def variable(self):
        return self._args[1]

    @property
    def intent(self):
        return self._args[2]

    @property
    def value(self):
        return self._args[3]

    @property
    def static(self):
        return self._args[4]


class Subroutine(sp_UndefinedFunction):
    pass


class Break(Basic):

    """Represents a break in the code."""

    pass


class Continue(Basic):

    """Represents a continue in the code."""

    pass


class Raise(Basic):

    """Represents a raise in the code."""

    pass


# TODO: improve with __new__ from Function and add example

class Random(Function, PyccelAstNode):

    """
    Represents a 'random' number in the code.
    """

    # TODO : remove later

    def __str__(self):
        return 'random'

    def __new__(cls, seed):
        return Basic.__new__(cls, seed)

    @property
    def seed(self):
        return self._args[0]


# TODO: improve with __new__ from Function and add example

class SumFunction(Basic, PyccelAstNode):

    """Represents a Sympy Sum Function.

       Parameters
       ----------
       body: Expr
       Sympy Expr in which the sum will be performed.

       iterator:
       a tuple  that containts the index of the sum and it's range.
    """

    def __new__(
        cls,
        body,
        iterator,
        stmts=None,
        ):
        if not isinstance(iterator, (tuple, Tuple)):
            raise TypeError('iterator must be a tuple')
        if not len(iterator) == 3:
            raise ValueError('iterator must be of lenght 3')
        return Basic.__new__(cls, body, iterator, stmts)

    @property
    def body(self):
        return self._args[0]

    @property
    def iterator(self):
        return self._args[1]

    @property
    def stmts(self):
        return self._args[2]


class SymbolicPrint(Basic):

    """Represents a print function of symbolic expressions in the code.

    Parameters
    ----------
    expr : sympy expr
        The expression to return.

    Examples
    --------
    >>> from sympy import symbols
    >>> from pyccel.ast.core import Print
    >>> n,m = symbols('n,m')
    >>> Print(('results', n,m))
    Print((results, n, m))
    """

    def __new__(cls, expr):
        if not iterable(expr):
            raise TypeError('Expecting an iterable')

        for i in expr:
            if not isinstance(i, (Lambda, SymbolicAssign,
                              SympyFunction)):
                raise TypeError('Expecting Lambda, SymbolicAssign, SympyFunction for {}'.format(i))

        return Basic.__new__(cls, expr)

    @property
    def expr(self):
        return self._args[0]


class Del(Basic):

    """Represents a memory deallocation in the code.

    Parameters
    ----------
    variables : list, tuple
        a list of pyccel variables

    Examples
    --------
    >>> from pyccel.ast.core import Del, Variable
    >>> x = Variable('real', 'x', rank=2, shape=(10,2), allocatable=True)
    >>> Del([x])
    Del([x])
    """

    def __new__(cls, expr):

        # TODO: check that the variable is allocatable

        if not iterable(expr):
            expr = Tuple(expr, sympify=False)
        return Basic.__new__(cls, expr)

    @property
    def variables(self):
        return self._args[0]


class EmptyLine(Basic):

    """Represents a EmptyLine in the code.

    Parameters
    ----------
    text : str
       the comment line

    Examples
    --------
    >>> from pyccel.ast.core import EmptyLine
    >>> EmptyLine()

    """

    def __new__(cls):
        return Basic.__new__(cls)

    def _sympystr(self, printer):
        return ''


class NewLine(Basic):

    """Represents a NewLine in the code.

    Parameters
    ----------
    text : str
       the comment line

    Examples
    --------
    >>> from pyccel.ast.core import NewLine
    >>> NewLine()

    """

    def __new__(cls):
        return Basic.__new__(cls)

    def _sympystr(self, printer):
        return '\n'


class Comment(Basic):

    """Represents a Comment in the code.

    Parameters
    ----------
    text : str
       the comment line

    Examples
    --------
    >>> from pyccel.ast.core import Comment
    >>> Comment('this is a comment')
    # this is a comment
    """

    def __new__(cls, text):
        return Basic.__new__(cls, text)

    @property
    def text(self):
        return self._args[0]

    def _sympystr(self, printer):
        sstr = printer.doprint
        return '# {0}'.format(sstr(self.text))


class SeparatorComment(Comment):

    """Represents a Separator Comment in the code.

    Parameters
    ----------
    mark : str
        marker

    Examples
    --------
    >>> from pyccel.ast.core import SeparatorComment
    >>> SeparatorComment(n=40)
    # ........................................
    """

    def __new__(cls, n):
        text = """.""" * n
        return Comment.__new__(cls, text)


class AnnotatedComment(Basic):

    """Represents a Annotated Comment in the code.

    Parameters
    ----------
    accel : str
       accelerator id. One among {'omp', 'acc'}

    txt: str
        statement to print

    Examples
    --------
    >>> from pyccel.ast.core import AnnotatedComment
    >>> AnnotatedComment('omp', 'parallel')
    AnnotatedComment(omp, parallel)
    """

    def __new__(cls, accel, txt):
        return Basic.__new__(cls, accel, txt)

    @property
    def accel(self):
        return self._args[0]

    @property
    def txt(self):
        return self._args[1]

    def __getnewargs__(self):
        """used for Pickling self."""

        args = (self.accel, self.txt)
        return args

class CommentBlock(Basic):

    """ Represents a Block of Comments

    Parameters
    ----------
    txt : str

    """
    def __new__(cls, txt):
        if not isinstance(txt, str):
            raise TypeError('txt must be of type str')
        txt = txt.replace('"','')
        txts = txt.split('\n')

        return Basic.__new__(cls, txts)

    @property
    def comments(self):
        return self._args[0]

class IndexedVariable(IndexedBase, PyccelAstNode):

    """
    Represents an indexed variable, like x in x[i], in the code.

    Examples
    --------
    >>> from sympy import symbols, Idx
    >>> from pyccel.ast.core import IndexedVariable
    >>> A = IndexedVariable('A'); A
    A
    >>> type(A)
    <class 'pyccel.ast.core.IndexedVariable'>

    When an IndexedVariable object receives indices, it returns an array with named
    axes, represented by an IndexedElement object:

    >>> i, j = symbols('i j', integer=True)
    >>> A[i, j, 2]
    A[i, j, 2]
    >>> type(A[i, j, 2])
    <class 'pyccel.ast.core.IndexedElement'>

    The IndexedVariable constructor takes an optional shape argument.  If given,
    it overrides any shape information in the indices. (But not the index
    ranges!)

    >>> m, n, o, p = symbols('m n o p', integer=True)
    >>> i = Idx('i', m)
    >>> j = Idx('j', n)
    >>> A[i, j].shape
    (m, n)
    >>> B = IndexedVariable('B', shape=(o, p))
    >>> B[i, j].shape
    (m, n)

    **todo:** fix bug. the last result must be : (o,p)
    """
    is_zero = False
    def __new__(
        cls,
        label,
        shape=None,
        dtype=None,
        prec=0,
        order=None,
        rank = 0,
        **kw_args
        ):
        if dtype is None:
            raise TypeError('datatype must be provided')
        if isinstance(dtype, str):
            dtype = datatype(dtype)
        elif not isinstance(dtype, DataType):
            raise TypeError('datatype must be an instance of DataType.')

        obj = IndexedBase.__new__(cls, label, shape=shape)
        kw_args['dtype']     = dtype
        kw_args['precision'] = prec
        kw_args['order']     = order
        kw_args['rank']      = rank
        obj._kw_args         = kw_args

        return obj

    def __getitem__(self, *args):

        if self.shape and len(self.shape) != len(args):
            raise IndexException('Rank mismatch.')
        assumptions = {}
        obj = IndexedElement(self, *args)
        return obj

    @property
    def dtype(self):
        return self.kw_args['dtype']

    @property
    def precision(self):
        return self.kw_args['precision']

    @property
    def order(self):
        return self.kw_args['order']

    @property
    def rank(self):
        return self.kw_args['rank']

    @property
    def kw_args(self):
        return self._kw_args

    @property
    def name(self):
        return self._args[0]



    def clone(self, name):
        cls = eval(self.__class__.__name__)
        # TODO what about kw_args in __new__?
        return cls(name, shape=self.shape, dtype=self.dtype,
                   prec=self.precision, order=self.order, rank=self.rank)

    def _eval_subs(self, old, new):
        return self

    def __str__(self):
        return str(self.name)


class IndexedElement(Indexed, PyccelAstNode):

    """
    Represents a mathematical object with indices.

    Examples
    --------
    >>> from sympy import symbols, Idx
    >>> from pyccel.ast.core import IndexedVariable
    >>> i, j = symbols('i j', cls=Idx)
    >>> IndexedElement('A', i, j)
    A[i, j]

    It is recommended that ``IndexedElement`` objects be created via ``IndexedVariable``:

    >>> from pyccel.ast.core import IndexedElement
    >>> A = IndexedVariable('A')
    >>> IndexedElement('A', i, j) == A[i, j]
    False

    **todo:** fix bug. the last result must be : True
    """
    is_zero = False

    def __new__(
        cls,
        base,
        *args,
        **kw_args
        ):

        if not args:
            raise IndexException('Indexed needs at least one index.')
        if isinstance(base, (str, Symbol)):
            base = IndexedBase(base)
        elif not hasattr(base, '__getitem__') and not isinstance(base,
                IndexedBase):
            raise TypeError(filldedent("""
                Indexed expects string, Symbol, or IndexedBase as base."""))

        args_ = []

        for arg in args:
            args_.append(sympify(arg, locals=local_sympify))
        args = args_

        if isinstance(base, (NDimArray, Iterable, Tuple,
                      MatrixBase)) and all([i.is_number for i in args]):
            if len(args) == 1:
                return base[args[0]]
            else:
                return base[args]
        obj = Expr.__new__(cls, base, *args, **kw_args)
        alloweddtypes = (NativeBool, NativeRange, NativeString)
        dtype = obj.base.dtype
        assumptions = {}
        if isinstance(dtype, NativeInteger):
            assumptions['integer'] = True
        elif isinstance(dtype, NativeReal):
            assumptions['real'] = True
        elif isinstance(dtype, NativeComplex):
            assumptions['complex'] = True
        elif not isinstance(dtype, alloweddtypes):
            raise TypeError('Undefined datatype')
        ass_copy = assumptions.copy()
        obj._assumptions = StdFactKB(assumptions)
        obj._assumptions._generator = ass_copy

        return obj

    @property
    def rank(self):
        """
        Returns the rank of the ``IndexedElement`` object.

        Examples
        --------
        >>> from sympy import Indexed, Idx, symbols
        >>> i, j, k, l, m = symbols('i:m', cls=Idx)
        >>> Indexed('A', i, j).rank
        2
        >>> q = Indexed('A', i, j, k, l, m)
        >>> q.rank
        5
        >>> q.rank == len(q.indices)
        True

        """

        n = 0
        for a in self.args[1:]:
            if not isinstance(a, Slice):
                n += 1
        return n

    @property
    def dtype(self):
        return self.base.dtype

    @property
    def precision(self):
        return self.base.precision

    @property
    def order(self):
        return self.base.order

    def _eval_subs(self, old, new):
        return self



class String(Basic, PyccelAstNode):

    """Represents the String"""

    def __new__(cls, arg):
        if not isinstance(arg, str):
            raise TypeError('arg must be of type str')
        return Basic.__new__(cls, arg)

    @property
    def arg(self):
        return self._args[0]

    def __str__(self):
        return self.arg


class Concatenate(Basic, PyccelAstNode):

    """Represents the String concatination operation.

    Parameters
    ----------
    left : Symbol or string or List

    right : Symbol or string or List


    Examples
    --------
    >>> from sympy import symbols
    >>> from pyccel.ast.core import Concatenate
    >>> x = symbols('x')
    >>> Concatenate('some_string',x)
    some_string+x
    >>> Concatenate('some_string','another_string')
    'some_string' + 'another_string'
    """

    # TODO add step

    def __new__(cls, args, is_list):
        args = list(args)

        args = [ repr(arg) if isinstance(arg, str) else arg for arg in args]

        return Basic.__new__(cls, args, is_list)

    @property
    def args(self):
        return self._args[0]

    @property
    def is_list(self):
        return self._args[1]

    def _sympystr(self, printer):
        sstr = printer.doprint

        args = '+'.join(sstr(arg) for arg in self.args)

        return args




class Slice(Basic):

    """Represents a slice in the code.

    Parameters
    ----------
    start : Symbol or int
        starting index

    end : Symbol or int
        ending index

    Examples
    --------
    >>> from sympy import symbols
    >>> from pyccel.ast.core import Slice
    >>> m, n = symbols('m, n', integer=True)
    >>> Slice(m,n)
    m : n
    >>> Slice(None,n)
     : n
    >>> Slice(m,None)
    m :
    """

    # TODO add step
    # TODO check that args are integers
    # TODO add negative indices
    def __new__(cls, start, end):
        return Basic.__new__(cls, start, end)

    @property
    def start(self):
        return self._args[0]

    @property
    def end(self):
        return self._args[1]

    def _sympystr(self, printer):
        sstr = printer.doprint
        if self.start is None:
            start = ''
        else:
            start = sstr(self.start)
        if self.end is None:
            end = ''
        else:
            end = sstr(self.end)
        return '{0} : {1}'.format(start, end)

    def __str__(self):
        if self.start is None:
            start = ''
        else:
            start = str(self.start)
        if self.end is None:
            end = ''
        else:
            end = str(self.end)
        return '{0} : {1}'.format(start, end)


class Assert(Basic):

    """Represents a assert statement in the code.

    Parameters
    ----------
    test: Expr
        boolean expression to check

    Examples
    --------
    """

    def __new__(cls, test):
        if not isinstance(test, (bool, Relational, sp_Boolean)):
            raise TypeError('test %s is of type %s, but must be a Relational, Boolean, or a built-in bool.'
                             % (test, type(test)))

        return Basic.__new__(cls, test)

    @property
    def test(self):
        return self._args[0]


class Eval(Basic):

    """Basic class for eval instruction."""

    pass


class Pass(Basic):

    """Basic class for pass instruction."""

    pass


class Exit(Basic):

    """Basic class for exists."""

    pass


class ErrorExit(Exit):

    """Exist with error."""

    pass


class If(Basic):

    """Represents a if statement in the code.

    Parameters
    ----------
    args :
        every argument is a tuple and
        is defined as (cond, expr) where expr is a valid ast element
        and cond is a boolean test.

    Examples
    --------
    >>> from sympy import Symbol
    >>> from pyccel.ast.core import Assign, If
    >>> n = Symbol('n')
    >>> If(((n>1), [Assign(n,n-1)]), (True, [Assign(n,n+1)]))
    If(((n>1), [Assign(n,n-1)]), (True, [Assign(n,n+1)]))
    """

    # TODO add step

    def __new__(cls, *args):

        # (Try to) sympify args first

        newargs = []
        for ce in args:
            cond = ce[0]
            if not isinstance(cond, (bool, Relational, sp_Boolean, Is, IsNot)):
                raise TypeError('Cond %s is of type %s, but must be a Relational, Boolean, Is, IsNot, or a built-in bool.'
                                 % (cond, type(cond)))
            if isinstance(ce[1], (list, Tuple, tuple)):
                body = CodeBlock(ce[1])
            elif isinstance(ce[1], CodeBlock):
                body = ce[1]
            else:
                raise TypeError('body is not iterable or CodeBlock')
            newargs.append((cond,body))

        return Basic.__new__(cls, *newargs)

    @property
    def bodies(self):
        b = []
        for i in self._args:
            b.append( i[1])
        return b


class IfTernaryOperator(If):

    """class for the Ternery operator"""

    pass

class StarredArguments(Basic):
    def __new__(cls, args):
        return Basic.__new__(cls, args)

    @property
    def args_var(self):
        return self._args[0]


def is_simple_assign(expr):
    if not isinstance(expr, Assign):
        return False

    assignable = [Variable, IndexedVariable, IndexedElement]
    assignable += [sp_Integer, sp_Float]
    assignable = tuple(assignable)
    if isinstance(expr.rhs, assignable):
        return True
    else:
        return False


# ...

# ...

def get_initial_value(expr, var):
    """Returns the first assigned value to var in the Expression expr.

    Parameters
    ----------
    expr: Expression
        any AST valid expression

    var: str, Variable, DottedName, list, tuple
        variable name
    """

    # ...

    def is_None(expr):
        """Returns True if expr is None or Nil()."""

        return isinstance(expr, Nil) or expr is None

    # ...

    # ...

    if isinstance(var, str):
        return get_initial_value(expr, [var])
    elif isinstance(var, DottedName):

        return get_initial_value(expr, [str(var)])
    elif isinstance(var, Variable):

        return get_initial_value(expr, [var.name])
    elif not isinstance(var, (list, tuple)):

        raise TypeError('Expecting var to be str, list, tuple or Variable, given {0}'.format(type(var)))

    # ...

    # ...

    if isinstance(expr, ValuedVariable):
        if expr.variable.name in var:
            return expr.value
    elif isinstance(expr, Variable):

        # expr.cls_base if of type ClassDef

        if expr.cls_base:
            return get_initial_value(expr.cls_base, var)
    elif isinstance(expr, Assign):

        if str(expr.lhs) in var:
            return expr.rhs
    elif isinstance(expr, FunctionDef):

        value = get_initial_value(expr.body, var)
        if not is_None(value):
            r = get_initial_value(expr.arguments, value)
            if 'self._linear' in var:
                print ('>>>> ', var, value, r)
            if not r is None:
                return r
        return value

    elif isinstance(expr, ConstructorCall):

        return get_initial_value(expr.func, var)
    elif isinstance(expr, (list, tuple, Tuple)):

        for i in expr:
            value = get_initial_value(i, var)

            # here we make a difference between None and Nil,
            # since the output of our function can be None

            if not value is None:
                return value
    elif isinstance(expr, ClassDef):

        methods = expr.methods_as_dict
        init_method = methods['__init__']
        return get_initial_value(init_method, var)

    # ...

    return Nil()


# ...

# ... TODO treat other statements

def get_assigned_symbols(expr):
    """Returns all assigned symbols (as sympy Symbol) in the AST.

    Parameters
    ----------
    expr: Expression
        any AST valid expression
    """

    if isinstance(expr, (CodeBlock, FunctionDef, For, While)):
        return get_assigned_symbols(expr.body)
    elif isinstance(expr, FunctionalFor):
        return get_assigned_symbols(expr.loops)
    elif isinstance(expr, If):

        return get_assigned_symbols(expr.bodies)

    elif iterable(expr):
        symbols = []

        for a in expr:
            symbols += get_assigned_symbols(a)
        symbols = set(symbols)
        symbols = list(symbols)
        return symbols
    elif isinstance(expr, (Assign, AugAssign)):


        if expr.lhs is None:
            raise TypeError('Found None lhs')

        try:
            var = expr.lhs
            symbols = []
            if isinstance(var, DottedVariable):
                var = expr.lhs.lhs
                while isinstance(var, DottedVariable):
                    var = var.lhs
                symbols.append(var)
            elif isinstance(var, IndexedElement):
                var = var.base
                symbols.append(var)
            return symbols
        except:
            #TODO should we keep the try/except clause ?

            # TODO must raise an Exception here
            #      this occurs only when parsing lapack.pyh
            raise ValueError('Unable to extract assigned variable')
#            print(type(expr.lhs), expr.lhs)
#            print(expr)
#            raise SystemExit('ERROR')

    return []


# ...

# ... TODO: improve and make it recursive

def get_iterable_ranges(it, var_name=None):
    """Returns ranges of an iterable object."""

    if isinstance(it, Variable):
        if it.cls_base is None:
            raise TypeError('iterable must be an iterable Variable object'
                            )

        # ...

        def _construct_arg_Range(name):
            if not isinstance(name, DottedName):
                raise TypeError('Expecting a DottedName, given  {0}'.format(type(name)))

            if not var_name:
                return DottedName(it.name.name[0], name.name[1])
            else:
                return DottedName(var_name, name.name[1])

        # ...

        cls_base = it.cls_base

        if isinstance(cls_base, Range):
            if not isinstance(it.name, DottedName):
                raise TypeError('Expecting a DottedName, given  {0}'.format(type(it.name)))

            args = []
            for i in [cls_base.start, cls_base.stop, cls_base.step]:
                if isinstance(i, (Variable, IndexedVariable)):
                    arg_name = _construct_arg_Range(i.name)
                    arg = i.clone(arg_name)
                elif isinstance(i, IndexedElement):
                    arg_name = _construct_arg_Range(i.base.name)
                    base = i.base.clone(arg_name)
                    indices = i.indices
                    arg = base[indices]
                else:
                    raise TypeError('Wrong type, given {0}'.format(type(i)))
                args += [arg]

            return [Range(*args)]
        elif isinstance(cls_base, Tensor):

            if not isinstance(it.name, DottedName):
                raise TypeError('Expecting a DottedName, given  {0}'.format(type(it.name)))

            # ...

            ranges = []
            for r in cls_base.ranges:
                ranges += get_iterable_ranges(r,
                        var_name=str(it.name.name[0]))

            # ...

            return ranges

        params = [str(i) for i in it.cls_parameters]
    elif isinstance(it, ConstructorCall):
        cls_base = it.this.cls_base

        # arguments[0] is 'self'
        # TODO must be improved in syntax, so that a['value'] is a sympy object

        args = []
        kwargs = {}
        for a in it.arguments[1:]:
            if isinstance(a, dict):

                # we add '_' tp be conform with the private variables convention

                kwargs['{0}'.format(a['key'])] = a['value']
            else:
                args.append(a)

        # TODO improve

        params = args

#        for k,v in kwargs:
#            params.append(k)

    methods = cls_base.methods_as_dict
    init_method = methods['__init__']

    args = init_method.arguments[1:]
    args = [str(i) for i in args]

    # ...

    it_method = methods['__iter__']
    targets = []
    starts = []
    for stmt in it_method.body:
        if isinstance(stmt, Assign):
            targets.append(stmt.lhs)
            starts.append(stmt.lhs)

    names = []
    for i in starts:
        if isinstance(i, IndexedElement):
            names.append(str(i.base))
        else:
            names.append(str(i))
    names = list(set(names))

    inits = {}
    for stmt in init_method.body:
        if isinstance(stmt, Assign):
            if str(stmt.lhs) in names:
                expr = stmt.rhs
                for (a_old, a_new) in zip(args, params):
                    dtype = datatype(stmt.rhs.dtype)
                    v_old = Variable(dtype, a_old)
                    if isinstance(a_new, (IndexedVariable,
                                  IndexedElement, str, Variable)):
                        v_new = Variable(dtype, a_new)
                    else:
                        v_new = a_new
                    expr = subs(expr, v_old, v_new)
                    inits[str(stmt.lhs)] = expr

    _starts = []
    for i in starts:
        if isinstance(i, IndexedElement):
            _starts.append(i.base)
        else:
            _starts.append(i)
    starts = [inits[str(i)] for i in _starts]

    # ...

    def _find_stopping_criterium(stmts):
        for stmt in stmts:
            if isinstance(stmt, If):
                if not len(stmt.args) == 2:
                    raise ValueError('Wrong __next__ pattern')

                (ct, et) = stmt.args[0]
                (cf, ef) = stmt.args[1]

                for i in et:
                    if isinstance(i, Raise):
                        return cf

                for i in ef:
                    if isinstance(i, Raise):
                        return ct

                raise TypeError('Wrong type for __next__ pattern')

        return None

    # ...

    # ...

    def doit(expr, targets):
        if isinstance(expr, Relational):
            if str(expr.lhs) in targets and expr.rel_op in ['<', '<=']:
                return expr.rhs
            elif str(expr.rhs) in targets and expr.rel_op in ['>', '>='
                    ]:
                return expr.lhs
            else:
                return None
        elif isinstance(expr, And):
            return [doit(a, targets) for a in expr.args]
        else:
            raise TypeError('Expecting And logical expression.')

    # ...

    # ...

    next_method = methods['__next__']
    ends = []
    cond = _find_stopping_criterium(next_method.body)

    # TODO treate case of cond with 'and' operation
    # TODO we should avoid using str
    #      must change target from DottedName to Variable

    targets = [str(i) for i in targets]
    ends = doit(cond, targets)

    # TODO not use str

    if not isinstance(ends, (list, tuple)):
        ends = [ends]

    names = []
    for i in ends:
        if isinstance(i, IndexedElement):
            names.append(str(i.base))
        else:
            names.append(str(i))
    names = list(set(names))

    inits = {}
    for stmt in init_method.body:
        if isinstance(stmt, Assign):
            if str(stmt.lhs) in names:
                expr = stmt.rhs
                for (a_old, a_new) in zip(args, params):
                    dtype = datatype(stmt.rhs.dtype)
                    v_old = Variable(dtype, a_old)
                    if isinstance(a_new, (IndexedVariable,
                                  IndexedElement, str, Variable)):
                        v_new = Variable(dtype, a_new)
                    else:
                        v_new = a_new
                    expr = subs(expr, v_old, v_new)
                    inits[str(stmt.lhs)] = expr

    _ends = []
    for i in ends:
        if isinstance(i, IndexedElement):
            _ends.append(i.base)
        else:
            _ends.append(i)
    ends = [inits[str(i)] for i in _ends]

    # ...

    # ...

    if not len(ends) == len(starts):
        raise ValueError('wrong number of starts/ends')

    # ...

    return [Range(s, e, 1) for (s, e) in zip(starts, ends)]


# ...
from .numpyext import Linspace, Diag, Where<|MERGE_RESOLUTION|>--- conflicted
+++ resolved
@@ -537,8 +537,6 @@
 
     return Symbol(name)
 
-<<<<<<< HEAD
-=======
 class Pow(sp_Pow):
 
     def _eval_subs(self, old, new):
@@ -567,7 +565,6 @@
     def is_complex(self):
         return self._args[0].is_complex and self._args[1].is_complex
 
->>>>>>> 5260abaf
 class DottedName(Basic):
 
     """
@@ -2386,16 +2383,12 @@
     def _eval_subs(self, old, new):
         return self
 
-<<<<<<< HEAD
     def _eval_is_positive(self):
         #we do this inorder to infere the type of Pow expression correctly
         return self.is_real
 
 
 class DottedVariable(AtomicExpr, sp_Boolean, PyccelAstNode):
-=======
-class DottedVariable(AtomicExpr, Boolean):
->>>>>>> 5260abaf
 
     """
     Represents a dotted variable.
@@ -2639,9 +2632,6 @@
     def is_homogeneous(self):
         return self._is_homogeneous
 
-<<<<<<< HEAD
-class Constant(ValuedVariable, PyccelAstNode):
-=======
     @property
     def homogeneous_dtype(self):
         assert(self._is_homogeneous)
@@ -2654,8 +2644,7 @@
         else:
             return Variable.precision
 
-class Constant(ValuedVariable):
->>>>>>> 5260abaf
+class Constant(ValuedVariable, PyccelAstNode):
 
     """
 
