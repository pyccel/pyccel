#!/usr/bin/python
# -*- coding: utf-8 -*-
#------------------------------------------------------------------------------------------#
# This file is part of Pyccel which is released under MIT License. See the LICENSE file or #
# go to https://github.com/pyccel/pyccel/blob/master/LICENSE for full license details.     #
#------------------------------------------------------------------------------------------#
from itertools import chain

from pyccel.errors.errors     import Errors
from pyccel.errors.messages   import RECURSIVE_RESULTS_REQUIRED

from pyccel.utilities.stage   import PyccelStage
from pyccel.utilities.strings import create_incremented_string

from .basic     import PyccelAstNode, TypedAstNode, iterable, ScopedAstNode
from .builtins  import (PythonEnumerate, PythonLen, PythonMap, PythonTuple,
                        PythonRange, PythonZip, PythonBool, Lambda)

from .c_concepts import PointerCast

from .datatypes import (datatype, DataType, NativeSymbol, NativeHomogeneousTuple,
                        NativeBool, NativeTuple, str_dtype, NativeInhomogeneousTuple,
                        NativeVoid)

from .internals import PyccelSymbol, PyccelInternalFunction, get_final_precision

from .literals  import Nil, LiteralFalse, LiteralInteger
from .literals  import NilArgument, LiteralTrue

from .operators import PyccelAdd, PyccelMinus, PyccelMul, PyccelDiv, PyccelMod
from .operators import PyccelOperator, PyccelAssociativeParenthesis, PyccelIs

from .variable import DottedName, IndexedElement
from .variable import Variable, AnnotatedPyccelSymbol

errors = Errors()
pyccel_stage = PyccelStage()

# TODO [YG, 12.03.2020]: Move non-Python constructs to other modules
# TODO [YG, 12.03.2020]: Rename classes to avoid name clashes in pyccel/ast
__all__ = (
    'AliasAssign',
    'Allocate',
    'AnnotatedComment',
    'AsName',
    'Assert',
    'Assign',
    'AugAssign',
    'Block',
    'Break',
    'ClassDef',
    'CodeBlock',
    'Comment',
    'CommentBlock',
    'Concatenate',
    'ConstructorCall',
    'Continue',
    'Deallocate',
    'Declare',
    'Decorator',
    'Del',
    'Duplicate',
    'DoConcurrent',
    'EmptyNode',
    'ErrorExit',
    'Exit',
    'For',
    'FuncAddressDeclare',
    'FunctionAddress',
    'FunctionCall',
    'FunctionCallArgument',
    'FunctionDef',
    'FunctionDefArgument',
    'FunctionDefResult',
    'If',
    'IfSection',
    'Import',
    'InlineFunctionDef',
    'InProgram',
    'Interface',
    'Iterable',
    'Module',
    'ModuleHeader',
    'Pass',
    'Program',
    'PyccelFunctionDef',
    'Raise',
    'Return',
    'SeparatorComment',
    'StarredArguments',
    'SymbolicAssign',
    'SymbolicPrint',
    'SympyFunction',
    'While',
    'With',
    'create_variable',
    'create_incremented_string',
)

#==============================================================================

# TODO - add EmptyStmt => empty lines
#      - update code examples
#      - add examples
#      - Function case
#      - AnnotatedComment case
#      - add a new Idx that uses Variable instead of Symbol

#==============================================================================
def apply(func, args, kwargs):return func(*args, **kwargs)

#==============================================================================
def create_variable(forbidden_names, prefix = None, counter = 1):
    """This function takes a prefix and a counter and uses them to construct
    a PyccelSymbol with a name of the form:
            prefix_counter
    Where counter is formatted to fill 4 characters
    The new name is checked against a list of forbidden expressions. If the
    constructed name is forbidden then the counter is incremented until a valid
    name is found

      Parameters
      ----------
      forbidden_exprs : Set
                        A set of all the values which are not valid solutions to this problem
      prefix          : str
                        The prefix used to begin the string
      counter         : int
                        The expected value of the next name

      Returns
      ----------
      name            : PyccelSymbol
                        A PyccelSymbol with the incremented string name
      counter         : int
                        The expected value of the next name

    """

    name, counter = create_incremented_string(forbidden_names, prefix, counter = counter)

    return PyccelSymbol(name, is_temp=True), counter


class AsName(PyccelAstNode):

    """
    Represents a renaming of a variable, used with Import.

    Examples
    --------
    >>> from pyccel.ast.core import AsName, FunctionDef
    >>> from pyccel.ast.numpyext import NumpyFull
    >>> func = FunctionDef('old', (), (), ())
    >>> AsName(func, 'new')
    old as new
    >>> AsName(NumpyFull, 'fill_func')
    full as fill_func

    Parameters
    ==========
    obj    : PyccelAstNode or PyccelAstNodeType
             The variable, function, or module being renamed
    target : str
             name of variable or function in this context
    """
    __slots__ = ('_obj', '_target')
    _attribute_nodes = ()

    def __init__(self, obj, target):
        if pyccel_stage != "syntactic":
            assert (isinstance(obj, PyccelAstNode) and \
                    not isinstance(obj, PyccelSymbol)) or \
                   (isinstance(obj, type) and issubclass(obj, PyccelAstNode))
        self._obj = obj
        self._target = target
        super().__init__()

    @property
    def name(self):
        """ The original name of the object
        """
        obj = self._obj
        if isinstance(obj, (str, PyccelSymbol, DottedName)):
            return obj
        else:
            return obj.name

    @property
    def target(self):
        """ The target name of the object
        """
        return self._target

    @property
    def object(self):
        """ The underlying object described by this AsName
        """
        return self._obj

    def __repr__(self):
        return '{0} as {1}'.format(str(self.name), str(self.target))

    def __str__(self):
        return '{0} as {1}'.format(str(self.name), str(self.target))

    def __eq__(self, string):
        if isinstance(string, str):
            return string == self.target
        elif isinstance(string, AsName):
            return string.target == self.target
        else:
            return self is string

    def __ne__(self, string):
        return not self == string

    def __hash__(self):
        return hash(self.target)


class Duplicate(TypedAstNode):
    """
    Class representing the duplicate operator in Python.

    Class representing the duplicate operator in Python. This is equivalent
    to the * operator for Python tuples, lists, strings, etc. In other words
    it represents the * operator when it duplicates the first argument passed
    to the operator, rather than acting as a numerical operator.

    Parameters
    ----------
    val : TypedAstNode
        The object being duplicated.

    length : TypedAstNode
        The number of times the val should appear in the final object.
    """
    __slots__ = ('_val', '_length','_dtype','_precision','_rank','_shape','_order','_class_type')
    _attribute_nodes = ('_val', '_length')

    def __init__(self, val, length):
        self._dtype      = val.dtype
        self._precision  = val.precision
        self._rank       = val.rank
        self._shape      = tuple(s if i!= 0 else PyccelMul(s, length, simplify=True) for i,s in enumerate(val.shape))
        self._order      = val.order
        self._class_type = val.class_type

        self._val       = val
        self._length    = length
        super().__init__()

    @property
    def val(self):
        return self._val

    @property
    def length(self):
        return self._length

    def __str__(self):
        return '{} * {}'.format(str(self.val), str(self.length))

    def __repr__(self):
        return '{} * {}'.format(repr(self.val), repr(self.length))

class Concatenate(TypedAstNode):
    """
    A class representing the + operator for Python tuples.

    A class representing the + operator for Python tuples.

    Parameters
    ----------
    arg1 : TypedAstNodes
           The first tuple.
    arg2 : TypedAstNodes
           The second tuple.
    """
    __slots__ = ('_args','_dtype','_precision','_rank','_shape','_order','_class_type')
    _attribute_nodes = ('_args',)

    def __init__(self, arg1, arg2):
        self._dtype      = arg1.dtype
        self._precision  = arg1.precision
        self._rank       = arg1.rank
        shape_addition   = arg2.shape[0]
        self._shape      = tuple(s if i!= 0 else PyccelAdd(s, shape_addition) for i,s in enumerate(arg1.shape))
        self._order      = arg1.order
        self._class_type = arg1.class_type

        self._args = (arg1, arg2)
        super().__init__()

    @property
    def args(self):
        return self._args


class Assign(PyccelAstNode):
    """
    Represents variable assignment for code generation.

    Class representing an assignment node, where the result of an expression
    (rhs: right hand side) is saved into a variable (lhs: left hand side).

    Parameters
    ----------
    lhs : TypedAstNode
        In the syntactic stage:
           Object representing the lhs of the expression. These should be
           singular objects, such as one would use in writing code. Notable types
           include PyccelSymbol, and IndexedElement. Types that
           subclass these types are also supported.
        In the semantic stage:
           Variable or IndexedElement.

    rhs : TypedAstNode
        In the syntactic stage:
          Object representing the rhs of the expression.
        In the semantic stage :
          TypedAstNode with the same shape as the lhs.

    status : str, optional
        If lhs is not allocatable, then status is None.
        otherwise, status is {'allocated', 'unallocated'}.

    like : Variable, optional
        Contains the name of the variable from which the lhs will be cloned.

    python_ast : ast.Ast
        The ast object parsed by Python's ast module.

    Examples
    --------
    >>> from pyccel.ast.internals import symbols
    >>> from pyccel.ast.variable import Variable
    >>> from pyccel.ast.core import Assign
    >>> x, y, z = symbols('x, y, z')
    >>> Assign(x, y)
    x := y
    >>> Assign(x, 0)
    x := 0
    >>> A = Variable('int', 'A', rank = 2)
    >>> Assign(x, A)
    x := A
    >>> Assign(A[0,1], x)
    IndexedElement(A, 0, 1) := x
    """
    __slots__ = ('_lhs', '_rhs', '_status', '_like')
    _attribute_nodes = ('_lhs', '_rhs')

    def __init__(
        self,
        lhs,
        rhs,
        status=None,
        like=None,
        *,
        python_ast = None
        ):
        if isinstance(lhs, (tuple, list)):
            lhs = PythonTuple(*lhs)
        if isinstance(rhs, (tuple, list)):
            rhs = PythonTuple(*rhs)
        self._lhs = lhs
        self._rhs = rhs
        self._status = status
        self._like = like
        super().__init__()
        if python_ast is not None:
            self.set_current_ast(python_ast)

    def __str__(self):
        return '{0} := {1}'.format(str(self.lhs), str(self.rhs))

    def __repr__(self):
        return '({0} := {1})'.format(repr(self.lhs), repr(self.rhs))

    @property
    def lhs(self):
        return self._lhs

    @property
    def rhs(self):
        return self._rhs

    # TODO : remove

    @property
    def expr(self):
        return self.rhs

    @property
    def status(self):
        return self._status

    @property
    def like(self):
        return self._like

    @property
    def is_alias(self):
        """Returns True if the assignment is an alias."""

        # TODO to be improved when handling classes

        lhs = self.lhs
        rhs = self.rhs
        cond = isinstance(rhs, Variable) and rhs.rank > 0
        cond = cond or isinstance(rhs, IndexedElement)
        cond = cond and isinstance(lhs, PyccelSymbol)
        cond = cond or isinstance(rhs, Variable) and rhs.is_alias
        return cond

    @property
    def is_symbolic_alias(self):
        """Returns True if the assignment is a symbolic alias."""

        # TODO to be improved when handling classes

        lhs = self.lhs
        rhs = self.rhs
        if isinstance(lhs, Variable):
            return isinstance(lhs.dtype, NativeSymbol)
        elif isinstance(lhs, PyccelSymbol):
            if isinstance(rhs, PythonRange):
                return True
            elif isinstance(rhs, Variable):
                return isinstance(rhs.dtype, NativeSymbol)
            elif isinstance(rhs, PyccelSymbol):
                return True

        return False

#------------------------------------------------------------------------------
class Allocate(PyccelAstNode):
    """
    Represents memory allocation for code generation.

    Represents memory allocation (usually of an array) for code generation.
    This is relevant to low-level target languages, such as C or Fortran,
    where the programmer must take care of heap memory allocation.

    Parameters
    ----------
    variable : pyccel.ast.core.Variable
        The typed variable (usually an array) that needs memory allocation.

    shape : int or iterable or None
        Shape of the array after allocation (None for scalars).

    order : str {'C'|'F'}
        Ordering of multi-dimensional array after allocation
        ('C' = row-major, 'F' = column-major).

    status : str {'allocated'|'unallocated'|'unknown'}
        Variable allocation status at object creation.

    like : TypedAstNode, optional
        A TypedAstNode describing the amount of memory which must be allocated.
        In C this provides the size which will be passed to malloc. In Fortran
        this provides the source argument of the allocate function.

    Notes
    -----
    An object of this class is immutable, although it contains a reference to a
    mutable Variable object.
    """
    __slots__ = ('_variable', '_shape', '_order', '_status', '_like')
    _attribute_nodes = ('_variable', '_like')

    # ...
    def __init__(self, variable, *, shape, order, status, like = None):

        if not isinstance(variable, (Variable, PointerCast)):
            raise TypeError("Can only allocate a 'Variable' object, got {} instead".format(type(variable)))

        if variable.on_stack:
            # Variable may only be a pointer in the wrapper
            raise ValueError("Variable must be allocatable")

        if shape and not isinstance(shape, (int, tuple, list)):
            raise TypeError("Cannot understand 'shape' parameter of type '{}'".format(type(shape)))

        if variable.rank != len(shape):
            raise ValueError("Incompatible rank in variable allocation")

        # rank is None for lambda functions
        if variable.rank is not None and variable.rank > 1 and variable.order != order:
            raise ValueError("Incompatible order in variable allocation")

        if not isinstance(status, str):
            raise TypeError("Cannot understand 'status' parameter of type '{}'".format(type(status)))

        if status not in ('allocated', 'unallocated', 'unknown'):
            raise ValueError("Value of 'status' not allowed: '{}'".format(status))

        self._variable = variable
        self._shape    = shape
        self._order    = order
        self._status   = status
        self._like = like
        super().__init__()
    # ...

    @property
    def variable(self):
        """
        The variable to be allocated.

        The variable to be allocated.
        """
        return self._variable

    @property
    def shape(self):
        """
        The shape that the variable should be allocated to.

        The shape that the variable should be allocated to.
        """
        return self._shape

    @property
    def order(self):
        """
        The order that the variable will be allocated with.

        The order that the variable will be allocated with.
        """
        return self._order

    @property
    def status(self):
        """
        The allocation status of the variable before this allocation.

        The allocation status of the variable before this allocation.
        One of {'allocated'|'unallocated'|'unknown'}.
        """
        return self._status

    @property
    def like(self):
        """
        TypedAstNode describing the amount of memory needed for the allocation.

        A TypedAstNode describing the amount of memory which must be allocated.
        In C this provides the size which will be passed to malloc. In Fortran
        this provides the source argument of the allocate function.
        """
        return self._like

    def __str__(self):
        return 'Allocate({}, shape={}, order={}, status={})'.format(
                str(self.variable), str(self.shape), str(self.order), str(self.status))

    def __eq__(self, other):
        if isinstance(other, Allocate):
            return (self.variable is other.variable) and \
                   (self.shape    == other.shape   ) and \
                   (self.order    == other.order   ) and \
                   (self.status   == other.status  )
        else:
            return False

    def __hash__(self):
        return hash((id(self.variable), self.shape, self.order, self.status))

#------------------------------------------------------------------------------
class Deallocate(PyccelAstNode):
    """
    Represents memory deallocation (usually of an array) for code generation.
    This is relevant to low-level target languages, such as C or Fortran,
    where the programmer must take care of heap memory deallocation.

    Parameters
    ----------
    variable : pyccel.ast.core.Variable
        The typed variable (usually an array) that needs memory deallocation.

    Notes
    -----
    An object of this class is immutable, although it contains a reference to a
    mutable Variable object.

    """
    __slots__ = ('_variable',)
    _attribute_nodes = ('_variable',)

    # ...
    def __init__(self, variable):

        if not isinstance(variable, Variable):
            raise TypeError("Can only allocate a 'Variable' object, got {} instead".format(type(variable)))

        self._variable = variable
        super().__init__()

    # ...

    @property
    def variable(self):
        return self._variable

    def __eq__(self, other):
        if isinstance(other, Deallocate):
            return (self.variable is other.variable)
        else:
            return False

    def __hash__(self):
        return hash(id(self.variable))

#------------------------------------------------------------------------------
class CodeBlock(PyccelAstNode):
    """
    Represents a block of statements.

    Represents a list of statements for code generation. Each statement
    represents a line of code.

    Parameters
    ----------
    body : iterable
        The lines of code to be grouped together.

    unravelled : bool, default=False
        Indicates whether the loops in the code have already been unravelled.
        This is useful for printing in languages which don't support vector
        expressions.
    """
    __slots__ = ('_body','_unravelled')
    _attribute_nodes = ('_body',)


    def __init__(self, body, unravelled = False):
        ls = []
        for i in body:
            if isinstance(i, CodeBlock):
                ls += i.body
            elif i is not None and not isinstance(i, EmptyNode):
                ls.append(i)
        if not isinstance(unravelled, bool):
            raise TypeError("unravelled must be a boolean")
        self._body = tuple(ls)
        self._unravelled = unravelled
        super().__init__()

    @property
    def body(self):
        return self._body

    @property
    def unravelled(self):
        """ Indicates whether the vector syntax of python
        has been unravelled into for loops
        """
        return self._unravelled

    @property
    def lhs(self):
        return self.body[-1].lhs

    def insert2body(self, *obj, back=True):
        """ Insert object(s) to the body of the codeblock
        The object(s) are inserted at the back by default but
        can be inserted at the front by setting back to False
        """
        _ = [o.set_current_user_node(self) for o in obj]
        if back:
            self._body = tuple([*self.body, *obj])
        else:
            self._body = tuple([*obj, *self.body])

    def __repr__(self):
        return 'CodeBlock({})'.format(self.body)

    def __reduce_ex__(self, i):
        """ Used by pickle to create an object of this class.

          Parameters
          ----------

          i : int
           protocol

          Results
          -------

          out : tuple
           A tuple of two elements
           a callable function that can be called
           to create the initial version of the object
           and its arguments.
        """
        kwargs = dict(body = self.body)
        return (apply, (self.__class__, (), kwargs))

    def set_current_ast(self, ast_node):
        """
        Set the `ast.AST` object which describes the parsed code that this node currently represents.
        
        Set the AST (abstract syntax tree) object which Python parsed in the original code and which
        resulted in the creation (or use) of this PyccelAstNode. This object describes the Python code
        being translated. It provides line numbers and columns which can be used to report the origin
        of any potential errors.

        Parameters
        ----------
        ast_node : ast.AST
            The AST object which was parsed.
        """
        PyccelAstNode.set_current_ast(self, ast_node)
        for l in self.body:
            if not l.python_ast:
                l.set_current_ast(ast_node)

class AliasAssign(PyccelAstNode):
    """
    Representing assignment of an alias to its target.

    Represents aliasing for code generation. An alias is any statement of the
    form `lhs := rhs` where lhs is a pointer and rhs is a target. In other words
    the contents of `lhs` will change if the contents of `rhs` are modfied.

    Parameters
    ----------
    lhs : TypedAstNode
        In the syntactic stage:
           Object representing the lhs of the expression. These should be
           singular objects, such as one would use in writing code. Notable types
           include PyccelSymbol, and IndexedElement. Types that
           subclass these types are also supported.
        In the semantic stage:
           Variable.

    rhs : PyccelSymbol | Variable, IndexedElement
        The target of the assignment. A PyccelSymbol in the syntactic stage,
        a Variable or a Slice of an array in the semantic stage.

    Examples
    --------
    >>> from pyccel.ast.internals import PyccelSymbol
    >>> from pyccel.ast.core import AliasAssign
    >>> from pyccel.ast.core import Variable
    >>> n = Variable('int', 'n')
    >>> x = Variable('int', 'x', rank=1, shape=[n])
    >>> y = PyccelSymbol('y')
    >>> AliasAssign(y, x)
    """
    __slots__ = ('_lhs','_rhs')
    _attribute_nodes = ('_lhs','_rhs')

    def __init__(self, lhs, rhs):
        if pyccel_stage == 'semantic':
            if not lhs.is_alias:
                raise TypeError('lhs must be a pointer')

            if isinstance(rhs, FunctionCall) and not rhs.funcdef.results[0].var.is_alias:
                raise TypeError("A pointer cannot point to the address of a temporary variable")

        self._lhs = lhs
        self._rhs = rhs
        super().__init__()

    def __str__(self):
        return '{0} := {1}'.format(str(self.lhs), str(self.rhs))

    @property
    def lhs(self):
        return self._lhs

    @property
    def rhs(self):
        return self._rhs


class SymbolicAssign(PyccelAstNode):

    """Represents symbolic aliasing for code generation. An alias is any statement of the
    form `lhs := rhs` where

    Parameters
    ----------
    lhs : PyccelSymbol

    rhs : Range

    Examples
    --------
    >>> from pyccel.ast.internals import PyccelSymbol
    >>> from pyccel.ast.core import SymbolicAssign
    >>> from pyccel.ast.core import Range
    >>> r = Range(0, 3)
    >>> y = PyccelSymbol('y')
    >>> SymbolicAssign(y, r)

    """
    __slots__ = ('_lhs', '_rhs')
    _attribute_nodes = ('_lhs', '_rhs')

    def __init__(self, lhs, rhs):
        self._lhs = lhs
        self._rhs = rhs
        super().__init__()

    def __str__(self):
        return '{0} := {1}'.format(str(self.lhs), str(self.rhs))

    @property
    def lhs(self):
        return self._lhs

    @property
    def rhs(self):
        return self._rhs


class AugAssign(Assign):
    r"""
    Represents augmented variable assignment for code generation.

    Represents augmented variable assignment for code generation.
    Augmented variable assignment is an assignment which modifies the
    variable using its initial value rather than simply replacing the
    value; for example via an addition (`+=`).

    Parameters
    ----------
    lhs : PyccelSymbol | TypedAstNode
        Object representing the lhs of the expression.
        In the syntactic stage this may be a PyccelSymbol, or an IndexedElement.
        In later stages the object should inherit from TypedAstNode and be fully
        typed.

    op : str
        Operator (+, -, /, \*, %).

    rhs : TypedAstNode
        Object representing the rhs of the expression.

    status : str, optional
        See Assign.

    like : TypedAstNode, optional
        See Assign.

    python_ast : ast.AST
        The AST node where the object appeared in the original code.

    Examples
    --------
    >>> from pyccel.ast.core import Variable
    >>> from pyccel.ast.core import AugAssign
    >>> s = Variable('int', 's')
    >>> t = Variable('int', 't')
    >>> AugAssign(s, '+', 2 * t + 1)
    s += 1 + 2*t
    """
    __slots__ = ('_op',)
    _accepted_operators = {
            '+' : PyccelAdd,
            '-' : PyccelMinus,
            '*' : PyccelMul,
            '/' : PyccelDiv,
            '%' : PyccelMod}

    def __init__(
        self,
        lhs,
        op,
        rhs,
        status=None,
        like=None,
        *,
        python_ast = None
        ):

        if op not in self._accepted_operators.keys():
            raise TypeError('Unrecognized Operator')

        self._op = op

        super().__init__(lhs, rhs, status, like, python_ast=python_ast)

    def __repr__(self):
        return '{0} {1}= {2}'.format(str(self.lhs), self.op, str(self.rhs))

    def __str__(self):
        return '{0} {1}= {2}'.format(str(self.lhs), self.op, str(self.rhs))

    @property
    def op(self):
        return self._op

    def to_basic_assign(self):
        """
        Convert the AugAssign to an Assign
        E.g. convert:
        a += b
        to:
        a = a + b
        """
        return Assign(self.lhs,
                self._accepted_operators[self._op](self.lhs, self.rhs),
                status = self.status,
                like   = self.like)


class While(ScopedAstNode):

    """Represents a 'while' statement in the code.

    Expressions are of the form:
        "while test:
            body..."

    Parameters
    ----------
    test : TypedAstNode
        test condition given as an expression
    body : list of Pyccel objects
        list of statements representing the body of the While statement.
    scope : Scope
        The scope for the loop

    Examples
    --------
    >>> from pyccel.ast.internals import PyccelSymbol
    >>> from pyccel.ast.core import Assign, While
    >>> n = PyccelSymbol('n')
    >>> While((n>1), [Assign(n,n-1)])
    While(n > 1, (n := n - 1,))
    """
    __slots__ = ('_body','_test')
    _attribute_nodes = ('_body','_test')

    def __init__(self, test, body, scope = None):

        if pyccel_stage == 'semantic':
            if test.dtype is not NativeBool():
                test = PythonBool(test)

        if iterable(body):
            body = CodeBlock(body)
        elif not isinstance(body,CodeBlock):
            raise TypeError('body must be an iterable or a CodeBlock')

        self._test = test
        self._body = body
        super().__init__(scope)

    @property
    def test(self):
        return self._test

    @property
    def body(self):
        return self._body

    @property
    def local_vars(self):
        """ List of variables defined in the loop """
        return tuple(self.scope.variables.values())


class With(ScopedAstNode):
    """
    Represents a 'with' statement in the code.

    Represents a 'with' statement in the code.
    Expressions are of the form:
        "with statement:
            body..."

    !! This code is untested.

    Parameters
    ----------
    test : TypedAstNode
        With definition statement given as an expression.
    body : list of PyccelAstNodes
        List of statements representing the body of the With statement.
    scope : Scope
        The scope of the block.
    """
    __slots__ = ('_test','_body')
    _attribute_nodes = ('_test','_body')

    # TODO check prelude and epilog

    def __init__(
        self,
        test,
        body,
        scope = None
        ):

        if iterable(body):
            body = CodeBlock(body)
        elif not isinstance(body,CodeBlock):
            raise TypeError('body must be an iterable')

        self._test = test
        self._body = body
        super().__init__(scope)

    @property
    def test(self):
        return self._test

    @property
    def body(self):
        return self._body

    @property
    def block(self):
        """
        Get the code block for the with block.

        Get the code block created by calling the enter method followed by
        the code in the with block and finally the exit method.

        Returns
        -------
        Block
            The code block.
        """
        methods = self.test.cls_base.methods
        for i in methods:
            if str(i.name) == '__enter__':
                start = i
            elif str(i.name) == '__exit__':
                end   = i
        start = FunctionCall(start,[])
        end   = FunctionCall(end  ,[])

        # TODO check if enter is empty or not first

        body = start.body.body
        body += self.body.body
        body +=  end.body.body
        return Block('with', [], body, scope=self.scope)


# TODO add a name to a block?

class Block(ScopedAstNode):

    """Represents a block in the code. A block consists of the following inputs

    Parameters
    ----------
    variables: list
        list of the variables that appear in the block.

    declarations: list
        list of declarations of the variables that appear in the block.

    body: list
        a list of statements

    Examples
    --------
    >>> from pyccel.ast.core import Variable, Assign, Block
    >>> n = Variable('int', 'n')
    >>> x = Variable('int', 'x')
    >>> Block([n, x], [Assign(x,2.*n + 1.), Assign(n, n + 1)])
    Block([n, x], [x := 1.0 + 2.0*n, n := 1 + n])
    """
    __slots__ = ('_name','_variables','_body')
    _attribute_nodes = ('_variables','_body')

    def __init__(
        self,
        name,
        variables,
        body,
        scope = None):
        if not isinstance(name, str):
            raise TypeError('name must be of type str')
        if not iterable(variables):
            raise TypeError('variables must be an iterable')
        for var in variables:
            if not isinstance(var, Variable):
                raise TypeError('Only a Variable instance is allowed.')
        if iterable(body):
            body = CodeBlock(body)
        elif not isinstance(body, CodeBlock):
            raise TypeError('body must be an iterable or a CodeBlock')
        self._name = name
        self._variables = variables
        self._body = body
        super().__init__(scope)

    @property
    def name(self):
        return self._name

    @property
    def variables(self):
        return self._variables

    @property
    def body(self):
        return self._body

    @property
    def declarations(self):
        return [Declare(i.dtype, i) for i in self.variables]



class Module(ScopedAstNode):
    """
    Represents a module in the code.

    The Pyccel node representing a Python module. A module consists of everything
    inside a given Python file.

    Parameters
    ----------
    name : str
        Name of the module.

    variables : list
        List of the variables that appear in the block.

    funcs : list
        A list of FunctionDef instances.

    init_func : FunctionDef, default: None
        The function which initialises the module (expressions in the
        python module which are executed on import).

    free_func : FunctionDef, default: None
        The function which frees any variables allocated in the module.

    program : Program/CodeBlock
        CodeBlock containing any expressions which are only executed
        when the module is executed directly.

    interfaces : list
        A list of Interface instances.

    classes : list
        A list of ClassDef instances.

    imports : list, tuple
        List of needed imports.

    scope : Scope
        The scope of the module.

    Examples
    --------
    >>> from pyccel.ast.variable import Variable
    >>> from pyccel.ast.core import FunctionDefArgument, Assign, FunctionDefResult
    >>> from pyccel.ast.core import ClassDef, FunctionDef, Module
    >>> from pyccel.ast.operators import PyccelAdd, PyccelMinus
    >>> from pyccel.ast.literals import LiteralInteger
    >>> x = Variable('float', 'x')
    >>> y = Variable('float', 'y')
    >>> z = Variable('float', 'z')
    >>> t = Variable('float', 't')
    >>> a = Variable('float', 'a')
    >>> b = Variable('float', 'b')
    >>> body = [Assign(z,PyccelAdd(x,a))]
    >>> args = [FunctionDefArgument(arg) for arg in [x,y,a,b]]
    >>> results = [FunctionDefResult(res) for res in [z,t]]
    >>> translate = FunctionDef('translate', args, results, body)
    >>> attributes   = [x,y]
    >>> methods     = [translate]
    >>> Point = ClassDef('Point', attributes, methods)
    >>> incr = FunctionDef('incr', [FunctionDefArgument(x)], [FunctionDefResult(y)], [Assign(y,PyccelAdd(x,LiteralInteger(1)))])
    >>> decr = FunctionDef('decr', [FunctionDefArgument(x)], [FunctionDefResult(y)], [Assign(y,PyccelMinus(x,LiteralInteger(1)))])
    >>> Module('my_module', [], [incr, decr], classes = [Point])
    Module(my_module, [], [FunctionDef(), FunctionDef()], [], [ClassDef(Point, (x, y), (FunctionDef(),), [public], (), [], [])], ())
    """
    __slots__ = ('_name','_variables','_funcs','_interfaces',
                 '_classes','_imports','_init_func','_free_func',
                 '_program','_variable_inits','_internal_dictionary')
    _attribute_nodes = ('_variables','_funcs','_interfaces',
                        '_classes','_imports','_init_func',
                        '_free_func','_program','_variable_inits')

    def __init__(
        self,
        name,
        variables,
        funcs,
        init_func = None,
        free_func = None,
        program = None,
        interfaces=(),
        classes=(),
        imports=(),
        scope = None
        ):
        if not isinstance(name, (str, AsName)):
            raise TypeError('name must be a string or an AsName')

        if not iterable(variables):
            raise TypeError('variables must be an iterable')
        for i in variables:
            if not isinstance(i, Variable):
                raise TypeError('Only a Variable instance is allowed.')

        if not iterable(funcs):
            raise TypeError('funcs must be an iterable')

        for i in funcs:
            if not isinstance(i, FunctionDef):
                raise TypeError('Only a FunctionDef instance is allowed.'
                                )

        if not iterable(classes):
            raise TypeError('classes must be an iterable')
        for i in classes:
            if not isinstance(i, ClassDef):
                raise TypeError('Only a ClassDef instance is allowed.')

        if not iterable(interfaces):
            raise TypeError('interfaces must be an iterable')
        for i in interfaces:
            if not isinstance(i, Interface):
                raise TypeError('Only a Interface instance is allowed.')

        NoneType = type(None)
        if not isinstance(init_func, (NoneType, FunctionDef)):
            raise TypeError('init_func must be a FunctionDef')

        if not isinstance(free_func, (NoneType, FunctionDef)):
            raise TypeError('free_func must be a FunctionDef')

        if not isinstance(program, (NoneType, Program, CodeBlock)):
            raise TypeError('program must be a Program (or a CodeBlock at the syntactic stage)')

        if not iterable(imports):
            raise TypeError('imports must be an iterable')
        imports = list(imports)
        for i in classes:
            imports += i.imports
        imports = set(imports)  # for unicity
        imports = tuple(imports)

        self._name = name
        self._variables = variables
        self._variable_inits = [None]*len(variables)
        self._funcs = funcs
        self._init_func = init_func
        self._free_func = free_func
        self._program   = program
        self._interfaces = interfaces
        self._classes = classes
        self._imports = imports

        self._internal_dictionary = {v.name:v for v in variables}
        self._internal_dictionary.update({f.name:f for f in funcs})
        self._internal_dictionary.update({i.name:i for i in interfaces})
        self._internal_dictionary.update({c.name:c for c in classes})
        import_mods = {i.source: [t.object for t in i.target if isinstance(t.object, Module)] for i in imports}
        self._internal_dictionary.update({v:t[0] for v,t in import_mods.items() if t})

        if init_func:
            init_if = init_func.body.body[0]
            # The init function should always contain an If block unless it is part of a wrapper
            if isinstance(init_if, If):
                init_cond = init_if.blocks[0].condition
                init_var = init_cond.args[0]
                self._variables.append(init_var)
                self._variable_inits.append(LiteralFalse())

        super().__init__(scope)

    @property
    def name(self):
        """ Name of the module
        """
        return self._name

    @property
    def variables(self):
        """ Module global variables
        """
        return self._variables

    @property
    def init_func(self):
        """ The function which initialises the module (expressions in the
        python module which are executed on import)
        """
        return self._init_func

    @property
    def free_func(self):
        """ The function which frees any variables allocated in the module
        """
        return self._free_func

    @property
    def program(self):
        """ CodeBlock or Program containing any expressions which are only executed
        when the module is executed directly
        """
        return self._program

    @program.setter
    def program(self, prog):
        assert self._program is None
        self._program = prog
        self._program.set_current_user_node(self)

    @property
    def funcs(self):
        """ Any functions defined in the module
        """
        return self._funcs

    @property
    def interfaces(self):
        """ Any interfaces defined in the module
        """
        return self._interfaces

    @property
    def classes(self):
        """ Any classes defined in the module
        """
        return self._classes

    @property
    def imports(self):
        """ Any imports in the module
        """
        return self._imports

    @property
    def declarations(self):
        """ Returns the declarations of the variables
        """
        return [Declare(i.dtype, i, value=v, module_variable=True) \
                for i,v in zip(self.variables, self._variable_inits)]

    @property
    def body(self):
        """ Returns the functions, interfaces and classes defined
        in the module
        """
        return self.interfaces + self.funcs + self.classes

    def set_name(self, new_name):
        """ Function for changing the name of a module
        """
        self._name = new_name

    def __getitem__(self, arg):
        assert isinstance(arg, str)
        args = arg.split('.')
        result = self._internal_dictionary[args[0]]
        for key in args[1:]:
            result = result[key]
        return result

    def __contains__(self, arg):
        assert isinstance(arg, (str, PyccelSymbol, DottedName))
        args = str(arg).split('.')
        current_pos = self._internal_dictionary
        key = args[0]
        result = key in self._internal_dictionary
        i = 1
        while i<len(args) and result:
            current_pos = current_pos[key]
            key = args[i]
            result = key in current_pos
            i += 1
        return result

    def keys(self):
        """ Returns the names of all objects accessible directly in this module
        """
        return self._internal_dictionary.keys()

class ModuleHeader(PyccelAstNode):
    """
    Represents the header file for a module.

    This class is simply a wrapper around a module. It is helpful to differentiate
    between headers and sources when printing.

    Parameters
    ----------
    module : Module
        The module described by the header.

    See Also
    --------
    Module : The module itself.

    Examples
    --------
    >>> from pyccel.ast.variable import Variable
    >>> from pyccel.ast.core import FunctionDefArgument, Assign, FunctionDefResult
    >>> from pyccel.ast.core import ClassDef, FunctionDef, Module
    >>> from pyccel.ast.operators import PyccelAdd, PyccelMinus
    >>> from pyccel.ast.literals import LiteralInteger
    >>> x = Variable('float', 'x')
    >>> y = Variable('float', 'y')
    >>> z = Variable('float', 'z')
    >>> t = Variable('float', 't')
    >>> a = Variable('float', 'a')
    >>> b = Variable('float', 'b')
    >>> body = [Assign(z,PyccelAdd(x,a))]
    >>> args = [FunctionDefArgument(arg) for arg in [x,y,a,b]]
    >>> results = [FunctionDefResult(res) for res in [z,t]]
    >>> translate = FunctionDef('translate', args, results, body)
    >>> attributes   = [x,y]
    >>> methods     = [translate]
    >>> Point = ClassDef('Point', attributes, methods)
    >>> incr = FunctionDef('incr', [FunctionDefArgument(x)], [FunctionDefResult(y)], [Assign(y,PyccelAdd(x,LiteralInteger(1)))])
    >>> decr = FunctionDef('decr', [FunctionDefArgument(x)], [FunctionDefResult(y)], [Assign(y,PyccelMinus(x,LiteralInteger(1)))])
    >>> Module('my_module', [], [incr, decr], classes = [Point])
    >>> ModuleHeader(mod)
    Module(my_module, [], [FunctionDef(), FunctionDef()], [], [ClassDef(Point, (x, y), (FunctionDef(),), [public], (), [], [])], ())
    """
    __slots__ = ('_module',)
    _attribute_nodes = ('_module',)

    def __init__(self, module):
        if not isinstance(module, Module):
            raise TypeError('module must be a Module')

        self._module = module
        super().__init__()

    @property
    def module(self):
        return self._module

class Program(ScopedAstNode):

    """Represents a Program in the code. A block consists of the following inputs

    Parameters
    ----------
    variables: list
        list of the variables that appear in the block.

    body: list
        a list of statements

    imports: list, tuple
        list of needed imports

    """
    __slots__ = ('_name', '_variables', '_body', '_imports')
    _attribute_nodes = ('_variables', '_body', '_imports')

    def __init__(
        self,
        name,
        variables,
        body,
        imports=(),
        scope=None
        ):

        if not isinstance(name, str):
            raise TypeError('name must be a string')

        if not iterable(variables):
            raise TypeError('variables must be an iterable')

        for i in variables:
            if not isinstance(i, Variable):
                raise TypeError('Only a Variable instance is allowed.')

        if not iterable(body):
            raise TypeError('body must be an iterable')
        body = CodeBlock(body)

        if not iterable(imports):
            raise TypeError('imports must be an iterable')

        imports = set(imports)  # for unicity
        imports = tuple(imports)

        self._name = name
        self._variables = variables
        self._body = body
        self._imports = imports
        super().__init__(scope)

    @property
    def name(self):
        """ Name of the executable
        """
        return self._name

    @property
    def variables(self):
        """ Variables contained within the program
        """
        return self._variables

    @property
    def body(self):
        """ Statements in the program
        """
        return self._body

    @property
    def imports(self):
        """ Imports imported in the program
        """
        return self._imports

    def remove_import(self, name):
        """ Remove an import with the given source name from the list
        of imports
        """
        _ = [i.invalidate_node() for i in self.imports if i.source == name]
        self._imports = tuple(i for i in self.imports if i.source != name)


#==============================================================================
class Iterable(PyccelAstNode):
    """
    Wrapper around iterable types helping to convert between those types and a range.

    Wrapper around iterable types helping to convert between those
    types and a range (necessary in low level languages, e.g. C and Fortran).

    Parameters
    ----------
    iterable : acceptable_iterator_type
               The iterator being wrapped
               The type must be in acceptable_iterator_types or the class must
               implement the following functions:
               - n_indices
               - to_range
    """
    acceptable_iterator_types = (Variable, PythonMap, PythonZip, PythonEnumerate, PythonRange, IndexedElement)
    __slots__ = ('_iterable','_indices','_num_indices_required')
    _attribute_nodes = ('_iterable','_indices')

    def __init__(self, iterable):
        self._iterable = iterable
        self._indices  = None

        if isinstance(iterable, PythonRange):
            self._num_indices_required = 0
        elif isinstance(iterable, PythonEnumerate):
            self._num_indices_required = int(iterable.start != 0)
        elif isinstance(iterable, self.acceptable_iterator_types):
            self._num_indices_required = 1
        elif hasattr(iterable, 'n_indices') and hasattr(iterable, 'to_range'):
            self._num_indices_required = iterable.n_indices
        else:
            raise TypeError("Unknown iterator type {}".format(type(iterable)))

        super().__init__()

    @property
    def num_loop_counters_required(self):
        """ Number of iterators which must be generated in order to
        convert this iterable to a range
        """
        return self._num_indices_required

    def set_loop_counter(self, *indices):
        """ Set the iterator(s) for the generated range
        These are iterators generated by pyccel so are not
        needed for python code
        """
        assert self._indices is None
        for i in indices:
            i.set_current_user_node(self)
        self._indices = indices

    def unset_loop_counter(self, invalidate = True):
        """ Remove the iterator(s) set for the generated range
        """
        for i in self._indices:
            i.remove_user_node(self, invalidate)
        self._indices = None

    def get_assigns(self, target):
        """ Returns a list containing any assigns necessary to initialise
        the loop iterators/targets when using a range iterable

        Parameters
        ----------
        target : Variable or list of Variables
                 The index(es) over which the loop iterates

        Results
        -------
        assigns : list of Assign
                  The assignments necessary to define target
        """
        iterable = self._iterable
        if isinstance(iterable, PythonRange):
            return []
        range_element = self.get_target_from_range()
        if self.num_loop_counters_required == 0:
            target = target[1:]
            range_element = range_element[1:]
        if isinstance(target, (tuple, list)):
            return [AliasAssign(t, r) if t.is_alias else Assign(t, r) for t, r in zip(target, range_element)]
        else:
            return [AliasAssign(target, range_element) if target.is_alias else Assign(target, range_element)]

    def get_target_from_range(self):
        """ Returns an element of the range indexed with the iterators
        previously provided via the set_loop_counters method
        (useful for get_assigns and to determine the dtype etc of the
        loop iterator)
        """
        idx = self._indices[0] if len(self._indices)==1 else self._indices
        range_base = self._iterable[idx]
        if isinstance(self._iterable, PythonMap):
            return FunctionCall(range_base[0], [range_base[1]])
        else:
            return range_base

    def get_range(self):
        """
        Get the range required for this iterable.

        Returns the range which is necessary in a low-level language to iterate over
        the wrapped iterable.

        Returns
        -------
        PythonRange
            The range which should be used in the code.
        """
        if isinstance(self._iterable, PythonRange):
            return self._iterable
        elif hasattr(self._iterable, 'to_range'):
            return self._iterable.to_range()
        else:
            length = getattr(self._iterable, '__len__',
                    getattr(self._iterable, 'length', None))

            # Only create PythonLen if length is None to avoid unnecessary TypeErrors
            if length is None:
                length = PythonLen(self._iterable)

            if callable(length):
                length = length()
            return PythonRange(length)

    @property
    def iterable(self):
        """ Returns the iterable being wrapped
        """
        return self._iterable

    @property
    def loop_counters(self):
        """ Returns the iterator(s) of the generated range
        """
        return self._indices

#==============================================================================

class For(ScopedAstNode):

    """Represents a 'for-loop' in the code.

    Expressions are of the form:
        "for target in iter:
            body..."

    Parameters
    ----------
    target : symbol / Variable
        symbol representing the iterator
    iter : iterable
        iterable object. for the moment only Range is used
    body : list of pyccel objects
        list of statements representing the body of the For statement.
    scope : Scope
        The scope for the loop

    Examples
    --------
    >>> from pyccel.ast.variable import Variable
    >>> from pyccel.ast.core import Assign, For
    >>> from pyccel.ast.internals import symbols
    >>> i,b,e,s,x = symbols('i,b,e,s,x')
    >>> A = Variable('int', 'A', rank = 2)
    >>> For(i, (b,e,s), [Assign(x, i), Assign(A[0, 1], x)])
    For(i, (b, e, s), (x := i, IndexedElement(A, 0, 1) := x))
    """
    __slots__ = ('_target','_iterable','_body','_end_annotation')
    _attribute_nodes = ('_target','_iterable','_body')

    def __init__(
        self,
        target,
        iter_obj,
        body,
        scope = None
        ):
        if pyccel_stage != "syntactic":
            if not isinstance(iter_obj, Iterable):
                iter_obj = Iterable(iter_obj)
                if iter_obj.num_loop_counters_required!=0:
                    raise TypeError('iter_obj must be an iterable')

        if iterable(body):
            body = CodeBlock(body)
        elif not isinstance(body,CodeBlock):
            raise TypeError('body must be an iterable or a Codeblock')

        self._target = target
        self._iterable = iter_obj
        self._body = body
        self._end_annotation = None
        super().__init__(scope)

    @property
    def end_annotation(self):
        return self._end_annotation

    @end_annotation.setter
    def end_annotation(self, expr):
        self._end_annotation = expr

    @property
    def target(self):
        return self._target

    @property
    def iterable(self):
        return self._iterable

    @property
    def body(self):
        return self._body

    @property
    def local_vars(self):
        """ List of variables defined in the loop """
        return tuple(self.scope.variables.values())

    def insert2body(self, stmt):
        stmt.set_current_user_node(self)
        self.body.insert2body(stmt)



class DoConcurrent(For):
    __slots__ = ()
    pass


class FunctionCallArgument(PyccelAstNode):
    """
    An argument passed in a function call.

    Class describing an argument passed to a function in a
    function call.

    Parameters
    ----------
    value : TypedAstNode
        The expression passed as an argument.
    keyword : str, optional
        If the argument is passed by keyword then this
        is that keyword.
    python_ast : ast.Ast
        The ast object parsed by Python's ast module.
    """
    __slots__ = ('_value', '_keyword')
    _attribute_nodes = ('_value',)
    def __init__(self, value, keyword = None, *, python_ast = None):
        self._value = value
        self._keyword = keyword
        super().__init__()
        if python_ast:
            self.set_current_ast(python_ast)

    @property
    def value(self):
        """ The value passed as argument
        """
        return self._value

    @property
    def keyword(self):
        """ The keyword used to pass the argument
        """
        return self._keyword

    @property
    def has_keyword(self):
        """ Indicates whether the argument was passed by keyword
        """
        return self._keyword is not None

    def __repr__(self):
        if self.has_keyword:
            return 'FunctionCallArgument({} = {})'.format(self.keyword, repr(self.value))
        else:
            return 'FunctionCallArgument({})'.format(repr(self.value))

    def __str__(self):
        if self.has_keyword:
            return '{} = {}'.format(self.keyword, str(self.value))
        else:
            return '{}'.format(str(self.value))

class FunctionDefArgument(TypedAstNode):
    """
    Node describing the argument of a function.

    An object describing the argument of a function described
    by a FunctionDef. This object stores all the information
    which describes an argument but is superfluous for a Variable.

    Parameters
    ----------
    name : PyccelSymbol, Variable, FunctionAddress
        The name of the argument.

    value : TypedAstNode, default: None
        The default value of the argument.

    kwonly : bool
        Indicates if the argument must be passed by keyword.

    annotation : str
        The type annotation describing the argument.

    bound_argument : bool
        Indicates if the argument is bound to the function call. This is
        the case if the argument is the first argument of a method of a
        class.

    See Also
    --------
    FunctionDef : The class where these objects will be stored.

    Examples
    --------
    >>> from pyccel.ast.core import FunctionDefArgument
    >>> n = FunctionDefArgument('n')
    >>> n
    n
    """
    __slots__ = ('_name','_var','_kwonly','_annotation','_value','_inout', '_bound_argument')
    _attribute_nodes = ('_value','_var')

    def __init__(self, name, *, value = None, kwonly=False, annotation=None, bound_argument = False):
        if isinstance(name, (Variable, FunctionAddress)):
            self._var  = name
            self._name = name.name
        elif isinstance(name, PyccelSymbol):
            self._var  = name
            self._name = name
        elif isinstance(name, AnnotatedPyccelSymbol):
            self._var  = name
            self._name = name.name
        else:
            raise TypeError("Name must be a PyccelSymbol, Variable or FunctionAddress")
        if not isinstance(bound_argument, bool):
            raise TypeError("bound_argument must be a boolean")
        self._value      = value
        self._kwonly     = kwonly
        self._annotation = annotation
        self._bound_argument = bound_argument

        if isinstance(name, Variable):
            name.declare_as_argument()

        if pyccel_stage != "syntactic":
            self._inout = self.var.rank>0 and not self.var.is_const if isinstance(self.var, Variable) else False

        super().__init__()

    @property
    def name(self):
        """ The name of the argument
        """
        return self._name

    @property
    def var(self):
        """ The variable representing the argument
        (available after the semantic treatment)
        """
        return self._var

    @property
    def is_kwonly(self):
        """ Indicates if the argument must be passed
        by keyword
        """
        return self._kwonly

    @property
    def annotation(self):
        """
        The argument annotation providing dtype information.

        The argument annotation providing dtype information.
        """
        return self._annotation

    @property
    def value(self):
        """ The default value of the argument
        """
        return self._value

    @property
    def default_call_arg(self):
        """ The FunctionCallArgument which is passed to FunctionCall
        if no value is provided for this argument
        """
        return FunctionCallArgument(self.value, keyword=self.name) \
                if self.has_default else None

    @property
    def has_default(self):
        """ Indicates whether the argument has a default value
        (if not then it must be provided)
        """
        return self._value is not None

    @property
    def inout(self):
        """
        Indicates whether the argument may be modified by the function.

        True if the argument may be modified in the function. False if
        the argument remains constant in the function.
        """
        return self._inout

    def make_const(self):
        """
        Indicate that the argument does not change in the function.

        Indicate that the argument does not change in the function by
        modifying the inout flag.
        """
        self._inout = False

    @property
    def bound_argument(self):
        """
        Indicate if the argument is bound to the function call.

        Indicate if the argument is bound to the function call. This is
        the case if the argument is the first argument of a method of a
        class.
        """
        return self._bound_argument

    @bound_argument.setter
    def bound_argument(self, bound):
        if not isinstance(bound, bool):
            raise TypeError("bound must be a boolean")
        self._bound_argument = bound

    def __str__(self):
        if self.has_default:
            argument = str(self.name)
            value = str(self.value)
            return '{0}={1}'.format(argument, value)
        else:
            return str(self.name)

    def __repr__(self):
        if self.has_default:
            argument = str(self.name)
            value = str(self.value)
            return 'FunctionDefArgument({0}={1})'.format(argument, value)
        else:
            return 'FunctionDefArgument({})'.format(repr(self.name))

class FunctionDefResult(TypedAstNode):
    """
    Node describing the result of a function.

    An object describing the result of a function described
    by a FunctionDef. This object stores all the information
    which describes an result but is superfluous for a Variable.

    Parameters
    ----------
    var : Variable
        The variable which represents the returned value.

    annotation : str, default: None
        The type annotation describing the argument.

    See Also
    --------
    FunctionDef : The class where these objects will be stored.

    Examples
    --------
    >>> from pyccel.ast.core import FunctionDefResult
    >>> n = FunctionDefResult('n')
    >>> n
    n
    """
    __slots__ = ('_var','_is_argument','_annotation')
    _attribute_nodes = ('_var',)

    def __init__(self, var, *, annotation=None):
        self._var        = var
        self._annotation = annotation

        if pyccel_stage == 'syntactic':
            if not isinstance(var, (PyccelSymbol, AnnotatedPyccelSymbol)):
                raise TypeError(f"Var must be a PyccelSymbol or an AnnotatedPyccelSymbol, not a {type(var)}")
        elif not isinstance(var, Variable):
            raise TypeError(f"Var must be a Variable not a {type(var)}")
        else:
            self._is_argument = var.is_argument

        super().__init__()

    @property
    def var(self):
        """
        The variable representing the result.

        The variable which represents the result. This variable is only
        available after the semantic stage.
        """
        return self._var

    @property
    def annotation(self):
        """
        The result annotation providing dtype information.

        The annotation which provides all information about the data
        types, precision, etc, necessary to fully define the result.
        """
        return self._annotation

    @property
    def is_argument(self):
        """
        Indicates if the result was declared as an argument.

        Indicates if the result of the function was initially declared
        as an argument of the same function. If this is the case then
        the result may be printed simply as an inout argument.
        """
        return self._is_argument

    def __repr__(self):
        return 'FunctionDefResult({})'.format(repr(self.var))

    def __str__(self):
        return str(self.var)

class FunctionCall(TypedAstNode):
    """
    Represents a function call in the code.

    A node which holds all information necessary to represent a function
    call in the code.

    Parameters
    ----------
    func : FunctionDef
        The function being called.

    args : list of FunctionCallArgument
        The arguments passed to the function.

    current_function : FunctionDef, default: None
        The function where the call takes place.
    """
    __slots__ = ('_arguments','_funcdef','_interface','_func_name','_interface_name',
                 '_dtype','_precision','_shape','_rank','_order','_class_type')
    _attribute_nodes = ('_arguments','_funcdef','_interface')

    def __init__(self, func, args, current_function=None):

        for a in args:
            assert not isinstance(a, FunctionDefArgument)
        # Ensure all arguments are of type FunctionCallArgument
        args = [a if isinstance(a, FunctionCallArgument) else FunctionCallArgument(a) for a in args]

        if pyccel_stage == "syntactic":
            self._interface = None
            self._funcdef   = func
            self._arguments = tuple(args)
            self._func_name = func
            super().__init__()
            return

        # ...
        if not isinstance(func, (FunctionDef, Interface)):
            raise TypeError('> expecting a FunctionDef or an Interface')

        if isinstance(func, Interface):
            self._interface = func
            self._interface_name = func.name
            func = func.point(args)
        else:
            self._interface = None

        name = func.name
        # ...
        if isinstance(current_function, DottedName):
            current_function = current_function.name[-1]
        if current_function == name:
            func.set_recursive()

        if not isinstance(args, (tuple, list)):
            raise TypeError('args must be a list or tuple')

        # add the missing argument in the case of optional arguments
        f_args = func.arguments
        if not len(args) == len(f_args):
            # Collect dict of keywords and values (initialised as default)
            f_args_dict = {a.name: (a.name, a.value) if a.has_default \
                    else None for a in f_args}
            keyword_args = []
            for i,a in enumerate(args):
                if a.keyword is None:
                    # Replace default positional arguments with provided arguments
                    f_args_dict[f_args[i].name] = a
                else:
                    keyword_args = args[i:]
                    break

            for a in keyword_args:
                # Replace default arguments with provided keyword arguments
                f_args_dict[a.keyword] = a

            args = [FunctionCallArgument(keyword=a[0], value=a[1]) if isinstance(a, tuple) else a for a in f_args_dict.values()]

        # Handle function as argument
        arg_vals = [None if a is None else a.value for a in args]
        args = [FunctionCallArgument(FunctionAddress(av.name, av.arguments, av.results), keyword=a.keyword)
                if isinstance(av, FunctionDef) else a for a, av in zip(args, arg_vals)]

        if current_function == func.name:
            if len(func.results)>0 and not isinstance(func.results[0], TypedAstNode):
                errors.report(RECURSIVE_RESULTS_REQUIRED, symbol=func, severity="fatal")

        self._funcdef    = func
        self._arguments  = args
        self._func_name  = func.name
        n_results = len(func.results)
        if n_results == 1:
            self._dtype      = func.results[0].var.dtype
            self._rank       = func.results[0].var.rank
            self._shape      = func.results[0].var.shape
            self._precision  = func.results[0].var.precision
            self._order      = func.results[0].var.order
            self._class_type = func.results[0].var.class_type
        elif n_results == 0:
            self._dtype      = NativeVoid()
            self._rank       = 0
            self._shape      = None
            self._precision  = None
            self._order      = None
            self._class_type = NativeVoid()
        else:
            dtypes = [r.var.dtype for r in func.results]
            if all(d is dtypes[0] for d in dtypes):
                dtype = NativeHomogeneousTuple()
            else:
                dtype = NativeInhomogeneousTuple(*dtypes)
            self._dtype      = dtype
            self._rank       = 1
            self._shape      = (LiteralInteger(n_results),)
            self._precision  = None
            self._order      = None
            self._class_type = dtype

        super().__init__()

    @property
    def args(self):
        """ List of FunctionCallArguments provided to the function call
        (contains default values after semantic stage)
        """
        return self._arguments

    @property
    def funcdef(self):
        """ The function called by this function call
        """
        return self._funcdef

    @property
    def interface(self):
        """ The interface called by this function call
        """
        return self._interface

    @property
    def func_name(self):
        """ The name of the function called by this function call
        """
        return self._func_name

    @property
    def interface_name(self):
        """ The name of the interface called by this function call
        """
        return self._interface_name

    def __repr__(self):
        return '{}({})'.format(self.func_name, ', '.join(str(a) for a in self.args))

    @classmethod
    def _ignore(cls, c):
        """ Indicates if a node should be ignored when recursing
        """
        return c is None or isinstance(c, (FunctionDef, *cls._ignored_types))

class ConstructorCall(FunctionCall):

    """
    Represents a Constructor call in the code.

    A node which holds all information necessary to represent a Constructor
    call in the code.

    Parameters
    ----------
    func : FunctionDef, str
        An instance of FunctionDef or function name.

    arguments : list, tuple, None
        A list of arguments.

    cls_variable : Variable
        The variable on the left-hand side of an assignment,
        where the right-hand side is a constructor call.
        Used to store data inside the class, set during object creation.
    """
    __slots__ = ('_cls_variable',)
    _attribute_nodes = ()

    # TODO improve

    def __init__(
        self,
        func,
        arguments,
        cls_variable
        ):
        if not isinstance(func, (FunctionDef, Interface, str)):
            raise TypeError('Expecting func to be a FunctionDef or str')

        self._cls_variable = cls_variable
        super().__init__(func, arguments, self._cls_variable)

    @property
    def cls_variable(self):
        """
        Get the class variable associated with the constructor.

        The `cls_variable` property allows accessing the class
        variable associated with the constructor.

        Returns
        -------
        CustomDataType or None
            The class variable associated with the constructor, or None if not provided.
        """
        return self._cls_variable


class Return(PyccelAstNode):

    """Represents a function return in the code.

    Parameters
    ----------
    expr : TypedAstNode
        The expression to return.

    stmts :represent assign stmts in the case of expression return
    """
    __slots__ = ('_expr', '_stmt')
    _attribute_nodes = ('_expr', '_stmt')

    def __init__(self, expr, stmt=None):

        if stmt and not isinstance(stmt, CodeBlock):
            raise TypeError('stmt should only be of type CodeBlock')

        self._expr = expr
        self._stmt = stmt

        super().__init__()

    @property
    def expr(self):
        return self._expr

    @property
    def stmt(self):
        return self._stmt

    def __getnewargs__(self):
        """used for Pickling self."""

        args = (self.expr, self.stmt)
        return args

    def __repr__(self):
        if self.stmt:
            code = repr(self.stmt)+';'
        else:
            code = ''
        return code+"Return({})".format(','.join([repr(e) for e in self.expr]))

class FunctionDef(ScopedAstNode):

    """
    Represents a function definition.

    Node containing all the information necessary to describe a function.
    This information should provide enough information to print a functionally
    equivalent function in any target language.

    Parameters
    ----------
    name : str
        The name of the function.

    arguments : iterable of FunctionDefArgument
        The arguments to the function.

    results : iterable
        The direct outputs of the function.

    body : iterable
        The body of the function.

    global_vars : list of Symbols
        Variables which will not be passed into the function.

    cls_name : str
        The alternative name of the function required for classes.

    is_static : bool
        True for static functions. Needed for iso_c_binding interface.

    imports : list, tuple
        A list of needed imports.

    decorators : dict
        A dictionary whose keys are the names of decorators and whose values
        contain their implementation.

    headers : list,tuple
        A list of headers describing the function.

    is_recursive : bool
        True for a function which calls itself.

    is_pure : bool
        True for a function without side effect.

    is_elemental : bool
        True for a function that is elemental.

    is_private : bool
        True for a function that is private.

    is_header : bool
        True for a function which has no body available.

    is_external : bool
        True for a function which cannot be explicitly imported or renamed.

    functions : list, tuple
        A list of functions defined within this function.

    interfaces : list, tuple
        A list of interfaces defined within this function.

    docstring : str
        The doc string of the function.

    scope : parser.scope.Scope
        The scope containing all objects scoped to the inside of this function.

    See Also
    --------
    FunctionDefArgument : The type used to store the arguments.

    Examples
    --------
    >>> from pyccel.ast.variable import Variable
    >>> from pyccel.ast.core import FunctionDefArgument, FunctionDefResult
    >>> from pyccel.ast.core import Assign, FunctionDef
    >>> from pyccel.ast.operators import PyccelAdd
    >>> from pyccel.ast.literals import LiteralInteger
    >>> x = Variable('float', 'x')
    >>> y = Variable('float', 'y')
    >>> args        = [FunctionDefArgument(x)]
    >>> results     = [FunctionDefResult(y)]
    >>> body        = [Assign(y,PyccelAdd(x,LiteralInteger(1)))]
    >>> FunctionDef('incr', args, results, body)
    FunctionDef(incr, (x,), (y,), [y := x + 1], [], [], None, False, function)

    One can also use parametrized argument, using FunctionDefArgument

    >>> from pyccel.ast.core import Variable
    >>> from pyccel.ast.core import Assign
    >>> from pyccel.ast.core import FunctionDef
    >>> from pyccel.ast.core import FunctionDefArgument
    >>> n = FunctionDefArgument('n', value=4)
    >>> x = Variable('float', 'x')
    >>> y = Variable('float', 'y')
    >>> args        = [x, n]
    >>> results     = [y]
    >>> body        = [Assign(y,x+n)]
    >>> FunctionDef('incr', args, results, body)
    FunctionDef(incr, (x, n=4), (y,), [y := 1 + x], [], [], None, False, function, [])
    """
    __slots__ = ('_name','_arguments','_results','_body',
                 '_global_vars','_cls_name','_is_static','_imports',
                 '_decorators','_headers','_is_recursive','_is_pure',
                 '_is_elemental','_is_private','_is_header',
                 '_functions','_interfaces','_docstring', '_is_external')
    _attribute_nodes = ('_arguments','_results','_body',
                 '_global_vars','_imports','_functions','_interfaces')

    def __init__(
        self,
        name,
        arguments,
        results,
        body,
        global_vars=(),
        cls_name=None,
        is_static=False,
        imports=(),
        decorators={},
        headers=(),
        is_recursive=False,
        is_pure=False,
        is_elemental=False,
        is_private=False,
        is_header=False,
        is_external=False,
        functions=(),
        interfaces=(),
        docstring=None,
        scope=None):

        if isinstance(name, str):
            name = PyccelSymbol(name)
        elif isinstance(name, (tuple, list)):
            name_ = []
            for i in name:
                if isinstance(i, str):
                    name_.append(PyccelSymbol(i))
                else:
                    raise TypeError('Function name must be PyccelSymbol or string'
                                    )
            name = tuple(name_)
        else:
            raise TypeError('Function name must be PyccelSymbol or string')

        # arguments

        if not iterable(arguments):
            raise TypeError('arguments must be an iterable')
        if not all(isinstance(a, FunctionDefArgument) for a in arguments):
            raise TypeError('arguments must be all be FunctionDefArguments')

        arg_vars = [a.var for a in arguments]

        # body

        if iterable(body):
            body = CodeBlock(body)
        elif not isinstance(body,CodeBlock):
            raise TypeError('body must be an iterable or a CodeBlock')

        # results

        if not iterable(results):
            raise TypeError('results must be an iterable')
        if not all(isinstance(r, FunctionDefResult) for r in results):
            raise TypeError('results must be all be FunctionDefResults')

        if cls_name:

            if not isinstance(cls_name, str):
                raise TypeError('cls_name must be a string')

        if not isinstance(is_static, bool):
            raise TypeError('Expecting a boolean for is_static attribute')

        if not iterable(imports):
            raise TypeError('imports must be an iterable')

        if not isinstance(decorators, dict):
            raise TypeError('decorators must be a dict')

        if not isinstance(is_pure, bool):
            raise TypeError('Expecting a boolean for pure')

        if not isinstance(is_elemental, bool):
            raise TypeError('Expecting a boolean for elemental')

        if not isinstance(is_private, bool):
            raise TypeError('Expecting a boolean for private')

        if not isinstance(is_header, bool):
            raise TypeError('Expecting a boolean for header')

        if not isinstance(is_external, bool):
            raise TypeError('Expecting a boolean for external')
        else:
            is_external = is_external and is_header and ( len(results) == 1 )

        if functions:
            for i in functions:
                if not isinstance(i, FunctionDef):
                    raise TypeError('Expecting a FunctionDef')

        self._name            = name
        self._arguments       = arguments
        self._results         = results
        self._body            = body
        self._global_vars     = global_vars
        self._cls_name        = cls_name
        self._is_static       = is_static
        self._imports         = imports
        self._decorators      = decorators
        self._headers         = headers
        self._is_recursive    = is_recursive
        self._is_pure         = is_pure
        self._is_elemental    = is_elemental
        self._is_private      = is_private
        self._is_header       = is_header
        self._is_external     = is_external
        self._functions       = functions
        self._interfaces      = interfaces
        self._docstring      = docstring
        super().__init__(scope)

    @property
    def name(self):
        """ Name of the function """
        return self._name

    @property
    def arguments(self):
        """ List of variables which are the function arguments """
        return self._arguments

    @property
    def results(self):
        """ List of variables which are the function results """
        return self._results

    @property
    def body(self):
        """
        CodeBlock containing all the statements in the function.

        Return a CodeBlock containing all the statements in the function.
        """
        return self._body

    @body.setter
    def body(self, body):
        if iterable(body):
            body = CodeBlock(body)
        elif not isinstance(body, CodeBlock):
            raise TypeError('body must be an iterable or a CodeBlock')
        self._body.remove_user_node(self)
        self._body = body
        self._body.set_current_user_node(self)

    @property
    def local_vars(self):
        """
        List of variables defined in the function.

        A list of all variables which are local to the function. This
        includes arguments, results, and variables defined inside the
        function.
        """
        local_vars = self.scope.variables.values()
        argument_vars = [a.var for a in self.arguments]
        result_vars = [r.var for r in self.results]
        return tuple(l for l in local_vars if l not in result_vars and l not in argument_vars)

    @property
    def global_vars(self):
        """ List of global variables used in the function """
        return self._global_vars

    @property
    def cls_name(self):
        """
        String containing an alternative name for the function if it is a class method.

        If a function is a class method then in some languages an alternative name is
        required. For example in Fortran a name is required for the definition of the
        class in the module. This name is different from the name of the method which
        is used when calling the function via the class variable.
        """
        return self._cls_name

    @cls_name.setter
    def cls_name(self, cls_name):
        self._cls_name = cls_name

    @property
    def imports(self):
        """ List of imports in the function """
        return self._imports

    @property
    def decorators(self):
        """ List of decorators applied to the function """
        return self._decorators

    @property
    def headers(self):
        """ List of headers applied to the function """
        return self._headers

    @property
    def templates(self):
        """ List of templates used to determine the types """
        return self._templates

    @property
    def is_recursive(self):
        """ Returns True if the function is recursive (i.e. calls itself)
        and False otherwise """
        return self._is_recursive

    @property
    def is_pure(self):
        """ Returns True if the function is marked as pure and False otherwise
        Pure functions must not have any side effects.
        In other words this means that the result must be the same no matter
        how many times the function is called
        e.g:
        >>> a = f()
        >>> a = f()

        gives the same result as
        >>> a = f()

        This is notably not true for I/O functions
        """
        return self._is_pure

    @property
    def is_elemental(self):
        """ returns True if the function is marked as elemental and
        False otherwise
        An elemental function is a function with a single scalar operator
        and a scalar return value which can also be called on an array.
        When it is called on an array it returns the result of the function
        called elementwise on the array """
        return self._is_elemental

    @property
    def is_private(self):
        """ True if the function should not be exposed to
        other modules. This includes the wrapper module and
        means that the function cannot be used in an import
        or exposed to python """
        return self._is_private

    @property
    def is_header(self):
        """ True if the implementation of the function body
        is not provided False otherwise """
        return self._is_header

    @property
    def is_external(self):
        """ True if the function is exposed through a header file and coming
        from a f77 module """
        return self._is_external

    @property
    def is_inline(self):
        """ True if the function should be printed inline """
        return False

    @property
    def functions(self):
        """ List of functions within this function """
        return self._functions

    @property
    def interfaces(self):
        """ List of interfaces within this function """
        return self._interfaces

    @property
    def docstring(self):
        """
        The docstring of the function.

        The docstring of the function.
        """
        return self._docstring

    def set_recursive(self):
        """ Mark the function as a recursive function """
        self._is_recursive = True

    def clone(self, newname, **new_kwargs):
        """
        Create an almost identical FunctionDef with name `newname`.

        Create an almost identical FunctionDef with name `newname`.
        Additional parameters can be passed to alter the resulting
        FunctionDef.

        Parameters
        ----------
        newname : str
            New name for the FunctionDef.

        **new_kwargs : dict
            Any new keyword arguments to be passed to the new FunctionDef.

        Returns
        -------
        FunctionDef
            The clone of the function definition.
        """
        args, kwargs = self.__getnewargs__()
        kwargs.update(new_kwargs)
        cls = type(self)
        new_func = cls(*args, **kwargs)
        new_func.rename(newname)
        return new_func


    def rename(self, newname):
        """
        Rename the FunctionDef name
        newname.

        Parameters
        ----------
        newname: str
            new name for the FunctionDef
        """

        self._name = newname

    def __getnewargs__(self):
        """
          This method returns the positional and keyword arguments
            used to create an instance of this class.
        """
        args = (
        self._name,
        self._arguments,
        self._results,
        self._body)

        kwargs = {
        'global_vars':self._global_vars,
        'cls_name':self._cls_name,
        'is_static':self._is_static,
        'imports':self._imports,
        'decorators':self._decorators,
        'headers':self._headers,
        'is_recursive':self._is_recursive,
        'is_pure':self._is_pure,
        'is_elemental':self._is_elemental,
        'is_private':self._is_private,
        'is_header':self._is_header,
        'functions':self._functions,
        'is_external':self._is_external,
        'interfaces':self._interfaces,
        'docstring':self._docstring,
        'scope':self._scope}
        return args, kwargs

    def __reduce_ex__(self, i):
        """ Used by pickle to create an object of this class.

          Parameters
          ----------

          i : int
           protocol

          Results
          -------

          out : tuple
           A tuple of two elements
           a callable function that can be called
           to create the initial version of the object
           and its arguments.
        """
        args, kwargs = self.__getnewargs__()
        out = (apply, (self.__class__, args, kwargs))
        return out


    def __str__(self):
        result = 'None' if len(self.results) == 0 else \
                    ', '.join(str(r) for r in self.results)
        args = ', '.join(str(a) for a in self.arguments)
        return '{name}({args}) -> {result}'.format(
                name   = self.name,
                args   = args,
                result = result)

    @property
    def is_unused(self):
        return False

class InlineFunctionDef(FunctionDef):
    """
    Represents a function definition for an inline function.

    Parameters
    ----------
    See FunctionDef

    namespace_imports : Scope
                        The objects in the scope which are available due to imports
    """
    __slots__ = ('_namespace_imports','_orig_args','_new_args','_new_local_vars', '_if_block_replacements',
            '_global_funcs')

    def __init__(self, *args, namespace_imports = None, global_funcs = None, **kwargs):
        self._namespace_imports = namespace_imports
        self._global_funcs = global_funcs
        super().__init__(*args, **kwargs)
        self._orig_args = tuple(a.var for a in self.arguments)
        self._new_args  = None
        self._new_local_vars = None
        self._if_block_replacements = None

    @property
    def is_inline(self):
        """ True if the function should be printed inline """
        return True

    @property
    def namespace_imports(self):
        """ The objects in the scope which are available due to imports
        """
        return self._namespace_imports

    def swap_in_args(self, args, new_local_vars):
        """ Modify the body of the function by replacing the arguments
        and local variables with the provided arguments and local variables
        """
        assert self._new_args is None
        assert self._new_local_vars is None
        # Collect the function arguments and the expressions they will be replaced with
        self._new_local_vars = tuple(new_local_vars)

        # We cannot replace with singletons as this cannot be reversed
        self._new_args  = tuple(NilArgument() if a is Nil() else \
                        PyccelAssociativeParenthesis(a) if isinstance(a, PyccelOperator) \
                        else a for a in args)

        # Replace the arguments in the code
        self.body.substitute(self._orig_args+self.local_vars, self._new_args+self._new_local_vars, invalidate=False)

    def swap_out_args(self):
        """ Modify the body of the function by reinstating the original arguments and local variables
        """
        self.body.substitute(self._new_args+self._new_local_vars, self._orig_args+self.local_vars, invalidate=False)
        self._new_args = None
        self._new_local_vars = None

    def remove_presence_checks(self):
        """ Modify the body by replacing all expressions checking for the presence of an optional
        variable. Either the If is removed or the check is replaced with its literal result
        """
        assert self._if_block_replacements is None
        # Look for if blocks and replace present(x) statements
        if_blocks = self.body.get_attribute_nodes(If, excluded_nodes=(FunctionDef,))
        if_block_replacements = [[], []]
        for i in if_blocks:
            blocks = []
            for c,e in i.blocks:
                if isinstance(c, PyccelIs):
                    if c.eval() is True:
                        blocks.append((LiteralTrue(), e))
                        break
                    elif c.eval() is False:
                        continue
                else:
                    presence_checks = c.get_attribute_nodes(PyccelIs, excluded_nodes = (FunctionDef,))
                    for pi in presence_checks:
                        if pi.eval() is True:
                            if_block_replacements[0].append(pi)
                            if_block_replacements[1].append(LiteralTrue())
                        elif pi.eval() is False:
                            if_block_replacements[0].append(pi)
                            if_block_replacements[1].append(LiteralFalse())
                blocks.append((c, e))
            if len(blocks) == 0:
                if_block_replacements[0].append(i)
                if_block_replacements[1].append(EmptyNode())
            elif len(blocks) == 1 and isinstance(blocks[0][0], LiteralTrue):
                if_block_replacements[0].append(i)
                if_block_replacements[1].append(blocks[0][1])
            elif len(blocks) != len(i.blocks):
                if_block_replacements[0].append(i)
                if_block_replacements[1].append(If(*blocks))
        self._if_block_replacements = if_block_replacements
        self.body.substitute(if_block_replacements[0], if_block_replacements[1], invalidate=False)

    def reinstate_presence_checks(self):
        """ Modify the body by reinstating all expressions checking for the presence of an optional
        variable
        """
        self.body.substitute(self._if_block_replacements[1], self._if_block_replacements[0])
        self._if_block_replacements = None

    @property
    def global_funcs(self):
        """ List of global functions used in the function """
        return self._global_funcs

class PyccelFunctionDef(FunctionDef):
    """
    Class used for storing `PyccelInternalFunction` objects in a FunctionDef.

    Class inheriting from `FunctionDef` which can store a pointer
    to a class type defined by pyccel for treating internal functions.
    This is useful for importing builtin functions and for defining
    classes which have `PyccelInternalFunction`s as attributes or methods.

    Parameters
    ----------
    name : str
        The name of the function.

    func_class : type inheriting from PyccelInternalFunction / TypedAstNode
        The class which should be instantiated upon a FunctionCall
        to this FunctionDef object.

    decorators : dictionary
        A dictionary whose keys are the names of decorators and whose values
        contain their implementation.

    argument_description : dict, optional
        A dictionary containing all arguments and their default values. This
        is useful in order to reuse types with similar functionalities but
        different default values.
    """
    __slots__ = ('_argument_description',)
    def __init__(self, name, func_class, *, decorators = {}, argument_description = {}):
        assert isinstance(func_class, type) and \
                issubclass(func_class, (PyccelInternalFunction, TypedAstNode))
        assert isinstance(argument_description, dict)
        arguments = ()
        results = ()
        body = ()
        super().__init__(name, arguments, results, body, decorators=decorators)
        self._cls_name = func_class
        self._argument_description = argument_description

    @property
    def argument_description(self):
        """
        Get a description of the arguments.

        Return a dictionary whose keys are the arguments with default values
        and whose values are the default values for the function described by
        the `PyccelFunctionDef`
        """
        return self._argument_description

class Interface(PyccelAstNode):
    """
    Class representing an interface function.

    A class representing an interface function. An interface function represents
    a Python function which accepts multiple types. In low-level languages this
    is a collection of functions.

    Parameters
    ----------
    name : str
        The name of the interface function.

    functions : iterable
        The internal functions that can be accessed via the interface.

    is_argument : bool
        True if the interface is used for a function argument.

    Examples
    --------
    >>> from pyccel.ast.core import Interface, FunctionDef
    >>> f = FunctionDef('F', [], [], [])
    >>> Interface('I', [f])
    """
    __slots__ = ('_name','_functions','_is_argument')
    _attribute_nodes = ('_functions',)

    def __init__(
        self,
        name,
        functions,
        is_argument = False,
        ):

        if not isinstance(name, str):
            raise TypeError('Expecting an str')
        if not isinstance(functions, list):
            raise TypeError('Expecting a list')
        self._name = name
        self._functions = functions
        self._is_argument = is_argument
        super().__init__()

    @property
    def name(self):
        """Name of the interface."""
        return self._name

    @property
    def functions(self):
        """"Functions of the interface."""
        return self._functions

    @property
    def is_argument(self):
        """True if the interface is used for a function argument."""
        return self._is_argument

    @property
    def docstring(self):
        """
        The docstring of the function.

        The docstring of the interface function.
        """
        return self._functions[0].docstring

    def point(self, args, use_final_precision = False):
        """Returns the actual function that will be called, depending on the passed arguments."""
        fs_args = [[j for j in i.arguments] for i in
                    self._functions]

        if use_final_precision:
            type_match = lambda dtype1, dtype2, call_arg, func_arg: \
                    (dtype1 in dtype2 or dtype2 in dtype1) \
                    and (call_arg.rank == func_arg.rank) \
                    and get_final_precision(call_arg) == \
                        get_final_precision(func_arg)
        else:
            type_match = lambda dtype1, dtype2, call_arg, func_arg: \
                    (dtype1 in dtype2 or dtype2 in dtype1) \
                    and (call_arg.rank == func_arg.rank) \
                    and call_arg.precision == func_arg.precision


        j = -1
        for i in fs_args:
            j += 1
            found = True
            for (x, y) in enumerate(args):
                func_arg = i[x].var
                call_arg = y.value
                dtype1 = str_dtype(call_arg.dtype)
                dtype2 = str_dtype(func_arg.dtype)
                found = found and type_match(dtype1, dtype2, call_arg, func_arg)
            if found:
                break

        if found:
            return  self._functions[j]
        else:
            errors.report('Arguments types provided to {} are incompatible'.format(self.name),
                        severity='fatal')

class FunctionAddress(FunctionDef):
    """
    Represents a function address.

    A function definition can have a FunctionAddress as an argument.

    Parameters
    ----------
    name : str
        The name of the function address.

    arguments : iterable
        The arguments to the function address.

    results : iterable
        The direct outputs of the function address.

    is_optional : bool
        If object is an optional argument of a function [Default value: False].

    is_kwonly : bool
        If object is an argument which can only be specified using its keyword.

    is_argument : bool
        If object is the argument of a function [Default value: False].

    memory_handling : str
        Must be 'heap', 'stack' or 'alias' [Default value: 'stack'].

    **kwargs : dict
        Any keyword arguments which should be passed to the super class FunctionDef.

    See Also
    --------
    FunctionDef
        The super class from which this object derives.

    Examples
    --------
    >>> from pyccel.ast.core import Variable, FunctionAddress, FuncAddressDeclare, FunctionDef
    >>> x = Variable('float', 'x')
    >>> y = Variable('float', 'y')
    >>> # a function definition can have a FunctionAddress as an argument
    >>> FunctionDef('g', [FunctionAddress('f', [x], [y])], [], [])
    >>> # we can also Declare a FunctionAddress
    >>> FuncAddressDeclare(FunctionAddress('f', [x], [y]))
    """
    __slots__ = ('_is_optional','_is_kwonly','_is_argument', '_memory_handling')

    def __init__(
        self,
        name,
        arguments,
        results,
        is_optional=False,
        is_kwonly=False,
        is_argument=False,
        memory_handling='stack',
        **kwargs
        ):
        super().__init__(name, arguments, results, body=[], scope=None, **kwargs)
        if not isinstance(is_argument, bool):
            raise TypeError('Expecting a boolean for is_argument')

        if memory_handling not in ('heap', 'alias', 'stack'):
            raise TypeError('Expecting \'heap\', \'stack\', \'alias\' or None for memory_handling')

        if not isinstance(is_kwonly, bool):
            raise TypeError('Expecting a boolean for kwonly')

        elif not isinstance(is_optional, bool):
            raise TypeError('is_optional must be a boolean.')

        self._is_optional   = is_optional
        self._is_kwonly     = is_kwonly
        self._is_argument   = is_argument
        self._memory_handling = memory_handling

    @property
    def name(self):
        return self._name

    @property
    def memory_handling(self):
        """ Returns the memory handling of the instance of FunctionAddress
        """
        return self._memory_handling

    @property
    def is_alias(self):
        """ Indicates if the instance of FunctionAddress is an alias
        """
        return self.memory_handling == 'alias'

    @property
    def is_argument(self):
        return self._is_argument

    @property
    def is_kwonly(self):
        return self._is_kwonly

    @property
    def is_optional(self):
        return self._is_optional

    def __getnewargs__(self):
        """
        Function called during unpickling.

        For more details see : https://docs.python.org/3/library/pickle.html#object.__getnewargs__.

        Returns
        -------
        args
            A tuple containing any arguments to be passed to the constructor.
        kwargs
            A dict containing any keyword arguments to be passed to the constructor.
        """
        args, kwargs = super().__getnewargs__()
        args = args[:-1] # Remove body argument
        kwargs.pop('scope')
        kwargs['is_argument'] = self.is_argument
        kwargs['is_kwonly'] = self.is_kwonly
        kwargs['is_optional'] = self.is_optional
        kwargs['memory_handling'] = self.memory_handling
        return args, kwargs

class SympyFunction(FunctionDef):

    """Represents a function definition."""
    __slots__ = ()



class ClassDef(ScopedAstNode):
    """
    Represents a class definition.

    Class representing a class definition in the code. It holds all objects
    which may be defined in a class including methods, interfaces, attributes,
    etc. It also handles inheritance.

    Parameters
    ----------
    name : str
        The name of the class.

    attributes : iterable
        The attributes to the class.

    methods : iterable
        Class methods.

    options : list, tuple
        A list of options ('public', 'private', 'abstract').

    imports : list, tuple
        A list of required imports.

    superclasses : iterable
        The definition of all classes from which this class inherits.

    interfaces : iterable
        The interface methods.

    docstring : CommentBlock, optional
        The doc string of the class.

    scope : Scope
        The scope for the class contents.

    class_type : DataType
        The data type associated with this class.

    Examples
    --------
    >>> from pyccel.ast.core import Variable, Assign
    >>> from pyccel.ast.core import ClassDef, FunctionDef
    >>> x = Variable('float', 'x')
    >>> y = Variable('float', 'y')
    >>> z = Variable('float', 'z')
    >>> t = Variable('float', 't')
    >>> a = Variable('float', 'a')
    >>> b = Variable('float', 'b')
    >>> body = [Assign(y,x+a)]
    >>> translate = FunctionDef('translate', [x,y,a,b], [z,t], body)
    >>> attributes   = [x,y]
    >>> methods     = [translate]
    >>> ClassDef('Point', attributes, methods)
    ClassDef(Point, (x, y), (FunctionDef(translate, (x, y, a, b), (z, t), [y := a + x], [], [], None, False, function),), [public])
    """
    __slots__ = ('_name','_attributes','_methods','_options', '_class_type',
                 '_imports','_superclasses','_interfaces', '_docstring')
    _attribute_nodes = ('_attributes', '_methods', '_imports', '_interfaces', '_docstring')
    def __init__(
        self,
        name,
        attributes=(),
        methods=(),
        options=('public',),
        imports=(),
        superclasses=(),
        interfaces=(),
        docstring = None,
        scope = None,
        class_type = None
        ):

        # name
        if isinstance(name, str):
            name = PyccelSymbol(name)
        else:
            raise TypeError('Function name must be PyccelSymbol or string')

        # attributes

        if not iterable(attributes):
            raise TypeError('attributes must be an iterable')
        attributes = tuple(attributes)

        # methods

        if not iterable(methods):
            raise TypeError('methods must be an iterable')

        # options

        if not iterable(options):
            raise TypeError('options must be an iterable')

        # imports

        if not iterable(imports):
            raise TypeError('imports must be an iterable')

        if not iterable(superclasses):
            raise TypeError('superclasses must be iterable')
        if pyccel_stage != 'syntactic':
            for s in superclasses:
                if not isinstance(s, ClassDef):
                    raise TypeError('superclass item must be a ClassDef')

            if not isinstance(class_type, DataType):
                raise TypeError("class_type must be a DataType")

        if not iterable(interfaces):
            raise TypeError('interfaces must be iterable')

        imports = list(imports)
        for i in methods:
            imports += list(i.imports)

        imports = set(imports)  # for unicity
        imports = tuple(imports)

        # ...
        # look if the class has the method __del__
        # d_methods = {}
        # for i in methods:
        #    d_methods[str(i.name).replace('\'','')] = i
        # if not ('__del__' in d_methods):
        #    dtype = DataTypeFactory(str(name), ("_name"), prefix='Custom')
        #    this  = Variable(dtype(), 'self')

            # constructs the __del__ method if not provided
         #   args = []
         #   for a in attributes:
         #       if isinstance(a, Variable):
         #           if a.allocatable:
         #              args.append(a)

         #   args = [Variable(a.dtype, DottedName(str(this), str(a.name))) for a in args]
         #   body = [Del(a) for a in args]

         #   free = FunctionDef('__del__', [this], [], \
         #                      body, local_vars=[], global_vars=[], \
         #                      cls_name='__UNDEFINED__', imports=[])

         #  methods = list(methods) + [free]
         # TODO move this somewhere else
        methods = tuple(methods)
        # ...
        self._name = name
        self._attributes = attributes
        self._methods = methods
        self._options = options
        self._imports = imports
        self._superclasses  = superclasses
        self._interfaces = interfaces
        self._docstring = docstring
        self._class_type = class_type

        super().__init__(scope = scope)

    @property
    def name(self):
        """
        The name of the class.

        The name of the class.
        """
        return self._name

    @property
    def class_type(self):
        """
        The DataType of an object of the described class.

        The DataType of an object of the described class.
        """
        return self._class_type

    @property
    def attributes(self):
        """
        The attributes of a class.

        Returns a tuple containing the attributes of a ClassDef.
        Each element within the tuple is of type Variable.
        """
        return self._attributes

    @property
    def methods(self):
        return self._methods

    @property
    def options(self):
        return self._options

    @property
    def imports(self):
        return self._imports

    @property
    def superclasses(self):
        """
        Get the superclasses.

        Get the class definitions for the classes from which this class
        inherits.
        """
        return self._superclasses

    @property
    def interfaces(self):
        return self._interfaces

    @property
    def docstring(self):
        """
        The docstring of the class.

        The docstring of the class.
        """
        return self._docstring

    @property
    def methods_as_dict(self):
        """Returns a dictionary that contains all methods, where the key is the
        method's name."""

        d_methods = {}
        for i in self.methods:
            d_methods[i.name] = i
        return d_methods

    @property
    def attributes_as_dict(self):
        """Returns a dictionary that contains all attributes, where the key is the
        attribute's name."""

        d_attributes = {}
        for i in self.attributes:
            d_attributes[i.name] = i
        return d_attributes

    def add_new_attribute(self, attr):
        """
        Add a new attribute to the current class.

        Add a new attribute to the current ClassDef.

        Parameters
        ----------
        attr : Variable
            The Variable that will be added.
        """

        if not isinstance(attr, Variable):
            raise TypeError("Attributes must be Variables")
        attr.set_current_user_node(self)
        self._attributes += (attr,)

    def add_new_method(self, method):
        """
        Add a new method to the current class.

        Add a new method to the current ClassDef.

        Parameters
        ----------
        method : FunctionDef
            The Method that will be added.
        """

        if not isinstance(method, FunctionDef):
            raise TypeError("Method must be FunctionDef")
        method.set_current_user_node(self)
        self._methods += (method,)

    def add_new_interface(self, interface):
        """
        Add a new interface to the current class.

        Add a new interface to the current ClassDef.

        Parameters
        ----------
        interface : FunctionDef
            The interface that will be added.
        """

        if not isinstance(interface, Interface):
            raise TypeError("Argument 'interface' must be of type Interface")
        interface.set_current_user_node(self)
        self._interfaces += (interface,)

    def get_method(self, name):
        """
        Get the method `name` of the current class.

        Look through all methods and interfaces of the current class to
        find a method called `name`. If this class inherits from another
        class, that class is also searched to ensure that the inherited
        methods are available.

        Parameters
        ----------
        name : str
            The name of the attribute we are looking for.

        Returns
        -------
        FunctionDef
            The definition of the method.

        Raises
        ------
        ValueError
            Raised if the method cannot be found.
        """
<<<<<<< HEAD
=======
        if self.scope is not None:
            # Collect translated name from scope
            try:
                name = self.scope.get_expected_name(name)
            except RuntimeError:
                errors.report(f"Can't find method {name} in class {self.name}",
                        severity='fatal', symbol=self)
>>>>>>> bd3b8807

        try:
            method = next(i for i in chain(self.methods, self.interfaces) if i.name == name)
            print(method)
        except StopIteration:
            method = None
            i = 0
            n_classes = len(self.superclasses)
            while method is None and i<n_classes:
                try:
                    method = self.superclasses[i].get_method(name)
                except StopIteration:
                    method = None

        if method is None:
            errors.report(f"Can't find method {name} in class {self.name}",
                    severity='fatal', symbol=self)

        return method

    @property
    def is_iterable(self):
        """Returns True if the class has an iterator."""

        names = [str(m.name) for m in self.methods]
        if '__next__' in names and '__iter__' in names:
            return True
        elif '__next__' in names:
            raise ValueError('ClassDef does not contain __iter__ method')
        elif '__iter__' in names:
            raise ValueError('ClassDef does not contain __next__ method')
        else:
            return False

    @property
    def is_with_construct(self):
        """Returns True if the class is a with construct."""

        names = [str(m.name) for m in self.methods]
        if '__enter__' in names and '__exit__' in names:
            return True
        elif '__enter__' in names:
            raise ValueError('ClassDef does not contain __exit__ method')
        elif '__exit__' in names:
            raise ValueError('ClassDef does not contain __enter__ method')
        else:
            return False

    @property
    def hide(self):
        if 'hide' in self.options:
            return True
        else:
            return self.is_iterable or self.is_with_construct

    @property
    def is_unused(self):
        """
        Indicates whether the class has any users.

        This function always returns False as a class definition
        shouldn't be invalidated and deleted due to a lack of
        users.
        """
        return False


class Import(PyccelAstNode):

    """Represents inclusion of dependencies in the code.

    Parameters
    ----------
    source : str, DottedName, AsName
        the module from which we import
    target : str, AsName, list, tuple
        targets to import
    ignore_at_print : bool
        indicates whether the import should be printed
    mod : Module
        The module describing the source

    Examples
    --------
    >>> from pyccel.ast.core import Import
    >>> from pyccel.ast.core import DottedName
    >>> Import('foo')
    import foo

    >>> abc = DottedName('foo', 'bar', 'baz')
    >>> Import(abc)
    import foo.bar.baz

    >>> Import('foo', 'bar')
    from foo import bar
    """
    __slots__ = ('_source','_target','_ignore_at_print','_source_mod')
    _attribute_nodes = ()

    def __init__(self, source, target = None, ignore_at_print = False, mod = None):

        if not source is None:
            source = Import._format(source)

        self._source = source
        self._target = set()
        self._source_mod      = mod
        self._ignore_at_print = ignore_at_print
        if target is None:
            if pyccel_stage == "syntactic":
                target = []
            else:
                raise KeyError("Missing argument 'target'")
        elif not iterable(target):
            target = [target]
        if pyccel_stage == "syntactic":
            for i in target:
                self._target.add(Import._format(i))
        else:
            for i in target:
                assert isinstance(i, (AsName, Module))
                if isinstance(i, Module):
                    self._target.add(AsName(i,source))
                else:
                    self._target.add(i)
        super().__init__()

    @staticmethod
    def _format(i):
        if isinstance(i, str):
            if '.' in i:
                return DottedName(*i.split('.'))
            else:
                return PyccelSymbol(i)
        if isinstance(i, (DottedName, AsName, PyccelSymbol)):
            return i
        else:
            raise TypeError('Expecting a string, PyccelSymbol DottedName, given {}'.format(type(i)))

    @property
    def target(self):
        return self._target

    @property
    def source(self):
        return self._source

    @property
    def ignore(self):
        return self._ignore_at_print

    @ignore.setter
    def ignore(self, to_ignore):
        if not isinstance(to_ignore, bool):
            raise TypeError('to_ignore must be a boolean.')
        self._ignore_at_print = to_ignore

    def __str__(self):
        source = str(self.source)
        if len(self.target) == 0:
            return 'import {source}'.format(source=source)
        else:
            target = ', '.join([str(i) for i in self.target])
            return 'from {source} import {target}'.format(source=source,
                    target=target)

    def define_target(self, new_target):
        """
        Add an additional target to the imports
        I.e. if imp is an Import defined as:
        >>> from numpy import ones

        and we call imp.define_target('cos')
        then it becomes:
        >>> from numpy import ones, cos

        Parameter
        ---------
        new_target: str/AsName/iterable of str/AsName
                    The new import target
        """
        if iterable(new_target):
            self._target.update(new_target)
        else:
            self._target.add(new_target)

    def find_module_target(self, new_target):
        for t in self._target:
            if isinstance(t, AsName) and new_target == t.name:
                return t.target
            elif new_target == t:
                return t
        return None

    @property
    def source_module(self):
        """ The module describing the Import source
        """
        return self._source_mod


# TODO: Should Declare have an optional init value for each var?

class FuncAddressDeclare(PyccelAstNode):
    """
    Represents a FunctionAddress declaration in the code.

    Represents a FunctionAddress declaration in the code.

    Parameters
    ----------
    variable : FunctionAddress
        An instance of FunctionAddress.
    intent : str, optional
        One among {'in', 'out', 'inout'}.
    value : TypedAstNode
        Variable value.
    static : bool
        True for a static declaration of an array.

    Examples
    --------
    >>> from pyccel.ast.core import Variable, FunctionAddress, FuncAddressDeclare
    >>> x = Variable('float', 'x')
    >>> y = Variable('float', 'y')
    >>> FuncAddressDeclare(FunctionAddress('f', [x], [y]))
    """
    __slots__ = ('_variable','_intent','_value','_static')
    _attribute_nodes = ('_variable', '_value')

    def __init__(
        self,
        variable,
        intent=None,
        value=None,
        static=False,
        ):

        if not isinstance(variable, FunctionAddress):
            raise TypeError('variable must be of type FunctionAddress, given {0}'.format(variable))

        if intent:
            if not intent in ['in', 'out', 'inout']:
                raise ValueError("intent must be one among {'in', 'out', 'inout'}")

        if not isinstance(static, bool):
            raise TypeError('Expecting a boolean for static attribute')

        self._variable  = variable
        self._intent    = intent
        self._value     = value
        self._static    = static
        super().__init__()

    @property
    def results(self):
        return self._variable.results

    @property
    def arguments(self):
        return self._variable.arguments

    @property
    def name(self):
        return self._variable.name

    @property
    def variable(self):
        return self._variable

    @property
    def intent(self):
        return self._intent

    @property
    def value(self):
        return self._value

    @property
    def static(self):
        return self._static

# ARA : issue-999 add is_external for external function exported through header files
class Declare(PyccelAstNode):

    """Represents a variable declaration in the code.

    Parameters
    ----------
    dtype : DataType
        The type for the declaration.
    variable(s)
        A single variable or an iterable of Variables. If iterable, all
        Variables must be of the same type.
    intent: None, str
        one among {'in', 'out', 'inout'}
    value: TypedAstNode
        variable value
    static: bool
        True for a static declaration of an array.
    external: bool
        True for a function declared through a header
    module_variable : bool
        True for a variable which belongs to a module

    Examples
    --------
    >>> from pyccel.ast.core import Declare, Variable
    >>> Declare('int', Variable('int', 'n'))
    Declare(NativeInteger(), (n,), None)
    >>> Declare('float', Variable('float', 'x'), intent='out')
    Declare(NativeFloat(), (x,), out)
    """
    __slots__ = ('_dtype','_variable','_intent','_value',
                 '_static','_passed_from_dotted', '_external',
                 '_module_variable')
    _attribute_nodes = ('_variable', '_value')

    def __init__(
        self,
        dtype,
        variable,
        intent=None,
        value=None,
        static=False,
        passed_from_dotted = False,
        external = False,
        module_variable = False
        ):
        if isinstance(dtype, str):
            dtype = datatype(dtype)
        elif not isinstance(dtype, DataType):
            raise TypeError('datatype must be an instance of DataType.')

        if not isinstance(variable, Variable):
            raise TypeError('var must be of type Variable, given {0}'.format(variable))
        if variable.dtype != dtype:
            raise ValueError('All variables must have the same dtype')

        if intent:
            if not intent in ['in', 'out', 'inout']:
                raise ValueError("intent must be one among {'in', 'out', 'inout'}")

        if not isinstance(static, bool):
            raise TypeError('Expecting a boolean for static attribute')

        if not isinstance(passed_from_dotted, bool):
            raise TypeError('Expecting a boolean for passed_from_dotted attribute')

        if not isinstance(external, bool):
            raise TypeError('Expecting a boolean for external attribute')

        if not isinstance(module_variable, bool):
            raise TypeError('Expecting a boolean for module_variable attribute')

        self._dtype = dtype
        self._variable = variable
        self._intent = intent
        self._value = value
        self._static = static
        self._passed_from_dotted = passed_from_dotted
        self._external = external
        self._module_variable = module_variable
        super().__init__()

    @property
    def dtype(self):
        return self._dtype

    @property
    def variable(self):
        return self._variable

    @property
    def intent(self):
        return self._intent

    @property
    def value(self):
        return self._value

    @property
    def static(self):
        return self._static

    @property
    def passed_from_dotted(self):
        """ Argument is the lhs of a DottedFunction
        """
        return self._passed_from_dotted

    @property
    def external(self):
        return self._external

    @property
    def module_variable(self):
        """ Indicates whether the variable is scoped to
        a module
        """
        return self._module_variable

    def __repr__(self):
        return 'Declare({})'.format(repr(self.variable))

class Break(PyccelAstNode):

    """Represents a break in the code."""
    __slots__ = ()
    _attribute_nodes = ()


class Continue(PyccelAstNode):

    """Represents a continue in the code."""
    __slots__ = ()
    _attribute_nodes = ()


class Raise(PyccelAstNode):

    """Represents a raise in the code."""
    __slots__ = ()
    _attribute_nodes = ()



class SymbolicPrint(PyccelAstNode):

    """Represents a print function of symbolic expressions in the code.

    Parameters
    ----------
    expr : TypedAstNode
        The expression to print

    Examples
    --------
    >>> from pyccel.ast.internals import symbols
    >>> from pyccel.ast.core import Print
    >>> n,m = symbols('n,m')
    >>> Print(('results', n,m))
    Print((results, n, m))
    """
    __slots__ = ('_expr',)
    _attribute_nodes = ('_expr',)

    def __init__(self, expr):
        if not iterable(expr):
            raise TypeError('Expecting an iterable')

        for i in expr:
            if not isinstance(i, (Lambda, SymbolicAssign,
                              SympyFunction)):
                raise TypeError('Expecting Lambda, SymbolicAssign, SympyFunction for {}'.format(i))

        self._expr = expr

        super().__init__()

    @property
    def expr(self):
        return self._expr


class Del(PyccelAstNode):

    """Represents a memory deallocation in the code.

    Parameters
    ----------
    variables : list, tuple
        a list of pyccel variables

    Examples
    --------
    >>> from pyccel.ast.core import Del, Variable
    >>> x = Variable('float', 'x', rank=2, shape=(10,2), memory_handling='heap')
    >>> Del([x])
    Del([x])
    """
    __slots__ = ('_variables',)
    _attribute_nodes = ('_variables',)

    def __init__(self, expr):

        # TODO: check that the variable is allocatable

        if not iterable(expr):
            expr = tuple([expr])

        self._variables = expr
        super().__init__()

    @property
    def variables(self):
        return self._variables


class EmptyNode(PyccelAstNode):
    """
    Represents an empty node in the abstract syntax tree (AST).
    When a subtree is removed from the AST, we replace it with an EmptyNode
    object that acts as a placeholder. Using an EmptyNode instead of None
    is more explicit and avoids confusion. Further, finding a None in the AST
    is signal of an internal bug.

    Parameters
    ----------
    text : str
       the comment line

    Examples
    --------
    >>> from pyccel.ast.core import EmptyNode
    >>> EmptyNode()

    """
    __slots__ = ()
    _attribute_nodes = ()

    def __str__(self):
        return ''


class Comment(PyccelAstNode):

    """Represents a Comment in the code.

    Parameters
    ----------
    text : str
       the comment line

    Examples
    --------
    >>> from pyccel.ast.core import Comment
    >>> Comment('this is a comment')
    # this is a comment
    """
    __slots__ = ('_text')
    _attribute_nodes = ()

    def __init__(self, text):
        self._text = text
        super().__init__()

    @property
    def text(self):
        return self._text

    def __str__(self):
        return '# {0}'.format(str(self.text))

    def __reduce_ex__(self, i):
        """ Used by pickle to create an object of this class.

          Parameters
          ----------

          i : int
           protocol

          Results
          -------

          out : tuple
           A tuple of two elements
           a callable function that can be called
           to create the initial version of the object
           and its arguments.
        """
        kwargs = dict(text = self.text)
        return (apply, (self.__class__, (), kwargs))


class SeparatorComment(Comment):

    """Represents a Separator Comment in the code.

    Parameters
    ----------
    mark : str
        marker

    Examples
    --------
    >>> from pyccel.ast.core import SeparatorComment
    >>> SeparatorComment(n=40)
    # ........................................
    """
    __slots__ = ()

    def __init__(self, n):
        text = """.""" * n
        super().__init__(text)

class AnnotatedComment(PyccelAstNode):

    """Represents a Annotated Comment in the code.

    Parameters
    ----------
    accel : str
       accelerator id. One among {'acc'}

    txt: str
        statement to print

    Examples
    --------
    >>> from pyccel.ast.core import AnnotatedComment
    >>> AnnotatedComment('acc', 'parallel')
    AnnotatedComment(acc, parallel)
    """
    __slots__ = ('_accel','_txt')
    _attribute_nodes = ()

    def __init__(self, accel, txt):
        self._accel = accel
        self._txt = txt
        super().__init__()

    @property
    def accel(self):
        return self._accel

    @property
    def txt(self):
        return self._txt

    def __getnewargs__(self):
        """used for Pickling self."""

        args = (self.accel, self.txt)
        return args

class CommentBlock(PyccelAstNode):

    """ Represents a Block of Comments

    Parameters
    ----------
    txt : str

    """
    __slots__ = ('_header','_comments')
    _attribute_nodes = ()

    def __init__(self, txt, header = 'CommentBlock'):
        if not isinstance(txt, str):
            raise TypeError('txt must be of type str')
        txt = txt.replace('"','')
        txts = txt.split('\n')

        self._header = header
        self._comments = txts

        super().__init__()

    @property
    def comments(self):
        return self._comments

    @property
    def header(self):
        return self._header

    @header.setter
    def header(self, header):
        self._header = header


class Assert(PyccelAstNode):
    """
    Represents an assert statement in the code.

    Parameters
    ----------
    test: TypedAstNode
        boolean expression to check
    """
    __slots__ = ('_test',)
    _attribute_nodes = ('_test',)

    def __init__(self, test):
        if pyccel_stage != 'syntactic':
            if test.dtype is not NativeBool():
                test = PythonBool(test)
        self._test = test
        super().__init__()

    @property
    def test(self):
        return self._test


class Pass(PyccelAstNode):

    """Basic class for pass instruction."""
    __slots__ = ()
    _attribute_nodes = ()

class Exit(PyccelAstNode):

    """Basic class for exits."""
    __slots__ = ()
    _attribute_nodes = ()

#TODO: [EB 26.01.2021] Do we need this unused class?
class ErrorExit(Exit):

    """Exit with error."""
    __slots__ = ()

class IfSection(PyccelAstNode):
    """Represents a condition and associated code block
    in an if statement in the code.

    Parameters
    ----------
    cond : TypedAstNode
           A boolean expression indicating whether or not the block
           should be executed
    body : CodeBlock
           The code to be executed in the condition is satisfied

    Examples
    --------
    >>> from pyccel.ast.internals import PyccelSymbol
    >>> from pyccel.ast.core import Assign, IfSection, CodeBlock
    >>> n = PyccelSymbol('n')
    >>> IfSection((n>1), CodeBlock([Assign(n,n-1)]))
    IfSection((n>1), CodeBlock([Assign(n,n-1)]))
    """
    __slots__ = ('_condition','_block')
    _attribute_nodes = ('_condition','_block')

    def __init__(self, cond, body):

        if pyccel_stage == 'semantic' and cond.dtype is not NativeBool():
            cond = PythonBool(cond)
        if isinstance(body, (list, tuple)):
            body = CodeBlock(body)
        elif isinstance(body, CodeBlock):
            body = body
        else:
            raise TypeError('body is not iterable or CodeBlock')

        self._condition = cond
        self._block     = body

        super().__init__()

    @property
    def condition(self):
        return self._condition

    @property
    def body(self):
        return self._block

    def __iter__(self):
        return iter((self.condition, self.body))

    def __str__(self):
        return "IfSec({},{})".format(str(self.condition), str(self.body))

class If(PyccelAstNode):

    """Represents a if statement in the code.

    Parameters
    ----------
    args : IfSection
           All arguments are sections of the complete If block

    Examples
    --------
    >>> from pyccel.ast.internals import PyccelSymbol
    >>> from pyccel.ast.core import Assign, If
    >>> n = PyccelSymbol('n')
    >>> i1 = IfSection((n>1), [Assign(n,n-1)])
    >>> i2 = IfSection(True, [Assign(n,n+1)])
    >>> If(i1, i2)
    If(IfSection((n>1), [Assign(n,n-1)]), IfSection(True, [Assign(n,n+1)]))
    """
    __slots__ = ('_blocks',)
    _attribute_nodes = ('_blocks',)

    # TODO add type check in the semantic stage

    def __init__(self, *args):

        if not all(isinstance(a, IfSection) for a in args):
            raise TypeError("An If must be composed of IfSections")

        self._blocks = args

        super().__init__()

    @property
    def blocks(self):
        return self._blocks

    @property
    def bodies(self):
        return [b.body for b in self._blocks]

    def __str__(self):
        return "If({})".format(','.join(str(b) for b in self.blocks))

class StarredArguments(PyccelAstNode):
    __slots__ = ('_starred_obj',)
    _attribute_nodes = ('_starred_obj',)
    def __init__(self, args):
        self._starred_obj = args
        super().__init__()

    @property
    def args_var(self):
        return self._starred_obj

# ...

class InProgram(TypedAstNode):
    """
    Class representing the 'in program' test.

    Class representing the test indicating whether the code should
    only be executed when the file is executed as a program. In
    other words, a class representing the boolean:
    `__name__ == '__main__'`
    """
    _dtype = NativeBool()
    _precision = -1
    _rank  = 0
    _shape = None
    _order = None
    _class_type = NativeBool()
    _attribute_nodes = ()
    __slots__ = ()

# ...

class Decorator(PyccelAstNode):
    """ Class representing a function decorator.
    For now this is just designed to handle the pyccel decorators

    Parameters
    ----------
    name : str
            The name of the decorator
    """
    __slots__ = ('_name',)
    _attribute_nodes = ()

    def __init__(self, name):
        self._name = name
        super().__init__()

    @property
    def name(self):
        """ Return the name of the decorator
        """
        return self._name

#==============================================================================
<|MERGE_RESOLUTION|>--- conflicted
+++ resolved
@@ -3554,17 +3554,6 @@
         ValueError
             Raised if the method cannot be found.
         """
-<<<<<<< HEAD
-=======
-        if self.scope is not None:
-            # Collect translated name from scope
-            try:
-                name = self.scope.get_expected_name(name)
-            except RuntimeError:
-                errors.report(f"Can't find method {name} in class {self.name}",
-                        severity='fatal', symbol=self)
->>>>>>> bd3b8807
-
         try:
             method = next(i for i in chain(self.methods, self.interfaces) if i.name == name)
             print(method)
