--- conflicted
+++ resolved
@@ -26,13 +26,8 @@
 
 from .operators import PyccelAdd, PyccelMinus, PyccelMul, PyccelDiv, PyccelMod, Relational
 
-<<<<<<< HEAD
-from .variable import DottedName, DottedVariable, IndexedElement
+from .variable import DottedName, IndexedElement
 from .variable import Variable
-=======
-from .variable import DottedName, IndexedElement
-from .variable import ValuedVariable, Variable
->>>>>>> de5370c5
 
 errors = Errors()
 
