--- conflicted
+++ resolved
@@ -12,16 +12,6 @@
 from pyccel.utilities.stage   import PyccelStage
 
 from .basic     import PyccelAstNode, TypedAstNode, iterable, ScopedAstNode
-<<<<<<< HEAD
-
-from .builtins  import PythonEnumerate, PythonLen, PythonMap, PythonTuple
-from .builtins  import PythonRange, PythonZip, PythonBool, Lambda
-
-from .datatypes import datatype, NativeSymbol, NativeHomogeneousTuple, NativeVoid
-from .datatypes import NativeBool, NativeTuple, str_dtype, NativeInhomogeneousTuple
-
-from .internals import PyccelSymbol, PyccelInternalFunction, get_final_precision
-=======
 from .builtins  import (PythonEnumerate, PythonLen, PythonMap, PythonTuple,
                         PythonRange, PythonZip, PythonBool, Lambda)
 
@@ -32,7 +22,6 @@
                         VoidType)
 
 from .internals import PyccelSymbol, PyccelInternalFunction, apply_pickle
->>>>>>> f17d55b5
 
 from .literals  import Nil, LiteralFalse, LiteralInteger
 from .literals  import NilArgument, LiteralTrue
@@ -124,28 +113,12 @@
     A class representing the renaming of an object such as a function or a
     variable. This usually occurs during an Import.
 
-<<<<<<< HEAD
-class AsName(PyccelAstNode):
-    """
-    Represents a renaming of a variable or function.
-
-    A class representing how a variable or class is renamed. This
-    occurs during an import.
-
-    Parameters
-    ----------
-    obj : PyccelAstNode or PyccelAstNodeType
-         The variable, function, or module being renamed.
-    target : str
-         The name of the variable or function in this context.
-=======
     Parameters
     ----------
     obj : PyccelAstNode or PyccelAstNodeType
         The variable, function, or module being renamed.
     target : str
         Name of variable or function in this context.
->>>>>>> f17d55b5
 
     Examples
     --------
@@ -193,12 +166,6 @@
 
     def __repr__(self):
         return f'{self.name} as {self.target}'
-<<<<<<< HEAD
-
-    def __str__(self):
-        return f'{self.name} as {self.target}'
-=======
->>>>>>> f17d55b5
 
     def __eq__(self, string):
         if isinstance(string, str):
@@ -356,11 +323,7 @@
         return f'{self.lhs} := {self.rhs}'
 
     def __repr__(self):
-<<<<<<< HEAD
-        return f'({repr(self.lhs)} := {repr(self.rhs)})'
-=======
         return f'{repr(self.lhs)} := {repr(self.rhs)}'
->>>>>>> f17d55b5
 
     @property
     def lhs(self):
@@ -449,11 +412,7 @@
     # ...
     def __init__(self, variable, *, shape, order, status, like = None):
 
-<<<<<<< HEAD
-        if not isinstance(variable, Variable):
-=======
         if not isinstance(variable, (Variable, PointerCast)):
->>>>>>> f17d55b5
             raise TypeError(f"Can only allocate a 'Variable' object, got {type(variable)} instead")
 
         if variable.on_stack:
@@ -533,11 +492,7 @@
         return self._like
 
     def __str__(self):
-<<<<<<< HEAD
-        return 'Allocate({self.variable}, shape={self.shape}, order={self.order}, status={self.status})'
-=======
         return f'Allocate({self.variable}, shape={self.shape}, order={self.order}, status={self.status})'
->>>>>>> f17d55b5
 
     def __eq__(self, other):
         if isinstance(other, Allocate):
@@ -554,11 +509,7 @@
 #------------------------------------------------------------------------------
 class Deallocate(PyccelAstNode):
     """
-<<<<<<< HEAD
-    Represent the deallocation of memory.
-=======
     Class representing memory deallocation.
->>>>>>> f17d55b5
 
     Represents memory deallocation (usually of an array) for code generation.
     This is relevant to low-level target languages, such as C or Fortran,
@@ -581,11 +532,7 @@
     def __init__(self, variable):
 
         if not isinstance(variable, Variable):
-<<<<<<< HEAD
-            raise TypeError("Can only allocate a 'Variable' object, got {type(variable)} instead")
-=======
             raise TypeError(f"Can only allocate a 'Variable' object, got {type(variable)} instead")
->>>>>>> f17d55b5
 
         self._variable = variable
         super().__init__()
@@ -710,20 +657,6 @@
 
 class AliasAssign(PyccelAstNode):
     """
-<<<<<<< HEAD
-    Represent the assignment of a pointer to an address.
-
-    Represents aliasing for code generation. An alias is any statement of the
-    form `lhs := rhs` where `lhs` and `rhs` share memory after this statement.
-
-    Parameters
-    ----------
-    lhs : Variable
-        The pointer variable being assigned to.
-
-    rhs : Variable, IndexedElement
-        The object whose memory will be shared with the `lhs` pointer.
-=======
     Representing assignment of an alias to its target.
 
     Represents aliasing for code generation. An alias is any statement of the
@@ -744,22 +677,15 @@
     rhs : PyccelSymbol | Variable, IndexedElement
         The target of the assignment. A PyccelSymbol in the syntactic stage,
         a Variable or a Slice of an array in the semantic stage.
->>>>>>> f17d55b5
 
     Examples
     --------
     >>> from pyccel.ast.internals import PyccelSymbol
     >>> from pyccel.ast.core import AliasAssign
     >>> from pyccel.ast.core import Variable
-<<<<<<< HEAD
-    >>> n = Variable('int', 'n')
-    >>> x = Variable('int', 'x', rank=1, shape=[n])
-    >>> y = Variable('int', 'y', rank=1, shape=[n])
-=======
     >>> n = Variable(PythonNativeInt(), 'n')
     >>> x = Variable(PythonNativeInt(), 'x', rank=1, shape=[n])
     >>> y = PyccelSymbol('y')
->>>>>>> f17d55b5
     >>> AliasAssign(y, x)
     """
     __slots__ = ('_lhs','_rhs')
@@ -769,13 +695,8 @@
         if not lhs.is_alias:
             raise TypeError('lhs must be a pointer')
 
-<<<<<<< HEAD
-        if isinstance(rhs, FunctionCall) and not rhs.funcdef.results[0].var.is_alias:
-            raise TypeError("A pointer cannot point to the address of a temporary variable")
-=======
             if isinstance(rhs, FunctionCall) and not rhs.funcdef.results[0].var.is_alias:
                 raise TypeError("A pointer cannot point to the address of a temporary variable")
->>>>>>> f17d55b5
 
         self._lhs = lhs
         self._rhs = rhs
@@ -900,12 +821,6 @@
 
     def __repr__(self):
         return f'{self.lhs} {self.op}= {self.rhs}'
-<<<<<<< HEAD
-
-    def __str__(self):
-        return f'{self.lhs} {self.op}= {self.rhs}'
-=======
->>>>>>> f17d55b5
 
     @property
     def op(self):
@@ -1029,117 +944,6 @@
     def body(self):
         return self._body
 
-<<<<<<< HEAD
-    @property
-    def block(self):
-        """
-        Get the code block for the with block.
-
-        Get the code block created by calling the enter method followed by
-        the code in the with block and finally the exit method.
-
-        Returns
-        -------
-        Block
-            The code block.
-        """
-        methods = self.test.cls_base.methods
-        for i in methods:
-            if str(i.name) == '__enter__':
-                start = i
-            elif str(i.name) == '__exit__':
-                end   = i
-        start = FunctionCall(start,[])
-        end   = FunctionCall(end  ,[])
-
-        # TODO check if enter is empty or not first
-
-        body = start.body.body
-        body += self.body.body
-        body +=  end.body.body
-        return Block('with', [], body, scope=self.scope)
-
-
-# TODO add a name to a block?
-
-class Block(ScopedAstNode):
-    """
-    Represents a block in the code.
-
-    Represents a block in the code. A block consists of the inputs described
-    in the parameters.
-
-    Parameters
-    ----------
-    name : str
-        The name of the block.
-
-    variables : list
-        List of the variables that appear in the block.
-
-    body : list
-        A list of statements.
-
-    scope : Scope
-        The scope of the block.
-
-    Examples
-    --------
-    >>> from pyccel.ast.core import Variable, Assign, Block
-    >>> n = Variable('int', 'n')
-    >>> x = Variable('int', 'x')
-    >>> Block([n, x], [Assign(x,2.*n + 1.), Assign(n, n + 1)])
-    Block([n, x], [x := 1.0 + 2.0*n, n := 1 + n])
-    """
-    __slots__ = ('_name','_variables','_body')
-    _attribute_nodes = ('_variables','_body')
-
-    def __init__(
-        self,
-        name,
-        variables,
-        body,
-        scope = None):
-        if not isinstance(name, str):
-            raise TypeError('name must be of type str')
-        if not iterable(variables):
-            raise TypeError('variables must be an iterable')
-        for var in variables:
-            if not isinstance(var, Variable):
-                raise TypeError('Only a Variable instance is allowed.')
-        if iterable(body):
-            body = CodeBlock(body)
-        elif not isinstance(body, CodeBlock):
-            raise TypeError('body must be an iterable or a CodeBlock')
-        self._name = name
-        self._variables = variables
-        self._body = body
-        super().__init__(scope)
-
-    @property
-    def name(self):
-        return self._name
-
-    @property
-    def variables(self):
-        return self._variables
-
-    @property
-    def body(self):
-        return self._body
-
-    @property
-    def declarations(self):
-        """
-        The declarations of the variables in the block.
-
-        The declarations of the variables in the block.
-        """
-        return [Declare(i) for i in self.variables]
-
-
-=======
->>>>>>> f17d55b5
 
 class Module(ScopedAstNode):
     """
@@ -1368,15 +1172,9 @@
     @property
     def declarations(self):
         """
-<<<<<<< HEAD
-        Returns the declarations of the variables.
-
-        Returns the declarations of the module variables.
-=======
         Get the declarations of all variables in the module.
 
         Get the declarations of all variables in the module.
->>>>>>> f17d55b5
         """
         return [Declare(i, value=v, module_variable=True) \
                 for i,v in zip(self.variables, self._variable_inits)]
@@ -1852,11 +1650,7 @@
         if self.has_keyword:
             return f'{self.keyword} = {self.value}'
         else:
-<<<<<<< HEAD
-            return str(self.value)
-=======
             return f'{self.value}'
->>>>>>> f17d55b5
 
 class FunctionDefArgument(TypedAstNode):
     """
@@ -2338,29 +2132,17 @@
 
 class Return(PyccelAstNode):
     """
-<<<<<<< HEAD
-    Represents a function return in the code.
-
-    Represents a return from a function in the code.
-=======
     Represents a return statement in a function in the code.
 
     Represents a return statement in a function in the code.
->>>>>>> f17d55b5
 
     Parameters
     ----------
     expr : TypedAstNode
         The expression to return.
 
-<<<<<<< HEAD
-    stmt : CodeBlock, optional
-        Any statements which must be executed in order to be able to return the
-        necessary expression.
-=======
     stmt : PyccelAstNode
         Any assign statements in the case of expression return.
->>>>>>> f17d55b5
     """
     __slots__ = ('_expr', '_stmt')
     _attribute_nodes = ('_expr', '_stmt')
@@ -2394,13 +2176,8 @@
             code = repr(self.stmt)+';'
         else:
             code = ''
-<<<<<<< HEAD
-        expr = ','.join(repr(e) for e in self.expr)
-        return code+f"Return({expr})"
-=======
         exprs = ','.join(repr(e) for e in self.expr)
         return code+f"Return({exprs})"
->>>>>>> f17d55b5
 
 class FunctionDef(ScopedAstNode):
 
@@ -3254,25 +3031,6 @@
         """
         return self._functions[0].docstring
 
-<<<<<<< HEAD
-    def point(self, args, use_final_precision = False):
-        """
-        Get the actual function that will be called, depending on the passed arguments.
-
-        From the arguments passed, determine and return the relevant function which should
-        be called.
-
-        Parameters
-        ----------
-        args : iterable of FunctionCallArguments
-            The arguments passed to the function.
-
-        use_final_precision : bool, default=False
-            Indicates if functions should be considered matching if they have identical
-            precision. This is useful in the printing stage to avoid printing multiple
-            functions with the same prototype (e.g. when handling `float64` and the
-            default `float`).
-=======
     @property
     def is_semantic(self):
         """
@@ -3361,16 +3119,11 @@
         ----------
         args : tuple[TypedAstNode]
             The arguments passed in the function call.
->>>>>>> f17d55b5
 
         Returns
         -------
         FunctionDef
-<<<<<<< HEAD
-            The function which should be called by these arguments.
-=======
             The function definition which corresponds with the arguments.
->>>>>>> f17d55b5
         """
         fs_args = [[j for j in i.arguments] for i in
                     self._functions]
@@ -3394,15 +3147,8 @@
             if found:
                 break
 
-<<<<<<< HEAD
-        if found:
-            return  self._functions[j]
-        else:
-            raise errors.report(f'Arguments types provided to {self.name} are incompatible',
-=======
         if not found:
             errors.report(f'Arguments types provided to {self.name} are incompatible',
->>>>>>> f17d55b5
                         severity='fatal')
         return  self._functions[j]
 
@@ -3940,28 +3686,13 @@
     """
     Represents inclusion of dependencies in the code.
 
-<<<<<<< HEAD
-    Represents the import of dependencies from other modules or
-    librareis.
-=======
     Represents the importation of targets from another source code. This is
     usually used to represent an import statement in the original code but
     it is also used to import language/library specific dependencies.
->>>>>>> f17d55b5
 
     Parameters
     ----------
     source : str, DottedName, AsName
-<<<<<<< HEAD
-        The name of the module from which we import.
-    target : str, AsName, list, tuple
-        The objects imported from the source.
-    ignore_at_print : bool
-        Indicates whether the import should be printed.
-    mod : Module, optional
-        The module describing the source. This should be provided
-        where possible.
-=======
         The module from which we import.
     target : str, AsName, list, tuple
         Targets to import.
@@ -3969,7 +3700,6 @@
         Indicates whether the import should be printed.
     mod : Module
         The module describing the source.
->>>>>>> f17d55b5
 
     Examples
     --------
@@ -4019,25 +3749,6 @@
     @staticmethod
     def _format(i):
         """
-<<<<<<< HEAD
-        Format an import name string into a Pyccel object.
-
-        Get the object passed as an import source or target in the
-        syntactic stage and ensure that it is correctly formatted
-        in a PyccelAstNode. Valid nodes are DottedName, AsName, or
-        PyccelSymbol. If a string is provided then it is converted
-        to either a DottedName or a PyccelSymbol.
-
-        Parameters
-        ----------
-        i : str | DottedName | AsName | PyccelSymbol
-            The import source or target.
-
-        Returns
-        -------
-        PyccelAstNode
-            The Pyccel object describing the import source or target.
-=======
         Format a string passed to this file into a Pyccel object.
 
         Format a string passed to this file into a Pyccel object or confirm
@@ -4058,7 +3769,6 @@
         TypeError
             Raised if the input is not a string or one of the acceptable
             output types.
->>>>>>> f17d55b5
         """
         if isinstance(i, str):
             if '.' in i:
@@ -4093,11 +3803,7 @@
         if len(self.target) == 0:
             return f'import {source}'
         else:
-<<<<<<< HEAD
             target = ', '.join(str(i) for i in self.target)
-=======
-            target = ', '.join([str(i) for i in self.target])
->>>>>>> f17d55b5
             return f'from {source} import {target}'
 
     def define_target(self, new_target):
@@ -4221,35 +3927,11 @@
     """
     Represents a variable declaration in the code.
 
-<<<<<<< HEAD
-    Represents a variable declaration in the code.
-=======
     Represents a variable declaration in the translated code.
->>>>>>> f17d55b5
 
     Parameters
     ----------
     variable : Variable
-<<<<<<< HEAD
-        The variable to be declared.
-
-    intent : str, optional
-        Indicates how an argument is used in a function.
-        If providied, it should be one among {'in', 'out', 'inout'}.
-
-    value : PyccelAstNode, optional
-        The value to which the variable is initialised.
-
-    static : bool, default=False
-        True for a static declaration of an array.
-
-    passed_from_dotted : bool, default=False
-        True if the argument is implicit in the call (i.e. `self` argument in a class).
-
-    external : bool, default=False
-        True for a function declared through a header.
-
-=======
         A single variable which should be declared.
     intent : str, optional
         One among {'in', 'out', 'inout'}.
@@ -4259,22 +3941,12 @@
         True for a static declaration of an array.
     external : bool, default=False
         True for a function declared through a header.
->>>>>>> f17d55b5
     module_variable : bool, default=False
         True for a variable which belongs to a module.
 
     Examples
     --------
     >>> from pyccel.ast.core import Declare, Variable
-<<<<<<< HEAD
-    >>> Declare(Variable('int', 'n'))
-    Declare(n)
-    >>> Declare(Variable('float', 'x'), intent='out')
-    Declare(x)
-    """
-    __slots__ = ('_variable','_intent','_value',
-                 '_static','_passed_from_dotted', '_external',
-=======
     >>> Declare(Variable(PythonNativeInt(), 'n'))
     Declare(n, None)
     >>> Declare(Variable(PythonNativeFloat(), 'x'), intent='out')
@@ -4282,7 +3954,6 @@
     """
     __slots__ = ('_variable','_intent','_value',
                  '_static', '_external',
->>>>>>> f17d55b5
                  '_module_variable')
     _attribute_nodes = ('_variable', '_value')
 
@@ -4669,17 +4340,10 @@
 
 class IfSection(PyccelAstNode):
     """
-<<<<<<< HEAD
-    Represents a section of an if/elif/else block.
-
-    Represents a condition and associated code block in an if statement
-    in the code.
-=======
     Represents one condition and code block in an if statement.
 
     Represents a condition and associated code block
     in an if statement in the code.
->>>>>>> f17d55b5
 
     Parameters
     ----------
@@ -4687,11 +4351,7 @@
            A boolean expression indicating whether or not the block
            should be executed.
     body : CodeBlock
-<<<<<<< HEAD
-           The code to be executed in the condition is satisfied.
-=======
            The code to be executed if the condition is satisfied.
->>>>>>> f17d55b5
 
     Examples
     --------
@@ -4732,20 +4392,6 @@
         return iter((self.condition, self.body))
 
     def __str__(self):
-<<<<<<< HEAD
-        return f"IfSec({self.condition},{self.body})"
-
-class If(PyccelAstNode):
-    """
-    Represents an `if` block in the code.
-
-    Represents a block of `if`/`elif`/`else` statements in the code.
-
-    Parameters
-    ----------
-    *args : IfSections
-           All arguments are sections of the complete If block.
-=======
         return f"IfSec({self.condition}, {self.body})"
 
 class If(PyccelAstNode):
@@ -4758,7 +4404,6 @@
     ----------
     *args : IfSection
         All arguments are sections of the complete If block.
->>>>>>> f17d55b5
 
     Examples
     --------
