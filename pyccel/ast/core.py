#!/usr/bin/python
# -*- coding: utf-8 -*-
#------------------------------------------------------------------------------------------#
# This file is part of Pyccel which is released under MIT License. See the LICENSE file or #
# go to https://github.com/pyccel/pyccel/blob/devel/LICENSE for full license details.      #
#------------------------------------------------------------------------------------------#
from itertools import chain

from pyccel.errors.errors     import Errors
from pyccel.errors.messages   import RECURSIVE_RESULTS_REQUIRED

from pyccel.utilities.stage   import PyccelStage

from .basic     import PyccelAstNode, TypedAstNode, iterable, ScopedAstNode

from .bitwise_operators import PyccelBitOr, PyccelBitAnd

from .builtins  import PythonBool, PythonTuple, PythonList

from .c_concepts import PointerCast

from .datatypes import (PyccelType, HomogeneousTupleType, VoidType,
                        PythonNativeBool, InhomogeneousTupleType)

from .internals import PyccelSymbol, PyccelFunction, apply_pickle, Iterable

from .literals  import Nil, LiteralFalse, LiteralInteger, LiteralString
from .literals  import NilArgument, LiteralTrue

from .operators import PyccelAdd, PyccelMinus, PyccelMul, PyccelDiv, PyccelMod
from .operators import PyccelOperator, PyccelAssociativeParenthesis, PyccelIs

from .variable import DottedName, IndexedElement
from .variable import Variable, AnnotatedPyccelSymbol
from .datatypes import HomogeneousSetType, HomogeneousListType, DictType

errors = Errors()
pyccel_stage = PyccelStage()

# TODO [YG, 12.03.2020]: Move non-Python constructs to other modules
# TODO [YG, 12.03.2020]: Rename classes to avoid name clashes in pyccel/ast
__all__ = (
    'AliasAssign',
    'AllDeclaration',
    'Allocate',
    'AnnotatedComment',
    'AsName',
    'Assert',
    'Assign',
    'AugAssign',
    'Break',
    'ClassDef',
    'CodeBlock',
    'Comment',
    'CommentBlock',
    'Concatenate',
    'ConstructorCall',
    'Continue',
    'Deallocate',
    'Declare',
    'Decorator',
    'Del',
    'DoConcurrent',
    'Duplicate',
    'EmptyNode',
    'ErrorExit',
    'Exit',
    'For',
    'FuncAddressDeclare',
    'FunctionAddress',
    'FunctionCall',
    'FunctionCallArgument',
    'FunctionDef',
    'FunctionDefArgument',
    'FunctionDefResult',
    'If',
    'IfSection',
    'Import',
    'InProgram',
    'InlineFunctionDef',
    'Interface',
    'Module',
    'ModuleHeader',
    'Pass',
    'Program',
    'PyccelFunctionDef',
    'Raise',
    'Return',
    'SeparatorComment',
    'StarredArguments',
    'SympyFunction',
    'While',
    'With',
)

#==============================================================================

# TODO - add EmptyStmt => empty lines
#      - update code examples
#      - add examples
#      - Function case
#      - AnnotatedComment case
#      - add a new Idx that uses Variable instead of Symbol

#==============================================================================

class AsName(PyccelAstNode):
    """
    Represents a renaming of an object, used with Import.

    A class representing the renaming of an object such as a function or a
    variable. This usually occurs during an Import.

    Parameters
    ----------
    obj : PyccelAstNode or PyccelAstNodeType
        The variable, function, or module being renamed.
    local_alias : str
        Name of variable or function in this context.

    Examples
    --------
    >>> from pyccel.ast.core import AsName, FunctionDef
    >>> from pyccel.ast.numpyext import NumpyFull
    >>> func = FunctionDef('old', (), (), ())
    >>> AsName(func, 'new')
    old as new
    >>> AsName(NumpyFull, 'fill_func')
    full as fill_func
    """
    __slots__ = ('_obj', '_local_alias')
    _attribute_nodes = ()

    def __init__(self, obj, local_alias):
        if pyccel_stage != "syntactic":
            assert (isinstance(obj, PyccelAstNode) and \
                    not isinstance(obj, PyccelSymbol)) or \
                   (isinstance(obj, type) and issubclass(obj, PyccelAstNode))
        self._obj = obj
        self._local_alias = local_alias
        super().__init__()

    @property
    def name(self):
        """ The original name of the object
        """
        obj = self._obj
        if isinstance(obj, (str, PyccelSymbol, DottedName)):
            return obj
        else:
            return obj.name

    @property
    def local_alias(self):
        """
        The local_alias name of the object.

        The name used to identify the object in the local scope.
        """
        return self._local_alias

    @property
    def object(self):
        """ The underlying object described by this AsName
        """
        return self._obj

    def __repr__(self):
        return f'{self.object} as {self.local_alias}'

    def __eq__(self, string):
        if isinstance(string, str):
            return string == self.local_alias
        elif isinstance(string, AsName):
            return string.local_alias == self.local_alias
        else:
            return self is string

    def __ne__(self, string):
        return not self == string

    def __hash__(self):
        return hash(self.local_alias)


class Duplicate(TypedAstNode):
    """
    Class representing the duplicate operator in Python.

    Class representing the duplicate operator in Python. This is equivalent
    to the * operator for Python tuples, lists, strings, etc. In other words
    it represents the * operator when it duplicates the first argument passed
    to the operator, rather than acting as a numerical operator.

    Parameters
    ----------
    val : TypedAstNode
        The object being duplicated.

    length : TypedAstNode
        The number of times the val should appear in the final object.
    """
    __slots__ = ('_val', '_length','_shape','_class_type')
    _attribute_nodes = ('_val', '_length')

    def __init__(self, val, length):
        self._shape      = tuple(s if i!= 0 else PyccelMul(s, length, simplify=True) for i,s in enumerate(val.shape))
        self._class_type = val.class_type

        self._val       = val
        self._length    = length
        super().__init__()

    @property
    def val(self):
        return self._val

    @property
    def length(self):
        return self._length

    def __str__(self):
        return f'{self.val} * {self.length}'

    def __repr__(self):
        return f'{repr(self.val)} * {repr(self.length)}'

class Concatenate(TypedAstNode):
    """
    A class representing the + operator for Python tuples.

    A class representing the + operator for Python tuples.

    Parameters
    ----------
    arg1 : TypedAstNodes
           The first tuple.
    arg2 : TypedAstNodes
           The second tuple.
    """
    __slots__ = ('_args','_shape','_class_type')
    _attribute_nodes = ('_args',)

    def __init__(self, arg1, arg2):
        shape_addition   = arg2.shape[0]
        self._shape      = tuple(s if i!= 0 else PyccelAdd(s, shape_addition) for i,s in enumerate(arg1.shape))
        self._class_type = arg1.class_type

        self._args = (arg1, arg2)
        super().__init__()

    @property
    def args(self):
        return self._args


class Assign(PyccelAstNode):
    """
    Represents variable assignment for code generation.

    Class representing an assignment node, where the result of an expression
    (rhs: right hand side) is saved into a variable (lhs: left hand side).

    Parameters
    ----------
    lhs : TypedAstNode
        In the syntactic stage:
           Object representing the lhs of the expression. These should be
           singular objects, such as one would use in writing code. Notable types
           include PyccelSymbol, and IndexedElement. Types that
           subclass these types are also supported.
        In the semantic stage:
           Variable or IndexedElement.

    rhs : TypedAstNode
        In the syntactic stage:
          Object representing the rhs of the expression.
        In the semantic stage :
          TypedAstNode with the same shape as the lhs.

    python_ast : ast.Ast
        The ast object parsed by Python's ast module.

    Examples
    --------
    >>> from pyccel.ast.datatypes import PythonNativeInt
    >>> from pyccel.ast.internals import symbols
    >>> from pyccel.ast.variable import Variable
    >>> from pyccel.ast.core import Assign
    >>> x, y, z = symbols('x, y, z')
    >>> Assign(x, y)
    x := y
    >>> Assign(x, 0)
    x := 0
    >>> A = Variable(PythonNativeInt(), 'A', rank = 2)
    >>> Assign(x, A)
    x := A
    >>> Assign(A[0,1], x)
    IndexedElement(A, 0, 1) := x
    """
    __slots__ = ('_lhs', '_rhs')
    _attribute_nodes = ('_lhs', '_rhs')

    def __init__(
        self,
        lhs,
        rhs,
        *,
        python_ast = None
        ):
        if isinstance(lhs, (tuple, list)):
            lhs = PythonTuple(*lhs)
        self._lhs = lhs
        self._rhs = rhs
        super().__init__()
        if python_ast is not None:
            self.set_current_ast(python_ast)

    def __str__(self):
        return f'{self.lhs} := {self.rhs}'

    def __repr__(self):
        return f'{repr(self.lhs)} := {repr(self.rhs)}'

    @property
    def lhs(self):
        return self._lhs

    @property
    def rhs(self):
        return self._rhs

    @property
    def is_alias(self):
        """Returns True if the assignment is an alias."""

        # TODO to be improved when handling classes

        lhs = self.lhs
        rhs = self.rhs
        cond = isinstance(rhs, Variable) and rhs.rank > 0
        cond = cond or isinstance(rhs, IndexedElement)
        cond = cond and isinstance(lhs, PyccelSymbol)
        cond = cond or isinstance(rhs, Variable) and rhs.is_alias
        return cond

#------------------------------------------------------------------------------
class Allocate(PyccelAstNode):
    """
    Represents memory allocation for code generation.

    Represents memory allocation (usually of an array) for code generation.
    This is relevant to low-level target languages, such as C or Fortran,
    where the programmer must take care of heap memory allocation.

    Parameters
    ----------
    variable : pyccel.ast.core.Variable
        The typed variable (usually an array) that needs memory allocation.

    shape : int or iterable or None
        Shape of the array after allocation (None for scalars).

    status : str {'allocated'|'unallocated'|'unknown'}
        Variable allocation status at object creation.

    like : TypedAstNode, optional
        A TypedAstNode describing the amount of memory which must be allocated.
        In C this provides the size which will be passed to malloc. In Fortran
        this provides the source argument of the allocate function.

    alloc_type : str {'init'|'reserve'|'resize'}, optional
        Specifies the memory allocation strategy for containers with dynamic memory management.
        This parameter is relevant for any container type where memory allocation patterns 
        need to be specified based on usage.

        - 'init' refers to direct allocation with predefined data (e.g., `x = [1, 2, 4]`).
        - 'reserve' refers to cases where the container will be appended to.
        - 'resize' referes to cases where the container is populated via indexed elements.

    Notes
    -----
    An object of this class is immutable, although it contains a reference to a
    mutable Variable object.
    """
    __slots__ = ('_variable', '_shape', '_order', '_status', '_like', '_alloc_type')
    _attribute_nodes = ('_variable', '_like')

    # ...
    def __init__(self, variable, *, shape, status, like = None, alloc_type = None):

        if not isinstance(variable, (Variable, PointerCast)):
            raise TypeError(f"Can only allocate a 'Variable' object, got {type(variable)} instead")

        if variable.on_stack:
            # Variable may only be a pointer in the wrapper
            raise ValueError("Variable must be allocatable")

        if shape and not isinstance(shape, (int, tuple, list)):
            raise TypeError(f"Cannot understand 'shape' parameter of type '{type(shape)}'")

        class_type = variable.class_type
        if class_type.rank != len(shape):
            raise ValueError("Incompatible rank in variable allocation")

        if not isinstance(status, str):
            raise TypeError(f"Cannot understand 'status' parameter of type '{type(status)}'")

        if status not in ('allocated', 'unallocated', 'unknown'):
            raise ValueError(f"Value of 'status' not allowed: '{status}'")

        assert alloc_type is None or isinstance(variable.class_type, (HomogeneousListType, HomogeneousSetType, DictType))
        assert alloc_type is None or alloc_type in ('init', 'reserve', 'resize')

        self._variable = variable
        self._shape    = shape
        self._order    = variable.order
        self._status   = status
        self._like = like
        self._alloc_type = alloc_type
        super().__init__()
    # ...

    @property
    def variable(self):
        """
        The variable to be allocated.

        The variable to be allocated.
        """
        return self._variable

    @property
    def shape(self):
        """
        The shape that the variable should be allocated to.

        The shape that the variable should be allocated to.
        """
        return self._shape

    @property
    def order(self):
        """
        The order that the variable will be allocated with.

        The order that the variable will be allocated with.
        """
        return self._order

    @property
    def status(self):
        """
        The allocation status of the variable before this allocation.

        The allocation status of the variable before this allocation.
        One of {'allocated'|'unallocated'|'unknown'}.
        """
        return self._status

    @property
    def like(self):
        """
        TypedAstNode describing the amount of memory needed for the allocation.

        A TypedAstNode describing the amount of memory which must be allocated.
        In C this provides the size which will be passed to malloc. In Fortran
        this provides the source argument of the allocate function.
        """
        return self._like

    @property
    def alloc_type(self):
        """
        Determines the allocation type for homogeneous containers.

        Returns a string that indicates the allocation type used for memory allocation.
        The value is either 'init' for containers initialized with predefined data, 
        'reserve' for containers populated through appending, and 'resize' for containers
        populated through indexed element assignment.
        """
        return self._alloc_type

    def __str__(self):
        return f'Allocate({self.variable}, shape={self.shape}, order={self.order}, status={self.status})'

    def __eq__(self, other):
        if isinstance(other, Allocate):
            return (self.variable is other.variable) and \
                   (self.shape    == other.shape   ) and \
                   (self.order    == other.order   ) and \
                   (self.status   == other.status  )
        else:
            return False

    def __hash__(self):
        return hash((id(self.variable), self.shape, self.order, self.status))

#------------------------------------------------------------------------------
class Deallocate(PyccelAstNode):
    """
    Class representing memory deallocation.

    Represents memory deallocation (usually of an array) for code generation.
    This is relevant to low-level target languages, such as C or Fortran,
    where the programmer must take care of heap memory deallocation.

    Parameters
    ----------
    variable : pyccel.ast.core.Variable
        The typed variable (usually an array) that needs memory deallocation.

    Notes
    -----
    An object of this class is immutable, although it contains a reference to a
    mutable Variable object.
    """
    __slots__ = ('_variable',)
    _attribute_nodes = ('_variable',)

    # ...
    def __init__(self, variable):

        if not isinstance(variable, Variable):
            raise TypeError(f"Can only allocate a 'Variable' object, got {type(variable)} instead")

        self._variable = variable
        super().__init__()

    # ...

    @property
    def variable(self):
        return self._variable

    def __eq__(self, other):
        if isinstance(other, Deallocate):
            return (self.variable is other.variable)
        else:
            return False

    def __hash__(self):
        return hash(id(self.variable))

#------------------------------------------------------------------------------
class CodeBlock(PyccelAstNode):
    """
    Represents a block of statements.

    Represents a list of statements for code generation. Each statement
    represents a line of code.

    Parameters
    ----------
    body : iterable
        The lines of code to be grouped together.

    unravelled : bool, default=False
        Indicates whether the loops in the code have already been unravelled.
        This is useful for printing in languages which don't support vector
        expressions.
    """
    __slots__ = ('_body','_unravelled')
    _attribute_nodes = ('_body',)


    def __init__(self, body, unravelled = False):
        ls = []
        for i in body:
            if isinstance(i, CodeBlock):
                ls += i.body
            elif i is not None and not isinstance(i, EmptyNode):
                ls.append(i)
        if not isinstance(unravelled, bool):
            raise TypeError("unravelled must be a boolean")
        self._body = tuple(ls)
        self._unravelled = unravelled
        super().__init__()

    @property
    def body(self):
        return self._body

    @property
    def unravelled(self):
        """ Indicates whether the vector syntax of python
        has been unravelled into for loops
        """
        return self._unravelled

    @property
    def lhs(self):
        return self.body[-1].lhs

    def insert2body(self, *obj, back=True):
        """ Insert object(s) to the body of the codeblock
        The object(s) are inserted at the back by default but
        can be inserted at the front by setting back to False
        """
        _ = [o.set_current_user_node(self) for o in obj]
        if back:
            self._body = tuple([*self.body, *obj])
        else:
            self._body = tuple([*obj, *self.body])

    def __repr__(self):
        return f'CodeBlock({self.body})'

    def __reduce_ex__(self, i):
        """ Used by pickle to create an object of this class.

          Parameters
          ----------

          i : int
           protocol

          Results
          -------

          out : tuple
           A tuple of two elements
           a callable function that can be called
           to create the initial version of the object
           and its arguments.
        """
        kwargs = dict(body = self.body)
        return (apply_pickle, (self.__class__, (), kwargs))

    def set_current_ast(self, ast_node):
        """
        Set the `ast.AST` object which describes the parsed code that this node currently represents.
        
        Set the AST (abstract syntax tree) object which Python parsed in the original code and which
        resulted in the creation (or use) of this PyccelAstNode. This object describes the Python code
        being translated. It provides line numbers and columns which can be used to report the origin
        of any potential errors.

        Parameters
        ----------
        ast_node : ast.AST
            The AST object which was parsed.
        """
        PyccelAstNode.set_current_ast(self, ast_node)
        for l in self.body:
            if not l.python_ast:
                l.set_current_ast(ast_node)

class AliasAssign(PyccelAstNode):
    """
    Representing assignment of an alias to its local_alias.

    Represents aliasing for code generation. An alias is any statement of the
    form `lhs := rhs` where lhs is a pointer and rhs is a local_alias. In other words
    the contents of `lhs` will change if the contents of `rhs` are modfied.

    Parameters
    ----------
    lhs : TypedAstNode
        In the syntactic stage:
           Object representing the lhs of the expression. These should be
           singular objects, such as one would use in writing code. Notable types
           include PyccelSymbol, and IndexedElement. Types that
           subclass these types are also supported.
        In the semantic stage:
           Variable.

    rhs : PyccelSymbol | Variable, IndexedElement
        The local_alias of the assignment. A PyccelSymbol in the syntactic stage,
        a Variable or a Slice of an array in the semantic stage.

    Examples
    --------
    >>> from pyccel.ast.internals import PyccelSymbol
    >>> from pyccel.ast.core import AliasAssign
    >>> from pyccel.ast.core import Variable
    >>> n = Variable(PythonNativeInt(), 'n')
    >>> x = Variable(PythonNativeInt(), 'x', rank=1, shape=[n])
    >>> y = PyccelSymbol('y')
    >>> AliasAssign(y, x)
    """
    __slots__ = ('_lhs','_rhs')
    _attribute_nodes = ('_lhs','_rhs')

    def __init__(self, lhs, rhs):
        if pyccel_stage == 'semantic':
            if not lhs.is_alias:
                raise TypeError('lhs must be a pointer')

            if isinstance(rhs, FunctionCall) and not rhs.funcdef.results[0].var.is_alias:
                raise TypeError("A pointer cannot point to the address of a temporary variable")

        self._lhs = lhs
        self._rhs = rhs
        super().__init__()

    def __str__(self):
        return f'{self.lhs} := {self.rhs}'

    @property
    def lhs(self):
        return self._lhs

    @property
    def rhs(self):
        return self._rhs


class AugAssign(Assign):
    r"""
    Represents augmented variable assignment for code generation.

    Represents augmented variable assignment for code generation.
    Augmented variable assignment is an assignment which modifies the
    variable using its initial value rather than simply replacing the
    value; for example via an addition (`+=`).

    Parameters
    ----------
    lhs : PyccelSymbol | TypedAstNode
        Object representing the lhs of the expression.
        In the syntactic stage this may be a PyccelSymbol, or an IndexedElement.
        In later stages the object should inherit from TypedAstNode and be fully
        typed.

    op : str
        Operator (+, -, /, \*, %).

    rhs : TypedAstNode
        Object representing the rhs of the expression.

    python_ast : ast.AST
        The AST node where the object appeared in the original code.

    Examples
    --------
    >>> from pyccel.ast.core import Variable
    >>> from pyccel.ast.core import AugAssign
    >>> s = Variable(PythonNativeInt(), 's')
    >>> t = Variable(PythonNativeInt(), 't')
    >>> AugAssign(s, '+', 2 * t + 1)
    s += 1 + 2*t
    """
    __slots__ = ('_op',)
    _accepted_operators = {
            '+' : PyccelAdd,
            '-' : PyccelMinus,
            '*' : PyccelMul,
            '/' : PyccelDiv,
            '%' : PyccelMod,
            '|' : PyccelBitOr,
            '&' : PyccelBitAnd,
        }

    def __init__(
        self,
        lhs,
        op,
        rhs,
        *,
        python_ast = None
        ):

        if op not in self._accepted_operators.keys():
            raise TypeError('Unrecognized Operator')

        self._op = op

        super().__init__(lhs, rhs, python_ast=python_ast)

    def __repr__(self):
        return f'{self.lhs} {self.op}= {self.rhs}'

    @property
    def op(self):
        """
        Get the string describing the operator which modifies the lhs variable.

        Get the string describing the operator which modifies the lhs variable.
        """
        return self._op

    @property
    def pyccel_operator(self):
        """
        Get the PyccelOperator which modifies the lhs variable.

        Get the PyccelOperator which modifies the lhs variable.
        """
        return self._accepted_operators[self._op]

    def to_basic_assign(self):
        """
        Convert the AugAssign to an Assign.

        Convert the AugAssign to an Assign.
        E.g. convert:
        a += b
        to:
        a = a + b

        Returns
        -------
        Assign
            An assignment equivalent to the AugAssign.
        """
        return Assign(self.lhs,
                self._accepted_operators[self._op](self.lhs, self.rhs))


class While(ScopedAstNode):
    """
    Represents a 'while' statement in the code.

    Expressions are of the form:
        "while test:
            body..."

    Parameters
    ----------
    test : TypedAstNode
        Test condition given as an expression.
    body : list of Pyccel objects
        List of statements representing the body of the While statement.
    scope : Scope
        The scope for the loop.

    Examples
    --------
    >>> from pyccel.ast.internals import PyccelSymbol
    >>> from pyccel.ast.core import Assign, While
    >>> n = PyccelSymbol('n')
    >>> While((n>1), [Assign(n,n-1)])
    While(n > 1, (n := n - 1,))
    """
    __slots__ = ('_body','_test')
    _attribute_nodes = ('_body','_test')

    def __init__(self, test, body, scope = None):

        if pyccel_stage == 'semantic':
            if test.dtype is not PythonNativeBool():
                test = PythonBool(test)

        if iterable(body):
            body = CodeBlock(body)
        elif not isinstance(body,CodeBlock):
            raise TypeError('body must be an iterable or a CodeBlock')

        self._test = test
        self._body = body
        super().__init__(scope)

    @property
    def test(self):
        return self._test

    @property
    def body(self):
        return self._body

    @property
    def local_vars(self):
        """ List of variables defined in the loop """
        return tuple(self.scope.variables.values())


class With(ScopedAstNode):
    """
    Represents a 'with' statement in the code.

    Represents a 'with' statement in the code.
    Expressions are of the form:
        "with statement:
            body..."

    !! This code is untested.

    Parameters
    ----------
    test : TypedAstNode
        With definition statement given as an expression.
    body : list of PyccelAstNodes
        List of statements representing the body of the With statement.
    scope : Scope
        The scope of the block.
    """
    __slots__ = ('_test','_body')
    _attribute_nodes = ('_test','_body')

    # TODO check prelude and epilog

    def __init__(
        self,
        test,
        body,
        scope = None
        ):

        if iterable(body):
            body = CodeBlock(body)
        elif not isinstance(body,CodeBlock):
            raise TypeError('body must be an iterable')

        self._test = test
        self._body = body
        super().__init__(scope)

    @property
    def test(self):
        return self._test

    @property
    def body(self):
        return self._body


class Module(ScopedAstNode):
    """
    Represents a module in the code.

    The Pyccel node representing a Python module. A module consists of everything
    inside a given Python file.

    Parameters
    ----------
    name : str
        Name of the module.

    variables : list
        List of the variables that appear in the block.

    funcs : list
        A list of FunctionDef instances.

    init_func : FunctionDef, default: None
        The function which initialises the module (expressions in the
        python module which are executed on import).

    free_func : FunctionDef, default: None
        The function which frees any variables allocated in the module.

    program : Program/CodeBlock
        CodeBlock containing any expressions which are only executed
        when the module is executed directly.

    interfaces : list
        A list of Interface instances.

    classes : list
        A list of ClassDef instances.

    imports : list, tuple
        List of needed imports.

    scope : Scope
        The scope of the module.

    is_external : bool
        Indicates if the Module's definition is found elsewhere.
        This is notably the case for gFTL extensions.

    Examples
    --------
    >>> from pyccel.ast.variable import Variable
    >>> from pyccel.ast.core import FunctionDefArgument, Assign, FunctionDefResult
    >>> from pyccel.ast.core import ClassDef, FunctionDef, Module
    >>> from pyccel.ast.operators import PyccelAdd, PyccelMinus
    >>> from pyccel.ast.literals import LiteralInteger
    >>> x = Variable(PythonNativeFloat(), 'x')
    >>> y = Variable(PythonNativeFloat(), 'y')
    >>> z = Variable(PythonNativeFloat(), 'z')
    >>> t = Variable(PythonNativeFloat(), 't')
    >>> a = Variable(PythonNativeFloat(), 'a')
    >>> b = Variable(PythonNativeFloat(), 'b')
    >>> body = [Assign(z,PyccelAdd(x,a))]
    >>> args = [FunctionDefArgument(arg) for arg in [x,y,a,b]]
    >>> results = [FunctionDefResult(res) for res in [z,t]]
    >>> translate = FunctionDef('translate', args, results, body)
    >>> attributes   = [x,y]
    >>> methods     = [translate]
    >>> Point = ClassDef('Point', attributes, methods)
    >>> incr = FunctionDef('incr', [FunctionDefArgument(x)], [FunctionDefResult(y)], [Assign(y,PyccelAdd(x,LiteralInteger(1)))])
    >>> decr = FunctionDef('decr', [FunctionDefArgument(x)], [FunctionDefResult(y)], [Assign(y,PyccelMinus(x,LiteralInteger(1)))])
    >>> Module('my_module', [], [incr, decr], classes = [Point])
    Module(my_module, [], [FunctionDef(), FunctionDef()], [], [ClassDef(Point, (x, y), (FunctionDef(),), [public], (), [], [])], ())
    """
    __slots__ = ('_name','_variables','_funcs','_interfaces',
                 '_classes','_imports','_init_func','_free_func',
                 '_program','_variable_inits','_internal_dictionary',
                 '_is_external')
    _attribute_nodes = ('_variables','_funcs','_interfaces',
                        '_classes','_imports','_init_func',
                        '_free_func','_program','_variable_inits')

    def __init__(
        self,
        name,
        variables,
        funcs,
        init_func = None,
        free_func = None,
        program = None,
        interfaces=(),
        classes=(),
        imports=(),
        scope = None,
        is_external = False
        ):
        if not isinstance(name, str):
            raise TypeError('name must be a string')

        if not iterable(variables):
            raise TypeError('variables must be an iterable')
        for i in variables:
            if not isinstance(i, Variable):
                raise TypeError('Only a Variable instance is allowed.')

        if not iterable(funcs):
            raise TypeError('funcs must be an iterable')

        for i in funcs:
            if not isinstance(i, FunctionDef):
                raise TypeError('Only a FunctionDef instance is allowed.'
                                )

        if not iterable(classes):
            raise TypeError('classes must be an iterable')
        for i in classes:
            if not isinstance(i, ClassDef):
                raise TypeError('Only a ClassDef instance is allowed.')

        if not iterable(interfaces):
            raise TypeError('interfaces must be an iterable')
        for i in interfaces:
            if not isinstance(i, Interface):
                raise TypeError('Only a Interface instance is allowed.')

        NoneType = type(None)
        assert (pyccel_stage == 'syntactic' and isinstance(init_func, CodeBlock)) or \
                isinstance(init_func, (NoneType, FunctionDef))

        if not isinstance(free_func, (NoneType, FunctionDef)):
            raise TypeError('free_func must be a FunctionDef')

        if not isinstance(program, (NoneType, Program, CodeBlock)):
            raise TypeError('program must be a Program (or a CodeBlock at the syntactic stage)')

        if not iterable(imports):
            raise TypeError('imports must be an iterable')
        imports = list(imports)
        for i in classes:
            imports += i.imports
        imports = {i: None for i in imports} # for unicity and ordering
        imports = tuple(imports.keys())

        assert isinstance(is_external, bool)

        self._name = name
        self._variables = variables
        self._variable_inits = [None]*len(variables)
        self._funcs = funcs
        self._init_func = init_func
        self._free_func = free_func
        self._program   = program
        self._interfaces = interfaces
        self._classes = classes
        self._imports = imports
        self._is_external = is_external

        if pyccel_stage != "syntactic":
            self._internal_dictionary = {v.name:v for v in variables}
            self._internal_dictionary.update({f.name:f for f in funcs})
            self._internal_dictionary.update({i.name:i for i in interfaces})
            self._internal_dictionary.update({c.name:c for c in classes})
            import_mods = {i.source: [t.object for t in i.target if isinstance(t.object, Module)] \
                                for i in imports if isinstance(i, Import)}
            self._internal_dictionary.update({v:t[0] for v,t in import_mods.items() if t})

            if init_func:
                init_if = init_func.body.body[0]
                # The init function should always contain an If block unless it is part of a wrapper
                if isinstance(init_if, If):
                    init_cond = init_if.blocks[0].condition
                    init_var = init_cond.args[0]
                    self._variables.append(init_var)
                    self._variable_inits.append(LiteralFalse())

        super().__init__(scope)

    @property
    def name(self):
        """ Name of the module
        """
        return self._name

    @property
    def variables(self):
        """ Module global variables
        """
        return self._variables

    @property
    def init_func(self):
        """ The function which initialises the module (expressions in the
        python module which are executed on import)
        """
        return self._init_func

    @property
    def free_func(self):
        """ The function which frees any variables allocated in the module
        """
        return self._free_func

    @property
    def program(self):
        """ CodeBlock or Program containing any expressions which are only executed
        when the module is executed directly
        """
        return self._program

    @program.setter
    def program(self, prog):
        assert self._program is None
        self._program = prog
        self._program.set_current_user_node(self)

    @property
    def funcs(self):
        """ Any functions defined in the module
        """
        return self._funcs

    @property
    def interfaces(self):
        """ Any interfaces defined in the module
        """
        return self._interfaces

    @property
    def classes(self):
        """ Any classes defined in the module
        """
        return self._classes

    @property
    def imports(self):
        """ Any imports in the module
        """
        return self._imports

    @property
    def declarations(self):
        """
        Get the declarations of all variables in the module.

        Get the declarations of all variables in the module.
        """
        return [Declare(i, value=v, module_variable=True) \
                for i,v in zip(self.variables, self._variable_inits)]

    @property
    def body(self):
        """ Returns the functions, interfaces and classes defined
        in the module
        """
        return self.interfaces + self.funcs + self.classes

    def __getitem__(self, arg):
        assert isinstance(arg, str)
        args = arg.split('.')
        result = self._internal_dictionary[args[0]]
        for key in args[1:]:
            result = result[key]
        return result

    def __contains__(self, arg):
        assert isinstance(arg, (str, PyccelSymbol, DottedName))
        args = str(arg).split('.')
        current_pos = self._internal_dictionary
        key = args[0]
        result = key in self._internal_dictionary
        i = 1
        while i<len(args) and result:
            current_pos = current_pos[key]
            key = args[i]
            result = key in current_pos
            i += 1
        return result

    def keys(self):
        """ Returns the names of all objects accessible directly in this module
        """
        return self._internal_dictionary.keys()

    @property
    def is_external(self):
        """
        Indicate if the Module's definition is found elsewhere.

        This is notably the case for gFTL extensions.
        """
        return self._is_external

class ModuleHeader(PyccelAstNode):
    """
    Represents the header file for a module.

    This class is simply a wrapper around a module. It is helpful to differentiate
    between headers and sources when printing.

    Parameters
    ----------
    module : Module
        The module described by the header.

    See Also
    --------
    Module : The module itself.

    Examples
    --------
    >>> from pyccel.ast.variable import Variable
    >>> from pyccel.ast.core import FunctionDefArgument, Assign, FunctionDefResult
    >>> from pyccel.ast.core import ClassDef, FunctionDef, Module
    >>> from pyccel.ast.operators import PyccelAdd, PyccelMinus
    >>> from pyccel.ast.literals import LiteralInteger
    >>> x = Variable(PythonNativeFloat(), 'x')
    >>> y = Variable(PythonNativeFloat(), 'y')
    >>> z = Variable(PythonNativeFloat(), 'z')
    >>> t = Variable(PythonNativeFloat(), 't')
    >>> a = Variable(PythonNativeFloat(), 'a')
    >>> b = Variable(PythonNativeFloat(), 'b')
    >>> body = [Assign(z,PyccelAdd(x,a))]
    >>> args = [FunctionDefArgument(arg) for arg in [x,y,a,b]]
    >>> results = [FunctionDefResult(res) for res in [z,t]]
    >>> translate = FunctionDef('translate', args, results, body)
    >>> attributes   = [x,y]
    >>> methods     = [translate]
    >>> Point = ClassDef('Point', attributes, methods)
    >>> incr = FunctionDef('incr', [FunctionDefArgument(x)], [FunctionDefResult(y)], [Assign(y,PyccelAdd(x,LiteralInteger(1)))])
    >>> decr = FunctionDef('decr', [FunctionDefArgument(x)], [FunctionDefResult(y)], [Assign(y,PyccelMinus(x,LiteralInteger(1)))])
    >>> Module('my_module', [], [incr, decr], classes = [Point])
    >>> ModuleHeader(mod)
    Module(my_module, [], [FunctionDef(), FunctionDef()], [], [ClassDef(Point, (x, y), (FunctionDef(),), [public], (), [], [])], ())
    """
    __slots__ = ('_module',)
    _attribute_nodes = ('_module',)

    def __init__(self, module):
        if not isinstance(module, Module):
            raise TypeError('module must be a Module')

        self._module = module
        super().__init__()

    @property
    def module(self):
        return self._module

class Program(ScopedAstNode):
    """
    Represents a Program in the code.

    A class representing a program in the code. A program is a set of statements
    that are executed when the module is run directly. In Python these statements
    are located in an `if __name__ == '__main__':` block.

    Parameters
    ----------
    name : str
        The name used to identify the program (this is used for printing in Fortran).

    variables : Iterable[Variable]
        An iterable object containing the variables that appear in the program.

    body : CodeBlock
        An CodeBlock containing the statements in the body of the program.

    imports : Iterable[Import]
        An iterable object containing the imports used by the program.

    scope : Scope
        The scope of the program.
    """
    __slots__ = ('_name', '_variables', '_body', '_imports')
    _attribute_nodes = ('_variables', '_body', '_imports')

    def __init__(
        self,
        name,
        variables,
        body,
        imports=(),
        scope=None
        ):

        if not isinstance(name, str):
            raise TypeError('name must be a string')

        if not iterable(variables):
            raise TypeError('variables must be an iterable')

        for i in variables:
            if not isinstance(i, Variable):
                raise TypeError('Only a Variable instance is allowed.')

        assert isinstance(body, CodeBlock)

        if not iterable(imports):
            raise TypeError('imports must be an iterable')

        imports = {i : None for i in imports}  # for unicity and ordering
        imports = tuple(imports.keys())

        self._name = name
        self._variables = tuple(variables)
        self._body = body
        self._imports = imports
        super().__init__(scope)

    @property
    def name(self):
        """ Name of the executable
        """
        return self._name

    @property
    def variables(self):
        """ Variables contained within the program
        """
        return self._variables

    @property
    def body(self):
        """ Statements in the program
        """
        return self._body

    @property
    def imports(self):
        """ Imports imported in the program
        """
        return self._imports

    def remove_import(self, name):
        """ Remove an import with the given source name from the list
        of imports
        """
        _ = [i.invalidate_node() for i in self.imports if i.source == name]
        self._imports = tuple(i for i in self.imports if i.source != name)


#==============================================================================

class For(ScopedAstNode):
    """
    Represents a 'for-loop' in the code.

    Expressions are of the form:
        "for target in iter:
            body..."

    Parameters
    ----------
    target : Variable
        Variable representing the iterator.
    iter_obj : Iterable
        Iterable object. Multiple iterators are supported but these are
        translated to a range object in the Iterable class.
    body : list[PyccelAstNode]
        List of statements representing the body of the For statement.
    scope : Scope
        The scope for the loop.

    Examples
    --------
    >>> from pyccel.ast.variable import Variable
    >>> from pyccel.ast.core import Assign, For
    >>> from pyccel.ast.internals import symbols
    >>> i,b,e,s,x = symbols('i,b,e,s,x')
    >>> A = Variable(PythonNativeInt(), 'A', rank = 2)
    >>> For(i, (b,e,s), [Assign(x, i), Assign(A[0, 1], x)])
    For(i, (b, e, s), (x := i, IndexedElement(A, 0, 1) := x))
    """
    __slots__ = ('_target','_iterable','_body','_end_annotation')
    _attribute_nodes = ('_target','_iterable','_body')

    def __init__(
        self,
        target,
        iter_obj,
        body,
        scope = None
        ):
        assert pyccel_stage == "syntactic" or isinstance(iter_obj, Iterable)
        assert pyccel_stage == "syntactic" or iterable(target)

        if iterable(body):
            body = CodeBlock(body)
        elif not isinstance(body,CodeBlock):
            raise TypeError('body must be an iterable or a Codeblock')

        self._target = target
        self._iterable = iter_obj
        self._body = body
        self._end_annotation = None
        super().__init__(scope)

    @property
    def end_annotation(self):
        return self._end_annotation

    @end_annotation.setter
    def end_annotation(self, expr):
        self._end_annotation = expr

    @property
    def target(self):
        return self._target

    @property
    def iterable(self):
        return self._iterable

    @property
    def body(self):
        return self._body

    @property
    def local_vars(self):
        """ List of variables defined in the loop """
        return tuple(self.scope.variables.values())

    def insert2body(self, stmt):
        stmt.set_current_user_node(self)
        self.body.insert2body(stmt)



class DoConcurrent(For):
    __slots__ = ()
    pass


class FunctionCallArgument(PyccelAstNode):
    """
    An argument passed in a function call.

    Class describing an argument passed to a function in a
    function call.

    Parameters
    ----------
    value : TypedAstNode
        The expression passed as an argument.
    keyword : str, optional
        If the argument is passed by keyword then this
        is that keyword.
    python_ast : ast.Ast
        The ast object parsed by Python's ast module.
    """
    __slots__ = ('_value', '_keyword')
    _attribute_nodes = ('_value',)
    def __init__(self, value, keyword = None, *, python_ast = None):
        self._value = value
        self._keyword = keyword
        super().__init__()
        if python_ast:
            self.set_current_ast(python_ast)

    @property
    def value(self):
        """ The value passed as argument
        """
        return self._value

    @property
    def keyword(self):
        """ The keyword used to pass the argument
        """
        return self._keyword

    @property
    def has_keyword(self):
        """ Indicates whether the argument was passed by keyword
        """
        return self._keyword is not None

    def __repr__(self):
        if self.has_keyword:
            return f'FunctionCallArgument({self.keyword} = {repr(self.value)})'
        else:
            return f'FunctionCallArgument({repr(self.value)})'

    def __str__(self):
        if self.has_keyword:
            return f'{self.keyword} = {self.value}'
        else:
            return f'{self.value}'

class FunctionDefArgument(TypedAstNode):
    """
    Node describing the argument of a function.

    An object describing the argument of a function described
    by a FunctionDef. This object stores all the information
    which describes an argument but is superfluous for a Variable.

    Parameters
    ----------
    name : PyccelSymbol, Variable, FunctionAddress
        The name of the argument.

    value : TypedAstNode, default: None
        The default value of the argument.

    kwonly : bool
        Indicates if the argument must be passed by keyword.

    annotation : str
        The type annotation describing the argument.

    bound_argument : bool
        Indicates if the argument is bound to the function call. This is
        the case if the argument is the first argument of a method of a
        class.

    persistent_target : bool, default: False
        Indicate if the object passed as this argument becomes a target.
        This argument will usually only be passed by the wrapper.

    See Also
    --------
    FunctionDef : The class where these objects will be stored.

    Examples
    --------
    >>> from pyccel.ast.core import FunctionDefArgument
    >>> n = FunctionDefArgument('n')
    >>> n
    n
    """
    __slots__ = ('_name','_var','_kwonly','_annotation','_value','_inout', '_persistent_target', '_bound_argument')
    _attribute_nodes = ('_value','_var')

    def __init__(self, name, *, value = None, kwonly=False, annotation=None, bound_argument = False,
            persistent_target = False):
        if isinstance(name, (Variable, FunctionAddress)):
            self._var  = name
            self._name = name.name
        elif isinstance(name, PyccelSymbol):
            self._var  = name
            self._name = name
        elif isinstance(name, AnnotatedPyccelSymbol):
            self._var  = name
            self._name = name.name
        else:
            raise TypeError("Name must be a PyccelSymbol, Variable or FunctionAddress")
        if not isinstance(bound_argument, bool):
            raise TypeError("bound_argument must be a boolean")
        self._value      = value
        self._kwonly     = kwonly
        self._annotation = annotation
        self._persistent_target = persistent_target
        self._bound_argument = bound_argument

        if isinstance(name, Variable):
            name.declare_as_argument()

        if pyccel_stage != "syntactic":
            self._inout = self.var.rank>0 and not self.var.is_const if isinstance(self.var, Variable) else False

        super().__init__()

    @property
    def name(self):
        """ The name of the argument
        """
        return self._name

    @property
    def var(self):
        """ The variable representing the argument
        (available after the semantic treatment)
        """
        return self._var

    @property
    def is_kwonly(self):
        """ Indicates if the argument must be passed
        by keyword
        """
        return self._kwonly

    @property
    def annotation(self):
        """
        The argument annotation providing dtype information.

        The argument annotation providing dtype information.
        """
        return self._annotation

    @property
    def value(self):
        """ The default value of the argument
        """
        return self._value

    @property
    def default_call_arg(self):
        """ The FunctionCallArgument which is passed to FunctionCall
        if no value is provided for this argument
        """
        return FunctionCallArgument(self.value, keyword=self.name) \
                if self.has_default else None

    @property
    def has_default(self):
        """ Indicates whether the argument has a default value
        (if not then it must be provided)
        """
        return self._value is not None

    @property
    def inout(self):
        """
        Indicates whether the argument may be modified by the function.

        True if the argument may be modified in the function. False if
        the argument remains constant in the function.
        """
        return self._inout

    def make_const(self):
        """
        Indicate that the argument does not change in the function.

        Indicate that the argument does not change in the function by
        modifying the inout flag.
        """
        self._inout = False

    @property
    def persistent_target(self):
        """
        Indicate if the object passed as this argument becomes a target.

        Indicate if the object passed as this argument becomes a pointer target after
        a call to the function associated with this argument. This may be the case
        in class methods.
        """
        return self._persistent_target

    @persistent_target.setter
    def persistent_target(self, persistent_target):
        self._persistent_target = persistent_target

    @property
    def bound_argument(self):
        """
        Indicate if the argument is bound to the function call.

        Indicate if the argument is bound to the function call. This is
        the case if the argument is the first argument of a method of a
        class.
        """
        return self._bound_argument

    @bound_argument.setter
    def bound_argument(self, bound):
        if not isinstance(bound, bool):
            raise TypeError("bound must be a boolean")
        self._bound_argument = bound

    def __str__(self):
        if self.has_default:
            return f'{self.name}={self.value}'
        else:
            return str(self.name)

    def __repr__(self):
        if self.has_default:
            return f'FunctionDefArgument({self.name}={self.value})'
        else:
            return f'FunctionDefArgument({repr(self.name)})'

class FunctionDefResult(TypedAstNode):
    """
    Node describing the result of a function.

    An object describing the result of a function described
    by a FunctionDef. This object stores all the information
    which describes an result but is superfluous for a Variable.

    Parameters
    ----------
    var : Variable
        The variable which represents the returned value.

    annotation : str, default: None
        The type annotation describing the argument.

    See Also
    --------
    FunctionDef : The class where these objects will be stored.

    Examples
    --------
    >>> from pyccel.ast.core import FunctionDefResult
    >>> n = FunctionDefResult('n')
    >>> n
    n
    """
    __slots__ = ('_var','_is_argument','_annotation')
    _attribute_nodes = ('_var',)

    def __init__(self, var, *, annotation=None):
        self._var        = var
        self._annotation = annotation

        if pyccel_stage == 'syntactic':
            if not isinstance(var, (PyccelSymbol, AnnotatedPyccelSymbol, Nil, PythonTuple)):
                raise TypeError(f"Var must be a PyccelSymbol or an AnnotatedPyccelSymbol, not a {type(var)}")
        elif not isinstance(var, (Variable, Nil)):
            raise TypeError(f"Var must be a Variable not a {type(var)}")
        else:
            self._is_argument = getattr(var, 'is_argument', False)

        super().__init__()

    @property
    def var(self):
        """
        The variable representing the result.

        The variable which represents the result. This variable is only
        available after the semantic stage.
        """
        return self._var

    @property
    def annotation(self):
        """
        The result annotation providing dtype information.

        The annotation which provides all information about the data
        types, rank, etc, necessary to fully define the result.
        """
        return self._annotation

    @property
    def is_argument(self):
        """
        Indicates if the result was declared as an argument.

        Indicates if the result of the function was initially declared
        as an argument of the same function. If this is the case then
        the result may be printed simply as an inout argument.
        """
        return self._is_argument

    def __repr__(self):
        return f'FunctionDefResult({repr(self.var)})'

    def __str__(self):
        return str(self.var)

class FunctionCall(TypedAstNode):
    """
    Represents a function call in the code.

    A node which holds all information necessary to represent a function
    call in the code.

    Parameters
    ----------
    func : FunctionDef
        The function being called.

    args : list of FunctionCallArgument
        The arguments passed to the function.

    current_function : FunctionDef, default: None
        The function where the call takes place.
    """
    __slots__ = ('_arguments','_funcdef','_interface','_func_name','_interface_name',
                 '_shape','_class_type')
    _attribute_nodes = ('_arguments','_funcdef','_interface')

    def __init__(self, func, args, current_function=None):

        for a in args:
            assert not isinstance(a, FunctionDefArgument)
        # Ensure all arguments are of type FunctionCallArgument
        args = [a if isinstance(a, FunctionCallArgument) else FunctionCallArgument(a) for a in args]

        if pyccel_stage == "syntactic":
            self._interface = None
            self._funcdef   = func
            self._arguments = tuple(args)
            self._func_name = getattr(func, 'name', func)
            super().__init__()
            return

        # ...
        if not isinstance(func, (FunctionDef, Interface)):
            raise TypeError('> expecting a FunctionDef or an Interface')

        if isinstance(func, Interface):
            self._interface = func
            self._interface_name = func.name
            func = func.point(args)
        else:
            self._interface = None

        name = func.name
        # ...
        if isinstance(current_function, DottedName):
            current_function = current_function.name[-1]
        if current_function == name:
            func.set_recursive()

        if not isinstance(args, (tuple, list)):
            raise TypeError('args must be a list or tuple')

        # add the missing argument in the case of optional arguments
        f_args = func.arguments
        if not len(args) == len(f_args):
            # Collect dict of keywords and values (initialised as default)
            f_args_dict = {a.name: (a.name, a.value) if a.has_default \
                    else None for a in f_args}
            keyword_args = []
            for i,a in enumerate(args):
                if a.keyword is None:
                    # Replace default positional arguments with provided arguments
                    f_args_dict[f_args[i].name] = a
                else:
                    keyword_args = args[i:]
                    break

            for a in keyword_args:
                # Replace default arguments with provided keyword arguments
                f_args_dict[a.keyword] = a

            args = [FunctionCallArgument(keyword=a[0], value=a[1]) if isinstance(a, tuple) else a for a in f_args_dict.values()]

        # Handle function as argument
        arg_vals = [None if a is None else a.value for a in args]
        args = [FunctionCallArgument(FunctionAddress(av.name, av.arguments, av.results), keyword=a.keyword)
                if isinstance(av, FunctionDef) else a for a, av in zip(args, arg_vals)]

        if current_function == func.name:
            if len(func.results)>0 and not isinstance(func.results[0], TypedAstNode):
                errors.report(RECURSIVE_RESULTS_REQUIRED, symbol=func, severity="fatal")

        self._funcdef    = func
        self._arguments  = args
        self._func_name  = func.name
        self._shape      = func.results.var.shape
        self._class_type = func.results.var.class_type

        super().__init__()

    @property
    def args(self):
        """ List of FunctionCallArguments provided to the function call
        (contains default values after semantic stage)
        """
        return self._arguments

    @property
    def funcdef(self):
        """ The function called by this function call
        """
        return self._funcdef

    @property
    def interface(self):
        """ The interface called by this function call
        """
        return self._interface

    @property
    def func_name(self):
        """ The name of the function called by this function call
        """
        return self._func_name

    @property
    def interface_name(self):
        """ The name of the interface called by this function call
        """
        return self._interface_name

    @property
    def is_alias(self):
        """
        Check if the result of the function call is an alias type.

        Check if the result of the function call is an alias type.
        """
        assert len(self._funcdef.results) == 1
        return self._funcdef.results[0].var.is_alias

    def __repr__(self):
        args = ', '.join(str(a) for a in self.args)
        return f'{self.func_name}({args})'

    @classmethod
    def _ignore(cls, c):
        """ Indicates if a node should be ignored when recursing
        """
        return c is None or isinstance(c, (FunctionDef, *cls._ignored_types))

class ConstructorCall(FunctionCall):

    """
    Represents a Constructor call in the code.

    A node which holds all information necessary to represent a Constructor
    call in the code.

    Parameters
    ----------
    func : FunctionDef, str
        An instance of FunctionDef or function name.

    arguments : list, tuple, None
        A list of arguments.

    cls_variable : Variable
        The variable on the left-hand side of an assignment,
        where the right-hand side is a constructor call.
        Used to store data inside the class, set during object creation.
    """
    __slots__ = ('_cls_variable',)
    _attribute_nodes = ()

    # TODO improve

    def __init__(
        self,
        func,
        arguments,
        cls_variable
        ):
        if not isinstance(func, (FunctionDef, Interface, str)):
            raise TypeError('Expecting func to be a FunctionDef or str')

        self._cls_variable = cls_variable
        super().__init__(func, arguments, self._cls_variable)

    @property
    def cls_variable(self):
        """
        Get the class variable associated with the constructor.

        The `cls_variable` property allows accessing the class
        variable associated with the constructor.

        Returns
        -------
        CustomDataType or None
            The class variable associated with the constructor, or None if not provided.
        """
        return self._cls_variable


class Return(PyccelAstNode):
    """
    Represents a return statement in a function in the code.

    Represents a return statement in a function in the code.

    Parameters
    ----------
    expr : TypedAstNode
        The expression to return.

    stmt : PyccelAstNode
        Any assign statements in the case of expression return.
    """
    __slots__ = ('_expr', '_stmt', '_n_returns')
    _attribute_nodes = ('_expr', '_stmt')

    def __init__(self, expr, stmt=None):

        assert stmt is None or isinstance(stmt, CodeBlock)
        assert isinstance(expr, (TypedAstNode, PyccelSymbol))

        self._expr = expr
        self._stmt = stmt

        self._n_returns = 0 if isinstance(expr, Nil) else \
                1 if not isinstance(expr, (PythonTuple, PythonList)) else \
                len(expr)

        super().__init__()

    @property
    def expr(self):
        return self._expr

    @property
    def stmt(self):
        return self._stmt

    @property
    def n_explicit_results(self):
        """
        The number of variables explicitly returned.

        The number of variables explicitly returned.
        """
        return self._n_returns

    def __getnewargs__(self):
        """used for Pickling self."""

        args = (self.expr, self.stmt)
        return args

    def __repr__(self):
        if self.stmt:
            code = repr(self.stmt)+';'
        else:
            code = ''
        return code+f"Return({repr(self.expr)})"

class FunctionDef(ScopedAstNode):

    """
    Represents a function definition.

    Node containing all the information necessary to describe a function.
    This information should provide enough information to print a functionally
    equivalent function in any target language.

    Parameters
    ----------
    name : str
        The name of the function.

    arguments : iterable of FunctionDefArgument
        The arguments to the function.

    body : iterable
        The body of the function.

<<<<<<< HEAD
    results : FunctionDefResult, optional
=======
    results : iterable
>>>>>>> fede2e66
        The direct outputs of the function.

    global_vars : list of Symbols
        Variables which will not be passed into the function.

    cls_name : str
        The alternative name of the function required for classes.

    is_static : bool
        True for static functions. Needed for iso_c_binding interface.

    imports : list, tuple
        A list of needed imports.

    decorators : dict
        A dictionary whose keys are the names of decorators and whose values
        contain their implementation.

    headers : list,tuple
        A list of headers describing the function.

    is_recursive : bool
        True for a function which calls itself.

    is_pure : bool
        True for a function without side effect.

    is_elemental : bool
        True for a function that is elemental.

    is_private : bool
        True for a function that is private.

    is_header : bool
        True for a function which has no body available.

    is_external : bool
        True for a function which cannot be explicitly imported or renamed.

    is_imported : bool, default : False
        True for a function that is imported.

    is_semantic : bool, optional
        True for a function that is annotated.
        It is used to indicate if the function has been visited in the semantic stage or not.
        It is only used by the clone method, where we might clone a syntactic function in the semantic stage.

    functions : list, tuple
        A list of functions defined within this function.

    interfaces : list, tuple
        A list of interfaces defined within this function.

    result_pointer_map : dict[FunctionDefResult, list[int]]
        A dictionary connecting any pointer results to the index of the possible target arguments.

    docstring : str
        The doc string of the function.

    scope : parser.scope.Scope
        The scope containing all objects scoped to the inside of this function.

    See Also
    --------
    FunctionDefArgument : The type used to store the arguments.

    Examples
    --------
    >>> from pyccel.ast.variable import Variable
    >>> from pyccel.ast.core import FunctionDefArgument, FunctionDefResult
    >>> from pyccel.ast.core import Assign, FunctionDef
    >>> from pyccel.ast.operators import PyccelAdd
    >>> from pyccel.ast.literals import LiteralInteger
    >>> x = Variable(PythonNativeFloat(), 'x')
    >>> y = Variable(PythonNativeFloat(), 'y')
    >>> args        = [FunctionDefArgument(x)]
    >>> results     = [FunctionDefResult(y)]
    >>> body        = [Assign(y,PyccelAdd(x,LiteralInteger(1)))]
    >>> FunctionDef('incr', args, results, body)
    FunctionDef(incr, (x,), (y,), [y := x + 1], [], [], None, False, function)

    One can also use parametrized argument, using FunctionDefArgument

    >>> from pyccel.ast.core import Variable
    >>> from pyccel.ast.core import Assign
    >>> from pyccel.ast.core import FunctionDef
    >>> from pyccel.ast.core import FunctionDefArgument
    >>> n = FunctionDefArgument('n', value=4)
    >>> x = Variable(PythonNativeFloat(), 'x')
    >>> y = Variable(PythonNativeFloat(), 'y')
    >>> args        = [x, n]
    >>> results     = [y]
    >>> body        = [Assign(y,x+n)]
    >>> FunctionDef('incr', args, results, body)
    FunctionDef(incr, (x, n=4), (y,), [y := 1 + x], [], [], None, False, function, [])
    """
    __slots__ = ('_name','_arguments','_results','_body',
                 '_global_vars','_cls_name','_is_static','_imports',
                 '_decorators','_headers','_is_recursive','_is_pure',
                 '_is_elemental','_is_private','_is_header',
                 '_functions','_interfaces','_docstring', '_is_external',
                 '_result_pointer_map','_is_imported', '_is_semantic')

    _attribute_nodes = ('_arguments','_results','_body',
                 '_global_vars','_imports','_functions','_interfaces')

    def __init__(
        self,
        name,
        arguments,
        body,
<<<<<<< HEAD
        results = None,
=======
        results = (),
        *,
>>>>>>> fede2e66
        global_vars=(),
        cls_name=None,
        is_static=False,
        imports=(),
        decorators={},
        headers=(),
        is_recursive=False,
        is_pure=False,
        is_elemental=False,
        is_private=False,
        is_header=False,
        is_external=False,
        is_imported=False,
        is_semantic=None,
        functions=(),
        interfaces=(),
        result_pointer_map={},
        docstring=None,
        scope=None):

        if isinstance(name, str):
            name = PyccelSymbol(name)
        elif isinstance(name, (tuple, list)):
            name_ = []
            for i in name:
                if isinstance(i, str):
                    name_.append(PyccelSymbol(i))
                else:
                    raise TypeError('Function name must be PyccelSymbol or string'
                                    )
            name = tuple(name_)
        else:
            raise TypeError('Function name must be PyccelSymbol or string')

        # arguments

        if not iterable(arguments):
            raise TypeError('arguments must be an iterable')
        if not all(isinstance(a, FunctionDefArgument) for a in arguments):
            raise TypeError('arguments must be all be FunctionDefArguments')

        arg_vars = [a.var for a in arguments]

        # body

        if iterable(body):
            body = CodeBlock(body)
        assert isinstance(body,CodeBlock)

        # results
<<<<<<< HEAD
        if results is None:
            results = FunctionDefResult(Nil())
        assert isinstance(results, FunctionDefResult)
=======
        assert iterable(results) and all(isinstance(r, FunctionDefResult) for r in results)
>>>>>>> fede2e66

        if cls_name:

            if not isinstance(cls_name, str):
                raise TypeError('cls_name must be a string')

        if not isinstance(is_static, bool):
            raise TypeError('Expecting a boolean for is_static attribute')

        if not iterable(imports):
            raise TypeError('imports must be an iterable')

        if not isinstance(decorators, dict):
            raise TypeError('decorators must be a dict')

        if not isinstance(is_pure, bool):
            raise TypeError('Expecting a boolean for pure')

        if not isinstance(is_elemental, bool):
            raise TypeError('Expecting a boolean for elemental')

        if not isinstance(is_private, bool):
            raise TypeError('Expecting a boolean for private')

        if not isinstance(is_header, bool):
            raise TypeError('Expecting a boolean for header')

        if not isinstance(is_external, bool):
            raise TypeError('Expecting a boolean for external')
        else:
            is_external = is_external and is_header and ( len(results) == 1 )

        if functions:
            for i in functions:
                if not isinstance(i, FunctionDef):
                    raise TypeError('Expecting a FunctionDef')

        self._name            = name
        self._arguments       = arguments
        self._results         = results
        self._body            = body
        self._global_vars     = global_vars
        self._cls_name        = cls_name
        self._is_static       = is_static
        self._imports         = imports
        self._decorators      = decorators
        self._headers         = headers
        self._is_recursive    = is_recursive
        self._is_pure         = is_pure
        self._is_elemental    = is_elemental
        self._is_private      = is_private
        self._is_header       = is_header
        self._is_external     = is_external
        self._is_imported     = is_imported
        self._functions       = functions
        self._interfaces      = interfaces
        self._result_pointer_map = result_pointer_map
        self._docstring      = docstring
        super().__init__(scope)
        self._is_semantic    = self.pyccel_staging != 'syntactic' if is_semantic is None else is_semantic

    @property
    def name(self):
        """ Name of the function """
        return self._name

    @property
    def arguments(self):
        """ List of variables which are the function arguments """
        return self._arguments

    @property
    def results(self):
        """ List of variables which are the function results """
        return self._results

    @property
    def body(self):
        """
        CodeBlock containing all the statements in the function.

        Return a CodeBlock containing all the statements in the function.
        """
        return self._body

    @body.setter
    def body(self, body):
        if iterable(body):
            body = CodeBlock(body)
        elif not isinstance(body, CodeBlock):
            raise TypeError('body must be an iterable or a CodeBlock')
        self._body.remove_user_node(self)
        self._body = body
        self._body.set_current_user_node(self)

    @property
    def local_vars(self):
        """
        List of variables defined in the function.

        A list of all variables which are local to the function. This
        includes arguments, results, and variables defined inside the
        function.
        """
        local_vars = self.scope.variables.values()
        argument_vars = [a.var for a in self.arguments]
        result_var = self.results.var
        return tuple(l for l in local_vars if l != result_var and l not in argument_vars)

    @property
    def global_vars(self):
        """ List of global variables used in the function """
        return self._global_vars

    @property
    def cls_name(self):
        """
        String containing an alternative name for the function if it is a class method.

        If a function is a class method then in some languages an alternative name is
        required. For example in Fortran a name is required for the definition of the
        class in the module. This name is different from the name of the method which
        is used when calling the function via the class variable.
        """
        return self._cls_name

    @cls_name.setter
    def cls_name(self, cls_name):
        self._cls_name = cls_name

    @property
    def imports(self):
        """ List of imports in the function """
        return self._imports

    @property
    def decorators(self):
        """ List of decorators applied to the function """
        return self._decorators

    @property
    def headers(self):
        """ List of headers applied to the function """
        return self._headers

    @property
    def templates(self):
        """ List of templates used to determine the types """
        return self._templates

    @property
    def is_recursive(self):
        """ Returns True if the function is recursive (i.e. calls itself)
        and False otherwise """
        return self._is_recursive

    @property
    def is_pure(self):
        """ Returns True if the function is marked as pure and False otherwise
        Pure functions must not have any side effects.
        In other words this means that the result must be the same no matter
        how many times the function is called
        e.g:
        >>> a = f()
        >>> a = f()

        gives the same result as
        >>> a = f()

        This is notably not true for I/O functions
        """
        return self._is_pure

    @property
    def is_elemental(self):
        """ returns True if the function is marked as elemental and
        False otherwise
        An elemental function is a function with a single scalar operator
        and a scalar return value which can also be called on an array.
        When it is called on an array it returns the result of the function
        called elementwise on the array """
        return self._is_elemental

    @property
    def is_private(self):
        """ True if the function should not be exposed to
        other modules. This includes the wrapper module and
        means that the function cannot be used in an import
        or exposed to python """
        return self._is_private

    @property
    def is_header(self):
        """ True if the implementation of the function body
        is not provided False otherwise """
        return self._is_header

    @property
    def is_external(self):
        """ True if the function is exposed through a header file and coming
        from a f77 module """
        return self._is_external

    @property
    def is_imported(self):
        """
        Indicates if the function was imported from another file.

        Indicates if the function was imported from another file.
        """
        return self._is_imported

    @property
    def is_inline(self):
        """ True if the function should be printed inline """
        return False

    @property
    def is_static(self):
        """
        Indicates if the function is static.

        Indicates if the function is static.
        """
        return self._is_static

    @property
    def is_semantic(self):
        """
        Indicates if the function was created with semantic information.

        Indicates if the function has been annotated with type descriptors
        in the semantic stage.
        """
        return self._is_semantic

    @property
    def functions(self):
        """ List of functions within this function """
        return self._functions

    @property
    def interfaces(self):
        """ List of interfaces within this function """
        return self._interfaces

    @property
    def docstring(self):
        """
        The docstring of the function.

        The docstring of the function.
        """
        return self._docstring

    def set_recursive(self):
        """ Mark the function as a recursive function """
        self._is_recursive = True

    def clone(self, newname, **new_kwargs):
        """
        Create an almost identical FunctionDef with name `newname`.

        Create an almost identical FunctionDef with name `newname`.
        Additional parameters can be passed to alter the resulting
        FunctionDef.

        Parameters
        ----------
        newname : str
            New name for the FunctionDef.

        **new_kwargs : dict
            Any new keyword arguments to be passed to the new FunctionDef.

        Returns
        -------
        FunctionDef
            The clone of the function definition.
        """
        args, kwargs = self.__getnewargs__()
        kwargs.update(new_kwargs)
        cls = type(self)
        new_func = cls(*args, **kwargs)
        new_func.rename(newname)
        return new_func

    def rename(self, newname):
        """
        Rename the FunctionDef name
        newname.

        Parameters
        ----------
        newname: str
            new name for the FunctionDef
        """

        self._name = newname

    def __getnewargs__(self):
        """
          This method returns the positional and keyword arguments
            used to create an instance of this class.
        """
        args = (
        self._name,
        self._arguments,
        self._body)

        kwargs = {
            'results':self._results,
            'global_vars':self._global_vars,
            'cls_name':self._cls_name,
            'is_static':self._is_static,
            'imports':self._imports,
            'decorators':self._decorators,
            'headers':self._headers,
            'is_recursive':self._is_recursive,
            'is_pure':self._is_pure,
            'is_elemental':self._is_elemental,
            'is_private':self._is_private,
            'is_header':self._is_header,
            'functions':self._functions,
            'is_external':self._is_external,
            'is_imported':self._is_imported,
            'is_semantic':self._is_semantic,
            'interfaces':self._interfaces,
            'docstring':self._docstring,
            'scope':self._scope}
        return args, kwargs

    def __reduce_ex__(self, i):
        """ Used by pickle to create an object of this class.

          Parameters
          ----------

          i : int
           protocol

          Results
          -------

          out : tuple
           A tuple of two elements
           a callable function that can be called
           to create the initial version of the object
           and its arguments.
        """
        args, kwargs = self.__getnewargs__()
        out = (apply_pickle, (self.__class__, args, kwargs))
        return out


    def __str__(self):
        args = ', '.join(str(a) for a in self.arguments)
        return f'{self.name}({args}) -> {self.results}'

    @property
    def is_unused(self):
        return False

    @property
    def result_pointer_map(self):
        """
        A dictionary connecting any pointer results to the index of the possible target arguments.

        A dictionary whose keys are FunctionDefResult objects and whose values are a list of
        integers. The integers specify the position of the argument which is a target of the
        FunctionDefResult.
        """
        return self._result_pointer_map

    def __call__(self, *args, **kwargs):
        arguments = [a if isinstance(a, FunctionCallArgument) else FunctionCallArgument(a) for a in args]
        arguments += [FunctionCallArgument(a, keyword=key) for key, a in kwargs.items()]
        return FunctionCall(self, arguments)

class InlineFunctionDef(FunctionDef):
    """
    Represents a function definition for an inline function.

    Represents a function definition for an inline function.

    Parameters
    ----------
    *args : list
        The FunctionDef class arguments.
    namespace_imports : dict
        The imports available in the function Scope.
    global_funcs : iterable, optional
        The global functions used in the function.
    **kwargs : dict
        The FunctionDef class keyword arguments.   
    """
    __slots__ = ('_namespace_imports','_orig_args','_new_args','_new_local_vars', '_if_block_replacements',
            '_global_funcs')

    def __init__(self, *args, namespace_imports = None, global_funcs = None, **kwargs):
        if namespace_imports is not None:
            assert isinstance(namespace_imports, dict)
        self._namespace_imports = namespace_imports
        self._global_funcs = tuple(global_funcs) if global_funcs is not None else None
        super().__init__(*args, **kwargs)
        self._orig_args = tuple(a.var for a in self.arguments)
        self._new_args  = None
        self._new_local_vars = None
        self._if_block_replacements = None

    @property
    def is_inline(self):
        """ True if the function should be printed inline """
        return True

    @property
    def namespace_imports(self):
        """ The objects in the scope which are available due to imports
        """
        return self._namespace_imports

    def swap_in_args(self, args, new_local_vars):
        """ Modify the body of the function by replacing the arguments
        and local variables with the provided arguments and local variables
        """
        assert self._new_args is None
        assert self._new_local_vars is None
        # Collect the function arguments and the expressions they will be replaced with
        self._new_local_vars = tuple(new_local_vars)

        # We cannot replace with singletons as this cannot be reversed
        self._new_args  = tuple(NilArgument() if a is Nil() else \
                        PyccelAssociativeParenthesis(a) if isinstance(a, PyccelOperator) \
                        else a for a in args)

        # Replace the arguments in the code
        self.body.substitute(self._orig_args+self.local_vars, self._new_args+self._new_local_vars, invalidate=False)

    def swap_out_args(self):
        """ Modify the body of the function by reinstating the original arguments and local variables
        """
        self.body.substitute(self._new_args+self._new_local_vars, self._orig_args+self.local_vars, invalidate=False)
        self._new_args = None
        self._new_local_vars = None

    def remove_presence_checks(self):
        """ Modify the body by replacing all expressions checking for the presence of an optional
        variable. Either the If is removed or the check is replaced with its literal result
        """
        assert self._if_block_replacements is None
        # Look for if blocks and replace present(x) statements
        if_blocks = self.body.get_attribute_nodes(If, excluded_nodes=(FunctionDef,))
        if_block_replacements = [[], []]
        for i in if_blocks:
            blocks = []
            for c,e in i.blocks:
                if isinstance(c, PyccelIs):
                    if c.eval() is True:
                        blocks.append((LiteralTrue(), e))
                        break
                    elif c.eval() is False:
                        continue
                else:
                    presence_checks = c.get_attribute_nodes(PyccelIs, excluded_nodes = (FunctionDef,))
                    for pi in presence_checks:
                        if pi.eval() is True:
                            if_block_replacements[0].append(pi)
                            if_block_replacements[1].append(LiteralTrue())
                        elif pi.eval() is False:
                            if_block_replacements[0].append(pi)
                            if_block_replacements[1].append(LiteralFalse())
                blocks.append((c, e))
            if len(blocks) == 0:
                if_block_replacements[0].append(i)
                if_block_replacements[1].append(EmptyNode())
            elif len(blocks) == 1 and isinstance(blocks[0][0], LiteralTrue):
                if_block_replacements[0].append(i)
                if_block_replacements[1].append(blocks[0][1])
            elif len(blocks) != len(i.blocks):
                if_block_replacements[0].append(i)
                if_block_replacements[1].append(If(*blocks))
        self._if_block_replacements = if_block_replacements
        self.body.substitute(if_block_replacements[0], if_block_replacements[1], invalidate=False)

    def reinstate_presence_checks(self):
        """ Modify the body by reinstating all expressions checking for the presence of an optional
        variable
        """
        self.body.substitute(self._if_block_replacements[1], self._if_block_replacements[0])
        self._if_block_replacements = None

    @property
    def global_funcs(self):
        """ List of global functions used in the function """
        return self._global_funcs

    def __getnewargs__(self):
        """
        This method returns the positional and keyword arguments
        used to create an instance of this class.
        """
        args, kwargs = super().__getnewargs__()
        kwargs.update({'namespace_imports':self._namespace_imports, 'global_funcs':self._global_funcs})
        return args, kwargs

class PyccelFunctionDef(FunctionDef):
    """
    Class used for storing `PyccelFunction` objects in a FunctionDef.

    Class inheriting from `FunctionDef` which can store a pointer
    to a class type defined by pyccel for treating internal functions.
    This is useful for importing builtin functions and for defining
    classes which have `PyccelFunction`s as attributes or methods.

    Parameters
    ----------
    name : str
        The name of the function.

    func_class : type inheriting from PyccelFunction / TypedAstNode
        The class which should be instantiated upon a FunctionCall
        to this FunctionDef object.

    decorators : dictionary
        A dictionary whose keys are the names of decorators and whose values
        contain their implementation.

    argument_description : dict, optional
        A dictionary containing all arguments and their default values. This
        is useful in order to reuse types with similar functionalities but
        different default values.
    """
    __slots__ = ('_argument_description',)
    def __init__(self, name, func_class, *, decorators = {}, argument_description = {}):
        assert isinstance(func_class, type) and \
                issubclass(func_class, (PyccelFunction, TypedAstNode, Iterable))
        assert isinstance(argument_description, dict)
        arguments = ()
        body = ()
        super().__init__(name, arguments, body, decorators=decorators)
        self._cls_name = func_class
        self._argument_description = argument_description

    @property
    def argument_description(self):
        """
        Get a description of the arguments.

        Return a dictionary whose keys are the arguments with default values
        and whose values are the default values for the function described by
        the `PyccelFunctionDef`
        """
        return self._argument_description

    def __getnewargs__(self):
        """
          This method returns the positional and keyword arguments
            used to create an instance of this class.
        """
        args = (
        self._name,
        self._cls_name)

        kwargs = {
            'decorators':self._decorators,
            'argument_description':self._argument_description}
        return args, kwargs

    def __call__(self, *args, **kwargs):
        return self._cls_name(*args, **kwargs)

class Interface(PyccelAstNode):
    """
    Class representing an interface function.

    A class representing an interface function. An interface function represents
    a Python function which accepts multiple types. In low-level languages this
    is a collection of functions.

    Parameters
    ----------
    name : str
        The name of the interface function.

    functions : iterable
        The internal functions that can be accessed via the interface.

    is_argument : bool
        True if the interface is used for a function argument.

    is_imported : bool
        True if the interface is imported from another file.

    syntactic_node : FunctionDef, default: None
        The syntactic node that is not annotated.

    Examples
    --------
    >>> from pyccel.ast.core import Interface, FunctionDef
    >>> f = FunctionDef('F', [], [], [])
    >>> Interface('I', [f])
    """
    __slots__ = ('_name','_functions','_is_argument', '_is_imported', '_syntactic_node')
    _attribute_nodes = ('_functions',)

    def __init__(
        self,
        name,
        functions,
        is_argument = False,
        is_imported=False,
        syntactic_node=None,
        ):

        if not isinstance(name, str):
            raise TypeError('Expecting an str')

        assert iterable(functions)

        self._name = name
        self._functions = tuple(functions)
        self._is_argument = is_argument
        self._is_imported = is_imported
        self._syntactic_node = syntactic_node
        super().__init__()

    @property
    def name(self):
        """Name of the interface."""
        return self._name

    @property
    def functions(self):
        """"Functions of the interface."""
        return self._functions

    @property
    def is_argument(self):
        """True if the interface is used for a function argument."""
        return self._is_argument

    @property
    def is_imported(self):
        """
        Indicates if the function was imported from another file.

        Indicates if the function was imported from another file.
        """
        return self._is_imported

    @property
    def syntactic_node(self):
        """
        The syntactic node that is not annotated.

        The syntactic node that is not annotated.
        """
        return self._syntactic_node

    @property
    def docstring(self):
        """
        The docstring of the function.

        The docstring of the interface function.
        """
        return self._functions[0].docstring

    @property
    def is_semantic(self):
        """
         Flag to check if the node is annotated.

         Flag to check if the node has been annotated with type descriptors
         in the semantic stage.
        """
        return self._functions[0].is_semantic

    @property
    def is_inline(self):
        """
         Flag to check if the node is inlined.

         Flag to check if the node is inlined.
        """
        return self._functions[0].is_inline

    def rename(self, newname):
        """
        Rename the Interface name to a newname.

        Rename the Interface name to a newname.

        Parameters
        ----------
        newname : str
            New name for the Interface.
        """

        self._name = newname

    def clone(self, newname, **new_kwargs):
        """
        Create an almost identical Interface with name `newname`.

        Create an almost identical Interface with name `newname`.
        Additional parameters can be passed to alter the resulting
        FunctionDef.

        Parameters
        ----------
        newname : str
            New name for the Interface.

        **new_kwargs : dict
            Any new keyword arguments to be passed to the new Interface.

        Returns
        -------
        Interface
            The clone of the interface.
        """

        args, kwargs = self.__getnewargs__()
        kwargs.update(new_kwargs)
        cls = type(self)
        new_func = cls(*args, **kwargs)
        new_func.rename(newname)
        return new_func

    def __getnewargs__(self):
        """
          This method returns the positional and keyword arguments
            used to create an instance of this class.
        """
        args = (
        self._name,
        self._functions)

        kwargs = {
        'is_argument': self._is_argument,
        'is_imported':self._is_imported,
        'syntactic_node':self._syntactic_node}
        return args, kwargs

    def point(self, args):
        """
        Return the actual function that will be called, depending on the passed arguments.

        From the arguments passed in the function call, determine which of the FunctionDef
        objects in the Interface is actually called.

        Parameters
        ----------
        args : tuple[TypedAstNode]
            The arguments passed in the function call.

        Returns
        -------
        FunctionDef
            The function definition which corresponds with the arguments.
        """
        fs_args = [[j for j in i.arguments] for i in
                    self._functions]

        def type_match(call_arg, func_arg):
            """
            Check that the types of the arguments in the function and the call match.
            """
            return call_arg.class_type == func_arg.class_type \
                    and (call_arg.rank == func_arg.rank)


        j = -1
        for i in fs_args:
            j += 1
            found = True
            for (x, y) in enumerate(args):
                func_arg = i[x].var
                call_arg = y.value
                found = found and type_match(call_arg, func_arg)
            if found:
                break

        if not found:
            errors.report(f'Arguments types provided to {self.name} are incompatible',
                        severity='fatal')
        return  self._functions[j]

    def __call__(self, *args, **kwargs):
        arguments = [a if isinstance(a, FunctionCallArgument) else FunctionCallArgument(a) for a in args]
        arguments += [FunctionCallArgument(a, keyword=key) for key, a in kwargs.items()]
        return FunctionCall(self, arguments)

class FunctionAddress(FunctionDef):
    """
    Represents a function address.

    A function definition can have a FunctionAddress as an argument.

    Parameters
    ----------
    name : str
        The name of the function address.

    arguments : iterable
        The arguments to the function address.

    results : iterable
        The direct outputs of the function address.

    is_optional : bool
        If object is an optional argument of a function [Default value: False].

    is_kwonly : bool
        If object is an argument which can only be specified using its keyword.

    is_argument : bool
        If object is the argument of a function [Default value: False].

    memory_handling : str
        Must be 'heap', 'stack' or 'alias' [Default value: 'stack'].

    **kwargs : dict
        Any keyword arguments which should be passed to the super class FunctionDef.

    See Also
    --------
    FunctionDef
        The super class from which this object derives.

    Examples
    --------
    >>> from pyccel.ast.core import Variable, FunctionAddress, FuncAddressDeclare, FunctionDef
    >>> x = Variable(PythonNativeFloat(), 'x')
    >>> y = Variable(PythonNativeFloat(), 'y')
    >>> # a function definition can have a FunctionAddress as an argument
    >>> FunctionDef('g', [FunctionAddress('f', [x], [y])], [], [])
    >>> # we can also Declare a FunctionAddress
    >>> FuncAddressDeclare(FunctionAddress('f', [x], [y]))
    """
    __slots__ = ('_is_optional','_is_kwonly','_is_argument', '_memory_handling')

    def __init__(
        self,
        name,
        arguments,
        results,
        is_optional=False,
        is_kwonly=False,
        is_argument=False,
        memory_handling='stack',
        **kwargs
        ):
        super().__init__(name, arguments, body=[], results=results, scope=None, **kwargs)
        if not isinstance(is_argument, bool):
            raise TypeError('Expecting a boolean for is_argument')

        if memory_handling not in ('heap', 'alias', 'stack'):
            raise TypeError('Expecting \'heap\', \'stack\', \'alias\' or None for memory_handling')

        if not isinstance(is_kwonly, bool):
            raise TypeError('Expecting a boolean for kwonly')

        elif not isinstance(is_optional, bool):
            raise TypeError('is_optional must be a boolean.')

        self._is_optional   = is_optional
        self._is_kwonly     = is_kwonly
        self._is_argument   = is_argument
        self._memory_handling = memory_handling

    @property
    def name(self):
        return self._name

    @property
    def memory_handling(self):
        """ Returns the memory handling of the instance of FunctionAddress
        """
        return self._memory_handling

    @property
    def is_alias(self):
        """ Indicates if the instance of FunctionAddress is an alias
        """
        return self.memory_handling == 'alias'

    @property
    def is_argument(self):
        return self._is_argument

    @property
    def is_kwonly(self):
        return self._is_kwonly

    @property
    def is_optional(self):
        return self._is_optional

    def __getnewargs__(self):
        """
        Function called during unpickling.

        For more details see : https://docs.python.org/3/library/pickle.html#object.__getnewargs__.

        Returns
        -------
        args
            A tuple containing any arguments to be passed to the constructor.
        kwargs
            A dict containing any keyword arguments to be passed to the constructor.
        """
        args, kwargs = super().__getnewargs__()
        args = args[:-1] # Remove body argument
        kwargs.pop('scope')
        kwargs['is_argument'] = self.is_argument
        kwargs['is_kwonly'] = self.is_kwonly
        kwargs['is_optional'] = self.is_optional
        kwargs['memory_handling'] = self.memory_handling
        return args, kwargs

class SympyFunction(FunctionDef):

    """Represents a function definition."""
    __slots__ = ()



class ClassDef(ScopedAstNode):
    """
    Represents a class definition.

    Class representing a class definition in the code. It holds all objects
    which may be defined in a class including methods, interfaces, attributes,
    etc. It also handles inheritance.

    Parameters
    ----------
    name : str
        The name of the class.

    attributes : iterable
        The attributes to the class.

    methods : iterable
        Class methods.

    options : list, tuple
        A list of options ('public', 'private', 'abstract').

    imports : list, tuple
        A list of required imports.

    superclasses : iterable
        The definition of all classes from which this class inherits.

    interfaces : iterable
        The interface methods.

    docstring : CommentBlock, optional
        The doc string of the class.

    scope : Scope
        The scope for the class contents.

    class_type : PyccelType
        The data type associated with this class.

    Examples
    --------
    >>> from pyccel.ast.core import Variable, Assign
    >>> from pyccel.ast.core import ClassDef, FunctionDef
    >>> x = Variable(PythonNativeFloat(), 'x')
    >>> y = Variable(PythonNativeFloat(), 'y')
    >>> z = Variable(PythonNativeFloat(), 'z')
    >>> t = Variable(PythonNativeFloat(), 't')
    >>> a = Variable(PythonNativeFloat(), 'a')
    >>> b = Variable(PythonNativeFloat(), 'b')
    >>> body = [Assign(y,x+a)]
    >>> translate = FunctionDef('translate', [x,y,a,b], [z,t], body)
    >>> attributes   = [x,y]
    >>> methods     = [translate]
    >>> ClassDef('Point', attributes, methods)
    ClassDef(Point, (x, y), (FunctionDef(translate, (x, y, a, b), (z, t), [y := a + x], [], [], None, False, function),), [public])
    """
    __slots__ = ('_name','_attributes','_methods','_options', '_class_type',
                 '_imports','_superclasses','_interfaces', '_docstring')
    _attribute_nodes = ('_attributes', '_methods', '_imports', '_interfaces', '_docstring')

    def __init__(
        self,
        name,
        attributes=(),
        methods=(),
        options=('public',),
        imports=(),
        superclasses=(),
        interfaces=(),
        docstring = None,
        scope = None,
        class_type = None
        ):

        # name

        if isinstance(name, str):
            name = PyccelSymbol(name)
        else:
            raise TypeError('Class name must be PyccelSymbol or string')

        # attributes

        if not iterable(attributes):
            raise TypeError('attributes must be an iterable')
        attributes = tuple(attributes)

        # methods

        if not iterable(methods):
            raise TypeError('methods must be an iterable')

        # options

        if not iterable(options):
            raise TypeError('options must be an iterable')

        # imports

        if not iterable(imports):
            raise TypeError('imports must be an iterable')

        if not iterable(superclasses):
            raise TypeError('superclasses must be iterable')
        if pyccel_stage.current_stage and pyccel_stage != 'syntactic':
            for s in superclasses:
                if not isinstance(s, ClassDef):
                    raise TypeError('superclass item must be a ClassDef')

            if not isinstance(class_type, PyccelType):
                raise TypeError("class_type must be a PyccelType")

        if not iterable(interfaces):
            raise TypeError('interfaces must be iterable')

        imports = list(imports)
        for i in methods:
            imports += list(i.imports)

        imports = set(imports)  # for unicity
        imports = tuple(imports)

        # ...
        # look if the class has the method __del__
        # d_methods = {}
        # for i in methods:
        #    d_methods[str(i.name).replace('\'','')] = i
        # if not ('__del__' in d_methods):
        #    dtype = DataTypeFactory(str(name), ("_name"), prefix='Custom')
        #    this  = Variable(dtype(), 'self')

            # constructs the __del__ method if not provided
         #   args = []
         #   for a in attributes:
         #       if isinstance(a, Variable):
         #           if a.allocatable:
         #              args.append(a)

         #   args = [Variable(a.dtype, DottedName(str(this), str(a.name))) for a in args]
         #   body = [Del(a) for a in args]

         #   free = FunctionDef('__del__', [this], [], \
         #                      body, local_vars=[], global_vars=[], \
         #                      cls_name='__UNDEFINED__', imports=[])

         #  methods = list(methods) + [free]
         # TODO move this somewhere else

        methods = tuple(methods)

        # ...
        self._name = name
        self._attributes = attributes
        self._methods = methods
        self._options = options
        self._imports = imports
        self._superclasses  = superclasses
        self._interfaces = interfaces
        self._docstring = docstring
        self._class_type = class_type

        super().__init__(scope = scope)

    @property
    def name(self):
        """
        The name of the class.

        The name of the class.
        """
        return self._name

    @property
    def class_type(self):
        """
        The PyccelType of an object of the described class.

        The PyccelType of an object of the described class.
        """
        return self._class_type

    @property
    def attributes(self):
        """
        The attributes of a class.

        Returns a tuple containing the attributes of a ClassDef.
        Each element within the tuple is of type Variable.
        """
        return self._attributes

    @property
    def methods(self):
        return self._methods

    @property
    def options(self):
        return self._options

    @property
    def imports(self):
        return self._imports

    @property
    def superclasses(self):
        """
        Get the superclasses.

        Get the class definitions for the classes from which this class
        inherits.
        """
        return self._superclasses

    @property
    def interfaces(self):
        return self._interfaces

    @property
    def docstring(self):
        """
        The docstring of the class.

        The docstring of the class.
        """
        return self._docstring

    @property
    def methods_as_dict(self):
        """Returns a dictionary that contains all methods, where the key is the
        method's name."""

        d_methods = {}
        for i in self.methods:
            d_methods[i.name] = i
        return d_methods

    @property
    def attributes_as_dict(self):
        """Returns a dictionary that contains all attributes, where the key is the
        attribute's name."""

        d_attributes = {}
        for i in self.attributes:
            d_attributes[i.name] = i
        return d_attributes

    def add_new_attribute(self, attr):
        """
        Add a new attribute to the current class.

        Add a new attribute to the current ClassDef.

        Parameters
        ----------
        attr : Variable
            The Variable that will be added.
        """

        if not isinstance(attr, Variable):
            raise TypeError("Attributes must be Variables")
        attr.set_current_user_node(self)
        self._attributes += (attr,)

    def add_new_method(self, method):
        """
        Add a new method to the current class.

        Add a new method to the current ClassDef.

        Parameters
        ----------
        method : FunctionDef
            The Method that will be added.
        """

        if not isinstance(method, FunctionDef):
            raise TypeError("Method must be FunctionDef")
        method.set_current_user_node(self)
        self._methods += (method,)

    def add_new_interface(self, interface):
        """
        Add a new interface to the current class.

        Add a new interface to the current ClassDef.

        Parameters
        ----------
        interface : FunctionDef
            The interface that will be added.
        """

        if not isinstance(interface, Interface):
            raise TypeError("Argument 'interface' must be of type Interface")
        interface.set_current_user_node(self)
        self._interfaces += (interface,)

    def update_method(self, syntactic_method, semantic_method):
        """
        Replace a syntactic_method with its semantic equivalent.

        Replace a syntactic_method with its semantic equivalent.

        Parameters
        ----------
        syntactic_method : FunctionDef
            The method that has already been added to the class.
        semantic_method : FunctionDef
            The method that will replace the syntactic_method.
        """
        assert isinstance(semantic_method, FunctionDef)
        assert syntactic_method in self._methods
        assert semantic_method.is_semantic
        syntactic_method.remove_user_node(self)
        semantic_method.set_current_user_node(self)
        self._methods = tuple(m for m in self._methods if m is not syntactic_method) + (semantic_method,)

    def update_interface(self, syntactic_interface, semantic_interface):
        """
        Replace a syntactic_interface with its semantic equivalent.

        Replace a syntactic_interface with its semantic equivalent.

        Parameters
        ----------
        syntactic_interface : FunctionDef
            The interface that has already been added to the class.
        semantic_interface : FunctionDef
            The interface that will replace the syntactic_interface.
        """
        assert isinstance(semantic_interface, Interface)
        assert syntactic_interface in self._methods
        assert semantic_interface.is_semantic
        syntactic_interface.remove_user_node(self)
        semantic_interface.set_current_user_node(self)
        self._methods = tuple(m for m in self._methods if m is not syntactic_interface)
        self._interfaces = tuple(m for m in self._interfaces if m is not syntactic_interface) + (semantic_interface,)

    def get_method(self, name, raise_error = True):
        """
        Get the method `name` of the current class.

        Look through all methods and interfaces of the current class to
        find a method called `name`. If this class inherits from another
        class, that class is also searched to ensure that the inherited
        methods are available.

        Parameters
        ----------
        name : str
            The name of the attribute we are looking for.

        raise_error : bool, default=True
            True if an error should be raised, False if None should be returned if
            the method is not found.
            False if None can be returned instead.

        Returns
        -------
        FunctionDef
            The definition of the method.

        Raises
        ------
        ValueError
            Raised if the method cannot be found.
        """
        method = next((i for i in chain(self.methods, self.interfaces) \
                if i.name == name and i.pyccel_staging == 'syntactic'), None)
        if method:
            return method

        if self.scope is not None:
            # Collect translated name from scope
            try:
                name = self.scope.get_expected_name(name)
            except RuntimeError:
                if raise_error:
                    errors.report(f"Can't find method {name} in class {self.name}",
                            severity='fatal', symbol=self)
                else:
                    return None

        try:
            method = next(i for i in chain(self.methods, self.interfaces) if i.name == name)
        except StopIteration:
            method = None
            i = 0
            n_classes = len(self.superclasses)
            while method is None and i<n_classes:
                try:
                    method = self.superclasses[i].get_method(name, raise_error)
                except StopIteration:
                    method = None
                i += 1

        if method is None and raise_error:
            errors.report(f"Can't find method {name} in class {self.name}",
                    severity='fatal', symbol=self)

        return method

    @property
    def is_iterable(self):
        """Returns True if the class has an iterator."""

        names = [str(m.name) for m in self.methods]
        if '__next__' in names and '__iter__' in names:
            return True
        elif '__next__' in names:
            raise ValueError('ClassDef does not contain __iter__ method')
        elif '__iter__' in names:
            raise ValueError('ClassDef does not contain __next__ method')
        else:
            return False

    @property
    def is_with_construct(self):
        """Returns True if the class is a with construct."""

        names = [str(m.name) for m in self.methods]
        if '__enter__' in names and '__exit__' in names:
            return True
        elif '__enter__' in names:
            raise ValueError('ClassDef does not contain __exit__ method')
        elif '__exit__' in names:
            raise ValueError('ClassDef does not contain __enter__ method')
        else:
            return False

    @property
    def hide(self):
        if 'hide' in self.options:
            return True
        else:
            return self.is_iterable or self.is_with_construct

    @property
    def is_unused(self):
        """
        Indicates whether the class has any users.

        This function always returns False as a class definition
        shouldn't be invalidated and deleted due to a lack of
        users.
        """
        return False


class Import(PyccelAstNode):
    """
    Represents inclusion of dependencies in the code.

    Represents the importation of targets from another source code. This is
    usually used to represent an import statement in the original code but
    it is also used to import language/library specific dependencies.

    Parameters
    ----------
    source : str, DottedName, AsName
        The module from which we import.
    target : str, AsName, list, tuple
        Targets to import.
    ignore_at_print : bool
        Indicates whether the import should be printed.
    mod : Module
        The module describing the source.

    Examples
    --------
    >>> from pyccel.ast.core import Import
    >>> from pyccel.ast.core import DottedName
    >>> Import('foo')
    import foo

    >>> abc = DottedName('foo', 'bar', 'baz')
    >>> Import(abc)
    import foo.bar.baz

    >>> Import('foo', 'bar')
    from foo import bar
    """
    __slots__ = ('_source','_target','_ignore_at_print','_source_mod')
    _attribute_nodes = ()

    def __init__(self, source, target = None, ignore_at_print = False, mod = None):

        if not source is None:
            source = Import._format(source)

        self._source = source
        self._target = {} # Dict is used as Python doesn't have an ordered set
        self._source_mod      = mod
        self._ignore_at_print = ignore_at_print

        if mod is None and isinstance(target, Module):
            self._source_mod = target

        if target is None:
            if pyccel_stage == "syntactic":
                target = []
            else:
                raise KeyError("Missing argument 'target'")
        elif not iterable(target):
            target = [target]
        if pyccel_stage == "syntactic":
            for i in target:
                self._target[Import._format(i)] = None
        else:
            for i in target:
                assert isinstance(i, (AsName, Module))
                if isinstance(i, Module):
                    self._target[AsName(i,source)] = None
                else:
                    self._target[i] = None
        super().__init__()

    @staticmethod
    def _format(i):
        """
        Format a string passed to this file into a Pyccel object.

        Format a string passed to this file into a Pyccel object or confirm
        that it is already correctly formatted.

        Parameters
        ----------
        i : Any
            The object to be formatted.

        Returns
        -------
        DottedName | PyccelSymbol | AsName
            The formatted object.

        Raises
        ------
        TypeError
            Raised if the input is not a string or one of the acceptable
            output types.
        """
        if isinstance(i, str):
            if '.' in i:
                return DottedName(*i.split('.'))
            else:
                return PyccelSymbol(i)
        if isinstance(i, (DottedName, AsName, PyccelSymbol, LiteralString)):
            return i
        else:
            raise TypeError(f'Expecting a string, PyccelSymbol DottedName, given {type(i)}')

    @property
    def target(self):
        """
        Get the objects that are being imported.

        Get the objects that are being imported.
        """
        return self._target.keys()

    @property
    def source(self):
        return self._source

    @property
    def ignore(self):
        return self._ignore_at_print

    @ignore.setter
    def ignore(self, to_ignore):
        if not isinstance(to_ignore, bool):
            raise TypeError('to_ignore must be a boolean.')
        self._ignore_at_print = to_ignore

    def __str__(self):
        source = str(self.source)
        if len(self.target) == 0:
            return f'import {source}'
        else:
            target = ', '.join([str(i) for i in self.target])
            return f'from {source} import {target}'

    def define_target(self, new_target):
        """
        Add an additional target to the imports.

        Add an additional target to the imports.
        I.e. if imp is an Import defined as:
        >>> from numpy import ones

        and we call imp.define_target('cos')
        then it becomes:
        >>> from numpy import ones, cos

        Parameters
        ----------
        new_target : str | AsName | iterable[str | AsName]
            The new import target.
        """
        assert pyccel_stage != "syntactic"
        if iterable(new_target):
            self._target.update({t: None for t in new_target})
        else:
            self._target[new_target] = None

    def remove_target(self, target_to_remove):
        """
        Remove a target from the imports.

        Remove a target from the imports.
        I.e., if `imp` is an Import defined as:
        >>> from numpy import ones, cos

        and we call `imp.remove_target('cos')`
        then it becomes:
        >>> from numpy import ones

        Parameters
        ----------
        target_to_remove : str | AsName | iterable[str | AsName]
            The import target(s) to remove.
        """
        assert pyccel_stage != "syntactic"
        if iterable(target_to_remove):
            for t in target_to_remove:
                self._target.pop(t, None)
        else:
            self._target.pop(target_to_remove, None)

    def find_module_target(self, new_target):
        """
        Find the specified target amongst the targets of the Import.

        Find the specified target amongst the targets of the Import.

        Parameters
        ----------
        new_target : str
            The name of the target that has been imported.

        Returns
        -------
        str
            The name of the target in the local scope or None if the
            target is not found.
        """
        for t in self._target:
            if isinstance(t, AsName) and new_target == t.name:
                return t.local_alias
            elif new_target == t:
                return t
        return None

    @property
    def source_module(self):
        """ The module describing the Import source
        """
        return self._source_mod


# TODO: Should Declare have an optional init value for each var?

class FuncAddressDeclare(PyccelAstNode):
    """
    Represents a FunctionAddress declaration in the code.

    Represents a FunctionAddress declaration in the code.

    Parameters
    ----------
    variable : FunctionAddress
        An instance of FunctionAddress.
    intent : str, optional
        One among {'in', 'out', 'inout'}.
    value : TypedAstNode
        Variable value.
    static : bool
        True for a static declaration of an array.

    Examples
    --------
    >>> from pyccel.ast.core import Variable, FunctionAddress, FuncAddressDeclare
    >>> x = Variable(PythonNativeFloat(), 'x')
    >>> y = Variable(PythonNativeFloat(), 'y')
    >>> FuncAddressDeclare(FunctionAddress('f', [x], [y]))
    """
    __slots__ = ('_variable','_intent','_value','_static')
    _attribute_nodes = ('_variable', '_value')

    def __init__(
        self,
        variable,
        intent=None,
        value=None,
        static=False,
        ):

        if not isinstance(variable, FunctionAddress):
            raise TypeError(f'variable must be of type FunctionAddress, given {variable}')

        if intent:
            if not intent in ['in', 'out', 'inout']:
                raise ValueError("intent must be one among {'in', 'out', 'inout'}")

        if not isinstance(static, bool):
            raise TypeError('Expecting a boolean for static attribute')

        self._variable  = variable
        self._intent    = intent
        self._value     = value
        self._static    = static
        super().__init__()

    @property
    def results(self):
        return self._variable.results

    @property
    def arguments(self):
        return self._variable.arguments

    @property
    def name(self):
        return self._variable.name

    @property
    def variable(self):
        return self._variable

    @property
    def intent(self):
        return self._intent

    @property
    def value(self):
        return self._value

    @property
    def static(self):
        return self._static

# ARA : issue-999 add is_external for external function exported through header files
class Declare(PyccelAstNode):
    """
    Represents a variable declaration in the code.

    Represents a variable declaration in the translated code.

    Parameters
    ----------
    variable : Variable
        A single variable which should be declared.
    intent : str, optional
        One among {'in', 'out', 'inout'}.
    value : TypedAstNode, optional
        The initialisation value of the variable.
    static : bool, default=False
        True for a static declaration of an array.
    external : bool, default=False
        True for a function declared through a header.
    module_variable : bool, default=False
        True for a variable which belongs to a module.

    Examples
    --------
    >>> from pyccel.ast.core import Declare, Variable
    >>> Declare(Variable(PythonNativeInt(), 'n'))
    Declare(n, None)
    >>> Declare(Variable(PythonNativeFloat(), 'x'), intent='out')
    Declare(x, out)
    """
    __slots__ = ('_variable','_intent','_value',
                 '_static', '_external',
                 '_module_variable')
    _attribute_nodes = ('_variable', '_value')

    def __init__(
        self,
        variable,
        intent=None,
        value=None,
        static=False,
        external = False,
        module_variable = False
        ):
        if not isinstance(variable, Variable):
            raise TypeError(f'var must be of type Variable, given {variable}')

        if intent:
            if not intent in ['in', 'out', 'inout']:
                raise ValueError("intent must be one among {'in', 'out', 'inout'}")

        if not isinstance(static, bool):
            raise TypeError('Expecting a boolean for static attribute')

        if not isinstance(external, bool):
            raise TypeError('Expecting a boolean for external attribute')

        if not isinstance(module_variable, bool):
            raise TypeError('Expecting a boolean for module_variable attribute')

        self._variable = variable
        self._intent = intent
        self._value = value
        self._static = static
        self._external = external
        self._module_variable = module_variable
        super().__init__()

    @property
    def variable(self):
        return self._variable

    @property
    def intent(self):
        return self._intent

    @property
    def value(self):
        return self._value

    @property
    def static(self):
        return self._static

    @property
    def external(self):
        return self._external

    @property
    def module_variable(self):
        """ Indicates whether the variable is scoped to
        a module
        """
        return self._module_variable

    def __repr__(self):
        return f'Declare({repr(self.variable)})'

class Break(PyccelAstNode):

    """Represents a break in the code."""
    __slots__ = ()
    _attribute_nodes = ()


class Continue(PyccelAstNode):

    """Represents a continue in the code."""
    __slots__ = ()
    _attribute_nodes = ()


class Raise(PyccelAstNode):

    """Represents a raise in the code."""
    __slots__ = ()
    _attribute_nodes = ()



class Del(PyccelAstNode):
    """
    Represents a memory deallocation in the code.

    Represents a memory deallocation in the code.

    Parameters
    ----------
    expr : Variable
        The variable being deallocated.

    Examples
    --------
    >>> from pyccel.ast.core import Del, Variable
    >>> x = Variable(PythonNativeFloat(), 'x', rank=2, shape=(10,2), memory_handling='heap')
    >>> Del([x])
    Del([x])
    """
    __slots__ = ('_variables',)
    _attribute_nodes = ('_variables',)

    def __init__(self, expr):

        # TODO: check that the variable is allocatable

        if not iterable(expr):
            expr = tuple([expr])

        self._variables = expr
        super().__init__()

    @property
    def variables(self):
        return self._variables


class EmptyNode(PyccelAstNode):
    """
    Represents an empty node in the abstract syntax tree (AST).
    When a subtree is removed from the AST, we replace it with an EmptyNode
    object that acts as a placeholder. Using an EmptyNode instead of None
    is more explicit and avoids confusion. Further, finding a None in the AST
    is signal of an internal bug.

    Parameters
    ----------
    text : str
       the comment line

    Examples
    --------
    >>> from pyccel.ast.core import EmptyNode
    >>> EmptyNode()

    """
    __slots__ = ()
    _attribute_nodes = ()

    def __str__(self):
        return ''


class Comment(PyccelAstNode):
    """
    Represents a Comment in the code.

    Represents a Comment in the code.

    Parameters
    ----------
    text : str
       The comment line.

    Examples
    --------
    >>> from pyccel.ast.core import Comment
    >>> Comment('this is a comment')
    # this is a comment
    """
    __slots__ = ('_text')
    _attribute_nodes = ()

    def __init__(self, text):
        self._text = text
        super().__init__()

    @property
    def text(self):
        return self._text

    def __str__(self):
        return f'# {self.text}'

    def __reduce_ex__(self, i):
        """ Used by pickle to create an object of this class.

          Parameters
          ----------

          i : int
           protocol

          Results
          -------

          out : tuple
           A tuple of two elements
           a callable function that can be called
           to create the initial version of the object
           and its arguments.
        """
        kwargs = dict(text = self.text)
        return (apply_pickle, (self.__class__, (), kwargs))


class SeparatorComment(Comment):

    """Represents a Separator Comment in the code.

    Parameters
    ----------
    mark : str
        marker

    Examples
    --------
    >>> from pyccel.ast.core import SeparatorComment
    >>> SeparatorComment(n=40)
    # ........................................
    """
    __slots__ = ()

    def __init__(self, n):
        text = """.""" * n
        super().__init__(text)

class AnnotatedComment(PyccelAstNode):

    """Represents a Annotated Comment in the code.

    Parameters
    ----------
    accel : str
       accelerator id. One among {'acc'}

    txt: str
        statement to print

    Examples
    --------
    >>> from pyccel.ast.core import AnnotatedComment
    >>> AnnotatedComment('acc', 'parallel')
    AnnotatedComment(acc, parallel)
    """
    __slots__ = ('_accel','_txt')
    _attribute_nodes = ()

    def __init__(self, accel, txt):
        self._accel = accel
        self._txt = txt
        super().__init__()

    @property
    def accel(self):
        return self._accel

    @property
    def txt(self):
        return self._txt

    def __getnewargs__(self):
        """used for Pickling self."""

        args = (self.accel, self.txt)
        return args

class CommentBlock(PyccelAstNode):

    """ Represents a Block of Comments

    Parameters
    ----------
    txt : str

    """
    __slots__ = ('_header','_comments')
    _attribute_nodes = ()

    def __init__(self, txt, header = 'CommentBlock'):
        if not isinstance(txt, str):
            raise TypeError('txt must be of type str')
        txt = txt.replace('"','')
        txts = txt.split('\n')

        self._header = header
        self._comments = txts

        super().__init__()

    @property
    def comments(self):
        return self._comments

    @property
    def header(self):
        return self._header

    @header.setter
    def header(self, header):
        self._header = header


class Assert(PyccelAstNode):
    """
    Represents an assert statement in the code.

    Represents an assert statement in the code.

    Parameters
    ----------
    test : TypedAstNode
        Boolean expression to check.
    """
    __slots__ = ('_test',)
    _attribute_nodes = ('_test',)

    def __init__(self, test):
        if pyccel_stage != 'syntactic':
            if test.dtype is not PythonNativeBool():
                test = PythonBool(test)
        self._test = test
        super().__init__()

    @property
    def test(self):
        return self._test


class Pass(PyccelAstNode):

    """Basic class for pass instruction."""
    __slots__ = ()
    _attribute_nodes = ()

class Exit(PyccelAstNode):

    """Basic class for exits."""
    __slots__ = ()
    _attribute_nodes = ()

#TODO: [EB 26.01.2021] Do we need this unused class?
class ErrorExit(Exit):

    """Exit with error."""
    __slots__ = ()

class IfSection(PyccelAstNode):
    """
    Represents one condition and code block in an if statement.

    Represents a condition and associated code block
    in an if statement in the code.

    Parameters
    ----------
    cond : TypedAstNode
           A boolean expression indicating whether or not the block
           should be executed.
    body : CodeBlock
           The code to be executed if the condition is satisfied.

    Examples
    --------
    >>> from pyccel.ast.internals import PyccelSymbol
    >>> from pyccel.ast.core import Assign, IfSection, CodeBlock
    >>> n = PyccelSymbol('n')
    >>> IfSection((n>1), CodeBlock([Assign(n,n-1)]))
    IfSection((n>1), CodeBlock([Assign(n,n-1)]))
    """
    __slots__ = ('_condition','_block')
    _attribute_nodes = ('_condition','_block')

    def __init__(self, cond, body):

        if pyccel_stage == 'semantic' and cond.dtype is not PythonNativeBool():
            cond = PythonBool(cond)
        if isinstance(body, (list, tuple)):
            body = CodeBlock(body)
        elif isinstance(body, CodeBlock):
            body = body
        else:
            raise TypeError('body is not iterable or CodeBlock')

        self._condition = cond
        self._block     = body

        super().__init__()

    @property
    def condition(self):
        return self._condition

    @property
    def body(self):
        return self._block

    def __iter__(self):
        return iter((self.condition, self.body))

    def __str__(self):
        return f"IfSec({self.condition}, {self.body})"

class If(PyccelAstNode):
    """
    Represents an if statement in the code.

    Represents an if statement in the code.

    Parameters
    ----------
    *args : IfSection
        All arguments are sections of the complete If block.

    Examples
    --------
    >>> from pyccel.ast.internals import PyccelSymbol
    >>> from pyccel.ast.core import Assign, If
    >>> n = PyccelSymbol('n')
    >>> i1 = IfSection((n>1), [Assign(n,n-1)])
    >>> i2 = IfSection(True, [Assign(n,n+1)])
    >>> If(i1, i2)
    If(IfSection((n>1), [Assign(n,n-1)]), IfSection(True, [Assign(n,n+1)]))
    """
    __slots__ = ('_blocks',)
    _attribute_nodes = ('_blocks',)

    # TODO add type check in the semantic stage

    def __init__(self, *args):

        if not all(isinstance(a, IfSection) for a in args):
            raise TypeError("An If must be composed of IfSections")

        self._blocks = args

        super().__init__()

    @property
    def blocks(self):
        return self._blocks

    @property
    def bodies(self):
        return [b.body for b in self._blocks]

    def __str__(self):
        blocks = ','.join(str(b) for b in self.blocks)
        return f"If({blocks})"

class StarredArguments(PyccelAstNode):
    __slots__ = ('_starred_obj',)
    _attribute_nodes = ('_starred_obj',)
    def __init__(self, args):
        self._starred_obj = args
        super().__init__()

    @property
    def args_var(self):
        return self._starred_obj

# ...


class Decorator(PyccelAstNode):
    """ Class representing a function decorator.
    For now this is just designed to handle the pyccel decorators

    Parameters
    ----------
    name : str
            The name of the decorator
    """
    __slots__ = ('_name',)
    _attribute_nodes = ()

    def __init__(self, name):
        self._name = name
        super().__init__()

    @property
    def name(self):
        """ Return the name of the decorator
        """
        return self._name

class AllDeclaration(PyccelAstNode):
    """
    Class representing the __all__ declaration of public methods in a module.

    Class representing the __all__ declaration of public methods/variables/classes
    in a module.

    Parameters
    ----------
    values : iterable[LiteralString]
        A PythonList/PythonTuple of strings.
    """
    __slots__ = ('_values',)
    _attribute_nodes = ('_values',)

    def __init__(self, values):
        if not hasattr(values, '__iter__') or any(not isinstance(v, LiteralString) for v in values):
            errors.report("__all__ must be an iterable of strings.",
                        symbol=values, severity='fatal')
        self._values = values
        super().__init__()

    @property
    def values(self):
        """
        An iterable of LiteralStrings describing the public methods/variables/classes/etc.

        An iterable of LiteralStrings describing the public methods/variables/classes/etc.
        """
        return self._values

#==============================================================================
<|MERGE_RESOLUTION|>--- conflicted
+++ resolved
@@ -2050,11 +2050,7 @@
     body : iterable
         The body of the function.
 
-<<<<<<< HEAD
     results : FunctionDefResult, optional
-=======
-    results : iterable
->>>>>>> fede2e66
         The direct outputs of the function.
 
     global_vars : list of Symbols
@@ -2166,12 +2162,8 @@
         name,
         arguments,
         body,
-<<<<<<< HEAD
         results = None,
-=======
-        results = (),
         *,
->>>>>>> fede2e66
         global_vars=(),
         cls_name=None,
         is_static=False,
@@ -2222,13 +2214,9 @@
         assert isinstance(body,CodeBlock)
 
         # results
-<<<<<<< HEAD
         if results is None:
             results = FunctionDefResult(Nil())
         assert isinstance(results, FunctionDefResult)
-=======
-        assert iterable(results) and all(isinstance(r, FunctionDefResult) for r in results)
->>>>>>> fede2e66
 
         if cls_name:
 
