--- conflicted
+++ resolved
@@ -3426,11 +3426,7 @@
     >>> IfSection((n>1), CodeBlock([Assign(n,n-1)]))
     IfSection((n>1), CodeBlock([Assign(n,n-1)]))
     """
-<<<<<<< HEAD
     _attribute_nodes = ('_condition','_block')
-=======
-    _children = ('_condition','_block')
->>>>>>> bcb0f7af
 
     def __init__(self, cond, body):
 
