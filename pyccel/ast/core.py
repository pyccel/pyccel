# coding: utf-8


import importlib

from numpy import ndarray

from sympy import Lambda
from sympy.core.expr import Expr, AtomicExpr
from sympy.core import Symbol, Tuple
from sympy.core.relational import Equality, Relational,Ne,Eq
from sympy.logic.boolalg import And, Boolean, Not, Or, true, false
from sympy.core.singleton import Singleton
from sympy.core.basic import Basic
from sympy.core.function import Function
from sympy import sympify
from sympy import Symbol, Integer, Add, Mul,Pow
from sympy import Integer as sp_Integer
from sympy import Float   as sp_Float
from sympy.core.compatibility import with_metaclass
from sympy.core.compatibility import is_sequence
#from sympy.sets.fancysets import Range as sm_Range
from sympy.tensor import Idx, Indexed, IndexedBase
from sympy.matrices import ImmutableDenseMatrix
from sympy.matrices.expressions.matexpr import MatrixSymbol, MatrixElement
from sympy.utilities.iterables import iterable
from sympy.logic.boolalg import Boolean, BooleanTrue, BooleanFalse

from sympy.core.basic import Basic, Atom
from sympy.core.expr import Expr, AtomicExpr
from sympy.core.compatibility import string_types
from sympy.core.operations import LatticeOp
from sympy.core.function import Derivative
from sympy.core.function import _coeff_isneg
from sympy.core.singleton import S
from sympy import Integral, Symbol
from sympy.simplify.radsimp import fraction
from sympy.logic.boolalg import BooleanFunction

import collections
from sympy.core.compatibility import is_sequence

# TODO - add EmptyStmt => empty lines
#      - update code examples
#      - add examples
#      - Function case
#      - Zeros, Ones, Array cases
#      - AnnotatedComment case
#      - Slice case
#      - Vector case
#      - use Tuple after checking the object is iterable:'funcs=Tuple(*funcs)'
#      - add a new Idx that uses Variable instead of Symbol

def subs(expr,new_elements):
    """
    Substitutes old for new in an expression after sympifying args.

    new_elements : list of tuples like [(x,2)(y,3)]
    """
    if isinstance(expr,(list,tuple,Tuple)):
        return [subs(expr,new_elements) for i in expr]
    elif isinstance(expr,(Expr,Assign)):
        return expr.subs(new_elements)
    elif isinstance(expr, While):
        test = subs(expr.test, a_old, a_new)
        body = subs(expr.body, a_old, a_new)
        return While(test, body)
    elif isinstance(expr, For):
        # TODO treat iter correctly
        target   = subs(expr.target, a_old, a_new)
        it       = subs(expr.iterable, a_old, a_new)
        target   = expr.target
        it       = expr.iterable
        body     = subs(expr.body, a_old, a_new)
        return For(target, it, body)
    elif isinstance(expr, If):
        args = []
        for block in expr.args:
            test  = block[0]
            stmts = block[1]
            t = subs(test,  a_old, a_new)
            s = subs(stmts, a_old, a_new)
            args.append((t,s))
        return If(*args)
    else:
        return expr

def allocatable_like(expr, verbose=False):
    """
    finds attributs of an expression

    expr: Expr
        a pyccel expression

    verbose: bool
        talk more
    """

    if isinstance(expr, (Variable, IndexedVariable, IndexedElement)):
        return expr
    elif isinstance(expr, str): # if the rhs is a string
        return expr
    elif isinstance(expr, Expr):
        args = [expr]
        while args:
            a = args.pop()

            # XXX: This is a hack to support non-Basic args
            if isinstance(a, string_types):
                continue

            if a.is_Mul:
                if _coeff_isneg(a):
                    if a.args[0] is S.NegativeOne:
                        a = a.as_two_terms()[1]
                    else:
                        a = -a
                n, d = fraction(a)
                if n.is_Integer:
                    args.append(d)
                    continue  # won't be -Mul but could be Add
                elif d is not S.One:
                    if not d.is_Integer:
                        args.append(d)
                    args.append(n)
                    continue  # could be -Mul
            elif a.is_Add:
                aargs = list(a.args)
                negs = 0
                for i, ai in enumerate(aargs):
                    if _coeff_isneg(ai):
                        negs += 1
                        args.append(-ai)
                    else:
                        args.append(ai)
                continue
            if a.is_Pow and a.exp is S.NegativeOne:
                args.append(a.base)  # won't be -Mul but could be Add
                continue
            if (a.is_Mul or
                a.is_Pow or
                a.is_Function or
                isinstance(a, Derivative) or
                    isinstance(a, Integral)):

                o = Symbol(a.func.__name__.upper())
            if     (not a.is_Symbol) \
               and (not isinstance(a, (IndexedElement, Function))):
                args.extend(a.args)
            if isinstance(a, Function):
                if verbose:
                    print ("Functions not yet available")
                return None
            elif isinstance(a, (Variable, IndexedVariable, IndexedElement)):
                return a
            elif a.is_Symbol:
                raise TypeError("Found an unknown symbol {0}".format(str(a)))
    else:
        raise TypeError("Unexpected type {0}".format(type(expr)))


class DottedName(Basic):
    """
    Represents a dotted variable.

    Examples

    >>> from pyccel.ast.core import DottedName
    >>> DottedName('matrix', 'n_rows')
    matrix.n_rows
    >>> DottedName('pyccel', 'stdlib', 'parallel')
    pyccel.stdlib.parallel
    """
    def __new__(cls, *args):
        return Basic.__new__(cls, *args)

    @property
    def name(self):
        return self._args

    def __str__(self):
        return '.'.join(str(n) for n in self.name)

    def _sympystr(self, printer):
        sstr = printer.doprint
        return '.'.join(sstr(n) for n in self.name)


class AsName(Basic):
    """
    Represents a renaming of a variable, used with Import.

    Examples

    >>> from pyccel.ast.core import AsName
    >>> AsName('new', 'old')
    new as old
    """
    def __new__(cls, name, target):
        # TODO check
        return Basic.__new__(cls, name, target)

    @property
    def name(self):
        return self._args[0]

    @property
    def target(self):
        return self._args[1]

    def _sympystr(self, printer):
        sstr = printer.doprint
        return '{0} as {1}'.format(sstr(self.name), sstr(self.target))



class List(Tuple):
    """Represent lists in the code with dynamic memory management."""
    pass


class Assign(Basic):
    """Represents variable assignment for code generation.

    lhs : Expr
        Sympy object representing the lhs of the expression. These should be
        singular objects, such as one would use in writing code. Notable types
        include Symbol, MatrixSymbol, MatrixElement, and Indexed. Types that
        subclass these types are also supported.

    rhs : Expr
        Sympy object representing the rhs of the expression. This can be any
        type, provided its shape corresponds to that of the lhs. For example,
        a Matrix type can be assigned to MatrixSymbol, but not to Symbol, as
        the dimensions will not align.

    strict: bool
        if True, we do some verifications. In general, this can be more
        complicated and is treated in pyccel.syntax.

    status: None, str
        if lhs is not allocatable, then status is None.
        otherwise, status is {'allocated', 'unallocated'}

    like: None, Variable
        contains the name of the variable from which the lhs will be cloned.

    Examples

    >>> from sympy import symbols, MatrixSymbol, Matrix
    >>> from pyccel.ast.core import Assign
    >>> x, y, z = symbols('x, y, z')
    >>> Assign(x, y)
    x := y
    >>> Assign(x, 0)
    x := 0
    >>> A = MatrixSymbol('A', 1, 3)
    >>> mat = Matrix([x, y, z]).T
    >>> Assign(A, mat)
    A := Matrix([[x, y, z]])
    >>> Assign(A[0, 1], x)
    A[0, 1] := x

    """

    def __new__(cls, lhs, rhs, strict=False, status=None, like=None):
        cls._strict = strict
        if strict:
            lhs = sympify(lhs)
            rhs = sympify(rhs)
            # Tuple of things that can be on the lhs of an assignment
            assignable = (Symbol, MatrixSymbol, MatrixElement, Indexed, Idx)
            #if not isinstance(lhs, assignable):
            #    raise TypeError("Cannot assign to lhs of type %s." % type(lhs))
            # Indexed types implement shape, but don't define it until later. This
            # causes issues in assignment validation. For now, matrices are defined
            # as anything with a shape that is not an Indexed
            lhs_is_mat = hasattr(lhs, 'shape') and not isinstance(lhs, Indexed)
            rhs_is_mat = hasattr(rhs, 'shape') and not isinstance(rhs, Indexed)
            # If lhs and rhs have same structure, then this assignment is ok
            if lhs_is_mat:
                if not rhs_is_mat:
                    raise ValueError("Cannot assign a scalar to a matrix.")
                elif lhs.shape != rhs.shape:
                    raise ValueError("Dimensions of lhs and rhs don't align.")
            elif rhs_is_mat and not lhs_is_mat:
                raise ValueError("Cannot assign a matrix to a scalar.")
        return Basic.__new__(cls, lhs, rhs, status, like)

    def _sympystr(self, printer):
        sstr = printer.doprint
        return '{0} := {1}'.format(sstr(self.lhs), sstr(self.rhs))

    @property
    def lhs(self):
        return self._args[0]

    @property
    def rhs(self):
        return self._args[1]

    # TODO : remove
    @property
    def expr(self):
        return self.rhs

    @property
    def status(self):
        return self._args[2]

    @property
    def like(self):
        return self._args[3]

    @property
    def strict(self):
        return self._strict

    @property
    def is_alias(self):
        """Returns True if the assignment is an alias."""
        # TODO to be improved when handling classes
        lhs = self.lhs
        rhs = self.rhs
        cond = isinstance(rhs, Variable) and (rhs.rank > 0)
        cond = cond or isinstance(rhs, IndexedElement)
        cond = cond or isinstance(rhs, IndexedVariable)
        cond = cond and isinstance(lhs, Symbol)
        cond = cond or (isinstance(rhs, Variable) and (rhs.is_pointer))
        return cond

    @property
    def is_symbolic_alias(self):
        """Returns True if the assignment is a symbolic alias."""
        # TODO to be improved when handling classes
        lhs = self.lhs
        rhs = self.rhs
        if isinstance(lhs, Variable):
            return isinstance(lhs.dtype, NativeSymbol)
        elif isinstance(lhs, Symbol):
            if isinstance(rhs, Range):
                return True
            elif isinstance(rhs, Variable):
                return isinstance(rhs.dtype, NativeSymbol)
            elif isinstance(rhs, Symbol):
                return True

        return False

class AliasAssign(Basic):
    """Represents aliasing for code generation. An alias is any statement of the
    form `lhs := rhs` where

    lhs : Symbol
        at this point we don't know yet all information about lhs, this is why a
        Symbol is the appropriate type.

    rhs : Variable, IndexedVariable, IndexedElement
        an assignable variable can be of any rank and any datatype, however its
        shape must be known (not None)

    Examples

    >>> from sympy import Symbol
    >>> from pyccel.ast.core import AliasAssign
    >>> from pyccel.ast.core import Variable
    >>> n = Variable('int', 'n')
    >>> x = Variable('int', 'x', rank=1, shape=[n])
    >>> y = Symbol('y')
    >>> AliasAssign(y, x)

    """

    def __new__(cls, lhs, rhs):
        return Basic.__new__(cls, lhs, rhs)

    def _sympystr(self, printer):
        sstr = printer.doprint
        return '{0} := {1}'.format(sstr(self.lhs), sstr(self.rhs))

    @property
    def lhs(self):
        return self._args[0]

    @property
    def rhs(self):
        return self._args[1]

class SymbolicAssign(Basic):
    """Represents symbolic aliasing for code generation. An alias is any statement of the
    form `lhs := rhs` where

    lhs : Symbol

    rhs : Range

    Examples

    >>> from sympy import Symbol
    >>> from pyccel.ast.core import SymbolicAssign
    >>> from pyccel.ast.core import Range
    >>> r = Range(0, 3)
    >>> y = Symbol('y')
    >>> SymbolicAssign(y, r)

    """

    def __new__(cls, lhs, rhs):
        return Basic.__new__(cls, lhs, rhs)

    def _sympystr(self, printer):
        sstr = printer.doprint
        return '{0} := {1}'.format(sstr(self.lhs), sstr(self.rhs))

    @property
    def lhs(self):
        return self._args[0]

    @property
    def rhs(self):
        return self._args[1]


# The following are defined to be sympy approved nodes. If there is something
# smaller that could be used, that would be preferable. We only use them as
# tokens.


class NativeOp(with_metaclass(Singleton, Basic)):
    """Base type for native operands."""
    pass


class AddOp(NativeOp):
    _symbol = '+'


class SubOp(NativeOp):
    _symbol = '-'


class MulOp(NativeOp):
    _symbol = '*'


class DivOp(NativeOp):
    _symbol = '/'


class ModOp(NativeOp):
    _symbol = '%'


op_registry = {'+': AddOp(),
               '-': SubOp(),
               '*': MulOp(),
               '/': DivOp(),
               '%': ModOp()}


def operator(op):
    """Returns the operator singleton for the given operator"""

    if op.lower() not in op_registry:
        raise ValueError("Unrecognized operator " + op)
    return op_registry[op]


class AugAssign(Basic):
    """
    Represents augmented variable assignment for code generation.

    lhs : Expr
        Sympy object representing the lhs of the expression. These should be
        singular objects, such as one would use in writing code. Notable types
        include Symbol, MatrixSymbol, MatrixElement, and Indexed. Types that
        subclass these types are also supported.

    op : NativeOp
        Operator (+, -, /, \*, %).

    rhs : Expr
        Sympy object representing the rhs of the expression. This can be any
        type, provided its shape corresponds to that of the lhs. For example,
        a Matrix type can be assigned to MatrixSymbol, but not to Symbol, as
        the dimensions will not align.

    strict: bool
        if True, we do some verifications. In general, this can be more
        complicated and is treated in pyccel.syntax.

    status: None, str
        if lhs is not allocatable, then status is None.
        otherwise, status is {'allocated', 'unallocated'}

    like: None, Variable
        contains the name of the variable from which the lhs will be cloned.

    Examples

    >>> from pyccel.ast.core import Variable
    >>> from pyccel.ast.core import AugAssign
    >>> s = Variable('int', 's')
    >>> t = Variable('int', 't')
    >>> AugAssign(s, '+', 2 * t + 1)
    s += 1 + 2*t
    """

    def __new__(cls, lhs, op, rhs, strict=False, status=None, like=None):
        cls._strict = strict
        if strict:
            lhs = sympify(lhs)
            rhs = sympify(rhs)
            # Tuple of things that can be on the lhs of an assignment
            assignable = (Symbol, MatrixSymbol, MatrixElement, Indexed)
            if not isinstance(lhs, assignable):
                raise TypeError("Cannot assign to lhs of type %s." % type(lhs))
            # Indexed types implement shape, but don't define it until later. This
            # causes issues in assignment validation. For now, matrices are defined
            # as anything with a shape that is not an Indexed
            lhs_is_mat = hasattr(lhs, 'shape') and not isinstance(lhs, Indexed)
            rhs_is_mat = hasattr(rhs, 'shape') and not isinstance(rhs, Indexed)
            # If lhs and rhs have same structure, then this assignment is ok
            if lhs_is_mat:
                if not rhs_is_mat:
                    raise ValueError("Cannot assign a scalar to a matrix.")
                elif lhs.shape != rhs.shape:
                    raise ValueError("Dimensions of lhs and rhs don't align.")
            elif rhs_is_mat and not lhs_is_mat:
                raise ValueError("Cannot assign a matrix to a scalar.")

        if isinstance(op, str):
            op = operator(op)
        elif op not in list(op_registry.values()):
            raise TypeError("Unrecognized Operator")

        return Basic.__new__(cls, lhs, op, rhs, status, like)

    def _sympystr(self, printer):
        sstr = printer.doprint
        return '{0} {1}= {2}'.format(sstr(self.lhs), self.op._symbol,
                sstr(self.rhs))

    @property
    def lhs(self):
        return self._args[0]

    @property
    def op(self):
        return self._args[1]

    @property
    def rhs(self):
        return self._args[2]

    @property
    def status(self):
        return self._args[3]

    @property
    def like(self):
        return self._args[4]

    @property
    def strict(self):
        return self._strict

class While(Basic):
    """Represents a 'while' statement in the code.

    Expressions are of the form:
        "while test:
            body..."

    test : expression
        test condition given as a sympy expression
    body : sympy expr
        list of statements representing the body of the While statement.

    Examples

    >>> from sympy import Symbol
    >>> from pyccel.ast.core import Assign, While
    >>> n = Symbol('n')
    >>> While((n>1), [Assign(n,n-1)])
    While(n > 1, (n := n - 1,))
    """
    def __new__(cls, test, body):
        test = sympify(test)

        if not iterable(body):
            raise TypeError("body must be an iterable")
        body = Tuple(*(sympify(i) for i in body))
        return Basic.__new__(cls, test, body)

    @property
    def test(self):
        return self._args[0]


    @property
    def body(self):
        return self._args[1]

class With(Basic):
    """Represents a 'with' statement in the code.

    Expressions are of the form:
        "while test:
            body..."

    test : expression
        test condition given as a sympy expression
    body : sympy expr
        list of statements representing the body of the With statement.

    Examples

    """
    # TODO check prelude and epilog
    def __new__(cls, test, body, settings):
        test = sympify(test)

        if not iterable(body):
            raise TypeError("body must be an iterable")
        body = Tuple(*(sympify(i) for i in body))
        return Basic.__new__(cls, test, body, settings)

    @property
    def test(self):
        return self._args[0]

    @property
    def body(self):
        return self._args[1]

    @property
    def settings(self):
        return self._args[2]

class Range(Basic):
    """
    Represents a range.

    Examples

    >>> from pyccel.ast.core import Variable
    >>> from pyccel.ast.core import Range
    >>> from sympy import Symbol
    >>> s = Variable('int', 's')
    >>> e = Symbol('e')
    >>> Range(s, e, 1)
    Range(0, n, 1)
    """

    def __new__(cls, *args):
        start = 0
        stop  = None
        step  = 1

        _valid_args = (Integer, Symbol, Indexed, Variable, IndexedElement)

        if isinstance(args, (tuple, list, Tuple)):
            if len(args) == 1:
                stop = args[0]
            elif len(args) == 2:
                start = args[0]
                stop = args[1]
            elif len(args) == 3:
                start = args[0]
                stop = args[1]
                step = args[2]
            else:
                raise ValueError('Range has at most 3 arguments')
        elif isinstance(args, _valid_args):
            stop = args
        else:
            raise TypeError('expecting a list or valid stop')

        return Basic.__new__(cls, start, stop, step)

    @property
    def start(self):
        return self._args[0]

    @property
    def stop(self):
        return self._args[1]

    @property
    def step(self):
        return self._args[2]

    @property
    def size(self):
        return (self.stop - self.start)/self.step

class Tile(Range):
    """
    Representes a tile.

    Examples

    >>> from pyccel.ast.core import Variable
    >>> from pyccel.ast.core import Tile
    >>> from sympy import Symbol
    >>> s = Variable('int', 's')
    >>> e = Symbol('e')
    >>> Tile(s, e, 1)
    Tile(0, n, 1)
    """

    def __new__(cls, start, stop):
        step = 1
        return Range.__new__(cls, start, stop, step)

    @property
    def start(self):
        return self._args[0]

    @property
    def stop(self):
        return self._args[1]

    @property
    def size(self):
        return self.stop - self.start

class ParallelRange(Range):
    """
    Representes a parallel range using OpenMP/OpenACC.

    Examples

    >>> from pyccel.ast.core import Variable
    """
    pass


# TODO: implement it as an extension of sympy Tensor?
class Tensor(Basic):
    """
    Base class for tensor.

    Examples

    >>> from pyccel.ast.core import Variable
    >>> from pyccel.ast.core import Range, Tensor
    >>> from sympy import Symbol
    >>> s1 = Variable('int', 's1')
    >>> s2 = Variable('int', 's2')
    >>> e1 = Variable('int', 'e1')
    >>> e2 = Variable('int', 'e2')
    >>> r1 = Range(s1, e1, 1)
    >>> r2 = Range(s2, e2, 1)
    >>> Tensor(r1, r2)
    Tensor(Range(s1, e1, 1), Range(s2, e2, 1), name=tensor)
    """

    def __new__(cls, *args, **kwargs):
        for r in args:
            cond = (isinstance(r, Variable) and
                    isinstance(r.dtype, (NativeRange, NativeTensor)))
            cond = cond or isinstance(r, (Range, Tensor))

            if not cond:
                raise TypeError("non valid argument, given {0}".format(type(r)))

        try:
            name = kwargs['name']
        except:
            name = 'tensor'

        args = list(args) + [name]

        return Basic.__new__(cls, *args)

    @property
    def name(self):
        return self._args[-1]

    @property
    def ranges(self):
        return self._args[:-1]

    @property
    def dim(self):
        return len(self.ranges)

    def _sympystr(self, printer):
        sstr = printer.doprint
        txt  = ', '.join(sstr(n) for n in self.ranges)
        txt  = 'Tensor({0}, name={1})'.format(txt, sstr(self.name))
        return txt

# TODO add a name to a block?
class Block(Basic):
    """Represents a block in the code. A block consists of the following inputs

    variables: list
        list of the variables that appear in the block.

    declarations: list
        list of declarations of the variables that appear in the block.

    body: list
        a list of statements

    Examples

    >>> from pyccel.ast.core import Variable, Assign, Block
    >>> n = Variable('int', 'n')
    >>> x = Variable('int', 'x')
    >>> Block([n, x], [Assign(x,2.*n + 1.), Assign(n, n + 1)])
    Block([n, x], [x := 1.0 + 2.0*n, n := 1 + n])
    """

    def __new__(cls, name,variables, body):
        if not isinstance(name, str):
            raise TypeError("name must be of type str")
        if not iterable(variables):
            raise TypeError("variables must be an iterable")
        for var in variables:
            if not isinstance(var, Variable):
                raise TypeError("Only a Variable instance is allowed.")
        if not iterable(body):
            raise TypeError("body must be an iterable")
        return Basic.__new__(cls, name, variables, body)

    @property
    def name(self):
        return self._args[0]

    @property
    def variables(self):
        return self._args[1]

    @property
    def body(self):
        return self._args[2]

    @property
    def declarations(self):
        return [Declare(i.dtype, i) for i in self.variables]

class ParallelBlock(Block):
    """
    Represents a parallel block in the code.
    In addition to block inputs, there is

    clauses: list
        a list of clauses

    Examples

    >>> from pyccel.ast.core import ParallelBlock
    >>> from pyccel.ast.core import Variable, Assign, Block
    >>> n = Variable('int', 'n')
    >>> x = Variable('int', 'x')
    >>> body = [Assign(x,2.*n + 1.), Assign(n, n + 1)]
    >>> variables = [x,n]
    >>> clauses = []
    >>> ParallelBlock(clauses, variables, body)
    # parallel
    x := 1.0 + 2.0*n
    n := 1 + n
    """
    _prefix = '#'
    def __new__(cls, clauses, variables, body):
        if not iterable(clauses):
            raise TypeError('Expecting an iterable for clauses')

        cls._clauses = clauses

        return Block.__new__(cls, variables, body)

    @property
    def clauses(self):
        return self._clauses

    @property
    def prefix(self):
        return self._prefix

    def _sympystr(self, printer):
        sstr = printer.doprint

        prefix  = sstr(self.prefix)
        clauses = ' '.join('{0}'.format(sstr(i)) for i in self.clauses)
        body    = '\n'.join('{0}'.format(sstr(i)) for i in self.body)

        code = '{0} parallel {1}\n{2}'.format(prefix, clauses, body)
        return code

class Module(Basic):
    """Represents a module in the code. A block consists of the following inputs

    variables: list
        list of the variables that appear in the block.

    declarations: list
        list of declarations of the variables that appear in the block.

    funcs: list
        a list of FunctionDef instances

    classes: list
        a list of ClassDef instances

    imports: list, tuple
        list of needed imports

    Examples

    >>> from pyccel.ast.core import Variable, Assign
    >>> from pyccel.ast.core import ClassDef, FunctionDef, Module
    >>> x = Variable('double', 'x')
    >>> y = Variable('double', 'y')
    >>> z = Variable('double', 'z')
    >>> t = Variable('double', 't')
    >>> a = Variable('double', 'a')
    >>> b = Variable('double', 'b')
    >>> body = [Assign(y,x+a)]
    >>> translate = FunctionDef('translate', [x,y,a,b], [z,t], body)
    >>> attributs   = [x,y]
    >>> methods     = [translate]
    >>> Point = ClassDef('Point', attributs, methods)
    >>> incr = FunctionDef('incr', [x], [y], [Assign(y,x+1)])
    >>> decr = FunctionDef('decr', [x], [y], [Assign(y,x-1)])
    >>> Module('my_module', [], [incr, decr], [Point])
    Module(my_module, [], [FunctionDef(incr, (x,), (y,), [y := 1 + x], [], [], None, False, function), FunctionDef(decr, (x,), (y,), [y := -1 + x], [], [], None, False, function)], [ClassDef(Point, (x, y), (FunctionDef(translate, (x, y, a, b), (z, t), [y := a + x], [], [], None, False, function),), [public])])
    """

    def __new__(cls, name, variables, funcs,interfaces =[], classes = [], imports=[]):
        if not isinstance(name, str):
            raise TypeError('name must be a string')

        if not iterable(variables):
            raise TypeError("variables must be an iterable")
        for i in variables:
            if not isinstance(i, Variable):
                raise TypeError("Only a Variable instance is allowed.")

        if not iterable(funcs):
            raise TypeError("funcs must be an iterable")
        for i in funcs:
            if not isinstance(i, FunctionDef):
                raise TypeError("Only a FunctionDef instance is allowed.")

        if not iterable(classes):
            raise TypeError("classes must be an iterable")
        for i in classes:
            if not isinstance(i, ClassDef):
                raise TypeError("Only a ClassDef instance is allowed.")

        if not iterable(interfaces):
            raise TypeError("interfaces must be an iterable")
        for i in interfaces:
            if not isinstance(i, Interface):
                raise TypeError("Only a Inteface instance is allowed.")


        if not iterable(imports):
            raise TypeError("imports must be an iterable")
        imports = list(imports)
        for i in funcs:
            imports += i.imports
        for i in classes:
            imports += i.imports
        imports = set(imports) # for unicity
        imports = Tuple(*imports)

        return Basic.__new__(cls, name, variables, funcs,interfaces, classes, imports)

    @property
    def name(self):
        return self._args[0]

    @property
    def variables(self):
        return self._args[1]

    @property
    def funcs(self):
        return self._args[2]

    @property
    def interfaces(self):
        return self._args[3]

    @property
    def classes(self):
        return self._args[4]

    @property
    def imports(self):
        return self._args[5]

    @property
    def declarations(self):
        return [Declare(i.dtype, i) for i in self.variables]

    @property
    def body(self):
        return self.interfaces + self.funcs + self.classes

class Program(Basic):
    """Represents a Program in the code. A block consists of the following inputs

    variables: list
        list of the variables that appear in the block.

    declarations: list
        list of declarations of the variables that appear in the block.

    funcs: list
        a list of FunctionDef instances

    classes: list
        a list of ClassDef instances

    body: list
        a list of statements

    imports: list, tuple
        list of needed imports

    modules: list, tuple
        list of needed modules

    Examples

    >>> from pyccel.ast.core import Variable, Assign
    >>> from pyccel.ast.core import ClassDef, FunctionDef, Module
    >>> x = Variable('double', 'x')
    >>> y = Variable('double', 'y')
    >>> z = Variable('double', 'z')
    >>> t = Variable('double', 't')
    >>> a = Variable('double', 'a')
    >>> b = Variable('double', 'b')
    >>> body = [Assign(y,x+a)]
    >>> translate = FunctionDef('translate', [x,y,a,b], [z,t], body)
    >>> attributs   = [x,y]
    >>> methods     = [translate]
    >>> Point = ClassDef('Point', attributs, methods)
    >>> incr = FunctionDef('incr', [x], [y], [Assign(y,x+1)])
    >>> decr = FunctionDef('decr', [x], [y], [Assign(y,x-1)])
    >>> Module('my_module', [], [incr, decr], [Point])
    Module(my_module, [], [FunctionDef(incr, (x,), (y,), [y := 1 + x], [], [], None, False, function), FunctionDef(decr, (x,), (y,), [y := -1 + x], [], [], None, False, function)], [ClassDef(Point, (x, y), (FunctionDef(translate, (x, y, a, b), (z, t), [y := a + x], [], [], None, False, function),), [public])])
    """

    def __new__(cls, name, variables, funcs,interfaces,classes, body, imports=[], modules=[]):

        if not isinstance(name, str):
            raise TypeError('name must be a string')

        if not iterable(variables):
            raise TypeError("variables must be an iterable")

        for i in variables:
            if not isinstance(i, Variable):
                raise TypeError("Only a Variable instance is allowed.")

        if not iterable(funcs):
            raise TypeError("funcs must be an iterable")
        for i in funcs:
            if not isinstance(i, FunctionDef):
                raise TypeError("Only a FunctionDef instance is allowed.")

        if not iterable(interfaces):
            raise TypeError("interfaces must be an iterable")
        for i in interfaces:
            if not isinstance(i, Interface):
                raise TypeError("Only a Interface instance is allowed.")

        if not iterable(body):
            raise TypeError("body must be an iterable")

        if not iterable(classes):
            raise TypeError("classes must be an iterable")
        for i in classes:
            if not isinstance(i, ClassDef):
                raise TypeError("Only a ClassDef instance is allowed.")

        if not iterable(imports):
            raise TypeError("imports must be an iterable")

        for i in funcs:
            imports += i.imports
        for i in classes:
            imports += i.imports
        imports = set(imports) # for unicity
        imports = Tuple(*imports)

        if not iterable(modules):
            raise TypeError("modules must be an iterable")


        #TODO
#        elif isinstance(stmt, list):
#            for s in stmt:
#                body += printer(s) + "\n"


        return Basic.__new__(cls, name, variables, funcs, interfaces, classes, body, imports, modules)

    @property
    def name(self):
        return self._args[0]

    @property
    def variables(self):
        return self._args[1]

    @property
    def funcs(self):
        return self._args[2]

    @property
    def interfaces(self):
        return self._args[3]

    @property
    def classes(self):
        return self._args[4]

    @property
    def body(self):
        return self._args[5]

    @property
    def imports(self):
        return self._args[6]

    @property
    def modules(self):
        return self._args[7]

    @property
    def declarations(self):
        return [Declare(i.dtype, i) for i in self.variables]



class For(Basic):
    """Represents a 'for-loop' in the code.

    Expressions are of the form:
        "for target in iter:
            body..."

    target : symbol
        symbol representing the iterator
    iter : iterable
        iterable object. for the moment only Range is used
    body : sympy expr
        list of statements representing the body of the For statement.

    Examples

    >>> from sympy import symbols, MatrixSymbol
    >>> from pyccel.ast.core import Assign, For
    >>> i,b,e,s,x = symbols('i,b,e,s,x')
    >>> A = MatrixSymbol('A', 1, 3)
    >>> For(i, (b,e,s), [Assign(x,x-1), Assign(A[0, 1], x)])
    For(i, Range(b, e, s), (x := x - 1, A[0, 1] := x))
    """

    def __new__(cls, target, iter, body, strict=True):
        if strict:
            target = sympify(target)

            cond_iter = iterable(iter)
            cond_iter = cond_iter or (isinstance(iter, (Range, Tensor)))
            cond_iter = cond_iter or (isinstance(iter, Variable)
                                      and is_iterable_datatype(iter.dtype))
            cond_iter = cond_iter or (isinstance(iter, ConstructorCall)
                                      and is_iterable_datatype(iter.this.dtype))
            if not cond_iter:
                raise TypeError("iter must be an iterable")

            if not iterable(body):
                raise TypeError("body must be an iterable")

            body = Tuple(*(sympify(i) for i in body))
        return Basic.__new__(cls, target, iter, body)

    @property
    def target(self):
        return self._args[0]

    @property
    def iterable(self):
        return self._args[1]

    @property
    def body(self):
        return self._args[2]

class ForIterator(For):
    """Class that describes iterable classes defined by the user."""

    @property
    def target(self):
        ts = super(ForIterator, self).target

        if not(len(ts) == self.depth):
            raise ValueError('wrong number of targets')

        return ts

    @property
    def depth(self):
        it = self.iterable
        if isinstance(it, Variable):
            if isinstance(it.dtype, NativeRange):
                return 1
            if isinstance(it.dtype, NativeTensor):
                # TODO must be computed
                return 2

            cls_base = it.cls_base
            if not cls_base:
                raise TypeError('cls_base undefined')

            methods = cls_base.methods_as_dict

            it_method = methods['__iter__']

            it_vars = []
            for stmt in it_method.body:
                if isinstance(stmt, Assign):
                    it_vars.append(stmt.lhs)

            n = len(set([str(var.name) for var in it_vars]))
            return n
        else: # isinstance(it, ConstructorCall)
            return 1

    @property
    def ranges(self):
        return get_iterable_ranges(self.iterable)


# The following are defined to be sympy approved nodes. If there is something
# smaller that could be used, that would be preferable. We only use them as
# tokens.


class DataType(with_metaclass(Singleton, Basic)):
    """Base class representing native datatypes"""
    _name = '__UNDEFINED__'

    @property
    def name(self):
        return self._name

    def __str__(self):
        return str(self.name).lower()

class NativeBool(DataType):
    _name = 'Bool'
    pass

class NativeInteger(DataType):
    _name = 'Int'

class NativeFloat(DataType):
    _name = 'Float'
    pass

class NativeDouble(DataType):
    _name = 'Double'
    pass

class NativeComplex(DataType):
    _name = 'Complex'
    pass

class NativeString(DataType):
    _name = 'String'
    pass

class NativeVoid(DataType):
    _name = 'Void'
    pass

class NativeNil(DataType):
    _name = 'Nil'
    pass

class NativeList(DataType):
    _name = 'List'
    pass

class NativeIntegerList(NativeInteger, NativeList):
    _name = 'IntegerList'
    pass

class NativeFloatList(NativeFloat, NativeList):
    _name = 'FloatList'
    pass

class NativeDoubleList(NativeDouble, NativeList):
    _name = 'DoubleList'
    pass

class NativeComplexList(NativeComplex, NativeList):
    _name = 'ComplexList'
    pass

class NativeRange(DataType):
    _name = 'Range'
    pass

class NativeTensor(DataType):
    _name = 'Tensor'
    pass

class NativeParallelRange(NativeRange):
    _name = 'ParallelRange'
    pass

# TODO remove later
class NativeVector(DataType):
    _name = 'Vector'
    pass

# TODO remove later
class NativeStencil(DataType):
    _name = 'Stencil'
    pass

class NativeSymbol(DataType):
    _name = 'Symbol'
    pass

class NdArray(DataType):
    _name ='NdArray'
    pass

class NdArrayInt(NdArray,NativeInteger):
    _name = 'NdArrayInt'
    pass

class NdArrayFloat(NdArray,NativeFloat):
    _name = 'NdArrayFloat'
    pass

class NdArrayDouble(NdArray,NativeDouble):
    _name = 'NdArrayDouble'
    pass

class NdArrayComplex(NdArray,NativeComplex):
    _name = 'NdArrayComplex'
    pass

class CustomDataType(DataType):
    _name = '__UNDEFINED__'

    def __init__(self, name='__UNDEFINED__'):
        self._name = name


Bool    = NativeBool()
Int     = NativeInteger()
Float   = NativeFloat()
Double  = NativeDouble()
Complex = NativeComplex()
Void    = NativeVoid()
Nil     = NativeNil()
String  = NativeString()
_Vector = NativeVector()
_Stencil = NativeStencil()
_Symbol = NativeSymbol()
IntegerList = NativeIntegerList()
FloatList = NativeFloatList()
DoubleList = NativeDoubleList()
ComplexList = NativeComplexList()
NdArray = NdArray()
NdArrayInt = NdArrayInt()
NdArrayDouble = NdArrayDouble()
NdArrayFloat = NdArrayFloat()
NdArrayComplex = NdArrayComplex()


dtype_registry = {'bool': Bool,
                  'int': Int,
                  'float': Float,
                  'double': Double,
                  'complex': Complex,
                  'void': Void,
                  'nil': Nil,
                  'vector': _Vector,
                  'stencil': _Stencil,
                  'symbol': _Symbol,
                  '*int': IntegerList,
                  '*float': FloatList,
                  '*double': DoubleList,
                  '*complex': ComplexList,
                  'ndarrayint' :NdArrayInt,
                  'ndarrayfloat': NdArrayFloat,
                  'ndarraydouble': NdArrayDouble,
                  'ndarraycomplex': NdArrayComplex,
                  'str': String}


def DataTypeFactory(name, argnames=["_name"], \
                    BaseClass=CustomDataType, \
                    prefix=None, \
                    alias=None, \
                    is_iterable=False, \
                    is_with_construct=False, \
                    is_polymorphic=True):
    def __init__(self, **kwargs):
        for key, value in list(kwargs.items()):
            # here, the argnames variable is the one passed to the
            # DataTypeFactory call
            if key not in argnames:
                raise TypeError("Argument %s not valid for %s"
                    % (key, self.__class__.__name__))
            setattr(self, key, value)
        BaseClass.__init__(self, name=name[:-len("Class")])

    if prefix is None:
        prefix = 'Pyccel'
    else:
        prefix = 'Pyccel{0}'.format(prefix)

    newclass = type(prefix + name, (BaseClass,),
                    {"__init__":          __init__,
                     "_name":             name,
                     "prefix":            prefix,
                     "alias":             alias,
                     "is_iterable":       is_iterable,
                     "is_with_construct": is_with_construct,
                     "is_polymorphic":    is_polymorphic})
    return newclass

def is_pyccel_datatype(expr):
    return isinstance(expr, CustomDataType)
#    if not isinstance(expr, DataType):
#        raise TypeError('Expecting a DataType instance')
#    name = expr.__class__.__name__
#    return name.startswith('Pyccel')

# TODO improve and remove try/except
def is_iterable_datatype(dtype):
    """Returns True if dtype is an iterable class."""
    try:
        if is_pyccel_datatype(dtype):
            return dtype.is_iterable
        elif isinstance(dtype, (NativeRange, NativeTensor)):
            return True
        else:
            return False
    except:
        return False


def get_default_value(dtype):
    """Returns the default value of a native datatype."""
    if isinstance(dtype, NativeInteger):
        value = 0
    elif isinstance(dtype, NativeFloat):
        value = 0.0
    elif isinstance(dtype, NativeDouble):
        value = 0.0
    elif isinstance(dtype, NativeComplex):
        value = 0.0
    elif isinstance(dtype, NativeBool):
        value = BooleanFalse()
    else:
        raise TypeError('Unknown type')
    return value


# TODO improve and remove try/except
def is_with_construct_datatype(dtype):
    """Returns True if dtype is an with_construct class."""
    try:
        if is_pyccel_datatype(dtype):
            return dtype.is_with_construct
        else:
            return False
    except:
        return False

# TODO check the use of floats
def datatype(arg):
    """Returns the datatype singleton for the given dtype.

    arg : str or sympy expression
        If a str ('bool', 'int', 'float', 'double', or 'void'), return the
        singleton for the corresponding dtype. If a sympy expression, return
        the datatype that best fits the expression. This is determined from the
        assumption system. For more control, use the `DataType` class directly.

    Returns:
        DataType

    """
    def infer_dtype(arg):
        if arg.is_integer:
            return Int
        elif arg.is_Boolean:
            return Bool
        else:
            return Double

    if isinstance(arg, str):
        if arg.lower() not in dtype_registry:
            raise ValueError("Unrecognized datatype " + arg)
        return dtype_registry[arg]
    elif isinstance(arg, (Variable, IndexedVariable, IndexedElement)):
        if isinstance(arg.dtype, DataType):
            return dtype_registry[arg.dtype.name.lower()]
        else:
            raise TypeError('Expecting a DataType')
    else:
        arg = sympify(arg)
        if isinstance(arg, ImmutableDenseMatrix):
            dts = [infer_dtype(i) for i in arg]
            if all([i is Bool for i in dts]):
                return Bool
            elif all([i is Int for i in dts]):
                return Int
            else:
                return Double
        else:
            return infer_dtype(arg)

class EqualityStmt(Relational):
    """Represents a relational equality expression in the code."""
    def __new__(cls,lhs,rhs):
        lhs = sympify(lhs)
        rhs = sympify(rhs)
        return Relational.__new__(cls,lhs,rhs)
    @property
    def canonical(self):
        return self

class NotequalStmt(Relational):
    """Represents a relational not equality expression in the code."""
    def __new__(cls,lhs,rhs):
        lhs = sympify(lhs)
        rhs = sympify(rhs)
        return Relational.__new__(cls,lhs,rhs)


class Is(Basic):
    """Represents a is expression in the code.

    Examples

    >>> from pyccel.ast import Is
    >>> from pyccel.ast import Nil
    >>> from sympy.abc import x
    >>> Is(x, Nil())
    Is(x, None)
    """
    def __new__(cls, lhs, rhs):
        return Basic.__new__(cls, lhs, rhs)

    @property
    def lhs(self):
        return self._args[0]

    @property
    def rhs(self):
        return self._args[1]


# TODO remove kind from here and put it in FunctionDef
class FunctionCall(AtomicExpr):
    """
    Base class for applied mathematical functions.

    It also serves as a constructor for undefined function classes.

    func: FunctionDef, str
        an instance of FunctionDef or function name

    arguments: list, tuple, None
        a list of arguments.

    kind: str
        'function' or 'procedure'. default value: 'function'

    Examples

    Examples

    >>> from pyccel.ast.core import Assign, Variable
    >>> from pyccel.ast.core import FunctionDef
    >>> x = Variable('int', 'x')
    >>> y = Variable('int', 'y')
    >>> args        = [x]
    >>> results     = [y]
    >>> body        = [Assign(y,x+1)]
    >>> incr = FunctionDef('incr', args, results, body)
    >>> n = Variable('int', 'n')
    >>> incr(n)
    incr(n)
    >>> type(incr(n))
    pyccel.ast.core.FunctionCall
    >>> incr(n)*2+1
    1 + 2*incr(n)
    >>> incr(n)+1
    incr(n) + 1
    >>> incr(n)*2
    2*incr(n)
    """
    is_commutative = True

    # TODO improve
    def __new__(cls, func, arguments, cls_variable=None, kind='function'):
        if not isinstance(func, (FunctionDef,Interface, str)):
            raise TypeError("Expecting func to be a FunctionDef or str")

        if isinstance(func, FunctionDef):
            kind = func.kind
            f_name = func.name
        elif isinstance(func, Interface):
            kind = func.functions[0].kind
            f_name = func.name
        else:
            f_name = func

#        if not isinstance(kind, str):
#            raise TypeError("Expecting a string for kind.")
#
#        if not (kind in ['function', 'procedure']):
#            raise ValueError("kind must be one among {'function', 'procedure'}")
#        if isinstance(func,FunctionDef) and func.cls_name and not cls_variable:
#            raise TypeError("Expecting a cls_variable.")

        obj = Basic.__new__(cls, f_name)

        obj._kind         = kind
        obj._func         = func
        obj._arguments    = arguments

        return obj

    def _sympystr(self, printer):
        sstr = printer.doprint
        name = sstr(self.name)
        args = ''
        if not(self.arguments) is None:
            args = ', '.join(sstr(i) for i in self.arguments)
        return '{0}({1})'.format(name, args)

    @property
    def func(self):
        return self._func

    @property
    def kind(self):
        return self._kind

    @property
    def arguments(self):
        return self._arguments

    @property
    def name(self):
        if isinstance(self.func, FunctionDef):
            return self.func.name
        else:
            return self.func

    @property
    def inline(self):
        func = self.func
        local_vars = func.local_vars
        body = func.body
        body=subs(body,zip(func.arguments, self.arguments))
        return Block(str(func.name),local_vars,body)

class MethodCall(AtomicExpr):
    """
    Base class for applied mathematical functions.

    It also serves as a constructor for undefined function classes.

    func: FunctionDef, str
        an instance of FunctionDef or function name

    arguments: list, tuple, None
        a list of arguments.

    kind: str
        'function' or 'procedure'. default value: 'function'

    Examples

    Examples

    >>> from pyccel.ast.core import Assign, Variable
    >>> from pyccel.ast.core import FunctionDef
    >>> x = Variable('int', 'x')
    >>> y = Variable('int', 'y')
    >>> args        = [x]
    >>> results     = [y]
    >>> body        = [Assign(y,x+1)]
    >>> incr = FunctionDef('incr', args, results, body)
    >>> n = Variable('int', 'n')
    >>> incr(n)
    incr(n)
    >>> type(incr(n))
    pyccel.ast.core.FunctionCall
    >>> incr(n)*2+1
    1 + 2*incr(n)
    >>> incr(n)+1
    incr(n) + 1
    >>> incr(n)*2
    2*incr(n)
    """

    is_commutative = True

    # TODO improve
    def __new__(cls, func, arguments,cls_variable=None, kind='function'):
        if not isinstance(func, (FunctionDef,Interface, str)):
            raise TypeError("Expecting func to be a FunctionDef or str")

        if isinstance(func, FunctionDef):
            kind = func.kind

#        if not isinstance(kind, str):
#            raise TypeError("Expecting a string for kind.")
#
#        if not (kind in ['function', 'procedure']):
#            raise ValueError("kind must be one among {'function', 'procedure'}")
#
#        if isinstance(func,FunctionDef) and func.cls_name and not cls_variable:
#            raise TypeError("Expecting a cls_variable.")

        f_name = func.name

        obj = Basic.__new__(cls, f_name)
        obj._cls_variable=cls_variable

        obj._kind      = kind
        obj._func      = func
        obj._arguments = arguments

        return obj

    def _sympystr(self, printer):
        sstr = printer.doprint
        name = sstr(self.name)
        args = ''
        if not(self.arguments) is None:
            args = ', '.join(sstr(i) for i in self.arguments)
        return '{0}({1})'.format(name, args)

    @property
    def func(self):
        return self._func

    @property
    def kind(self):
        return self._kind

    @property
    def arguments(self):
        return self._arguments
    @property
    def cls_variable(self):
        return self._cls_variable

    @property
    def name(self):
        if isinstance(self.func, FunctionDef):
            return self.func.name
        else:
            return self.func


class ConstructorCall(MethodCall):
    """
    class for a call to class constructor in the code.
    """
    @property
    def this(self):
        return self.arguments[0]

    @property
    def attributs(self):
        """Returns all attributs of the __init__ function."""
        attr = []
        for i in self.func.body:
            if isinstance(i, Assign) and (str(i.lhs).startswith('self.')):
                attr += [i.lhs]
        return attr


class Nil(Basic):
    """
    class for None object in the code.
    """

    def _sympystr(self, printer):
        sstr = printer.doprint
        return sstr('None')


class Variable(Symbol):
    """Represents a typed variable.

    dtype : str, DataType
        The type of the variable. Can be either a DataType,
        or a str (bool, int, float, double).

    name : str, list, DottedName
        The sympy object the variable represents. This can be either a string
        or a dotted name, when using a Class attribut.

    rank : int
        used for arrays. [Default value: 0]

    allocatable: False
        used for arrays, if we need to allocate memory [Default value: False]

    shape: int or list
        shape of the array. [Default value: None]

    cls_base: class
        class base if variable is an object or an object member

    Examples

    >>> from sympy import symbols
    >>> from pyccel.ast.core import Variable
    >>> Variable('int', 'n')
    n
    >>> Variable('float', x, rank=2, shape=(n,2), allocatable=True)
    x
    >>> Variable('int', ('matrix', 'n_rows'))
    matrix.n_rows
    """
    def __new__(cls, dtype, name,
                rank=0,
                allocatable=False,
                is_pointer=False,
                is_target=False,
                is_polymorphic=None,
                is_optional=None,
                shape=None, cls_base=None, cls_parameters=None):

        if isinstance(dtype, str):
            dtype = datatype(dtype)
        elif not isinstance(dtype, DataType):
            raise TypeError("datatype must be an instance of DataType.")

        if allocatable is None:
            allocatable = False
        elif not isinstance(allocatable, bool):
            raise TypeError("allocatable must be a boolean.")

        if is_pointer is None:
            is_pointer = False
        elif not isinstance(is_pointer, bool):
            raise TypeError("is_pointer must be a boolean.")

        if is_target is None:
            is_target = False
        elif not isinstance(is_target, bool):
            raise TypeError("is_target must be a boolean.")

        if is_polymorphic is None:
            if isinstance(dtype, CustomDataType):
                is_polymorphic = dtype.is_polymorphic
            else:
                is_polymorphic = False
        elif not isinstance(is_polymorphic, bool):
            raise TypeError("is_polymorphic must be a boolean.")

        if is_optional is None:
            is_optional = False
        elif not isinstance(is_optional, bool):
            raise TypeError("is_optional must be a boolean.")

        # if class attribut
        if isinstance(name, str):
            name = name.split('.')
            if len(name) == 1:
                name = name[0]
            else:
                name = DottedName(*name)

        if not isinstance(name, (str, DottedName)):
            raise TypeError('Expecting a string or DottedName, '
                            'given {0}'.format(type(name)))

        if not isinstance(rank, int):
            raise TypeError("rank must be an instance of int.")

        if isinstance(shape, Tuple) and len(shape) == 1:
            shape = shape[0]

#        if not shape==None:
#            if  (not isinstance(shape,int) and not isinstance(shape,tuple) and not all(isinstance(n, int) for n in shape)):
#                raise TypeError("shape must be an instance of int or tuple of int")

        # TODO improve order of arguments
        return Basic.__new__(cls, dtype, name, rank, allocatable, shape,
                             cls_base, cls_parameters,
                             is_pointer, is_target, is_polymorphic, is_optional)

    @property
    def dtype(self):
        return self._args[0]

    @property
    def name(self):
        return self._args[1]

    @property
    def rank(self):
        return self._args[2]

    @property
    def allocatable(self):
        return self._args[3]

    @property
    def shape(self):
        return self._args[4]

    @property
    def cls_base(self):
        return self._args[5]

    @property
    def cls_parameters(self):
        return self._args[6]

    @property
    def is_pointer(self):
        return self._args[7]

    @property
    def is_target(self):
        return self._args[8]

    @property
    def is_polymorphic(self):
        return self._args[9]

    @property
    def is_optional(self):
        return self._args[10]

    def __str__(self):
        if isinstance(self.name, (str, DottedName)):
            return str(self.name)
        elif self.name is iterable:
            return '.'.join(str(n) for n in self.name)

    def _sympystr(self, printer):
        sstr = printer.doprint
        if isinstance(self.name, (str, DottedName)):
            return '{}'.format(sstr(self.name))
        elif self.name is iterable:
            return '.'.join(sstr(n) for n in self.name)

    def inspect(self):
        """inspects the variable."""
        print('>>> Variable')
        print('  name           = {}'.format(self.name))
        print('  dtype          = {}'.format(self.dtype))
        print('  rank           = {}'.format(self.rank))
        print('  allocatable    = {}'.format(self.allocatable))
        print('  shape          = {}'.format(self.shape))
        print('  cls_base       = {}'.format(self.cls_base))
        print('  cls_parameters = {}'.format(self.cls_parameters))
        print('  is_pointer     = {}'.format(self.is_pointer))
        print('  is_target      = {}'.format(self.is_target))
        print('  is_polymorphic = {}'.format(self.is_polymorphic))
        print('  is_optional    = {}'.format(self.is_optional))
        print('<<<')

    def clone(self, name):
        # TODO check it is up to date
        cls = eval(self.__class__.__name__)

        return cls(self.dtype,
                   name,
                   rank=self.rank,
                   allocatable=self.allocatable,
                   shape=self.shape,
                   is_pointer=self.is_pointer,
                   is_target=self.is_target,
                   is_polymorphic=self.is_polymorphic,
                   is_optional=self.is_optional,
                   cls_base=self.cls_base,
                   cls_parameters=self.cls_parameters)


class DottedVariable(AtomicExpr,Boolean):
    """
    Represents a dotted variable.
    """
    def __new__(cls, *args):

        if  not isinstance(args[0],(Variable, Symbol, IndexedVariable, IndexedElement,
                                    IndexedBase, Indexed, Function,
                                    DottedVariable)):
            raise TypeError('Expecting a Variable or a function call, '
                            'got instead {0} of type {1}'.format(str(args[0]),
                                                                  type(args[0])))

        if  not isinstance(args[1],(Variable, Symbol, IndexedVariable, IndexedElement,
                                    IndexedBase, Indexed, Function,FunctionCall)):
            raise TypeError('Expecting a Variable or a function call,'
                            ' got instead {0} of type {1}'.format(str(args[1]),
                                                                  type(args[1])))

        return Basic.__new__(cls, args[0], args[1])

    @property
    def args(self):
        return [self._args[0], self._args[1]]
    @property
    def rank(self):
        return self._args[1].rank
    @property
    def dtype(self):
        return self._args[1].dtype

    @property
    def name(self):
        if isinstance(self.args[0], DottedVariable):
            name_0 = self.args[0].name
        else:
            name_0 = str(self.args[0])
        if isinstance(self.args[1], Function):
            name_1 = str(type(self.args[1]).__name__)
        elif isinstance(self.args[1], (Symbol,Variable)):
            name_1 = self.args[1].name
        else:
            name_1 = str(self.args[1])
        return name_0 + '.' + name_1

    def __str__(self):
        return self.name

    def _sympystr(self, Printer):
        return self.name

    @property
    def cls_base(self):
        return self._args[1].cls_base

    @property
    def names(self):
        """Return list of names as strings."""
        ls = []
        for i in self.args:
            if not isinstance(i, DottedVariable):
                ls.append(str(i))
            else:
                ls += i.names
        return ls


class ValuedVariable(Variable):
    """Represents a valued variable in the code.

    variable: Variable
        A single variable
    value: Variable, or instance of Native types
        value associated to the variable

    Examples

    >>> from pyccel.ast.core import ValuedVariable
    >>> n  = ValuedVariable('int', 'n', value=4)
    >>> n
    n := 4
    """

    def __new__(cls, *args, **kwargs):

        # if value is not given, we set it to Nil
        # we also remove value from kwargs,
        # since it is not a valid argument for Variable
        value = kwargs.pop('value', Nil())

        obj = Variable.__new__(cls, *args, **kwargs)

        obj._value = value

        return obj

    @property
    def value(self):
        return self._value

    def _sympystr(self, printer):
        sstr = printer.doprint

        name = sstr(self.name)
        value = sstr(self.value)
        return '{0}={1}'.format(name, value)


class Argument(Symbol):
    """An abstract Argument data structure.

    Examples

    >>> from pyccel.ast.core import Argument
    >>> n = Argument('n')
    >>> n
    n
    """
    pass


class ValuedArgument(Basic):
    """Represents a valued argument in the code.

    Examples

    >>> from pyccel.ast.core import ValuedArgument
    >>> n = ValuedArgument('n', 4)
    >>> n
    n=4
    """

    def __new__(cls, expr, value):
        if isinstance(expr, str):
            expr = Argument(expr)

        if not isinstance(expr, Argument):
            raise TypeError('Expecting an argument')

        return Basic.__new__(cls, expr, value)

    @property
    def argument(self):
        return self._args[0]

    @property
    def value(self):
        return self._args[1]

    @property
    def name(self):
        return self.argument.name

    def _sympystr(self, printer):
        sstr = printer.doprint

        argument = sstr(self.argument)
        value    = sstr(self.value)
        return '{0}={1}'.format(argument, value)


# TODO keep sympify?
class Return(Basic):
    """Represents a function return in the code.

    expr : sympy expr
        The expression to return.
    """

    def __new__(cls, expr):
#        expr = _sympify(expr)
        return Basic.__new__(cls, expr)

    @property
    def expr(self):
        return self._args[0]

class Interface(Basic):
    """Represent an Interface"""

    def __new__(cls,name,functions):
        if not isinstance(name, str):
            raise TypeError("Expecting an str")
        if not isinstance(functions,list):
            raise TypeError("Expecting a list")
        return Basic.__new__(cls, name, functions)

    @property
    def name(self):
        return self._args[0]

    @property
    def functions(self):
        return self._args[1]

    @property
    def global_vars(self):
        return self.functions[0].global_vars

    @property
    def cls_name(self):
        return self.functions[0].cls_name

    @property
    def hide(self):
        return self.functions[0].hide

    @property
    def kind(self):
        return self.functions[0].kind

    @property
    def imports(self):
        return self.functions[0].imports

    @property
    def decorators(self):
        return self.functions[0].decorators

    @property
    def is_procedure(self):
        return self.functions[0].is_procedure

    def rename(self, newname):
        return Interface(newname,self.functions)


class FunctionDef(Basic):
    """Represents a function definition.

    name : str
        The name of the function.

    arguments : iterable
        The arguments to the function.

    results : iterable
        The direct outputs of the function.

    body : iterable
        The body of the function.

    local_vars : list of Symbols
        These are used internally by the routine.

    global_vars : list of Symbols
        Variables which will not be passed into the function.

    cls_name: str
        Class name if the function is a method of cls_name

    hide: bool
        if True, the function definition will not be generated.

    kind: str
        'function' or 'procedure'. default value: 'function'

    is_static: bool
        True for static functions. Needed for f2py

    imports: list, tuple
        a list of needed imports

    decorators: list, tuple
        a list of proporties

    Examples

    >>> from pyccel.ast.core import Assign, Variable, FunctionDef
    >>> x = Variable('float', 'x')
    >>> y = Variable('float', 'y')
    >>> args        = [x]
    >>> results     = [y]
    >>> body        = [Assign(y,x+1)]
    >>> FunctionDef('incr', args, results, body)
    FunctionDef(incr, (x,), (y,), [y := 1 + x], [], [], None, False, function)

    One can also use parametrized argument, using ValuedArgument

    >>> from pyccel.ast.core import Variable
    >>> from pyccel.ast.core import Assign
    >>> from pyccel.ast.core import FunctionDef
    >>> from pyccel.ast.core import ValuedArgument
    >>> from pyccel.ast.core import GetDefaultFunctionArg
    >>> n = ValuedArgument('n', 4)
    >>> x = Variable('float', 'x')
    >>> y = Variable('float', 'y')
    >>> args        = [x, n]
    >>> results     = [y]
    >>> body        = [Assign(y,x+n)]
    >>> FunctionDef('incr', args, results, body)
    FunctionDef(incr, (x, n=4), (y,), [y := 1 + x], [], [], None, False, function, [])
    """

    def __new__(cls, name, arguments, results,
                body, local_vars=[], global_vars=[],
                cls_name=None, hide=False,
                kind='function',
                is_static=False,
                imports=[], decorators=[]):
        # name
        if isinstance(name, str):
            name = Symbol(name)
        elif isinstance(name,(tuple,list)):
            name_ = []
            for i in name:
                if isinstance(i,str):
                    name = name +Symbol(i)
                elif not isinstance(i, Symbol):
                    raise TypeError("Function name must be Symbol or string")
            name=tuple(name_)

        elif not isinstance(name, Symbol):
            raise TypeError("Function name must be Symbol or string")
        # arguments
        if not iterable(arguments):
            raise TypeError("arguments must be an iterable")
        # TODO improve and uncomment
#        if not all(isinstance(a, Argument) for a in arguments):
#            raise TypeError("All arguments must be of type Argument")
        arguments = Tuple(*arguments)
        # body
        if not iterable(body):
            raise TypeError("body must be an iterable")
#        body = Tuple(*(i for i in body))
        # results
        if not iterable(results):
            raise TypeError("results must be an iterable")
        results = Tuple(*results)
        # if method
        if cls_name:

            if not(isinstance(cls_name, str)):
                raise TypeError("cls_name must be a string")
            #if not cls_variable:
             #   raise TypeError('Expecting a instance of {0}'.format(cls_name))

        if kind is None:
            kind = 'function'

        if not isinstance(kind, str):
            raise TypeError("Expecting a string for kind.")

        if not isinstance(is_static, bool):
            raise TypeError('Expecting a boolean for is_static attribut')

        if not (kind in ['function', 'procedure']):
            raise ValueError("kind must be one among {'function', 'procedure'}")

        if not iterable(imports):
            raise TypeError("imports must be an iterable")

        if not iterable(decorators):
            raise TypeError("imports must be an iterable")

        return Basic.__new__(cls, name,
                             arguments, results,
                             body,
                             local_vars, global_vars,
                             cls_name, hide,
                             kind, is_static,
                             imports, decorators)

    @property
    def name(self):
        return self._args[0]

    @property
    def arguments(self):
        return self._args[1]

    @property
    def results(self):
        return self._args[2]

    @property
    def body(self):
        return self._args[3]

    @property
    def local_vars(self):
        return self._args[4]

    @property
    def global_vars(self):
        return self._args[5]

    @property
    def cls_name(self):
        return self._args[6]

    @property
    def hide(self):
        return self._args[7]

    @property
    def kind(self):
        return self._args[8]

    @property
    def is_static(self):
        return self._args[9]

    @property
    def imports(self):
        return self._args[10]

    @property
    def decorators(self):
        return self._args[11]

    def print_body(self):
        for s in self.body:
            print (s)

    def rename(self, newname):
        """
        Rename the FunctionDef name by creating a new FunctionDef with
        newname.

        newname: str
            new name for the FunctionDef
        """
        return FunctionDef(newname, self.arguments,
                           self.results, self.body,
                           local_vars=self.local_vars,
                           global_vars=self.global_vars,
                           cls_name=self.cls_name,
                           hide=self.hide,
                           kind=self.kind,
                           is_static=self.is_static)

    def __call__(self, *args, **kwargs):
        """Represents a call to the function."""
        # TODO treat parametrized arguments.
        #      this will be done later, once it is validated for FunctionCall

        # we remove 'self' from arguments
        f_args = self.arguments[1:]
        args = list(args)
        assert(len(args) == len(f_args))

        return FunctionCall(self, args)

    @property
    def is_procedure(self):
<<<<<<< HEAD
        """Returns True if a procedure. static functions will always be
        generated as procedure"""
#        flag = len(self.results)!=1 # we must use the kind TODO to remove
        flag = ((self.kind == 'procedure') or
                self.is_static or
                (len(self.results) != 1) )
=======
        """Returns True if a procedure."""
        flag = ((len(self.results) == 1) and (self.results[0].allocatable))
        flag = ((len(self.results) == 1) and (self.results[0].rank > 0))
        flag = flag or (len(self.results) > 1)
        flag = flag or (len(self.results) == 0)
        flag = flag or (self.kind == 'procedure')
        flag = flag or len(self.results)!=1
        flag = flag or len(set(self.results).intersection(self.arguments))>0
>>>>>>> 139a9bf2
        return flag

    def is_compatible_header(self, header):
        """
        Returns True if the header is compatible with the given FunctionDef.

        header: Header
            a pyccel header suppose to describe the FunctionDef
        """
        cond_args    = (len(self.arguments) == len(header.dtypes))
        cond_results = (len(self.results)   == len(header.results))

        header_with_results = (len(header.results) > 0)

        if not cond_args:
            return False

        if header_with_results and not cond_results:
            return False

        return True


class GetDefaultFunctionArg(Basic):
    """Creates a FunctionDef for handling optional arguments in the code.

    arg: ValuedArgument, ValuedVariable
        argument for which we want to create the function returning the default
        value

    func: FunctionDef
        the function/subroutine in which the optional arg is used

    Examples

    >>> from pyccel.ast.core import Variable
    >>> from pyccel.ast.core import Assign
    >>> from pyccel.ast.core import FunctionDef
    >>> from pyccel.ast.core import ValuedArgument
    >>> from pyccel.ast.core import GetDefaultFunctionArg
    >>> n = ValuedArgument('n', 4)
    >>> x = Variable('float', 'x')
    >>> y = Variable('float', 'y')
    >>> args        = [x, n]
    >>> results     = [y]
    >>> body        = [Assign(y,x+n)]
    >>> incr = FunctionDef('incr', args, results, body)
    >>> get_n = GetDefaultFunctionArg(n, incr)
    >>> get_n.name
    get_default_incr_n
    >>> get_n
    get_default_incr_n(n=4)

    You can also use **ValuedVariable** as in the following example

    >>> from pyccel.ast.core import ValuedVariable
    >>> n = ValuedVariable('int', 'n', value=4)
    >>> x = Variable('float', 'x')
    >>> y = Variable('float', 'y')
    >>> args        = [x, n]
    >>> results     = [y]
    >>> body        = [Assign(y,x+n)]
    >>> incr = FunctionDef('incr', args, results, body)
    >>> get_n = GetDefaultFunctionArg(n, incr)
    >>> get_n
    get_default_incr_n(n=4)
    """

    def __new__(cls, arg, func):

        if not isinstance(arg, (ValuedArgument, ValuedVariable)):
            raise TypeError('Expecting a ValuedArgument or ValuedVariable')

        if not isinstance(func, FunctionDef):
            raise TypeError('Expecting a FunctionDef')

        return Basic.__new__(cls, arg, func)

    @property
    def argument(self):
        return self._args[0]

    @property
    def func(self):
        return self._args[1]

    @property
    def name(self):
        text = 'get_default_{func}_{arg}'.format(arg=self.argument.name,
                                                 func=self.func.name)
        return text

    def _sympystr(self, printer):
        sstr = printer.doprint

        name = sstr(self.name)
        argument = sstr(self.argument)
        return '{0}({1})'.format(name, argument)


class ClassDef(Basic):
    """Represents a class definition.

    name : str
        The name of the class.

    attributs: iterable
        The attributs to the class.

    methods: iterable
        Class methods

    options: list, tuple
        list of options ('public', 'private', 'abstract')

    imports: list, tuple
        list of needed imports

    parent : str
        parent's class name

    Examples

    >>> from pyccel.ast.core import Variable, Assign
    >>> from pyccel.ast.core import ClassDef, FunctionDef
    >>> x = Variable('double', 'x')
    >>> y = Variable('double', 'y')
    >>> z = Variable('double', 'z')
    >>> t = Variable('double', 't')
    >>> a = Variable('double', 'a')
    >>> b = Variable('double', 'b')
    >>> body = [Assign(y,x+a)]
    >>> translate = FunctionDef('translate', [x,y,a,b], [z,t], body)
    >>> attributs   = [x,y]
    >>> methods     = [translate]
    >>> ClassDef('Point', attributs, methods)
    ClassDef(Point, (x, y), (FunctionDef(translate, (x, y, a, b), (z, t), [y := a + x], [], [], None, False, function),), [public])
    """

    def __new__(cls, name, attributes=[], methods=[], \
                options=['public'], imports=[], parent=[],interfaces=[]):
        # name
        if isinstance(name, str):
            name = Symbol(name)
        elif not isinstance(name, Symbol):
            raise TypeError("Function name must be Symbol or string")
        # attributs
        if not iterable(attributes):
            raise TypeError("attributs must be an iterable")
        attributes = Tuple(*attributes)
        # methods
        if not iterable(methods):
            raise TypeError("methods must be an iterable")
        # options
        if not iterable(options):
            raise TypeError("options must be an iterable")
        # imports
        if not iterable(imports):
            raise TypeError("imports must be an iterable")

        if not iterable(parent):
            raise TypeError("parent must be iterable")

        if not iterable(interfaces):
            raise TypeError("interfaces must be iterable")

        for i in methods:
            imports += i.imports
        imports = set(imports) # for unicity
        imports = Tuple(*imports)

        # ...
        # look if the class has the method __del__
        #d_methods = {}
        #for i in methods:
        #    d_methods[str(i.name).replace('\'','')] = i
        #if not ('__del__' in d_methods):
        #    dtype = DataTypeFactory(str(name), ("_name"), prefix='Custom')
        #    this  = Variable(dtype(), 'self')

            # constructs the __del__ method if not provided
         #   args = []
         #   for a in attributs:
         #       if isinstance(a, Variable):
         #           if a.allocatable:
         #              args.append(a)

         #   args = [Variable(a.dtype, DottedName(str(this), str(a.name))) for a in args]
         #   body = [Del(a) for a in args]

         #   free = FunctionDef('__del__', [this], [], \
         #                      body, local_vars=[], global_vars=[], \
         #                      cls_name='__UNDEFINED__', kind='procedure', imports=[])

         #  methods = list(methods) + [free]
         #TODO move this somewhere else
        methods = Tuple(*methods)
        # ...

        return Basic.__new__(cls, name, attributes, methods, options, imports, parent,interfaces)

    @property
    def name(self):
        return self._args[0]

    @property
    def attributes(self):
        return self._args[1]

    @property
    def methods(self):
        return self._args[2]

    @property
    def options(self):
        return self._args[3]

    @property
    def imports(self):
        return self._args[4]

    @property
    def parent(self):
        return self._args[5]

    @property
    def interfaces(self):
        return self._args[6]

    @property
    def methods_as_dict(self):
        """Returns a dictionary that contains all methods, where the key is the
        method's name."""
        d_methods = {}
        for i in self.methods:
            d_methods[str(i.name)] = i
        return d_methods

    @property
    def attributes_as_dict(self):
        """Returns a dictionary that contains all attributs, where the key is the
        attribut's name."""
        d_attributes = {}
        for i in self.attributes:
            d_attributes[str(i.name)] = i
        return d_attributes

    # TODO add other attributes?
    @property
    def this(self):
        alias  = None
        name   = str(self.name)
        dtype = DataTypeFactory(name, ("_name"), \
                                prefix='Custom', \
                                alias=alias)

        return Variable(dtype(), 'self')

    def get_attribute(self, O, attr):
        """Returns the attribute attr of the class O of instance self."""
        if not isinstance(attr, str):
            raise TypeError('Expecting attribute to be a string')

        if isinstance(O, Variable):
            cls_name = str(O.name)
        else:
            cls_name = str(O)

        attributes = {}
        for i in self.attributes:
            attributes[str(i.name)] = i

        if not attr in attributes:
            raise ValueError('{0} is not an attribut of {1}'.format(attr, str(self)))

        var = attributes[attr]
        name = DottedName(cls_name, str(var.name))
        return Variable(var.dtype, name, \
                        rank=var.rank, \
                        allocatable=var.allocatable, \
                        shape=var.shape, \
                        cls_base=var.cls_base)

    @property
    def is_iterable(self):
        """Returns True if the class has an iterator."""
        names = [str(m.name) for m in self.methods]
        if ('__next__' in names) and ('__iter__' in names):
            return True
        elif ('__next__' in names):
            raise ValueError('ClassDef does not contain __iter__ method')
        elif ('__iter__' in names):
            raise ValueError('ClassDef does not contain __next__ method')
        else:
            return False

    @property
    def is_with_construct(self):
        """Returns True if the class is a with construct."""
        names = [str(m.name) for m in self.methods]
        if ('__enter__' in names) and ('__exit__' in names):
            return True
        elif ('__enter__' in names):
            raise ValueError('ClassDef does not contain __exit__ method')
        elif ('__exit__' in names):
            raise ValueError('ClassDef does not contain __enter__ method')
        else:
            return False

    @property
    def hide(self):
        if 'hide' in self.options:
            return True
        else:
            return self.is_iterable or self.is_with_construct


class Import(Basic):
    """Represents inclusion of dependencies in the code.

    target : str, list, tuple, Tuple
        targets to import

    Examples

    >>> from pyccel.ast.core import Import
    >>> from pyccel.ast.core import DottedName
    >>> Import('foo')
    import foo

    >>> abc = DottedName('foo', 'bar', 'baz')
    >>> Import(abc)
    import foo.bar.baz

    >>> Import(['foo', abc])
    import foo, foo.bar.baz
    """

    def __new__(cls, target, source=None):

        def _format(i):
            if isinstance(i, str):
                # otherwise, sympy will treat `zeros` as function
                return repr(i)
            if isinstance(i, (DottedName, AsName)):
                return i
            elif isinstance(i, Symbol):
                return str(i.name)
            else:
                raise TypeError("Expecting a string, Symbol DottedName, "
                                "given {}".format(type(i)))

        _target = []
        if isinstance(target, (str, Symbol, DottedName, AsName)):
            _target = [_format(target)]
        elif iterable(target):
            for i in target:
                _target.append(_format(i))
        target = Tuple(*_target)

        if not(source is None):
            source = _format(source)

        return Basic.__new__(cls, target, source)

    @property
    def target(self):
        return self._args[0]

    @property
    def source(self):
        return self._args[1]

    def _sympystr(self, printer):
        sstr = printer.doprint
        target = ", ".join([sstr(i) for i in self.target])
        if self.source is None:
            return 'import {target}'.format(target=target)
        else:
            source = sstr(self.source)
            return 'from {source} import {target}'.format(source=source,
                                                          target=target)

class TupleImport(Basic):

    def __new__(cls, *args):
        for a in args:
            if not isinstance(a, Import):
                raise TypeError('Expecting an Import statement')
        return Basic.__new__(cls, *args)

    @property
    def imports(self):
        return self._args

    def _sympystr(self, printer):
        sstr = printer.doprint
        return '\n'.join(sstr(n) for n in self.imports)


class Load(Basic):
    """Similar to 'importlib' in python. In addition, we can also provide the
    functions we want to import.

    module: str, DottedName
        name of the module to load.

    funcs: str, list, tuple, Tuple
        a string representing the function to load, or a list of strings.

    as_lambda: bool
        load as a Lambda expression, if True

    nargs: int
        number of arguments of the function to load. (default = 1)

    Examples

    >>> from pyccel.ast.core import Load
    """

    def __new__(cls, module, funcs=None, as_lambda=False, nargs=1):
        if not isinstance(module, (str, DottedName, list, tuple, Tuple)):
            raise TypeError('Expecting a string or DottedName, given'
                            ' {0}'.format(type(module)))

        # see syntax
        if isinstance(module, str):
            module = module.replace('__', '.')

        if isinstance(module, (list, tuple, Tuple)):
            module = DottedName(*module)

        if funcs:
            if not isinstance(funcs, (str, DottedName, list, tuple, Tuple)):
                raise TypeError('Expecting a string or DottedName')

            if isinstance(funcs, str):
                funcs = [funcs]
            elif not isinstance(funcs, (list, tuple, Tuple)):
                raise TypeError('Expecting a string, list, tuple, Tuple')

        if not isinstance(as_lambda, (BooleanTrue, BooleanFalse, bool)):
            raise TypeError('Expecting a boolean, given {0}'.format(as_lambda))

        return Basic.__new__(cls, module, funcs, as_lambda, nargs)

    @property
    def module(self):
        return self._args[0]

    @property
    def funcs(self):
        return self._args[1]

    @property
    def as_lambda(self):
        return self._args[2]

    @property
    def nargs(self):
        return self._args[3]

    def execute(self):
        module = str(self.module)
        try:
            package = importlib.import_module(module)
        except:
            raise ImportError('could not import {0}'.format(module))

        ls = []
        for f in self.funcs:
            try:
                m = getattr(package, '{0}'.format(str(f)))
            except:
                raise ImportError('could not import {0}'.format(f))

            # TODO improve
            if self.as_lambda:
                args = []
                for i in range(0, self.nargs):
                    fi = Symbol('f{0}'.format(i))
                    args.append(fi)
                if len(args) == 1:
                    arg = args[0]
                    m = Lambda(arg, m(arg, evaluate=False))
                else:
                    m = Lambda(args, m(*args, evaluate=False))

            ls.append(m)

        return ls


# TODO: Should Declare have an optional init value for each var?


class Declare(Basic):
    """Represents a variable declaration in the code.

    dtype : DataType
        The type for the declaration.
    variable(s)
        A single variable or an iterable of Variables. If iterable, all
        Variables must be of the same type.
    intent: None, str
        one among {'in', 'out', 'inout'}
    value: Expr
        variable value
    static: bool
        True for a static declaration of an array.

    Examples

    >>> from pyccel.ast.core import Declare, Variable
    >>> Declare('int', Variable('int', 'n'))
    Declare(NativeInteger(), (n,), None)
    >>> Declare('double', Variable('double', 'x'), intent='out')
    Declare(NativeDouble(), (x,), out)
    """

    def __new__(cls, dtype, variable, intent=None, value=None, static=False):
        if isinstance(dtype, str):
            dtype = datatype(dtype)
        elif not isinstance(dtype, DataType):
            raise TypeError("datatype must be an instance of DataType.")

        if not isinstance(variable, Variable):
            raise TypeError("var must be of type Variable, given {0}".format(variable))
        if variable.dtype != dtype:
            raise ValueError("All variables must have the same dtype")

        if intent:
            if not(intent in ['in', 'out', 'inout']):
                raise ValueError("intent must be one among {'in', 'out', 'inout'}")

        if not isinstance(static, bool):
            raise TypeError('Expecting a boolean for static attribut')

        return Basic.__new__(cls, dtype, variable, intent, value, static)

    @property
    def dtype(self):
        return self._args[0]

    @property
    def variable(self):
        return self._args[1]

    @property
    def intent(self):
        return self._args[2]

    @property
    def value(self):
        return self._args[3]

    @property
    def static(self):
        return self._args[4]

class Break(Basic):
    """Represents a break in the code."""
    pass

class Continue(Basic):
    """Represents a continue in the code."""
    pass

class Raise(Basic):
    """Represents a raise in the code."""
    pass

# TODO: improve with __new__ from Function and add example
class Random(Function):
    """
    Represents a 'random' number in the code.
    """
    # TODO : remove later
    def __str__(self):
        return "random"

    def __new__(cls, seed):
        return Basic.__new__(cls, seed)

    @property
    def seed(self):
        return self._args[0]


# TODO: improve with __new__ from Function and add example
class Len(Function):
    """
    Represents a 'len' expression in the code.
    """
    # TODO : remove later
    def __str__(self):
        return "len"

    def __new__(cls, rhs):
        return Basic.__new__(cls, rhs)

    @property
    def rhs(self):
        return self._args[0]

# TODO add example
class Shape(Function):
    """
    Represents a 'shape' expression in the code.
    """
    # TODO : remove later
    def __str__(self):
        return "shape"

    def __new__(cls, rhs):
        return Basic.__new__(cls, rhs)

    @property
    def rhs(self):
        return self._args[0]


# TODO - add examples
class ZerosLike(Basic):
    """Represents variable assignment using numpy.zeros_like for code generation.

    lhs : Expr
        Sympy object representing the lhs of the expression. These should be
        singular objects, such as one would use in writing code. Notable types
        include Symbol, MatrixSymbol, MatrixElement, and Indexed. Types that
        subclass these types are also supported.

    rhs : Variable
        the input variable

    Examples

    >>> from sympy import symbols
    >>> from pyccel.ast.core import Zeros, ZerosLike
    >>> n,m,x = symbols('n,m,x')
    >>> y = Zeros(x, (n,m))
    >>> z = ZerosLike(y)
    """
    # TODO improve in the spirit of assign
    def __new__(cls, lhs, rhs):
        if isinstance(lhs, str):
            lhs = Symbol(lhs)
        # Tuple of things that can be on the lhs of an assignment
        assignable = (Symbol, MatrixSymbol, MatrixElement, \
                      Indexed, Idx, Variable)
        if not isinstance(lhs, assignable):
            raise TypeError("Cannot assign to lhs of type %s." % type(lhs))

        return Basic.__new__(cls, lhs, rhs)

    def _sympystr(self, printer):
        sstr = printer.doprint
        return '{0} := 0'.format(sstr(self.lhs))

    @property
    def lhs(self):
        return self._args[0]

    @property
    def rhs(self):
        return self._args[1]

    @property
    def init_value(self):
        def _native_init_value(dtype):
            if isinstance(dtype, NativeInteger):
                return 0
            elif isinstance(dtype, NativeFloat):
                return 0.0
            elif isinstance(dtype, NativeDouble):
                return 0.0
            elif isinstance(dtype, NativeComplex):
                return 0.0
            elif isinstance(dtype, NativeBool):
                return BooleanFalse()
            raise TypeError('Expecting a Native type, given {}'.format(dtype))

        _native_types = (NativeInteger, NativeFloat, NativeDouble,
                         NativeComplex, NativeBool)

        rhs = self.rhs
        if isinstance(rhs.dtype, _native_types):
            return _native_init_value(rhs.dtype)
        elif isinstance(rhs, (Variable, IndexedVariable)):
            return _native_init_value(rhs.dtype)
        elif isinstance(rhs, IndexedElement):
            return _native_init_value(rhs.base.dtype)
        else:
            raise TypeError('Unknown type for {name}, given '
                            '{dtype}'.format(dtype=type(rhs), name=rhs))

# TODO: treat as a function
class Print(Basic):
    """Represents a print function in the code.

    expr : sympy expr
        The expression to return.

    Examples

    >>> from sympy import symbols
    >>> from pyccel.ast.core import Print
    >>> n,m = symbols('n,m')
    >>> Print(('results', n,m))
    Print((results, n, m))
    """

    def __new__(cls, expr):
        if not isinstance(expr, list):
            expr = sympify(expr)
        return Basic.__new__(cls, expr)

    @property
    def expr(self):
        return self._args[0]

class Del(Basic):
    """Represents a memory deallocation in the code.

    variables : list, tuple
        a list of pyccel variables

    Examples

    >>> from pyccel.ast.core import Del, Variable
    >>> x = Variable('float', 'x', rank=2, shape=(10,2), allocatable=True)
    >>> Del([x])
    Del([x])
    """

    def __new__(cls, expr):
        # TODO: check that the variable is allocatable
        if not iterable(expr):
            expr = Tuple(expr)
        return Basic.__new__(cls, expr)

    @property
    def variables(self):
        return self._args[0]

class EmptyLine(Basic):
    """Represents a EmptyLine in the code.

    text : str
       the comment line

    Examples

    >>> from pyccel.ast.core import EmptyLine
    >>> EmptyLine()

    """

    def __new__(cls):
        return Basic.__new__(cls)

    def _sympystr(self, printer):
        return '\n'

class Comment(Basic):
    """Represents a Comment in the code.

    text : str
       the comment line

    Examples

    >>> from pyccel.ast.core import Comment
    >>> Comment('this is a comment')
    # this is a comment
    """

    def __new__(cls, text):
        return Basic.__new__(cls, text)

    @property
    def text(self):
        return self._args[0]

    def _sympystr(self, printer):
        sstr = printer.doprint
        return '# {0}'.format(sstr(self.text))

class SeparatorComment(Comment):
    """Represents a Separator Comment in the code.

    mark : str
        marker

    Examples

    >>> from pyccel.ast.core import SeparatorComment
    >>> SeparatorComment(n=40)
    # ........................................
    """

    def __new__(cls, n):
        text = "."*n
        return Comment.__new__(cls, text)


class AnnotatedComment(Basic):
    """Represents a Annotated Comment in the code.

    accel : str
       accelerator id. One among {'omp', 'acc'}

    txt: str
        statement to print

    Examples

    >>> from pyccel.ast.core import AnnotatedComment
    >>> AnnotatedComment('omp', 'parallel')
    AnnotatedComment(omp, parallel)
    """
    def __new__(cls, accel, txt):
        return Basic.__new__(cls, accel, txt)

    @property
    def accel(self):
        return self._args[0]

    @property
    def txt(self):
        return self._args[1]

class IndexedVariable(IndexedBase):
    """
    Represents an indexed variable, like x in x[i], in the code.

    Examples

    >>> from sympy import symbols, Idx
    >>> from pyccel.ast.core import IndexedVariable
    >>> A = IndexedVariable('A'); A
    A
    >>> type(A)
    <class 'pyccel.ast.core.IndexedVariable'>

    When an IndexedVariable object receives indices, it returns an array with named
    axes, represented by an IndexedElement object:

    >>> i, j = symbols('i j', integer=True)
    >>> A[i, j, 2]
    A[i, j, 2]
    >>> type(A[i, j, 2])
    <class 'pyccel.ast.core.IndexedElement'>

    The IndexedVariable constructor takes an optional shape argument.  If given,
    it overrides any shape information in the indices. (But not the index
    ranges!)

    >>> m, n, o, p = symbols('m n o p', integer=True)
    >>> i = Idx('i', m)
    >>> j = Idx('j', n)
    >>> A[i, j].shape
    (m, n)
    >>> B = IndexedVariable('B', shape=(o, p))
    >>> B[i, j].shape
    (m, n)

    **todo:** fix bug. the last result must be : (o,p)
    """

    def __new__(cls, label, shape=None, dtype=None, **kw_args):
        if dtype:
            if isinstance(dtype, str):
                dtype = datatype(dtype)
            elif not isinstance(dtype, DataType):
                raise TypeError("datatype must be an instance of DataType.")

        obj = IndexedBase.__new__(cls, label, shape=shape, **kw_args)
        obj._dtype = dtype
        return obj

    def __getitem__(self,*args):

        if self.shape and len(self.shape) != len(args):
            raise IndexException("Rank mismatch.")
        return IndexedElement(self,*args)

    @property
    def dtype(self):
        return self._dtype

    @property
    def name(self):
        return self._args[0]

    # TODO what about kw_args in __new__?
    def clone(self, name):
        cls = eval(self.__class__.__name__)

        return cls(name, shape=self.shape, dtype=self.dtype)


class IndexedElement(Indexed):
    """
    Represents a mathematical object with indices.

    Examples

    >>> from sympy import symbols, Idx
    >>> from pyccel.ast.core import IndexedVariable
    >>> i, j = symbols('i j', cls=Idx)
    >>> IndexedElement('A', i, j)
    A[i, j]

    It is recommended that ``IndexedElement`` objects be created via ``IndexedVariable``:

    >>> from pyccel.ast.core import IndexedElement
    >>> A = IndexedVariable('A')
    >>> IndexedElement('A', i, j) == A[i, j]
    False

    **todo:** fix bug. the last result must be : True
    """
    def __new__(cls, base, *args, **kw_args):
        from sympy.utilities.misc import filldedent
        from sympy.tensor.array.ndim_array import NDimArray
        from sympy.matrices.matrices import MatrixBase

        if not args:
            raise IndexException("Indexed needs at least one index.")
        if isinstance(base, (string_types, Symbol)):
            base = IndexedBase(base)
        elif not hasattr(base, '__getitem__') and not isinstance(base, IndexedBase):
            raise TypeError(filldedent("""
                Indexed expects string, Symbol, or IndexedBase as base."""))
        args = list(map(sympify, args))
        if isinstance(base, (NDimArray, collections.Iterable, Tuple, MatrixBase)) and all([i.is_number for i in args]):
            if len(args) == 1:
                return base[args[0]]
            else:
                return base[args]

        return Expr.__new__(cls, base, *args, **kw_args)

    @property
    def rank(self):
        """
        Returns the rank of the ``IndexedElement`` object.

        Examples

        >>> from sympy import Indexed, Idx, symbols
        >>> i, j, k, l, m = symbols('i:m', cls=Idx)
        >>> Indexed('A', i, j).rank
        2
        >>> q = Indexed('A', i, j, k, l, m)
        >>> q.rank
        5
        >>> q.rank == len(q.indices)
        True

        """
        n = 0
        for a in self.args[1:]:
            if not(isinstance(a, Slice)):
                n += 1
        return n

    @property
    def dtype(self):
        return self.base.dtype

class String(Basic):
    """Represents the String"""

    def __new__(cls,arg):
        if not isinstance(arg,str):
            raise TypeError('arg must be of type str')
        return Basic.__new__(cls,arg)

    @property
    def arg(self):
        return self._args[0]


class Concatinate(Basic):
    """Represents the String concatination operation.

    left : Symbol or string

    right : Symbol or string


    Examples

    >>> from sympy import symbols
    >>> from pyccel.ast.core import Concatinate
    >>> x = symbols('x')
    >>> Concatinate('some_string',x)
    some_string+x
    >>> Concatinate(None,x)
    x
    >>> Concatinate(x,None)
    x
    >>> Concatinate('some_string','another_string')
    'some_string' + 'another_string'
    """
    # TODO add step

    def __new__(cls, left, right):
        if isinstance(left,str):
           left = repr(left)
        if isinstance(right,str):
           right = repr(right)
        return Basic.__new__(cls, left, right)

    @property
    def left(self):
        return self._args[0]

    @property
    def right(self):
        return self._args[1]

    def _sympystr(self, printer):
        sstr = printer.doprint
        left = self.left
        right = self.right
        if left is None:
            return right

        if right is None:
            return left

        return '{0}+{1}'.format(left, right)

# TODO check that args are integers
class Slice(Basic):
    """Represents a slice in the code.

    start : Symbol or int
        starting index

    end : Symbol or int
        ending index

    Examples

    >>> from sympy import symbols
    >>> from pyccel.ast.core import Slice
    >>> m, n = symbols('m, n', integer=True)
    >>> Slice(m,n)
    m : n
    >>> Slice(None,n)
     : n
    >>> Slice(m,None)
    m :
    """
    # TODO add step

    def __new__(cls, start, end):
        return Basic.__new__(cls, start, end)

    @property
    def start(self):
        return self._args[0]

    @property
    def end(self):
        return self._args[1]

    def _sympystr(self, printer):
        sstr = printer.doprint
        if self.start is None:
            start = ''
        else:
            start = sstr(self.start)
        if self.end is None:
            end = ''
        else:
            end = sstr(self.end)
        return '{0} : {1}'.format(start, end)

class Assert(Basic):
    """Represents a assert statement in the code.

    test: Expr
        boolean expression to check

    Examples

    """
    def __new__(cls, test):
        if not isinstance(test, (bool, Relational, Boolean)):
            raise TypeError(
                "test %s is of type %s, but must be a Relational,"
                " Boolean, or a built-in bool." % (test, type(test)))

        return Basic.__new__(cls, test)

    @property
    def test(self):
        return self._args[0]

class Eval(Basic):
    """Basic class for eval instruction."""
    pass

class Pass(Basic):
    """Basic class for pass instruction."""
    pass

class Exit(Basic):
    """Basic class for exists."""
    pass

class ErrorExit(Exit):
    """Exist with error."""
    pass

class If(Basic):
    """Represents a if statement in the code.

    args :
        every argument is a tuple and
        is defined as (cond, expr) where expr is a valid ast element
        and cond is a boolean test.

    Examples

    >>> from sympy import Symbol
    >>> from pyccel.ast.core import Assign, If
    >>> n = Symbol('n')
    >>> If(((n>1), [Assign(n,n-1)]), (True, [Assign(n,n+1)]))
    If(((n>1), [Assign(n,n-1)]), (True, [Assign(n,n+1)]))
    """
    # TODO add step
    def __new__(cls, *args):
        # (Try to) sympify args first
        newargs = []
        for ce in args:
            cond = ce[0]
            if not isinstance(cond, (bool, Relational, Boolean, Is)):
                raise TypeError(
                    "Cond %s is of type %s, but must be a Relational,"
                    " Boolean, Is, or a built-in bool." % (cond, type(cond)))
            newargs.append(ce)

        return Basic.__new__(cls, *newargs)

# TODO: to improve
class Vector(Basic):
    """Represents variable assignment using a vector for code generation.

    lhs : Expr
        Sympy object representing the lhs of the expression. These should be
        singular objects, such as one would use in writing code. Notable types
        include Symbol, MatrixSymbol, MatrixElement, and Indexed. Types that
        subclass these types are also supported.

    starts : int or list of integers

    stops : int or list of integers

    Examples

    >>> from pyccel.ast.core import Vector
    """

    def __new__(cls, lhs, starts, stops):
        # ...
        lhs = sympify(lhs)
        # ...

        # Tuple of things that can be on the lhs of an assignment
        assignable = (Symbol, MatrixSymbol, MatrixElement, Indexed, Idx)
        if not isinstance(lhs, assignable):
            raise TypeError("Cannot assign to lhs of type %s." % type(lhs))

        return Basic.__new__(cls, lhs, starts, stops)

    @property
    def lhs(self):
        return self._args[0]

    @property
    def starts(self):
        return self._args[1]

    @property
    def stops(self):
        return self._args[2]

    @property
    def name(self):
        return str(self.lhs)

    @property
    def dtype(self):
        return NativeDouble()

# TODO: to improve
class Stencil(Basic):
    """Represents variable assignment using a stencil for code generation.

    lhs : Expr
        Sympy object representing the lhs of the expression. These should be
        singular objects, such as one would use in writing code. Notable types
        include Symbol, MatrixSymbol, MatrixElement, and Indexed. Types that
        subclass these types are also supported.

    starts : int or list of integers

    stops : int or list of integers

    pads : int or list of integers

    Examples

    >>> from pyccel.ast.core import Vector
    """

    def __new__(cls, lhs, starts, stops, pads):
        # ...
        lhs = sympify(lhs)
        # ...

        # Tuple of things that can be on the lhs of an assignment
        assignable = (Symbol, MatrixSymbol, MatrixElement, Indexed, Idx)
        if not isinstance(lhs, assignable):
            raise TypeError("Cannot assign to lhs of type %s." % type(lhs))

        return Basic.__new__(cls, lhs, starts, stops, pads)

    @property
    def lhs(self):
        return self._args[0]

    @property
    def starts(self):
        return self._args[1]

    @property
    def stops(self):
        return self._args[2]

    @property
    def pads(self):
        return self._args[3]

    @property
    def name(self):
        return str(self.lhs)

    @property
    def dtype(self):
        return NativeDouble()

class Header(Basic):
    pass

# TODO rename dtypes to arguments
class VariableHeader(Header):
    """Represents a variable header in the code.

    name: str
        variable name

    dtypes: tuple/list
        a list of datatypes. an element of this list can be str/DataType of a
        tuple (str/DataType, attr, allocatable)

    Examples

    """

    # TODO dtypes should be a dictionary (useful in syntax)
    def __new__(cls, name, dtypes):
        if not(iterable(dtypes)):
            raise TypeError("Expecting dtypes to be iterable.")

#        if isinstance(dtypes, str):
#            types.append((datatype(dtypes), []))
#        elif isinstance(dtypes, DataType):
#            types.append((dtypes, []))
#        elif isinstance(dtypes, (tuple, list)):
#            if not(len(dtypes) in [2, 3]):
#                raise ValueError("Expecting exactly 2 or 3 entries.")
#        else:
#            raise TypeError("Wrong element in dtypes.")

        return Basic.__new__(cls, name, dtypes)

    @property
    def name(self):
        return self._args[0]

    @property
    def dtypes(self):
        return self._args[1]

    def create_definition(self):
        """Returns a Variable."""
        raise NotImplementedError('TODO')

# TODO rename dtypes to arguments
class UnionType(Basic):

    def __new__(cls,args):
        return Basic.__new__(cls, args)

    @property
    def args(self):
        return self._args[0]

class FunctionHeader(Header):
    """Represents function/subroutine header in the code.

    func: str
        function/subroutine name

    dtypes: tuple/list
        a list of datatypes. an element of this list can be str/DataType of a
        tuple (str/DataType, attr, allocatable)

    results: tuple/list
        a list of datatypes. an element of this list can be str/DataType of a
        tuple (str/DataType, attr, allocatable)

    kind: str
        'function' or 'procedure'. default value: 'function'

    is_static: bool
        True if we want to pass arrays in f2py mode. every argument of type
        array will be preceeded by its shape, the later will appear in the
        argument declaration. default value: False

    Examples

    >>> from pyccel.ast.core import FunctionHeader
    >>> FunctionHeader('f', ['double'])
    FunctionHeader(f, [(NativeDouble(), [])])
    """

    # TODO dtypes should be a dictionary (useful in syntax)
    def __new__(cls, func, dtypes,
                results=None,
                kind='function',
                is_static=False):

        func = str(func)
        if not(iterable(dtypes)):
            raise TypeError("Expecting dtypes to be iterable.")

        types = []
        for d in dtypes:
            if not isinstance(d, list):
                raise TypeError("Expecting  UnionType")

        if results:
            if not(iterable(results)):
                raise TypeError("Expecting results to be iterable.")

            for d in results:
                if not isinstance(d, list):
                    raise ValueError("Expecting UnionType")

        if not isinstance(kind, str):
            raise TypeError("Expecting a string for kind.")

        if not (kind in ['function', 'procedure']):
            raise ValueError("kind must be one among {'function', 'procedure'}")

        if not isinstance(is_static, bool):
            raise TypeError('is_static must be a boolean')

        return Basic.__new__(cls, func, dtypes, results, kind, is_static)

    @property
    def func(self):
        return self._args[0]

    @property
    def dtypes(self):
        return self._args[1]

    @property
    def results(self):
        return self._args[2]

    @property
    def kind(self):
        return self._args[3]

    @property
    def is_static(self):
        return self._args[4]

    def create_definition(self):
        """Returns a FunctionDef with empy body."""
        # TODO factorize what can be factorized
        from itertools import product

        name = str(self.func)

        body      = []
        cls_name  = None
        hide      = False
        kind      = self.kind
        is_static = self.is_static
        imports   = []
        funcs = []
        for args_ in product(*self.dtypes):
            args = []
            for i,d in enumerate(args_):
                dtype    = d[0]
                allocatable = d[2]
                # '' is converted to None
                if isinstance(allocatable, str):
                    allocatable = None

                rank = 0
                for a in d[1]:
                    if isinstance(a, Slice) or a == ':':
                        rank += 1
                if rank>0 and isinstance(dtype,str):#case of ndarray
                    if dtype in ['int','double','float','complex']:
                        allocatable = True
                        dtype = 'ndarray'+dtype
                is_pointer = False
                if isinstance(dtype,(list,tuple)):#case of pointer list
                    if not all(dtype[0] == rest for rest in dtype[1:]):
                        raise TypeError('All Elements of the list must be of the same datatype')
                    else:
                        rank = len(dtype)
                        dtype = dtype[0]
                        is_pointer = True


                shape  = None
                if isinstance(dtype,str):
                    try:
                        dtype = datatype(dtype)
                    except:
                        #TODO check if it's a class type before
                        if isinstance(dtype,str):
                            dtype =  DataTypeFactory(str(dtype), ("_name"))()
                            is_pointer = True
                arg_name = 'arg_{0}'.format(str(i))
                arg = Variable(dtype, arg_name,
                               allocatable=allocatable, is_pointer=is_pointer,
                               rank=rank, shape=shape)
                args.append(arg)

        # ... factorize the following 2 blocks

            results = []
            func= FunctionDef(name, args, results, body,
                             local_vars=[],
                             global_vars=[],
                             cls_name=cls_name,
                             hide=hide,
                             kind=kind,
                             is_static=is_static,
                             imports=imports)
            funcs += [func]
        return funcs

    def to_static(self):
        """returns a static function header. needed for f2py"""
        return FunctionHeader(self.func,
                              self.dtypes,
                              self.results,
                              self.kind,
                              True)

# TODO to be improved => use FunctionHeader
class MethodHeader(FunctionHeader):
    """Represents method header in the code.

    name: iterable
        method name as a list/tuple

    dtypes: tuple/list
        a list of datatypes. an element of this list can be str/DataType of a
        tuple (str/DataType, attr)

    results: tuple/list
        a list of datatypes. an element of this list can be str/DataType of a
        tuple (str/DataType, attr)

    kind: str
        'function' or 'procedure'. default value: 'function'

    is_static: bool
        True if we want to pass arrays in f2py mode. every argument of type
        array will be preceeded by its shape, the later will appear in the
        argument declaration. default value: False

    Examples

    >>> from pyccel.ast.core import MethodHeader
    >>> m = MethodHeader(('point', 'rotate'), ['double'])
    >>> m
    MethodHeader((point, rotate), [(NativeDouble(), [])], [])
    >>> m.name
    'point.rotate'
    """

    def __new__(cls, name, dtypes, results=None, kind='function', is_static=False):
        if not isinstance(name, (list, tuple)):
            raise TypeError("Expecting a list/tuple of strings.")

        if not(iterable(dtypes)):
            raise TypeError("Expecting dtypes to be iterable.")

        for d in dtypes:
            if not isinstance(d,list):
                raise TypeError("Wrong element in dtypes.")

        for d in results:
            if not isinstance(d,list):
                raise TypeError("Wrong element in dtypes.")


        if not isinstance(kind, str):
            raise TypeError("Expecting a string for kind.")

        if not (kind in ['function', 'procedure']):
            raise ValueError("kind must be one among {'function', 'procedure'}")

        if not isinstance(is_static, bool):
            raise TypeError('is_static must be a boolean')

        return Basic.__new__(cls, name, dtypes, results, kind, is_static)

    @property
    def name(self):
        _name = self._args[0]
        if isinstance(_name, str):
            return _name
        else:
            return '.'.join(str(n) for n in _name)

    @property
    def dtypes(self):
        return self._args[1]

    @property
    def results(self):
        return self._args[2]

    @property
    def kind(self):
        return self._args[3]

    @property
    def is_static(self):
        return self._args[4]

class ClassHeader(Header):
    """Represents class header in the code.

    name: str
        class name

    options: str, list, tuple
        a list of options

    Examples

    >>> from pyccel.ast.core import ClassHeader
    >>> ClassHeader('Matrix', ('abstract', 'public'))
    ClassHeader(Matrix, (abstract, public))
    """

    def __new__(cls, name, options):
        if not(iterable(options)):
            raise TypeError("Expecting options to be iterable.")

        return Basic.__new__(cls, name, options)

    @property
    def name(self):
        return self._args[0]

    @property
    def options(self):
        return self._args[1]

numbers = []

def is_simple_assign(expr):
    if not isinstance(expr, Assign):
        return False

    assignable  = [Variable, IndexedVariable, IndexedElement]
    assignable += [sp_Integer, sp_Float]
    assignable = tuple(assignable)
    if isinstance(expr.rhs, assignable):
        return True
    else:
        return False

def is_valid_module(expr):
    _module_stmt = (Comment, FunctionDef, ClassDef, \
                    FunctionHeader, ClassHeader, MethodHeader, Import)

    if isinstance(expr, (tuple, list, Tuple)):
        is_module = True
        for stmt in expr:
            if not is_valid_module(stmt):
                is_module = False
                break
        return is_module
    elif isinstance(expr, _module_stmt):
        return True
    elif isinstance(expr, Assign):
        return is_simple_assign(expr)
    else:
        return False
# ...

# ...
def get_initial_value(expr, var):
    """Returns the first assigned value to var in the Expression expr.

    expr: Expression
        any AST valid expression

    var: str, Variable, DottedName, list, tuple
        variable name
    """
    # ...
    def is_None(expr):
        """Returns True if expr is None or Nil()."""
        return isinstance(expr, Nil) or (expr is None)
    # ...

    # ...
    if isinstance(var, str):
        return get_initial_value(expr, [var])

    elif isinstance(var, DottedName):
        return get_initial_value(expr, [str(var)])

    elif isinstance(var, Variable):
        return get_initial_value(expr, [var.name])

    elif not isinstance(var, (list, tuple)):
        raise TypeError('Expecting var to be str, list, tuple or Variable, '
                        'given {0}'.format(type(var)))
    # ...

    # ...
    if isinstance(expr, ValuedVariable):
        if expr.variable.name in var:
            return expr.value

    elif isinstance(expr, Variable):
        # expr.cls_base if of type ClassDef
        if expr.cls_base:
            return get_initial_value(expr.cls_base, var)

    elif isinstance(expr, Assign):
        if str(expr.lhs) in var:
            return expr.rhs

    elif isinstance(expr, FunctionDef):
        value = get_initial_value(expr.body, var)
        if not is_None(value):
            r = get_initial_value(expr.arguments, value)
            if 'self._linear' in var:
                print('>>>> ', var, value, r)
            if not (r is None):
                return r
        return value

    elif isinstance(expr, FunctionCall):
        return get_initial_value(expr.func, var)

    elif isinstance(expr, ConstructorCall):
        return get_initial_value(expr.func, var)

    elif isinstance(expr, (list, tuple, Tuple)):
        for i in expr:
            value = get_initial_value(i, var)
            # here we make a difference between None and Nil,
            # since the output of our function can be None
            if not (value is None):
                return value

    elif isinstance(expr, ClassDef):
        methods     = expr.methods_as_dict
        init_method = methods['__init__']
        return get_initial_value(init_method, var)
    # ...

    return Nil()
# ...

# ... TODO: improve and make it recursive
def get_iterable_ranges(it, var_name=None):
    """Returns ranges of an iterable object."""
    if isinstance(it, Variable):
        if it.cls_base is None:
            raise TypeError('iterable must be an iterable Variable object')

        # ...
        def _construct_arg_Range(name):
            if not isinstance(name, DottedName):
                raise TypeError('Expecting a DottedName, given '
                                ' {0}'.format(type(name)))

            if not var_name:
                return DottedName(it.name.name[0], name.name[1])
            else:
                return DottedName(var_name, name.name[1])
        # ...

        cls_base = it.cls_base

        if isinstance(cls_base, Range):
            if not isinstance(it.name, DottedName):
                raise TypeError('Expecting a DottedName, given '
                                ' {0}'.format(type(it.name)))

            args = []
            for i in [cls_base.start, cls_base.stop, cls_base.step]:
                if isinstance(i, (Variable, IndexedVariable)):
                    arg_name = _construct_arg_Range(i.name)
                    arg = i.clone(arg_name)
                elif isinstance(i, IndexedElement):
                    arg_name = _construct_arg_Range(i.base.name)
                    base    = i.base.clone(arg_name)
                    indices = i.indices
                    arg = base[indices]
                else:
                    raise TypeError('Wrong type, given {0}'.format(type(i)))
                args += [arg]

            return [Range(*args)]

        elif isinstance(cls_base, Tensor):
            if not isinstance(it.name, DottedName):
                raise TypeError('Expecting a DottedName, given '
                                ' {0}'.format(type(it.name)))
            # ...
            ranges = []
            for r in cls_base.ranges:
                ranges += get_iterable_ranges(r, var_name=str(it.name.name[0]))
            # ...

            return ranges

        params   = [str(i) for i in it.cls_parameters]
    elif isinstance(it, ConstructorCall):
        cls_base = it.this.cls_base

        # arguments[0] is 'self'
        # TODO must be improved in syntax, so that a['value'] is a sympy object
        args   = []
        kwargs = {}
        for a in it.arguments[1:]:
            if isinstance(a, dict):
                # we add '_' tp be conform with the private variables convention
                kwargs['{0}'.format(a['key'])] = a['value']
            else:
                args.append(a)

        # TODO improve
        params = args

#        for k,v in kwargs:
#            params.append(k)

    methods     = cls_base.methods_as_dict
    init_method = methods['__init__']

    args   = init_method.arguments[1:]
    args   = [str(i) for i in args]

    # ...
    it_method = methods['__iter__']
    targets = []
    starts = []
    for stmt in it_method.body:
        if isinstance(stmt, Assign):
            targets.append(stmt.lhs)
            starts.append(stmt.lhs)

    names = []
    for i in starts:
        if isinstance(i, IndexedElement):
            names.append(str(i.base))
        else:
            names.append(str(i))
    names = list(set(names))

    inits = {}
    for stmt in init_method.body:
        if isinstance(stmt, Assign):
            if str(stmt.lhs) in names:
                expr = stmt.rhs
                for a_old, a_new in zip(args, params):
                    dtype = datatype(stmt.rhs)
                    v_old = Variable(dtype, a_old)
                    if isinstance(a_new, (IndexedVariable, IndexedElement,
                                          str, Variable)):
                        v_new = Variable(dtype, a_new)
                    else:
                        v_new = a_new
                    expr = subs(expr, v_old, v_new)
                    inits[str(stmt.lhs)] = expr

    _starts = []
    for i in starts:
        if isinstance(i, IndexedElement):
            _starts.append(i.base)
        else:
            _starts.append(i)
    starts = [inits[str(i)] for i in _starts]

    # ...
    def _find_stopping_criterium(stmts):
        for stmt in stmts:
            if isinstance(stmt, If):
                if not(len(stmt.args) == 2):
                    raise ValueError('Wrong __next__ pattern')

                ct, et = stmt.args[0]
                cf, ef = stmt.args[1]

                for i in et:
                    if isinstance(i, Raise):
                        return cf

                for i in ef:
                    if isinstance(i, Raise):
                        return ct

                raise TypeError('Wrong type for __next__ pattern')

        return None
    # ...

    # ...
    def doit(expr, targets):
        if isinstance(expr, Relational):
            if (str(expr.lhs) in targets) and (expr.rel_op in ['<', '<=']):
                return expr.rhs
            elif (str(expr.rhs) in targets) and (expr.rel_op in ['>', '>=']):
                return expr.lhs
            else:
                return None
        elif isinstance(expr, And):
            return [doit(a, targets) for a in expr.args]
        else:
            raise TypeError('Expecting And logical expression.')
    # ...

    # ...
    next_method = methods['__next__']
    ends = []
    cond = _find_stopping_criterium(next_method.body)
    # TODO treate case of cond with 'and' operation
    # TODO we should avoid using str
    #      must change target from DottedName to Variable
    targets = [str(i) for i in targets]
    ends    = doit(cond, targets)

    # TODO not use str
    if not isinstance(ends, (list, tuple)):
        ends = [ends]

    names = []
    for i in ends:
        if isinstance(i, IndexedElement):
            names.append(str(i.base))
        else:
            names.append(str(i))
    names = list(set(names))

    inits = {}
    for stmt in init_method.body:
        if isinstance(stmt, Assign):
            if str(stmt.lhs) in names:
                expr = stmt.rhs
                for a_old, a_new in zip(args, params):
                    dtype = datatype(stmt.rhs)
                    v_old = Variable(dtype, a_old)
                    if isinstance(a_new, (IndexedVariable, IndexedElement,
                                          str, Variable)):
                        v_new = Variable(dtype, a_new)
                    else:
                        v_new = a_new
                    expr = subs(expr, v_old, v_new)
                    inits[str(stmt.lhs)] = expr

    _ends = []
    for i in ends:
        if isinstance(i, IndexedElement):
            _ends.append(i.base)
        else:
            _ends.append(i)
    ends = [inits[str(i)] for i in _ends]
    # ...

    # ...
    if not(len(ends) == len(starts)):
        raise ValueError('wrong number of starts/ends')
    # ...

    return [Range(s, e, 1) for s,e in zip(starts, ends)]
# ...<|MERGE_RESOLUTION|>--- conflicted
+++ resolved
@@ -2446,23 +2446,14 @@
 
     @property
     def is_procedure(self):
-<<<<<<< HEAD
-        """Returns True if a procedure. static functions will always be
-        generated as procedure"""
-#        flag = len(self.results)!=1 # we must use the kind TODO to remove
-        flag = ((self.kind == 'procedure') or
-                self.is_static or
-                (len(self.results) != 1) )
-=======
         """Returns True if a procedure."""
         flag = ((len(self.results) == 1) and (self.results[0].allocatable))
         flag = ((len(self.results) == 1) and (self.results[0].rank > 0))
         flag = flag or (len(self.results) > 1)
         flag = flag or (len(self.results) == 0)
-        flag = flag or (self.kind == 'procedure')
+        flag = flag or (self.kind == 'procedure') or self.is_static
         flag = flag or len(self.results)!=1
         flag = flag or len(set(self.results).intersection(self.arguments))>0
->>>>>>> 139a9bf2
         return flag
 
     def is_compatible_header(self, header):
