--- conflicted
+++ resolved
@@ -680,55 +680,6 @@
         return self._rhs
 
 
-<<<<<<< HEAD
-class SymbolicAssign(PyccelAstNode):
-    """
-    Represents symbolic aliasing for code generation.
-
-    Represents symbolic aliasing for code generation. An alias is any statement of the
-    form `lhs := rhs` where
-
-    This code needs investigating to find out if it is still useful.
-
-    Parameters
-    ----------
-    lhs : PyccelSymbol
-        Why not a Variable? To be investigated.
-
-    rhs : Range
-        Apparently a range.
-
-    Examples
-    --------
-    >>> from pyccel.ast.internals import PyccelSymbol
-    >>> from pyccel.ast.core import SymbolicAssign
-    >>> from pyccel.ast.core import Range
-    >>> r = Range(0, 3)
-    >>> y = PyccelSymbol('y')
-    >>> SymbolicAssign(y, r)
-    """
-    __slots__ = ('_lhs', '_rhs')
-    _attribute_nodes = ('_lhs', '_rhs')
-
-    def __init__(self, lhs, rhs):
-        self._lhs = lhs
-        self._rhs = rhs
-        super().__init__()
-
-    def __str__(self):
-        return f'{self.lhs} := {self.rhs}'
-
-    @property
-    def lhs(self):
-        return self._lhs
-
-    @property
-    def rhs(self):
-        return self._rhs
-
-
-=======
->>>>>>> a9792a74
 class AugAssign(Assign):
     r"""
     Represents augmented variable assignment for code generation.
@@ -3917,49 +3868,6 @@
 
 
 
-<<<<<<< HEAD
-class SymbolicPrint(PyccelAstNode):
-    """
-    Represents a print function of symbolic expressions in the code.
-
-    Represents a print function of symbolic expressions in the code.
-
-    Parameters
-    ----------
-    expr : TypedAstNode
-        The expression to print.
-
-    Examples
-    --------
-    >>> from pyccel.ast.internals import symbols
-    >>> from pyccel.ast.core import Print
-    >>> n,m = symbols('n,m')
-    >>> Print(('results', n,m))
-    Print((results, n, m))
-    """
-    __slots__ = ('_expr',)
-    _attribute_nodes = ('_expr',)
-
-    def __init__(self, expr):
-        if not iterable(expr):
-            raise TypeError('Expecting an iterable')
-
-        for i in expr:
-            if not isinstance(i, (Lambda, SymbolicAssign,
-                              SympyFunction)):
-                raise TypeError(f'Expecting Lambda, SymbolicAssign, SympyFunction for {i}')
-
-        self._expr = expr
-
-        super().__init__()
-
-    @property
-    def expr(self):
-        return self._expr
-
-
-=======
->>>>>>> a9792a74
 class Del(PyccelAstNode):
     """
     Represents a memory deallocation in the code.
