#!/usr/bin/python
# -*- coding: utf-8 -*-

import importlib
from collections.abc import Iterable
from collections     import OrderedDict

from sympy import sympify
from sympy import Add as sp_Add, Mul as sp_Mul, Pow as sp_Pow
from sympy import Eq as sp_Eq, Ne as sp_Ne, Lt as sp_Lt, Le as sp_Le, Gt as sp_Gt, Ge as sp_Ge
from sympy import Integral, Symbol, Tuple
from sympy import Lambda
from sympy import Integer as sp_Integer
from sympy import Float as sp_Float, Rational as sp_Rational
from sympy import preorder_traversal

from sympy.simplify.radsimp   import fraction
from sympy.core.compatibility import with_metaclass
from sympy.core.singleton     import Singleton, S
from sympy.core.function      import Function, Application
from sympy.core.function      import Derivative, UndefinedFunction as sp_UndefinedFunction
from sympy.core.function      import _coeff_isneg
from sympy.core.expr          import Expr, AtomicExpr
from sympy.logic.boolalg      import And as sp_And, Or as sp_Or
from sympy.logic.boolalg      import Boolean as sp_Boolean
from sympy.tensor             import Idx, Indexed, IndexedBase

from sympy.matrices.matrices            import MatrixBase
from sympy.matrices.expressions.matexpr import MatrixSymbol, MatrixElement
from sympy.tensor.array.ndim_array      import NDimArray
from sympy.utilities.iterables          import iterable
from sympy.utilities.misc               import filldedent


from .basic     import Basic, PyccelAstNode
from .builtins  import Enumerate, Len, List, Map, Range, Zip, PythonTuple, PythonBool, PythonInt
from .datatypes import (datatype, DataType, CustomDataType, NativeSymbol,
                        NativeInteger, NativeBool, NativeReal,
                        NativeComplex, NativeRange, NativeTensor, NativeString,
                        NativeGeneric, NativeTuple, default_precision, is_iterable_datatype)

from .numbers        import BooleanTrue, BooleanFalse, Integer as Py_Integer, ImaginaryUnit
from .functionalexpr import GeneratorComprehension as GC
from .functionalexpr import FunctionalFor

from pyccel.errors.errors import Errors
from pyccel.errors.messages import *

errors = Errors()

# TODO [YG, 12.03.2020]: Move non-Python constructs to other modules
# TODO [YG, 12.03.2020]: Rename classes to avoid name clashes in pyccel/ast
# NOTE: commented-out symbols are never used in Pyccel
__all__ = (
    'PyccelOperator',
    'PyccelPow',
    'PyccelAdd',
    'PyccelMinus',
    'PyccelMul',
    'PyccelDiv',
    'PyccelMod',
    'PyccelFloorDiv',
    'PyccelEq',
    'PyccelNe',
    'PyccelLt',
    'PyccelLe',
    'PyccelGt',
    'PyccelGe',
    'PyccelAnd',
    'PyccelOr',
    'PyccelNot',
    'PyccelRShift',
    'PyccelLShift',
    'PyccelBitXor',
    'PyccelBitOr',
    'PyccelBitAnd',
    'PyccelInvert',
    'PyccelAssociativeParenthesis',
    'PyccelUnary',
    'AddOp',
    'AliasAssign',
    'AnnotatedComment',
    'Argument',
    'AsName',
    'Assert',
    'Assign',
    'AugAssign',
    'Block',
    'Break',
    'ClassDef',
    'CodeBlock',
    'Comment',
    'CommentBlock',
    'Concatenate',
    'ConstructorCall',
    'Continue',
    'Declare',
    'Del',
    'DivOp',
    'Dlist',
    'DoConcurrent',
    'DottedName',
    'DottedVariable',
    'EmptyNode',
    'ErrorExit',
    'Eval',
    'Exit',
    'F2PYFunctionDef',
    'For',
    'ForAll',
    'ForIterator',
    'FunctionCall',
    'FunctionDef',
    'GetDefaultFunctionArg',
    'If',
    'IfTernaryOperator',
    'Import',
    'IndexedElement',
    'IndexedVariable',
    'Interface',
    'Is',
    'IsNot',
    'Load',
    'ModOp',
    'Module',
    'ModuleHeader',
    'MulOp',
    'NativeOp',
    'NewLine',
    'Nil',
    'ParallelBlock',
    'ParallelRange',
    'ParserResult',
    'Pass',
    'Product',
    'Program',
    'PyccelArraySize',
    'PythonFunction',
    'Random',
    'Return',
    'SeparatorComment',
    'Slice',
    'StarredArguments',
    'String',
    'SubOp',
    'Subroutine',
    'SumFunction',
    'SymbolicAssign',
    'SymbolicPrint',
    'SympyFunction',
    'Tensor',
    'Tile',
    'TupleImport',
    'TupleVariable',
    'ValuedArgument',
    'ValuedVariable',
    'Variable',
    'VariableAddress',
    'Void',
    'VoidFunction',
    'While',
    'With',
    '_atomic',
#    'allocatable_like',
    'create_variable',
    'create_incremented_string',
    'extract_subexpressions',
#    'float2int',
    'get_assigned_symbols',
    'get_initial_value',
    'get_iterable_ranges',
    'inline',
    'int2float',
#    'is_simple_assign',
    'local_sympify',
#    'operator',
#    'op_registry',
    'process_shape',
    'subs'
)

#==============================================================================
local_sympify = {
    'N'    : Symbol('N'),
    'S'    : Symbol('S'),
    'zeros': Symbol('zeros'),
    'ones' : Symbol('ones'),
    'Point': Symbol('Point')
}

#==============================================================================
def broadcast(shape_1, shape_2):
    """ This function broadcast two shapes using numpy broadcasting rules """
    a = len(shape_1)
    b = len(shape_2)
    if a>b:
        new_shape_2 = (1,)*(a-b) + tuple(shape_2)
        new_shape_1 = shape_1
    elif b>a:
        new_shape_1 = (1,)*(b-a) + tuple(shape_1)
        new_shape_2 = shape_2
    else:
        new_shape_2 = shape_2
        new_shape_1 = shape_1

    new_shape = []
    for e1,e2 in zip(new_shape_1, new_shape_2):
        if e1 == e2:
            new_shape.append(e1)
        elif e1 == 1:
            new_shape.append(e2)
        elif e2 == 1:
            new_shape.append(e1)
        elif isinstance(e1, PyccelArraySize) and isinstance(e2, PyccelArraySize):
            new_shape.append(e1)
        elif isinstance(e1, PyccelArraySize):
            new_shape.append(e2)
        elif isinstance(e2, PyccelArraySize):
            new_shape.append(e1)
        else:
            msg = 'operands could not be broadcast together with shapes {} {}'
            msg = msg.format(shape_1, shape_2)
            errors.report(msg,severity='fatal')
    return tuple(new_shape)

def handle_precedence(args, my_precedence):
    precedence = [getattr(a, 'precedence', 17) for a in args]

    if min(precedence) <= my_precedence:

        new_args = []

        for i, (a,p) in enumerate(zip(args, precedence)):
            if (p < my_precedence or (p == my_precedence and i != 0)):
                new_args.append(PyccelAssociativeParenthesis(a))
            else:
                new_args.append(a)
        args = tuple(new_args)

    return args

class PyccelBitOperator(Expr, PyccelAstNode):
    _rank = 0
    _shape = ()

    def __init__(self, args):
        if self.stage == 'syntactic':
            self._args = handle_precedence(args, self.precedence)
            return

        max_precision = 0
        for a in args:
            if a.dtype is NativeInteger() or a.dtype is NativeBool():
                max_precision = max(a.precision, max_precision)
            else:
                raise TypeError('unsupported operand type(s): {}'.format(self))
        self._precision = max_precision
    @property
    def precedence(self):
        return self._precedence

class PyccelRShift(PyccelBitOperator):
    _precedence = 11
    _dtype = NativeInteger()
    def __init__(self, *args):
        super(PyccelRShift, self).__init__(args)
        if self.stage == 'syntactic':
            return
        self._args = [PythonInt(a) if a.dtype is NativeBool() else a for a in args]

class PyccelLShift(PyccelBitOperator):
    _precedence = 11
    _dtype = NativeInteger()
    def __init__(self, *args):
        super(PyccelLShift, self).__init__(args)
        if self.stage == 'syntactic':
            return
        self._args = [PythonInt(a) if a.dtype is NativeBool() else a for a in args]

class PyccelBitXor(PyccelBitOperator):
    _precedence = 9
    def __init__(self, *args):
        super(PyccelBitXor, self).__init__(args)
        if self.stage == 'syntactic':
            return
        if all(a.dtype is NativeInteger() for a in args):
            self._dtype = NativeInteger()
        elif all(a.dtype is NativeBool() for a in args):
            self._dtype = NativeBool()
        else:
            self._dtype = NativeInteger()
            self._args = [PythonInt(a) if a.dtype is NativeBool() else a for a in args]

class PyccelBitOr(PyccelBitOperator):
    _precedence = 8
    def __init__(self, *args):
        super(PyccelBitOr, self).__init__(args)
        if self.stage == 'syntactic':
            return
        if all(a.dtype is NativeInteger() for a in args):
            self._dtype = NativeInteger()
        elif all(a.dtype is NativeBool() for a in args):
            self._dtype = NativeBool()
        else:
            self._dtype = NativeInteger()
            self._args = [PythonInt(a) if a.dtype is NativeBool() else a for a in args]

class PyccelBitAnd(PyccelBitOperator):
    _precedence = 10
    def __init__(self, *args):
        super(PyccelBitAnd, self).__init__(args)
        if self.stage == 'syntactic':
            return
        if all(a.dtype is NativeInteger() for a in args):
            self._dtype = NativeInteger()
        elif all(a.dtype is NativeBool() for a in args):
            self._dtype = NativeBool()
        else:
            self._dtype = NativeInteger()
            self._args = [PythonInt(a) if a.dtype is NativeBool() else a for a in args]

class PyccelInvert(PyccelBitOperator):
    _precedence = 14
    _dtype = NativeInteger()
    def __init__(self, *args):
        super(PyccelInvert, self).__init__(args)
        if self.stage == 'syntactic':
            return
        self._args = [PythonInt(a) if a.dtype is NativeBool() else a for a in args]

class PyccelOperator(Expr, PyccelAstNode):

    def __init__(self, *args):

        if self.stage == 'syntactic':
            self._args = handle_precedence(args, self.precedence)
            return
        integers  = [a for a in args if a.dtype is NativeInteger() or a.dtype is NativeBool()]
        reals     = [a for a in args if a.dtype is NativeReal()]
        complexes = [a for a in args if a.dtype is NativeComplex()]
        strs      = [a for a in args if a.dtype is NativeString()]

        if strs:
            self._dtype = NativeString()
            self._rank  = 0
            self._shape = ()
            assert len(integers + reals + complexes) == 0
        else:
            if complexes:
                self._dtype     = NativeComplex()
                self._precision = max(a.precision for a in complexes)
            elif reals:
                self._dtype     = NativeReal()
                self._precision = max(a.precision for a in reals)
            elif integers:
                self._dtype     = NativeInteger()
                self._precision = max(a.precision for a in integers)
            else:
                raise TypeError('cannot determine the type of {}'.format(self))

            ranks  = [a.rank for a in args]
            shapes = [a.shape for a in args]

            if None in ranks:
                self._rank  = None
                self._shape = None
            elif all(sh is not None for tup in shapes for sh in tup):
                if len(args) == 1:
                    shape = args[0].shape
                else:
                    shape = broadcast(args[0].shape, args[1].shape)

                    for a in args[2:]:
                        shape = broadcast(shape, a.shape)

                self._shape = shape
                self._rank  = len(shape)
            else:
                self._rank  = max(a.rank for a in args)
                self._shape = [None]*self._rank

    @property
    def precedence(self):
        return self._precedence

class PyccelPow(PyccelOperator):
    _precedence  = 15
class PyccelAdd(PyccelOperator):
    _precedence = 12
class PyccelMul(PyccelOperator):
    _precedence = 13
class PyccelMinus(PyccelAdd):
    pass
class PyccelDiv(PyccelOperator):
    _precedence = 13
    def __init__(self, *args):

        if self.stage == 'syntactic':
            self._args = handle_precedence(args, self.precedence)
            return

        integers  = [a for a in args if a.dtype is NativeInteger() or a.dtype is NativeBool()]
        reals     = [a for a in args if a.dtype is NativeReal()]
        complexes = [a for a in args if a.dtype is NativeComplex()]
        if complexes:
            self._dtype     = NativeComplex()
            self._precision = max(a.precision for a in complexes)
        elif reals:
            self._dtype     = NativeReal()
            self._precision = max(a.precision for a in reals)
        elif integers:
            self._dtype     = NativeReal()
            self._precision = default_precision['real']

        ranks  = [a.rank for a in args]
        shapes = [a.shape for a in args]

        if None in ranks:
            self._rank  = None
            self._shape = None

        elif all(sh is not None for tup in shapes for sh in tup):
            shape = broadcast(args[0].shape, args[1].shape)

            for a in args[2:]:
                shape = broadcast(shape, a.shape)

            self._shape = shape
            self._rank  = len(shape)
        else:
            self._rank  = max(a.rank for a in args)
            self._shape = [None]*self._rank

class PyccelMod(PyccelOperator):
    _precedence = 13
class PyccelFloorDiv(PyccelOperator):
    _precedence = 13

class PyccelBooleanOperator(Expr, PyccelAstNode):
    _precedence = 7

    def __init__(self, *args):

        if self.stage == 'syntactic':
            self._args = handle_precedence(args, self.precedence)
            return

        self._dtype = NativeBool()
        self._precision = default_precision['bool']

        ranks  = [a.rank for a in args]
        shapes = [a.shape for a in args]

        if None in ranks:
            self._rank  = None
            self._shape = None

        elif all(sh is not None for tup in shapes for sh in tup):
            shape = broadcast(args[0].shape, args[1].shape)
            for a in args[2:]:
                shape = broadcast(shape, a.shape)

            self._shape = shape
            self._rank  = len(shape)
        else:
            self._rank = max(a.rank for a in args)
            self._shape = [None]*self._rank

    @property
    def precedence(self):
        return self._precedence

class PyccelEq(PyccelBooleanOperator):
    pass
class PyccelNe(PyccelBooleanOperator):
    pass
class PyccelLt(PyccelBooleanOperator):
    pass
class PyccelLe(PyccelBooleanOperator):
    pass
class PyccelGt(PyccelBooleanOperator):
    pass
class PyccelGe(PyccelBooleanOperator):
    pass

class PyccelAssociativeParenthesis(Expr, PyccelAstNode):
    _precedence = 18
    def __init__(self, a):
        if self.stage == 'syntactic':
            return
        self._dtype     = a.dtype
        self._rank      = a.rank
        self._precision = a.precision
        self._shape     = a.shape

    @property
    def precedence(self):
        return self._precedence

class PyccelUnary(Expr, PyccelAstNode):
    _precedence = 14

    def __init__(self, a):

        if self.stage == 'syntactic':
            if (getattr(a, 'precedence', 17) <= self.precedence):
                a = PyccelAssociativeParenthesis(a)
                self._args = (a,)
            return

        self._dtype     = a.dtype
        self._rank      = a.rank
        self._precision = a.precision
        self._shape     = a.shape

    @property
    def precedence(self):
        return self._precedence

class PyccelUnarySub(PyccelUnary):
    pass

class PyccelAnd(Expr, PyccelAstNode):
    _dtype = NativeBool()
    _rank  = 0
    _shape = ()
    _precision = default_precision['bool']
    _precedence = 5

    def __init__(self, *args):
        if self.stage == 'syntactic':
            self._args = handle_precedence(args, self.precedence)

    @property
    def precedence(self):
        return self._precedence

class PyccelOr(Expr, PyccelAstNode):
    _dtype = NativeBool()
    _rank  = 0
    _shape = ()
    _precision = default_precision['bool']
    _precedence = 4

    def __init__(self, *args):
        if self.stage == 'syntactic':
            self._args = handle_precedence(args, self.precedence)

    @property
    def precedence(self):
        return self._precedence

class PyccelNot(Expr, PyccelAstNode):
    _dtype = NativeBool()
    _rank  = 0
    _shape = ()
    _precision = default_precision['bool']
    _precedence = 6

    def __init__(self, *args):
        if self.stage == 'syntactic':
            self._args = handle_precedence(args, self.precedence)

    @property
    def precedence(self):
        return self._precedence

class Is(Basic, PyccelAstNode):

    """Represents a is expression in the code.

    Examples
    --------
    >>> from pyccel.ast import Is
    >>> from pyccel.ast import Nil
    >>> from sympy.abc import x
    >>> Is(x, Nil())
    Is(x, None)
    """
    _dtype = NativeBool()
    _rank  = 0
    _shape = ()
    _precision = default_precision['bool']
    _precedence = 7

    def __init__(self, *args):
        if self.stage == 'syntactic':
            self._args = handle_precedence(args, self.precedence)

    @property
    def lhs(self):
        return self._args[0]

    @property
    def rhs(self):
        return self._args[1]

    @property
    def precedence(self):
        return self._precedence


class IsNot(Basic, PyccelAstNode):

    """Represents a is expression in the code.

    Examples
    --------
    >>> from pyccel.ast import IsNot
    >>> from pyccel.ast import Nil
    >>> from sympy.abc import x
    >>> IsNot(x, Nil())
    IsNot(x, None)
    """

    _dtype = NativeBool()
    _rank  = 0
    _shape = ()
    _precision = default_precision['bool']
    _precedence = 7

    def __init__(self, *args):
        if self.stage == 'syntactic':
            self._args = handle_precedence(args, self.precedence)

    @property
    def lhs(self):
        return self._args[0]

    @property
    def rhs(self):
        return self._args[1]

    @property
    def precedence(self):
        return self._precedence


Relational = (PyccelEq,  PyccelNe,  PyccelLt,  PyccelLe,  PyccelGt,  PyccelGe, PyccelAnd, PyccelOr,  PyccelNot, Is, IsNot)
# TODO - add EmptyStmt => empty lines
#      - update code examples
#      - add examples
#      - Function case
#      - AnnotatedComment case
#      - use Tuple after checking the object is iterable:'funcs=Tuple(*funcs)'
#      - add a new Idx that uses Variable instead of Symbol


def subs(expr, new_elements):
    """
    Substitutes old for new in an expression after sympifying args.

    Parameters
    ----------
    new_elements : list of tuples like [(x,2)(y,3)]
    """

    if len(list(new_elements)) == 0:
        return expr
    if isinstance(expr, (list, tuple, Tuple)):
        return [subs(i, new_elements) for i in expr]

    elif isinstance(expr, While):
        test = subs(expr.test, new_elements)
        body = subs(expr.body, new_elements)
        return While(test, body)

    elif isinstance(expr, For):
        target = subs(expr.target, new_elements)
        it = subs(expr.iterable, new_elements)
        target = expr.target
        it = expr.iterable
        body = subs(expr.body, new_elements)
        return For(target, it, body)

    elif isinstance(expr, If):
        args = []
        for block in expr.args:
            test = block[0]
            stmts = block[1]
            t = subs(test, new_elements)
            s = subs(stmts, new_elements)
            args.append((t, s))
        return If(*args)

    elif isinstance(expr, Return):

        for i in new_elements:
            expr = expr.subs(i[0],i[1])
        return expr

    elif isinstance(expr, Assign):
        new_expr = expr.subs(new_elements)
        new_expr.set_fst(expr.fst)
        return new_expr
    elif isinstance(expr, Expr):
        return expr.subs(new_elements)

    else:
        return expr


def allocatable_like(expr, verbose=False):
    """
    finds attributes of an expression

    Parameters
    ----------
    expr: Expr
        a pyccel expression

    verbose: bool
        talk more
    """

    if isinstance(expr, (Variable, IndexedVariable, IndexedElement)):
        return expr
    elif isinstance(expr, str):
        # if the rhs is a string
        return expr
    elif isinstance(expr, Expr):
        args = [expr]
        while args:
            a = args.pop()
            # XXX: This is a hack to support non-Basic args
            if isinstance(a, str):
                continue

            if a.is_Mul:
                if _coeff_isneg(a):
                    if a.args[0] is S.NegativeOne:
                        a = a.as_two_terms()[1]
                    else:
                        a = -a
                (n, d) = fraction(a)
                if n.is_Integer:
                    args.append(d)
                    continue  # won't be -Mul but could be Add
                elif d is not S.One:
                    if not d.is_Integer:
                        args.append(d)
                    args.append(n)
                    continue  # could be -Mul
            elif a.is_Add:
                aargs = list(a.args)
                negs = 0
                for ai in aargs:
                    if _coeff_isneg(ai):
                        negs += 1
                        args.append(-ai)
                    else:
                        args.append(ai)
                continue
            if a.is_Pow and a.exp is S.NegativeOne:
                args.append(a.base)  # won't be -Mul but could be Add
                continue
            if a.is_Mul or a.is_Pow or a.is_Function or \
                    isinstance(a, (Derivative, Integral)):

                o = Symbol(a.func.__name__.upper())
            if not a.is_Symbol and not isinstance(a, (IndexedElement,
                    Function)):
                args.extend(a.args)
            if isinstance(a, Function):
                if verbose:
                    print('Functions not yet available')
                return None
            elif isinstance(a, (Variable, IndexedVariable,
                            IndexedElement)):
                return a
            elif a.is_Symbol:
                raise TypeError('Found an unknown symbol {0}'.format(str(a)))
    else:
        raise TypeError('Unexpected type {0}'.format(type(expr)))



def _atomic(e, cls=None,ignore=()):

    """Return atom-like quantities as far as substitution is
    concerned: Functions and DottedVarviables, Variables. we don't
    return atoms that are inside such quantities too
    """

    pot = preorder_traversal(e)
    seen = []
    atoms_ = []
    if cls is None:
        cls = (Application, DottedVariable, Variable,
               IndexedVariable,IndexedElement)

    for p in pot:
        if p in seen or isinstance(p, ignore):
            pot.skip()
            continue
        seen.append(p)
        if isinstance(p, cls):
            pot.skip()
            atoms_.append(p)

    return atoms_



def extract_subexpressions(expr):
    """this function takes an expression and returns a list
      of statements if this expression contains sub expressions that need
      to be evaluated outside of the expression


      Parameters
      ----------
      expr : Add, Mul, Pow, Application

    """

    stmts = []
    cls   = (sp_Add, sp_Mul, sp_Pow, sp_And,
             sp_Or, sp_Eq, sp_Ne, sp_Lt, sp_Gt,
             sp_Le, sp_Ge)

    id_cls = (Symbol, Indexed, IndexedBase,
              DottedVariable, sp_Float, sp_Integer,
              sp_Rational, ImaginaryUnit,sp_Boolean,
              BooleanTrue, BooleanFalse, String,
              ValuedArgument, Nil, List, PythonTuple,
              StarredArguments)

    func_names = ('diag', 'empty', 'zip', 'enumerate')
    #TODO put only imported functions
    def substitute(expr):
        if isinstance(expr, id_cls):
            return expr
        if isinstance(expr, cls):
            args = expr.args
            args = [substitute(arg) for arg in args]
            return expr.func(*args, evaluate=False)
        elif isinstance(expr, Application):
            args = substitute(expr.args)

            if str(expr.func) in func_names:
                var = create_variable(expr)
                expr = expr.func(*args, evaluate=False)
                expr = Assign(var, expr)
                stmts.append(expr)

                return var
            else:
                expr = expr.func(*args, evaluate=False)
                return expr
        elif isinstance(expr, GC):
            stmts.append(expr)
            return expr.lhs
        elif isinstance(expr,IfTernaryOperator):
            var = create_variable(expr)
            new = Assign(var, expr)
            new.set_fst(expr.fst)
            stmts.append(new)
            return var
        elif isinstance(expr, List):
            args = []
            for i in expr:
                args.append(substitute(i))

            return List(*args, sympify=False)

        elif isinstance(expr, (Tuple, tuple, list)):
            args = []

            for i in expr:
                args.append(substitute(i))
            return args

        else:
            raise TypeError('statement {} not supported yet'.format(type(expr)))


    new_expr  = substitute(expr)
    return stmts, new_expr



#def collect_vars(ast):
#    """ collect variables in order to be declared"""
#    #TODO use the namespace to get the declared variables
#    variables = {}
#    def collect(stmt):
#
#        if isinstance(stmt, Variable):
#            if not isinstance(stmt.name, DottedName):
#                variables[stmt.name] = stmt
#        elif isinstance(stmt, (tuple, Tuple, list)):
#            for i in stmt:
#                collect(i)
#        if isinstance(stmt, For):
#            collect(stmt.target)
#            collect(stmt.body)
#        elif isinstance(stmt, FunctionalFor):
#            collect(stmt.lhs)
#            collect(stmt.loops)
#        elif isinstance(stmt, If):
#            collect(stmt.bodies)
#        elif isinstance(stmt, (While, CodeBlock)):
#            collect(stmt.body)
#        elif isinstance(stmt, (Assign, AliasAssign, AugAssign)):
#            collect(stmt.lhs)
#            if isinstance(stmt.rhs, (Linspace, Diag, Where)):
#                collect(stmt.rhs.index)
#
#
#    collect(ast)
#    return variables.values()

def inline(func, args):
    local_vars = func.local_vars
    body = func.body
    body = subs(body, zip(func.arguments, args))
    return Block(str(func.name), local_vars, body)


def int2float(expr):
    return expr

def float2int(expr):
    return expr

def create_incremented_string(forbidden_exprs, prefix = 'Dummy', counter = 1):
    """This function takes a prefix and a counter and uses them to construct
    a new name of the form:
            prefix_counter
    Where counter is formatted to fill 4 characters
    The new name is checked against a list of forbidden expressions. If the
    constructed name is forbidden then the counter is incremented until a valid
    name is found

      Parameters
      ----------
      forbidden_exprs : Set
                        A set of all the values which are not valid solutions to this problem
      prefix          : str
                        The prefix used to begin the string
      counter         : int
                        The expected value of the next name

      Returns
      ----------
      name            : str
                        The incremented string name
      counter         : int
                        The expected value of the next name

    """
    assert(isinstance(forbidden_exprs, set))
    nDigits = 4

    if prefix is None:
        prefix = 'Dummy'

    name_format = "{prefix}_{counter:0="+str(nDigits)+"d}"
    name = name_format.format(prefix=prefix, counter = counter)
    counter += 1
    while name in forbidden_exprs:
        name = name_format.format(prefix=prefix, counter = counter)
        counter += 1

    forbidden_exprs.add(name)

    return name, counter

def create_variable(forbidden_names, prefix = None, counter = 1):
    """This function takes a prefix and a counter and uses them to construct
    a Symbol with a name of the form:
            prefix_counter
    Where counter is formatted to fill 4 characters
    The new name is checked against a list of forbidden expressions. If the
    constructed name is forbidden then the counter is incremented until a valid
    name is found

      Parameters
      ----------
      forbidden_exprs : Set
                        A set of all the values which are not valid solutions to this problem
      prefix          : str
                        The prefix used to begin the string
      counter         : int
                        The expected value of the next name

      Returns
      ----------
      name            : sympy.Symbol
                        A sympy Symbol with the incremented string name
      counter         : int
                        The expected value of the next name

    """

    name, counter = create_incremented_string(forbidden_names, prefix, counter = counter)

    return Symbol(name), counter

class DottedName(Basic):

    """
    Represents a dotted variable.

    Examples
    --------
    >>> from pyccel.ast.core import DottedName
    >>> DottedName('matrix', 'n_rows')
    matrix.n_rows
    >>> DottedName('pyccel', 'stdlib', 'parallel')
    pyccel.stdlib.parallel
    """

    def __new__(cls, *args):
        return Basic.__new__(cls, *args)

    @property
    def name(self):
        return self._args

    def __str__(self):
        return """.""".join(str(n) for n in self.name)

    def _sympystr(self, printer):
        sstr = printer.doprint
        return """.""".join(sstr(n) for n in self.name)


class AsName(Basic):

    """
    Represents a renaming of a variable, used with Import.

    Examples
    --------
    >>> from pyccel.ast.core import AsName
    >>> AsName('old', 'new')
    old as new
    """

    def __new__(cls, name, target):

        # TODO check

        return Basic.__new__(cls, name, target)

    @property
    def name(self):
        return self._args[0]

    @property
    def target(self):
        return self._args[1]

    def _sympystr(self, printer):
        sstr = printer.doprint
        return '{0} as {1}'.format(sstr(self.name), sstr(self.target))

    def __eq__(self, string):
        if isinstance(string, (str, Symbol)):
            return string == self.target
        else:
            return self is string

    def __hash__(self):
        return hash(self.target)


class Dlist(Basic, PyccelAstNode):

    """ this is equivalent to the zeros function of numpy arrays for the python list.

    Parameters
    ----------
    value : Expr
           a sympy expression which represents the initilized value of the list

    shape : the shape of the array
    """

    def __new__(cls, val, length):
        return Basic.__new__(cls, val, length)

    def __init__(self, val, length):
        self._rank = val.rank
        self._shape = tuple(s if i!= 0 else s*length for i,s in enumerate(val.shape))

    @property
    def val(self):
        return self._args[0]

    @property
    def length(self):
        return self._args[1]


class Assign(Basic):

    """Represents variable assignment for code generation.

    Parameters
    ----------
    lhs : Expr
        Sympy object representing the lhs of the expression. These should be
        singular objects, such as one would use in writing code. Notable types
        include Symbol, MatrixSymbol, MatrixElement, and Indexed. Types that
        subclass these types are also supported.

    rhs : Expr
        Sympy object representing the rhs of the expression. This can be any
        type, provided its shape corresponds to that of the lhs. For example,
        a Matrix type can be assigned to MatrixSymbol, but not to Symbol, as
        the dimensions will not align.

    strict: bool
        if True, we do some verifications. In general, this can be more
        complicated and is treated in pyccel.syntax.

    status: None, str
        if lhs is not allocatable, then status is None.
        otherwise, status is {'allocated', 'unallocated'}

    like: None, Variable
        contains the name of the variable from which the lhs will be cloned.

    Examples
    --------
    >>> from sympy import symbols, MatrixSymbol, Matrix
    >>> from pyccel.ast.core import Assign
    >>> x, y, z = symbols('x, y, z')
    >>> Assign(x, y)
    x := y
    >>> Assign(x, 0)
    x := 0
    >>> A = MatrixSymbol('A', 1, 3)
    >>> mat = Matrix([x, y, z]).T
    >>> Assign(A, mat)
    A := Matrix([[x, y, z]])
    >>> Assign(A[0, 1], x)
    A[0, 1] := x

    """

    def __new__(
        cls,
        lhs,
        rhs,
        strict=False,
        status=None,
        like=None,
        ):
        cls._strict = strict

        if strict:
            lhs = sympify(lhs, locals=local_sympify)
            rhs = sympify(rhs, locals=local_sympify)

            # Tuple of things that can be on the lhs of an assignment

            assignable = (Symbol, MatrixSymbol, MatrixElement, Indexed,
                          Idx)

            # if not isinstance(lhs, assignable):
            #    raise TypeError("Cannot assign to lhs of type %s." % type(lhs))
            # Indexed types implement shape, but don't define it until later. This
            # causes issues in assignment validation. For now, matrices are defined
            # as anything with a shape that is not an Indexed

            lhs_is_mat = hasattr(lhs, 'shape') and not isinstance(lhs,
                    Indexed)
            rhs_is_mat = hasattr(rhs, 'shape') and not isinstance(rhs,
                    Indexed)

            # If lhs and rhs have same structure, then this assignment is ok

            if lhs_is_mat:
                if not rhs_is_mat:
                    raise ValueError('Cannot assign a scalar to a matrix.')
                elif lhs.shape != rhs.shape:
                    raise ValueError("Dimensions of lhs and rhs don't align.")
            elif rhs_is_mat and not lhs_is_mat:
                raise ValueError('Cannot assign a matrix to a scalar.')
        return Basic.__new__(cls, lhs, rhs, status, like)

    def _sympystr(self, printer):
        sstr = printer.doprint
        return '{0} := {1}'.format(sstr(self.lhs), sstr(self.rhs))

    @property
    def lhs(self):
        return self._args[0]

    @property
    def rhs(self):
        return self._args[1]

    # TODO : remove

    @property
    def expr(self):
        return self.rhs

    @property
    def status(self):
        return self._args[2]

    @property
    def like(self):
        return self._args[3]

    @property
    def strict(self):
        return self._strict

    @property
    def is_alias(self):
        """Returns True if the assignment is an alias."""

        # TODO to be improved when handling classes

        lhs = self.lhs
        rhs = self.rhs
        cond = isinstance(rhs, Variable) and rhs.rank > 0
        cond = cond or isinstance(rhs, IndexedElement)
        cond = cond or isinstance(rhs, IndexedVariable)
        cond = cond and isinstance(lhs, Symbol)
        cond = cond or isinstance(rhs, Variable) and rhs.is_pointer
        return cond

    @property
    def is_symbolic_alias(self):
        """Returns True if the assignment is a symbolic alias."""

        # TODO to be improved when handling classes

        lhs = self.lhs
        rhs = self.rhs
        if isinstance(lhs, Variable):
            return isinstance(lhs.dtype, NativeSymbol)
        elif isinstance(lhs, Symbol):
            if isinstance(rhs, Range):
                return True
            elif isinstance(rhs, Variable):
                return isinstance(rhs.dtype, NativeSymbol)
            elif isinstance(rhs, Symbol):
                return True

        return False


class CodeBlock(Basic):

    """Represents a list of stmt for code generation.
       we use it when a single statement in python
       produce multiple statement in the targeted language
    """

    def __new__(cls, body):
        ls = []
        for i in body:
            if isinstance(i, CodeBlock):
                ls += i.body
            else:
                ls.append(i)

        return Basic.__new__(cls, ls)

    def __init__(self, body):
        if len(self._args)>0 and isinstance(self._args[-1], (Assign, AugAssign)):
            self.set_fst(self._args[-1].fst)

    @property
    def body(self):
        return self._args[0]

    @property
    def lhs(self):
        return self.body[-1].lhs


class AliasAssign(Basic):

    """Represents aliasing for code generation. An alias is any statement of the
    form `lhs := rhs` where

    Parameters
    ----------
    lhs : Symbol
        at this point we don't know yet all information about lhs, this is why a
        Symbol is the appropriate type.

    rhs : Variable, IndexedVariable, IndexedElement
        an assignable variable can be of any rank and any datatype, however its
        shape must be known (not None)

    Examples
    --------
    >>> from sympy import Symbol
    >>> from pyccel.ast.core import AliasAssign
    >>> from pyccel.ast.core import Variable
    >>> n = Variable('int', 'n')
    >>> x = Variable('int', 'x', rank=1, shape=[n])
    >>> y = Symbol('y')
    >>> AliasAssign(y, x)

    """

    def __new__(cls, lhs, rhs):
        if PyccelAstNode.stage == 'semantic':
            if not lhs.is_pointer:
                raise TypeError('lhs must be a pointer')

            if isinstance(rhs, FunctionCall) and not rhs.funcdef.results[0].is_pointer:
                raise TypeError("A pointer cannot point to the address of a temporary variable")

        return Basic.__new__(cls, lhs, rhs)

    def _sympystr(self, printer):
        sstr = printer.doprint
        return '{0} := {1}'.format(sstr(self.lhs), sstr(self.rhs))

    @property
    def lhs(self):
        return self._args[0]

    @property
    def rhs(self):
        return self._args[1]


class SymbolicAssign(Basic):

    """Represents symbolic aliasing for code generation. An alias is any statement of the
    form `lhs := rhs` where

    Parameters
    ----------
    lhs : Symbol

    rhs : Range

    Examples
    --------
    >>> from sympy import Symbol
    >>> from pyccel.ast.core import SymbolicAssign
    >>> from pyccel.ast.core import Range
    >>> r = Range(0, 3)
    >>> y = Symbol('y')
    >>> SymbolicAssign(y, r)

    """

    def __new__(cls, lhs, rhs):
        return Basic.__new__(cls, lhs, rhs)

    def _sympystr(self, printer):
        sstr = printer.doprint
        return '{0} := {1}'.format(sstr(self.lhs), sstr(self.rhs))

    @property
    def lhs(self):
        return self._args[0]

    @property
    def rhs(self):
        return self._args[1]


# The following are defined to be sympy approved nodes. If there is something
# smaller that could be used, that would be preferable. We only use them as
# tokens.

class NativeOp(with_metaclass(Singleton, Basic)):

    """Base type for native operands."""

    pass


class AddOp(NativeOp):

    _symbol = '+'


class SubOp(NativeOp):

    _symbol = '-'


class MulOp(NativeOp):

    _symbol = '*'


class DivOp(NativeOp):

    _symbol = '/'


class ModOp(NativeOp):

    _symbol = '%'


op_registry = {
    '+': AddOp(),
    '-': SubOp(),
    '*': MulOp(),
    '/': DivOp(),
    '%': ModOp(),
    }


def operator(op):
    """Returns the operator singleton for the given operator"""

    if op.lower() not in op_registry:
        raise ValueError('Unrecognized operator ' + op)
    return op_registry[op]


class AugAssign(Assign):
    r"""
    Represents augmented variable assignment for code generation.

    Parameters
    ----------
    lhs : Expr
        Sympy object representing the lhs of the expression. These should be
        singular objects, such as one would use in writing code. Notable types
        include Symbol, MatrixSymbol, MatrixElement, and Indexed. Types that
        subclass these types are also supported.

    op : NativeOp
        Operator (+, -, /, \*, %).

    rhs : Expr
        Sympy object representing the rhs of the expression. This can be any
        type, provided its shape corresponds to that of the lhs. For example,
        a Matrix type can be assigned to MatrixSymbol, but not to Symbol, as
        the dimensions will not align.

    strict: bool
        if True, we do some verifications. In general, this can be more
        complicated and is treated in pyccel.syntax.

    status: None, str
        if lhs is not allocatable, then status is None.
        otherwise, status is {'allocated', 'unallocated'}

    like: None, Variable
        contains the name of the variable from which the lhs will be cloned.

    Examples
    --------
    >>> from pyccel.ast.core import Variable
    >>> from pyccel.ast.core import AugAssign
    >>> s = Variable('int', 's')
    >>> t = Variable('int', 't')
    >>> AugAssign(s, '+', 2 * t + 1)
    s += 1 + 2*t
    """

    def __new__(
        cls,
        lhs,
        op,
        rhs,
        strict=False,
        status=None,
        like=None,
        ):
        cls._strict = strict
        if strict:
            lhs = sympify(lhs, locals=local_sympify)
            rhs = sympify(rhs, locals=local_sympify)

            # Tuple of things that can be on the lhs of an assignment

            assignable = (Symbol, MatrixSymbol, MatrixElement, Indexed)
            if not isinstance(lhs, assignable):
                raise TypeError('Cannot assign to lhs of type %s.'
                                % type(lhs))

            # Indexed types implement shape, but don't define it until later. This
            # causes issues in assignment validation. For now, matrices are defined
            # as anything with a shape that is not an Indexed

            lhs_is_mat = hasattr(lhs, 'shape') and not isinstance(lhs,
                    Indexed)
            rhs_is_mat = hasattr(rhs, 'shape') and not isinstance(rhs,
                    Indexed)

            # If lhs and rhs have same structure, then this assignment is ok

            if lhs_is_mat:
                if not rhs_is_mat:
                    raise ValueError('Cannot assign a scalar to a matrix.'
                            )
                elif lhs.shape != rhs.shape:
                    raise ValueError("Dimensions of lhs and rhs don't align."
                            )
            elif rhs_is_mat and not lhs_is_mat:
                raise ValueError('Cannot assign a matrix to a scalar.')

        if isinstance(op, str):
            op = operator(op)
        elif op not in list(op_registry.values()):
            raise TypeError('Unrecognized Operator')

        return Basic.__new__(
            cls,
            lhs,
            op,
            rhs,
            status,
            like,
            )

    def _sympystr(self, printer):
        sstr = printer.doprint
        return '{0} {1}= {2}'.format(sstr(self.lhs), self.op._symbol,
                sstr(self.rhs))

    @property
    def lhs(self):
        return self._args[0]

    @property
    def op(self):
        return self._args[1]

    @property
    def rhs(self):
        return self._args[2]

    @property
    def status(self):
        return self._args[3]

    @property
    def like(self):
        return self._args[4]

    @property
    def strict(self):
        return self._strict


class While(Basic):

    """Represents a 'while' statement in the code.

    Expressions are of the form:
        "while test:
            body..."

    Parameters
    ----------
    test : expression
        test condition given as a sympy expression
    body : sympy expr
        list of statements representing the body of the While statement.

    Examples
    --------
    >>> from sympy import Symbol
    >>> from pyccel.ast.core import Assign, While
    >>> n = Symbol('n')
    >>> While((n>1), [Assign(n,n-1)])
    While(n > 1, (n := n - 1,))
    """

    def __new__(cls, test, body, local_vars=[]):
        test = sympify(test, locals=local_sympify)

        if PyccelAstNode.stage == 'semantic':
            if test.dtype is not NativeBool():
                test = PythonBool(test)

        if iterable(body):
            body = CodeBlock((sympify(i, locals=local_sympify) for i in body))
        elif not isinstance(body,CodeBlock):
            raise TypeError('body must be an iterable or a CodeBlock')
        return Basic.__new__(cls, test, body, local_vars)

    @property
    def test(self):
        return self._args[0]

    @property
    def body(self):
        return self._args[1]

    @property
    def local_vars(self):
        return self._args[2]


class With(Basic):

    """Represents a 'with' statement in the code.

    Expressions are of the form:
        "while test:
            body..."

    Parameters
    ----------
    test : expression
        test condition given as a sympy expression
    body : sympy expr
        list of statements representing the body of the With statement.

    Examples
    --------

    """

    # TODO check prelude and epilog

    def __new__(
        cls,
        test,
        body,
        settings,
        ):
        test = sympify(test, locals=local_sympify)

        if iterable(body):
            body = CodeBlock((sympify(i, locals=local_sympify) for i in body))
        elif not isinstance(body,CodeBlock):
            raise TypeError('body must be an iterable')

        return Basic.__new__(cls, test, body, settings)

    @property
    def test(self):
        return self._args[0]

    @property
    def body(self):
        return self._args[1]

    @property
    def settings(self):
        return self._args[2]

    @property
    def block(self):
        methods = self.test.cls_base.methods
        for i in methods:
            if str(i.name) == '__enter__':
                start = i
            elif str(i.name) == '__exit__':
                end   = i
        start = inline(start,[])
        end   = inline(end  ,[])

        # TODO check if enter is empty or not first

        body = start.body.body
        body += self.body.body
        body +=  end.body.body
        return Block('with', [], body)


class Product(Basic):

    """
    Represents a Product stmt.

    """

    def __new__(cls, *args):
        if not isinstance(args, (tuple, list, Tuple)):
            raise TypeError('args must be an iterable')
        elif len(args) < 2:
            return args[0]
        return Basic.__new__(cls, *args)

    @property
    def elements(self):
        return self._args


class Tile(Range):

    """
    Representes a tile.

    Examples
    --------
    >>> from pyccel.ast.core import Variable
    >>> from pyccel.ast.core import Tile
    >>> from sympy import Symbol
    >>> s = Variable('int', 's')
    >>> e = Symbol('e')
    >>> Tile(s, e, 1)
    Tile(0, n, 1)
    """

    def __new__(cls, start, stop):
        step = 1
        return Range.__new__(cls, start, stop, step)

    @property
    def start(self):
        return self._args[0]

    @property
    def stop(self):
        return self._args[1]

    @property
    def size(self):
        return self.stop - self.start


class ParallelRange(Range):

    """
    Representes a parallel range using OpenMP/OpenACC.

    Examples
    --------
    >>> from pyccel.ast.core import Variable
    """

    pass


# TODO: implement it as an extension of sympy Tensor?

class Tensor(Basic):

    """
    Base class for tensor.

    Examples
    --------
    >>> from pyccel.ast.core import Variable
    >>> from pyccel.ast.core import Range, Tensor
    >>> from sympy import Symbol
    >>> s1 = Variable('int', 's1')
    >>> s2 = Variable('int', 's2')
    >>> e1 = Variable('int', 'e1')
    >>> e2 = Variable('int', 'e2')
    >>> r1 = Range(s1, e1, 1)
    >>> r2 = Range(s2, e2, 1)
    >>> Tensor(r1, r2)
    Tensor(Range(s1, e1, 1), Range(s2, e2, 1), name=tensor)
    """

    def __new__(cls, *args, **kwargs):
        for r in args:
            cond = isinstance(r, Variable) and isinstance(r.dtype,
                    (NativeRange, NativeTensor))
            cond = cond or isinstance(r, (Range, Tensor))

            if not cond:
                raise TypeError('non valid argument, given {0}'.format(type(r)))

        try:
            name = kwargs['name']
        except KeyError:
            name = 'tensor'

        args = list(args) + [name]

        return Basic.__new__(cls, *args)

    @property
    def name(self):
        return self._args[-1]

    @property
    def ranges(self):
        return self._args[:-1]

    @property
    def dim(self):
        return len(self.ranges)

    def _sympystr(self, printer):
        sstr = printer.doprint
        txt = ', '.join(sstr(n) for n in self.ranges)
        txt = 'Tensor({0}, name={1})'.format(txt, sstr(self.name))
        return txt


# TODO add a name to a block?

class Block(Basic):

    """Represents a block in the code. A block consists of the following inputs

    Parameters
    ----------
    variables: list
        list of the variables that appear in the block.

    declarations: list
        list of declarations of the variables that appear in the block.

    body: list
        a list of statements

    Examples
    --------
    >>> from pyccel.ast.core import Variable, Assign, Block
    >>> n = Variable('int', 'n')
    >>> x = Variable('int', 'x')
    >>> Block([n, x], [Assign(x,2.*n + 1.), Assign(n, n + 1)])
    Block([n, x], [x := 1.0 + 2.0*n, n := 1 + n])
    """

    def __new__(
        cls,
        name,
        variables,
        body):
        if not isinstance(name, str):
            raise TypeError('name must be of type str')
        if not iterable(variables):
            raise TypeError('variables must be an iterable')
        for var in variables:
            if not isinstance(var, Variable):
                raise TypeError('Only a Variable instance is allowed.')
        if iterable(body):
            body = CodeBlock(body)
        elif not isinstance(body, CodeBlock):
            raise TypeError('body must be an iterable or a CodeBlock')
        return Basic.__new__(cls, name, variables, body)

    @property
    def name(self):
        return self._args[0]

    @property
    def variables(self):
        return self._args[1]

    @property
    def body(self):
        return self._args[2]

    @property
    def declarations(self):
        return [Declare(i.dtype, i) for i in self.variables]


class ParallelBlock(Block):

    """
    Represents a parallel block in the code.
    In addition to block inputs, there is

    Parameters
    ----------
    clauses: list
        a list of clauses

    Examples
    --------
    >>> from pyccel.ast.core import ParallelBlock
    >>> from pyccel.ast.core import Variable, Assign, Block
    >>> n = Variable('int', 'n')
    >>> x = Variable('int', 'x')
    >>> body = [Assign(x,2.*n + 1.), Assign(n, n + 1)]
    >>> variables = [x,n]
    >>> clauses = []
    >>> ParallelBlock(clauses, variables, body)
    # parallel
    x := 1.0 + 2.0*n
    n := 1 + n
    """

    _prefix = '#'

    def __new__(
        cls,
        clauses,
        variables,
        body,
        ):
        if not iterable(clauses):
            raise TypeError('Expecting an iterable for clauses')

        cls._clauses = clauses

        return Block.__new__(cls, variables, body)

    @property
    def clauses(self):
        return self._clauses

    @property
    def prefix(self):
        return self._prefix

    def _sympystr(self, printer):
        sstr = printer.doprint

        prefix = sstr(self.prefix)
        clauses = ' '.join('{0}'.format(sstr(i)) for i in self.clauses)
        body = '\n'.join('{0}'.format(sstr(i)) for i in self.body)

        code = '{0} parallel {1}\n{2}'.format(prefix, clauses, body)
        return code


class Module(Basic):

    """Represents a module in the code. A block consists of the following inputs

    Parameters
    ----------
    name: str
        name of the module

    variables: list
        list of the variables that appear in the block.

    funcs: list
        a list of FunctionDef instances

    interfaces: list
        a list of Interface instances

    classes: list
        a list of ClassDef instances

    imports: list, tuple
        list of needed imports

    Examples
    --------
    >>> from pyccel.ast.core import Variable, Assign
    >>> from pyccel.ast.core import ClassDef, FunctionDef, Module
    >>> x = Variable('real', 'x')
    >>> y = Variable('real', 'y')
    >>> z = Variable('real', 'z')
    >>> t = Variable('real', 't')
    >>> a = Variable('real', 'a')
    >>> b = Variable('real', 'b')
    >>> body = [Assign(y,x+a)]
    >>> translate = FunctionDef('translate', [x,y,a,b], [z,t], body)
    >>> attributes   = [x,y]
    >>> methods     = [translate]
    >>> Point = ClassDef('Point', attributes, methods)
    >>> incr = FunctionDef('incr', [x], [y], [Assign(y,x+1)])
    >>> decr = FunctionDef('decr', [x], [y], [Assign(y,x-1)])
    >>> Module('my_module', [], [incr, decr], classes = [Point])
    Module(my_module, [], [FunctionDef(), FunctionDef()], [], [ClassDef(Point, (x, y), (FunctionDef(),), [public], (), [], [])], ())
    """

    def __new__(cls, *args, **kwargs):
        return Basic.__new__(cls)

    def __init__(
        self,
        name,
        variables,
        funcs,
        interfaces=[],
        classes=[],
        imports=[],
        ):
        if not isinstance(name, str):
            raise TypeError('name must be a string')

        if not iterable(variables):
            raise TypeError('variables must be an iterable')
        for i in variables:
            if not isinstance(i, Variable):
                raise TypeError('Only a Variable instance is allowed.')

        if not iterable(funcs):
            raise TypeError('funcs must be an iterable')

        for i in funcs:
            if not isinstance(i, FunctionDef):
                raise TypeError('Only a FunctionDef instance is allowed.'
                                )

        if not iterable(classes):
            raise TypeError('classes must be an iterable')
        for i in classes:
            if not isinstance(i, ClassDef):
                raise TypeError('Only a ClassDef instance is allowed.')

        if not iterable(interfaces):
            raise TypeError('interfaces must be an iterable')
        for i in interfaces:
            if not isinstance(i, Interface):
                raise TypeError('Only a Inteface instance is allowed.')

        if not iterable(imports):
            raise TypeError('imports must be an iterable')
        imports = list(imports)
        for i in classes:
            imports += i.imports
        imports = set(imports)  # for unicity
        imports = Tuple(*imports, sympify=False)

        self._name = name
        self._variables = variables
        self._funcs = funcs
        self._interfaces = interfaces
        self._classes = classes
        self._imports = imports

    @property
    def name(self):
        return self._name

    @property
    def variables(self):
        return self._variables

    @property
    def funcs(self):
        return self._funcs

    @property
    def interfaces(self):
        return self._interfaces

    @property
    def classes(self):
        return self._classes

    @property
    def imports(self):
        return self._imports

    @property
    def declarations(self):
        return [Declare(i.dtype, i) for i in self.variables]

    @property
    def body(self):
        return self.interfaces + self.funcs + self.classes

    def set_name(self, new_name):
        self._name = new_name

class ModuleHeader(Basic):

    """Represents the header file for a module

    Parameters
    ----------
    module: Module
        the module

    Examples
    --------
    >>> from pyccel.ast.core import Variable, Assign
    >>> from pyccel.ast.core import ClassDef, FunctionDef, Module
    >>> x = Variable('real', 'x')
    >>> y = Variable('real', 'y')
    >>> z = Variable('real', 'z')
    >>> t = Variable('real', 't')
    >>> a = Variable('real', 'a')
    >>> b = Variable('real', 'b')
    >>> body = [Assign(y,x+a)]
    >>> translate = FunctionDef('translate', [x,y,a,b], [z,t], body)
    >>> attributes   = [x,y]
    >>> methods     = [translate]
    >>> Point = ClassDef('Point', attributes, methods)
    >>> incr = FunctionDef('incr', [x], [y], [Assign(y,x+1)])
    >>> decr = FunctionDef('decr', [x], [y], [Assign(y,x-1)])
    >>> mod = Module('my_module', [], [incr, decr], classes = [Point])
    >>> ModuleHeader(mod)
    Module(my_module, [], [FunctionDef(), FunctionDef()], [], [ClassDef(Point, (x, y), (FunctionDef(),), [public], (), [], [])], ())
    """

    def __init__(self, module):
        if not isinstance(module, Module):
            raise TypeError('module must be a Module')

        self._module = module

    @property
    def module(self):
        return self._module

class Program(Basic):

    """Represents a Program in the code. A block consists of the following inputs

    Parameters
    ----------
    variables: list
        list of the variables that appear in the block.

    declarations: list
        list of declarations of the variables that appear in the block.

    body: list
        a list of statements

    imports: list, tuple
        list of needed imports

    """

    def __new__(
        cls,
        name,
        variables,
        body,
        imports=[],
        ):

        if not isinstance(name, str):
            raise TypeError('name must be a string')

        if not iterable(variables):
            raise TypeError('variables must be an iterable')

        for i in variables:
            if not isinstance(i, Variable):
                raise TypeError('Only a Variable instance is allowed.')

        if not iterable(body):
            raise TypeError('body must be an iterable')
        body = CodeBlock(body)

        if not iterable(imports):
            raise TypeError('imports must be an iterable')

        imports = set(imports)  # for unicity
        imports = Tuple(*imports, sympify=False)

        return Basic.__new__(
            cls,
            name,
            variables,
            body,
            imports,
            )

    @property
    def name(self):
        return self._args[0]

    @property
    def variables(self):
        return self._args[1]

    @property
    def body(self):
        return self._args[2]

    @property
    def imports(self):
        return self._args[3]

    @property
    def declarations(self):
        return [Declare(i.dtype, i) for i in self.variables]


class For(Basic):

    """Represents a 'for-loop' in the code.

    Expressions are of the form:
        "for target in iter:
            body..."

    Parameters
    ----------
    target : symbol
        symbol representing the iterator
    iter : iterable
        iterable object. for the moment only Range is used
    body : sympy expr
        list of statements representing the body of the For statement.

    Examples
    --------
    >>> from sympy import symbols, MatrixSymbol
    >>> from pyccel.ast.core import Assign, For
    >>> i,b,e,s,x = symbols('i,b,e,s,x')
    >>> A = MatrixSymbol('A', 1, 3)
    >>> For(i, (b,e,s), [Assign(x,x-1), Assign(A[0, 1], x)])
    For(i, Range(b, e, s), (x := x - 1, A[0, 1] := x))
    """

    def __new__(
        cls,
        target,
        iter_obj,
        body,
        local_vars = [],
        strict=True,
        ):
        if strict:
            target = sympify(target, locals=local_sympify)

            cond_iter = iterable(iter_obj)
            cond_iter = cond_iter or isinstance(iter_obj, (Range, Product,
                    Enumerate, Zip, Map))
            cond_iter = cond_iter or isinstance(iter_obj, Variable) \
                and is_iterable_datatype(iter_obj.dtype)
          #  cond_iter = cond_iter or isinstance(iter_obj, ConstructorCall) \
          #      and is_iterable_datatype(iter_obj.arguments[0].dtype)
            if not cond_iter:
                raise TypeError('iter_obj must be an iterable')

            if iterable(body):
                body = CodeBlock((sympify(i, locals=local_sympify) for i in
                             body))
            elif not isinstance(body,CodeBlock):
                raise TypeError('body must be an iterable or a Codeblock')

        return Basic.__new__(cls, target, iter_obj, body, local_vars)

    @property
    def target(self):
        return self._args[0]

    @property
    def iterable(self):
        return self._args[1]

    @property
    def body(self):
        return self._args[2]

    @property
    def local_vars(self):
        return self._args[3]

    def insert2body(self, stmt):
        self.body.append(stmt)



class DoConcurrent(For):
    pass


class ForAll(Basic):
    """ class that represents the forall statement in fortran"""
    def __new__(cls, iter_obj, target, mask, body):

        if not isinstance(iter_obj, Range):
            raise TypeError('iterable must be of type Range')

        return Basic.__new__(cls, iter_obj, target, mask, body)


    @property
    def iter(self):
        return self._args[0]

    @property
    def target(self):
        return self._args[1]

    @property
    def mask(self):
        return self._args[2]

    @property
    def body(self):
        return self._args[3]

class ForIterator(For):

    """Class that describes iterable classes defined by the user."""

    def __new__(
        cls,
        target,
        iterable,
        body,
        strict=True,
        ):

        if isinstance(iterable, Symbol):
            iterable = Range(Len(iterable))
        return For.__new__(cls, target, iterable, body, strict)

    # TODO uncomment later when we intriduce iterators
    # @property
    # def target(self):
    #    ts = super(ForIterator, self).target

    #    if not(len(ts) == self.depth):
    #        raise ValueError('wrong number of targets')

    #    return ts

    @property
    def depth(self):
        it = self.iterable
        if isinstance(it, Variable):
            if isinstance(it.dtype, NativeRange):
                return 1
            if isinstance(it.dtype, NativeTensor):

                # TODO must be computed

                return 2

            cls_base = it.cls_base
            if not cls_base:
                raise TypeError('cls_base undefined')

            methods = cls_base.methods_as_dict
            it_method = methods['__iter__']

            it_vars = []
            for stmt in it_method.body:
                if isinstance(stmt, Assign):
                    it_vars.append(stmt.lhs)

            n = len(set(str(var.name) for var in it_vars))
            return n
        else:

            return 1

    @property
    def ranges(self):
        return get_iterable_ranges(self.iterable)

class ConstructorCall(AtomicExpr):

    """
    It  serves as a constructor for undefined function classes.

    Parameters
    ----------
    func: FunctionDef, str
        an instance of FunctionDef or function name

    arguments: list, tuple, None
        a list of arguments.

    kind: str
        'function' or 'procedure'. default value: 'function'
    """

    is_commutative = True

    # TODO improve

    def __new__(
        cls,
        func,
        arguments,
        cls_variable=None,
        kind='function',
        ):
        if not isinstance(func, (FunctionDef, Interface, str)):
            raise TypeError('Expecting func to be a FunctionDef or str')

        f_name = func.name

        return Basic.__new__(cls, f_name)

    def __init__(
        self,
        func,
        arguments,
        cls_variable=None,
        kind='function',
        ):

        if isinstance(func, FunctionDef):
            kind = func.kind

        self._cls_variable = cls_variable

        self._kind = kind
        self._func = func
        self._arguments = arguments

    def _sympystr(self, printer):
        sstr = printer.doprint
        name = sstr(self.name)
        args = ''
        if not self.arguments is None:
            args = ', '.join(sstr(i) for i in self.arguments)
        return '{0}({1})'.format(name, args)

    @property
    def func(self):
        return self._func

    @property
    def kind(self):
        return self._kind

    @property
    def arguments(self):
        return self._arguments

    @property
    def cls_variable(self):
        return self._cls_variable

    @property
    def name(self):
        if isinstance(self.func, FunctionDef):
            return self.func.name
        else:
            return self.func



class Nil(Basic):

    """
    class for None object in the code.
    """

    def _sympystr(self, printer):
        sstr = printer.doprint
        return sstr('None')


class Void(Basic):

    pass

class VoidFunction(Basic):
    #this class is used in order to eliminate certain atoms
    # in an arithmitic expression so that we dont take them into
    # consideration
    def __new__(*args):
        return Symbol("""x9846548484665
                      494794564465165161561""")

class Variable(Symbol, PyccelAstNode):

    """Represents a typed variable.

    Parameters
    ----------
    dtype : str, DataType
        The type of the variable. Can be either a DataType,
        or a str (bool, int, real).

    name : str, list, DottedName
        The sympy object the variable represents. This can be either a string
        or a dotted name, when using a Class attribute.

    rank : int
        used for arrays. [Default value: 0]

    allocatable: bool
        used for arrays, if we need to allocate memory [Default value: False]

    is_stack_array: bool
        used for arrays, if memory should be allocated on the stack [Default value: False]

    is_pointer: bool
        if object is a pointer [Default value: False]

    is_target: bool
        if object is pointed to by another variable [Default value: False]

    is_polymorphic: bool
        if object can be instance of class or any inherited class [Default value: False]

    is_optional: bool
        if object is an optional argument of a function [Default value: False]

    shape: int or list
        shape of the array. [Default value: None]

    cls_base: class
        class base if variable is an object or an object member [Default value: None]

    order : str
        used for arrays. Indicates whether the data is stored in C or Fortran format in memory [Default value: 'C']

    precision : str
        Precision of the data type [Default value: depends on the datatype]

    is_argument: bool
        if object is the argument of a function [Default value: False]

    is_kwonly: bool
        if object is an argument which can only be specified using its keyword

    Examples
    --------
    >>> from pyccel.ast.core import Variable
    >>> Variable('int', 'n')
    n
    >>> n = 4
    >>> Variable('real', 'x', rank=2, shape=(n,2), allocatable=True)
    x
    >>> Variable('int', DottedName('matrix', 'n_rows'))
    matrix.n_rows
    """

    def __new__( cls, *args, **kwargs ):
        return Basic.__new__(cls)

    def __init__(
        self,
        dtype,
        name,
        *,
        rank=0,
        allocatable=False,
        is_stack_array = False,
        is_pointer=False,
        is_target=False,
        is_polymorphic=None,
        is_optional=False,
        shape=None,
        cls_base=None,
        order='C',
        precision=0,
        is_argument=False,
        is_kwonly=False
        ):

        # ------------ PyccelAstNode Properties ---------------
        if isinstance(dtype, str) or str(dtype) == '*':

            dtype = datatype(str(dtype))
        elif not isinstance(dtype, DataType):
            raise TypeError('datatype must be an instance of DataType.')

        if not isinstance(rank, int):
            raise TypeError('rank must be an instance of int.')

        if rank == 0:
            shape = ()

        if shape is None:
            shape = tuple(None for i in range(rank))

        if not precision:
            if isinstance(dtype, NativeInteger):
                precision = default_precision['int']
            elif isinstance(dtype, NativeReal):
                precision = default_precision['real']
            elif isinstance(dtype, NativeComplex):
                precision = default_precision['complex']
            elif isinstance(dtype, NativeBool):
                precision = default_precision['bool']
        if not isinstance(precision,int) and precision is not None:
            raise TypeError('precision must be an integer or None.')

        self._alloc_shape = shape
        self._dtype = dtype
        self._shape = self.process_shape(shape)
        self._rank  = rank
        self._precision = precision

        # ------------ Variable Properties ---------------
        # if class attribute
        if isinstance(name, str):
            name = name.split(""".""")
            if len(name) == 1:
                name = name[0]
            else:
                name = DottedName(*name)

        if not isinstance(name, (str, DottedName)):
            raise TypeError('Expecting a string or DottedName, given {0}'.format(type(name)))
        self._name = name

        if allocatable is None:
            allocatable = False
        self.allocatable = allocatable

        if is_stack_array is None:
            is_stack_array = False
        elif not isinstance(is_stack_array, bool):
            raise TypeError('is_stack_array must be a boolean.')
        self._is_stack_array = is_stack_array

        if is_pointer is None:
            is_pointer = False
        self.is_pointer = is_pointer

        if is_target is None:
            is_target = False
        self.is_target = is_target

        if is_polymorphic is None:
            if isinstance(dtype, CustomDataType):
                is_polymorphic = dtype.is_polymorphic
            else:
                is_polymorphic = False
        elif not isinstance(is_polymorphic, bool):
            raise TypeError('is_polymorphic must be a boolean.')
        self._is_polymorphic = is_polymorphic

        if is_optional is None:
            is_optional = False
        elif not isinstance(is_optional, bool):
            raise TypeError('is_optional must be a boolean.')
        self._is_optional = is_optional

        self._cls_base       = cls_base
        self._order          = order
        self._is_argument    = is_argument
        self._is_kwonly      = is_kwonly

    def process_shape(self, shape):
        if not hasattr(shape,'__iter__'):
            shape = [shape]

        new_shape = []
        for i,s in enumerate(shape):
            if isinstance(s,(Py_Integer, PyccelArraySize)):
                new_shape.append(s)
            elif isinstance(s, sp_Integer):
                new_shape.append(Py_Integer(s.p))
            elif isinstance(s, int):
                new_shape.append(Py_Integer(s))
            elif s is None or isinstance(s,(Variable, Slice, PyccelAstNode, Function)):
                new_shape.append(PyccelArraySize(self, i))
            else:
                raise TypeError('shape elements cannot be '+str(type(s))+'. They must be one of the following types: Integer(pyccel), Variable, Slice, PyccelAstNode, Integer(sympy), int, Function')
        return tuple(new_shape)

    @property
    def name(self):
        return self._name

    @property
    def alloc_shape(self):
        return self._alloc_shape

    @property
    def allocatable(self):
        return self._allocatable

    @allocatable.setter
    def allocatable(self, allocatable):
        if not isinstance(allocatable, bool):
            raise TypeError('allocatable must be a boolean.')
        self._allocatable = allocatable

    @property
    def cls_base(self):
        return self._cls_base

    @property
    def is_pointer(self):
        return self._is_pointer

    @is_pointer.setter
    def is_pointer(self, is_pointer):
        if not isinstance(is_pointer, bool):
            raise TypeError('is_pointer must be a boolean.')
        self._is_pointer = is_pointer

    @property
    def is_target(self):
        return self._is_target

    @is_target.setter
    def is_target(self, is_target):
        if not isinstance(is_target, bool):
            raise TypeError('is_target must be a boolean.')
        self._is_target = is_target

    @property
    def is_polymorphic(self):
        return self._is_polymorphic

    @property
    def is_optional(self):
        return self._is_optional

    @property
    def order(self):
        return self._order

    @property
    def is_stack_array(self):
        return self._is_stack_array

    @is_stack_array.setter
    def is_stack_array(self, is_stack_array):
        self._is_stack_array = is_stack_array

    @property
    def is_argument(self):
        return self._is_argument

    @property
    def is_kwonly(self):
        return self._is_kwonly

    @property
    def is_ndarray(self):
        """user friendly method to check if the variable is an ndarray:
            1. have a rank > 0
            2. dtype is one among {int, bool, real, complex}
        """

        if self.rank == 0:
            return False
        return isinstance(self.dtype, (NativeInteger, NativeBool,
                          NativeReal, NativeComplex))

    def __str__(self):
        if isinstance(self.name, (str, DottedName)):
            return str(self.name)
        elif self.name is iterable:
            return """.""".join(str(n) for n in self.name)

    def _sympystr(self, printer):
        sstr = printer.doprint
        if isinstance(self.name, (str, DottedName)):
            return '{}'.format(sstr(self.name))
        elif self.name is iterable:
            return """.""".join(sstr(n) for n in self.name)

    def inspect(self):
        """inspects the variable."""

        print('>>> Variable')
        print( '  name           = {}'.format(self.name))
        print( '  dtype          = {}'.format(self.dtype))
        print( '  rank           = {}'.format(self.rank))
        print( '  allocatable    = {}'.format(self.allocatable))
        print( '  shape          = {}'.format(self.shape))
        print( '  cls_base       = {}'.format(self.cls_base))
        print( '  is_pointer     = {}'.format(self.is_pointer))
        print( '  is_target      = {}'.format(self.is_target))
        print( '  is_polymorphic = {}'.format(self.is_polymorphic))
        print( '  is_optional    = {}'.format(self.is_optional))
        print( '<<<')

    def clone(self, name, new_class = None, **kwargs):

        # TODO check it is up to date

        if (new_class is None):
            cls = eval(self.__class__.__name__)
        else:
            cls = new_class

        return cls(
            self.dtype,
            name,
            rank=kwargs.pop('rank',self.rank),
            allocatable=kwargs.pop('allocatable',self.allocatable),
            shape=kwargs.pop('shape',self.shape),
            is_pointer=kwargs.pop('is_pointer',self.is_pointer),
            is_target=kwargs.pop('is_target',self.is_target),
            is_polymorphic=kwargs.pop('is_polymorphic',self.is_polymorphic),
            is_optional=kwargs.pop('is_optional',self.is_optional),
            cls_base=kwargs.pop('cls_base',self.cls_base),
            )

    def __getnewargs__(self):
        """used for Pickling self."""

        args = (
            self.dtype,
            self.name,
            self.rank,
            self.allocatable,
            self.is_pointer,
            self.is_polymorphic,
            self.is_optional,
            self.shape,
            self.cls_base,
            )
        return args

    def _eval_subs(self, old, new):
        return self

    def _eval_is_positive(self):
        #we do this inorder to infere the type of Pow expression correctly
        return self.is_real


class DottedVariable(AtomicExpr, sp_Boolean, PyccelAstNode):

    """
    Represents a dotted variable.
    """

    def __new__(cls, lhs, rhs):

        if not isinstance(lhs, (
            Variable,
            Symbol,
            IndexedVariable,
            IndexedElement,
            IndexedBase,
            Indexed,
            Function,
            DottedVariable,
            )):
            raise TypeError('Expecting a Variable or a function call, got instead {0} of type {1}'.format(str(lhs),
                            type(lhs)))

        if not isinstance(rhs, (
            Variable,
            Symbol,
            IndexedVariable,
            IndexedElement,
            IndexedBase,
            Indexed,
            FunctionCall,
            Function,
            )):
            raise TypeError('Expecting a Variable or a function call, got instead {0} of type {1}'.format(str(rhs),
                            type(rhs)))

        return Basic.__new__(cls, lhs, rhs)

    def __init__(self, lhs, rhs):
        if self.stage == 'syntactic':
            return
        self._dtype     = rhs.dtype
        self._rank      = rhs.rank
        self._precision = rhs.precision
        self._shape     = rhs.shape

    @property
    def lhs(self):
        return self._args[0]

    @property
    def rhs(self):
        return self._args[1]

    @property
    def allocatable(self):
        return self._args[1].allocatable

    @allocatable.setter
    def allocatable(self, allocatable):
        self._args[1].allocatable = allocatable

    @property
    def is_pointer(self):
        return self._args[1].is_pointer

    @is_pointer.setter
    def is_pointer(self, is_pointer):
        self._args[1].is_pointer = is_pointer

    @property
    def is_target(self):
        return self._args[1].is_target

    @is_target.setter
    def is_target(self, is_target):
        self._args[1].is_target = is_target

    @property
    def name(self):
        if isinstance(self.lhs, DottedVariable):
            name_0 = self.lhs.name
        else:
            name_0 = str(self.lhs)
        if isinstance(self.rhs, Function):
            name_1 = str(type(self.rhs).__name__)
        elif isinstance(self.rhs, Symbol):
            name_1 = self.rhs.name
        else:
            name_1 = str(self.rhs)
        return name_0 + """.""" + name_1

    def __str__(self):
        return self.name

    def _sympystr(self, Printer):
        return self.name

    @property
    def cls_base(self):
        return self._args[1].cls_base

    @property
    def names(self):
        """Return list of names as strings."""

        ls = []
        for i in [self.lhs, self.rhs]:
            if not isinstance(i, DottedVariable):
                ls.append(str(i))
            else:
                ls += i.names
        return ls

    def _eval_subs(self, old, new):
        return self

    def inspect(self):
        self._args[1].inspect()

class ValuedVariable(Variable):

    """Represents a valued variable in the code.

    Parameters
    ----------
    variable: Variable
        A single variable
    value: Variable, or instance of Native types
        value associated to the variable

    Examples
    --------
    >>> from pyccel.ast.core import ValuedVariable
    >>> n  = ValuedVariable('int', 'n', value=4)
    >>> n
    n := 4
    """

    def __new__(cls, *args, **kwargs):

        # we remove value from kwargs,
        # since it is not a valid argument for Variable

        kwargs.pop('value', Nil())

        return Variable.__new__(cls, *args, **kwargs)

    def __init__(self, *args, **kwargs):

        # if value is not given, we set it to Nil
        self._value = kwargs.pop('value', Nil())
        Variable.__init__(self, *args, **kwargs)

    @property
    def value(self):
        return self._value

    def _sympystr(self, printer):
        sstr = printer.doprint

        name = sstr(self.name)
        value = sstr(self.value)
        return '{0}={1}'.format(name, value)

class TupleVariable(Variable):

    """Represents a tuple variable in the code.

    Parameters
    ----------
    arg_vars: Iterable
        Multiple variables contained within the tuple

    Examples
    --------
    >>> from pyccel.ast.core import TupleVariable, Variable
    >>> v1 = Variable('int','v1')
    >>> v2 = Variable('bool','v2')
    >>> n  = TupleVariable([v1, v2],'n')
    >>> n
    n
    """

    def __new__(cls, arg_vars, dtype, name, *args, **kwargs):

        # if value is not given, we set it to Nil
        # we also remove value from kwargs,
        # since it is not a valid argument for Variable

        return Variable.__new__(cls, dtype, name, *args, **kwargs)

    def __init__(self, arg_vars, dtype, name, *args, **kwargs):
        self._vars = tuple(arg_vars)
        self._inconsistent_shape = not all(arg_vars[0].shape==a.shape   for a in arg_vars[1:])
        self._is_homogeneous = not dtype is NativeGeneric()
        Variable.__init__(self, dtype, name, *args, **kwargs)

    def get_vars(self):
        if self._is_homogeneous:
            indexed_var = IndexedVariable(self, dtype=self.dtype, shape=self.shape,
                prec=self.precision, order=self.order, rank=self. rank)
            args = [Slice(None,None)]*(self.rank-1)
            return [indexed_var[args + [i]] for i in range(len(self._vars))]
        else:
            return self._vars

    def get_var(self, variable_idx):
        return self._vars[variable_idx]

    def rename_var(self, variable_idx, new_name):
        self._vars[variable_idx] = self._vars[variable_idx].clone(new_name)

    def __getitem__(self,idx):
        return self.get_var(idx)

    def __iter__(self):
        return self._vars.__iter__()

    def __len__(self):
        return len(self._vars)

    @property
    def inconsistent_shape(self):
        return self._inconsistent_shape

    @property
    def is_homogeneous(self):
        return self._is_homogeneous

    @is_homogeneous.setter
    def is_homogeneous(self, is_homogeneous):
        self._is_homogeneous = is_homogeneous

    @Variable.allocatable.setter
    def allocatable(self, allocatable):
        if not isinstance(allocatable, bool):
            raise TypeError('allocatable must be a boolean.')
        self._allocatable = allocatable
        for var in self._vars:
            var.allocatable = allocatable

    @Variable.is_pointer.setter
    def is_pointer(self, is_pointer):
        if not isinstance(is_pointer, bool):
            raise TypeError('is_pointer must be a boolean.')
        self._is_pointer = is_pointer
        for var in self._vars:
            var.is_pointer = is_pointer

    @Variable.is_target.setter
    def is_target(self, is_target):
        if not isinstance(is_target, bool):
            raise TypeError('is_target must be a boolean.')
        self._is_target = is_target
        for var in self._vars:
            var.is_target = is_target

class Constant(ValuedVariable, PyccelAstNode):

    """

    Examples
    --------

    """

    pass


class Argument(Symbol, PyccelAstNode):

    """An abstract Argument data structure.

    Examples
    --------
    >>> from pyccel.ast.core import Argument
    >>> n = Argument('n')
    >>> n
    n
    """

    def __new__(cls, name, *, kwonly=False, **assumptions):
        return Symbol.__new__(cls, name, **assumptions)

    def __init__(self, name, *, kwonly=False, **assumptions):
        self._kwonly = kwonly

    @property
    def is_kwonly(self):
        return self._kwonly


class ValuedArgument(Basic):

    """Represents a valued argument in the code.

    Examples
    --------
    >>> from pyccel.ast.core import ValuedArgument
    >>> n = ValuedArgument('n', 4)
    >>> n
    n=4
    """
    def __new__(cls, *args, **kwargs):
        return Basic.__new__(cls)

    def __init__(self, expr, value, *, kwonly = False):
        if isinstance(expr, str):
            expr = Symbol(expr)

        # TODO should we turn back to Argument

        if not isinstance(expr, Symbol):
            raise TypeError('Expecting an argument')

        self._expr   = expr
        self._value  = value
        self._kwonly = kwonly

    @property
    def argument(self):
        return self._expr

    @property
    def value(self):
        return self._value

    @property
    def name(self):
        return self.argument.name

    @property
    def is_kwonly(self):
        return self._kwonly

    def _sympystr(self, printer):
        sstr = printer.doprint

        argument = sstr(self.argument)
        value = sstr(self.value)
        return '{0}={1}'.format(argument, value)

class VariableAddress(Basic, PyccelAstNode):

    """Represents the address of a variable.
    E.g. In C
    VariableAddress(Variable('int','a'))                     is  &a
    VariableAddress(Variable('int','a', is_pointer=True))    is   a
    """

    def __init__(self, variable):
        if not isinstance(variable, Variable):
            raise TypeError('variable must be a variable')
        self._variable = variable

        self._shape     = variable.shape
        self._rank      = variable.rank
        self._dtype     = variable.dtype
        self._precision = variable.precision
        self._order     = variable.order

    @property
    def variable(self):
        return self._variable

class FunctionCall(Basic, PyccelAstNode):

    """Represents a function call in the code.
    """

    def __new__(cls, func, args, current_function=None):

        # ...
        if not isinstance(func, FunctionDef):
            raise TypeError('> expecting a FunctionDef')

        name = func.name
        # ...
        if isinstance(current_function, DottedName):
            current_function = current_function.name[-1]

        if str(current_function) == str(name):
            func.set_recursive()

        if not isinstance(args, (tuple, list, Tuple)):
            raise TypeError('> expecting an iterable')

        # add the messing argument in the case of optional arguments
        f_args = func.arguments
        if not len(args) == len(f_args):
            f_args_dict = OrderedDict((a.name,a) if isinstance(a, (ValuedVariable, ValuedFunctionAddress)) else (a.name, None) for a in f_args)
            keyword_args = []
            for i,a in enumerate(args):
                if not isinstance(a, (ValuedVariable, ValuedFunctionAddress)):
                    f_args_dict[f_args[i].name] = a
                else:
                    keyword_args = args[i:]
                    break

            for a in keyword_args:
                f_args_dict[a.name] = a.value

            args = [a.value if isinstance(a, (ValuedVariable, ValuedFunctionAddress)) else a for a in f_args_dict.values()]

<<<<<<< HEAD
        # Ensure the correct syntax is used for pointers
        args = [VariableAddress(a) if isinstance(a, Variable) and f.is_pointer else a for a, f in zip(args, f_args)]
        
        args = [FunctionAddress(a.name, a.arguments, a.results, []) if isinstance(a, FunctionDef) else a for a in args]
        
=======
>>>>>>> e9f860b5
        args = Tuple(*args, sympify=False)
        # ...

        return Basic.__new__(cls, name, args)

    def __init__(self, func, args, current_function=None):

        if str(current_function) == str(func.name):
            if len(func.results)>0 and not isinstance(func.results[0], PyccelAstNode):
                errors.report(RECURSIVE_RESULTS_REQUIRED, symbol=func, severity="fatal")

        self._funcdef     = func
        self._dtype       = func.results[0].dtype if len(func.results) == 1 else NativeTuple()
        self._rank        = func.results[0].rank if len(func.results) == 1 else None
        self._shape       = func.results[0].shape if len(func.results) == 1 else None
        self._precision   = func.results[0].precision if len(func.results) == 1 else None

    @property
    def func(self):
        return self._args[0]

    @property
    def arguments(self):
        return self._args[1]

    @property
    def funcdef(self):
        return self._funcdef

class Return(Basic):

    """Represents a function return in the code.

    Parameters
    ----------
    expr : sympy expr
        The expression to return.

    stmts :represent assign stmts in the case of expression return
    """

    def __new__(cls, expr, stmt=None):

        if stmt and not isinstance(stmt, (Assign, CodeBlock)):
            raise TypeError('stmt should only be of type Assign')

        return Basic.__new__(cls, expr, stmt)

    @property
    def expr(self):
        return self._args[0]

    @property
    def stmt(self):
        return self._args[1]

    def __getnewargs__(self):
        """used for Pickling self."""

        args = (self.expr, self.stmt)
        return args


class Interface(Basic):

    """Represent an Interface"""

    def __new__(
        cls,
        name,
        functions,
        hide=False,
        ):
        if not isinstance(name, str):
            raise TypeError('Expecting an str')
        if not isinstance(functions, list):
            raise TypeError('Expecting a list')
        return Basic.__new__(cls, name, functions, hide)

    @property
    def name(self):
        return self._args[0]

    @property
    def functions(self):
        return self._args[1]

    @property
    def hide(self):
        return self.functions[0].hide or self._args[2]

    @property
    def global_vars(self):
        return self.functions[0].global_vars

    @property
    def cls_name(self):
        return self.functions[0].cls_name

    @property
    def kind(self):
        return self.functions[0].kind

    @property
    def imports(self):
        return self.functions[0].imports

    @property
    def decorators(self):
        return self.functions[0].decorators

    @property
    def is_procedure(self):
        return self.functions[0].is_procedure

    def rename(self, newname):
        return Interface(newname, self.functions)

class FunctionDef(Basic):

    """Represents a function definition.

    Parameters
    ----------
    name : str
        The name of the function.

    arguments : iterable
        The arguments to the function.

    results : iterable
        The direct outputs of the function.

    body : iterable
        The body of the function.

    local_vars : list of Symbols
        These are used internally by the routine.

    global_vars : list of Symbols
        Variables which will not be passed into the function.

    cls_name: str
        Class name if the function is a method of cls_name

    hide: bool
        if True, the function definition will not be generated.

    kind: str
        'function' or 'procedure'. default value: 'function'

    is_pure: bool
        True for a function without side effect

    is_elemental: bool
        True for a function that is elemental

    is_private: bool
        True for a function that is private

    is_static: bool
        True for static functions. Needed for f2py

    imports: list, tuple
        a list of needed imports

    decorators: list, tuple
        a list of proporties

    Examples
    --------
    >>> from pyccel.ast.core import Assign, Variable, FunctionDef
    >>> x = Variable('real', 'x')
    >>> y = Variable('real', 'y')
    >>> args        = [x]
    >>> results     = [y]
    >>> body        = [Assign(y,x+1)]
    >>> FunctionDef('incr', args, results, body)
    FunctionDef(incr, (x,), (y,), [y := 1 + x], [], [], None, False, function)

    One can also use parametrized argument, using ValuedArgument

    >>> from pyccel.ast.core import Variable
    >>> from pyccel.ast.core import Assign
    >>> from pyccel.ast.core import FunctionDef
    >>> from pyccel.ast.core import ValuedArgument
    >>> from pyccel.ast.core import GetDefaultFunctionArg
    >>> n = ValuedArgument('n', 4)
    >>> x = Variable('real', 'x')
    >>> y = Variable('real', 'y')
    >>> args        = [x, n]
    >>> results     = [y]
    >>> body        = [Assign(y,x+n)]
    >>> FunctionDef('incr', args, results, body)
    FunctionDef(incr, (x, n=4), (y,), [y := 1 + x], [], [], None, False, function, [])
    """

    def __new__(
        cls,
        name,
        arguments,
        results,
        body,
        *args,
        **kwargs
        ):
        return Basic.__new__(cls)

    def __init__(
        self,
        name,
        arguments,
        results,
        body,
        local_vars=[],
        global_vars=[],
        cls_name=None,
        hide=False,
        kind='function',
        is_static=False,
        imports=[],
        decorators={},
        header=None,
        is_recursive=False,
        is_pure=False,
        is_elemental=False,
        is_private=False,
        is_header=False,
        arguments_inout=[],
        functions = []):

        if isinstance(name, str):
            name = Symbol(name)
        elif isinstance(name, (tuple, list)):
            name_ = []
            for i in name:
                if isinstance(i, str):
                    name = name + Symbol(i)
                elif not isinstance(i, Symbol):
                    raise TypeError('Function name must be Symbol or string'
                                    )
            name = tuple(name_)
        elif not isinstance(name, Symbol):

            raise TypeError('Function name must be Symbol or string')

        # arguments

        if not iterable(arguments):
            raise TypeError('arguments must be an iterable')

        # TODO improve and uncomment
#        if not all(isinstance(a, Argument) for a in arguments):
#            raise TypeError("All arguments must be of type Argument")

        arguments = Tuple(*arguments, sympify=False)

        # body

        if iterable(body):
            body = CodeBlock(body)
        elif not isinstance(body,CodeBlock):
            raise TypeError('body must be an iterable or a CodeBlock')

#        body = Tuple(*(i for i in body))
        # results

        if not iterable(results):
            raise TypeError('results must be an iterable')
        results = Tuple(*results, sympify=False)

        # if method

        if cls_name:

            if not isinstance(cls_name, str):
                raise TypeError('cls_name must be a string')

            # if not cls_variable:
             #   raise TypeError('Expecting a instance of {0}'.format(cls_name))

        if kind is None:
            kind = 'function'

        if not isinstance(kind, str):
            raise TypeError('Expecting a string for kind.')

        if not isinstance(is_static, bool):
            raise TypeError('Expecting a boolean for is_static attribute')

        if not kind in ['function', 'procedure']:
            raise ValueError("kind must be one among {'function', 'procedure'}")

        if not iterable(imports):
            raise TypeError('imports must be an iterable')

        if not isinstance(decorators, dict):
            raise TypeError('decorators must be a dict')

        if not isinstance(is_pure, bool):
            raise TypeError('Expecting a boolean for pure')

        if not isinstance(is_elemental, bool):
            raise TypeError('Expecting a boolean for elemental')

        if not isinstance(is_private, bool):
            raise TypeError('Expecting a boolean for private')

        if not isinstance(is_header, bool):
            raise TypeError('Expecting a boolean for header')

        if arguments_inout:
            if not isinstance(arguments_inout, (list, tuple, Tuple)):
                raise TypeError('Expecting an iterable ')

            if not all([isinstance(i, bool) for i in arguments_inout]):
                raise ValueError('Expecting booleans')

        else:
            # TODO shall we keep this?
            arguments_inout = [False for a in arguments]

        if functions:
            for i in functions:
                if not isinstance(i, FunctionDef):
                    raise TypeError('Expecting a FunctionDef')

        self._name            = name
        self._arguments       = arguments
        self._results         = results
        self._body            = body
        self._local_vars      = local_vars
        self._global_vars     = global_vars
        self._cls_name        = cls_name
        self._hide            = hide
        self._kind            = kind
        self._is_static       = is_static
        self._imports         = imports
        self._decorators      = decorators
        self._header          = header
        self._is_recursive    = is_recursive
        self._is_pure         = is_pure
        self._is_elemental    = is_elemental
        self._is_private      = is_private
        self._is_header       = is_header
        self._arguments_inout = arguments_inout
        self._functions       = functions

    @property
    def name(self):
        return self._name

    @property
    def arguments(self):
        return self._arguments

    @property
    def results(self):
        return self._results

    @property
    def body(self):
        return self._body

    @property
    def local_vars(self):
        return self._local_vars

    @property
    def global_vars(self):
        return self._global_vars

    @property
    def cls_name(self):
        return self._cls_name

    @property
    def hide(self):
        return self._hide

    @property
    def kind(self):
        return self._kind

    @property
    def is_static(self):
        return self._is_static

    @property
    def imports(self):
        return self._imports

    @property
    def decorators(self):
        return self._decorators

    @property
    def header(self):
        return self._header

    @property
    def is_recursive(self):
        return self._is_recursive

    @property
    def is_pure(self):
        return self._is_pure

    @property
    def is_elemental(self):
        return self._is_elemental

    @property
    def is_private(self):
        return self._is_private

    @property
    def is_header(self):
        return self._is_header

    @property
    def arguments_inout(self):
        return self._arguments_inout

    @property
    def functions(self):
        return self._functions

    @property
    def doc_string(self):
        return ""

    def print_body(self):
        for s in self.body:
            print(s)

    def set_recursive(self):
        self._is_recursive = True

    def set_cls_name(self, cls_name):
        self._cls_name = cls_name

    def clone(self, newname):
        """
        Create an identical FunctionDef with name
        newname.

        Parameters
        ----------
        newname: str
            new name for the FunctionDef
        """
        args = self.__getnewargs__()
        new_func = FunctionDef(*args)
        new_func.rename(newname)
        return new_func


    def rename(self, newname):
        """
        Rename the FunctionDef name
        newname.

        Parameters
        ----------
        newname: str
            new name for the FunctionDef
        """

        self._name = newname

    def vectorize(self, body , header):
        """ return vectorized FunctionDef """
        decorators = self.decorators
        decorators.pop('vectorize')

        self._name       = 'vec_'+str(self.name)
        self._results    = []
        self._body       = body
        self._kind       = procedure
        self._header     = header
        self._decorators = decorators
        return self

    @property
    def is_procedure(self):
        """Returns True if a procedure."""

        flag = False
        if len(self.results) == 1 and isinstance(self.results[0], Expr):
            vars_ = [i for i in preorder_traversal(self.results)
                     if isinstance(i, Variable)]
            flag = flag or any([i.allocatable or i.rank > 0 for i in
                               vars_])
        else:
            flag = flag or len(self.results) == 1 \
                and self.results[0].allocatable
            flag = flag or len(self.results) == 1 \
                and self.results[0].rank > 0
        flag = flag or len(self.results) > 1
        flag = flag or len(self.results) == 0
        flag = flag or self.kind == 'procedure'
        flag = flag \
            or len(set(self.results).intersection(self.arguments)) > 0
        return flag

    def __getnewargs__(self):
        """used for Pickling self."""

        args = (
                self._name,
                self._arguments,
                self._results,
                self._body,
                self._local_vars,
                self._global_vars,
                self._cls_name,
                self._hide,
                self._kind,
                self._is_static,
                self._imports,
                self._decorators,
                self._header,
                self._is_recursive,
                self._is_pure,
                self._is_elemental,
                self._is_private,
                self._is_header,
                self._arguments_inout,
                self._functions
            )
        return args

    # TODO
    def check_pure(self):
        raise NotImplementedError('')

    # TODO
    def check_elemental(self):
        raise NotImplementedError('')

    def __str__(self):
        result = 'None' if len(self.results) == 0 else \
                    ', '.join(str(r) for r in self.results)
        return '{name}({args}) -> {result}'.format(
                name   = self.name,
                args   = ', '.join(self.args),
                result = result)

class FunctionAddress(FunctionDef):
    def __init__(
        self,
        name,
        arguments,
        results,
        body,
        is_optional=False,
        is_pointer=False,
        is_kwonly=False,
        is_argument=False,
        *args,
        **kwargs
        ):
        FunctionDef.__init__(self, name, arguments, results, body, *args)
        if not isinstance(is_argument, bool):
            raise TypeError('Expecting a boolean for is_argument')

        if not isinstance(is_pointer, bool):
            raise TypeError('Expecting a boolean for is_pointer')

        if not isinstance(is_kwonly, bool):
            raise TypeError('Expecting a boolean for kwonly')

        elif not isinstance(is_optional, bool):
            raise TypeError('is_optional must be a boolean.')

        self._is_optional   = is_optional
        self._name          = name
        self._is_pointer    = is_pointer
        self._is_kwonly     = is_kwonly
        self._is_argument   = is_argument

    @property
    def name(self):
        return self._name

    @property
    def is_pointer(self):
        return self._is_pointer

    @property
    def is_argument(self):
        return self._is_argument

    @property
    def is_kwonly(self):
        return self._is_kwonly

    @property
    def is_optional(self):
        return self._is_optional

class ValuedFunctionAddress(FunctionAddress):

    def __new__(cls, *args, **kwargs):
        kwargs.pop('value', Nil())
        return FunctionAddress.__new__(cls, *args, **kwargs)

    def __init__(self, *args, **kwargs):
        self._value = kwargs.pop('value', Nil())
        FunctionAddress.__init__(self, *args, **kwargs)

    @property
    def value(self):
        return self._value

class SympyFunction(FunctionDef):

    """Represents a function definition."""

    def rename(self, newname):
        """
        Rename the SympyFunction name by creating a new SympyFunction with
        newname.

        Parameters
        ----------
        newname: str
            new name for the SympyFunction
        """

        return SympyFunction(newname, self.arguments, self.results,
                             self.body, cls_name=self.cls_name)


class PythonFunction(FunctionDef):

    """Represents a Python-Function definition."""

    def rename(self, newname):
        """
        Rename the PythonFunction name by creating a new PythonFunction with
        newname.

        Parameters
        ----------
        newname: str
            new name for the PythonFunction
        """

        return PythonFunction(newname, self.arguments, self.results,
                              self.body, cls_name=self.cls_name)


class F2PYFunctionDef(FunctionDef):
    pass


class GetDefaultFunctionArg(Basic):

    """Creates a FunctionDef for handling optional arguments in the code.

    Parameters
    ----------
    arg: ValuedArgument, ValuedVariable
        argument for which we want to create the function returning the default
        value

    func: FunctionDef
        the function/subroutine in which the optional arg is used

    Examples
    --------
    >>> from pyccel.ast.core import Variable
    >>> from pyccel.ast.core import Assign
    >>> from pyccel.ast.core import FunctionDef
    >>> from pyccel.ast.core import ValuedArgument
    >>> from pyccel.ast.core import GetDefaultFunctionArg
    >>> n = ValuedArgument('n', 4)
    >>> x = Variable('real', 'x')
    >>> y = Variable('real', 'y')
    >>> args        = [x, n]
    >>> results     = [y]
    >>> body        = [Assign(y,x+n)]
    >>> incr = FunctionDef('incr', args, results, body)
    >>> get_n = GetDefaultFunctionArg(n, incr)
    >>> get_n.name
    get_default_incr_n
    >>> get_n
    get_default_incr_n(n=4)

    You can also use **ValuedVariable** as in the following example

    >>> from pyccel.ast.core import ValuedVariable
    >>> n = ValuedVariable('int', 'n', value=4)
    >>> x = Variable('real', 'x')
    >>> y = Variable('real', 'y')
    >>> args        = [x, n]
    >>> results     = [y]
    >>> body        = [Assign(y,x+n)]
    >>> incr = FunctionDef('incr', args, results, body)
    >>> get_n = GetDefaultFunctionArg(n, incr)
    >>> get_n
    get_default_incr_n(n=4)
    """

    def __new__(cls, arg, func):

        if not isinstance(arg, (ValuedArgument, ValuedVariable)):
            raise TypeError('Expecting a ValuedArgument or ValuedVariable'
                            )

        if not isinstance(func, FunctionDef):
            raise TypeError('Expecting a FunctionDef')

        return Basic.__new__(cls, arg, func)

    @property
    def argument(self):
        return self._args[0]

    @property
    def func(self):
        return self._args[1]

    @property
    def name(self):
        text = \
            'get_default_{func}_{arg}'.format(arg=self.argument.name,
                func=self.func.name)
        return text

    def _sympystr(self, printer):
        sstr = printer.doprint

        name = sstr(self.name)
        argument = sstr(self.argument)
        return '{0}({1})'.format(name, argument)


class ClassDef(Basic):

    """Represents a class definition.

    Parameters
    ----------
    name : str
        The name of the class.

    attributes: iterable
        The attributes to the class.

    methods: iterable
        Class methods

    options: list, tuple
        list of options ('public', 'private', 'abstract')

    imports: list, tuple
        list of needed imports

    parent : str
        parent's class name

    Examples
    --------
    >>> from pyccel.ast.core import Variable, Assign
    >>> from pyccel.ast.core import ClassDef, FunctionDef
    >>> x = Variable('real', 'x')
    >>> y = Variable('real', 'y')
    >>> z = Variable('real', 'z')
    >>> t = Variable('real', 't')
    >>> a = Variable('real', 'a')
    >>> b = Variable('real', 'b')
    >>> body = [Assign(y,x+a)]
    >>> translate = FunctionDef('translate', [x,y,a,b], [z,t], body)
    >>> attributes   = [x,y]
    >>> methods     = [translate]
    >>> ClassDef('Point', attributes, methods)
    ClassDef(Point, (x, y), (FunctionDef(translate, (x, y, a, b), (z, t), [y := a + x], [], [], None, False, function),), [public])
    """

    def __new__(
        cls,
        name,
        attributes=[],
        methods=[],
        options=['public'],
        imports=[],
        parent=[],
        interfaces=[],
        ):

        # name

        if isinstance(name, str):
            name = Symbol(name)
        elif not isinstance(name, Symbol):
            raise TypeError('Function name must be Symbol or string')

        # attributes

        if not iterable(attributes):
            raise TypeError('attributes must be an iterable')
        attributes = Tuple(*attributes, sympify=False)

        # methods

        if not iterable(methods):
            raise TypeError('methods must be an iterable')

        # options

        if not iterable(options):
            raise TypeError('options must be an iterable')

        # imports

        if not iterable(imports):
            raise TypeError('imports must be an iterable')

        if not iterable(parent):
            raise TypeError('parent must be iterable')

        if not iterable(interfaces):
            raise TypeError('interfaces must be iterable')

        imports = list(imports)
        for i in methods:
            imports += list(i.imports)

        imports = set(imports)  # for unicity
        imports = Tuple(*imports, sympify=False)

        # ...
        # look if the class has the method __del__
        # d_methods = {}
        # for i in methods:
        #    d_methods[str(i.name).replace('\'','')] = i
        # if not ('__del__' in d_methods):
        #    dtype = DataTypeFactory(str(name), ("_name"), prefix='Custom')
        #    this  = Variable(dtype(), 'self')

            # constructs the __del__ method if not provided
         #   args = []
         #   for a in attributes:
         #       if isinstance(a, Variable):
         #           if a.allocatable:
         #              args.append(a)

         #   args = [Variable(a.dtype, DottedName(str(this), str(a.name))) for a in args]
         #   body = [Del(a) for a in args]

         #   free = FunctionDef('__del__', [this], [], \
         #                      body, local_vars=[], global_vars=[], \
         #                      cls_name='__UNDEFINED__', kind='procedure', imports=[])

         #  methods = list(methods) + [free]
         # TODO move this somewhere else

        methods = Tuple(*methods, sympify=False)

        # ...

        return Basic.__new__(
            cls,
            name,
            attributes,
            methods,
            options,
            imports,
            parent,
            interfaces,
            )

    @property
    def name(self):
        return self._args[0]

    @property
    def attributes(self):
        return self._args[1]

    @property
    def methods(self):
        return self._args[2]

    @property
    def options(self):
        return self._args[3]

    @property
    def imports(self):
        return self._args[4]

    @property
    def parent(self):
        return self._args[5]

    @property
    def interfaces(self):
        return self._args[6]

    @property
    def methods_as_dict(self):
        """Returns a dictionary that contains all methods, where the key is the
        method's name."""

        d_methods = {}
        for i in self.methods:
            d_methods[str(i.name)] = i
        return d_methods

    @property
    def attributes_as_dict(self):
        """Returns a dictionary that contains all attributes, where the key is the
        attribute's name."""

        d_attributes = {}
        for i in self.attributes:
            d_attributes[str(i.name)] = i
        return d_attributes

    # TODO add other attributes?


    def get_attribute(self, O, attr):
        """Returns the attribute attr of the class O of instance self."""

        if not isinstance(attr, str):
            raise TypeError('Expecting attribute to be a string')

        if isinstance(O, Variable):
            cls_name = str(O.name)
        else:
            cls_name = str(O)

        attributes = {}
        for i in self.attributes:
            attributes[str(i.name)] = i

        if not attr in attributes:
            raise ValueError('{0} is not an attribute of {1}'.format(attr,
                             str(self)))

        var = attributes[attr]
        name = DottedName(cls_name, str(var.name))
        return Variable(
            var.dtype,
            name,
            rank=var.rank,
            allocatable=var.allocatable,
            shape=var.shape,
            cls_base=var.cls_base,
            )

    @property
    def is_iterable(self):
        """Returns True if the class has an iterator."""

        names = [str(m.name) for m in self.methods]
        if '__next__' in names and '__iter__' in names:
            return True
        elif '__next__' in names:
            raise ValueError('ClassDef does not contain __iter__ method')
        elif '__iter__' in names:
            raise ValueError('ClassDef does not contain __next__ method')
        else:
            return False

    @property
    def is_with_construct(self):
        """Returns True if the class is a with construct."""

        names = [str(m.name) for m in self.methods]
        if '__enter__' in names and '__exit__' in names:
            return True
        elif '__enter__' in names:
            raise ValueError('ClassDef does not contain __exit__ method')
        elif '__exit__' in names:
            raise ValueError('ClassDef does not contain __enter__ method')
        else:
            return False

    @property
    def hide(self):
        if 'hide' in self.options:
            return True
        else:
            return self.is_iterable or self.is_with_construct

    def _eval_subs(self, old , new):
        return self


class Import(Basic):

    """Represents inclusion of dependencies in the code.

    Parameters
    ----------
    target : str, list, tuple, Tuple
        targets to import

    Examples
    --------
    >>> from pyccel.ast.core import Import
    >>> from pyccel.ast.core import DottedName
    >>> Import('foo')
    import foo

    >>> abc = DottedName('foo', 'bar', 'baz')
    >>> Import(abc)
    import foo.bar.baz

    >>> Import(['foo', abc])
    import foo, foo.bar.baz
    """

    def __new__(cls, source, target = None):

        if not source is None:
            source = Import._format(source)

        return Basic.__new__(cls, source)

    def __init__(self, source, target = None):
        self._target = []
        if isinstance(target, (str, Symbol, DottedName, AsName)):
            self._target = [Import._format(target)]
        elif iterable(target):
            for i in target:
                self._target.append(Import._format(i))

    @staticmethod
    def _format(i):
        if isinstance(i, str):
            if '.' in i:
                return DottedName(*i.split('.'))
            else:
                return Symbol(i)
        if isinstance(i, (DottedName, AsName)):
            return i
        elif isinstance(i, Symbol):
            return i
        else:
            raise TypeError('Expecting a string, Symbol DottedName, given {}'.format(type(i)))

    @property
    def target(self):
        return self._target

    @property
    def source(self):
        return self._args[0]

    def _sympystr(self, printer):
        sstr = printer.doprint
        source = sstr(self.source)
        if len(self.target) == 0:
            return 'import {source}'.format(source=source)
        else:
            target = ', '.join([sstr(i) for i in self.target])
            return 'from {source} import {target}'.format(source=source,
                    target=target)

    def define_target(self, new_target):
        self._target.append(new_target)

    def find_module_target(self, new_target):
        for t in self._target:
            if isinstance(t, AsName) and new_target == str(t.name):
                return t.target
            elif new_target == str(t):
                return t
        return None

class TupleImport(Basic):

    def __new__(cls, *args):
        for a in args:
            if not isinstance(a, Import):
                raise TypeError('Expecting an Import statement')
        return Basic.__new__(cls, *args)

    @property
    def imports(self):
        return self._args

    def _sympystr(self, printer):
        sstr = printer.doprint
        return '\n'.join(sstr(n) for n in self.imports)


class Load(Basic):

    """Similar to 'importlib' in python. In addition, we can also provide the
    functions we want to import.

    Parameters
    ----------
    module: str, DottedName
        name of the module to load.

    funcs: str, list, tuple, Tuple
        a string representing the function to load, or a list of strings.

    as_lambda: bool
        load as a Lambda expression, if True

    nargs: int
        number of arguments of the function to load. (default = 1)

    Examples
    --------
    >>> from pyccel.ast.core import Load
    """

    def __new__(
        cls,
        module,
        funcs=None,
        as_lambda=False,
        nargs=1,
        ):
        if not isinstance(module, (str, DottedName, list, tuple,
                          Tuple)):
            raise TypeError('Expecting a string or DottedName, given {0}'.format(type(module)))

        # see syntax

        if isinstance(module, str):
            module = module.replace('__', """.""")

        if isinstance(module, (list, tuple, Tuple)):
            module = DottedName(*module)

        if funcs:
            if not isinstance(funcs, (str, DottedName, list, tuple,
                              Tuple)):
                raise TypeError('Expecting a string or DottedName')

            if isinstance(funcs, str):
                funcs = [funcs]
            elif not isinstance(funcs, (list, tuple, Tuple)):
                raise TypeError('Expecting a string, list, tuple, Tuple')

        if not isinstance(as_lambda, (BooleanTrue, BooleanFalse, bool)):
            raise TypeError('Expecting a boolean, given {0}'.format(as_lambda))

        return Basic.__new__(cls, module, funcs, as_lambda, nargs)

    @property
    def module(self):
        return self._args[0]

    @property
    def funcs(self):
        return self._args[1]

    @property
    def as_lambda(self):
        return self._args[2]

    @property
    def nargs(self):
        return self._args[3]

    def execute(self):
        module = str(self.module)
        package = importlib.import_module(module)

        ls = []
        for f in self.funcs:
            try:
                m = getattr(package, '{0}'.format(str(f)))
            except AttributeError:
                raise ImportError('could not import {0}'.format(f))

            # TODO improve

            if self.as_lambda:
                args = []
                for i in range(0, self.nargs):
                    fi = Symbol('f{0}'.format(i))
                    args.append(fi)
                if len(args) == 1:
                    arg = args[0]
                    m = Lambda(arg, m(arg, evaluate=False))
                else:
                    m = Lambda(tuple(args), m(evaluate=False, *args))

            ls.append(m)

        return ls


# TODO: Should Declare have an optional init value for each var?

class FuncAddressDeclare(Basic):

    def __new__( cls, *args, **kwargs ):
        return Basic.__new__(cls)

    def __init__(
        self,
        variable,
        intent=None,
        value=None,
        static=False,
        ):

        if not isinstance(variable, FunctionAddress):
            raise TypeError('variable must be of type FunctionAddress, given {0}'.format(variable))

        if intent:
            if not intent in ['in', 'out', 'inout']:
                raise ValueError("intent must be one among {'in', 'out', 'inout'}")

        if not isinstance(static, bool):
            raise TypeError('Expecting a boolean for static attribute')

        self._variable  = variable
        self._intent    = intent
        self._value     = value
        self._static    = static

    @property
    def results(self):
        return self._variable.results

    @property
    def arguments(self):
        return self._variable.arguments

    @property
    def name(self):
        return self._variable.name

    @property
    def variable(self):
        return self._variable

    @property
    def intent(self):
        return self._intent

    @property
    def value(self):
        return self._value

    @property
    def static(self):
        return self._static

class Declare(Basic):

    """Represents a variable declaration in the code.

    Parameters
    ----------
    dtype : DataType
        The type for the declaration.
    variable(s)
        A single variable or an iterable of Variables. If iterable, all
        Variables must be of the same type.
    intent: None, str
        one among {'in', 'out', 'inout'}
    value: Expr
        variable value
    static: bool
        True for a static declaration of an array.

    Examples
    --------
    >>> from pyccel.ast.core import Declare, Variable
    >>> Declare('int', Variable('int', 'n'))
    Declare(NativeInteger(), (n,), None)
    >>> Declare('real', Variable('real', 'x'), intent='out')
    Declare(NativeReal(), (x,), out)
    """

    def __new__(
        cls,
        dtype,
        variable,
        intent=None,
        value=None,
        static=False,
        ):
        if isinstance(dtype, str):
            dtype = datatype(dtype)
        elif not isinstance(dtype, DataType):
            raise TypeError('datatype must be an instance of DataType.')

        if not isinstance(variable, Variable):
            raise TypeError('var must be of type Variable, given {0}'.format(variable))
        if variable.dtype != dtype:
            raise ValueError('All variables must have the same dtype')

        if intent:
            if not intent in ['in', 'out', 'inout']:
                raise ValueError("intent must be one among {'in', 'out', 'inout'}")

        if not isinstance(static, bool):
            raise TypeError('Expecting a boolean for static attribute')

        return Basic.__new__(
            cls,
            dtype,
            variable,
            intent,
            value,
            static,
            )

    @property
    def dtype(self):
        return self._args[0]

    @property
    def variable(self):
        return self._args[1]

    @property
    def intent(self):
        return self._args[2]

    @property
    def value(self):
        return self._args[3]

    @property
    def static(self):
        return self._args[4]


class Subroutine(sp_UndefinedFunction):
    pass


class Break(Basic):

    """Represents a break in the code."""

    pass


class Continue(Basic):

    """Represents a continue in the code."""

    pass


class Raise(Basic):

    """Represents a raise in the code."""

    pass


# TODO: improve with __new__ from Function and add example

class Random(Function, PyccelAstNode):

    """
    Represents a 'random' number in the code.
    """

    # TODO : remove later

    def __str__(self):
        return 'random'

    def __new__(cls, seed):
        return Basic.__new__(cls, seed)

    @property
    def seed(self):
        return self._args[0]


# TODO: improve with __new__ from Function and add example

class SumFunction(Basic, PyccelAstNode):

    """Represents a Sympy Sum Function.

       Parameters
       ----------
       body: Expr
       Sympy Expr in which the sum will be performed.

       iterator:
       a tuple  that containts the index of the sum and it's range.
    """

    def __new__(
        cls,
        body,
        iterator,
        stmts=None,
        ):
        if not isinstance(iterator, (tuple, Tuple)):
            raise TypeError('iterator must be a tuple')
        if not len(iterator) == 3:
            raise ValueError('iterator must be of lenght 3')
        return Basic.__new__(cls, body, iterator, stmts)

    @property
    def body(self):
        return self._args[0]

    @property
    def iterator(self):
        return self._args[1]

    @property
    def stmts(self):
        return self._args[2]


class SymbolicPrint(Basic):

    """Represents a print function of symbolic expressions in the code.

    Parameters
    ----------
    expr : sympy expr
        The expression to return.

    Examples
    --------
    >>> from sympy import symbols
    >>> from pyccel.ast.core import Print
    >>> n,m = symbols('n,m')
    >>> Print(('results', n,m))
    Print((results, n, m))
    """

    def __new__(cls, expr):
        if not iterable(expr):
            raise TypeError('Expecting an iterable')

        for i in expr:
            if not isinstance(i, (Lambda, SymbolicAssign,
                              SympyFunction)):
                raise TypeError('Expecting Lambda, SymbolicAssign, SympyFunction for {}'.format(i))

        return Basic.__new__(cls, expr)

    @property
    def expr(self):
        return self._args[0]


class Del(Basic):

    """Represents a memory deallocation in the code.

    Parameters
    ----------
    variables : list, tuple
        a list of pyccel variables

    Examples
    --------
    >>> from pyccel.ast.core import Del, Variable
    >>> x = Variable('real', 'x', rank=2, shape=(10,2), allocatable=True)
    >>> Del([x])
    Del([x])
    """

    def __new__(cls, expr):

        # TODO: check that the variable is allocatable

        if not iterable(expr):
            expr = Tuple(expr, sympify=False)
        return Basic.__new__(cls, expr)

    @property
    def variables(self):
        return self._args[0]


class EmptyNode(Basic):
    """
    Represents an empty node in the abstract syntax tree (AST).
    When a subtree is removed from the AST, we replace it with an EmptyNode
    object that acts as a placeholder. Using an EmptyNode instead of None
    is more explicit and avoids confusion. Further, finding a None in the AST
    is signal of an internal bug.

    Parameters
    ----------
    text : str
       the comment line

    Examples
    --------
    >>> from pyccel.ast.core import EmptyNode
    >>> EmptyNode()

    """

    def __new__(cls):
        return Basic.__new__(cls)

    def _sympystr(self, printer):
        return ''


class NewLine(Basic):

    """Represents a NewLine in the code.

    Parameters
    ----------
    text : str
       the comment line

    Examples
    --------
    >>> from pyccel.ast.core import NewLine
    >>> NewLine()

    """

    def __new__(cls):
        return Basic.__new__(cls)

    def _sympystr(self, printer):
        return '\n'


class Comment(Basic):

    """Represents a Comment in the code.

    Parameters
    ----------
    text : str
       the comment line

    Examples
    --------
    >>> from pyccel.ast.core import Comment
    >>> Comment('this is a comment')
    # this is a comment
    """

    def __new__(cls, text):
        return Basic.__new__(cls, text)

    @property
    def text(self):
        return self._args[0]

    def _sympystr(self, printer):
        sstr = printer.doprint
        return '# {0}'.format(sstr(self.text))


class SeparatorComment(Comment):

    """Represents a Separator Comment in the code.

    Parameters
    ----------
    mark : str
        marker

    Examples
    --------
    >>> from pyccel.ast.core import SeparatorComment
    >>> SeparatorComment(n=40)
    # ........................................
    """

    def __new__(cls, n):
        text = """.""" * n
        return Comment.__new__(cls, text)


class AnnotatedComment(Basic):

    """Represents a Annotated Comment in the code.

    Parameters
    ----------
    accel : str
       accelerator id. One among {'omp', 'acc'}

    txt: str
        statement to print

    Examples
    --------
    >>> from pyccel.ast.core import AnnotatedComment
    >>> AnnotatedComment('omp', 'parallel')
    AnnotatedComment(omp, parallel)
    """

    def __new__(cls, accel, txt):
        return Basic.__new__(cls, accel, txt)

    @property
    def accel(self):
        return self._args[0]

    @property
    def txt(self):
        return self._args[1]

    def __getnewargs__(self):
        """used for Pickling self."""

        args = (self.accel, self.txt)
        return args

class CommentBlock(Basic):

    """ Represents a Block of Comments

    Parameters
    ----------
    txt : str

    """
    def __new__(cls, txt):
        if not isinstance(txt, str):
            raise TypeError('txt must be of type str')
        txt = txt.replace('"','')
        txts = txt.split('\n')

        return Basic.__new__(cls, txts)

    @property
    def comments(self):
        return self._args[0]

class IndexedVariable(IndexedBase, PyccelAstNode):

    """
    Represents an indexed variable, like x in x[i], in the code.

    Examples
    --------
    >>> from sympy import symbols, Idx
    >>> from pyccel.ast.core import IndexedVariable
    >>> A = IndexedVariable('A'); A
    A
    >>> type(A)
    <class 'pyccel.ast.core.IndexedVariable'>

    When an IndexedVariable object receives indices, it returns an array with named
    axes, represented by an IndexedElement object:

    >>> i, j = symbols('i j', integer=True)
    >>> A[i, j, 2]
    A[i, j, 2]
    >>> type(A[i, j, 2])
    <class 'pyccel.ast.core.IndexedElement'>

    The IndexedVariable constructor takes an optional shape argument.  If given,
    it overrides any shape information in the indices. (But not the index
    ranges!)

    >>> m, n, o, p = symbols('m n o p', integer=True)
    >>> i = Idx('i', m)
    >>> j = Idx('j', n)
    >>> A[i, j].shape
    (m, n)
    >>> B = IndexedVariable('B', shape=(o, p))
    >>> B[i, j].shape
    (m, n)

    **todo:** fix bug. the last result must be : (o,p)
    """

    def __new__(
        cls,
        label,
        shape=None,
        dtype=None,
        prec=0,
        order=None,
        rank = 0,
        **kw_args
        ):

        if isinstance(label, Application):
            label_name = type(label)
        else:
            label_name = str(label)

        return IndexedBase.__new__(cls, label_name, shape=shape)

    def __init__(
        self,
        label,
        shape=None,
        dtype=None,
        prec=0,
        order=None,
        rank = 0,
        **kw_args
        ):

        if dtype is None:
            raise TypeError('datatype must be provided')
        if isinstance(dtype, str):
            dtype = datatype(dtype)
        elif not isinstance(dtype, DataType):
            raise TypeError('datatype must be an instance of DataType.')


        self._dtype      = dtype
        self._precision  = prec
        self._rank       = rank
        kw_args['order'] = order
        self._kw_args    = kw_args
        self._label      = label

    def __getitem__(self, *args):

        if len(args) == 1 and isinstance(args[0], (Tuple, tuple, list)):
            args = args[0]

        if self.shape and len(self.shape) != len(args):
            raise IndexError('Rank mismatch.')

        obj = IndexedElement(self, *args)
        return obj

    @property
    def order(self):
        return self.kw_args['order']

    @property
    def kw_args(self):
        return self._kw_args

    @property
    def name(self):
        return self._args[0]

    @property
    def internal_variable(self):
        return self._label


    def clone(self, name):
        cls = eval(self.__class__.__name__)
        # TODO what about kw_args in __new__?
        return cls(name, shape=self.shape, dtype=self.dtype,
                   prec=self.precision, order=self.order, rank=self.rank)

    def _eval_subs(self, old, new):
        return self

    def __str__(self):
        return str(self.name)


class IndexedElement(Expr, PyccelAstNode):

    """
    Represents a mathematical object with indices.

    Examples
    --------
    >>> from sympy import symbols, Idx
    >>> from pyccel.ast.core import IndexedVariable
    >>> i, j = symbols('i j', cls=Idx)
    >>> IndexedElement(A, i, j)
    A[i, j]

    It is recommended that ``IndexedElement`` objects be created via ``IndexedVariable``:

    >>> from pyccel.ast.core import IndexedElement
    >>> A = IndexedVariable('A')
    >>> IndexedElement(A, i, j) == A[i, j]
    False

    **todo:** fix bug. the last result must be : True
    """

    def __new__(
        cls,
        base,
        *args,
        **kw_args
        ):

        if not args:
            raise IndexError('Indexed needs at least one index.')
        if isinstance(base, (str, Symbol)):
            base = IndexedBase(base)
        elif not hasattr(base, '__getitem__') and not isinstance(base,
                IndexedBase):
            raise TypeError(filldedent("""
                Indexed expects string, Symbol, or IndexedBase as base."""))

        if isinstance(base, (NDimArray, Iterable, Tuple,
                      MatrixBase)) and all([i.is_number for i in args]):
            if len(args) == 1:
                return base[args[0]]
            else:
                return base[args]
        return Expr.__new__(cls, base, *args, **kw_args)

    def __init__(
        self,
        base,
        *args,
        **kw_args
        ):

        self._label = self._args[0]
        self._indices = self._args[1:]
        dtype = self.base.dtype
        shape = self.base.shape
        rank = self.base.rank
        self._precision = self.base.precision
        if isinstance(dtype, NativeInteger):
            self._dtype = NativeInteger()
        elif isinstance(dtype, NativeReal):
            self._dtype = NativeReal()
        elif isinstance(dtype, NativeComplex):
            self._dtype = NativeComplex()
        elif isinstance(dtype, NativeBool):
            self._dtype = NativeBool()
        elif isinstance(dtype, NativeString):
            self._dtype = NativeString()
        elif not isinstance(dtype, NativeRange):
            raise TypeError('Undefined datatype')

        if shape is not None:
            if self.order == 'C':
                shape = shape[::-1]
            new_shape = []
            for a,s in zip(args, shape):
                if isinstance(a, Slice):
                    start = a.start
                    end   = a.end
                    end   = s if end   is None else end
                    if start is None:
                        new_shape.append(end)
                    else:
                        new_shape.append(PyccelMinus(end, start))
            self._shape = tuple(new_shape)
            self._rank  = len(new_shape)
        else:
            new_rank = rank
            for i in range(rank):
                if not isinstance(args[i], Slice):
                    new_rank -= 1
            self._rank = new_rank

    @property
    def order(self):
        return self.base.order

    @property
    def base(self):
        return self._label

    @property
    def indices(self):
        return self._indices

class String(Basic, PyccelAstNode):

    """Represents the String"""
    _rank      = 0
    _shape     = ()
    _dtype     = NativeString()
    _precision = 0
    def __new__(cls, arg):
        if not isinstance(arg, str):
            raise TypeError('arg must be of type str')
        return Basic.__new__(cls, arg)

    @property
    def arg(self):
        return self._args[0]

    def __str__(self):
        return self.arg


class Concatenate(Basic, PyccelAstNode):

    """Represents the String concatination operation.

    Parameters
    ----------
    left : Symbol or string or List

    right : Symbol or string or List


    Examples
    --------
    >>> from sympy import symbols
    >>> from pyccel.ast.core import Concatenate
    >>> x = symbols('x')
    >>> Concatenate('some_string',x)
    some_string+x
    >>> Concatenate('some_string','another_string')
    'some_string' + 'another_string'
    """

    # TODO add step

    def __new__(cls, args, is_list):
        args = list(args)

        args = [ repr(arg) if isinstance(arg, str) else arg for arg in args]

        return Basic.__new__(cls, args, is_list)

    @property
    def args(self):
        return self._args[0]

    @property
    def is_list(self):
        return self._args[1]

    def _sympystr(self, printer):
        sstr = printer.doprint

        args = '+'.join(sstr(arg) for arg in self.args)

        return args




class Slice(Basic):

    """Represents a slice in the code.

    Parameters
    ----------
    start : Symbol or int
        starting index

    end : Symbol or int
        ending index

    Examples
    --------
    >>> from sympy import symbols
    >>> from pyccel.ast.core import Slice
    >>> m, n = symbols('m, n', integer=True)
    >>> Slice(m,n)
    m : n
    >>> Slice(None,n)
     : n
    >>> Slice(m,None)
    m :
    """

    # TODO add step
    # TODO check that args are integers
    # TODO add negative indices
    def __new__(cls, start, end):
        return Basic.__new__(cls, start, end)

    @property
    def start(self):
        return self._args[0]

    @property
    def end(self):
        return self._args[1]

    def _sympystr(self, printer):
        sstr = printer.doprint
        if self.start is None:
            start = ''
        else:
            start = sstr(self.start)
        if self.end is None:
            end = ''
        else:
            end = sstr(self.end)
        return '{0} : {1}'.format(start, end)

    def __str__(self):
        if self.start is None:
            start = ''
        else:
            start = str(self.start)
        if self.end is None:
            end = ''
        else:
            end = str(self.end)
        return '{0} : {1}'.format(start, end)

class Assert(Basic):

    """Represents a assert statement in the code.

    Parameters
    ----------
    test: Expr
        boolean expression to check

    Examples
    --------
    """
    #TODO add type check in the semantic stage
    def __new__(cls, test):
        #if not isinstance(test, (bool, Relational, sp_Boolean)):
        #    raise TypeError('test %s is of type %s, but must be a Relational, Boolean, or a built-in bool.'
        #                     % (test, type(test)))

        return Basic.__new__(cls, test)

    @property
    def test(self):
        return self._args[0]


class Eval(Basic):

    """Basic class for eval instruction."""

    pass


class Pass(Basic):

    """Basic class for pass instruction."""

    pass


class Exit(Basic):

    """Basic class for exists."""

    pass


class ErrorExit(Exit):

    """Exist with error."""

    pass


class If(Basic):

    """Represents a if statement in the code.

    Parameters
    ----------
    args :
        every argument is a tuple and
        is defined as (cond, expr) where expr is a valid ast element
        and cond is a boolean test.

    Examples
    --------
    >>> from sympy import Symbol
    >>> from pyccel.ast.core import Assign, If
    >>> n = Symbol('n')
    >>> If(((n>1), [Assign(n,n-1)]), (True, [Assign(n,n+1)]))
    If(((n>1), [Assign(n,n-1)]), (True, [Assign(n,n+1)]))
    """

    # TODO add type check in the semantic stage

    def __new__(cls, *args):

        newargs = []
        for ce in args:
            cond = ce[0]
            if PyccelAstNode.stage == 'semantic' and cond.dtype is not NativeBool():
                cond = PythonBool(cond)
            if isinstance(ce[1], (list, Tuple, tuple)):
                body = CodeBlock(ce[1])
            elif isinstance(ce[1], CodeBlock):
                body = ce[1]
            else:
                raise TypeError('body is not iterable or CodeBlock')
            newargs.append((cond,body))

        return Basic.__new__(cls, *newargs)

    @property
    def bodies(self):
        b = []
        for i in self._args:
            b.append( i[1])
        return b


class IfTernaryOperator(If):

    """class for the Ternery operator"""
    def __init__(self, *args):
        for arg in self.args:
            if len(arg[1].body)!=1:
                raise TypeError('IfTernary body must be of length 1')

    pass

class StarredArguments(Basic):
    def __new__(cls, args):
        return Basic.__new__(cls, args)

    @property
    def args_var(self):
        return self._args[0]


def is_simple_assign(expr):
    if not isinstance(expr, Assign):
        return False

    assignable = [Variable, IndexedVariable, IndexedElement]
    assignable += [sp_Integer, sp_Float]
    assignable = tuple(assignable)
    if isinstance(expr.rhs, assignable):
        return True
    else:
        return False


# ...

# ...

def get_initial_value(expr, var):
    """Returns the first assigned value to var in the Expression expr.

    Parameters
    ----------
    expr: Expression
        any AST valid expression

    var: str, Variable, DottedName, list, tuple
        variable name
    """

    # ...

    def is_None(expr):
        """Returns True if expr is None or Nil()."""

        return isinstance(expr, Nil) or expr is None

    # ...

    # ...

    if isinstance(var, str):
        return get_initial_value(expr, [var])
    elif isinstance(var, DottedName):

        return get_initial_value(expr, [str(var)])
    elif isinstance(var, Variable):

        return get_initial_value(expr, [var.name])
    elif not isinstance(var, (list, tuple)):

        raise TypeError('Expecting var to be str, list, tuple or Variable, given {0}'.format(type(var)))

    # ...

    # ...

    if isinstance(expr, ValuedVariable):
        if expr.variable.name in var:
            return expr.value
    elif isinstance(expr, Variable):

        # expr.cls_base if of type ClassDef

        if expr.cls_base:
            return get_initial_value(expr.cls_base, var)
    elif isinstance(expr, Assign):

        if str(expr.lhs) in var:
            return expr.rhs
    elif isinstance(expr, FunctionDef):

        value = get_initial_value(expr.body, var)
        if not is_None(value):
            r = get_initial_value(expr.arguments, value)
            if 'self._linear' in var:
                print ('>>>> ', var, value, r)
            if not r is None:
                return r
        return value

    elif isinstance(expr, ConstructorCall):

        return get_initial_value(expr.func, var)
    elif isinstance(expr, (list, tuple, Tuple)):

        for i in expr:
            value = get_initial_value(i, var)

            # here we make a difference between None and Nil,
            # since the output of our function can be None

            if not value is None:
                return value
    elif isinstance(expr, ClassDef):

        methods = expr.methods_as_dict
        init_method = methods['__init__']
        return get_initial_value(init_method, var)

    # ...

    return Nil()


# ...

# ... TODO treat other statements

def get_assigned_symbols(expr):
    """Returns all assigned symbols (as sympy Symbol) in the AST.

    Parameters
    ----------
    expr: Expression
        any AST valid expression
    """

    if isinstance(expr, (CodeBlock, FunctionDef, For, While)):
        return get_assigned_symbols(expr.body)
    elif isinstance(expr, FunctionalFor):
        return get_assigned_symbols(expr.loops)
    elif isinstance(expr, If):

        return get_assigned_symbols(expr.bodies)

    elif iterable(expr):
        symbols = []

        for a in expr:
            symbols += get_assigned_symbols(a)
        symbols = set(symbols)
        symbols = list(symbols)
        return symbols
    elif isinstance(expr, (Assign, AugAssign)):


        if expr.lhs is None:
            raise TypeError('Found None lhs')

        var = expr.lhs
        symbols = []
        if isinstance(var, DottedVariable):
            var = expr.lhs.lhs
            while isinstance(var, DottedVariable):
                var = var.lhs
            symbols.append(var)
        elif isinstance(var, IndexedElement):
            var = var.base
            symbols.append(var)
        elif isinstance(var, Variable):
            if var.rank:
                symbols.append(var)
        return symbols
    elif isinstance(expr, FunctionCall):
        f = expr.funcdef
        symbols = []
        for func_arg, inout in zip(expr.arguments,f.arguments_inout):
            if inout:
                symbols.append(func_arg)
        return symbols

    return []


# ...

# ... TODO: improve and make it recursive

def get_iterable_ranges(it, var_name=None):
    """Returns ranges of an iterable object."""

    if isinstance(it, Variable):
        if it.cls_base is None:
            raise TypeError('iterable must be an iterable Variable object'
                            )

        # ...

        def _construct_arg_Range(name):
            if not isinstance(name, DottedName):
                raise TypeError('Expecting a DottedName, given  {0}'.format(type(name)))

            if not var_name:
                return DottedName(it.name.name[0], name.name[1])
            else:
                return DottedName(var_name, name.name[1])

        # ...

        cls_base = it.cls_base

        if isinstance(cls_base, Range):
            if not isinstance(it.name, DottedName):
                raise TypeError('Expecting a DottedName, given  {0}'.format(type(it.name)))

            args = []
            for i in [cls_base.start, cls_base.stop, cls_base.step]:
                if isinstance(i, (Variable, IndexedVariable)):
                    arg_name = _construct_arg_Range(i.name)
                    arg = i.clone(arg_name)
                elif isinstance(i, IndexedElement):
                    arg_name = _construct_arg_Range(i.base.name)
                    base = i.base.clone(arg_name)
                    indices = i.indices
                    arg = base[indices]
                else:
                    raise TypeError('Wrong type, given {0}'.format(type(i)))
                args += [arg]

            return [Range(*args)]
        elif isinstance(cls_base, Tensor):

            if not isinstance(it.name, DottedName):
                raise TypeError('Expecting a DottedName, given  {0}'.format(type(it.name)))

            # ...

            ranges = []
            for r in cls_base.ranges:
                ranges += get_iterable_ranges(r,
                        var_name=str(it.name.name[0]))

            # ...

            return ranges

    elif isinstance(it, ConstructorCall):
        cls_base = it.this.cls_base

        # arguments[0] is 'self'
        # TODO must be improved in syntax, so that a['value'] is a sympy object

        args = []
        kwargs = {}
        for a in it.arguments[1:]:
            if isinstance(a, dict):

                # we add '_' tp be conform with the private variables convention

                kwargs['{0}'.format(a['key'])] = a['value']
            else:
                args.append(a)

        # TODO improve

        params = args

#        for k,v in kwargs:
#            params.append(k)

    methods = cls_base.methods_as_dict
    init_method = methods['__init__']

    args = init_method.arguments[1:]
    args = [str(i) for i in args]

    # ...

    it_method = methods['__iter__']
    targets = []
    starts = []
    for stmt in it_method.body:
        if isinstance(stmt, Assign):
            targets.append(stmt.lhs)
            starts.append(stmt.lhs)

    names = []
    for i in starts:
        if isinstance(i, IndexedElement):
            names.append(str(i.base))
        else:
            names.append(str(i))
    names = list(set(names))

    inits = {}
    for stmt in init_method.body:
        if isinstance(stmt, Assign):
            if str(stmt.lhs) in names:
                expr = stmt.rhs
                for (a_old, a_new) in zip(args, params):
                    dtype = datatype(stmt.rhs.dtype)
                    v_old = Variable(dtype, a_old)
                    if isinstance(a_new, (IndexedVariable,
                                  IndexedElement, str, Variable)):
                        v_new = Variable(dtype, a_new)
                    else:
                        v_new = a_new
                    expr = subs(expr, v_old, v_new)
                    inits[str(stmt.lhs)] = expr

    _starts = []
    for i in starts:
        if isinstance(i, IndexedElement):
            _starts.append(i.base)
        else:
            _starts.append(i)
    starts = [inits[str(i)] for i in _starts]

    # ...

    def _find_stopping_criterium(stmts):
        for stmt in stmts:
            if isinstance(stmt, If):
                if not len(stmt.args) == 2:
                    raise ValueError('Wrong __next__ pattern')

                (ct, et) = stmt.args[0]
                (cf, ef) = stmt.args[1]

                for i in et:
                    if isinstance(i, Raise):
                        return cf

                for i in ef:
                    if isinstance(i, Raise):
                        return ct

                raise TypeError('Wrong type for __next__ pattern')

        return None

    # ...

    # ...

    def doit(expr, targets):
        if isinstance(expr, Relational):
            if str(expr.lhs) in targets and expr.rel_op in ['<', '<=']:
                return expr.rhs
            elif str(expr.rhs) in targets and expr.rel_op in ['>', '>='
                    ]:
                return expr.lhs
            else:
                return None
        elif isinstance(expr, sp_And):
            return [doit(a, targets) for a in expr.args]
        else:
            raise TypeError('Expecting And logical expression.')

    # ...

    # ...

    next_method = methods['__next__']
    ends = []
    cond = _find_stopping_criterium(next_method.body)

    # TODO treate case of cond with 'and' operation
    # TODO we should avoid using str
    #      must change target from DottedName to Variable

    targets = [str(i) for i in targets]
    ends = doit(cond, targets)

    # TODO not use str

    if not isinstance(ends, (list, tuple)):
        ends = [ends]

    names = []
    for i in ends:
        if isinstance(i, IndexedElement):
            names.append(str(i.base))
        else:
            names.append(str(i))
    names = list(set(names))

    inits = {}
    for stmt in init_method.body:
        if isinstance(stmt, Assign):
            if str(stmt.lhs) in names:
                expr = stmt.rhs
                for (a_old, a_new) in zip(args, params):
                    dtype = datatype(stmt.rhs.dtype)
                    v_old = Variable(dtype, a_old)
                    if isinstance(a_new, (IndexedVariable,
                                  IndexedElement, str, Variable)):
                        v_new = Variable(dtype, a_new)
                    else:
                        v_new = a_new
                    expr = subs(expr, v_old, v_new)
                    inits[str(stmt.lhs)] = expr

    _ends = []
    for i in ends:
        if isinstance(i, IndexedElement):
            _ends.append(i.base)
        else:
            _ends.append(i)
    ends = [inits[str(i)] for i in _ends]


    if not len(ends) == len(starts):
        raise ValueError('wrong number of starts/ends')

    # ...

    return [Range(s, e, 1) for (s, e) in zip(starts, ends)]

class ParserResult(Basic):
    def __new__(
        cls,
        program=None,
        module=None,
        mod_name = None,
        prog_name = None,
        ):
        return Basic.__new__(cls)

    def __init__(
        self,
        program=None,
        module=None,
        mod_name = None,
        prog_name = None,
        ):

        if program is not None  and not isinstance(program, CodeBlock):
            raise TypeError('Program must be a CodeBlock')

        if module is not None  and not isinstance(module, CodeBlock):
            raise TypeError('Module must be a CodeBlock')

        if program is not None and module is not None:
            if mod_name is None:
                raise TypeError('Please provide module name')
            elif not isinstance(mod_name, str):
                raise TypeError('Module name must be a string')
            if prog_name is None:
                raise TypeError('Please provide program name')
            elif not isinstance(prog_name, str):
                raise TypeError('Program name must be a string')

        self._program   = program
        self._module    = module
        self._prog_name = prog_name
        self._mod_name  = mod_name


    @property
    def program(self):
        return self._program

    @property
    def module(self):
        return self._module

    @property
    def prog_name(self):
        return self._prog_name

    @property
    def mod_name(self):
        return self._mod_name

    def has_additional_module(self):
        return self.program is not None and self.module is not None

    def is_program(self):
        return self.program is not None

    def get_focus(self):
        if self.is_program():
            return self.program
        else:
            return self.module


#==============================================================================
def process_shape(shape):
    if not hasattr(shape,'__iter__'):
        shape = [shape]

    new_shape = []
    for s in shape:
        if isinstance(s,(Py_Integer,Variable, Slice, PyccelAstNode, Function)):
            new_shape.append(s)
        elif isinstance(s, sp_Integer):
            new_shape.append(Py_Integer(s.p))
        elif isinstance(s, int):
            new_shape.append(Py_Integer(s))
        else:
            raise TypeError('shape elements cannot be '+str(type(s))+'. They must be one of the following types: Integer(pyccel), Variable, Slice, PyccelAstNode, Integer(sympy), int, Function')
    return tuple(new_shape)


class PyccelArraySize(Function, PyccelAstNode):
    def __new__(cls, arg, index):
        if not isinstance(arg, (list,
                                tuple,
                                Tuple,
                                PythonTuple,
                                List,
                                Variable,
                                IndexedElement,
                                IndexedBase)):
            raise TypeError('Uknown type of  %s.' % type(arg))

        return Basic.__new__(cls, arg, index)

    def __init__(self, arg, index):
        self._dtype = NativeInteger()
        self._rank  = 0
        self._shape = ()
        self._precision = default_precision['integer']

    @property
    def arg(self):
        return self._args[0]

    @property
    def index(self):
        return self._args[1]

    def _sympystr(self, printer):
        return 'Shape({},{})'.format(str(self.arg), str(self.index))

    def fprint(self, printer, lhs = None):
        """Fortran print."""

        lhs_code = printer(lhs)
        init_value = printer(self.arg)

        if self.arg.order == 'C':
            index = printer(self.arg.rank - self.index)
        else:
            index = printer(self.index + 1)

        if lhs:
            code_init = '{0} = size({1}, {2})'.format(lhs_code, init_value, index)
        else:
            code_init = 'size({0}, {1})'.format(init_value, index)

        return code_init<|MERGE_RESOLUTION|>--- conflicted
+++ resolved
@@ -3191,14 +3191,11 @@
 
             args = [a.value if isinstance(a, (ValuedVariable, ValuedFunctionAddress)) else a for a in f_args_dict.values()]
 
-<<<<<<< HEAD
         # Ensure the correct syntax is used for pointers
         args = [VariableAddress(a) if isinstance(a, Variable) and f.is_pointer else a for a, f in zip(args, f_args)]
         
         args = [FunctionAddress(a.name, a.arguments, a.results, []) if isinstance(a, FunctionDef) else a for a in args]
         
-=======
->>>>>>> e9f860b5
         args = Tuple(*args, sympify=False)
         # ...
 
