--- conflicted
+++ resolved
@@ -4446,25 +4446,7 @@
 
 # ...
 
-<<<<<<< HEAD
-class InProgram(TypedAstNode):
-    """
-    Class representing the 'in program' test.
-
-    Class representing the test indicating whether the code should
-    only be executed when the file is executed as a program. In
-    other words, a class representing the boolean:
-    `__name__ == '__main__'`
-    """
-    _shape = None
-    _class_type = PythonNativeBool()
-    _attribute_nodes = ()
-    __slots__ = ()
-
-# ...
-
-=======
->>>>>>> cb4165a8
+
 class Decorator(PyccelAstNode):
     """ Class representing a function decorator.
     For now this is just designed to handle the pyccel decorators
