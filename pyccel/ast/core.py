--- conflicted
+++ resolved
@@ -3757,18 +3757,6 @@
 
     Parameters
     ----------
-<<<<<<< HEAD
-    dtype : PyccelType
-        The type for the declaration.
-    variable(s)
-        A single variable or an iterable of Variables. If iterable, all
-        Variables must be of the same type.
-    intent: None, str
-        one among {'in', 'out', 'inout'}
-    value: TypedAstNode
-        variable value
-    static: bool
-=======
     variable : Variable
         A single variable which should be declared.
     intent : str, optional
@@ -3776,7 +3764,6 @@
     value : TypedAstNode, optional
         The initialisation value of the variable.
     static : bool, default=False
->>>>>>> 666aa640
         True for a static declaration of an array.
     external : bool, default=False
         True for a function declared through a header.
@@ -3805,11 +3792,6 @@
         external = False,
         module_variable = False
         ):
-<<<<<<< HEAD
-        assert isinstance(dtype, PyccelType)
-
-=======
->>>>>>> 666aa640
         if not isinstance(variable, Variable):
             raise TypeError('var must be of type Variable, given {0}'.format(variable))
 
