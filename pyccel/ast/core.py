--- conflicted
+++ resolved
@@ -3383,370 +3383,6 @@
     def header(self, header):
         self._header = header
 
-<<<<<<< HEAD
-class IndexedVariable(IndexedBase, PyccelAstNode):
-
-    """
-    Represents an indexed variable, like x in x[i], in the code.
-
-    Examples
-    --------
-    >>> from sympy import symbols, Idx
-    >>> from pyccel.ast.core import IndexedVariable
-    >>> A = IndexedVariable('A'); A
-    A
-    >>> type(A)
-    <class 'pyccel.ast.core.IndexedVariable'>
-
-    When an IndexedVariable object receives indices, it returns an array with named
-    axes, represented by an IndexedElement object:
-
-    >>> i, j = symbols('i j', integer=True)
-    >>> A[i, j, 2]
-    A[i, j, 2]
-    >>> type(A[i, j, 2])
-    <class 'pyccel.ast.core.IndexedElement'>
-
-    The IndexedVariable constructor takes an optional shape argument.  If given,
-    it overrides any shape information in the indices. (But not the index
-    ranges!)
-
-    >>> m, n, o, p = symbols('m n o p', integer=True)
-    >>> i = Idx('i', m)
-    >>> j = Idx('j', n)
-    >>> A[i, j].shape
-    (m, n)
-    >>> B = IndexedVariable('B', shape=(o, p))
-    >>> B[i, j].shape
-    (m, n)
-
-    **todo:** fix bug. the last result must be : (o,p)
-    """
-
-    def __new__(
-        cls,
-        label,
-        shape=None,
-        dtype=None,
-        prec=0,
-        order=None,
-        rank = 0,
-        **kw_args
-        ):
-
-        if isinstance(label, Application):
-            label_name = type(label)
-        else:
-            label_name = str(label)
-
-        return IndexedBase.__new__(cls, label_name, shape=shape)
-
-    def __init__(
-        self,
-        label,
-        shape=None,
-        dtype=None,
-        prec=0,
-        order=None,
-        rank = 0,
-        **kw_args
-        ):
-
-        if isinstance(label, Variable):
-            dtype = label.dtype
-            shape = label.shape
-            prec  = label.precision
-            order = label.order
-            rank  = label.rank
-        if dtype is None:
-            raise TypeError('datatype must be provided')
-        if isinstance(dtype, str):
-            dtype = datatype(dtype)
-        elif not isinstance(dtype, DataType):
-            raise TypeError('datatype must be an instance of DataType.')
-
-
-        self._dtype      = dtype
-        self._precision  = prec
-        self._rank       = rank
-        self._shape      = shape
-        self._order      = order
-        kw_args['order'] = order
-        self._kw_args    = kw_args
-        self._label      = label
-
-    def __getitem__(self, *args):
-
-        if len(args) == 1 and isinstance(args[0], (Tuple, tuple, list)):
-            args = args[0]
-
-        if self.shape and len(self.shape) != len(args):
-            raise IndexError('Rank mismatch.')
-
-        obj = IndexedElement(self, *args)
-        return obj
-
-    @property
-    def order(self):
-        return self.kw_args['order']
-
-    @property
-    def kw_args(self):
-        return self._kw_args
-
-    @property
-    def name(self):
-        return self._args[0]
-
-    @property
-    def internal_variable(self):
-        return self._label
-
-
-    def clone(self, name):
-        cls = eval(self.__class__.__name__)
-        # TODO what about kw_args in __new__?
-        return cls(name, shape=self.shape, dtype=self.dtype,
-                   prec=self.precision, order=self.order, rank=self.rank)
-
-    def _eval_subs(self, old, new):
-        return self
-
-    def __str__(self):
-        return str(self.name)
-
-
-class IndexedElement(Expr, PyccelAstNode):
-
-    """
-    Represents a mathematical object with indices.
-
-    Examples
-    --------
-    >>> from sympy import symbols, Idx
-    >>> from pyccel.ast.core import IndexedVariable, IndexedElement
-    >>> i, j = symbols('i j', cls=Idx)
-    >>> A = IndexedVariable('A', dtype='int')
-    >>> IndexedElement(A, i, j)
-    IndexedElement(A, i, j)
-    >>> IndexedElement(A, i, j) == A[i, j]
-    True
-    """
-
-    def __new__(
-        cls,
-        base,
-        *args,
-        **kw_args
-        ):
-
-        if not args:
-            raise IndexError('Indexed needs at least one index.')
-        if isinstance(base, (str, Symbol)):
-            base = IndexedBase(base)
-        elif not hasattr(base, '__getitem__') and not isinstance(base,
-                IndexedBase):
-            raise TypeError(filldedent("""
-                Indexed expects string, Symbol, or IndexedBase as base."""))
-
-        if isinstance(base, (NDimArray, Iterable, Tuple,
-                      MatrixBase)) and all([i.is_number for i in args]):
-            if len(args) == 1:
-                return base[args[0]]
-            else:
-                return base[args]
-        return Expr.__new__(cls, base, *args, **kw_args)
-
-    def __init__(
-        self,
-        base,
-        *args,
-        **kw_args
-        ):
-
-        self._label = self._args[0]
-        self._indices = self._args[1:]
-        dtype = self.base.dtype
-        shape = self.base.shape
-        rank  = self.base.rank
-        order = self.base.order
-        self._precision = self.base.precision
-        if isinstance(dtype, NativeInteger):
-            self._dtype = NativeInteger()
-        elif isinstance(dtype, NativeReal):
-            self._dtype = NativeReal()
-        elif isinstance(dtype, NativeComplex):
-            self._dtype = NativeComplex()
-        elif isinstance(dtype, NativeBool):
-            self._dtype = NativeBool()
-        elif isinstance(dtype, NativeString):
-            self._dtype = NativeString()
-        elif not isinstance(dtype, NativeRange):
-            raise TypeError('Undefined datatype')
-
-        if shape is not None:
-            new_shape = []
-            for a,s in zip(args, shape):
-                if isinstance(a, Slice):
-                    start = a.start
-                    stop   = a.stop
-                    stop   = s if stop is None else stop
-                    if start is None:
-                        new_shape.append(stop)
-                    else:
-                        new_shape.append(PyccelMinus(stop, start))
-            self._shape = tuple(new_shape)
-            self._rank  = len(new_shape)
-        else:
-            new_rank = rank
-            for i in range(rank):
-                if not isinstance(args[i], Slice):
-                    new_rank -= 1
-            self._rank = new_rank
-
-    @property
-    def order(self):
-        return self.base.order
-
-    @property
-    def base(self):
-        return self._label
-
-    @property
-    def indices(self):
-        return self._indices
-
-
-class Concatenate(Basic, PyccelAstNode):
-
-    """Represents the String concatination operation.
-
-    Parameters
-    ----------
-    left : Symbol or string or List
-
-    right : Symbol or string or List
-
-
-    Examples
-    --------
-    >>> from sympy import symbols
-    >>> from pyccel.ast.core import Concatenate
-    >>> x = symbols('x')
-    >>> Concatenate('some_string',x)
-    some_string+x
-    >>> Concatenate('some_string','another_string')
-    'some_string' + 'another_string'
-    """
-
-    # TODO add step
-
-    def __new__(cls, args, is_list):
-        args = list(args)
-
-        args = [ repr(arg) if isinstance(arg, str) else arg for arg in args]
-
-        return Basic.__new__(cls, args, is_list)
-
-    @property
-    def args(self):
-        return self._args[0]
-
-    @property
-    def is_list(self):
-        return self._args[1]
-
-    def _sympystr(self, printer):
-        sstr = printer.doprint
-
-        args = '+'.join(sstr(arg) for arg in self.args)
-
-        return args
-
-
-
-
-class Slice(Basic, PyccelOperator):
-
-    """Represents a slice in the code.
-
-    Parameters
-    ----------
-    start : Symbol or int
-        starting index
-
-    stop : Symbol or int
-        ending index
-
-    step : Symbol or int default None
-
-    Examples
-    --------
-    >>> from sympy import symbols
-    >>> from pyccel.ast.core import Slice
-    >>> start, end, step = symbols('start, stop, step', integer=True)
-    >>> Slice(start, stop)
-    start : stop
-    >>> Slice(None, stop)
-     : stop
-    >>> Slice(start, None)
-    start :
-    >>> Slice(start, stop, step)
-    start : stop : step
-    """
-
-    def __new__(cls, start, stop, step = None):
-        return Basic.__new__(cls, start, stop, step)
-
-    def __init__(self, start, stop, step = None):
-        self._start = start
-        self._stop = stop
-        self._step = step
-        if self.stage == 'syntactic':
-                return
-        if start is not None and not (hasattr(start, 'dtype') and isinstance(start.dtype, NativeInteger)):
-            raise TypeError('Slice start must be Integer or None')
-        if stop is not None and not (hasattr(stop, 'dtype') and isinstance(stop.dtype, NativeInteger)):
-            raise TypeError('Slice stop must be Integer or None')
-        if step is not None and not (hasattr(step, 'dtype') and isinstance(step.dtype, NativeInteger)):
-            raise TypeError('Slice step must be Integer or None')
-
-    @property
-    def start(self):
-        return self._start
-
-    @property
-    def stop(self):
-        return self._stop
-
-    @property
-    def step(self):
-        return self._step
-
-    def _sympystr(self, printer):
-        sstr = printer.doprint
-        if self.start is None:
-            start = ''
-        else:
-            start = sstr(self.start)
-        if self.stop is None:
-            stop = ''
-        else:
-            stop = sstr(self.stop)
-        return '{0} : {1}'.format(start, stop)
-
-    def __str__(self):
-        if self.start is None:
-            start = ''
-        else:
-            start = str(self.start)
-        if self.stop is None:
-            stop = ''
-        else:
-            stop = str(self.stop)
-        return '{0} : {1}'.format(start, stop)
-=======
->>>>>>> d3014096
 
 class Assert(Basic):
 
