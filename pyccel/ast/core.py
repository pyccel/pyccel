#!/usr/bin/python
# -*- coding: utf-8 -*-
#------------------------------------------------------------------------------------------#
# This file is part of Pyccel which is released under MIT License. See the LICENSE file or #
# go to https://github.com/pyccel/pyccel/blob/master/LICENSE for full license details.     #
#------------------------------------------------------------------------------------------#

import importlib
from collections     import OrderedDict

from sympy import sympify
from sympy import Add as sp_Add, Mul as sp_Mul, Pow as sp_Pow
from sympy import Eq as sp_Eq, Ne as sp_Ne, Lt as sp_Lt, Le as sp_Le, Gt as sp_Gt, Ge as sp_Ge
from sympy import Integral, Symbol
from sympy import Lambda
from sympy import Integer as sp_Integer
from sympy import Float as sp_Float, Rational as sp_Rational
from sympy import preorder_traversal

from sympy.simplify.radsimp   import fraction
from sympy.core.compatibility import with_metaclass
from sympy.core.singleton     import Singleton, S
from sympy.core.function      import Derivative, UndefinedFunction as sp_UndefinedFunction
from sympy.core.function      import _coeff_isneg
from sympy.core.expr          import Expr, AtomicExpr
from sympy.logic.boolalg      import And as sp_And, Or as sp_Or
from sympy.logic.boolalg      import Boolean as sp_Boolean
from sympy.tensor             import Idx, Indexed, IndexedBase

from sympy.matrices.expressions.matexpr import MatrixSymbol, MatrixElement
from sympy.utilities.iterables          import iterable


from pyccel.errors.errors import Errors
from pyccel.errors.messages import RECURSIVE_RESULTS_REQUIRED

from .basic     import Basic, PyccelAstNode
from .builtins  import (PythonEnumerate, PythonLen, PythonList, PythonMap,
                        PythonRange, PythonZip, PythonTuple, PythonBool)
from .datatypes import (datatype, DataType, NativeSymbol,
                        NativeInteger, NativeBool, NativeReal,
                        NativeComplex, NativeRange, NativeString,
                        NativeTuple, is_iterable_datatype, str_dtype)
from .internals      import PyccelInternalFunction, PyccelArraySize, Slice

from .literals       import LiteralTrue, LiteralFalse, LiteralInteger, Nil
from .literals       import LiteralImaginaryUnit, LiteralString, Literal
from .literals       import Nil
from .itertoolsext   import Product
from .functionalexpr import GeneratorComprehension as GC
from .functionalexpr import FunctionalFor

from .operators import PyccelMul

from .variable import DottedName, DottedVariable, IndexedElement
from .variable import ValuedVariable, Variable

errors = Errors()

# TODO [YG, 12.03.2020]: Move non-Python constructs to other modules
# TODO [YG, 12.03.2020]: Rename classes to avoid name clashes in pyccel/ast
# NOTE: commented-out symbols are never used in Pyccel
__all__ = (
    'AddOp',
    'AliasAssign',
    'Allocate',
    'AnnotatedComment',
    'Argument',
    'AsName',
    'Assert',
    'Assign',
    'AugAssign',
    'Block',
    'Break',
    'ClassDef',
    'CodeBlock',
    'Comment',
    'CommentBlock',
    'ConstructorCall',
    'Continue',
    'Declare',
    'Del',
    'DivOp',
    'Dlist',
    'DoConcurrent',
    'EmptyNode',
    'BindCFunctionDef',
    'For',
    'ForIterator',
    'FunctionCall',
    'FunctionDef',
    'If',
    'IfTernaryOperator',
    'Import',
    'Interface',
    'ModOp',
    'Module',
    'ModuleHeader',
    'MulOp',
    'NativeOp',
    'ParserResult',
    'Pass',
    'Program',
    'PythonFunction',
    'Return',
    'SeparatorComment',
    'StarredArguments',
    'SubOp',
    'SymbolicAssign',
    'SymbolicPrint',
    'SympyFunction',
    'Tile',
    'ValuedArgument',
    'While',
    'With',
    '_atomic',
#    'allocatable_like',
    'create_variable',
    'create_incremented_string',
    'extract_subexpressions',
#    'float2int',
    'get_assigned_symbols',
    'get_initial_value',
    'get_iterable_ranges',
    'inline',
    'int2float',
#    'is_simple_assign',
    'local_sympify',
#    'operator',
#    'op_registry',
    'process_shape',
    'subs',
    'OMP_For_Loop',
    'OMP_Parallel_Construct',
    'OMP_Single_Construct',
    'Omp_End_Clause'
)

#==============================================================================
local_sympify = {
    'N'    : Symbol('N'),
    'S'    : Symbol('S'),
    'zeros': Symbol('zeros'),
    'ones' : Symbol('ones'),
    'Point': Symbol('Point')
}

# TODO - add EmptyStmt => empty lines
#      - update code examples
#      - add examples
#      - Function case
#      - AnnotatedComment case
#      - add a new Idx that uses Variable instead of Symbol

#==============================================================================
def apply(func, args, kwargs):return func(*args, **kwargs)

#==============================================================================
def subs(expr, new_elements):
    """
    Substitutes old for new in an expression after sympifying args.

    Parameters
    ----------
    new_elements : list of tuples like [(x,2)(y,3)]
    """

    if len(list(new_elements)) == 0:
        return expr
    if isinstance(expr, (list, tuple)):
        return [subs(i, new_elements) for i in expr]

    elif isinstance(expr, While):
        test = subs(expr.test, new_elements)
        body = subs(expr.body, new_elements)
        return While(test, body)

    elif isinstance(expr, For):
        target = subs(expr.target, new_elements)
        it = subs(expr.iterable, new_elements)
        target = expr.target
        it = expr.iterable
        body = subs(expr.body, new_elements)
        return For(target, it, body)

    elif isinstance(expr, If):
        args = []
        for block in expr.args:
            test = block[0]
            stmts = block[1]
            t = subs(test, new_elements)
            s = subs(stmts, new_elements)
            args.append((t, s))
        return If(*args)

    elif isinstance(expr, Return):

        for i in new_elements:
            expr = expr.subs(i[0],i[1])
        return expr

    elif isinstance(expr, Assign):
        new_expr = expr.subs(new_elements)
        new_expr.set_fst(expr.fst)
        return new_expr
    elif isinstance(expr, Expr):
        return expr.subs(new_elements)

    else:
        return expr


def allocatable_like(expr, verbose=False):
    """
    finds attributes of an expression

    Parameters
    ----------
    expr: Expr
        a pyccel expression

    verbose: bool
        talk more
    """

    if isinstance(expr, (Variable, IndexedElement)):
        return expr
    elif isinstance(expr, str):
        # if the rhs is a string
        return expr
    elif isinstance(expr, Expr):
        args = [expr]
        while args:
            a = args.pop()
            # XXX: This is a hack to support non-Basic args
            if isinstance(a, str):
                continue

            if a.is_Mul:
                if _coeff_isneg(a):
                    if a.args[0] is S.NegativeOne:
                        a = a.as_two_terms()[1]
                    else:
                        a = -a
                (n, d) = fraction(a)
                if n.is_Integer:
                    args.append(d)
                    continue  # won't be -Mul but could be Add
                elif d is not S.One:
                    if not d.is_Integer:
                        args.append(d)
                    args.append(n)
                    continue  # could be -Mul
            elif a.is_Add:
                aargs = list(a.args)
                negs = 0
                for ai in aargs:
                    if _coeff_isneg(ai):
                        negs += 1
                        args.append(-ai)
                    else:
                        args.append(ai)
                continue
            if a.is_Pow and a.exp is S.NegativeOne:
                args.append(a.base)  # won't be -Mul but could be Add
                continue
            if a.is_Mul or a.is_Pow or a.is_Function or \
                    isinstance(a, (Derivative, Integral)):

                o = Symbol(a.func.__name__.upper())
            if not a.is_Symbol and not isinstance(a, (IndexedElement,
                    FunctionCall)):
                args.extend(a.args)

            if isinstance(a, (Variable, IndexedElement)):
                return a
            elif a.is_Symbol:
                raise TypeError('Found an unknown symbol {0}'.format(str(a)))
    else:
        raise TypeError('Unexpected type {0}'.format(type(expr)))



def _atomic(e, cls=None,ignore=()):

    """Return atom-like quantities as far as substitution is
    concerned: Functions and DottedVarviables, Variables. we don't
    return atoms that are inside such quantities too
    """

    pot = preorder_traversal(e)
    seen = []
    atoms_ = []
    if cls is None:
        cls = (Application, Variable, IndexedElement)

    for p in pot:
        if p in seen or isinstance(p, ignore):
            pot.skip()
            continue
        seen.append(p)
        if isinstance(p, cls):
            pot.skip()
            atoms_.append(p)

    return atoms_



def extract_subexpressions(expr):
    """this function takes an expression and returns a list
      of statements if this expression contains sub expressions that need
      to be evaluated outside of the expression


      Parameters
      ----------
      expr : Add, Mul, Pow, FunctionCall

    """

    stmts = []
    cls   = (sp_Add, sp_Mul, sp_Pow, sp_And,
             sp_Or, sp_Eq, sp_Ne, sp_Lt, sp_Gt,
             sp_Le, sp_Ge)

    id_cls = (Symbol, Indexed, IndexedBase,
              DottedVariable, sp_Float, sp_Integer,
              sp_Rational, LiteralImaginaryUnit,sp_Boolean,
              LiteralTrue, LiteralFalse, LiteralString,
              ValuedArgument, Nil, PythonList, PythonTuple,
              StarredArguments)

    func_names = ('diag', 'empty', 'zip', 'enumerate')
    #TODO put only imported functions
    def substitute(expr):
        if isinstance(expr, id_cls):
            return expr
        if isinstance(expr, cls):
            args = expr.args
            args = [substitute(arg) for arg in args]
            return expr.func(*args, evaluate=False)
        elif isinstance(expr, FunctionCall):
            args = substitute(expr.args)

            if str(expr.func) in func_names:
                var = create_variable(expr)
                expr = expr.func(*args, evaluate=False)
                expr = Assign(var, expr)
                stmts.append(expr)

                return var
            else:
                expr = expr.func(*args, evaluate=False)
                return expr
        elif isinstance(expr, GC):
            stmts.append(expr)
            return expr.lhs
        elif isinstance(expr,IfTernaryOperator):
            var = create_variable(expr)
            new = Assign(var, expr)
            new.set_fst(expr.fst)
            stmts.append(new)
            return var
        elif isinstance(expr, PythonList):
            args = []
            for i in expr:
                args.append(substitute(i))

            return PythonList(*args, sympify=False)

        elif isinstance(expr, (tuple, list)):
            args = []

            for i in expr:
                args.append(substitute(i))
            return args

        else:
            raise TypeError('statement {} not supported yet'.format(type(expr)))


    new_expr  = substitute(expr)
    return stmts, new_expr



#def collect_vars(ast):
#    """ collect variables in order to be declared"""
#    #TODO use the namespace to get the declared variables
#    variables = {}
#    def collect(stmt):
#
#        if isinstance(stmt, Variable):
#            if not isinstance(stmt.name, DottedName):
#                variables[stmt.name] = stmt
#        elif isinstance(stmt, (tuple, list)):
#            for i in stmt:
#                collect(i)
#        if isinstance(stmt, For):
#            collect(stmt.target)
#            collect(stmt.body)
#        elif isinstance(stmt, FunctionalFor):
#            collect(stmt.lhs)
#            collect(stmt.loops)
#        elif isinstance(stmt, If):
#            collect(stmt.bodies)
#        elif isinstance(stmt, (While, CodeBlock)):
#            collect(stmt.body)
#        elif isinstance(stmt, (Assign, AliasAssign, AugAssign)):
#            collect(stmt.lhs)
#            if isinstance(stmt.rhs, (Linspace, Diag, Where)):
#                collect(stmt.rhs.index)
#
#
#    collect(ast)
#    return variables.values()

def inline(func, args):
    local_vars = func.local_vars
    body = func.body
    body = subs(body, zip(func.arguments, args))
    return Block(str(func.name), local_vars, body)


def int2float(expr):
    return expr

def float2int(expr):
    return expr

def create_incremented_string(forbidden_exprs, prefix = 'Dummy', counter = 1):
    """This function takes a prefix and a counter and uses them to construct
    a new name of the form:
            prefix_counter
    Where counter is formatted to fill 4 characters
    The new name is checked against a list of forbidden expressions. If the
    constructed name is forbidden then the counter is incremented until a valid
    name is found

      Parameters
      ----------
      forbidden_exprs : Set
                        A set of all the values which are not valid solutions to this problem
      prefix          : str
                        The prefix used to begin the string
      counter         : int
                        The expected value of the next name

      Returns
      ----------
      name            : str
                        The incremented string name
      counter         : int
                        The expected value of the next name

    """
    assert(isinstance(forbidden_exprs, set))
    nDigits = 4

    if prefix is None:
        prefix = 'Dummy'

    name_format = "{prefix}_{counter:0="+str(nDigits)+"d}"
    name = name_format.format(prefix=prefix, counter = counter)
    counter += 1
    while name in forbidden_exprs:
        name = name_format.format(prefix=prefix, counter = counter)
        counter += 1

    forbidden_exprs.add(name)

    return name, counter

def create_variable(forbidden_names, prefix = None, counter = 1):
    """This function takes a prefix and a counter and uses them to construct
    a Symbol with a name of the form:
            prefix_counter
    Where counter is formatted to fill 4 characters
    The new name is checked against a list of forbidden expressions. If the
    constructed name is forbidden then the counter is incremented until a valid
    name is found

      Parameters
      ----------
      forbidden_exprs : Set
                        A set of all the values which are not valid solutions to this problem
      prefix          : str
                        The prefix used to begin the string
      counter         : int
                        The expected value of the next name

      Returns
      ----------
      name            : sympy.Symbol
                        A sympy Symbol with the incremented string name
      counter         : int
                        The expected value of the next name

    """

    name, counter = create_incremented_string(forbidden_names, prefix, counter = counter)

    return Symbol(name), counter


class AsName(Basic):

    """
    Represents a renaming of a variable, used with Import.

    Examples
    --------
    >>> from pyccel.ast.core import AsName
    >>> AsName('old', 'new')
    old as new

    Parameters
    ==========
    name   : str
             original name of variable or function
    target : str
             name of variable or function in this context
    """

    def __init__(self, name, target):
        self._name = name
        self._target = target
        Basic.__init__(self)

    @property
    def name(self):
        return self._name

    @property
    def target(self):
        return self._target

    def _sympystr(self, printer):
        sstr = printer.doprint
        return '{0} as {1}'.format(sstr(self.name), sstr(self.target))

    def __eq__(self, string):
        if isinstance(string, (str, Symbol)):
            return string == self.target
        else:
            return self is string

    def __hash__(self):
        return hash(self.target)


class Dlist(PyccelAstNode):

    """ this is equivalent to the zeros function of numpy arrays for the python list.

    Parameters
    ----------
    value : Expr
           a sympy expression which represents the initilized value of the list

    shape : the shape of the array
    """

    def __init__(self, val, length):
        self._rank = val.rank
        self._shape = tuple(s if i!= 0 else PyccelMul(s, length) for i,s in enumerate(val.shape))
        self._order = val.order
        self._val = val
        self._length = length
        Basic.__init__(self)

    @property
    def val(self):
        return self._val

    @property
    def length(self):
        return self._length


class Assign(Basic):

    """Represents variable assignment for code generation.

    Parameters
    ----------
    lhs : Expr
        Sympy object representing the lhs of the expression. These should be
        singular objects, such as one would use in writing code. Notable types
        include Symbol, MatrixSymbol, MatrixElement, and Indexed. Types that
        subclass these types are also supported.

    rhs : Expr
        Sympy object representing the rhs of the expression. This can be any
        type, provided its shape corresponds to that of the lhs. For example,
        a Matrix type can be assigned to MatrixSymbol, but not to Symbol, as
        the dimensions will not align.

    status: None, str
        if lhs is not allocatable, then status is None.
        otherwise, status is {'allocated', 'unallocated'}

    like: None, Variable
        contains the name of the variable from which the lhs will be cloned.

    Examples
    --------
    >>> from sympy import symbols, MatrixSymbol, Matrix
    >>> from pyccel.ast.core import Assign
    >>> x, y, z = symbols('x, y, z')
    >>> Assign(x, y)
    x := y
    >>> Assign(x, 0)
    x := 0
    >>> A = MatrixSymbol('A', 1, 3)
    >>> mat = Matrix([x, y, z]).T
    >>> Assign(A, mat)
    A := Matrix([[x, y, z]])
    >>> Assign(A[0, 1], x)
    A[0, 1] := x

    """

    def __init__(
        self,
        lhs,
        rhs,
        status=None,
        like=None,
        ):
        self._lhs = lhs
        self._rhs = rhs
        self._status = status
        self._like = like
        super().__init__()

    def _sympystr(self, printer):
        sstr = printer.doprint
        return '{0} := {1}'.format(sstr(self.lhs), sstr(self.rhs))

    @property
    def lhs(self):
        return self._lhs

    @property
    def rhs(self):
        return self._rhs

    # TODO : remove

    @property
    def expr(self):
        return self.rhs

    @property
    def status(self):
        return self._status

    @property
    def like(self):
        return self._like

    @property
    def is_alias(self):
        """Returns True if the assignment is an alias."""

        # TODO to be improved when handling classes

        lhs = self.lhs
        rhs = self.rhs
        cond = isinstance(rhs, Variable) and rhs.rank > 0
        cond = cond or isinstance(rhs, IndexedElement)
        cond = cond and isinstance(lhs, Symbol)
        cond = cond or isinstance(rhs, Variable) and rhs.is_pointer
        return cond

    @property
    def is_symbolic_alias(self):
        """Returns True if the assignment is a symbolic alias."""

        # TODO to be improved when handling classes

        lhs = self.lhs
        rhs = self.rhs
        if isinstance(lhs, Variable):
            return isinstance(lhs.dtype, NativeSymbol)
        elif isinstance(lhs, Symbol):
            if isinstance(rhs, PythonRange):
                return True
            elif isinstance(rhs, Variable):
                return isinstance(rhs.dtype, NativeSymbol)
            elif isinstance(rhs, Symbol):
                return True

        return False

#------------------------------------------------------------------------------
class Allocate(Basic):
    """
    Represents memory allocation (usually of an array) for code generation.
    This is relevant to low-level target languages, such as C or Fortran,
    where the programmer must take care of heap memory allocation.

    Parameters
    ----------
    variable : pyccel.ast.core.Variable
        The typed variable (usually an array) that needs memory allocation.

    shape : int or iterable or None
        Shape of the array after allocation (None for scalars).

    order : str {'C'|'F'}
        Ordering of multi-dimensional array after allocation
        ('C' = row-major, 'F' = column-major).

    status : str {'allocated'|'unallocated'|'unknown'}
        Variable allocation status at object creation.

    Notes
    -----
    An object of this class is immutable, although it contains a reference to a
    mutable Variable object.

    """

    # ...
    def __init__(self, variable, *, shape, order, status):

        if not isinstance(variable, Variable):
            raise TypeError("Can only allocate a 'Variable' object, got {} instead".format(type(variable)))

        if not variable.allocatable:
            raise ValueError("Variable must be allocatable")

        if shape and not isinstance(shape, (int, tuple, list)):
            raise TypeError("Cannot understand 'shape' parameter of type '{}'".format(type(shape)))

        if variable.rank != len(shape):
            raise ValueError("Incompatible rank in variable allocation")

        # rank is None for lambda functions
        if variable.rank is not None and variable.rank > 1 and variable.order != order:
            raise ValueError("Incompatible order in variable allocation")

        if not isinstance(status, str):
            raise TypeError("Cannot understand 'status' parameter of type '{}'".format(type(status)))

        if status not in ('allocated', 'unallocated', 'unknown'):
            raise ValueError("Value of 'status' not allowed: '{}'".format(status))

        self._variable = variable
        self._shape    = shape
        self._order    = order
        self._status   = status
        super().__init__()
    # ...

    @property
    def variable(self):
        return self._variable

    @property
    def shape(self):
        return self._shape

    @property
    def order(self):
        return self._order

    @property
    def status(self):
        return self._status

    def _sympystr(self, printer):
        sstr = printer.doprint
        return 'Allocate({}, shape={}, order={}, status={})'.format(
                sstr(self.variable), sstr(self.shape), sstr(self.order), sstr(self.status))

    def __eq__(self, other):
        return (self.variable is other.variable) and \
               (self.shape    == other.shape   ) and \
               (self.order    == other.order   ) and \
               (self.status   == other.status  )

    def __hash__(self):
        return hash((id(self.variable), self.shape, self.order, self.status))

#------------------------------------------------------------------------------
class Deallocate(Basic):
    """
    Represents memory deallocation (usually of an array) for code generation.
    This is relevant to low-level target languages, such as C or Fortran,
    where the programmer must take care of heap memory deallocation.

    Parameters
    ----------
    variable : pyccel.ast.core.Variable
        The typed variable (usually an array) that needs memory deallocation.

    Notes
    -----
    An object of this class is immutable, although it contains a reference to a
    mutable Variable object.

    """

    # ...
    def __init__(self, variable):

        if not isinstance(variable, Variable):
            raise TypeError("Can only allocate a 'Variable' object, got {} instead".format(type(variable)))

        self._variable = variable
        super().__init__()

    # ...

    @property
    def variable(self):
        return self._variable

    def __eq__(self, other):
        return (self.variable is other.variable)

    def __hash__(self):
        return hash(id(self.variable))

#------------------------------------------------------------------------------
class CodeBlock(Basic):

    """Represents a list of stmt for code generation.
       we use it when a single statement in python
       produce multiple statement in the targeted language

       Parameters
       ==========
       body : iterable
    """

    def __init__(self, body):
        ls = []
        for i in body:
            if isinstance(i, CodeBlock):
                ls += i.body
            else:
                ls.append(i)
        self._body = ls
        if len(self._body)>0 and isinstance(self._body[-1], (Assign, AugAssign)):
            self.set_fst(self._body[-1].fst)
        super().__init__()

    @property
    def body(self):
        return self._body

    @property
    def lhs(self):
        return self.body[-1].lhs

    def insert2body(self, obj):
        self._body = tuple(self.body + (obj,))

class AliasAssign(Basic):

    """Represents aliasing for code generation. An alias is any statement of the
    form `lhs := rhs` where

    Parameters
    ----------
    lhs : Symbol
        at this point we don't know yet all information about lhs, this is why a
        Symbol is the appropriate type.

    rhs : Variable, IndexedElement
        an assignable variable can be of any rank and any datatype, however its
        shape must be known (not None)

    Examples
    --------
    >>> from sympy import Symbol
    >>> from pyccel.ast.core import AliasAssign
    >>> from pyccel.ast.core import Variable
    >>> n = Variable('int', 'n')
    >>> x = Variable('int', 'x', rank=1, shape=[n])
    >>> y = Symbol('y')
    >>> AliasAssign(y, x)

    """

    def __init__(self, lhs, rhs):
        if PyccelAstNode.stage == 'semantic':
            if not lhs.is_pointer:
                raise TypeError('lhs must be a pointer')

            if isinstance(rhs, FunctionCall) and not rhs.funcdef.results[0].is_pointer:
                raise TypeError("A pointer cannot point to the address of a temporary variable")

        self._lhs = lhs
        self._rhs = rhs
        super().__init__()

    def _sympystr(self, printer):
        sstr = printer.doprint
        return '{0} := {1}'.format(sstr(self.lhs), sstr(self.rhs))

    @property
    def lhs(self):
        return self._lhs

    @property
    def rhs(self):
        return self._rhs


class SymbolicAssign(Basic):

    """Represents symbolic aliasing for code generation. An alias is any statement of the
    form `lhs := rhs` where

    Parameters
    ----------
    lhs : Symbol

    rhs : Range

    Examples
    --------
    >>> from sympy import Symbol
    >>> from pyccel.ast.core import SymbolicAssign
    >>> from pyccel.ast.core import Range
    >>> r = Range(0, 3)
    >>> y = Symbol('y')
    >>> SymbolicAssign(y, r)

    """

    def __init__(self, lhs, rhs):
        self._lhs = lhs
        self._rhs = rhs
        super().__init__()

    def _sympystr(self, printer):
        sstr = printer.doprint
        return '{0} := {1}'.format(sstr(self.lhs), sstr(self.rhs))

    @property
    def lhs(self):
        return self._lhs

    @property
    def rhs(self):
        return self._rhs


# The following are defined to be sympy approved nodes. If there is something
# smaller that could be used, that would be preferable. We only use them as
# tokens.

class NativeOp(with_metaclass(Singleton, Basic)):

    """Base type for native operands."""

    pass


class AddOp(NativeOp):
    _symbol = '+'


class SubOp(NativeOp):
    _symbol = '-'


class MulOp(NativeOp):
    _symbol = '*'


class DivOp(NativeOp):
    _symbol = '/'


class ModOp(NativeOp):
    _symbol = '%'


op_registry = {
    '+': AddOp(),
    '-': SubOp(),
    '*': MulOp(),
    '/': DivOp(),
    '%': ModOp(),
    }


def operator(op):
    """Returns the operator singleton for the given operator"""

    if op.lower() not in op_registry:
        raise ValueError('Unrecognized operator ' + op)
    return op_registry[op]


class AugAssign(Assign):
    r"""
    Represents augmented variable assignment for code generation.

    Parameters
    ----------
    lhs : Expr
        Sympy object representing the lhs of the expression. These should be
        singular objects, such as one would use in writing code. Notable types
        include Symbol, MatrixSymbol, MatrixElement, and Indexed. Types that
        subclass these types are also supported.

    op : NativeOp
        Operator (+, -, /, \*, %).

    rhs : Expr
        Sympy object representing the rhs of the expression. This can be any
        type, provided its shape corresponds to that of the lhs. For example,
        a Matrix type can be assigned to MatrixSymbol, but not to Symbol, as
        the dimensions will not align.

    status: None, str
        if lhs is not allocatable, then status is None.
        otherwise, status is {'allocated', 'unallocated'}

    like: None, Variable
        contains the name of the variable from which the lhs will be cloned.

    Examples
    --------
    >>> from pyccel.ast.core import Variable
    >>> from pyccel.ast.core import AugAssign
    >>> s = Variable('int', 's')
    >>> t = Variable('int', 't')
    >>> AugAssign(s, '+', 2 * t + 1)
    s += 1 + 2*t
    """

    def __init__(
        self,
        lhs,
        op,
        rhs,
        status=None,
        like=None,
        ):

        if isinstance(op, str):
            op = operator(op)
        elif op not in list(op_registry.values()):
            raise TypeError('Unrecognized Operator')

        self._op = op

        super().__init__(lhs, rhs, status, like)

    def _sympystr(self, printer):
        sstr = printer.doprint
        return '{0} {1}= {2}'.format(sstr(self.lhs), self.op._symbol,
                sstr(self.rhs))

    @property
    def op(self):
        return self._op


class While(Basic):

    """Represents a 'while' statement in the code.

    Expressions are of the form:
        "while test:
            body..."

    Parameters
    ----------
    test : expression
        test condition given as a sympy expression
    body : sympy expr
        list of statements representing the body of the While statement.

    Examples
    --------
    >>> from sympy import Symbol
    >>> from pyccel.ast.core import Assign, While
    >>> n = Symbol('n')
    >>> While((n>1), [Assign(n,n-1)])
    While(n > 1, (n := n - 1,))
    """

    def __init__(self, test, body, local_vars=[]):
        test = sympify(test, locals=local_sympify)

        if PyccelAstNode.stage == 'semantic':
            if test.dtype is not NativeBool():
                test = PythonBool(test)

        if iterable(body):
            body = CodeBlock((sympify(i, locals=local_sympify) for i in body))
        elif not isinstance(body,CodeBlock):
            raise TypeError('body must be an iterable or a CodeBlock')

        self._test = test
        self._body = body
        self._local_vars = local_vars
        super().__init__()

    @property
    def test(self):
        return self._test

    @property
    def body(self):
        return self._body

    @property
    def local_vars(self):
        return self._local_vars


class With(Basic):

    """Represents a 'with' statement in the code.

    Expressions are of the form:
        "while test:
            body..."

    Parameters
    ----------
    test : expression
        test condition given as a sympy expression
    body : sympy expr
        list of statements representing the body of the With statement.

    Examples
    --------

    """

    # TODO check prelude and epilog

    def __init__(
        self,
        test,
        body,
        ):
        test = sympify(test, locals=local_sympify)

        if iterable(body):
            body = CodeBlock((sympify(i, locals=local_sympify) for i in body))
        elif not isinstance(body,CodeBlock):
            raise TypeError('body must be an iterable')

        self._test = test
        self._body = body
        super().__init__()

    @property
    def test(self):
        return self._test

    @property
    def body(self):
        return self._body

    @property
    def block(self):
        methods = self.test.cls_base.methods
        for i in methods:
            if str(i.name) == '__enter__':
                start = i
            elif str(i.name) == '__exit__':
                end   = i
        start = inline(start,[])
        end   = inline(end  ,[])

        # TODO check if enter is empty or not first

        body = start.body.body
        body += self.body.body
        body +=  end.body.body
        return Block('with', [], body)

class Tile(PythonRange):

    """
    Representes a tile.

    Examples
    --------
    >>> from pyccel.ast.core import Variable
    >>> from pyccel.ast.core import Tile
    >>> from sympy import Symbol
    >>> s = Variable('int', 's')
    >>> e = Symbol('e')
    >>> Tile(s, e, 1)
    Tile(0, n, 1)
    """

    def __init__(self, start, stop):
        super().__init__(self, start, stop, 1)

    @property
    def size(self):
        return self.stop - self.start


# TODO add a name to a block?

class Block(Basic):

    """Represents a block in the code. A block consists of the following inputs

    Parameters
    ----------
    variables: list
        list of the variables that appear in the block.

    declarations: list
        list of declarations of the variables that appear in the block.

    body: list
        a list of statements

    Examples
    --------
    >>> from pyccel.ast.core import Variable, Assign, Block
    >>> n = Variable('int', 'n')
    >>> x = Variable('int', 'x')
    >>> Block([n, x], [Assign(x,2.*n + 1.), Assign(n, n + 1)])
    Block([n, x], [x := 1.0 + 2.0*n, n := 1 + n])
    """

    def __init__(
        self,
        name,
        variables,
        body):
        if not isinstance(name, str):
            raise TypeError('name must be of type str')
        if not iterable(variables):
            raise TypeError('variables must be an iterable')
        for var in variables:
            if not isinstance(var, Variable):
                raise TypeError('Only a Variable instance is allowed.')
        if iterable(body):
            body = CodeBlock(body)
        elif not isinstance(body, CodeBlock):
            raise TypeError('body must be an iterable or a CodeBlock')
        self._name = name
        self._variables = variables
        self._body = body
        super().__init__()

    @property
    def name(self):
        return self._name

    @property
    def variables(self):
        return self._variables

    @property
    def body(self):
        return self._body

    @property
    def declarations(self):
        return [Declare(i.dtype, i) for i in self.variables]



class Module(Basic):

    """Represents a module in the code. A block consists of the following inputs

    Parameters
    ----------
    name: str
        name of the module

    variables: list
        list of the variables that appear in the block.

    funcs: list
        a list of FunctionDef instances

    interfaces: list
        a list of Interface instances

    classes: list
        a list of ClassDef instances

    imports: list, tuple
        list of needed imports

    Examples
    --------
    >>> from pyccel.ast.core import Variable, Assign
    >>> from pyccel.ast.core import ClassDef, FunctionDef, Module
    >>> x = Variable('real', 'x')
    >>> y = Variable('real', 'y')
    >>> z = Variable('real', 'z')
    >>> t = Variable('real', 't')
    >>> a = Variable('real', 'a')
    >>> b = Variable('real', 'b')
    >>> body = [Assign(y,x+a)]
    >>> translate = FunctionDef('translate', [x,y,a,b], [z,t], body)
    >>> attributes   = [x,y]
    >>> methods     = [translate]
    >>> Point = ClassDef('Point', attributes, methods)
    >>> incr = FunctionDef('incr', [x], [y], [Assign(y,x+1)])
    >>> decr = FunctionDef('decr', [x], [y], [Assign(y,x-1)])
    >>> Module('my_module', [], [incr, decr], classes = [Point])
    Module(my_module, [], [FunctionDef(), FunctionDef()], [], [ClassDef(Point, (x, y), (FunctionDef(),), [public], (), [], [])], ())
    """

    def __init__(
        self,
        name,
        variables,
        funcs,
        interfaces=[],
        classes=[],
        imports=[],
        ):
        if not isinstance(name, str):
            raise TypeError('name must be a string')

        if not iterable(variables):
            raise TypeError('variables must be an iterable')
        for i in variables:
            if not isinstance(i, Variable):
                raise TypeError('Only a Variable instance is allowed.')

        if not iterable(funcs):
            raise TypeError('funcs must be an iterable')

        for i in funcs:
            if not isinstance(i, FunctionDef):
                raise TypeError('Only a FunctionDef instance is allowed.'
                                )

        if not iterable(classes):
            raise TypeError('classes must be an iterable')
        for i in classes:
            if not isinstance(i, ClassDef):
                raise TypeError('Only a ClassDef instance is allowed.')

        if not iterable(interfaces):
            raise TypeError('interfaces must be an iterable')
        for i in interfaces:
            if not isinstance(i, Interface):
                raise TypeError('Only a Inteface instance is allowed.')

        if not iterable(imports):
            raise TypeError('imports must be an iterable')
        imports = list(imports)
        for i in classes:
            imports += i.imports
        imports = set(imports)  # for unicity
        imports = tuple(imports)

        self._name = name
        self._variables = variables
        self._funcs = funcs
        self._interfaces = interfaces
        self._classes = classes
        self._imports = imports
        super().__init__()

    @property
    def name(self):
        return self._name

    @property
    def variables(self):
        return self._variables

    @property
    def funcs(self):
        return self._funcs

    @property
    def interfaces(self):
        return self._interfaces

    @property
    def classes(self):
        return self._classes

    @property
    def imports(self):
        return self._imports

    @property
    def declarations(self):
        return [Declare(i.dtype, i) for i in self.variables]

    @property
    def body(self):
        return self.interfaces + self.funcs + self.classes

    def set_name(self, new_name):
        self._name = new_name

class ModuleHeader(Basic):

    """Represents the header file for a module

    Parameters
    ----------
    module: Module
        the module

    Examples
    --------
    >>> from pyccel.ast.core import Variable, Assign
    >>> from pyccel.ast.core import ClassDef, FunctionDef, Module
    >>> x = Variable('real', 'x')
    >>> y = Variable('real', 'y')
    >>> z = Variable('real', 'z')
    >>> t = Variable('real', 't')
    >>> a = Variable('real', 'a')
    >>> b = Variable('real', 'b')
    >>> body = [Assign(y,x+a)]
    >>> translate = FunctionDef('translate', [x,y,a,b], [z,t], body)
    >>> attributes   = [x,y]
    >>> methods     = [translate]
    >>> Point = ClassDef('Point', attributes, methods)
    >>> incr = FunctionDef('incr', [x], [y], [Assign(y,x+1)])
    >>> decr = FunctionDef('decr', [x], [y], [Assign(y,x-1)])
    >>> mod = Module('my_module', [], [incr, decr], classes = [Point])
    >>> ModuleHeader(mod)
    Module(my_module, [], [FunctionDef(), FunctionDef()], [], [ClassDef(Point, (x, y), (FunctionDef(),), [public], (), [], [])], ())
    """

    def __init__(self, module):
        if not isinstance(module, Module):
            raise TypeError('module must be a Module')

        self._module = module

    @property
    def module(self):
        return self._module

class Program(Basic):

    """Represents a Program in the code. A block consists of the following inputs

    Parameters
    ----------
    variables: list
        list of the variables that appear in the block.

    declarations: list
        list of declarations of the variables that appear in the block.

    body: list
        a list of statements

    imports: list, tuple
        list of needed imports

    """

    def __init__(
        self,
        name,
        variables,
        body,
        imports=[],
        ):

        if not isinstance(name, str):
            raise TypeError('name must be a string')

        if not iterable(variables):
            raise TypeError('variables must be an iterable')

        for i in variables:
            if not isinstance(i, Variable):
                raise TypeError('Only a Variable instance is allowed.')

        if not iterable(body):
            raise TypeError('body must be an iterable')
        body = CodeBlock(body)

        if not iterable(imports):
            raise TypeError('imports must be an iterable')

        imports = set(imports)  # for unicity
        imports = tuple(imports)

        self._name = name
        self._variables = variables
        self._body = body
        self._imports = imports

        super().__init__()

    @property
    def name(self):
        return self._name

    @property
    def variables(self):
        return self._variables

    @property
    def body(self):
        return self._body

    @property
    def imports(self):
        return self._imports

    @property
    def declarations(self):
        return [Declare(i.dtype, i) for i in self.variables]


class For(Basic):

    """Represents a 'for-loop' in the code.

    Expressions are of the form:
        "for target in iter:
            body..."

    Parameters
    ----------
    target : symbol
        symbol representing the iterator
    iter : iterable
        iterable object. for the moment only Range is used
    body : sympy expr
        list of statements representing the body of the For statement.

    Examples
    --------
    >>> from sympy import symbols, MatrixSymbol
    >>> from pyccel.ast.core import Assign, For
    >>> i,b,e,s,x = symbols('i,b,e,s,x')
    >>> A = MatrixSymbol('A', 1, 3)
    >>> For(i, (b,e,s), [Assign(x,x-1), Assign(A[0, 1], x)])
    For(i, Range(b, e, s), (x := x - 1, A[0, 1] := x))
    """

    def __init__(
        self,
        target,
        iter_obj,
        body,
        local_vars = (),
        ):
        if PyccelAstNode.stage == "semantic":
            cond_iter = iterable(iter_obj)
            cond_iter = cond_iter or isinstance(iter_obj, (PythonRange, Product,
                    PythonEnumerate, PythonZip, PythonMap))
            cond_iter = cond_iter or isinstance(iter_obj, Variable) \
                and is_iterable_datatype(iter_obj.dtype)
          #  cond_iter = cond_iter or isinstance(iter_obj, ConstructorCall) \
          #      and is_iterable_datatype(iter_obj.arguments[0].dtype)
            if not cond_iter:
                raise TypeError('iter_obj must be an iterable')

        if iterable(body):
            body = CodeBlock(body)
        elif not isinstance(body,CodeBlock):
            raise TypeError('body must be an iterable or a Codeblock')

        self._target = target
        self._iterable = iter_obj
        self._body = body
        self._local_vars = local_vars
        super().__init__()

    @property
    def target(self):
        return self._target

    @property
    def iterable(self):
        return self._iterable

    @property
    def body(self):
        return self._body

    @property
    def local_vars(self):
        return self._local_vars

    def insert2body(self, stmt):
        self.body.insert2body(stmt)



class DoConcurrent(For):
    pass


class ForIterator(For):

    """Class that describes iterable classes defined by the user."""

    def __init__(
        cls,
        target,
        iterable,
        body,
        ):

        if isinstance(iterable, Symbol):
            iterable = PythonRange(PythonLen(iterable))
        super().__init__(cls, target, iterable, body)

    # TODO uncomment later when we intriduce iterators
    # @property
    # def target(self):
    #    ts = super(ForIterator, self).target

    #    if not(len(ts) == self.depth):
    #        raise ValueError('wrong number of targets')

    #    return ts

    @property
    def depth(self):
        it = self.iterable
        if isinstance(it, Variable):
            if isinstance(it.dtype, NativeRange):
                return 1

            cls_base = it.cls_base
            if not cls_base:
                raise TypeError('cls_base undefined')

            methods = cls_base.methods_as_dict
            it_method = methods['__iter__']

            it_vars = []
            for stmt in it_method.body:
                if isinstance(stmt, Assign):
                    it_vars.append(stmt.lhs)

            n = len(set(str(var.name) for var in it_vars))
            return n
        else:

            return 1

    @property
    def ranges(self):
        return get_iterable_ranges(self.iterable)

class ConstructorCall(AtomicExpr):

    """
    It  serves as a constructor for undefined function classes.

    Parameters
    ----------
    func: FunctionDef, str
        an instance of FunctionDef or function name

    arguments: list, tuple, None
        a list of arguments.

    """

    is_commutative = True

    # TODO improve

    def __new__(
        cls,
        func,
        arguments,
        cls_variable=None,
        ):
        if not isinstance(func, (FunctionDef, Interface, str)):
            raise TypeError('Expecting func to be a FunctionDef or str')

        f_name = func.name

        return Basic.__new__(cls, f_name)

    def __init__(
        self,
        func,
        arguments,
        cls_variable=None,
        ):

        self._cls_variable = cls_variable
        self._func = func
        self._arguments = arguments

    def _sympystr(self, printer):
        sstr = printer.doprint
        name = sstr(self.name)
        args = ''
        if not self.arguments is None:
            args = ', '.join(sstr(i) for i in self.arguments)
        return '{0}({1})'.format(name, args)

    @property
    def func(self):
        return self._func

    @property
    def arguments(self):
        return self._arguments

    @property
    def cls_variable(self):
        return self._cls_variable

    @property
    def name(self):
        if isinstance(self.func, FunctionDef):
            return self.func.name
        else:
            return self.func

<<<<<<< HEAD
class Void(Basic):

    pass

class VoidFunction(Basic):
    #this class is used in order to eliminate certain atoms
    # in an arithmitic expression so that we dont take them into
    # consideration
    def __new__(cls, *args):
        return Symbol("""x9846548484665
                      494794564465165161561""")

class Argument(PyccelAstNode):
=======
class Argument(Symbol, PyccelAstNode):
>>>>>>> ef4aa45d

    """An abstract Argument data structure.

    Examples
    --------
    >>> from pyccel.ast.core import Argument
    >>> n = Argument('n')
    >>> n
    n
    """

    def __init__(self, name, *, kwonly=False, annotation=None):
        self._name       = name
        self._kwonly     = kwonly
        self._annotation = annotation
        super().__init__()

    @property
    def is_kwonly(self):
        return self._kwonly

    @property
    def annotation(self):
        return self._annotation

class ValuedArgument(Basic):

    """Represents a valued argument in the code.

    Examples
    --------
    >>> from pyccel.ast.core import ValuedArgument
    >>> n = ValuedArgument('n', 4)
    >>> n
    n=4
    """

    def __init__(self, expr, value, *, kwonly = False):
        if isinstance(expr, str):
            expr = Symbol(expr)

        # TODO should we turn back to Argument

        if not isinstance(expr, Symbol):
            raise TypeError('Expecting an argument')

        self._expr   = expr
        self._value  = value
        self._kwonly = kwonly

    @property
    def argument(self):
        return self._expr

    @property
    def value(self):
        return self._value

    @property
    def name(self):
        return self.argument.name

    @property
    def is_kwonly(self):
        return self._kwonly

    def _sympystr(self, printer):
        sstr = printer.doprint

        argument = sstr(self.argument)
        value = sstr(self.value)
        return '{0}={1}'.format(argument, value)

class FunctionCall(PyccelAstNode):

    """Represents a function call in the code.
    """

    def __init__(self, func, args, current_function=None):

        if self.stage == "syntactic":
            self._interface = None
            self._funcdef   = func
            self._arguments = args
            return

        # ...
        if not isinstance(func, (FunctionDef, Interface)):
            raise TypeError('> expecting a FunctionDef or an Interface')

        if isinstance(func, Interface):
            self._interface = func
            func = func.point(args)
            self._interface_name = func.name
        else:
            self._interface = None

        name = func.name
        # ...
        if isinstance(current_function, DottedName):
            current_function = current_function.name[-1]

        if str(current_function) == str(name):
            func.set_recursive()

        if not isinstance(args, (tuple, list)):
            raise TypeError('args must be a list or tuple')

        # add the missing argument in the case of optional arguments
        f_args = func.arguments
        if func.cls_name:
            f_args = f_args[1:]
        if not len(args) == len(f_args):
            f_args_dict = OrderedDict((a.name,a) if isinstance(a, (ValuedVariable, ValuedFunctionAddress)) else (a.name, None) for a in f_args)
            keyword_args = []
            for i,a in enumerate(args):
                if not isinstance(a, (ValuedVariable, ValuedFunctionAddress)):
                    f_args_dict[f_args[i].name] = a
                else:
                    keyword_args = args[i:]
                    break

            for a in keyword_args:
                f_args_dict[a.name] = a.value

            args = [a.value if isinstance(a, (ValuedVariable, ValuedFunctionAddress)) else a for a in f_args_dict.values()]

        args = [FunctionAddress(a.name, a.arguments, a.results, []) if isinstance(a, FunctionDef) else a for a in args]

        if str(current_function) == str(func.name):
            if len(func.results)>0 and not isinstance(func.results[0], PyccelAstNode):
                errors.report(RECURSIVE_RESULTS_REQUIRED, symbol=func, severity="fatal")

        self._funcdef       = func
        self._arguments     = args
        self._dtype         = func.results[0].dtype     if len(func.results) == 1 else NativeTuple()
        self._rank          = func.results[0].rank      if len(func.results) == 1 else None
        self._shape         = func.results[0].shape     if len(func.results) == 1 else None
        self._precision     = func.results[0].precision if len(func.results) == 1 else None
        self._order         = func.results[0].order     if len(func.results) == 1 else None
        self._func_name     = func.name

    @property
    def args(self):
        return self._arguments

    @property
    def funcdef(self):
        return self._funcdef

    @property
    def interface(self):
        return self._interface

    @property
    def func_name(self):
        return self._func_name

    @property
    def interface_name(self):
        return self._interface_name

class DottedFunctionCall(FunctionCall):
    """
    Represents a function call in the code where
    the function is defined in another object
    (e.g. module/class)

    a.f()

    Parameters
    ==========
    func             : FunctionDef
                       The definition of the function being called
    args             : tuple
                       The arguments being passed to the function
    prefix           : PyccelAstNode
                       The object in which the function is defined
                       E.g. for a.f()
                       prefix will contain a
    current_function : str
                        The function from which this call occurs
                        (This is required in order to recognise
                        recursive functions)
    """

    def __init__(self, func, args, prefix, current_function=None):
        self._prefix = prefix
        FunctionCall.__init__(self, func, args, current_function)
        self._func_name = DottedName(prefix, self._func_name)
        if self._interface:
            self._interface_name = DottedName(prefix, self._interface_name)

    @property
    def prefix(self):
        """ The object in which the function is defined
        """
        return self._prefix

class Return(Basic):

    """Represents a function return in the code.

    Parameters
    ----------
    expr : sympy expr
        The expression to return.

    stmts :represent assign stmts in the case of expression return
    """

    def __init__(self, expr, stmt=None):

        if stmt and not isinstance(stmt, (Assign, CodeBlock)):
            raise TypeError('stmt should only be of type Assign')

        self._expr = expr
        self._stmt = stmt

        super().__init__()

    @property
    def expr(self):
        return self._expr

    @property
    def stmt(self):
        return self._stmt

    def __getnewargs__(self):
        """used for Pickling self."""

        args = (self.expr, self.stmt)
        return args

class FunctionDef(Basic):

    """Represents a function definition.

    Parameters
    ----------
    name : str
        The name of the function.

    arguments : iterable
        The arguments to the function.

    results : iterable
        The direct outputs of the function.

    body : iterable
        The body of the function.

    local_vars : list of Symbols
        These are used internally by the routine.

    global_vars : list of Symbols
        Variables which will not be passed into the function.

    cls_name: str
        Class name if the function is a method of cls_name

    is_pure: bool
        True for a function without side effect

    is_elemental: bool
        True for a function that is elemental

    is_private: bool
        True for a function that is private

    is_static: bool
        True for static functions. Needed for iso_c_binding interface

    imports: list, tuple
        a list of needed imports

    decorators: list, tuple
        a list of proporties

    Examples
    --------
    >>> from pyccel.ast.core import Assign, Variable, FunctionDef
    >>> x = Variable('real', 'x')
    >>> y = Variable('real', 'y')
    >>> args        = [x]
    >>> results     = [y]
    >>> body        = [Assign(y,x+1)]
    >>> FunctionDef('incr', args, results, body)
    FunctionDef(incr, (x,), (y,), [y := 1 + x], [], [], None, False, function)

    One can also use parametrized argument, using ValuedArgument

    >>> from pyccel.ast.core import Variable
    >>> from pyccel.ast.core import Assign
    >>> from pyccel.ast.core import FunctionDef
    >>> from pyccel.ast.core import ValuedArgument
    >>> n = ValuedArgument('n', 4)
    >>> x = Variable('real', 'x')
    >>> y = Variable('real', 'y')
    >>> args        = [x, n]
    >>> results     = [y]
    >>> body        = [Assign(y,x+n)]
    >>> FunctionDef('incr', args, results, body)
    FunctionDef(incr, (x, n=4), (y,), [y := 1 + x], [], [], None, False, function, [])
    """

    def __new__(cls, *args, **kwargs):
        kwargs.pop('decorators', None)
        kwargs.pop('templates', None)
        return super().__new__(cls, *args, **kwargs)

    def __init__(
        self,
        name,
        arguments,
        results,
        body,
        local_vars=[],
        global_vars=[],
        cls_name=None,
        is_static=False,
        imports=[],
        decorators={},
        headers=[],
        templates={},
        is_recursive=False,
        is_pure=False,
        is_elemental=False,
        is_private=False,
        is_header=False,
        arguments_inout=[],
        functions=[],
        interfaces=[],
        doc_string=None):

        if isinstance(name, str):
            name = Symbol(name)
        elif isinstance(name, (tuple, list)):
            name_ = []
            for i in name:
                if isinstance(i, str):
                    name = name + Symbol(i)
                elif not isinstance(i, Symbol):
                    raise TypeError('Function name must be Symbol or string'
                                    )
            name = tuple(name_)
        elif not isinstance(name, Symbol):

            raise TypeError('Function name must be Symbol or string')

        # arguments

        if not iterable(arguments):
            raise TypeError('arguments must be an iterable')

        # TODO improve and uncomment
#        if not all(isinstance(a, Argument) for a in arguments):
#            raise TypeError("All arguments must be of type Argument")

        arguments = tuple(arguments)

        # body

        if iterable(body):
            body = CodeBlock(body)
        elif not isinstance(body,CodeBlock):
            raise TypeError('body must be an iterable or a CodeBlock')

#        body = tuple(i for i in body)
        # results

        if not iterable(results):
            raise TypeError('results must be an iterable')
        results = tuple(results)

        # if method

        if cls_name:

            if not isinstance(cls_name, str):
                raise TypeError('cls_name must be a string')

            # if not cls_variable:
             #   raise TypeError('Expecting a instance of {0}'.format(cls_name))

        if not isinstance(is_static, bool):
            raise TypeError('Expecting a boolean for is_static attribute')

        if not iterable(imports):
            raise TypeError('imports must be an iterable')

        if not isinstance(decorators, dict):
            raise TypeError('decorators must be a dict')

        if not isinstance(is_pure, bool):
            raise TypeError('Expecting a boolean for pure')

        if not isinstance(is_elemental, bool):
            raise TypeError('Expecting a boolean for elemental')

        if not isinstance(is_private, bool):
            raise TypeError('Expecting a boolean for private')

        if not isinstance(is_header, bool):
            raise TypeError('Expecting a boolean for header')

        if arguments_inout:
            if not isinstance(arguments_inout, (list, tuple)):
                raise TypeError('Expecting a list or tuple ')

            if not all([isinstance(i, bool) for i in arguments_inout]):
                raise ValueError('Expecting booleans')

        else:
            # TODO shall we keep this?
            arguments_inout = [False for a in arguments]

        if functions:
            for i in functions:
                if not isinstance(i, FunctionDef):
                    raise TypeError('Expecting a FunctionDef')

        self._name            = name
        self._arguments       = arguments
        self._results         = results
        self._body            = body
        self._local_vars      = local_vars
        self._global_vars     = global_vars
        self._cls_name        = cls_name
        self._is_static       = is_static
        self._imports         = imports
        self._decorators      = decorators
        self._headers         = headers
        self._templates       = templates
        self._is_recursive    = is_recursive
        self._is_pure         = is_pure
        self._is_elemental    = is_elemental
        self._is_private      = is_private
        self._is_header       = is_header
        self._arguments_inout = arguments_inout
        self._functions       = functions
        self._interfaces      = interfaces
        self._doc_string      = doc_string

    @property
    def name(self):
        """ Name of the function """
        return self._name

    @property
    def arguments(self):
        """ List of variables which are the function arguments """
        return self._arguments

    @property
    def results(self):
        """ List of variables which are the function results """
        return self._results

    @property
    def body(self):
        """ CodeBlock containing all the statements in the function """
        return self._body

    @property
    def local_vars(self):
        """ List of variables defined in the function """
        return self._local_vars

    @property
    def global_vars(self):
        """ List of global variables used in the function """
        return self._global_vars

    @property
    def cls_name(self):
        """ String containing the name of the class to which the method belongs.
        If the function is not a class procedure then this returns None """
        return self._cls_name

    @cls_name.setter
    def cls_name(self, cls_name):
        self._cls_name = cls_name

    @property
    def imports(self):
        """ List of imports in the function """
        return self._imports

    @property
    def decorators(self):
        """ List of decorators applied to the function """
        return self._decorators

    @property
    def headers(self):
        """ List of headers applied to the function """
        return self._headers

    @property
    def templates(self):
        """ List of templates used to determine the types """
        return self._templates

    @property
    def is_recursive(self):
        """ Returns True if the function is recursive (i.e. calls itself)
        and False otherwise """
        return self._is_recursive

    @property
    def is_pure(self):
        """ Returns True if the function is marked as pure and False otherwise
        Pure functions must not have any side effects.
        In other words this means that the result must be the same no matter
        how many times the function is called
        e.g:
        >>> a = f()
        >>> a = f()

        gives the same result as
        >>> a = f()

        This is notably not true for I/O functions
        """
        return self._is_pure

    @property
    def is_elemental(self):
        """ returns True if the function is marked as elemental and
        False otherwise
        An elemental function is a function with a single scalar operator
        and a scalar return value which can also be called on an array.
        When it is called on an array it returns the result of the function
        called elementwise on the array """
        return self._is_elemental

    @property
    def is_private(self):
        """ True if the function should not be exposed to
        other modules. This includes the wrapper module and
        means that the function cannot be used in an import
        or exposed to python """
        return self._is_private

    @property
    def is_header(self):
        """ True if the implementation of the function body
        is not provided False otherwise """
        return self._is_header

    @property
    def arguments_inout(self):
        """ List of variables which are the modifiable function arguments """
        return self._arguments_inout

    @property
    def functions(self):
        """ List of functions within this function """
        return self._functions

    @property
    def interfaces(self):
        """ List of interfaces within this function """
        return self._interfaces

    @property
    def doc_string(self):
        """ The docstring of the function """
        return self._doc_string

    def set_recursive(self):
        """ Mark the function as a recursive function """
        self._is_recursive = True

    def clone(self, newname):
        """
        Create an identical FunctionDef with name
        newname.

        Parameters
        ----------
        newname: str
            new name for the FunctionDef
        """
        args, kwargs = self.__getnewargs__()
        cls = type(self)
        new_func = cls(*args, **kwargs)
        new_func.rename(newname)
        return new_func


    def rename(self, newname):
        """
        Rename the FunctionDef name
        newname.

        Parameters
        ----------
        newname: str
            new name for the FunctionDef
        """

        self._name = newname


    def __getnewargs__(self):
        """
          This method returns the positional and keyword arguments
            used to create an instance of this class.
        """
        args = (
        self._name,
        self._arguments,
        self._results,
        self._body)

        kwargs = {
        'local_vars':self._local_vars,
        'global_vars':self._global_vars,
        'cls_name':self._cls_name,
        'is_static':self._is_static,
        'imports':self._imports,
        'decorators':self._decorators,
        'headers':self._headers,
        'templates':self._templates,
        'is_recursive':self._is_recursive,
        'is_pure':self._is_pure,
        'is_elemental':self._is_elemental,
        'is_private':self._is_private,
        'is_header':self._is_header,
        'arguments_inout':self._arguments_inout,
        'functions':self._functions}
        return args, kwargs

    def __reduce_ex__(self, i):
        """ Used by pickle to create an object of this class.

          Parameters
          ----------

          i : int
           protocol

          Results
          -------

          out : tuple
           A tuple of two elements
           a callable function that can be called
           to create the initial version of the object
           and its arguments.
        """
        args, kwargs = self.__getnewargs__()
        out = (apply, (self.__class__, args, kwargs))
        return out


    def __str__(self):
        result = 'None' if len(self.results) == 0 else \
                    ', '.join(str(r) for r in self.results)
        args = ', '.join(str(a) for a in self.arguments)
        return '{name}({args}) -> {result}'.format(
                name   = self.name,
                args   = args,
                result = result)

class Interface(Basic):

    """Represents an Interface.

    Parameters
    ----------
    name : str
        The name of the interface.

    functions : iterable
        The functions of the interface.

    is_argument: bool
        True if the interface is used for a function argument.

    Examples
    --------
    >>> from pyccel.ast.core import Interface, FunctionDef
    >>> f = FunctionDef('F', [], [], [])
    >>> Interface('I', [f])
    """

    def __init__(
        self,
        name,
        functions,
        is_argument = False,
        ):

        if not isinstance(name, str):
            raise TypeError('Expecting an str')
        if not isinstance(functions, list):
            raise TypeError('Expecting a list')
        self._name = name
        self._functions = functions
        self._is_argument = is_argument

    @property
    def name(self):
        """Name of the interface."""
        return self._name

    @property
    def functions(self):
        """"Functions of the interface."""
        return self._functions

    @property
    def is_argument(self):
        """True if the interface is used for a function argument."""
        return self._is_argument

    @property
    def doc_string(self):
        return self._functions[0].doc_string

    def point(self, args):
        """Returns the actual function that will be called, depending on the passed arguments."""
        fs_args = [[j for j in i.arguments] for i in
                    self._functions]
        j = -1
        for i in fs_args:
            j += 1
            found = True
            for (x, y) in enumerate(args):
                dtype1 = str_dtype(y.dtype)
                dtype2 = str_dtype(i[x].dtype)
                found = found and (dtype1 in dtype2
                                or dtype2 in dtype1)
                found = found and y.rank \
                                == i[x].rank
            if found:
                break

        if found:
            return  self._functions[j]
        else:
            errors.report('Arguments types provided to {} are incompatible'.format(self.name),
                        severity='fatal')

class FunctionAddress(FunctionDef):

    """Represents a function address.

    Parameters
    ----------
    name : str
        The name of the function address.

    arguments : iterable
        The arguments to the function address.

    results : iterable
        The direct outputs of the function address.

    is_argument: bool
        if object is the argument of a function [Default value: False]

    is_kwonly: bool
        if object is an argument which can only be specified using its keyword

    is_pointer: bool
        if object is a pointer [Default value: False]

    is_optional: bool
        if object is an optional argument of a function [Default value: False]

    Examples
    --------
    >>> from pyccel.ast.core import Variable, FunctionAddress, FuncAddressDeclare, FunctionDef
    >>> x = Variable('real', 'x')
    >>> y = Variable('real', 'y')

    a function definition can have a FunctionAddress as an argument

    >>> FunctionDef('g', [FunctionAddress('f', [x], [y], [])], [], [])

    we can also Declare a FunctionAddress

    >>> FuncAddressDeclare(FunctionAddress('f', [x], [y], []))
    """

    def __init__(
        self,
        name,
        arguments,
        results,
        body,
        is_optional=False,
        is_pointer=False,
        is_kwonly=False,
        is_argument=False,
        **kwargs
        ):
        FunctionDef.__init__(self, name, arguments, results, body, **kwargs)
        if not isinstance(is_argument, bool):
            raise TypeError('Expecting a boolean for is_argument')

        if not isinstance(is_pointer, bool):
            raise TypeError('Expecting a boolean for is_pointer')

        if not isinstance(is_kwonly, bool):
            raise TypeError('Expecting a boolean for kwonly')

        elif not isinstance(is_optional, bool):
            raise TypeError('is_optional must be a boolean.')

        self._is_optional   = is_optional
        self._name          = name
        self._is_pointer    = is_pointer
        self._is_kwonly     = is_kwonly
        self._is_argument   = is_argument

    @property
    def name(self):
        return self._name

    @property
    def is_pointer(self):
        return self._is_pointer

    @property
    def is_argument(self):
        return self._is_argument

    @property
    def is_kwonly(self):
        return self._is_kwonly

    @property
    def is_optional(self):
        return self._is_optional

class ValuedFunctionAddress(FunctionAddress):

    """Represents a valued function address in the code.

    Parameters
    ----------
    value: instance of FunctionDef or FunctionAddress

    Examples
    --------
    >>> from pyccel.ast.core import Variable, ValuedFunctionAddress, FunctionDef
    >>> x = Variable('real', 'x')
    >>> y = Variable('real', 'y')
    >>> f = FunctionDef('f', [], [], [])
    >>> n  = ValuedFunctionAddress('g', [x], [y], [], value=f)
    """

    def __new__(cls, *args, **kwargs):
        kwargs.pop('value', Nil())
        return FunctionAddress.__new__(cls, *args, **kwargs)

    def __init__(self, *args, **kwargs):
        self._value = kwargs.pop('value', Nil())
        FunctionAddress.__init__(self, *args, **kwargs)

    @property
    def value(self):
        return self._value

class SympyFunction(FunctionDef):

    """Represents a function definition."""


class PythonFunction(FunctionDef):

    """Represents a Python-Function definition."""


class BindCFunctionDef(FunctionDef):
    """
    Contains the c-compatible version of the function which is
    used for the wrapper.
    As compared to a normal FunctionDef, this version contains
    arguments for the shape of arrays. It should be generated by
    calling ast.bind_c.as_static_function_call

    Parameters
    ----------
    *args : See FunctionDef

    original_function : FunctionDef
        The function from which the c-compatible version was created
    """
    def __new__(cls, *args, original_function, **kwargs):
        return FunctionDef.__new__(cls, *args, **kwargs)

    def __init__(self, *args, original_function, **kwargs):
        self._original_function = original_function
        FunctionDef.__init__(self, *args, **kwargs)

    @property
    def name(self):
        return str(self._name).lower()

    @property
    def original_function(self):
        return self._original_function


class ClassDef(Basic):

    """Represents a class definition.

    Parameters
    ----------
    name : str
        The name of the class.

    attributes: iterable
        The attributes to the class.

    methods: iterable
        Class methods

    options: list, tuple
        list of options ('public', 'private', 'abstract')

    imports: list, tuple
        list of needed imports

    superclass : str
        superclass's class name

    Examples
    --------
    >>> from pyccel.ast.core import Variable, Assign
    >>> from pyccel.ast.core import ClassDef, FunctionDef
    >>> x = Variable('real', 'x')
    >>> y = Variable('real', 'y')
    >>> z = Variable('real', 'z')
    >>> t = Variable('real', 't')
    >>> a = Variable('real', 'a')
    >>> b = Variable('real', 'b')
    >>> body = [Assign(y,x+a)]
    >>> translate = FunctionDef('translate', [x,y,a,b], [z,t], body)
    >>> attributes   = [x,y]
    >>> methods     = [translate]
    >>> ClassDef('Point', attributes, methods)
    ClassDef(Point, (x, y), (FunctionDef(translate, (x, y, a, b), (z, t), [y := a + x], [], [], None, False, function),), [public])
    """

    def __init__(
        self,
        name,
        attributes=[],
        methods=[],
        options=['public'],
        imports=[],
        superclass=[],
        interfaces=[],
        ):

        # name

        if isinstance(name, str):
            name = Symbol(name)
        elif not isinstance(name, Symbol):
            raise TypeError('Function name must be Symbol or string')

        # attributes

        if not iterable(attributes):
            raise TypeError('attributes must be an iterable')
        attributes = tuple(attributes)

        # methods

        if not iterable(methods):
            raise TypeError('methods must be an iterable')

        # options

        if not iterable(options):
            raise TypeError('options must be an iterable')

        # imports

        if not iterable(imports):
            raise TypeError('imports must be an iterable')

        if not iterable(superclass):
            raise TypeError('superclass must be iterable')

        if not iterable(interfaces):
            raise TypeError('interfaces must be iterable')

        imports = list(imports)
        for i in methods:
            imports += list(i.imports)

        imports = set(imports)  # for unicity
        imports = tuple(imports)

        # ...
        # look if the class has the method __del__
        # d_methods = {}
        # for i in methods:
        #    d_methods[str(i.name).replace('\'','')] = i
        # if not ('__del__' in d_methods):
        #    dtype = DataTypeFactory(str(name), ("_name"), prefix='Custom')
        #    this  = Variable(dtype(), 'self')

            # constructs the __del__ method if not provided
         #   args = []
         #   for a in attributes:
         #       if isinstance(a, Variable):
         #           if a.allocatable:
         #              args.append(a)

         #   args = [Variable(a.dtype, DottedName(str(this), str(a.name))) for a in args]
         #   body = [Del(a) for a in args]

         #   free = FunctionDef('__del__', [this], [], \
         #                      body, local_vars=[], global_vars=[], \
         #                      cls_name='__UNDEFINED__', imports=[])

         #  methods = list(methods) + [free]
         # TODO move this somewhere else

        methods = tuple(methods)

        # ...
        self._name = name
        self._attributes = attributes
        self._methods = methods
        self._options = options
        self._imports = imports
        self._superclass  = superclass
        self._interfaces = interfaces

        super().__init__()

    @property
    def name(self):
        return self._name

    @property
    def attributes(self):
        return self._attributes

    @property
    def methods(self):
        return self._methods

    @property
    def options(self):
        return self._options

    @property
    def imports(self):
        return self._imports

    @property
    def parent(self):
        return self._superclass

    @property
    def interfaces(self):
        return self._interfaces

    @property
    def methods_as_dict(self):
        """Returns a dictionary that contains all methods, where the key is the
        method's name."""

        d_methods = {}
        for i in self.methods:
            d_methods[str(i.name)] = i
        return d_methods

    @property
    def attributes_as_dict(self):
        """Returns a dictionary that contains all attributes, where the key is the
        attribute's name."""

        d_attributes = {}
        for i in self.attributes:
            d_attributes[str(i.name)] = i
        return d_attributes

    # TODO add other attributes?


    def get_attribute(self, O, attr):
        """Returns the attribute attr of the class O of instance self."""

        if not isinstance(attr, str):
            raise TypeError('Expecting attribute to be a string')

        if isinstance(O, Variable):
            cls_name = str(O.name)
        else:
            cls_name = str(O)

        attributes = {}
        for i in self.attributes:
            attributes[str(i.name)] = i

        if not attr in attributes:
            raise ValueError('{0} is not an attribute of {1}'.format(attr,
                             str(self)))

        var = attributes[attr]
        name = DottedName(cls_name, str(var.name))
        return Variable(
            var.dtype,
            name,
            rank=var.rank,
            allocatable=var.allocatable,
            shape=var.shape,
            cls_base=var.cls_base,
            )

    @property
    def is_iterable(self):
        """Returns True if the class has an iterator."""

        names = [str(m.name) for m in self.methods]
        if '__next__' in names and '__iter__' in names:
            return True
        elif '__next__' in names:
            raise ValueError('ClassDef does not contain __iter__ method')
        elif '__iter__' in names:
            raise ValueError('ClassDef does not contain __next__ method')
        else:
            return False

    @property
    def is_with_construct(self):
        """Returns True if the class is a with construct."""

        names = [str(m.name) for m in self.methods]
        if '__enter__' in names and '__exit__' in names:
            return True
        elif '__enter__' in names:
            raise ValueError('ClassDef does not contain __exit__ method')
        elif '__exit__' in names:
            raise ValueError('ClassDef does not contain __enter__ method')
        else:
            return False

    @property
    def hide(self):
        if 'hide' in self.options:
            return True
        else:
            return self.is_iterable or self.is_with_construct

    def _eval_subs(self, old , new):
        return self


class Import(Basic):

    """Represents inclusion of dependencies in the code.

    Parameters
    ----------
    target : str, list, tuple
        targets to import

    Examples
    --------
    >>> from pyccel.ast.core import Import
    >>> from pyccel.ast.core import DottedName
    >>> Import('foo')
    import foo

    >>> abc = DottedName('foo', 'bar', 'baz')
    >>> Import(abc)
    import foo.bar.baz

    >>> Import(['foo', abc])
    import foo, foo.bar.baz
    """

    def __new__(cls, source, target = None, ignore_at_print = False):

        if not source is None:
            source = Import._format(source)

        return Basic.__new__(cls, source)

    def __init__(self, source, target = None, ignore_at_print = False):
        self._target = []
        self._ignore_at_print = ignore_at_print
        if isinstance(target, (str, Symbol, DottedName, AsName)):
            self._target = [Import._format(target)]
        elif iterable(target):
            for i in target:
                self._target.append(Import._format(i))

    @staticmethod
    def _format(i):
        if isinstance(i, str):
            if '.' in i:
                return DottedName(*i.split('.'))
            else:
                return Symbol(i)
        if isinstance(i, (DottedName, AsName)):
            return i
        elif isinstance(i, Symbol):
            return i
        else:
            raise TypeError('Expecting a string, Symbol DottedName, given {}'.format(type(i)))

    @property
    def target(self):
        return self._target

    @property
    def source(self):
        return self._args[0]

    @property
    def ignore(self):
        return self._ignore_at_print

    @ignore.setter
    def ignore(self, to_ignore):
        if not isinstance(to_ignore, bool):
            raise TypeError('to_ignore must be a boolean.')
        self._ignore_at_print = to_ignore

    def _sympystr(self, printer):
        sstr = printer.doprint
        source = sstr(self.source)
        if len(self.target) == 0:
            return 'import {source}'.format(source=source)
        else:
            target = ', '.join([sstr(i) for i in self.target])
            return 'from {source} import {target}'.format(source=source,
                    target=target)

    def define_target(self, new_target):
        self._target.append(new_target)

    def find_module_target(self, new_target):
        for t in self._target:
            if isinstance(t, AsName) and new_target == str(t.name):
                return t.target
            elif new_target == str(t):
                return t
        return None


# TODO: Should Declare have an optional init value for each var?

class FuncAddressDeclare(Basic):

    """Represents a FunctionAddress declaration in the code.

    Parameters
    ----------
    variable:
        An instance of FunctionAddress.
    intent: None, str
        one among {'in', 'out', 'inout'}
    value: Expr
        variable value
    static: bool
        True for a static declaration of an array.

    Examples
    --------
    >>> from pyccel.ast.core import Variable, FunctionAddress, FuncAddressDeclare
    >>> x = Variable('real', 'x')
    >>> y = Variable('real', 'y')
    >>> FuncAddressDeclare(FunctionAddress('f', [x], [y], []))
    """

    def __init__(
        self,
        variable,
        intent=None,
        value=None,
        static=False,
        ):

        if not isinstance(variable, FunctionAddress):
            raise TypeError('variable must be of type FunctionAddress, given {0}'.format(variable))

        if intent:
            if not intent in ['in', 'out', 'inout']:
                raise ValueError("intent must be one among {'in', 'out', 'inout'}")

        if not isinstance(static, bool):
            raise TypeError('Expecting a boolean for static attribute')

        self._variable  = variable
        self._intent    = intent
        self._value     = value
        self._static    = static

    @property
    def results(self):
        return self._variable.results

    @property
    def arguments(self):
        return self._variable.arguments

    @property
    def name(self):
        return self._variable.name

    @property
    def variable(self):
        return self._variable

    @property
    def intent(self):
        return self._intent

    @property
    def value(self):
        return self._value

    @property
    def static(self):
        return self._static

class Declare(Basic):

    """Represents a variable declaration in the code.

    Parameters
    ----------
    dtype : DataType
        The type for the declaration.
    variable(s)
        A single variable or an iterable of Variables. If iterable, all
        Variables must be of the same type.
    intent: None, str
        one among {'in', 'out', 'inout'}
    value: Expr
        variable value
    static: bool
        True for a static declaration of an array.

    Examples
    --------
    >>> from pyccel.ast.core import Declare, Variable
    >>> Declare('int', Variable('int', 'n'))
    Declare(NativeInteger(), (n,), None)
    >>> Declare('real', Variable('real', 'x'), intent='out')
    Declare(NativeReal(), (x,), out)
    """

    def __init__(
        self,
        dtype,
        variable,
        intent=None,
        value=None,
        static=False,
        passed_from_dotted = False,
        ):
        if isinstance(dtype, str):
            dtype = datatype(dtype)
        elif not isinstance(dtype, DataType):
            raise TypeError('datatype must be an instance of DataType.')

        if not isinstance(variable, Variable):
            raise TypeError('var must be of type Variable, given {0}'.format(variable))
        if variable.dtype != dtype:
            raise ValueError('All variables must have the same dtype')

        if intent:
            if not intent in ['in', 'out', 'inout']:
                raise ValueError("intent must be one among {'in', 'out', 'inout'}")

        if not isinstance(static, bool):
            raise TypeError('Expecting a boolean for static attribute')

        if not isinstance(passed_from_dotted, bool):
            raise TypeError('Expecting a boolean for passed_from_dotted attribute')

        self._dtype = dtype
        self._variable = variable
        self._intent = intent
        self._value = value
        self._static = static
        self._passed_from_dotted = passed_from_dotted
        super().__init__()

    @property
    def dtype(self):
        return self._dtype

    @property
    def variable(self):
        return self._variable

    @property
    def intent(self):
        return self._intent

    @property
    def value(self):
        return self._value

    @property
    def static(self):
        return self._static

    @property
    def passed_from_dotted(self):
        """ Argument is the lhs of a DottedFunction
        """
<<<<<<< HEAD
        return self._passed_from_dotted
=======
        return self._args[5]

>>>>>>> ef4aa45d


class Break(Basic):

    """Represents a break in the code."""

    pass


class Continue(Basic):

    """Represents a continue in the code."""

    pass


class Raise(Basic):

    """Represents a raise in the code."""

    pass



class SymbolicPrint(Basic):

    """Represents a print function of symbolic expressions in the code.

    Parameters
    ----------
    expr : sympy expr
        The expression to return.

    Examples
    --------
    >>> from sympy import symbols
    >>> from pyccel.ast.core import Print
    >>> n,m = symbols('n,m')
    >>> Print(('results', n,m))
    Print((results, n, m))
    """

    def __init__(self, expr):
        if not iterable(expr):
            raise TypeError('Expecting an iterable')

        for i in expr:
            if not isinstance(i, (Lambda, SymbolicAssign,
                              SympyFunction)):
                raise TypeError('Expecting Lambda, SymbolicAssign, SympyFunction for {}'.format(i))

        self._expr = expr

        super().__init__()

    @property
    def expr(self):
        return self._expr


class Del(Basic):

    """Represents a memory deallocation in the code.

    Parameters
    ----------
    variables : list, tuple
        a list of pyccel variables

    Examples
    --------
    >>> from pyccel.ast.core import Del, Variable
    >>> x = Variable('real', 'x', rank=2, shape=(10,2), allocatable=True)
    >>> Del([x])
    Del([x])
    """

    def __init__(self, expr):

        # TODO: check that the variable is allocatable

        if not iterable(expr):
            expr = tuple([expr])

        self._variables = expr
        super().__init__()

    @property
    def variables(self):
        return self._variables


class EmptyNode(Basic):
    """
    Represents an empty node in the abstract syntax tree (AST).
    When a subtree is removed from the AST, we replace it with an EmptyNode
    object that acts as a placeholder. Using an EmptyNode instead of None
    is more explicit and avoids confusion. Further, finding a None in the AST
    is signal of an internal bug.

    Parameters
    ----------
    text : str
       the comment line

    Examples
    --------
    >>> from pyccel.ast.core import EmptyNode
    >>> EmptyNode()

    """

    def __init__(self):
        super().__init__()

    def _sympystr(self, printer):
        return ''


<<<<<<< HEAD
class NewLine(Basic):

    """Represents a NewLine in the code.

    Parameters
    ----------
    text : str
       the comment line

    Examples
    --------
    >>> from pyccel.ast.core import NewLine
    >>> NewLine()

    """

    def __init__(self):
        super().__init__(self)

    def _sympystr(self, printer):
        return '\n'


=======
>>>>>>> ef4aa45d
class Comment(Basic):

    """Represents a Comment in the code.

    Parameters
    ----------
    text : str
       the comment line

    Examples
    --------
    >>> from pyccel.ast.core import Comment
    >>> Comment('this is a comment')
    # this is a comment
    """

    def __init__(cls, text):
        self._text = text
        Basic.__init__()

    @property
    def text(self):
        return self._text

    def _sympystr(self, printer):
        sstr = printer.doprint
        return '# {0}'.format(sstr(self.text))


class SeparatorComment(Comment):

    """Represents a Separator Comment in the code.

    Parameters
    ----------
    mark : str
        marker

    Examples
    --------
    >>> from pyccel.ast.core import SeparatorComment
    >>> SeparatorComment(n=40)
    # ........................................
    """

    def __init__(self, n):
        text = """.""" * n
        super().__init__(self, text)

class AnnotatedComment(Basic):

    """Represents a Annotated Comment in the code.

    Parameters
    ----------
    accel : str
       accelerator id. One among {'omp', 'acc'}

    txt: str
        statement to print

    Examples
    --------
    >>> from pyccel.ast.core import AnnotatedComment
    >>> AnnotatedComment('omp', 'parallel')
    AnnotatedComment(omp, parallel)
    """

    def __init__(cls, accel, txt):
        self._accel = accel
        self._txt = txt
        super().__init__()

    @property
    def accel(self):
        return self._accel

    @property
    def txt(self):
        return self._txt

    def __getnewargs__(self):
        """used for Pickling self."""

        args = (self.accel, self.txt)
        return args

class OMP_For_Loop(AnnotatedComment):
    """ Represents an OpenMP Loop construct. """
    def __new__(cls, txt):
        return AnnotatedComment.__new__(cls, 'omp', txt)

class OMP_Parallel_Construct(AnnotatedComment):
    """ Represents an OpenMP Parallel construct. """
    def __new__(cls, txt):
        return AnnotatedComment.__new__(cls, 'omp', txt)

class OMP_Single_Construct(AnnotatedComment):
    """ Represents an OpenMP Single construct. """
    def __new__(cls, txt):
        return AnnotatedComment.__new__(cls, 'omp', txt)

class Omp_End_Clause(AnnotatedComment):
    """ Represents the End of an OpenMP block. """
    def __new__(cls, txt):
        return AnnotatedComment.__new__(cls, 'omp', txt)

class CommentBlock(Basic):

    """ Represents a Block of Comments

    Parameters
    ----------
    txt : str

    """
    def __init__(self, txt, header = 'CommentBlock'):
        if not isinstance(txt, str):
            raise TypeError('txt must be of type str')
        txt = txt.replace('"','')
        txts = txt.split('\n')

        self._header = header
        self._comments = txts

        super().__init__()

    @property
    def comments(self):
        return self._args[0]

    @property
    def header(self):
        return self._header

    @header.setter
    def header(self, header):
        self._header = header


class Assert(Basic):

    """Represents a assert statement in the code.

    Parameters
    ----------
    test: Expr
        boolean expression to check

    Examples
    --------
    """
    #TODO add type check in the semantic stage
    def __init__(self, test):
        #if not isinstance(test, (bool, Relational, sp_Boolean)):
        #    raise TypeError('test %s is of type %s, but must be a Relational, Boolean, or a built-in bool.'
        #                     % (test, type(test)))

        self._test = test
        super().__init__()

    @property
    def test(self):
        return self._test


class Pass(Basic):

    """Basic class for pass instruction."""

    pass

class Exit(Basic):

    """Basic class for exits."""

class ErrorExit(Exit):

    """Exit with error."""


class If(Basic):

    """Represents a if statement in the code.

    Parameters
    ----------
    args :
        every argument is a tuple and
        is defined as (cond, expr) where expr is a valid ast element
        and cond is a boolean test.

    Examples
    --------
    >>> from sympy import Symbol
    >>> from pyccel.ast.core import Assign, If
    >>> n = Symbol('n')
    >>> If(((n>1), [Assign(n,n-1)]), (True, [Assign(n,n+1)]))
    If(((n>1), [Assign(n,n-1)]), (True, [Assign(n,n+1)]))
    """

    # TODO add type check in the semantic stage

    def __new__(cls, *args):

        newargs = []
        for ce in args:
            cond = ce[0]
            if PyccelAstNode.stage == 'semantic' and cond.dtype is not NativeBool():
                cond = PythonBool(cond)
            if isinstance(ce[1], (list, tuple)):
                body = CodeBlock(ce[1])
            elif isinstance(ce[1], CodeBlock):
                body = ce[1]
            else:
                raise TypeError('body is not iterable or CodeBlock')
            newargs.append((cond,body))

        return Basic.__new__(cls, *newargs)

    @property
    def bodies(self):
        b = []
        for i in self._args:
            b.append( i[1])
        return b

class StarredArguments(Basic):
    def __init__(self, args):
        self._starred_obj = args
        Basic.__init__()

    @property
    def args_var(self):
        return self._starred_obj


def is_simple_assign(expr):
    if not isinstance(expr, Assign):
        return False

    assignable = [Variable, IndexedElement]
    assignable += [sp_Integer, sp_Float]
    assignable = tuple(assignable)
    if isinstance(expr.rhs, assignable):
        return True
    else:
        return False


# ...

# ...

def get_initial_value(expr, var):
    """Returns the first assigned value to var in the Expression expr.

    Parameters
    ----------
    expr: Expression
        any AST valid expression

    var: str, Variable, DottedName, list, tuple
        variable name
    """

    # ...

    def is_None(expr):
        """Returns True if expr is None or Nil()."""

        return isinstance(expr, Nil) or expr is None

    # ...

    # ...

    if isinstance(var, str):
        return get_initial_value(expr, [var])
    elif isinstance(var, DottedName):

        return get_initial_value(expr, [str(var)])
    elif isinstance(var, Variable):

        return get_initial_value(expr, [var.name])
    elif not isinstance(var, (list, tuple)):

        raise TypeError('Expecting var to be str, list, tuple or Variable, given {0}'.format(type(var)))

    # ...

    # ...

    if isinstance(expr, ValuedVariable):
        if expr.variable.name in var:
            return expr.value
    elif isinstance(expr, Variable):

        # expr.cls_base if of type ClassDef

        if expr.cls_base:
            return get_initial_value(expr.cls_base, var)
    elif isinstance(expr, Assign):

        if str(expr.lhs) in var:
            return expr.rhs
    elif isinstance(expr, FunctionDef):

        value = get_initial_value(expr.body, var)
        if not is_None(value):
            r = get_initial_value(expr.arguments, value)
            if 'self._linear' in var:
                print ('>>>> ', var, value, r)
            if not r is None:
                return r
        return value

    elif isinstance(expr, ConstructorCall):

        return get_initial_value(expr.func, var)
    elif isinstance(expr, (list, tuple)):

        for i in expr:
            value = get_initial_value(i, var)

            # here we make a difference between None and Nil,
            # since the output of our function can be None

            if not value is None:
                return value
    elif isinstance(expr, ClassDef):

        methods = expr.methods_as_dict
        init_method = methods['__init__']
        return get_initial_value(init_method, var)

    # ...

    return Nil()


# ...

# ... TODO treat other statements

def get_assigned_symbols(expr):
    """Returns all assigned symbols (as sympy Symbol) in the AST.

    Parameters
    ----------
    expr: Expression
        any AST valid expression
    """

    if isinstance(expr, (CodeBlock, FunctionDef, For, While)):
        return get_assigned_symbols(expr.body)
    elif isinstance(expr, FunctionalFor):
        return get_assigned_symbols(expr.loops)
    elif isinstance(expr, If):

        return get_assigned_symbols(expr.bodies)

    elif iterable(expr):
        symbols = []

        for a in expr:
            symbols += get_assigned_symbols(a)
        symbols = set(symbols)
        symbols = list(symbols)
        return symbols
    elif isinstance(expr, (Assign, AugAssign)):


        if expr.lhs is None:
            raise TypeError('Found None lhs')

        var = expr.lhs
        symbols = []
        if isinstance(var, DottedVariable):
            var = expr.lhs
            while isinstance(var, DottedVariable):
                var = var.lhs
            symbols.append(var)
        elif isinstance(var, IndexedElement):
            var = var.base
            symbols.append(var)
        elif isinstance(var, Variable):
            symbols.append(var)
        return symbols
    elif isinstance(expr, FunctionCall):
        f = expr.funcdef
        symbols = []
        for func_arg, inout in zip(expr.args,f.arguments_inout):
            if inout:
                symbols.append(func_arg)
        return symbols

    return []


# ...

# ... TODO: improve and make it recursive

def get_iterable_ranges(it, var_name=None):
    """Returns ranges of an iterable object."""

    if isinstance(it, Variable):
        if it.cls_base is None:
            raise TypeError('iterable must be an iterable Variable object'
                            )

        # ...

        def _construct_arg_Range(name):
            if not isinstance(name, DottedName):
                raise TypeError('Expecting a DottedName, given  {0}'.format(type(name)))

            if not var_name:
                return DottedName(it.name.name[0], name.name[1])
            else:
                return DottedName(var_name, name.name[1])

        # ...

        cls_base = it.cls_base

        if isinstance(cls_base, PythonRange):
            if not isinstance(it.name, DottedName):
                raise TypeError('Expecting a DottedName, given  {0}'.format(type(it.name)))

            args = []
            for i in [cls_base.start, cls_base.stop, cls_base.step]:
                if isinstance(i, Variable):
                    arg_name = _construct_arg_Range(i.name)
                    arg = i.clone(arg_name)
                elif isinstance(i, IndexedElement):
                    arg_name = _construct_arg_Range(i.base.name)
                    base = i.base.clone(arg_name)
                    indices = i.indices
                    arg = base[indices]
                else:
                    raise TypeError('Wrong type, given {0}'.format(type(i)))
                args += [arg]

            return [PythonRange(*args)]

    elif isinstance(it, ConstructorCall):
        cls_base = it.this.cls_base

        # arguments[0] is 'self'
        # TODO must be improved in syntax, so that a['value'] is a sympy object

        args = []
        kwargs = {}
        for a in it.arguments[1:]:
            if isinstance(a, dict):

                # we add '_' tp be conform with the private variables convention

                kwargs['{0}'.format(a['key'])] = a['value']
            else:
                args.append(a)

        # TODO improve

        params = args

#        for k,v in kwargs:
#            params.append(k)

    methods = cls_base.methods_as_dict
    init_method = methods['__init__']

    args = init_method.arguments[1:]
    args = [str(i) for i in args]

    # ...

    it_method = methods['__iter__']
    targets = []
    starts = []
    for stmt in it_method.body:
        if isinstance(stmt, Assign):
            targets.append(stmt.lhs)
            starts.append(stmt.lhs)

    names = []
    for i in starts:
        if isinstance(i, IndexedElement):
            names.append(str(i.base))
        else:
            names.append(str(i))
    names = list(set(names))

    inits = {}
    for stmt in init_method.body:
        if isinstance(stmt, Assign):
            if str(stmt.lhs) in names:
                expr = stmt.rhs
                for (a_old, a_new) in zip(args, params):
                    dtype = datatype(stmt.rhs.dtype)
                    v_old = Variable(dtype, a_old)
                    if isinstance(a_new, (IndexedElement, str, Variable)):
                        v_new = Variable(dtype, a_new)
                    else:
                        v_new = a_new
                    expr = subs(expr, v_old, v_new)
                    inits[str(stmt.lhs)] = expr

    _starts = []
    for i in starts:
        if isinstance(i, IndexedElement):
            _starts.append(i.base)
        else:
            _starts.append(i)
    starts = [inits[str(i)] for i in _starts]

    # ...

    def _find_stopping_criterium(stmts):
        for stmt in stmts:
            if isinstance(stmt, If):
                if not len(stmt.args) == 2:
                    raise ValueError('Wrong __next__ pattern')

                (ct, et) = stmt.args[0]
                (cf, ef) = stmt.args[1]

                for i in et:
                    if isinstance(i, Raise):
                        return cf

                for i in ef:
                    if isinstance(i, Raise):
                        return ct

                raise TypeError('Wrong type for __next__ pattern')

        return None

    # ...

    # ...

    def doit(expr, targets):
        if isinstance(expr, Relational):
            if str(expr.lhs) in targets and expr.rel_op in ['<', '<=']:
                return expr.rhs
            elif str(expr.rhs) in targets and expr.rel_op in ['>', '>='
                    ]:
                return expr.lhs
            else:
                return None
        elif isinstance(expr, sp_And):
            return [doit(a, targets) for a in expr.args]
        else:
            raise TypeError('Expecting And logical expression.')

    # ...

    # ...

    next_method = methods['__next__']
    ends = []
    cond = _find_stopping_criterium(next_method.body)

    # TODO treate case of cond with 'and' operation
    # TODO we should avoid using str
    #      must change target from DottedName to Variable

    targets = [str(i) for i in targets]
    ends = doit(cond, targets)

    # TODO not use str

    if not isinstance(ends, (list, tuple)):
        ends = [ends]

    names = []
    for i in ends:
        if isinstance(i, IndexedElement):
            names.append(str(i.base))
        else:
            names.append(str(i))
    names = list(set(names))

    inits = {}
    for stmt in init_method.body:
        if isinstance(stmt, Assign):
            if str(stmt.lhs) in names:
                expr = stmt.rhs
                for (a_old, a_new) in zip(args, params):
                    dtype = datatype(stmt.rhs.dtype)
                    v_old = Variable(dtype, a_old)
                    if isinstance(a_new, (IndexedElement, str, Variable)):
                        v_new = Variable(dtype, a_new)
                    else:
                        v_new = a_new
                    expr = subs(expr, v_old, v_new)
                    inits[str(stmt.lhs)] = expr

    _ends = []
    for i in ends:
        if isinstance(i, IndexedElement):
            _ends.append(i.base)
        else:
            _ends.append(i)
    ends = [inits[str(i)] for i in _ends]


    if not len(ends) == len(starts):
        raise ValueError('wrong number of starts/ends')

    # ...

    return [PythonRange(s, e, 1) for (s, e) in zip(starts, ends)]

class ParserResult(Basic):

    def __init__(
        self,
        program   = None,
        module    = None,
        mod_name  = None,
        prog_name = None,
        ):

        if program is not None  and not isinstance(program, CodeBlock):
            raise TypeError('Program must be a CodeBlock')

        if module is not None  and not isinstance(module, CodeBlock):
            raise TypeError('Module must be a CodeBlock')

        if program is not None and module is not None:
            if mod_name is None:
                raise TypeError('Please provide module name')
            elif not isinstance(mod_name, str):
                raise TypeError('Module name must be a string')
            if prog_name is None:
                raise TypeError('Please provide program name')
            elif not isinstance(prog_name, str):
                raise TypeError('Program name must be a string')

        self._program   = program
        self._module    = module
        self._prog_name = prog_name
        self._mod_name  = mod_name
        super().__init__()


    @property
    def program(self):
        return self._program

    @property
    def module(self):
        return self._module

    @property
    def prog_name(self):
        return self._prog_name

    @property
    def mod_name(self):
        return self._mod_name

    def has_additional_module(self):
        return self.program is not None and self.module is not None

    def is_program(self):
        return self.program is not None

    def get_focus(self):
        if self.is_program():
            return self.program
        else:
            return self.module

    def __reduce_ex__(self, i):
        """ Used by pickle to create an object of this class.

          Parameters
          ----------

          i : int
           protocol

          Results
          -------

          out : tuple
           A tuple of two elements
           a callable function that can be called
           to create the initial version of the object
           and its arguments.
        """
        kwargs = dict(
        program = self.program,
        module  = self.module,
        prog_name = self.prog_name,
        mod_name  = self.mod_name)
        return (apply, (self.__class__, (), kwargs))

#==============================================================================
def process_shape(shape):
    if not hasattr(shape,'__iter__'):
        shape = [shape]

    new_shape = []
    for s in shape:
        if isinstance(s,(LiteralInteger, Variable, Slice, PyccelAstNode, FunctionCall)):
            new_shape.append(s)
        elif isinstance(s, sp_Integer):
            new_shape.append(LiteralInteger(s.p))
        elif isinstance(s, int):
            new_shape.append(LiteralInteger(s))
        else:
            raise TypeError('shape elements cannot be '+str(type(s))+'. They must be one of the following types: Integer(pyccel), Variable, Slice, PyccelAstNode, Integer(sympy), int, FunctionCall')
    return tuple(new_shape)
<|MERGE_RESOLUTION|>--- conflicted
+++ resolved
@@ -1730,23 +1730,7 @@
         else:
             return self.func
 
-<<<<<<< HEAD
-class Void(Basic):
-
-    pass
-
-class VoidFunction(Basic):
-    #this class is used in order to eliminate certain atoms
-    # in an arithmitic expression so that we dont take them into
-    # consideration
-    def __new__(cls, *args):
-        return Symbol("""x9846548484665
-                      494794564465165161561""")
-
 class Argument(PyccelAstNode):
-=======
-class Argument(Symbol, PyccelAstNode):
->>>>>>> ef4aa45d
 
     """An abstract Argument data structure.
 
@@ -3169,12 +3153,7 @@
     def passed_from_dotted(self):
         """ Argument is the lhs of a DottedFunction
         """
-<<<<<<< HEAD
         return self._passed_from_dotted
-=======
-        return self._args[5]
-
->>>>>>> ef4aa45d
 
 
 class Break(Basic):
@@ -3294,32 +3273,6 @@
         return ''
 
 
-<<<<<<< HEAD
-class NewLine(Basic):
-
-    """Represents a NewLine in the code.
-
-    Parameters
-    ----------
-    text : str
-       the comment line
-
-    Examples
-    --------
-    >>> from pyccel.ast.core import NewLine
-    >>> NewLine()
-
-    """
-
-    def __init__(self):
-        super().__init__(self)
-
-    def _sympystr(self, printer):
-        return '\n'
-
-
-=======
->>>>>>> ef4aa45d
 class Comment(Basic):
 
     """Represents a Comment in the code.
