#!/usr/bin/python
# -*- coding: utf-8 -*-
#------------------------------------------------------------------------------------------#
# This file is part of Pyccel which is released under MIT License. See the LICENSE file or #
# go to https://github.com/pyccel/pyccel/blob/master/LICENSE for full license details.     #
#------------------------------------------------------------------------------------------#

from collections     import OrderedDict

from sympy import sympify
from sympy import Add as sp_Add, Mul as sp_Mul, Pow as sp_Pow
from sympy import Eq as sp_Eq, Ne as sp_Ne, Lt as sp_Lt, Le as sp_Le, Gt as sp_Gt, Ge as sp_Ge
from sympy import Integral, Symbol
from sympy import Integer as sp_Integer
from sympy import Float as sp_Float, Rational as sp_Rational
from sympy import preorder_traversal

from sympy.simplify.radsimp   import fraction
from sympy.core.compatibility import with_metaclass
from sympy.core.singleton     import Singleton, S
from sympy.core.function      import Derivative
from sympy.core.function      import _coeff_isneg
from sympy.core.expr          import Expr, AtomicExpr
from sympy.logic.boolalg      import And as sp_And, Or as sp_Or
from sympy.logic.boolalg      import Boolean as sp_Boolean

from sympy.utilities.iterables          import iterable


from pyccel.errors.errors import Errors
from pyccel.errors.messages import RECURSIVE_RESULTS_REQUIRED

from .basic     import Basic, PyccelAstNode
from .builtins  import (PythonEnumerate, PythonLen, PythonList, PythonMap,
                        PythonRange, PythonZip, PythonTuple, PythonBool, Lambda)
from .datatypes import (datatype, DataType, NativeSymbol,
                        NativeBool, NativeRange,
                        NativeTuple, is_iterable_datatype, str_dtype)
from .internals      import Slice

from .literals       import LiteralTrue, LiteralFalse, LiteralInteger, Nil
from .literals       import LiteralImaginaryUnit, LiteralString
from .itertoolsext   import Product
from .functionalexpr import GeneratorComprehension as GC
from .functionalexpr import FunctionalFor

from .operators import PyccelMul, IfTernaryOperator, Relational

from .variable import DottedName, DottedVariable, IndexedElement
from .variable import ValuedVariable, Variable

errors = Errors()

# TODO [YG, 12.03.2020]: Move non-Python constructs to other modules
# TODO [YG, 12.03.2020]: Rename classes to avoid name clashes in pyccel/ast
# NOTE: commented-out symbols are never used in Pyccel
__all__ = (
    'AddOp',
    'AliasAssign',
    'Allocate',
    'AnnotatedComment',
    'Argument',
    'AsName',
    'Assert',
    'Assign',
    'AugAssign',
    'Block',
    'Break',
    'ClassDef',
    'CodeBlock',
    'Comment',
    'CommentBlock',
    'ConstructorCall',
    'Continue',
    'Declare',
    'Del',
    'DivOp',
    'Dlist',
    'DoConcurrent',
    'EmptyNode',
    'BindCFunctionDef',
    'For',
    'ForIterator',
    'FunctionCall',
    'FunctionDef',
    'If',
    'Import',
    'Interface',
    'ModOp',
    'Module',
    'ModuleHeader',
    'MulOp',
    'NativeOp',
    'ParserResult',
    'Pass',
    'Program',
    'PythonFunction',
    'Return',
    'SeparatorComment',
    'StarredArguments',
    'SubOp',
    'SymbolicAssign',
    'SymbolicPrint',
    'SympyFunction',
    'ValuedArgument',
    'While',
    'With',
    '_atomic',
#    'allocatable_like',
    'create_variable',
    'create_incremented_string',
    'extract_subexpressions',
#    'float2int',
    'get_assigned_symbols',
    'get_initial_value',
    'get_iterable_ranges',
    'inline',
    'int2float',
#    'is_simple_assign',
    'local_sympify',
#    'operator',
#    'op_registry',
    'process_shape',
    'subs',
    'OMP_For_Loop',
    'OMP_Parallel_Construct',
    'OMP_Single_Construct',
    'Omp_End_Clause'
)

#==============================================================================
local_sympify = {
    'N'    : Symbol('N'),
    'S'    : Symbol('S'),
    'zeros': Symbol('zeros'),
    'ones' : Symbol('ones'),
    'Point': Symbol('Point')
}

# TODO - add EmptyStmt => empty lines
#      - update code examples
#      - add examples
#      - Function case
#      - AnnotatedComment case
#      - add a new Idx that uses Variable instead of Symbol

#==============================================================================
def apply(func, args, kwargs):return func(*args, **kwargs)

#==============================================================================
def subs(expr, new_elements):
    """
    Substitutes old for new in an expression after sympifying args.

    Parameters
    ----------
    new_elements : list of tuples like [(x,2)(y,3)]
    """

    if len(list(new_elements)) == 0:
        return expr
    if isinstance(expr, (list, tuple)):
        return [subs(i, new_elements) for i in expr]

    elif isinstance(expr, While):
        test = subs(expr.test, new_elements)
        body = subs(expr.body, new_elements)
        return While(test, body)

    elif isinstance(expr, For):
        target = subs(expr.target, new_elements)
        it = subs(expr.iterable, new_elements)
        target = expr.target
        it = expr.iterable
        body = subs(expr.body, new_elements)
        return For(target, it, body)

    elif isinstance(expr, If):
        args = []
        for block in expr.args:
            test = block[0]
            stmts = block[1]
            t = subs(test, new_elements)
            s = subs(stmts, new_elements)
            args.append((t, s))
        return If(*args)

    elif isinstance(expr, Return):

        for i in new_elements:
            expr = expr.subs(i[0],i[1])
        return expr

    elif isinstance(expr, Assign):
        new_expr = expr.subs(new_elements)
        new_expr.set_fst(expr.fst)
        return new_expr
    elif isinstance(expr, Expr):
        return expr.subs(new_elements)

    else:
        return expr


def allocatable_like(expr, verbose=False):
    """
    finds attributes of an expression

    Parameters
    ----------
    expr: Expr
        a pyccel expression

    verbose: bool
        talk more
    """

    if isinstance(expr, (Variable, IndexedElement)):
        return expr
    elif isinstance(expr, str):
        # if the rhs is a string
        return expr
    elif isinstance(expr, Expr):
        args = [expr]
        while args:
            a = args.pop()
            # XXX: This is a hack to support non-Basic args
            if isinstance(a, str):
                continue

            if a.is_Mul:
                if _coeff_isneg(a):
                    if a.args[0] is S.NegativeOne:
                        a = a.as_two_terms()[1]
                    else:
                        a = -a
                (n, d) = fraction(a)
                if n.is_Integer:
                    args.append(d)
                    continue  # won't be -Mul but could be Add
                elif d is not S.One:
                    if not d.is_Integer:
                        args.append(d)
                    args.append(n)
                    continue  # could be -Mul
            elif a.is_Add:
                aargs = list(a.args)
                negs = 0
                for ai in aargs:
                    if _coeff_isneg(ai):
                        negs += 1
                        args.append(-ai)
                    else:
                        args.append(ai)
                continue
            if a.is_Pow and a.exp is S.NegativeOne:
                args.append(a.base)  # won't be -Mul but could be Add
                continue
            if a.is_Mul or a.is_Pow or a.is_Function or \
                    isinstance(a, (Derivative, Integral)):

                o = Symbol(a.func.__name__.upper())
            if not a.is_Symbol and not isinstance(a, (IndexedElement,
                    FunctionCall)):
                args.extend(a.args)

            if isinstance(a, (Variable, IndexedElement)):
                return a
            elif a.is_Symbol:
                raise TypeError('Found an unknown symbol {0}'.format(str(a)))
    else:
        raise TypeError('Unexpected type {0}'.format(type(expr)))



def _atomic(e, cls=None,ignore=()):

    """Return atom-like quantities as far as substitution is
    concerned: Functions and DottedVarviables, Variables. we don't
    return atoms that are inside such quantities too
    """

    pot = preorder_traversal(e)
    seen = []
    atoms_ = []
    if cls is None:
        cls = (Application, Variable, IndexedElement)

    for p in pot:
        if p in seen or isinstance(p, ignore):
            pot.skip()
            continue
        seen.append(p)
        if isinstance(p, cls):
            pot.skip()
            atoms_.append(p)

    return atoms_



def extract_subexpressions(expr):
    """this function takes an expression and returns a list
      of statements if this expression contains sub expressions that need
      to be evaluated outside of the expression


      Parameters
      ----------
      expr : Add, Mul, Pow, FunctionCall

    """

    stmts = []
    cls   = (sp_Add, sp_Mul, sp_Pow, sp_And,
             sp_Or, sp_Eq, sp_Ne, sp_Lt, sp_Gt,
             sp_Le, sp_Ge)

    id_cls = (Symbol, IndexedElement,
              DottedVariable, sp_Float, sp_Integer,
              sp_Rational, LiteralImaginaryUnit,sp_Boolean,
              LiteralTrue, LiteralFalse, LiteralString,
              ValuedArgument, Nil, PythonList, PythonTuple,
              StarredArguments)

    func_names = ('diag', 'empty', 'zip', 'enumerate')
    #TODO put only imported functions
    def substitute(expr):
        if isinstance(expr, id_cls):
            return expr
        if isinstance(expr, cls):
            args = expr.args
            args = [substitute(arg) for arg in args]
            return expr.func(*args, evaluate=False)
        elif isinstance(expr, FunctionCall):
            args = substitute(expr.args)

            if str(expr.func) in func_names:
                var = create_variable(expr)
                expr = expr.func(*args, evaluate=False)
                expr = Assign(var, expr)
                stmts.append(expr)

                return var
            else:
                expr = expr.func(*args, evaluate=False)
                return expr
        elif isinstance(expr, GC):
            stmts.append(expr)
            return expr.lhs
        elif isinstance(expr,IfTernaryOperator):
            var = create_variable(expr)
            new = Assign(var, expr)
            new.set_fst(expr.fst)
            stmts.append(new)
            return var
        elif isinstance(expr, PythonList):
            args = []
            for i in expr:
                args.append(substitute(i))

            return PythonList(*args, sympify=False)

        elif isinstance(expr, (tuple, list)):
            args = []

            for i in expr:
                args.append(substitute(i))
            return args

        else:
            raise TypeError('statement {} not supported yet'.format(type(expr)))


    new_expr  = substitute(expr)
    return stmts, new_expr



#def collect_vars(ast):
#    """ collect variables in order to be declared"""
#    #TODO use the namespace to get the declared variables
#    variables = {}
#    def collect(stmt):
#
#        if isinstance(stmt, Variable):
#            if not isinstance(stmt.name, DottedName):
#                variables[stmt.name] = stmt
#        elif isinstance(stmt, (tuple, list)):
#            for i in stmt:
#                collect(i)
#        if isinstance(stmt, For):
#            collect(stmt.target)
#            collect(stmt.body)
#        elif isinstance(stmt, FunctionalFor):
#            collect(stmt.lhs)
#            collect(stmt.loops)
#        elif isinstance(stmt, If):
#            collect(stmt.bodies)
#        elif isinstance(stmt, (While, CodeBlock)):
#            collect(stmt.body)
#        elif isinstance(stmt, (Assign, AliasAssign, AugAssign)):
#            collect(stmt.lhs)
#            if isinstance(stmt.rhs, (Linspace, Diag, Where)):
#                collect(stmt.rhs.index)
#
#
#    collect(ast)
#    return variables.values()

def inline(func, args):
    local_vars = func.local_vars
    body = func.body
    body = subs(body, zip(func.arguments, args))
    return Block(str(func.name), local_vars, body)


def int2float(expr):
    return expr

def float2int(expr):
    return expr

def create_incremented_string(forbidden_exprs, prefix = 'Dummy', counter = 1):
    """This function takes a prefix and a counter and uses them to construct
    a new name of the form:
            prefix_counter
    Where counter is formatted to fill 4 characters
    The new name is checked against a list of forbidden expressions. If the
    constructed name is forbidden then the counter is incremented until a valid
    name is found

      Parameters
      ----------
      forbidden_exprs : Set
                        A set of all the values which are not valid solutions to this problem
      prefix          : str
                        The prefix used to begin the string
      counter         : int
                        The expected value of the next name

      Returns
      ----------
      name            : str
                        The incremented string name
      counter         : int
                        The expected value of the next name

    """
    assert(isinstance(forbidden_exprs, set))
    nDigits = 4

    if prefix is None:
        prefix = 'Dummy'

    name_format = "{prefix}_{counter:0="+str(nDigits)+"d}"
    name = name_format.format(prefix=prefix, counter = counter)
    counter += 1
    while name in forbidden_exprs:
        name = name_format.format(prefix=prefix, counter = counter)
        counter += 1

    forbidden_exprs.add(name)

    return name, counter

def create_variable(forbidden_names, prefix = None, counter = 1):
    """This function takes a prefix and a counter and uses them to construct
    a Symbol with a name of the form:
            prefix_counter
    Where counter is formatted to fill 4 characters
    The new name is checked against a list of forbidden expressions. If the
    constructed name is forbidden then the counter is incremented until a valid
    name is found

      Parameters
      ----------
      forbidden_exprs : Set
                        A set of all the values which are not valid solutions to this problem
      prefix          : str
                        The prefix used to begin the string
      counter         : int
                        The expected value of the next name

      Returns
      ----------
      name            : sympy.Symbol
                        A sympy Symbol with the incremented string name
      counter         : int
                        The expected value of the next name

    """

    name, counter = create_incremented_string(forbidden_names, prefix, counter = counter)

    return Symbol(name), counter


class AsName(Basic):

    """
    Represents a renaming of a variable, used with Import.

    Examples
    --------
    >>> from pyccel.ast.core import AsName
    >>> AsName('old', 'new')
    old as new

    Parameters
    ==========
    name   : str
             original name of variable or function
    target : str
             name of variable or function in this context
    """
<<<<<<< HEAD
    _children = ()
=======
>>>>>>> 463e0ab1

    def __init__(self, name, target):
        self._name = name
        self._target = target
<<<<<<< HEAD
        Basic.__init__(self)
=======
        super().__init__()
>>>>>>> 463e0ab1

    @property
    def name(self):
        return self._name

    @property
    def target(self):
        return self._target

    def _sympystr(self, printer):
        sstr = printer.doprint
        return '{0} as {1}'.format(sstr(self.name), sstr(self.target))

    def __eq__(self, string):
        if isinstance(string, (str, Symbol)):
            return string == self.target
        else:
            return self is string

    def __hash__(self):
        return hash(self.target)


class Dlist(PyccelAstNode):

    """ this is equivalent to the zeros function of numpy arrays for the python list.

    Parameters
    ----------
    value : Expr
           a sympy expression which represents the initilized value of the list

    shape : the shape of the array
    """
<<<<<<< HEAD
    _children = ('_val', '_length')
=======
>>>>>>> 463e0ab1

    def __init__(self, val, length):
        self._rank = val.rank
        self._shape = tuple(s if i!= 0 else PyccelMul(s, length) for i,s in enumerate(val.shape))
        self._order = val.order
        self._val = val
        self._length = length
<<<<<<< HEAD
        Basic.__init__(self)
=======
        super().__init__()
>>>>>>> 463e0ab1

    @property
    def val(self):
        return self._val

    @property
    def length(self):
        return self._length


class Assign(Basic):

    """Represents variable assignment for code generation.

    Parameters
    ----------
    lhs : Expr
        In the syntactic stage:
           Object representing the lhs of the expression. These should be
           singular objects, such as one would use in writing code. Notable types
           include Symbol, and IndexedElement. Types that
           subclass these types are also supported.
        In the semantic stage:
           Variable or IndexedElement

    rhs : Expr
        In the syntactic stage:
          Object representing the rhs of the expression
        In the semantic stage :
          PyccelAstNode with the same shape as the lhs

    status: None, str
        if lhs is not allocatable, then status is None.
        otherwise, status is {'allocated', 'unallocated'}

    like: None, Variable
        contains the name of the variable from which the lhs will be cloned.

    Examples
    --------
    >>> from sympy import symbols, MatrixSymbol, Matrix
    >>> from pyccel.ast.core import Assign
    >>> x, y, z = symbols('x, y, z')
    >>> Assign(x, y)
    x := y
    >>> Assign(x, 0)
    x := 0
    >>> A = MatrixSymbol('A', 1, 3)
    >>> mat = Matrix([x, y, z]).T
    >>> Assign(A, mat)
    A := Matrix([[x, y, z]])
    >>> Assign(A[0, 1], x)
    A[0, 1] := x

    """
    _children = ('_lhs', '_rhs')

    def __init__(
        self,
        lhs,
        rhs,
        status=None,
        like=None,
        ):
        self._lhs = lhs
        self._rhs = rhs
        self._status = status
        self._like = like
        super().__init__()

    def _sympystr(self, printer):
        sstr = printer.doprint
        return '{0} := {1}'.format(sstr(self.lhs), sstr(self.rhs))

    @property
    def lhs(self):
        return self._lhs

    @property
    def rhs(self):
        return self._rhs

    # TODO : remove

    @property
    def expr(self):
        return self.rhs

    @property
    def status(self):
        return self._status

    @property
    def like(self):
        return self._like

    @property
    def is_alias(self):
        """Returns True if the assignment is an alias."""

        # TODO to be improved when handling classes

        lhs = self.lhs
        rhs = self.rhs
        cond = isinstance(rhs, Variable) and rhs.rank > 0
        cond = cond or isinstance(rhs, IndexedElement)
        cond = cond and isinstance(lhs, Symbol)
        cond = cond or isinstance(rhs, Variable) and rhs.is_pointer
        return cond

    @property
    def is_symbolic_alias(self):
        """Returns True if the assignment is a symbolic alias."""

        # TODO to be improved when handling classes

        lhs = self.lhs
        rhs = self.rhs
        if isinstance(lhs, Variable):
            return isinstance(lhs.dtype, NativeSymbol)
        elif isinstance(lhs, Symbol):
            if isinstance(rhs, PythonRange):
                return True
            elif isinstance(rhs, Variable):
                return isinstance(rhs.dtype, NativeSymbol)
            elif isinstance(rhs, Symbol):
                return True

        return False

#------------------------------------------------------------------------------
class Allocate(Basic):
    """
    Represents memory allocation (usually of an array) for code generation.
    This is relevant to low-level target languages, such as C or Fortran,
    where the programmer must take care of heap memory allocation.

    Parameters
    ----------
    variable : pyccel.ast.core.Variable
        The typed variable (usually an array) that needs memory allocation.

    shape : int or iterable or None
        Shape of the array after allocation (None for scalars).

    order : str {'C'|'F'}
        Ordering of multi-dimensional array after allocation
        ('C' = row-major, 'F' = column-major).

    status : str {'allocated'|'unallocated'|'unknown'}
        Variable allocation status at object creation.

    Notes
    -----
    An object of this class is immutable, although it contains a reference to a
    mutable Variable object.

    """
    _children = ('_variable',)

    # ...
    def __init__(self, variable, *, shape, order, status):

        if not isinstance(variable, Variable):
            raise TypeError("Can only allocate a 'Variable' object, got {} instead".format(type(variable)))

        if not variable.allocatable:
            raise ValueError("Variable must be allocatable")

        if shape and not isinstance(shape, (int, tuple, list)):
            raise TypeError("Cannot understand 'shape' parameter of type '{}'".format(type(shape)))

        if variable.rank != len(shape):
            raise ValueError("Incompatible rank in variable allocation")

        # rank is None for lambda functions
        if variable.rank is not None and variable.rank > 1 and variable.order != order:
            raise ValueError("Incompatible order in variable allocation")

        if not isinstance(status, str):
            raise TypeError("Cannot understand 'status' parameter of type '{}'".format(type(status)))

        if status not in ('allocated', 'unallocated', 'unknown'):
            raise ValueError("Value of 'status' not allowed: '{}'".format(status))

        self._variable = variable
        self._shape    = shape
        self._order    = order
        self._status   = status
        super().__init__()
    # ...

    @property
    def variable(self):
        return self._variable

    @property
    def shape(self):
        return self._shape

    @property
    def order(self):
        return self._order

    @property
    def status(self):
        return self._status

    def _sympystr(self, printer):
        sstr = printer.doprint
        return 'Allocate({}, shape={}, order={}, status={})'.format(
                sstr(self.variable), sstr(self.shape), sstr(self.order), sstr(self.status))

    def __eq__(self, other):
        return (self.variable is other.variable) and \
               (self.shape    == other.shape   ) and \
               (self.order    == other.order   ) and \
               (self.status   == other.status  )

    def __hash__(self):
        return hash((id(self.variable), self.shape, self.order, self.status))

#------------------------------------------------------------------------------
class Deallocate(Basic):
    """
    Represents memory deallocation (usually of an array) for code generation.
    This is relevant to low-level target languages, such as C or Fortran,
    where the programmer must take care of heap memory deallocation.

    Parameters
    ----------
    variable : pyccel.ast.core.Variable
        The typed variable (usually an array) that needs memory deallocation.

    Notes
    -----
    An object of this class is immutable, although it contains a reference to a
    mutable Variable object.

    """
    _children = ('_variable',)

    # ...
    def __init__(self, variable):

        if not isinstance(variable, Variable):
            raise TypeError("Can only allocate a 'Variable' object, got {} instead".format(type(variable)))

        self._variable = variable
        super().__init__()

    # ...

    @property
    def variable(self):
        return self._variable

    def __eq__(self, other):
        return (self.variable is other.variable)

    def __hash__(self):
        return hash(id(self.variable))

#------------------------------------------------------------------------------
class CodeBlock(Basic):

    """Represents a list of stmt for code generation.
       we use it when a single statement in python
       produce multiple statement in the targeted language

       Parameters
       ==========
       body : iterable
    """
    _children = ('_body',)


    def __init__(self, body):
        ls = []
        for i in body:
            if isinstance(i, CodeBlock):
                ls += i.body
            else:
                ls.append(i)
<<<<<<< HEAD
        self._body = ls
=======
        self._body = tuple(ls)
>>>>>>> 463e0ab1
        if len(self._body)>0 and isinstance(self._body[-1], (Assign, AugAssign)):
            self.set_fst(self._body[-1].fst)
        super().__init__()

    @property
    def body(self):
        return self._body

    @property
    def lhs(self):
        return self.body[-1].lhs

    def insert2body(self, obj):
        self._body = tuple(self.body + (obj,))

class AliasAssign(Basic):

    """Represents aliasing for code generation. An alias is any statement of the
    form `lhs := rhs` where

    Parameters
    ----------
    lhs : Symbol
        at this point we don't know yet all information about lhs, this is why a
        Symbol is the appropriate type.

    rhs : Variable, IndexedElement
        an assignable variable can be of any rank and any datatype, however its
        shape must be known (not None)

    Examples
    --------
    >>> from sympy import Symbol
    >>> from pyccel.ast.core import AliasAssign
    >>> from pyccel.ast.core import Variable
    >>> n = Variable('int', 'n')
    >>> x = Variable('int', 'x', rank=1, shape=[n])
    >>> y = Symbol('y')
    >>> AliasAssign(y, x)

    """
    _children = ('_lhs','_rhs')

    def __init__(self, lhs, rhs):
        if PyccelAstNode.stage == 'semantic':
            if not lhs.is_pointer:
                raise TypeError('lhs must be a pointer')

            if isinstance(rhs, FunctionCall) and not rhs.funcdef.results[0].is_pointer:
                raise TypeError("A pointer cannot point to the address of a temporary variable")

        self._lhs = lhs
        self._rhs = rhs
        super().__init__()

    def _sympystr(self, printer):
        sstr = printer.doprint
        return '{0} := {1}'.format(sstr(self.lhs), sstr(self.rhs))

    @property
    def lhs(self):
        return self._lhs

    @property
    def rhs(self):
        return self._rhs


class SymbolicAssign(Basic):

    """Represents symbolic aliasing for code generation. An alias is any statement of the
    form `lhs := rhs` where

    Parameters
    ----------
    lhs : Symbol

    rhs : Range

    Examples
    --------
    >>> from sympy import Symbol
    >>> from pyccel.ast.core import SymbolicAssign
    >>> from pyccel.ast.core import Range
    >>> r = Range(0, 3)
    >>> y = Symbol('y')
    >>> SymbolicAssign(y, r)

    """
    _children = ('_lhs', '_rhs')

    def __init__(self, lhs, rhs):
        self._lhs = lhs
        self._rhs = rhs
        super().__init__()

    def _sympystr(self, printer):
        sstr = printer.doprint
        return '{0} := {1}'.format(sstr(self.lhs), sstr(self.rhs))

    @property
    def lhs(self):
        return self._lhs

    @property
    def rhs(self):
        return self._rhs


# The following are defined to be sympy approved nodes. If there is something
# smaller that could be used, that would be preferable. We only use them as
# tokens.

class NativeOp(with_metaclass(Singleton)):

    """Base type for native operands."""

    pass


class AddOp(NativeOp):
    _symbol = '+'


class SubOp(NativeOp):
    _symbol = '-'


class MulOp(NativeOp):
    _symbol = '*'


class DivOp(NativeOp):
    _symbol = '/'


class ModOp(NativeOp):
    _symbol = '%'


op_registry = {
    '+': AddOp(),
    '-': SubOp(),
    '*': MulOp(),
    '/': DivOp(),
    '%': ModOp(),
    }


def operator(op):
    """Returns the operator singleton for the given operator"""

    if op.lower() not in op_registry:
        raise ValueError('Unrecognized operator ' + op)
    return op_registry[op]


class AugAssign(Assign):
    r"""
    Represents augmented variable assignment for code generation.

    Parameters
    ----------
    lhs : Expr
        In the syntactic stage:
           Object representing the lhs of the expression. These should be
           singular objects, such as one would use in writing code. Notable types
           include Symbol, and IndexedElement. Types that
           subclass these types are also supported.
        In the semantic stage:
           Variable or IndexedElement

    op : str
        Operator (+, -, /, \*, %).

    rhs : Expr
        In the syntactic stage:
          Object representing the rhs of the expression
        In the semantic stage :
          PyccelAstNode with the same shape as the lhs

    status: None, str
        if lhs is not allocatable, then status is None.
        otherwise, status is {'allocated', 'unallocated'}

    like: None, Variable
        contains the name of the variable from which the lhs will be cloned.

    Examples
    --------
    >>> from pyccel.ast.core import Variable
    >>> from pyccel.ast.core import AugAssign
    >>> s = Variable('int', 's')
    >>> t = Variable('int', 't')
    >>> AugAssign(s, '+', 2 * t + 1)
    s += 1 + 2*t
    """

    def __init__(
        self,
        lhs,
        op,
        rhs,
        status=None,
        like=None,
        ):

        if isinstance(op, str):
            op = operator(op)
        elif op not in list(op_registry.values()):
            raise TypeError('Unrecognized Operator')

        self._op = op

<<<<<<< HEAD
        super().__init__()
=======
        super().__init__(lhs, rhs, status, like)
>>>>>>> 463e0ab1

    def _sympystr(self, printer):
        sstr = printer.doprint
        return '{0} {1}= {2}'.format(sstr(self.lhs), self.op._symbol,
                sstr(self.rhs))

    @property
    def op(self):
        return self._op


class While(Basic):

    """Represents a 'while' statement in the code.

    Expressions are of the form:
        "while test:
            body..."

    Parameters
    ----------
    test : expression
        test condition given as a sympy expression
    body : sympy expr
        list of statements representing the body of the While statement.

    Examples
    --------
    >>> from sympy import Symbol
    >>> from pyccel.ast.core import Assign, While
    >>> n = Symbol('n')
    >>> While((n>1), [Assign(n,n-1)])
    While(n > 1, (n := n - 1,))
    """
    _children = ('_body','_test','_local_vars')

<<<<<<< HEAD
    def __init__(self, test, body, local_vars=[]):
=======
    def __init__(self, test, body, local_vars=()):
>>>>>>> 463e0ab1
        test = sympify(test, locals=local_sympify)

        if PyccelAstNode.stage == 'semantic':
            if test.dtype is not NativeBool():
                test = PythonBool(test)

        if iterable(body):
            body = CodeBlock((sympify(i, locals=local_sympify) for i in body))
        elif not isinstance(body,CodeBlock):
            raise TypeError('body must be an iterable or a CodeBlock')

        self._test = test
        self._body = body
        self._local_vars = local_vars
        super().__init__()

    @property
    def test(self):
        return self._test

    @property
    def body(self):
        return self._body

    @property
    def local_vars(self):
        return self._local_vars


class With(Basic):

    """Represents a 'with' statement in the code.

    Expressions are of the form:
        "while test:
            body..."

    Parameters
    ----------
    test : expression
        test condition given as a sympy expression
    body : sympy expr
        list of statements representing the body of the With statement.

    Examples
    --------

    """
    _children = ('_test','_body')

    # TODO check prelude and epilog

    def __init__(
        self,
        test,
        body,
        ):
        test = sympify(test, locals=local_sympify)

        if iterable(body):
            body = CodeBlock((sympify(i, locals=local_sympify) for i in body))
        elif not isinstance(body,CodeBlock):
            raise TypeError('body must be an iterable')

        self._test = test
        self._body = body
        super().__init__()

    @property
    def test(self):
        return self._test

    @property
    def body(self):
        return self._body

    @property
    def block(self):
        methods = self.test.cls_base.methods
        for i in methods:
            if str(i.name) == '__enter__':
                start = i
            elif str(i.name) == '__exit__':
                end   = i
        start = inline(start,[])
        end   = inline(end  ,[])

        # TODO check if enter is empty or not first

        body = start.body.body
        body += self.body.body
        body +=  end.body.body
        return Block('with', [], body)

<<<<<<< HEAD
class Tile(PythonRange):

    """
    Representes a tile.

    Examples
    --------
    >>> from pyccel.ast.core import Variable
    >>> from pyccel.ast.core import Tile
    >>> from sympy import Symbol
    >>> s = Variable('int', 's')
    >>> e = Symbol('e')
    >>> Tile(s, e, 1)
    Tile(0, n, 1)
    """

    def __init__(self, start, stop):
        super().__init__(self, start, stop, 1)

    @property
    def size(self):
        return self.stop - self.start


class ParallelRange(PythonRange):

    """
    Representes a parallel range using OpenMP/OpenACC.

    Examples
    --------
    >>> from pyccel.ast.core import Variable
    """

    pass


# TODO: implement it as an extension of sympy Tensor?
# TODO: What is this class for?

class Tensor(Basic):

    """
    Base class for tensor.

    Examples
    --------
    >>> from pyccel.ast.core import Variable
    >>> from pyccel.ast.core import Range, Tensor
    >>> from sympy import Symbol
    >>> s1 = Variable('int', 's1')
    >>> s2 = Variable('int', 's2')
    >>> e1 = Variable('int', 'e1')
    >>> e2 = Variable('int', 'e2')
    >>> r1 = Range(s1, e1, 1)
    >>> r2 = Range(s2, e2, 1)
    >>> Tensor(r1, r2)
    Tensor(Range(s1, e1, 1), Range(s2, e2, 1), name=tensor)
    """

    def __new__(cls, *args, **kwargs):
        for r in args:
            cond = isinstance(r, Variable) and isinstance(r.dtype,
                    (NativeRange, NativeTensor))
            cond = cond or isinstance(r, (PythonRange, Tensor))

            if not cond:
                raise TypeError('non valid argument, given {0}'.format(type(r)))

        try:
            name = kwargs['name']
        except KeyError:
            name = 'tensor'

        args = list(args) + [name]

        return Basic.__new__(cls, *args, **kwargs)

    @property
    def name(self):
        return self._args[-1]

    @property
    def ranges(self):
        return self._args[:-1]

    @property
    def dim(self):
        return len(self.ranges)

    def _sympystr(self, printer):
        sstr = printer.doprint
        txt = ', '.join(sstr(n) for n in self.ranges)
        txt = 'Tensor({0}, name={1})'.format(txt, sstr(self.name))
        return txt

=======
>>>>>>> 463e0ab1

# TODO add a name to a block?

class Block(Basic):

    """Represents a block in the code. A block consists of the following inputs

    Parameters
    ----------
    variables: list
        list of the variables that appear in the block.

    declarations: list
        list of declarations of the variables that appear in the block.

    body: list
        a list of statements

    Examples
    --------
    >>> from pyccel.ast.core import Variable, Assign, Block
    >>> n = Variable('int', 'n')
    >>> x = Variable('int', 'x')
    >>> Block([n, x], [Assign(x,2.*n + 1.), Assign(n, n + 1)])
    Block([n, x], [x := 1.0 + 2.0*n, n := 1 + n])
    """
    _children = ('_variables','_body')

    def __init__(
        self,
        name,
        variables,
        body):
        if not isinstance(name, str):
            raise TypeError('name must be of type str')
        if not iterable(variables):
            raise TypeError('variables must be an iterable')
        for var in variables:
            if not isinstance(var, Variable):
                raise TypeError('Only a Variable instance is allowed.')
        if iterable(body):
            body = CodeBlock(body)
        elif not isinstance(body, CodeBlock):
            raise TypeError('body must be an iterable or a CodeBlock')
        self._name = name
        self._variables = variables
        self._body = body
        super().__init__()

    @property
    def name(self):
        return self._name

    @property
    def variables(self):
        return self._variables

    @property
    def body(self):
        return self._body

    @property
    def declarations(self):
        return [Declare(i.dtype, i) for i in self.variables]

<<<<<<< HEAD
#TODO: What is this for?
class ParallelBlock(Block):

    """
    Represents a parallel block in the code.
    In addition to block inputs, there is

    Parameters
    ----------
    clauses: list
        a list of clauses

    Examples
    --------
    >>> from pyccel.ast.core import ParallelBlock
    >>> from pyccel.ast.core import Variable, Assign, Block
    >>> n = Variable('int', 'n')
    >>> x = Variable('int', 'x')
    >>> body = [Assign(x,2.*n + 1.), Assign(n, n + 1)]
    >>> variables = [x,n]
    >>> clauses = []
    >>> ParallelBlock(clauses, variables, body)
    # parallel
    x := 1.0 + 2.0*n
    n := 1 + n
    """

    _prefix = '#'

    def __new__(
        cls,
        clauses,
        variables,
        body,
        ):
        if not iterable(clauses):
            raise TypeError('Expecting an iterable for clauses')

        cls._clauses = clauses

        return Block.__new__(cls, variables, body)

    @property
    def clauses(self):
        return self._clauses

    @property
    def prefix(self):
        return self._prefix

    def _sympystr(self, printer):
        sstr = printer.doprint

        prefix = sstr(self.prefix)
        clauses = ' '.join('{0}'.format(sstr(i)) for i in self.clauses)
        body = '\n'.join('{0}'.format(sstr(i)) for i in self.body)

        code = '{0} parallel {1}\n{2}'.format(prefix, clauses, body)
        return code
=======
>>>>>>> 463e0ab1


class Module(Basic):

    """Represents a module in the code. A block consists of the following inputs

    Parameters
    ----------
    name: str
        name of the module

    variables: list
        list of the variables that appear in the block.

    funcs: list
        a list of FunctionDef instances

    interfaces: list
        a list of Interface instances

    classes: list
        a list of ClassDef instances

    imports: list, tuple
        list of needed imports

    Examples
    --------
    >>> from pyccel.ast.core import Variable, Assign
    >>> from pyccel.ast.core import ClassDef, FunctionDef, Module
    >>> x = Variable('real', 'x')
    >>> y = Variable('real', 'y')
    >>> z = Variable('real', 'z')
    >>> t = Variable('real', 't')
    >>> a = Variable('real', 'a')
    >>> b = Variable('real', 'b')
    >>> body = [Assign(y,x+a)]
    >>> translate = FunctionDef('translate', [x,y,a,b], [z,t], body)
    >>> attributes   = [x,y]
    >>> methods     = [translate]
    >>> Point = ClassDef('Point', attributes, methods)
    >>> incr = FunctionDef('incr', [x], [y], [Assign(y,x+1)])
    >>> decr = FunctionDef('decr', [x], [y], [Assign(y,x-1)])
    >>> Module('my_module', [], [incr, decr], classes = [Point])
    Module(my_module, [], [FunctionDef(), FunctionDef()], [], [ClassDef(Point, (x, y), (FunctionDef(),), [public], (), [], [])], ())
    """
    _children = ('_variables','_funcs','_interfaces','_classes','_imports')

    def __init__(
        self,
        name,
        variables,
        funcs,
        interfaces=(),
        classes=(),
        imports=(),
        ):
        if not isinstance(name, str):
            raise TypeError('name must be a string')

        if not iterable(variables):
            raise TypeError('variables must be an iterable')
        for i in variables:
            if not isinstance(i, Variable):
                raise TypeError('Only a Variable instance is allowed.')

        if not iterable(funcs):
            raise TypeError('funcs must be an iterable')

        for i in funcs:
            if not isinstance(i, FunctionDef):
                raise TypeError('Only a FunctionDef instance is allowed.'
                                )

        if not iterable(classes):
            raise TypeError('classes must be an iterable')
        for i in classes:
            if not isinstance(i, ClassDef):
                raise TypeError('Only a ClassDef instance is allowed.')

        if not iterable(interfaces):
            raise TypeError('interfaces must be an iterable')
        for i in interfaces:
            if not isinstance(i, Interface):
                raise TypeError('Only a Inteface instance is allowed.')

        if not iterable(imports):
            raise TypeError('imports must be an iterable')
        imports = list(imports)
        for i in classes:
            imports += i.imports
        imports = set(imports)  # for unicity
        imports = tuple(imports)

        self._name = name
        self._variables = variables
        self._funcs = funcs
        self._interfaces = interfaces
        self._classes = classes
        self._imports = imports
        super().__init__()

    @property
    def name(self):
        return self._name

    @property
    def variables(self):
        return self._variables

    @property
    def funcs(self):
        return self._funcs

    @property
    def interfaces(self):
        return self._interfaces

    @property
    def classes(self):
        return self._classes

    @property
    def imports(self):
        return self._imports

    @property
    def declarations(self):
        return [Declare(i.dtype, i) for i in self.variables]

    @property
    def body(self):
        return self.interfaces + self.funcs + self.classes

    def set_name(self, new_name):
        self._name = new_name

class ModuleHeader(Basic):

    """Represents the header file for a module

    Parameters
    ----------
    module: Module
        the module

    Examples
    --------
    >>> from pyccel.ast.core import Variable, Assign
    >>> from pyccel.ast.core import ClassDef, FunctionDef, Module
    >>> x = Variable('real', 'x')
    >>> y = Variable('real', 'y')
    >>> z = Variable('real', 'z')
    >>> t = Variable('real', 't')
    >>> a = Variable('real', 'a')
    >>> b = Variable('real', 'b')
    >>> body = [Assign(y,x+a)]
    >>> translate = FunctionDef('translate', [x,y,a,b], [z,t], body)
    >>> attributes   = [x,y]
    >>> methods     = [translate]
    >>> Point = ClassDef('Point', attributes, methods)
    >>> incr = FunctionDef('incr', [x], [y], [Assign(y,x+1)])
    >>> decr = FunctionDef('decr', [x], [y], [Assign(y,x-1)])
    >>> mod = Module('my_module', [], [incr, decr], classes = [Point])
    >>> ModuleHeader(mod)
    Module(my_module, [], [FunctionDef(), FunctionDef()], [], [ClassDef(Point, (x, y), (FunctionDef(),), [public], (), [], [])], ())
    """
    _children = ('_module',)

    def __init__(self, module):
        if not isinstance(module, Module):
            raise TypeError('module must be a Module')

        self._module = module

    @property
    def module(self):
        return self._module

class Program(Basic):

    """Represents a Program in the code. A block consists of the following inputs

    Parameters
    ----------
    variables: list
        list of the variables that appear in the block.

    declarations: list
        list of declarations of the variables that appear in the block.

    body: list
        a list of statements

    imports: list, tuple
        list of needed imports

    """
    _children = ('_variables', '_body', '_imports')

    def __init__(
        self,
        name,
        variables,
        body,
        imports=(),
        ):

        if not isinstance(name, str):
            raise TypeError('name must be a string')

        if not iterable(variables):
            raise TypeError('variables must be an iterable')

        for i in variables:
            if not isinstance(i, Variable):
                raise TypeError('Only a Variable instance is allowed.')

        if not iterable(body):
            raise TypeError('body must be an iterable')
        body = CodeBlock(body)

        if not iterable(imports):
            raise TypeError('imports must be an iterable')

        imports = set(imports)  # for unicity
        imports = tuple(imports)

        self._name = name
        self._variables = variables
        self._body = body
        self._imports = imports

        super().__init__()

    @property
    def name(self):
        return self._name

    @property
    def variables(self):
        return self._variables

    @property
    def body(self):
        return self._body

    @property
    def imports(self):
        return self._imports

    @property
    def declarations(self):
        return [Declare(i.dtype, i) for i in self.variables]


class For(Basic):

    """Represents a 'for-loop' in the code.

    Expressions are of the form:
        "for target in iter:
            body..."

    Parameters
    ----------
    target : symbol
        symbol representing the iterator
    iter : iterable
        iterable object. for the moment only Range is used
    body : sympy expr
        list of statements representing the body of the For statement.

    Examples
    --------
    >>> from sympy import symbols, MatrixSymbol
    >>> from pyccel.ast.core import Assign, For
    >>> i,b,e,s,x = symbols('i,b,e,s,x')
    >>> A = MatrixSymbol('A', 1, 3)
    >>> For(i, (b,e,s), [Assign(x,x-1), Assign(A[0, 1], x)])
    For(i, Range(b, e, s), (x := x - 1, A[0, 1] := x))
    """
    _children = ('_target','_iterable','_body','_local_vars')

    def __init__(
        self,
        target,
        iter_obj,
        body,
        local_vars = (),
        ):
        if PyccelAstNode.stage == "semantic":
            cond_iter = iterable(iter_obj)
            cond_iter = cond_iter or isinstance(iter_obj, (PythonRange, Product,
                    PythonEnumerate, PythonZip, PythonMap))
            cond_iter = cond_iter or isinstance(iter_obj, Variable) \
                and is_iterable_datatype(iter_obj.dtype)
          #  cond_iter = cond_iter or isinstance(iter_obj, ConstructorCall) \
          #      and is_iterable_datatype(iter_obj.arguments[0].dtype)
            if not cond_iter:
                raise TypeError('iter_obj must be an iterable')

        if iterable(body):
            body = CodeBlock(body)
        elif not isinstance(body,CodeBlock):
            raise TypeError('body must be an iterable or a Codeblock')

        self._target = target
        self._iterable = iter_obj
        self._body = body
        self._local_vars = local_vars
        super().__init__()

    @property
    def target(self):
        return self._target

    @property
    def iterable(self):
        return self._iterable

    @property
    def body(self):
        return self._body

    @property
    def local_vars(self):
        return self._local_vars

    def insert2body(self, stmt):
        self.body.insert2body(stmt)



class DoConcurrent(For):
    pass

<<<<<<< HEAD
#TODO: Is this needed?
class ForAll(Basic):
    """ class that represents the forall statement in fortran"""
    def __new__(cls, iter_obj, target, mask, body):

        if not isinstance(iter_obj, PythonRange):
            raise TypeError('iterable must be of type Range')

        return Basic.__new__(cls, iter_obj, target, mask, body)


    @property
    def iter(self):
        return self._args[0]

    @property
    def target(self):
        return self._args[1]

    @property
    def mask(self):
        return self._args[2]

    @property
    def body(self):
        return self._args[3]
=======
>>>>>>> 463e0ab1

class ForIterator(For):

    """Class that describes iterable classes defined by the user."""

    def __init__(
<<<<<<< HEAD
        cls,
=======
        self,
>>>>>>> 463e0ab1
        target,
        iterable,
        body,
        ):

        if isinstance(iterable, Symbol):
            iterable = PythonRange(PythonLen(iterable))
<<<<<<< HEAD
        super().__init__(cls, target, iterable, body)
=======
        super().__init__(target, iterable, body)
>>>>>>> 463e0ab1

    # TODO uncomment later when we intriduce iterators
    # @property
    # def target(self):
    #    ts = super(ForIterator, self).target

    #    if not(len(ts) == self.depth):
    #        raise ValueError('wrong number of targets')

    #    return ts

    @property
    def depth(self):
        it = self.iterable
        if isinstance(it, Variable):
            if isinstance(it.dtype, NativeRange):
                return 1

            cls_base = it.cls_base
            if not cls_base:
                raise TypeError('cls_base undefined')

            methods = cls_base.methods_as_dict
            it_method = methods['__iter__']

            it_vars = []
            for stmt in it_method.body:
                if isinstance(stmt, Assign):
                    it_vars.append(stmt.lhs)

            n = len(set(str(var.name) for var in it_vars))
            return n
        else:

            return 1

    @property
    def ranges(self):
        return get_iterable_ranges(self.iterable)

class ConstructorCall(Basic):

    """
    It  serves as a constructor for undefined function classes.

    Parameters
    ----------
    func: FunctionDef, str
        an instance of FunctionDef or function name

    arguments: list, tuple, None
        a list of arguments.

    """

    is_commutative = True

    # TODO improve

    def __init__(
        self,
        func,
        arguments,
        cls_variable=None,
        ):
        if not isinstance(func, (FunctionDef, Interface, str)):
            raise TypeError('Expecting func to be a FunctionDef or str')

        self._cls_variable = cls_variable
        self._func = func
        self._arguments = arguments

    def _sympystr(self, printer):
        sstr = printer.doprint
        name = sstr(self.name)
        args = ''
        if not self.arguments is None:
            args = ', '.join(sstr(i) for i in self.arguments)
        return '{0}({1})'.format(name, args)

    @property
    def func(self):
        return self._func

    @property
    def arguments(self):
        return self._arguments

    @property
    def cls_variable(self):
        return self._cls_variable

    @property
    def name(self):
        if isinstance(self.func, FunctionDef):
            return self.func.name
        else:
            return self.func

<<<<<<< HEAD
#TODO: Is this needed?
class Void(Basic):

    pass

#TODO: Is this needed?
class VoidFunction(Basic):
    #this class is used in order to eliminate certain atoms
    # in an arithmitic expression so that we dont take them into
    # consideration
    def __new__(cls, *args):
        return Symbol("""x9846548484665
                      494794564465165161561""")

=======
>>>>>>> 463e0ab1
class Argument(PyccelAstNode):

    """An abstract Argument data structure.

    Examples
    --------
    >>> from pyccel.ast.core import Argument
    >>> n = Argument('n')
    >>> n
    n
    """
<<<<<<< HEAD
    _children = ()
=======
>>>>>>> 463e0ab1

    def __init__(self, name, *, kwonly=False, annotation=None):
        self._name       = name
        self._kwonly     = kwonly
        self._annotation = annotation
        super().__init__()
<<<<<<< HEAD
=======

    @property
    def name(self):
        return self._name
>>>>>>> 463e0ab1

    @property
    def is_kwonly(self):
        return self._kwonly

    @property
    def annotation(self):
        return self._annotation

    def __str__(self):
        return str(self.name)

class ValuedArgument(Basic):

    """Represents a valued argument in the code.

    Examples
    --------
    >>> from pyccel.ast.core import ValuedArgument
    >>> n = ValuedArgument('n', 4)
    >>> n
    n=4
    """
    _children = ()

    def __init__(self, expr, value, *, kwonly = False):
        if isinstance(expr, str):
            expr = Symbol(expr)

        # TODO should we turn back to Argument

        if not isinstance(expr, (Symbol, Argument)):
            raise TypeError('Expecting an argument')

        self._expr   = expr
        self._value  = value
        self._kwonly = kwonly

    @property
    def argument(self):
        return self._expr

    @property
    def value(self):
        return self._value

    @property
    def name(self):
        return self.argument.name

    @property
    def is_kwonly(self):
        return self._kwonly

    def _sympystr(self, printer):
        sstr = printer.doprint

        argument = sstr(self.argument)
        value = sstr(self.value)
        return '{0}={1}'.format(argument, value)

class FunctionCall(PyccelAstNode):

    """Represents a function call in the code.
    """
    _children = ('_arguments','_funcdef','_interface')

    def __init__(self, func, args, current_function=None):

        if self.stage == "syntactic":
            self._interface = None
            self._funcdef   = func
            self._arguments = args
            self._func_name = func
            return

        # ...
        if not isinstance(func, (FunctionDef, Interface)):
            raise TypeError('> expecting a FunctionDef or an Interface')

        if isinstance(func, Interface):
            self._interface = func
            func = func.point(args)
            self._interface_name = func.name
        else:
            self._interface = None

        name = func.name
        # ...
        if isinstance(current_function, DottedName):
            current_function = current_function.name[-1]

        if str(current_function) == str(name):
            func.set_recursive()

        if not isinstance(args, (tuple, list)):
            raise TypeError('args must be a list or tuple')

        # add the missing argument in the case of optional arguments
        f_args = func.arguments
        if func.cls_name:
            f_args = f_args[1:]
        if not len(args) == len(f_args):
            f_args_dict = OrderedDict((a.name,a) if isinstance(a, (ValuedVariable, ValuedFunctionAddress)) else (a.name, None) for a in f_args)
            keyword_args = []
            for i,a in enumerate(args):
                if not isinstance(a, (ValuedVariable, ValuedFunctionAddress)):
                    f_args_dict[f_args[i].name] = a
                else:
                    keyword_args = args[i:]
                    break

            for a in keyword_args:
                f_args_dict[a.name] = a.value

            args = [a.value if isinstance(a, (ValuedVariable, ValuedFunctionAddress)) else a for a in f_args_dict.values()]

        args = [FunctionAddress(a.name, a.arguments, a.results, []) if isinstance(a, FunctionDef) else a for a in args]

        if str(current_function) == str(func.name):
            if len(func.results)>0 and not isinstance(func.results[0], PyccelAstNode):
                errors.report(RECURSIVE_RESULTS_REQUIRED, symbol=func, severity="fatal")

        self._funcdef       = func
        self._arguments     = args
        self._dtype         = func.results[0].dtype     if len(func.results) == 1 else NativeTuple()
        self._rank          = func.results[0].rank      if len(func.results) == 1 else None
        self._shape         = func.results[0].shape     if len(func.results) == 1 else None
        self._precision     = func.results[0].precision if len(func.results) == 1 else None
        self._order         = func.results[0].order     if len(func.results) == 1 else None
        self._func_name     = func.name

    @property
    def args(self):
        return self._arguments

    @property
    def funcdef(self):
        return self._funcdef

    @property
    def interface(self):
        return self._interface

    @property
    def func_name(self):
        return self._func_name

    @property
    def interface_name(self):
        return self._interface_name

    def __repr__(self):
        return '{}({})'.format(self.func_name, ', '.join(str(a) for a in self.args))

class DottedFunctionCall(FunctionCall):
    """
    Represents a function call in the code where
    the function is defined in another object
    (e.g. module/class)

    a.f()

    Parameters
    ==========
    func             : FunctionDef
                       The definition of the function being called
    args             : tuple
                       The arguments being passed to the function
    prefix           : PyccelAstNode
                       The object in which the function is defined
                       E.g. for a.f()
                       prefix will contain a
    current_function : str
                        The function from which this call occurs
                        (This is required in order to recognise
                        recursive functions)
    """
    _children = (*FunctionCall._children, '_prefix')

    def __init__(self, func, args, prefix, current_function=None):
        self._prefix = prefix
        FunctionCall.__init__(self, func, args, current_function)
        self._func_name = DottedName(prefix, self._func_name)
        if self._interface:
            self._interface_name = DottedName(prefix, self._interface_name)

    @property
    def prefix(self):
        """ The object in which the function is defined
        """
        return self._prefix

class Return(Basic):

    """Represents a function return in the code.

    Parameters
    ----------
    expr : sympy expr
        The expression to return.

    stmts :represent assign stmts in the case of expression return
    """
    _children = ('_expr', '_stmt')

    def __init__(self, expr, stmt=None):

        if stmt and not isinstance(stmt, (Assign, CodeBlock)):
            raise TypeError('stmt should only be of type Assign')

        self._expr = expr
        self._stmt = stmt

        super().__init__()

    @property
    def expr(self):
        return self._expr

    @property
    def stmt(self):
        return self._stmt

    def __getnewargs__(self):
        """used for Pickling self."""

        args = (self.expr, self.stmt)
        return args

class FunctionDef(Basic):

    """Represents a function definition.

    Parameters
    ----------
    name : str
        The name of the function.

    arguments : iterable
        The arguments to the function.

    results : iterable
        The direct outputs of the function.

    body : iterable
        The body of the function.

    local_vars : list of Symbols
        These are used internally by the routine.

    global_vars : list of Symbols
        Variables which will not be passed into the function.

    cls_name: str
        Class name if the function is a method of cls_name

    is_pure: bool
        True for a function without side effect

    is_elemental: bool
        True for a function that is elemental

    is_private: bool
        True for a function that is private

    is_static: bool
        True for static functions. Needed for iso_c_binding interface

    imports: list, tuple
        a list of needed imports

    decorators: list, tuple
        a list of proporties

    Examples
    --------
    >>> from pyccel.ast.core import Assign, Variable, FunctionDef
    >>> x = Variable('real', 'x')
    >>> y = Variable('real', 'y')
    >>> args        = [x]
    >>> results     = [y]
    >>> body        = [Assign(y,x+1)]
    >>> FunctionDef('incr', args, results, body)
    FunctionDef(incr, (x,), (y,), [y := 1 + x], [], [], None, False, function)

    One can also use parametrized argument, using ValuedArgument

    >>> from pyccel.ast.core import Variable
    >>> from pyccel.ast.core import Assign
    >>> from pyccel.ast.core import FunctionDef
    >>> from pyccel.ast.core import ValuedArgument
    >>> n = ValuedArgument('n', 4)
    >>> x = Variable('real', 'x')
    >>> y = Variable('real', 'y')
    >>> args        = [x, n]
    >>> results     = [y]
    >>> body        = [Assign(y,x+n)]
    >>> FunctionDef('incr', args, results, body)
    FunctionDef(incr, (x, n=4), (y,), [y := 1 + x], [], [], None, False, function, [])
    """
    _children = ('_arguments',
                 '_results',
                 '_body',
                 '_local_vars',
                 '_global_vars',
                 '_imports',
                 '_decorators',
                 '_functions',
                 '_interfaces'
                 )

    def __new__(cls, *args, **kwargs):
        kwargs.pop('decorators', None)
        kwargs.pop('templates', None)
        return super().__new__(cls, *args, **kwargs)

    def __init__(
        self,
        name,
        arguments,
        results,
        body,
        local_vars=(),
        global_vars=(),
        cls_name=None,
        is_static=False,
        imports=(),
        decorators={},
        headers=(),
        templates={},
        is_recursive=False,
        is_pure=False,
        is_elemental=False,
        is_private=False,
        is_header=False,
        arguments_inout=(),
        functions=(),
        interfaces=(),
        doc_string=None):

        if isinstance(name, str):
            name = Symbol(name)
        elif isinstance(name, (tuple, list)):
            name_ = []
            for i in name:
                if isinstance(i, str):
                    name = name + Symbol(i)
                elif not isinstance(i, Symbol):
                    raise TypeError('Function name must be Symbol or string'
                                    )
            name = tuple(name_)
        elif not isinstance(name, Symbol):

            raise TypeError('Function name must be Symbol or string')

        # arguments

        if not iterable(arguments):
            raise TypeError('arguments must be an iterable')

        # TODO improve and uncomment
#        if not all(isinstance(a, Argument) for a in arguments):
#            raise TypeError("All arguments must be of type Argument")

        arguments = tuple(arguments)

        # body

        if iterable(body):
            body = CodeBlock(body)
        elif not isinstance(body,CodeBlock):
            raise TypeError('body must be an iterable or a CodeBlock')

#        body = tuple(i for i in body)
        # results

        if not iterable(results):
            raise TypeError('results must be an iterable')
        results = tuple(results)

        # if method

        if cls_name:

            if not isinstance(cls_name, str):
                raise TypeError('cls_name must be a string')

            # if not cls_variable:
             #   raise TypeError('Expecting a instance of {0}'.format(cls_name))

        if not isinstance(is_static, bool):
            raise TypeError('Expecting a boolean for is_static attribute')

        if not iterable(imports):
            raise TypeError('imports must be an iterable')

        if not isinstance(decorators, dict):
            raise TypeError('decorators must be a dict')

        if not isinstance(is_pure, bool):
            raise TypeError('Expecting a boolean for pure')

        if not isinstance(is_elemental, bool):
            raise TypeError('Expecting a boolean for elemental')

        if not isinstance(is_private, bool):
            raise TypeError('Expecting a boolean for private')

        if not isinstance(is_header, bool):
            raise TypeError('Expecting a boolean for header')

        if arguments_inout:
            if not isinstance(arguments_inout, (list, tuple)):
                raise TypeError('Expecting a list or tuple ')

            if not all([isinstance(i, bool) for i in arguments_inout]):
                raise ValueError('Expecting booleans')

        else:
            # TODO shall we keep this?
            arguments_inout = [False for a in arguments]

        if functions:
            for i in functions:
                if not isinstance(i, FunctionDef):
                    raise TypeError('Expecting a FunctionDef')

        self._name            = name
        self._arguments       = arguments
        self._results         = results
        self._body            = body
        self._local_vars      = local_vars
        self._global_vars     = global_vars
        self._cls_name        = cls_name
        self._is_static       = is_static
        self._imports         = imports
        self._decorators      = decorators
        self._headers         = headers
        self._templates       = templates
        self._is_recursive    = is_recursive
        self._is_pure         = is_pure
        self._is_elemental    = is_elemental
        self._is_private      = is_private
        self._is_header       = is_header
        self._arguments_inout = arguments_inout
        self._functions       = functions
        self._interfaces      = interfaces
        self._doc_string      = doc_string

    @property
    def name(self):
        """ Name of the function """
        return self._name

    @property
    def arguments(self):
        """ List of variables which are the function arguments """
        return self._arguments

    @property
    def results(self):
        """ List of variables which are the function results """
        return self._results

    @property
    def body(self):
        """ CodeBlock containing all the statements in the function """
        return self._body

    @property
    def local_vars(self):
        """ List of variables defined in the function """
        return self._local_vars

    @property
    def global_vars(self):
        """ List of global variables used in the function """
        return self._global_vars

    @property
    def cls_name(self):
        """ String containing the name of the class to which the method belongs.
        If the function is not a class procedure then this returns None """
        return self._cls_name

    @cls_name.setter
    def cls_name(self, cls_name):
        self._cls_name = cls_name

    @property
    def imports(self):
        """ List of imports in the function """
        return self._imports

    @property
    def decorators(self):
        """ List of decorators applied to the function """
        return self._decorators

    @property
    def headers(self):
        """ List of headers applied to the function """
        return self._headers

    @property
    def templates(self):
        """ List of templates used to determine the types """
        return self._templates

    @property
    def is_recursive(self):
        """ Returns True if the function is recursive (i.e. calls itself)
        and False otherwise """
        return self._is_recursive

    @property
    def is_pure(self):
        """ Returns True if the function is marked as pure and False otherwise
        Pure functions must not have any side effects.
        In other words this means that the result must be the same no matter
        how many times the function is called
        e.g:
        >>> a = f()
        >>> a = f()

        gives the same result as
        >>> a = f()

        This is notably not true for I/O functions
        """
        return self._is_pure

    @property
    def is_elemental(self):
        """ returns True if the function is marked as elemental and
        False otherwise
        An elemental function is a function with a single scalar operator
        and a scalar return value which can also be called on an array.
        When it is called on an array it returns the result of the function
        called elementwise on the array """
        return self._is_elemental

    @property
    def is_private(self):
        """ True if the function should not be exposed to
        other modules. This includes the wrapper module and
        means that the function cannot be used in an import
        or exposed to python """
        return self._is_private

    @property
    def is_header(self):
        """ True if the implementation of the function body
        is not provided False otherwise """
        return self._is_header

    @property
    def arguments_inout(self):
        """ List of variables which are the modifiable function arguments """
        return self._arguments_inout

    @property
    def functions(self):
        """ List of functions within this function """
        return self._functions

    @property
    def interfaces(self):
        """ List of interfaces within this function """
        return self._interfaces

    @property
    def doc_string(self):
        """ The docstring of the function """
        return self._doc_string

    def set_recursive(self):
        """ Mark the function as a recursive function """
        self._is_recursive = True

    def clone(self, newname):
        """
        Create an identical FunctionDef with name
        newname.

        Parameters
        ----------
        newname: str
            new name for the FunctionDef
        """
        args, kwargs = self.__getnewargs__()
        cls = type(self)
        new_func = cls(*args, **kwargs)
        new_func.rename(newname)
        return new_func


    def rename(self, newname):
        """
        Rename the FunctionDef name
        newname.

        Parameters
        ----------
        newname: str
            new name for the FunctionDef
        """

        self._name = newname


    def __getnewargs__(self):
        """
          This method returns the positional and keyword arguments
            used to create an instance of this class.
        """
        args = (
        self._name,
        self._arguments,
        self._results,
        self._body)

        kwargs = {
        'local_vars':self._local_vars,
        'global_vars':self._global_vars,
        'cls_name':self._cls_name,
        'is_static':self._is_static,
        'imports':self._imports,
        'decorators':self._decorators,
        'headers':self._headers,
        'templates':self._templates,
        'is_recursive':self._is_recursive,
        'is_pure':self._is_pure,
        'is_elemental':self._is_elemental,
        'is_private':self._is_private,
        'is_header':self._is_header,
        'arguments_inout':self._arguments_inout,
        'functions':self._functions}
        return args, kwargs

    def __reduce_ex__(self, i):
        """ Used by pickle to create an object of this class.

          Parameters
          ----------

          i : int
           protocol

          Results
          -------

          out : tuple
           A tuple of two elements
           a callable function that can be called
           to create the initial version of the object
           and its arguments.
        """
        args, kwargs = self.__getnewargs__()
        out = (apply, (self.__class__, args, kwargs))
        return out


    def __str__(self):
        result = 'None' if len(self.results) == 0 else \
                    ', '.join(str(r) for r in self.results)
        args = ', '.join(str(a) for a in self.arguments)
        return '{name}({args}) -> {result}'.format(
                name   = self.name,
                args   = args,
                result = result)

class Interface(Basic):

    """Represents an Interface.

    Parameters
    ----------
    name : str
        The name of the interface.

    functions : iterable
        The functions of the interface.

    is_argument: bool
        True if the interface is used for a function argument.

    Examples
    --------
    >>> from pyccel.ast.core import Interface, FunctionDef
    >>> f = FunctionDef('F', [], [], [])
    >>> Interface('I', [f])
    """
    _children = ('_functions',)

    def __init__(
        self,
        name,
        functions,
        is_argument = False,
        ):

        if not isinstance(name, str):
            raise TypeError('Expecting an str')
        if not isinstance(functions, list):
            raise TypeError('Expecting a list')
        self._name = name
        self._functions = functions
        self._is_argument = is_argument

    @property
    def name(self):
        """Name of the interface."""
        return self._name

    @property
    def functions(self):
        """"Functions of the interface."""
        return self._functions

    @property
    def is_argument(self):
        """True if the interface is used for a function argument."""
        return self._is_argument

    @property
    def doc_string(self):
        return self._functions[0].doc_string

    def point(self, args):
        """Returns the actual function that will be called, depending on the passed arguments."""
        fs_args = [[j for j in i.arguments] for i in
                    self._functions]
        j = -1
        for i in fs_args:
            j += 1
            found = True
            for (x, y) in enumerate(args):
                dtype1 = str_dtype(y.dtype)
                dtype2 = str_dtype(i[x].dtype)
                found = found and (dtype1 in dtype2
                                or dtype2 in dtype1)
                found = found and y.rank \
                                == i[x].rank
            if found:
                break

        if found:
            return  self._functions[j]
        else:
            errors.report('Arguments types provided to {} are incompatible'.format(self.name),
                        severity='fatal')

class FunctionAddress(FunctionDef):

    """Represents a function address.

    Parameters
    ----------
    name : str
        The name of the function address.

    arguments : iterable
        The arguments to the function address.

    results : iterable
        The direct outputs of the function address.

    is_argument: bool
        if object is the argument of a function [Default value: False]

    is_kwonly: bool
        if object is an argument which can only be specified using its keyword

    is_pointer: bool
        if object is a pointer [Default value: False]

    is_optional: bool
        if object is an optional argument of a function [Default value: False]

    Examples
    --------
    >>> from pyccel.ast.core import Variable, FunctionAddress, FuncAddressDeclare, FunctionDef
    >>> x = Variable('real', 'x')
    >>> y = Variable('real', 'y')

    a function definition can have a FunctionAddress as an argument

    >>> FunctionDef('g', [FunctionAddress('f', [x], [y], [])], [], [])

    we can also Declare a FunctionAddress

    >>> FuncAddressDeclare(FunctionAddress('f', [x], [y], []))
    """

    def __init__(
        self,
        name,
        arguments,
        results,
        body,
        is_optional=False,
        is_pointer=False,
        is_kwonly=False,
        is_argument=False,
        **kwargs
        ):
        FunctionDef.__init__(self, name, arguments, results, body, **kwargs)
        if not isinstance(is_argument, bool):
            raise TypeError('Expecting a boolean for is_argument')

        if not isinstance(is_pointer, bool):
            raise TypeError('Expecting a boolean for is_pointer')

        if not isinstance(is_kwonly, bool):
            raise TypeError('Expecting a boolean for kwonly')

        elif not isinstance(is_optional, bool):
            raise TypeError('is_optional must be a boolean.')

        self._is_optional   = is_optional
        self._name          = name
        self._is_pointer    = is_pointer
        self._is_kwonly     = is_kwonly
        self._is_argument   = is_argument

    @property
    def name(self):
        return self._name

    @property
    def is_pointer(self):
        return self._is_pointer

    @property
    def is_argument(self):
        return self._is_argument

    @property
    def is_kwonly(self):
        return self._is_kwonly

    @property
    def is_optional(self):
        return self._is_optional

class ValuedFunctionAddress(FunctionAddress):

    """Represents a valued function address in the code.

    Parameters
    ----------
    value: instance of FunctionDef or FunctionAddress

    Examples
    --------
    >>> from pyccel.ast.core import Variable, ValuedFunctionAddress, FunctionDef
    >>> x = Variable('real', 'x')
    >>> y = Variable('real', 'y')
    >>> f = FunctionDef('f', [], [], [])
    >>> n  = ValuedFunctionAddress('g', [x], [y], [], value=f)
    """
    _children = (*FunctionAddress._children, '_value')

    def __new__(cls, *args, **kwargs):
        kwargs.pop('value', Nil())
        return FunctionAddress.__new__(cls, *args, **kwargs)

    def __init__(self, *args, **kwargs):
        self._value = kwargs.pop('value', Nil())
        FunctionAddress.__init__(self, *args, **kwargs)

    @property
    def value(self):
        return self._value

class SympyFunction(FunctionDef):

    """Represents a function definition."""


# TODO: [EB 06.01.2021] Is this class used? What for?
class PythonFunction(FunctionDef):

    """Represents a Python-Function definition."""


class BindCFunctionDef(FunctionDef):
    """
    Contains the c-compatible version of the function which is
    used for the wrapper.
    As compared to a normal FunctionDef, this version contains
    arguments for the shape of arrays. It should be generated by
    calling ast.bind_c.as_static_function_call

    Parameters
    ----------
    *args : See FunctionDef

    original_function : FunctionDef
        The function from which the c-compatible version was created
    """
    _children = (*FunctionDef._children, '_original_function')
    def __new__(cls, *args, original_function, **kwargs):
        return FunctionDef.__new__(cls, *args, **kwargs)

    def __init__(self, *args, original_function, **kwargs):
        self._original_function = original_function
        FunctionDef.__init__(self, *args, **kwargs)

    @property
    def name(self):
        return str(self._name).lower()

    @property
    def original_function(self):
        return self._original_function

<<<<<<< HEAD
#TODO: [EB 26.01.2021] This class is unused. Is it needed?
class GetDefaultFunctionArg(Basic):

    """Creates a FunctionDef for handling optional arguments in the code.

    Parameters
    ----------
    arg: ValuedArgument, ValuedVariable
        argument for which we want to create the function returning the default
        value

    func: FunctionDef
        the function/subroutine in which the optional arg is used

    Examples
    --------
    >>> from pyccel.ast.core import Variable
    >>> from pyccel.ast.core import Assign
    >>> from pyccel.ast.core import FunctionDef
    >>> from pyccel.ast.core import ValuedArgument
    >>> from pyccel.ast.core import GetDefaultFunctionArg
    >>> n = ValuedArgument('n', 4)
    >>> x = Variable('real', 'x')
    >>> y = Variable('real', 'y')
    >>> args        = [x, n]
    >>> results     = [y]
    >>> body        = [Assign(y,x+n)]
    >>> incr = FunctionDef('incr', args, results, body)
    >>> get_n = GetDefaultFunctionArg(n, incr)
    >>> get_n.name
    get_default_incr_n
    >>> get_n
    get_default_incr_n(n=4)

    You can also use **ValuedVariable** as in the following example

    >>> from pyccel.ast.core import ValuedVariable
    >>> n = ValuedVariable('int', 'n', value=4)
    >>> x = Variable('real', 'x')
    >>> y = Variable('real', 'y')
    >>> args        = [x, n]
    >>> results     = [y]
    >>> body        = [Assign(y,x+n)]
    >>> incr = FunctionDef('incr', args, results, body)
    >>> get_n = GetDefaultFunctionArg(n, incr)
    >>> get_n
    get_default_incr_n(n=4)
    """

    def __new__(cls, arg, func):

        if not isinstance(arg, (ValuedArgument, ValuedVariable)):
            raise TypeError('Expecting a ValuedArgument or ValuedVariable'
                            )

        if not isinstance(func, FunctionDef):
            raise TypeError('Expecting a FunctionDef')

        return Basic.__new__(cls, arg, func)

    @property
    def argument(self):
        return self._args[0]

    @property
    def func(self):
        return self._args[1]

    @property
    def name(self):
        text = \
            'get_default_{func}_{arg}'.format(arg=self.argument.name,
                func=self.func.name)
        return text

    def _sympystr(self, printer):
        sstr = printer.doprint

        name = sstr(self.name)
        argument = sstr(self.argument)
        return '{0}({1})'.format(name, argument)

=======
>>>>>>> 463e0ab1

class ClassDef(Basic):

    """Represents a class definition.

    Parameters
    ----------
    name : str
        The name of the class.

    attributes: iterable
        The attributes to the class.

    methods: iterable
        Class methods

    options: list, tuple
        list of options ('public', 'private', 'abstract')

    imports: list, tuple
        list of needed imports

    superclass : str
        superclass's class name

    Examples
    --------
    >>> from pyccel.ast.core import Variable, Assign
    >>> from pyccel.ast.core import ClassDef, FunctionDef
    >>> x = Variable('real', 'x')
    >>> y = Variable('real', 'y')
    >>> z = Variable('real', 'z')
    >>> t = Variable('real', 't')
    >>> a = Variable('real', 'a')
    >>> b = Variable('real', 'b')
    >>> body = [Assign(y,x+a)]
    >>> translate = FunctionDef('translate', [x,y,a,b], [z,t], body)
    >>> attributes   = [x,y]
    >>> methods     = [translate]
    >>> ClassDef('Point', attributes, methods)
    ClassDef(Point, (x, y), (FunctionDef(translate, (x, y, a, b), (z, t), [y := a + x], [], [], None, False, function),), [public])
    """
    _children = ('_attributes', '_methods', '_imports', '_interfaces')
        self._name = name
        self._attributes = attributes
        self._methods = methods
        self._options = options
        self._imports = imports
        self._superclass  = superclass
        self._interfaces = interfaces

    def __init__(
        self,
        name,
<<<<<<< HEAD
        attributes=[],
        methods=[],
        options=['public'],
        imports=[],
        superclass=[],
        interfaces=[],
=======
        attributes=(),
        methods=(),
        options=('public',),
        imports=(),
        superclass=(),
        interfaces=(),
>>>>>>> 463e0ab1
        ):

        # name

        if isinstance(name, str):
            name = Symbol(name)
        elif not isinstance(name, Symbol):
            raise TypeError('Function name must be Symbol or string')

        # attributes

        if not iterable(attributes):
            raise TypeError('attributes must be an iterable')
        attributes = tuple(attributes)

        # methods

        if not iterable(methods):
            raise TypeError('methods must be an iterable')

        # options

        if not iterable(options):
            raise TypeError('options must be an iterable')

        # imports

        if not iterable(imports):
            raise TypeError('imports must be an iterable')

        if not iterable(superclass):
            raise TypeError('superclass must be iterable')

        if not iterable(interfaces):
            raise TypeError('interfaces must be iterable')

        imports = list(imports)
        for i in methods:
            imports += list(i.imports)

        imports = set(imports)  # for unicity
        imports = tuple(imports)

        # ...
        # look if the class has the method __del__
        # d_methods = {}
        # for i in methods:
        #    d_methods[str(i.name).replace('\'','')] = i
        # if not ('__del__' in d_methods):
        #    dtype = DataTypeFactory(str(name), ("_name"), prefix='Custom')
        #    this  = Variable(dtype(), 'self')

            # constructs the __del__ method if not provided
         #   args = []
         #   for a in attributes:
         #       if isinstance(a, Variable):
         #           if a.allocatable:
         #              args.append(a)

         #   args = [Variable(a.dtype, DottedName(str(this), str(a.name))) for a in args]
         #   body = [Del(a) for a in args]

         #   free = FunctionDef('__del__', [this], [], \
         #                      body, local_vars=[], global_vars=[], \
         #                      cls_name='__UNDEFINED__', imports=[])

         #  methods = list(methods) + [free]
         # TODO move this somewhere else

        methods = tuple(methods)

        # ...
        self._name = name
        self._attributes = attributes
        self._methods = methods
        self._options = options
        self._imports = imports
        self._superclass  = superclass
        self._interfaces = interfaces

        super().__init__()

    @property
    def name(self):
        return self._name

    @property
    def attributes(self):
        return self._attributes

    @property
    def methods(self):
        return self._methods

    @property
    def options(self):
        return self._options

    @property
    def imports(self):
        return self._imports

    @property
    def parent(self):
        return self._superclass

    @property
    def interfaces(self):
        return self._interfaces

    @property
    def methods_as_dict(self):
        """Returns a dictionary that contains all methods, where the key is the
        method's name."""

        d_methods = {}
        for i in self.methods:
            d_methods[str(i.name)] = i
        return d_methods

    @property
    def attributes_as_dict(self):
        """Returns a dictionary that contains all attributes, where the key is the
        attribute's name."""

        d_attributes = {}
        for i in self.attributes:
            d_attributes[str(i.name)] = i
        return d_attributes

    # TODO add other attributes?


    def get_attribute(self, O, attr):
        """Returns the attribute attr of the class O of instance self."""

        if not isinstance(attr, str):
            raise TypeError('Expecting attribute to be a string')

        if isinstance(O, Variable):
            cls_name = str(O.name)
        else:
            cls_name = str(O)

        attributes = {}
        for i in self.attributes:
            attributes[str(i.name)] = i

        if not attr in attributes:
            raise ValueError('{0} is not an attribute of {1}'.format(attr,
                             str(self)))

        var = attributes[attr]
        name = DottedName(cls_name, str(var.name))
        return Variable(
            var.dtype,
            name,
            rank=var.rank,
            allocatable=var.allocatable,
            shape=var.shape,
            cls_base=var.cls_base,
            )

    @property
    def is_iterable(self):
        """Returns True if the class has an iterator."""

        names = [str(m.name) for m in self.methods]
        if '__next__' in names and '__iter__' in names:
            return True
        elif '__next__' in names:
            raise ValueError('ClassDef does not contain __iter__ method')
        elif '__iter__' in names:
            raise ValueError('ClassDef does not contain __next__ method')
        else:
            return False

    @property
    def is_with_construct(self):
        """Returns True if the class is a with construct."""

        names = [str(m.name) for m in self.methods]
        if '__enter__' in names and '__exit__' in names:
            return True
        elif '__enter__' in names:
            raise ValueError('ClassDef does not contain __exit__ method')
        elif '__exit__' in names:
            raise ValueError('ClassDef does not contain __enter__ method')
        else:
            return False

    @property
    def hide(self):
        if 'hide' in self.options:
            return True
        else:
            return self.is_iterable or self.is_with_construct

    def _eval_subs(self, old , new):
        return self


class Import(Basic):

    """Represents inclusion of dependencies in the code.

    Parameters
    ----------
    target : str, list, tuple
        targets to import

    Examples
    --------
    >>> from pyccel.ast.core import Import
    >>> from pyccel.ast.core import DottedName
    >>> Import('foo')
    import foo

    >>> abc = DottedName('foo', 'bar', 'baz')
    >>> Import(abc)
    import foo.bar.baz

    >>> Import(['foo', abc])
    import foo, foo.bar.baz
    """
    _children = ()

    def __init__(self, source, target = None, ignore_at_print = False):

        if not source is None:
            source = Import._format(source)

        self._source = source
        self._target = []
        self._ignore_at_print = ignore_at_print
        if isinstance(target, (str, Symbol, DottedName, AsName)):
            self._target = [Import._format(target)]
        elif iterable(target):
            for i in target:
                self._target.append(Import._format(i))
        super().__init__()

    @staticmethod
    def _format(i):
        if isinstance(i, str):
            if '.' in i:
                return DottedName(*i.split('.'))
            else:
                return Symbol(i)
        if isinstance(i, (DottedName, AsName)):
            return i
        elif isinstance(i, Symbol):
            return i
        else:
            raise TypeError('Expecting a string, Symbol DottedName, given {}'.format(type(i)))

    @property
    def target(self):
        return self._target

    @property
    def source(self):
        return self._source

    @property
    def ignore(self):
        return self._ignore_at_print

    @ignore.setter
    def ignore(self, to_ignore):
        if not isinstance(to_ignore, bool):
            raise TypeError('to_ignore must be a boolean.')
        self._ignore_at_print = to_ignore

    def _sympystr(self, printer):
        sstr = printer.doprint
        source = sstr(self.source)
        if len(self.target) == 0:
            return 'import {source}'.format(source=source)
        else:
            target = ', '.join([sstr(i) for i in self.target])
            return 'from {source} import {target}'.format(source=source,
                    target=target)

    def define_target(self, new_target):
        self._target.append(new_target)

    def find_module_target(self, new_target):
        for t in self._target:
            if isinstance(t, AsName) and new_target == str(t.name):
                return t.target
            elif new_target == str(t):
                return t
        return None

<<<<<<< HEAD
#TODO: [EB 26.01.2021] Is this class needed? It is unused
class TupleImport(Basic):

    def __new__(cls, *args):
        for a in args:
            if not isinstance(a, Import):
                raise TypeError('Expecting an Import statement')
        return Basic.__new__(cls, *args)

    @property
    def imports(self):
        return self._args

    def _sympystr(self, printer):
        sstr = printer.doprint
        return '\n'.join(sstr(n) for n in self.imports)

#TODO : [EB 26.01.2021] Unused class is this needed?
class Load(Basic):

    """Similar to 'importlib' in python. In addition, we can also provide the
    functions we want to import.

    Parameters
    ----------
    module: str, DottedName
        name of the module to load.

    funcs: str, list, tuple
        a string representing the function to load, or a list of strings.

    as_lambda: bool
        load as a Lambda expression, if True

    nargs: int
        number of arguments of the function to load. (default = 1)

    Examples
    --------
    >>> from pyccel.ast.core import Load
    """

    def __new__(
        cls,
        module,
        funcs=None,
        as_lambda=False,
        nargs=1,
        ):
        if not isinstance(module, (str, DottedName, list, tuple)):
            raise TypeError('Expecting a string, DottedName, list or tuple, given {0}'.format(type(module)))

        # see syntax

        if isinstance(module, str):
            module = module.replace('__', """.""")

        if isinstance(module, (list, tuple)):
            module = DottedName(*module)

        if funcs:
            if not isinstance(funcs, (str, DottedName, list, tuple)):
                raise TypeError('Expecting a string, DottedName, list or tuple')

            if isinstance(funcs, str):
                funcs = [funcs]
            elif not isinstance(funcs, (list, tuple)):
                raise TypeError('Expecting a string, list, tuple')

        if not isinstance(as_lambda, (LiteralTrue, LiteralFalse, bool)):
            raise TypeError('Expecting a boolean, given {0}'.format(as_lambda))

        return Basic.__new__(cls, module, funcs, as_lambda, nargs)

    @property
    def module(self):
        return self._args[0]

    @property
    def funcs(self):
        return self._args[1]

    @property
    def as_lambda(self):
        return self._args[2]

    @property
    def nargs(self):
        return self._args[3]

    def execute(self):
        module = str(self.module)
        package = importlib.import_module(module)

        ls = []
        for f in self.funcs:
            try:
                m = getattr(package, '{0}'.format(str(f)))
            except AttributeError:
                raise ImportError('could not import {0}'.format(f))

            # TODO improve

            if self.as_lambda:
                args = []
                for i in range(0, self.nargs):
                    fi = Symbol('f{0}'.format(i))
                    args.append(fi)
                if len(args) == 1:
                    arg = args[0]
                    m = Lambda(arg, m(arg, evaluate=False))
                else:
                    m = Lambda(tuple(args), m(evaluate=False, *args))

            ls.append(m)

        return ls

=======
>>>>>>> 463e0ab1

# TODO: Should Declare have an optional init value for each var?

class FuncAddressDeclare(Basic):

    """Represents a FunctionAddress declaration in the code.

    Parameters
    ----------
    variable:
        An instance of FunctionAddress.
    intent: None, str
        one among {'in', 'out', 'inout'}
    value: Expr
        variable value
    static: bool
        True for a static declaration of an array.

    Examples
    --------
    >>> from pyccel.ast.core import Variable, FunctionAddress, FuncAddressDeclare
    >>> x = Variable('real', 'x')
    >>> y = Variable('real', 'y')
    >>> FuncAddressDeclare(FunctionAddress('f', [x], [y], []))
    """
    _children = ('_variable', '_value')

    def __init__(
        self,
        variable,
        intent=None,
        value=None,
        static=False,
        ):

        if not isinstance(variable, FunctionAddress):
            raise TypeError('variable must be of type FunctionAddress, given {0}'.format(variable))

        if intent:
            if not intent in ['in', 'out', 'inout']:
                raise ValueError("intent must be one among {'in', 'out', 'inout'}")

        if not isinstance(static, bool):
            raise TypeError('Expecting a boolean for static attribute')

        self._variable  = variable
        self._intent    = intent
        self._value     = value
        self._static    = static

    @property
    def results(self):
        return self._variable.results

    @property
    def arguments(self):
        return self._variable.arguments

    @property
    def name(self):
        return self._variable.name

    @property
    def variable(self):
        return self._variable

    @property
    def intent(self):
        return self._intent

    @property
    def value(self):
        return self._value

    @property
    def static(self):
        return self._static

class Declare(Basic):

    """Represents a variable declaration in the code.

    Parameters
    ----------
    dtype : DataType
        The type for the declaration.
    variable(s)
        A single variable or an iterable of Variables. If iterable, all
        Variables must be of the same type.
    intent: None, str
        one among {'in', 'out', 'inout'}
    value: Expr
        variable value
    static: bool
        True for a static declaration of an array.

    Examples
    --------
    >>> from pyccel.ast.core import Declare, Variable
    >>> Declare('int', Variable('int', 'n'))
    Declare(NativeInteger(), (n,), None)
    >>> Declare('real', Variable('real', 'x'), intent='out')
    Declare(NativeReal(), (x,), out)
    """
    _children = ('_variable', '_value')

    def __init__(
        self,
        dtype,
        variable,
        intent=None,
        value=None,
        static=False,
        passed_from_dotted = False,
        ):
        if isinstance(dtype, str):
            dtype = datatype(dtype)
        elif not isinstance(dtype, DataType):
            raise TypeError('datatype must be an instance of DataType.')

        if not isinstance(variable, Variable):
            raise TypeError('var must be of type Variable, given {0}'.format(variable))
        if variable.dtype != dtype:
            raise ValueError('All variables must have the same dtype')

        if intent:
            if not intent in ['in', 'out', 'inout']:
                raise ValueError("intent must be one among {'in', 'out', 'inout'}")

        if not isinstance(static, bool):
            raise TypeError('Expecting a boolean for static attribute')

        if not isinstance(passed_from_dotted, bool):
            raise TypeError('Expecting a boolean for passed_from_dotted attribute')

        self._dtype = dtype
        self._variable = variable
        self._intent = intent
        self._value = value
        self._static = static
        self._passed_from_dotted = passed_from_dotted
        super().__init__()

    @property
    def dtype(self):
        return self._dtype

    @property
    def variable(self):
        return self._variable

    @property
    def intent(self):
        return self._intent

    @property
    def value(self):
        return self._value

    @property
    def static(self):
        return self._static

    @property
    def passed_from_dotted(self):
        """ Argument is the lhs of a DottedFunction
        """
        return self._passed_from_dotted


class Break(Basic):

    """Represents a break in the code."""
    _children = ()


class Continue(Basic):

    """Represents a continue in the code."""
    _children = ()


class Raise(Basic):

    """Represents a raise in the code."""
    _children = ()


<<<<<<< HEAD
# TODO: add example
#TODO: [EB 26.01.2021] Unused class. Is this needed as well as NumpyRand?
class Random(PyccelInternalFunction):

    """
    Represents a 'random' number in the code.
    """

    # TODO : remove later

    def __str__(self):
        return 'random'

    def __init__(self, seed):
        PyccelInternalFunction.__init__(self, seed)

    @property
    def seed(self):
        return self._args[0]


# TODO: improve with __new__ from Function and add example
# TODO: [EB 26.01.2021] Is this unused class needed?
class SumFunction(PyccelAstNode):

    """Represents a Sympy Sum Function.

       Parameters
       ----------
       body: Expr
       Sympy Expr in which the sum will be performed.

       iterator:
       a tuple  that containts the index of the sum and it's range.
    """

    def __new__(
        cls,
        body,
        iterator,
        stmts=None,
        ):
        if not isinstance(iterator, tuple):
            raise TypeError('iterator must be a tuple')
        if not len(iterator) == 3:
            raise ValueError('iterator must be of length 3')
        return Basic.__new__(cls, body, iterator, stmts)

    @property
    def body(self):
        return self._args[0]

    @property
    def iterator(self):
        return self._args[1]

    @property
    def stmts(self):
        return self._args[2]

=======
>>>>>>> 463e0ab1

class SymbolicPrint(Basic):

    """Represents a print function of symbolic expressions in the code.

    Parameters
    ----------
    expr : sympy expr
        The expression to return.

    Examples
    --------
    >>> from sympy import symbols
    >>> from pyccel.ast.core import Print
    >>> n,m = symbols('n,m')
    >>> Print(('results', n,m))
    Print((results, n, m))
    """
    _children = ('_expr',)

    def __init__(self, expr):
        if not iterable(expr):
            raise TypeError('Expecting an iterable')

        for i in expr:
            if not isinstance(i, (Lambda, SymbolicAssign,
                              SympyFunction)):
                raise TypeError('Expecting Lambda, SymbolicAssign, SympyFunction for {}'.format(i))

        self._expr = expr

        super().__init__()

    @property
    def expr(self):
        return self._expr


class Del(Basic):

    """Represents a memory deallocation in the code.

    Parameters
    ----------
    variables : list, tuple
        a list of pyccel variables

    Examples
    --------
    >>> from pyccel.ast.core import Del, Variable
    >>> x = Variable('real', 'x', rank=2, shape=(10,2), allocatable=True)
    >>> Del([x])
    Del([x])
    """
    _children = ('_variables',)

    def __init__(self, expr):

        # TODO: check that the variable is allocatable

        if not iterable(expr):
            expr = tuple([expr])

        self._variables = expr
        super().__init__()

    @property
    def variables(self):
        return self._variables


class EmptyNode(Basic):
    """
    Represents an empty node in the abstract syntax tree (AST).
    When a subtree is removed from the AST, we replace it with an EmptyNode
    object that acts as a placeholder. Using an EmptyNode instead of None
    is more explicit and avoids confusion. Further, finding a None in the AST
    is signal of an internal bug.

    Parameters
    ----------
    text : str
       the comment line

    Examples
    --------
    >>> from pyccel.ast.core import EmptyNode
    >>> EmptyNode()

    """
<<<<<<< HEAD
    _children = ()
=======

    def __init__(self):
        super().__init__()
>>>>>>> 463e0ab1

    def _sympystr(self, printer):
        return ''

<<<<<<< HEAD
#TODO: [EB 26.01.2021] Is this class needed? It is used but I cannot find any instances
class NewLine(Basic):

    """Represents a NewLine in the code.

    Parameters
    ----------
    text : str
       the comment line

    Examples
    --------
    >>> from pyccel.ast.core import NewLine
    >>> NewLine()

    """
    _children = ()

    def _sympystr(self, printer):
        return '\n'

=======
>>>>>>> 463e0ab1

class Comment(Basic):

    """Represents a Comment in the code.

    Parameters
    ----------
    text : str
       the comment line

    Examples
    --------
    >>> from pyccel.ast.core import Comment
    >>> Comment('this is a comment')
    # this is a comment
    """
    _children = ()

<<<<<<< HEAD
    def __init__(cls, text):
        self._text = text
        Basic.__init__()
=======
    def __init__(self, text):
        self._text = text
        super().__init__()
>>>>>>> 463e0ab1

    @property
    def text(self):
        return self._text

    def _sympystr(self, printer):
        sstr = printer.doprint
        return '# {0}'.format(sstr(self.text))


class SeparatorComment(Comment):

    """Represents a Separator Comment in the code.

    Parameters
    ----------
    mark : str
        marker

    Examples
    --------
    >>> from pyccel.ast.core import SeparatorComment
    >>> SeparatorComment(n=40)
    # ........................................
    """

    def __init__(self, n):
        text = """.""" * n
<<<<<<< HEAD
        super().__init__(self, text)
=======
        super().__init__(text)
>>>>>>> 463e0ab1

class AnnotatedComment(Basic):

    """Represents a Annotated Comment in the code.

    Parameters
    ----------
    accel : str
       accelerator id. One among {'omp', 'acc'}

    txt: str
        statement to print

    Examples
    --------
    >>> from pyccel.ast.core import AnnotatedComment
    >>> AnnotatedComment('omp', 'parallel')
    AnnotatedComment(omp, parallel)
    """
    _children = ()

<<<<<<< HEAD
    def __init__(cls, accel, txt):
=======
    def __init__(self, accel, txt):
>>>>>>> 463e0ab1
        self._accel = accel
        self._txt = txt
        super().__init__()

    @property
    def accel(self):
        return self._accel

    @property
    def txt(self):
        return self._txt

    def __getnewargs__(self):
        """used for Pickling self."""

        args = (self.accel, self.txt)
        return args

class OMP_For_Loop(AnnotatedComment):
    """ Represents an OpenMP Loop construct. """
    def __init__(self, txt):
        AnnotatedComment.__init__(self, 'omp', txt)

class OMP_Parallel_Construct(AnnotatedComment):
    """ Represents an OpenMP Parallel construct. """
    def __init__(self, txt):
        AnnotatedComment.__init__(self, 'omp', txt)

class OMP_Single_Construct(AnnotatedComment):
    """ Represents an OpenMP Single construct. """
    def __init__(self, txt):
        AnnotatedComment.__init__(self, 'omp', txt)

class Omp_End_Clause(AnnotatedComment):
    """ Represents the End of an OpenMP block. """
    def __init__(self, txt):
        AnnotatedComment.__init__(self, 'omp', txt)

class CommentBlock(Basic):

    """ Represents a Block of Comments

    Parameters
    ----------
    txt : str

    """
<<<<<<< HEAD
    _children = ()

=======
>>>>>>> 463e0ab1
    def __init__(self, txt, header = 'CommentBlock'):
        if not isinstance(txt, str):
            raise TypeError('txt must be of type str')
        txt = txt.replace('"','')
        txts = txt.split('\n')

        self._header = header
        self._comments = txts

        super().__init__()

    @property
    def comments(self):
        return self._comments

    @property
    def header(self):
        return self._header

    @header.setter
    def header(self, header):
        self._header = header

<<<<<<< HEAD
#TODO: [EB 26.01.2021] Is this unused function needed?
class Concatenate(PyccelAstNode):

    """Represents the String concatination operation.

    Parameters
    ----------
    left : Symbol or string or List

    right : Symbol or string or List


    Examples
    --------
    >>> from sympy import symbols
    >>> from pyccel.ast.core import Concatenate
    >>> x = symbols('x')
    >>> Concatenate('some_string',x)
    some_string+x
    >>> Concatenate('some_string','another_string')
    'some_string' + 'another_string'
    """

    # TODO add step

    def __new__(cls, args, is_list):
        args = list(args)

        args = [ repr(arg) if isinstance(arg, str) else arg for arg in args]

        return Basic.__new__(cls, args, is_list)

    @property
    def args(self):
        return self._args[0]

    @property
    def is_list(self):
        return self._args[1]

    def _sympystr(self, printer):
        sstr = printer.doprint

        args = '+'.join(sstr(arg) for arg in self.args)

        return args

=======
>>>>>>> 463e0ab1

class Assert(Basic):

    """Represents a assert statement in the code.

    Parameters
    ----------
    test: Expr
        boolean expression to check

    Examples
    --------
    """
    _children = ('_test',)
    #TODO add type check in the semantic stage
    def __init__(self, test):
        #if not isinstance(test, (bool, Relational, sp_Boolean)):
        #    raise TypeError('test %s is of type %s, but must be a Relational, Boolean, or a built-in bool.'
        #                     % (test, type(test)))

        self._test = test
        super().__init__()

    @property
    def test(self):
        return self._test
<<<<<<< HEAD

#TODO: [EB 26.01.2021] Do we need this unused class?
class Eval(Basic):

    """Basic class for eval instruction."""

    pass
=======
>>>>>>> 463e0ab1


class Pass(Basic):

    """Basic class for pass instruction."""
    _children = ()

<<<<<<< HEAD

#TODO: [EB 26.01.2021] Do we need this unused class?
=======
>>>>>>> 463e0ab1
class Exit(Basic):

    """Basic class for exits."""

#TODO: [EB 26.01.2021] Do we need this unused class?
class ErrorExit(Exit):

    """Exit with error."""


class If(Basic):

    """Represents a if statement in the code.

    Parameters
    ----------
    args :
        every argument is a tuple and
        is defined as (cond, expr) where expr is a valid ast element
        and cond is a boolean test.

    Examples
    --------
    >>> from sympy import Symbol
    >>> from pyccel.ast.core import Assign, If
    >>> n = Symbol('n')
    >>> If(((n>1), [Assign(n,n-1)]), (True, [Assign(n,n+1)]))
    If(((n>1), [Assign(n,n-1)]), (True, [Assign(n,n+1)]))
    """

    # TODO add type check in the semantic stage

    def __init__(self, *args):

        newargs = []
        for ce in args:
            cond = ce[0]
            if PyccelAstNode.stage == 'semantic' and cond.dtype is not NativeBool():
                cond = PythonBool(cond)
            if isinstance(ce[1], (list, tuple)):
                body = CodeBlock(ce[1])
            elif isinstance(ce[1], CodeBlock):
                body = ce[1]
            else:
                raise TypeError('body is not iterable or CodeBlock')
            newargs.append((cond,body))

        self._blocks = tuple(newargs)

        super().__init__()

    @property
    def blocks(self):
        return self._blocks

    @property
    def bodies(self):
        b = []
        for i in self._blocks:
            b.append( i[1])
        return b

class StarredArguments(Basic):
    def __init__(self, args):
        self._starred_obj = args
<<<<<<< HEAD
        Basic.__init__()
=======
        super().__init__()
>>>>>>> 463e0ab1

    @property
    def args_var(self):
        return self._starred_obj


def is_simple_assign(expr):
    if not isinstance(expr, Assign):
        return False

    assignable = [Variable, IndexedElement]
    assignable += [sp_Integer, sp_Float]
    assignable = tuple(assignable)
    if isinstance(expr.rhs, assignable):
        return True
    else:
        return False


# ...

# ...

def get_initial_value(expr, var):
    """Returns the first assigned value to var in the Expression expr.

    Parameters
    ----------
    expr: Expression
        any AST valid expression

    var: str, Variable, DottedName, list, tuple
        variable name
    """

    # ...

    def is_None(expr):
        """Returns True if expr is None or Nil()."""

        return isinstance(expr, Nil) or expr is None

    # ...

    # ...

    if isinstance(var, str):
        return get_initial_value(expr, [var])
    elif isinstance(var, DottedName):

        return get_initial_value(expr, [str(var)])
    elif isinstance(var, Variable):

        return get_initial_value(expr, [var.name])
    elif not isinstance(var, (list, tuple)):

        raise TypeError('Expecting var to be str, list, tuple or Variable, given {0}'.format(type(var)))

    # ...

    # ...

    if isinstance(expr, ValuedVariable):
        if expr.variable.name in var:
            return expr.value
    elif isinstance(expr, Variable):

        # expr.cls_base if of type ClassDef

        if expr.cls_base:
            return get_initial_value(expr.cls_base, var)
    elif isinstance(expr, Assign):

        if str(expr.lhs) in var:
            return expr.rhs
    elif isinstance(expr, FunctionDef):

        value = get_initial_value(expr.body, var)
        if not is_None(value):
            r = get_initial_value(expr.arguments, value)
            if 'self._linear' in var:
                print ('>>>> ', var, value, r)
            if not r is None:
                return r
        return value

    elif isinstance(expr, ConstructorCall):

        return get_initial_value(expr.func, var)
    elif isinstance(expr, (list, tuple)):

        for i in expr:
            value = get_initial_value(i, var)

            # here we make a difference between None and Nil,
            # since the output of our function can be None

            if not value is None:
                return value
    elif isinstance(expr, ClassDef):

        methods = expr.methods_as_dict
        init_method = methods['__init__']
        return get_initial_value(init_method, var)

    # ...

    return Nil()


# ...

# ... TODO treat other statements

def get_assigned_symbols(expr):
    """Returns all assigned symbols (as sympy Symbol) in the AST.

    Parameters
    ----------
    expr: Expression
        any AST valid expression
    """

    if isinstance(expr, (CodeBlock, FunctionDef, For, While)):
        return get_assigned_symbols(expr.body)
    elif isinstance(expr, FunctionalFor):
        return get_assigned_symbols(expr.loops)
    elif isinstance(expr, If):

        return get_assigned_symbols(expr.bodies)

    elif iterable(expr):
        symbols = []

        for a in expr:
            symbols += get_assigned_symbols(a)
        symbols = set(symbols)
        symbols = list(symbols)
        return symbols
    elif isinstance(expr, (Assign, AugAssign)):


        if expr.lhs is None:
            raise TypeError('Found None lhs')

        var = expr.lhs
        symbols = []
        if isinstance(var, DottedVariable):
            var = expr.lhs
            while isinstance(var, DottedVariable):
                var = var.lhs
            symbols.append(var)
        elif isinstance(var, IndexedElement):
            var = var.base
            symbols.append(var)
        elif isinstance(var, Variable):
            symbols.append(var)
        return symbols
    elif isinstance(expr, FunctionCall):
        f = expr.funcdef
        symbols = []
        for func_arg, inout in zip(expr.args,f.arguments_inout):
            if inout:
                symbols.append(func_arg)
        return symbols

    return []


# ...

# ... TODO: improve and make it recursive

def get_iterable_ranges(it, var_name=None):
    """Returns ranges of an iterable object."""

    if isinstance(it, Variable):
        if it.cls_base is None:
            raise TypeError('iterable must be an iterable Variable object'
                            )

        # ...

        def _construct_arg_Range(name):
            if not isinstance(name, DottedName):
                raise TypeError('Expecting a DottedName, given  {0}'.format(type(name)))

            if not var_name:
                return DottedName(it.name.name[0], name.name[1])
            else:
                return DottedName(var_name, name.name[1])

        # ...

        cls_base = it.cls_base

        if isinstance(cls_base, PythonRange):
            if not isinstance(it.name, DottedName):
                raise TypeError('Expecting a DottedName, given  {0}'.format(type(it.name)))

            args = []
            for i in [cls_base.start, cls_base.stop, cls_base.step]:
                if isinstance(i, Variable):
                    arg_name = _construct_arg_Range(i.name)
                    arg = i.clone(arg_name)
                elif isinstance(i, IndexedElement):
                    arg_name = _construct_arg_Range(i.base.name)
                    base = i.base.clone(arg_name)
                    indices = i.indices
                    arg = base[indices]
                else:
                    raise TypeError('Wrong type, given {0}'.format(type(i)))
                args += [arg]

            return [PythonRange(*args)]

    elif isinstance(it, ConstructorCall):
        cls_base = it.this.cls_base

        # arguments[0] is 'self'
        # TODO must be improved in syntax, so that a['value'] is a sympy object

        args = []
        kwargs = {}
        for a in it.arguments[1:]:
            if isinstance(a, dict):

                # we add '_' tp be conform with the private variables convention

                kwargs['{0}'.format(a['key'])] = a['value']
            else:
                args.append(a)

        # TODO improve

        params = args

#        for k,v in kwargs:
#            params.append(k)

    methods = cls_base.methods_as_dict
    init_method = methods['__init__']

    args = init_method.arguments[1:]
    args = [str(i) for i in args]

    # ...

    it_method = methods['__iter__']
    targets = []
    starts = []
    for stmt in it_method.body:
        if isinstance(stmt, Assign):
            targets.append(stmt.lhs)
            starts.append(stmt.lhs)

    names = []
    for i in starts:
        if isinstance(i, IndexedElement):
            names.append(str(i.base))
        else:
            names.append(str(i))
    names = list(set(names))

    inits = {}
    for stmt in init_method.body:
        if isinstance(stmt, Assign):
            if str(stmt.lhs) in names:
                expr = stmt.rhs
                for (a_old, a_new) in zip(args, params):
                    dtype = datatype(stmt.rhs.dtype)
                    v_old = Variable(dtype, a_old)
                    if isinstance(a_new, (IndexedElement, str, Variable)):
                        v_new = Variable(dtype, a_new)
                    else:
                        v_new = a_new
                    expr = subs(expr, v_old, v_new)
                    inits[str(stmt.lhs)] = expr

    _starts = []
    for i in starts:
        if isinstance(i, IndexedElement):
            _starts.append(i.base)
        else:
            _starts.append(i)
    starts = [inits[str(i)] for i in _starts]

    # ...

    def _find_stopping_criterium(stmts):
        for stmt in stmts:
            if isinstance(stmt, If):
                if not len(stmt.args) == 2:
                    raise ValueError('Wrong __next__ pattern')

                (ct, et) = stmt.args[0]
                (cf, ef) = stmt.args[1]

                for i in et:
                    if isinstance(i, Raise):
                        return cf

                for i in ef:
                    if isinstance(i, Raise):
                        return ct

                raise TypeError('Wrong type for __next__ pattern')

        return None

    # ...

    # ...

    def doit(expr, targets):
        if isinstance(expr, Relational):
            if str(expr.lhs) in targets and expr.rel_op in ['<', '<=']:
                return expr.rhs
            elif str(expr.rhs) in targets and expr.rel_op in ['>', '>='
                    ]:
                return expr.lhs
            else:
                return None
        elif isinstance(expr, sp_And):
            return [doit(a, targets) for a in expr.args]
        else:
            raise TypeError('Expecting And logical expression.')

    # ...

    # ...

    next_method = methods['__next__']
    ends = []
    cond = _find_stopping_criterium(next_method.body)

    # TODO treate case of cond with 'and' operation
    # TODO we should avoid using str
    #      must change target from DottedName to Variable

    targets = [str(i) for i in targets]
    ends = doit(cond, targets)

    # TODO not use str

    if not isinstance(ends, (list, tuple)):
        ends = [ends]

    names = []
    for i in ends:
        if isinstance(i, IndexedElement):
            names.append(str(i.base))
        else:
            names.append(str(i))
    names = list(set(names))

    inits = {}
    for stmt in init_method.body:
        if isinstance(stmt, Assign):
            if str(stmt.lhs) in names:
                expr = stmt.rhs
                for (a_old, a_new) in zip(args, params):
                    dtype = datatype(stmt.rhs.dtype)
                    v_old = Variable(dtype, a_old)
                    if isinstance(a_new, (IndexedElement, str, Variable)):
                        v_new = Variable(dtype, a_new)
                    else:
                        v_new = a_new
                    expr = subs(expr, v_old, v_new)
                    inits[str(stmt.lhs)] = expr

    _ends = []
    for i in ends:
        if isinstance(i, IndexedElement):
            _ends.append(i.base)
        else:
            _ends.append(i)
    ends = [inits[str(i)] for i in _ends]


    if not len(ends) == len(starts):
        raise ValueError('wrong number of starts/ends')

    # ...

    return [PythonRange(s, e, 1) for (s, e) in zip(starts, ends)]

class ParserResult(Basic):
    _children = ('_program','_module')

    def __init__(
        self,
        program   = None,
        module    = None,
        mod_name  = None,
        prog_name = None,
        ):

        if program is not None  and not isinstance(program, CodeBlock):
            raise TypeError('Program must be a CodeBlock')

        if module is not None  and not isinstance(module, CodeBlock):
            raise TypeError('Module must be a CodeBlock')

        if program is not None and module is not None:
            if mod_name is None:
                raise TypeError('Please provide module name')
            elif not isinstance(mod_name, str):
                raise TypeError('Module name must be a string')
            if prog_name is None:
                raise TypeError('Please provide program name')
            elif not isinstance(prog_name, str):
                raise TypeError('Program name must be a string')

        self._program   = program
        self._module    = module
        self._prog_name = prog_name
        self._mod_name  = mod_name
        super().__init__()


    @property
    def program(self):
        return self._program

    @property
    def module(self):
        return self._module

    @property
    def prog_name(self):
        return self._prog_name

    @property
    def mod_name(self):
        return self._mod_name

    def has_additional_module(self):
        return self.program is not None and self.module is not None

    def is_program(self):
        return self.program is not None

    def get_focus(self):
        if self.is_program():
            return self.program
        else:
            return self.module

    def __reduce_ex__(self, i):
        """ Used by pickle to create an object of this class.

          Parameters
          ----------

          i : int
           protocol

          Results
          -------

          out : tuple
           A tuple of two elements
           a callable function that can be called
           to create the initial version of the object
           and its arguments.
        """
        kwargs = dict(
        program = self.program,
        module  = self.module,
        prog_name = self.prog_name,
        mod_name  = self.mod_name)
        return (apply, (self.__class__, (), kwargs))

#==============================================================================
def process_shape(shape):
    if not hasattr(shape,'__iter__'):
        shape = [shape]

    new_shape = []
    for s in shape:
        if isinstance(s,(LiteralInteger, Variable, Slice, PyccelAstNode, FunctionCall)):
            new_shape.append(s)
        elif isinstance(s, sp_Integer):
            new_shape.append(LiteralInteger(s.p))
        elif isinstance(s, int):
            new_shape.append(LiteralInteger(s))
        else:
            raise TypeError('shape elements cannot be '+str(type(s))+'. They must be one of the following types: Integer(pyccel), Variable, Slice, PyccelAstNode, Integer(sympy), int, FunctionCall')
    return tuple(new_shape)
<|MERGE_RESOLUTION|>--- conflicted
+++ resolved
@@ -514,19 +514,12 @@
     target : str
              name of variable or function in this context
     """
-<<<<<<< HEAD
     _children = ()
-=======
->>>>>>> 463e0ab1
 
     def __init__(self, name, target):
         self._name = name
         self._target = target
-<<<<<<< HEAD
-        Basic.__init__(self)
-=======
         super().__init__()
->>>>>>> 463e0ab1
 
     @property
     def name(self):
@@ -561,10 +554,7 @@
 
     shape : the shape of the array
     """
-<<<<<<< HEAD
     _children = ('_val', '_length')
-=======
->>>>>>> 463e0ab1
 
     def __init__(self, val, length):
         self._rank = val.rank
@@ -572,11 +562,7 @@
         self._order = val.order
         self._val = val
         self._length = length
-<<<<<<< HEAD
-        Basic.__init__(self)
-=======
         super().__init__()
->>>>>>> 463e0ab1
 
     @property
     def val(self):
@@ -861,11 +847,7 @@
                 ls += i.body
             else:
                 ls.append(i)
-<<<<<<< HEAD
-        self._body = ls
-=======
         self._body = tuple(ls)
->>>>>>> 463e0ab1
         if len(self._body)>0 and isinstance(self._body[-1], (Assign, AugAssign)):
             self.set_fst(self._body[-1].fst)
         super().__init__()
@@ -1080,11 +1062,7 @@
 
         self._op = op
 
-<<<<<<< HEAD
-        super().__init__()
-=======
         super().__init__(lhs, rhs, status, like)
->>>>>>> 463e0ab1
 
     def _sympystr(self, printer):
         sstr = printer.doprint
@@ -1121,11 +1099,7 @@
     """
     _children = ('_body','_test','_local_vars')
 
-<<<<<<< HEAD
-    def __init__(self, test, body, local_vars=[]):
-=======
     def __init__(self, test, body, local_vars=()):
->>>>>>> 463e0ab1
         test = sympify(test, locals=local_sympify)
 
         if PyccelAstNode.stage == 'semantic':
@@ -1220,105 +1194,6 @@
         body +=  end.body.body
         return Block('with', [], body)
 
-<<<<<<< HEAD
-class Tile(PythonRange):
-
-    """
-    Representes a tile.
-
-    Examples
-    --------
-    >>> from pyccel.ast.core import Variable
-    >>> from pyccel.ast.core import Tile
-    >>> from sympy import Symbol
-    >>> s = Variable('int', 's')
-    >>> e = Symbol('e')
-    >>> Tile(s, e, 1)
-    Tile(0, n, 1)
-    """
-
-    def __init__(self, start, stop):
-        super().__init__(self, start, stop, 1)
-
-    @property
-    def size(self):
-        return self.stop - self.start
-
-
-class ParallelRange(PythonRange):
-
-    """
-    Representes a parallel range using OpenMP/OpenACC.
-
-    Examples
-    --------
-    >>> from pyccel.ast.core import Variable
-    """
-
-    pass
-
-
-# TODO: implement it as an extension of sympy Tensor?
-# TODO: What is this class for?
-
-class Tensor(Basic):
-
-    """
-    Base class for tensor.
-
-    Examples
-    --------
-    >>> from pyccel.ast.core import Variable
-    >>> from pyccel.ast.core import Range, Tensor
-    >>> from sympy import Symbol
-    >>> s1 = Variable('int', 's1')
-    >>> s2 = Variable('int', 's2')
-    >>> e1 = Variable('int', 'e1')
-    >>> e2 = Variable('int', 'e2')
-    >>> r1 = Range(s1, e1, 1)
-    >>> r2 = Range(s2, e2, 1)
-    >>> Tensor(r1, r2)
-    Tensor(Range(s1, e1, 1), Range(s2, e2, 1), name=tensor)
-    """
-
-    def __new__(cls, *args, **kwargs):
-        for r in args:
-            cond = isinstance(r, Variable) and isinstance(r.dtype,
-                    (NativeRange, NativeTensor))
-            cond = cond or isinstance(r, (PythonRange, Tensor))
-
-            if not cond:
-                raise TypeError('non valid argument, given {0}'.format(type(r)))
-
-        try:
-            name = kwargs['name']
-        except KeyError:
-            name = 'tensor'
-
-        args = list(args) + [name]
-
-        return Basic.__new__(cls, *args, **kwargs)
-
-    @property
-    def name(self):
-        return self._args[-1]
-
-    @property
-    def ranges(self):
-        return self._args[:-1]
-
-    @property
-    def dim(self):
-        return len(self.ranges)
-
-    def _sympystr(self, printer):
-        sstr = printer.doprint
-        txt = ', '.join(sstr(n) for n in self.ranges)
-        txt = 'Tensor({0}, name={1})'.format(txt, sstr(self.name))
-        return txt
-
-=======
->>>>>>> 463e0ab1
 
 # TODO add a name to a block?
 
@@ -1384,68 +1259,6 @@
     def declarations(self):
         return [Declare(i.dtype, i) for i in self.variables]
 
-<<<<<<< HEAD
-#TODO: What is this for?
-class ParallelBlock(Block):
-
-    """
-    Represents a parallel block in the code.
-    In addition to block inputs, there is
-
-    Parameters
-    ----------
-    clauses: list
-        a list of clauses
-
-    Examples
-    --------
-    >>> from pyccel.ast.core import ParallelBlock
-    >>> from pyccel.ast.core import Variable, Assign, Block
-    >>> n = Variable('int', 'n')
-    >>> x = Variable('int', 'x')
-    >>> body = [Assign(x,2.*n + 1.), Assign(n, n + 1)]
-    >>> variables = [x,n]
-    >>> clauses = []
-    >>> ParallelBlock(clauses, variables, body)
-    # parallel
-    x := 1.0 + 2.0*n
-    n := 1 + n
-    """
-
-    _prefix = '#'
-
-    def __new__(
-        cls,
-        clauses,
-        variables,
-        body,
-        ):
-        if not iterable(clauses):
-            raise TypeError('Expecting an iterable for clauses')
-
-        cls._clauses = clauses
-
-        return Block.__new__(cls, variables, body)
-
-    @property
-    def clauses(self):
-        return self._clauses
-
-    @property
-    def prefix(self):
-        return self._prefix
-
-    def _sympystr(self, printer):
-        sstr = printer.doprint
-
-        prefix = sstr(self.prefix)
-        clauses = ' '.join('{0}'.format(sstr(i)) for i in self.clauses)
-        body = '\n'.join('{0}'.format(sstr(i)) for i in self.body)
-
-        code = '{0} parallel {1}\n{2}'.format(prefix, clauses, body)
-        return code
-=======
->>>>>>> 463e0ab1
 
 
 class Module(Basic):
@@ -1783,46 +1596,13 @@
 class DoConcurrent(For):
     pass
 
-<<<<<<< HEAD
-#TODO: Is this needed?
-class ForAll(Basic):
-    """ class that represents the forall statement in fortran"""
-    def __new__(cls, iter_obj, target, mask, body):
-
-        if not isinstance(iter_obj, PythonRange):
-            raise TypeError('iterable must be of type Range')
-
-        return Basic.__new__(cls, iter_obj, target, mask, body)
-
-
-    @property
-    def iter(self):
-        return self._args[0]
-
-    @property
-    def target(self):
-        return self._args[1]
-
-    @property
-    def mask(self):
-        return self._args[2]
-
-    @property
-    def body(self):
-        return self._args[3]
-=======
->>>>>>> 463e0ab1
 
 class ForIterator(For):
 
     """Class that describes iterable classes defined by the user."""
 
     def __init__(
-<<<<<<< HEAD
-        cls,
-=======
         self,
->>>>>>> 463e0ab1
         target,
         iterable,
         body,
@@ -1830,11 +1610,7 @@
 
         if isinstance(iterable, Symbol):
             iterable = PythonRange(PythonLen(iterable))
-<<<<<<< HEAD
-        super().__init__(cls, target, iterable, body)
-=======
         super().__init__(target, iterable, body)
->>>>>>> 463e0ab1
 
     # TODO uncomment later when we intriduce iterators
     # @property
@@ -1934,23 +1710,6 @@
         else:
             return self.func
 
-<<<<<<< HEAD
-#TODO: Is this needed?
-class Void(Basic):
-
-    pass
-
-#TODO: Is this needed?
-class VoidFunction(Basic):
-    #this class is used in order to eliminate certain atoms
-    # in an arithmitic expression so that we dont take them into
-    # consideration
-    def __new__(cls, *args):
-        return Symbol("""x9846548484665
-                      494794564465165161561""")
-
-=======
->>>>>>> 463e0ab1
 class Argument(PyccelAstNode):
 
     """An abstract Argument data structure.
@@ -1962,23 +1721,17 @@
     >>> n
     n
     """
-<<<<<<< HEAD
     _children = ()
-=======
->>>>>>> 463e0ab1
 
     def __init__(self, name, *, kwonly=False, annotation=None):
         self._name       = name
         self._kwonly     = kwonly
         self._annotation = annotation
         super().__init__()
-<<<<<<< HEAD
-=======
 
     @property
     def name(self):
         return self._name
->>>>>>> 463e0ab1
 
     @property
     def is_kwonly(self):
@@ -2898,91 +2651,6 @@
     def original_function(self):
         return self._original_function
 
-<<<<<<< HEAD
-#TODO: [EB 26.01.2021] This class is unused. Is it needed?
-class GetDefaultFunctionArg(Basic):
-
-    """Creates a FunctionDef for handling optional arguments in the code.
-
-    Parameters
-    ----------
-    arg: ValuedArgument, ValuedVariable
-        argument for which we want to create the function returning the default
-        value
-
-    func: FunctionDef
-        the function/subroutine in which the optional arg is used
-
-    Examples
-    --------
-    >>> from pyccel.ast.core import Variable
-    >>> from pyccel.ast.core import Assign
-    >>> from pyccel.ast.core import FunctionDef
-    >>> from pyccel.ast.core import ValuedArgument
-    >>> from pyccel.ast.core import GetDefaultFunctionArg
-    >>> n = ValuedArgument('n', 4)
-    >>> x = Variable('real', 'x')
-    >>> y = Variable('real', 'y')
-    >>> args        = [x, n]
-    >>> results     = [y]
-    >>> body        = [Assign(y,x+n)]
-    >>> incr = FunctionDef('incr', args, results, body)
-    >>> get_n = GetDefaultFunctionArg(n, incr)
-    >>> get_n.name
-    get_default_incr_n
-    >>> get_n
-    get_default_incr_n(n=4)
-
-    You can also use **ValuedVariable** as in the following example
-
-    >>> from pyccel.ast.core import ValuedVariable
-    >>> n = ValuedVariable('int', 'n', value=4)
-    >>> x = Variable('real', 'x')
-    >>> y = Variable('real', 'y')
-    >>> args        = [x, n]
-    >>> results     = [y]
-    >>> body        = [Assign(y,x+n)]
-    >>> incr = FunctionDef('incr', args, results, body)
-    >>> get_n = GetDefaultFunctionArg(n, incr)
-    >>> get_n
-    get_default_incr_n(n=4)
-    """
-
-    def __new__(cls, arg, func):
-
-        if not isinstance(arg, (ValuedArgument, ValuedVariable)):
-            raise TypeError('Expecting a ValuedArgument or ValuedVariable'
-                            )
-
-        if not isinstance(func, FunctionDef):
-            raise TypeError('Expecting a FunctionDef')
-
-        return Basic.__new__(cls, arg, func)
-
-    @property
-    def argument(self):
-        return self._args[0]
-
-    @property
-    def func(self):
-        return self._args[1]
-
-    @property
-    def name(self):
-        text = \
-            'get_default_{func}_{arg}'.format(arg=self.argument.name,
-                func=self.func.name)
-        return text
-
-    def _sympystr(self, printer):
-        sstr = printer.doprint
-
-        name = sstr(self.name)
-        argument = sstr(self.argument)
-        return '{0}({1})'.format(name, argument)
-
-=======
->>>>>>> 463e0ab1
 
 class ClassDef(Basic):
 
@@ -3037,21 +2705,12 @@
     def __init__(
         self,
         name,
-<<<<<<< HEAD
-        attributes=[],
-        methods=[],
-        options=['public'],
-        imports=[],
-        superclass=[],
-        interfaces=[],
-=======
         attributes=(),
         methods=(),
         options=('public',),
         imports=(),
         superclass=(),
         interfaces=(),
->>>>>>> 463e0ab1
         ):
 
         # name
@@ -3347,127 +3006,6 @@
                 return t
         return None
 
-<<<<<<< HEAD
-#TODO: [EB 26.01.2021] Is this class needed? It is unused
-class TupleImport(Basic):
-
-    def __new__(cls, *args):
-        for a in args:
-            if not isinstance(a, Import):
-                raise TypeError('Expecting an Import statement')
-        return Basic.__new__(cls, *args)
-
-    @property
-    def imports(self):
-        return self._args
-
-    def _sympystr(self, printer):
-        sstr = printer.doprint
-        return '\n'.join(sstr(n) for n in self.imports)
-
-#TODO : [EB 26.01.2021] Unused class is this needed?
-class Load(Basic):
-
-    """Similar to 'importlib' in python. In addition, we can also provide the
-    functions we want to import.
-
-    Parameters
-    ----------
-    module: str, DottedName
-        name of the module to load.
-
-    funcs: str, list, tuple
-        a string representing the function to load, or a list of strings.
-
-    as_lambda: bool
-        load as a Lambda expression, if True
-
-    nargs: int
-        number of arguments of the function to load. (default = 1)
-
-    Examples
-    --------
-    >>> from pyccel.ast.core import Load
-    """
-
-    def __new__(
-        cls,
-        module,
-        funcs=None,
-        as_lambda=False,
-        nargs=1,
-        ):
-        if not isinstance(module, (str, DottedName, list, tuple)):
-            raise TypeError('Expecting a string, DottedName, list or tuple, given {0}'.format(type(module)))
-
-        # see syntax
-
-        if isinstance(module, str):
-            module = module.replace('__', """.""")
-
-        if isinstance(module, (list, tuple)):
-            module = DottedName(*module)
-
-        if funcs:
-            if not isinstance(funcs, (str, DottedName, list, tuple)):
-                raise TypeError('Expecting a string, DottedName, list or tuple')
-
-            if isinstance(funcs, str):
-                funcs = [funcs]
-            elif not isinstance(funcs, (list, tuple)):
-                raise TypeError('Expecting a string, list, tuple')
-
-        if not isinstance(as_lambda, (LiteralTrue, LiteralFalse, bool)):
-            raise TypeError('Expecting a boolean, given {0}'.format(as_lambda))
-
-        return Basic.__new__(cls, module, funcs, as_lambda, nargs)
-
-    @property
-    def module(self):
-        return self._args[0]
-
-    @property
-    def funcs(self):
-        return self._args[1]
-
-    @property
-    def as_lambda(self):
-        return self._args[2]
-
-    @property
-    def nargs(self):
-        return self._args[3]
-
-    def execute(self):
-        module = str(self.module)
-        package = importlib.import_module(module)
-
-        ls = []
-        for f in self.funcs:
-            try:
-                m = getattr(package, '{0}'.format(str(f)))
-            except AttributeError:
-                raise ImportError('could not import {0}'.format(f))
-
-            # TODO improve
-
-            if self.as_lambda:
-                args = []
-                for i in range(0, self.nargs):
-                    fi = Symbol('f{0}'.format(i))
-                    args.append(fi)
-                if len(args) == 1:
-                    arg = args[0]
-                    m = Lambda(arg, m(arg, evaluate=False))
-                else:
-                    m = Lambda(tuple(args), m(evaluate=False, *args))
-
-            ls.append(m)
-
-        return ls
-
-=======
->>>>>>> 463e0ab1
 
 # TODO: Should Declare have an optional init value for each var?
 
@@ -3656,69 +3194,6 @@
     _children = ()
 
 
-<<<<<<< HEAD
-# TODO: add example
-#TODO: [EB 26.01.2021] Unused class. Is this needed as well as NumpyRand?
-class Random(PyccelInternalFunction):
-
-    """
-    Represents a 'random' number in the code.
-    """
-
-    # TODO : remove later
-
-    def __str__(self):
-        return 'random'
-
-    def __init__(self, seed):
-        PyccelInternalFunction.__init__(self, seed)
-
-    @property
-    def seed(self):
-        return self._args[0]
-
-
-# TODO: improve with __new__ from Function and add example
-# TODO: [EB 26.01.2021] Is this unused class needed?
-class SumFunction(PyccelAstNode):
-
-    """Represents a Sympy Sum Function.
-
-       Parameters
-       ----------
-       body: Expr
-       Sympy Expr in which the sum will be performed.
-
-       iterator:
-       a tuple  that containts the index of the sum and it's range.
-    """
-
-    def __new__(
-        cls,
-        body,
-        iterator,
-        stmts=None,
-        ):
-        if not isinstance(iterator, tuple):
-            raise TypeError('iterator must be a tuple')
-        if not len(iterator) == 3:
-            raise ValueError('iterator must be of length 3')
-        return Basic.__new__(cls, body, iterator, stmts)
-
-    @property
-    def body(self):
-        return self._args[0]
-
-    @property
-    def iterator(self):
-        return self._args[1]
-
-    @property
-    def stmts(self):
-        return self._args[2]
-
-=======
->>>>>>> 463e0ab1
 
 class SymbolicPrint(Basic):
 
@@ -3809,41 +3284,14 @@
     >>> EmptyNode()
 
     """
-<<<<<<< HEAD
     _children = ()
-=======
 
     def __init__(self):
         super().__init__()
->>>>>>> 463e0ab1
 
     def _sympystr(self, printer):
         return ''
 
-<<<<<<< HEAD
-#TODO: [EB 26.01.2021] Is this class needed? It is used but I cannot find any instances
-class NewLine(Basic):
-
-    """Represents a NewLine in the code.
-
-    Parameters
-    ----------
-    text : str
-       the comment line
-
-    Examples
-    --------
-    >>> from pyccel.ast.core import NewLine
-    >>> NewLine()
-
-    """
-    _children = ()
-
-    def _sympystr(self, printer):
-        return '\n'
-
-=======
->>>>>>> 463e0ab1
 
 class Comment(Basic):
 
@@ -3862,15 +3310,9 @@
     """
     _children = ()
 
-<<<<<<< HEAD
-    def __init__(cls, text):
-        self._text = text
-        Basic.__init__()
-=======
     def __init__(self, text):
         self._text = text
         super().__init__()
->>>>>>> 463e0ab1
 
     @property
     def text(self):
@@ -3899,11 +3341,7 @@
 
     def __init__(self, n):
         text = """.""" * n
-<<<<<<< HEAD
-        super().__init__(self, text)
-=======
         super().__init__(text)
->>>>>>> 463e0ab1
 
 class AnnotatedComment(Basic):
 
@@ -3925,11 +3363,7 @@
     """
     _children = ()
 
-<<<<<<< HEAD
-    def __init__(cls, accel, txt):
-=======
     def __init__(self, accel, txt):
->>>>>>> 463e0ab1
         self._accel = accel
         self._txt = txt
         super().__init__()
@@ -3977,11 +3411,8 @@
     txt : str
 
     """
-<<<<<<< HEAD
     _children = ()
 
-=======
->>>>>>> 463e0ab1
     def __init__(self, txt, header = 'CommentBlock'):
         if not isinstance(txt, str):
             raise TypeError('txt must be of type str')
@@ -4005,56 +3436,6 @@
     def header(self, header):
         self._header = header
 
-<<<<<<< HEAD
-#TODO: [EB 26.01.2021] Is this unused function needed?
-class Concatenate(PyccelAstNode):
-
-    """Represents the String concatination operation.
-
-    Parameters
-    ----------
-    left : Symbol or string or List
-
-    right : Symbol or string or List
-
-
-    Examples
-    --------
-    >>> from sympy import symbols
-    >>> from pyccel.ast.core import Concatenate
-    >>> x = symbols('x')
-    >>> Concatenate('some_string',x)
-    some_string+x
-    >>> Concatenate('some_string','another_string')
-    'some_string' + 'another_string'
-    """
-
-    # TODO add step
-
-    def __new__(cls, args, is_list):
-        args = list(args)
-
-        args = [ repr(arg) if isinstance(arg, str) else arg for arg in args]
-
-        return Basic.__new__(cls, args, is_list)
-
-    @property
-    def args(self):
-        return self._args[0]
-
-    @property
-    def is_list(self):
-        return self._args[1]
-
-    def _sympystr(self, printer):
-        sstr = printer.doprint
-
-        args = '+'.join(sstr(arg) for arg in self.args)
-
-        return args
-
-=======
->>>>>>> 463e0ab1
 
 class Assert(Basic):
 
@@ -4081,16 +3462,6 @@
     @property
     def test(self):
         return self._test
-<<<<<<< HEAD
-
-#TODO: [EB 26.01.2021] Do we need this unused class?
-class Eval(Basic):
-
-    """Basic class for eval instruction."""
-
-    pass
-=======
->>>>>>> 463e0ab1
 
 
 class Pass(Basic):
@@ -4098,14 +3469,10 @@
     """Basic class for pass instruction."""
     _children = ()
 
-<<<<<<< HEAD
-
-#TODO: [EB 26.01.2021] Do we need this unused class?
-=======
->>>>>>> 463e0ab1
 class Exit(Basic):
 
     """Basic class for exits."""
+    _children = ()
 
 #TODO: [EB 26.01.2021] Do we need this unused class?
 class ErrorExit(Exit):
@@ -4168,11 +3535,7 @@
 class StarredArguments(Basic):
     def __init__(self, args):
         self._starred_obj = args
-<<<<<<< HEAD
-        Basic.__init__()
-=======
         super().__init__()
->>>>>>> 463e0ab1
 
     @property
     def args_var(self):
