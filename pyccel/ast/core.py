--- conflicted
+++ resolved
@@ -17,11 +17,7 @@
 
 from .builtins  import PythonBool, PythonTuple
 
-<<<<<<< HEAD
-from .datatypes import (PyccelType, CustomDataType, FinalType,
-=======
-from .datatypes import (PyccelType, CustomDataType, TupleType,
->>>>>>> 1dbf2d6e
+from .datatypes import (PyccelType, CustomDataType, FinalType, TupleType,
                         PythonNativeBool, InhomogeneousTupleType, SymbolicType)
 
 from .internals import PyccelSymbol, PyccelFunction, Iterable
@@ -1567,11 +1563,7 @@
         if pyccel_stage != "syntactic":
             if isinstance(self.var, Variable):
                 self._inout = (self.var.rank > 0 or isinstance(self.var.class_type, CustomDataType)) \
-<<<<<<< HEAD
-                        and not isinstance(self.var.class_type, FinalType)
-=======
-                        and not self.var.is_const and not isinstance(self.var.class_type, TupleType)
->>>>>>> 1dbf2d6e
+                        and not isinstance(self.var.class_type, FinalType) and not isinstance(self.var.class_type, TupleType)
             else:
                 # If var is not a Variable it is a FunctionAddress
                 self._inout = False
