--- conflicted
+++ resolved
@@ -3329,15 +3329,11 @@
     AnnotatedComment(omp, parallel)
     """
 
-<<<<<<< HEAD
-    def __new__(cls, accel, txt, combined=None):
-        return Basic.__new__(cls, accel, txt, combined)
-=======
-    def __init__(self, accel, txt):
+    def __init__(self, accel, txt, combined=None):
         self._accel = accel
         self._txt = txt
+        self._combined = combined
         super().__init__()
->>>>>>> 463e0ab1
 
     @property
     def accel(self):
@@ -3349,12 +3345,12 @@
 
     @property
     def combined(self):
-        return self._args[2]
+        return self._combined
 
     def __getnewargs__(self):
         """used for Pickling self."""
 
-        args = (self.accel, self.txt)
+        args = (self.accel, self.txt, self.combined)
         return args
 
 class OmpAnnotatedComment(Basic):
@@ -3394,9 +3390,8 @@
 
 class OMP_Parallel_Construct(AnnotatedComment):
     """ Represents an OpenMP Parallel construct. """
-<<<<<<< HEAD
-    def __new__(cls, txt, combined=None):
-        return AnnotatedComment.__new__(cls, 'omp', txt, combined)
+    def __init__(cls, txt, combined=None):
+        return AnnotatedComment.__init__(cls, 'omp', txt, combined)
 
 class OMP_TaskLoop_Construct(AnnotatedComment):
     """ Represents an OpenMP TaskLoop construct. """
@@ -3407,10 +3402,6 @@
     """ Represents an OpenMP Task construct. """
     def __new__(cls, txt):
         return AnnotatedComment.__new__(cls, 'omp', txt)
-=======
-    def __init__(self, txt):
-        AnnotatedComment.__init__(self, 'omp', txt)
->>>>>>> 463e0ab1
 
 class OMP_Single_Construct(AnnotatedComment):
     """ Represents an OpenMP Single construct. """
