# pylint: disable=missing-function-docstring, missing-module-docstring/

import numpy as np

from .basic     import Basic

from .builtins  import PythonBool

from .datatypes import DataType
from .datatypes import NativeInteger, NativeReal, NativeComplex
from .datatypes import NativeBool, NativeString, NativeGeneric, NativeVoid

from .core      import FunctionCall, FunctionDef, Variable, ValuedVariable, VariableAddress, FunctionAddress
from .core      import AliasAssign, Assign, Return
from .core      import PyccelEq, If, PyccelOr, PyccelAssociativeParenthesis

from .literals  import LiteralTrue, LiteralComplex

from .numpyext  import NumpyReal, NumpyImag

from pyccel.errors.errors import Errors
from pyccel.errors.messages import *


errors = Errors()

__all__ = (
#
# --------- CLASSES -----------
#
    'PyccelPyObject',
    'PyccelPyArrayObject',
    'PyArgKeywords',
    'PyArg_ParseTupleNode',
    'PyBuildValueNode',
#--------- CONSTANTS ----------
    'Py_True',
    'Py_False',
    'Py_None',
#----- C / PYTHON FUNCTIONS ---
    'pycomplex_real',
    'pycomplex_imag',
    'pycomplex_fromdoubles',
    'Py_DECREF',
    'PyLong_AsLong',
    'PyFloat_AsDouble',
    'Type_Check',
    'PyErr_SetString',
#------- CAST FUNCTIONS ------
    'pyint_to_bool',
    'bool_to_pyobj',
    'pycomplex_to_complex',
    'complex_to_pycomplex',
    'pybool_to_bool',
#--------- Numpy ----------
    'numpy_get_ndims',
    'numpy_get_data',
    'numpy_get_dim',
    'numpy_get_stride',
    'numpy_check_flag',
    'numpy_get_base',
    'numpy_itemsize',
    'numpy_flag_own_data',
    'numpy_flag_c_contig',
    'numpy_flag_f_contig',
    'numpy_dtype_registry',
)

class PyccelPyObject(DataType):
    _name = 'pyobject'

class PyccelPyArrayObject(DataType):
    """ Datatype representing a PyArrayObject which is the
    class used to hold numpy objects"""
    _name = 'pyarrayobject'

PyArray_Type = Variable(NativeGeneric(), 'PyArray_Type')

#TODO: Is there an equivalent to static so this can be a static list of strings?
class PyArgKeywords(Basic):
    """
    Represents the list containing the names of all arguments to a function.
    This information allows the function to be called by keyword

    Parameters
    ----------
    name : str
        The name of the variable in which the list is stored
    arg_names : list of str
        A list of the names of the function arguments
    """
    def __init__(self, name, arg_names):
        self._name = name
        self._arg_names = arg_names

    @property
    def name(self):
        return self._name

    @property
    def arg_names(self):
        return self._arg_names

#using the documentation of PyArg_ParseTuple() and Py_BuildValue https://docs.python.org/3/c-api/arg.html
pytype_parse_registry = {
    (NativeInteger(), 4)       : 'i',
    (NativeInteger(), 8)       : 'l',
    (NativeInteger(), 2)       : 'h',
    (NativeInteger(), 1)       : 'b',
    (NativeReal(), 8)          : 'd',
    (NativeReal(), 4)          : 'f',
    (NativeComplex(), 4)       : 'O',
    (NativeComplex(), 8)       : 'O',
    (NativeBool(), 4)          : 'p',
    (NativeString(), 0)        : 's',
    (PyccelPyObject(), 0)      : 'O',
    (PyccelPyArrayObject(), 0) : 'O!',
    }

class PyArg_ParseTupleNode(Basic):
    """
    Represents a call to the function from Python.h which collects the expected arguments

    Parameters
    ----------
    python_func_args: Variable
        Args provided to the function in python
    python_func_kwargs: Variable
        Kwargs provided to the function in python
    c_func_args: list of Variable
        List of expected arguments. This helps determine the expected output types
    parse_args: list of Variable
        List of arguments into which the result will be collected
    arg_names : list of str
        A list of the names of the function arguments
    is_interface : boolean
        Default value False and True when working with interface functions
    """

    def __init__(self, python_func_args,
                        python_func_kwargs,
                        c_func_args, parse_args,
                        arg_names,
                        is_interface=False):
        if not isinstance(python_func_args, Variable):
            raise TypeError('Python func args should be a Variable')
        if not isinstance(python_func_kwargs, Variable):
            raise TypeError('Python func kwargs should be a Variable')
        if not all(isinstance(c, (Variable, FunctionAddress)) for c in c_func_args):
            raise TypeError('C func args should be a list of Variables')
        if not isinstance(parse_args, list) and any(not isinstance(c, Variable) for c in parse_args):
            raise TypeError('Parse args should be a list of Variables')
        if not isinstance(arg_names, PyArgKeywords):
            raise TypeError('Parse args should be a list of Variables')
        if len(parse_args) != len(c_func_args):
            raise TypeError('There should be the same number of c_func_args and parse_args')
        if not isinstance(is_interface, bool):
            raise TypeError('is_interface should be a boolean')

        self._is_interface = is_interface
        self._flags      = ''
        i = 0

        while i < len(c_func_args) and not isinstance(c_func_args[i], ValuedVariable):
            self._flags += self.get_pytype(c_func_args[i], parse_args[i])
            i+=1
        if i < len(c_func_args):
            self._flags += '|'
        while i < len(c_func_args):
            self._flags += self.get_pytype(c_func_args[i], parse_args[i])
            i+=1

        # Restriction as of python 3.8
        if any([isinstance(a, (Variable, FunctionAddress)) and a.is_kwonly for a in c_func_args]):
            errors.report('Kwarg only arguments without default values will not raise an error if they are not passed',
                          symbol=c_func_args, severity='warning')

        parse_args = [[PyArray_Type, a] if isinstance(a, Variable) and a.dtype is PyccelPyArrayObject()
                else [a] for a in parse_args]
        parse_args = [a for arg in parse_args for a in arg]

        self._pyarg      = python_func_args
        self._pykwarg    = python_func_kwargs
        self._parse_args = parse_args
        self._arg_names  = arg_names

    def get_pytype(self, c_arg, parse_arg):
        if isinstance(c_arg, FunctionAddress) or (self._is_interface and c_arg.rank == 0):
            return 'O'
        else:
            try:
                return pytype_parse_registry[(parse_arg.dtype, parse_arg.precision)]
            except KeyError as e:
                raise NotImplementedError("Type not implemented for argument collection : "+str(type(parse_arg))) from e

    @property
    def pyarg(self):
        return self._pyarg

    @property
    def pykwarg(self):
        return self._pykwarg

    @property
    def flags(self):
        return self._flags

    @property
    def args(self):
        return self._parse_args

    @property
    def arg_names(self):
        return self._arg_names

class PyBuildValueNode(Basic):
    """
    Represents a call to the function from Python.h which create a new value based on a format string

    Parameters
    ---------
    parse_args: list of Variable
        List of arguments which the result will be buit from
    """

    def __init__(self, result_args = ()):
        self._flags = ''
        self._result_args = result_args
        for i in result_args:
            self._flags += pytype_parse_registry[(i.dtype, i.precision)]

    @property
    def flags(self):
        return self._flags

    @property
    def args(self):
        return self._result_args

#-------------------------------------------------------------------
#                      Python.h functions
#-------------------------------------------------------------------

# Python.h object  representing Booleans True and False
Py_True = Variable(PyccelPyObject(), 'Py_True',is_pointer=True)
Py_False = Variable(PyccelPyObject(), 'Py_False',is_pointer=True)

# Python.h object representing None
Py_None = Variable(PyccelPyObject(), 'Py_None', is_pointer=True)

# Python.h function managing complex data type
pycomplex_real = FunctionDef(name      = 'PyComplex_RealAsDouble',
                           body      = [],
                           arguments = [Variable(dtype=PyccelPyObject(), name = 'o', is_pointer=True)],
                           results   = [Variable(dtype=NativeReal(), name = 'r')])
pycomplex_imag = FunctionDef(name      = 'PyComplex_ImagAsDouble',
                           body      = [],
                           arguments = [Variable(dtype=PyccelPyObject(), name = 'o', is_pointer=True)],
                           results   = [Variable(dtype=NativeReal(), name = 'r')])
pycomplex_fromdoubles = FunctionDef(name      = 'PyComplex_FromDoubles',
                           body      = [],
                           arguments = [Variable(dtype=NativeReal(), name = 'r'),
                                        Variable(dtype=NativeReal(), name = 'i')],
                           results   = [Variable(dtype=PyccelPyObject(), name = 'o', is_pointer=True)])
Py_DECREF = FunctionDef(name = 'Py_DECREF',
                        body = [],
                        arguments = [Variable(dtype=PyccelPyObject(), name = 'o', is_pointer=True)],
                        results = [])
PyLong_AsLong = FunctionDef(name = 'PyLong_AsLong',
                        body = [],
                        arguments = [Variable(dtype=PyccelPyObject(), name = 'o', is_pointer=True)],
                        results   = [Variable(dtype=NativeInteger(), name = 'r')])
PyFloat_AsDouble = FunctionDef(name = 'PyFloat_AsDouble',
                        body = [],
                        arguments = [Variable(dtype=PyccelPyObject(), name = 'o', is_pointer=True)],
                        results   = [Variable(dtype=NativeReal(), name = 'r')])

#-------------------------------------------------------------------
#                      Numpy functions
#-------------------------------------------------------------------
numpy_get_ndims = FunctionDef(name      = 'PyArray_NDIM',
                           body      = [],
                           arguments = [Variable(dtype=PyccelPyArrayObject(), name = 'o', is_pointer=True)],
                           results   = [Variable(dtype=NativeInteger(), name = 'i')])

numpy_get_data  = FunctionDef(name      = 'PyArray_DATA',
                           body      = [],
                           arguments = [Variable(dtype=PyccelPyArrayObject(), name = 'o', is_pointer=True)],
                           results   = [Variable(dtype=NativeGeneric(), name = 'v', rank=1)])

numpy_get_dim  = FunctionDef(name      = 'PyArray_DIM',
                           body      = [],
                           arguments = [Variable(dtype=PyccelPyArrayObject(), name = 'o', is_pointer=True),
                                        Variable(dtype=NativeInteger(), name = 'idx')],
                           results   = [Variable(dtype=NativeInteger(), name = 'd')])

numpy_get_stride = FunctionDef(name      = 'PyArray_STRIDE',
                           body      = [],
                           arguments = [Variable(dtype=PyccelPyArrayObject(), name = 'o', is_pointer=True),
                                        Variable(dtype=NativeInteger(), name = 'idx')],
                           results   = [Variable(dtype=NativeInteger(), name = 's')])

numpy_check_flag = FunctionDef(name      = 'PyArray_CHKFLAGS',
                       body      = [],
                       arguments = [Variable(dtype=PyccelPyArrayObject(), name = 'o', is_pointer=True),
                                    Variable(dtype=NativeInteger(), name = 'flag')],
                       results   = [Variable(dtype=NativeBool(), name = 'i')])

numpy_get_base = FunctionDef(name      = 'PyArray_BASE',
                       body      = [],
                       arguments = [Variable(dtype=PyccelPyArrayObject(), name = 'o', is_pointer=True)],
                       results   = [Variable(dtype=PyccelPyObject(), name = 'i')])

numpy_itemsize = FunctionDef(name      = 'PyArray_ITEMSIZE',
                       body      = [],
                       arguments = [Variable(dtype=PyccelPyArrayObject(), name = 'o', is_pointer=True)],
                       results   = [Variable(dtype=NativeInteger(), name = 'i')])

numpy_get_type = FunctionDef(name      = 'PyArray_TYPE',
                       body      = [],
                       arguments = [Variable(dtype=PyccelPyArrayObject(), name = 'o', is_pointer=True)],
                       results   = [Variable(dtype=NativeInteger(), name = 'i', precision = 4)])

numpy_flag_own_data = Variable(dtype=NativeInteger(),  name = 'NPY_ARRAY_OWNDATA')
numpy_flag_c_contig = Variable(dtype=NativeInteger(),  name = 'NPY_ARRAY_C_CONTIGUOUS')
numpy_flag_f_contig = Variable(dtype=NativeInteger(),  name = 'NPY_ARRAY_F_CONTIGUOUS')
numpy_bool_type = Variable(dtype=NativeInteger(),  name = 'NPY_BOOL', precision = 4)
numpy_byte_type = Variable(dtype=NativeInteger(),  name = 'NPY_BYTE', precision = 4)
numpy_ubyte_type = Variable(dtype=NativeInteger(),  name = 'NPY_UBYTE', precision = 4)
numpy_short_type = Variable(dtype=NativeInteger(),  name = 'NPY_SHORT', precision = 4)
numpy_ushort_type = Variable(dtype=NativeInteger(),  name = 'NPY_USHORT', precision = 4)
numpy_int_type = Variable(dtype=NativeInteger(),  name = 'NPY_INT', precision = 4)
numpy_uint_type = Variable(dtype=NativeInteger(),  name = 'NPY_UINT', precision = 4)
numpy_long_type = Variable(dtype=NativeInteger(),  name = 'NPY_LONG', precision = 4)
numpy_ulong_type = Variable(dtype=NativeInteger(),  name = 'NPY_ULONG', precision = 4)
numpy_longlong_type = Variable(dtype=NativeInteger(),  name = 'NPY_LONGLONG', precision = 4)
numpy_ulonglong_type = Variable(dtype=NativeInteger(),  name = 'NPY_ULONGLONG', precision = 4)
numpy_float_type = Variable(dtype=NativeInteger(),  name = 'NPY_FLOAT', precision = 4)
numpy_double_type = Variable(dtype=NativeInteger(),  name = 'NPY_DOUBLE', precision = 4)
numpy_longdouble_type = Variable(dtype=NativeInteger(),  name = 'NPY_LONGDOUBLE', precision = 4)
numpy_cfloat_type = Variable(dtype=NativeInteger(),  name = 'NPY_CFLOAT', precision = 4)
numpy_cdouble_type = Variable(dtype=NativeInteger(),  name = 'NPY_CDOUBLE', precision = 4)
numpy_clongdouble_type = Variable(dtype=NativeInteger(),  name = 'NPY_CLONGDOUBLE', precision = 4)

numpy_num_to_type = { 0 : numpy_bool_type,
        1 : numpy_byte_type,
        2 : numpy_ubyte_type,
        3 : numpy_short_type,
        4 : numpy_ushort_type,
        5 : numpy_int_type,
        6 : numpy_uint_type,
        7 : numpy_long_type,
        8 : numpy_ulong_type,
        9 : numpy_longlong_type,
        10 : numpy_ulonglong_type,
        11 : numpy_float_type,
        12 : numpy_double_type,
        13 : numpy_longdouble_type,
        14 : numpy_cfloat_type,
        15 : numpy_cdouble_type,
        16 : numpy_clongdouble_type }

# This dictionary is required as the precision does not line up with the expected type on windows
numpy_int_type_precision_map = {1 : np.dtype(np.int8).num,
        2 : np.dtype(np.int16).num,
        4 : np.dtype(np.int32).num,
        8 : np.dtype(np.int64).num}

numpy_dtype_registry = {('bool',4)     : numpy_bool_type,
                        ('int',1)      : numpy_num_to_type[numpy_int_type_precision_map[1]],
                        ('int',2)      : numpy_num_to_type[numpy_int_type_precision_map[2]],
                        ('int',4)      : numpy_num_to_type[numpy_int_type_precision_map[4]],
                        ('int',8)      : numpy_num_to_type[numpy_int_type_precision_map[8]],
                        ('int',16)     : numpy_longlong_type,
                        ('real',4)     : numpy_float_type,
                        ('real',8)     : numpy_double_type,
                        ('real',16)    : numpy_longdouble_type,
                        ('complex',4)  : numpy_cfloat_type,
                        ('complex',8)  : numpy_cdouble_type,
                        ('complex',16) : numpy_clongdouble_type}

def PythonType_Check(variable, argument):
    """
    Create FunctionCall responsible of checking python argument data type
    Parameters:
    ----------
    variable : Variable
        The variable needed for the generation of the type check
    argument : Variable
        argument of the check function

    Returns
    -------
    FunctionCall : Check type FunctionCall
    """
    try :
<<<<<<< HEAD
        check_type = python_type_check_registry[variable.dtype]
=======
        check_type = check_type_registry[variable.dtype]
>>>>>>> cd65fc25
    except KeyError:
        errors.report(PYCCEL_RESTRICTION_TODO, symbol=variable.dtype,severity='fatal')
    check_func = FunctionDef(name = check_type,
                    body = [],
                    arguments = [Variable(dtype=PyccelPyObject(), name = 'o', is_pointer=True)],
                    results   = [Variable(dtype=NativeBool(), name = 'r')])
    return FunctionCall(check_func, [argument])
<<<<<<< HEAD

def NumpyType_Check(variable, argument):
    """
    Create FunctionCall responsible of checking numpy argument data type
    Parameters:
    ----------
    variable : Variable
        The variable needed for the generation of the type check
    argument : Variable
        argument of the check function

    Returns
    -------
    FunctionCall : Check type FunctionCall
    """
    try :
        check_numpy_ref = numpy_type_check_registry[(variable.dtype, variable.precision)]
    except KeyError:
        errors.report(PYCCEL_RESTRICTION_TODO, symbol=variable.dtype,severity='fatal')

    check_numpy_func = FunctionDef(name = 'PyArray_IsScalar',
                    body = [],
                    arguments = [Variable(dtype=PyccelPyObject(), name = 'o', is_pointer=True), check_numpy_ref],
                    results   = [Variable(dtype=NativeBool(), name = 'r')])
    return FunctionCall(check_numpy_func, [argument, check_numpy_ref])

=======
>>>>>>> cd65fc25

def PyErr_SetString(error_type, error_msg):
    func = FunctionDef(name = 'PyErr_SetString',
                body = [],
                arguments = [Variable(dtype=PyccelPyObject(), name = 'o'),
                             Variable(dtype =NativeString(), name = 's')],
                results   = [])
    err_type = Variable(PyccelPyObject(), error_type)
    return FunctionCall(func, [err_type, error_msg])

# Casting functions
# Represents type of cast function responsible of the conversion of one data type into another.
# Parameters :
# name of function , list of arguments ,  list of results

def pyint_to_bool(cast_function_name):
    cast_function_argument = Variable(dtype=NativeInteger(), name = 'i', precision=4)
    cast_function_result   = Variable(dtype=NativeBool(), name = 'b')
    cast_function_body     = [Assign(cast_function_result, PythonBool(cast_function_argument)),
                              Return([cast_function_result])  ]
    return FunctionDef(name      = cast_function_name,
                       arguments = [cast_function_argument],
                       body      = cast_function_body,
                       results   = [cast_function_result])

def bool_to_pyobj(cast_function_name):
    cast_function_argument = Variable(dtype=NativeBool(), name = 'b')
    cast_function_result   = Variable(dtype=PyccelPyObject(), name='o', is_pointer=True)
    cast_function_body = [If(
                            (PythonBool(cast_function_argument),
                                [AliasAssign(cast_function_result, Py_True)]),
                            (LiteralTrue(),
                                [AliasAssign(cast_function_result, Py_False)])
                          ),
                          Return([cast_function_result])]
    return FunctionDef(name      = cast_function_name,
                       arguments = [cast_function_argument],
                       body      = cast_function_body,
                       results   = [cast_function_result])

def complex_to_pycomplex(cast_function_name):
    cast_function_argument = Variable(dtype=NativeComplex(), name = 'c')
    cast_function_result   = Variable(dtype=PyccelPyObject(), name='o', is_pointer=True)
    real_part = Variable(dtype = NativeReal(), name = 'real_part')
    imag_part = Variable(dtype = NativeReal(), name = 'imag_part')
    cast_function_local_vars = [real_part, imag_part]

    cast_function_body = [Assign(real_part, NumpyReal(cast_function_argument)),
                          Assign(imag_part, NumpyImag(cast_function_argument)),
                          AliasAssign(cast_function_result,
                              FunctionCall(pycomplex_fromdoubles, [real_part, imag_part])),
                          Return([cast_function_result])]
    return FunctionDef(name       = cast_function_name,
                       arguments  = [cast_function_argument],
                       body       = cast_function_body,
                       results    = [cast_function_result],
                       local_vars = cast_function_local_vars)

def pycomplex_to_complex(cast_function_name):
    cast_function_argument = Variable(dtype=PyccelPyObject(), name='o', is_pointer=True)
    cast_function_result   = Variable(dtype=NativeComplex(), name = 'c')
    real_part = Variable(dtype = NativeReal(), name = 'real_part')
    imag_part = Variable(dtype = NativeReal(), name = 'imag_part')
    cast_function_local_vars = [real_part, imag_part]

    cast_function_body = [Assign(real_part, FunctionCall(pycomplex_real, [cast_function_argument])),
                          Assign(imag_part, FunctionCall(pycomplex_imag, [cast_function_argument])),
                          Assign(cast_function_result, LiteralComplex(real_part, imag_part)),
                          Return([cast_function_result])]
    return FunctionDef(name      = cast_function_name,
                       arguments = [cast_function_argument],
                       body      = cast_function_body,
                       results   = [cast_function_result],
                       local_vars= cast_function_local_vars)

def pybool_to_bool(cast_function_name):
    cast_function_argument = Variable(dtype=PyccelPyObject(), name='o', is_pointer=True)
    cast_function_result   = Variable(dtype=NativeBool(), name = 'c')

    cast_function_body = [Assign(cast_function_result , PyccelEq(VariableAddress(cast_function_argument), VariableAddress(Py_True)))
                        , Return([cast_function_result])]

    return FunctionDef(name      = cast_function_name,
                       arguments = [cast_function_argument],
                       body      = cast_function_body,
                       results   = [cast_function_result])

cast_function_registry = {
    'pyint_to_bool' : pyint_to_bool,
    'bool_to_pyobj' : bool_to_pyobj,
    'pycomplex_to_complex' : pycomplex_to_complex,
    'complex_to_pycomplex': complex_to_pycomplex,
    'pybool_to_bool' : pybool_to_bool,
}

collect_function_registry = {
    NativeInteger(): PyLong_AsLong,
    NativeReal() : PyFloat_AsDouble,
}

python_type_check_registry = {
    NativeInteger(): 'PyLong_Check',
    NativeComplex() : 'PyComplex_Check',
    NativeReal() : 'PyFloat_Check',
    NativeBool() : 'PyBool_Check',
}

# Needed to check for numpy arguments type
Numpy_Bool_ref = Variable(dtype=NativeVoid(),  name = 'Bool')
Numpy_Byte_ref = Variable(dtype=NativeVoid(),  name = 'Byte')
Numpy_Short_ref = Variable(dtype=NativeVoid(),  name = 'Short')
Numpy_Int_ref = Variable(dtype=NativeVoid(),  name = 'Int')
Numpy_Long_ref = Variable(dtype=NativeVoid(),  name = 'Long')
Numpy_Float_ref = Variable(dtype=NativeVoid(),  name = 'Float')
Numpy_Double_ref = Variable(dtype=NativeVoid(),  name = 'Double')
Numpy_Complex_ref = Variable(dtype=NativeVoid(),  name = 'ComplexFloating')

numpy_type_check_registry = {
    (NativeInteger(), 4)       : Numpy_Int_ref,
    (NativeInteger(), 8)       : Numpy_Long_ref,
    (NativeInteger(), 2)       : Numpy_Short_ref,
    (NativeInteger(), 1)       : Numpy_Byte_ref,
    (NativeReal(), 8)          : Numpy_Double_ref,
    (NativeReal(), 4)          : Numpy_Float_ref,
    (NativeComplex(), 4)       : Numpy_Complex_ref,
    (NativeComplex(), 8)       : Numpy_Complex_ref,
    (NativeBool(), 4)          : Numpy_Bool_ref
}

flags_registry = {
    (NativeInteger(), 4)       : 1,
    (NativeInteger(), 8)       : 2,
    (NativeInteger(), 2)       : 3,
    (NativeInteger(), 1)       : 4,
    (NativeReal(), 8)          : 5,
    (NativeReal(), 4)          : 6,
    (NativeComplex(), 4)       : 7,
    (NativeComplex(), 8)       : 8,
    (NativeBool(), 4)          : 9,
    (NativeString(), 0)        : 10
}<|MERGE_RESOLUTION|>--- conflicted
+++ resolved
@@ -394,11 +394,7 @@
     FunctionCall : Check type FunctionCall
     """
     try :
-<<<<<<< HEAD
-        check_type = python_type_check_registry[variable.dtype]
-=======
         check_type = check_type_registry[variable.dtype]
->>>>>>> cd65fc25
     except KeyError:
         errors.report(PYCCEL_RESTRICTION_TODO, symbol=variable.dtype,severity='fatal')
     check_func = FunctionDef(name = check_type,
@@ -406,7 +402,6 @@
                     arguments = [Variable(dtype=PyccelPyObject(), name = 'o', is_pointer=True)],
                     results   = [Variable(dtype=NativeBool(), name = 'r')])
     return FunctionCall(check_func, [argument])
-<<<<<<< HEAD
 
 def NumpyType_Check(variable, argument):
     """
@@ -433,8 +428,6 @@
                     results   = [Variable(dtype=NativeBool(), name = 'r')])
     return FunctionCall(check_numpy_func, [argument, check_numpy_ref])
 
-=======
->>>>>>> cd65fc25
 
 def PyErr_SetString(error_type, error_msg):
     func = FunctionDef(name = 'PyErr_SetString',
@@ -535,7 +528,7 @@
     NativeReal() : PyFloat_AsDouble,
 }
 
-python_type_check_registry = {
+check_type_registry  = {
     NativeInteger(): 'PyLong_Check',
     NativeComplex() : 'PyComplex_Check',
     NativeReal() : 'PyFloat_Check',
