--- conflicted
+++ resolved
@@ -104,9 +104,401 @@
         """
         return self._arg_names
 
-<<<<<<< HEAD
-#-------------------------------------------------------------------
-=======
+#-------------------------------------------------------------------
+class PyArg_ParseTupleNode(Basic):
+    """
+    Represents a call to the function `PyArg_ParseTupleNode`.
+
+    Represents a call to the function `PyArg_ParseTupleNode` from `Python.h`.
+    This function collects the expected arguments from `self`, `args`, `kwargs`
+    and packs them into variables with datatype `PyccelPyObject`.
+
+    Parameters
+    ----------
+    python_func_args : Variable
+        Args provided to the function in Python.
+    python_func_kwargs : Variable
+        Kwargs provided to the function in Python.
+    c_func_args : list of Variable
+        List of expected arguments. This helps determine the expected output types.
+    parse_args : list of Variable
+        List of arguments into which the result will be collected.
+    arg_names : list of str
+        A list of the names of the function arguments.
+    """
+    __slots__ = ('_pyarg','_pykwarg','_parse_args','_arg_names','_flags')
+    _attribute_nodes = ('_pyarg','_pykwarg','_parse_args','_arg_names')
+
+    def __init__(self, python_func_args,
+                        python_func_kwargs,
+                        c_func_args,
+                        parse_args,
+                        arg_names):
+        if not isinstance(python_func_args, Variable):
+            raise TypeError('Python func args should be a Variable')
+        if not isinstance(python_func_kwargs, Variable):
+            raise TypeError('Python func kwargs should be a Variable')
+        if not isinstance(parse_args, list) and any(not isinstance(c, Variable) for c in parse_args):
+            raise TypeError('Parse args should be a list of Variables')
+        if not isinstance(arg_names, PyArgKeywords):
+            raise TypeError('Parse args should be a list of Variables')
+
+        i = 0
+        while i < len(c_func_args) and not c_func_args[i].has_default:
+            i+=1
+        self._flags = 'O'*i
+
+        if i < len(c_func_args):
+            self._flags += '|'
+            self._flags += 'O'*(len(c_func_args)-i)
+
+        self._pyarg      = python_func_args
+        self._pykwarg    = python_func_kwargs
+        self._parse_args = parse_args
+        self._arg_names  = arg_names
+        super().__init__()
+
+    @property
+    def pyarg(self):
+        """ The  variable containing all positional arguments
+        passed to the function
+        """
+        return self._pyarg
+
+    @property
+    def pykwarg(self):
+        """ The  variable containing all keyword arguments
+        passed to the function
+        """
+        return self._pykwarg
+
+    @property
+    def flags(self):
+        """
+        The flags indicating the types of the objects.
+
+        The flags indicating the types of the objects to be collected from
+        the Python arguments passed to the function.
+        """
+        return self._flags
+
+    @property
+    def args(self):
+        """ The arguments into which the python args and kwargs
+        are collected
+        """
+        return self._parse_args
+
+    @property
+    def arg_names(self):
+        """ The PyArgKeywords object which contains all the
+        names of the function's arguments
+        """
+        return self._arg_names
+
+#-------------------------------------------------------------------
+class PyBuildValueNode(PyccelAstNode):
+    """
+    Represents a call to the function PyBuildValueNode.
+
+    The function PyBuildValueNode can be found in Python.h.
+    It describes the creation of a new Python object based
+    on a format string. More details can be found in Python's
+    docs.
+
+    Parameters
+    ----------
+    result_args : list of Variable
+        List of arguments which the result will be built from.
+    """
+    __slots__ = ('_flags','_result_args')
+    _attribute_nodes = ('_result_args',)
+    _dtype = PyccelPyObject
+    _rank = 0
+    _precision = 0
+    _shape = ()
+    _order = None
+
+    def __init__(self, result_args = ()):
+        self._flags = ''
+        self._result_args = result_args
+        for i in result_args:
+            self._flags += pytype_parse_registry[(i.dtype, get_final_precision(i))]
+        super().__init__()
+
+    @property
+    def flags(self):
+        return self._flags
+
+    @property
+    def args(self):
+        return self._result_args
+
+#-------------------------------------------------------------------
+class PyModule_AddObject(PyccelAstNode):
+    """
+    Represents a call to the PyModule_AddObject function.
+
+    The PyModule_AddObject function can be found in Python.h.
+    It adds a PythonObject to a module. More information about
+    this function can be found in Python's documentation.
+
+    Parameters
+    ----------
+    mod_name : str
+                The name of the variable containing the module.
+    name : str
+                The name of the variable being added to the module.
+    variable : Variable
+                The variable containing the PythonObject.
+    """
+    __slots__ = ('_mod_name','_name','_var')
+    _attribute_nodes = ('_name','_var')
+    _dtype = NativeInteger()
+    _precision = 4
+    _rank = 0
+    _shape = None
+
+    def __init__(self, mod_name, name, variable):
+        if not isinstance(name, LiteralString):
+            raise TypeError("Name must be a string")
+        if not isinstance(variable, Variable) or \
+                variable.dtype is not PyccelPyObject():
+            raise TypeError("Variable must be a PyObject Variable")
+        self._mod_name = mod_name
+        self._name = name
+        self._var = ObjectAddress(variable)
+        super().__init__()
+
+    @property
+    def mod_name(self):
+        """ The name of the variable containing the module
+        """
+        return self._mod_name
+
+    @property
+    def name(self):
+        """ The name of the variable being added to the module
+        """
+        return self._name
+
+    @property
+    def variable(self):
+        """ The variable containing the PythonObject
+        """
+        return self._var
+
+#-------------------------------------------------------------------
+class PyModule(Module):
+    """
+    Class to hold a module which is accessible from Python.
+
+    Class to hold a module which is accessible from Python. This class
+    adds external functions and external declarations to the basic
+    Module. However it's main utility is in order to differentiate
+    itself such that a different `_print` function can be implemented
+    to handle it.
+
+    Parameters
+    ----------
+    *args : tuple
+        See Module.
+
+    external_funcs : iterable of FunctionDef
+        A list of external functions.
+
+    declarations : iterable
+        Any declarations of (external) variables which should be made in the module.
+
+    **kwargs : dict
+        See Module.
+
+    See Also
+    --------
+    Module : The super class from which the class inherits.
+    """
+    __slots__ = ('_external_funcs', '_declarations')
+    _attribute_nodes = Module._attribute_nodes + ('_external_funcs', '_declarations')
+    def __init__(self, *args, external_funcs = (), declarations = (), **kwargs):
+        self._external_funcs = external_funcs
+        self._declarations = declarations
+        super().__init__(*args, **kwargs)
+
+    @property
+    def external_funcs(self):
+        """
+        A list of external functions.
+
+        The external functions which should be declared at the start of the module.
+        This is useful for declaring the existence of Fortran functions whose
+        definition and declaration is inaccessible from C.
+        """
+        return self._external_funcs
+
+    @external_funcs.setter
+    def external_funcs(self, funcs):
+        for f in self._external_funcs:
+            f.remove_user_node(self)
+        self._external_funcs = funcs
+        for f in funcs:
+            f.set_current_user_node(self)
+
+    @property
+    def declarations(self):
+        """
+        All declarations that need printing in the module.
+
+        All declarations that need printing in the module. This usually includes
+        any variables coming from a non-C language for which compatibility with C
+        exists.
+        """
+        return self._declarations
+
+    @declarations.setter
+    def declarations(self, decs):
+        for d in self._declarations:
+            d.remove_user_node(self)
+        self._declarations = decs
+        for d in decs:
+            d.set_current_user_node(self)
+
+#-------------------------------------------------------------------
+class PyFunctionDef(FunctionDef):
+    """
+    Class to hold a FunctionDef which is accessible from Python.
+
+    Contains the Python-compatible version of the function which is
+    used for the wrapper.
+    As compared to a normal FunctionDef, this version contains
+    arguments for the shape of arrays. It should be generated by
+    calling `codegen.wrapper.CToPythonWrapper.wrap`.
+
+    Parameters
+    ----------
+    *args : list
+        See FunctionDef.
+
+    original_function : FunctionDef
+        The function from which the Python-compatible version was created.
+
+    **kwargs : dict
+        See FunctionDef.
+
+    See Also
+    --------
+    pyccel.ast.core.FunctionDef
+        The class from which BindCFunctionDef inherits which contains all
+        details about the args and kwargs.
+    """
+    __slots__ = ('_original_function',)
+    _attribute_nodes = (*FunctionDef._attribute_nodes, '_original_function')
+
+    def __init__(self, *args, original_function, **kwargs):
+        self._original_function = original_function
+        super().__init__(*args, **kwargs)
+
+    @property
+    def original_function(self):
+        """
+        The function which is wrapped by this PyFunctionDef.
+
+        The original function which would be printed in pure C which is not
+        compatible with Python.
+        """
+        return self._original_function
+
+#-------------------------------------------------------------------
+class PyInterface(Interface):
+    """
+    Class to hold an Interface which is accessible from Python.
+
+    A class which holds the Python-compatible Interface. It contains functions for
+    determining the type of the arguments passed to the Interface and the functions
+    called through the interface.
+
+    Parameters
+    ----------
+    name : str
+        The name of the interface. See Interface.
+
+    functions : iterable of FunctionDef
+        The functions of the interface. See Interface.
+
+    interface_func : FunctionDef
+        The function which Python will call to access the interface.
+
+    type_check_func : FunctionDef
+        The helper function which will determine the types of the arguments passed.
+
+    original_interface : Interface
+        The interface being wrapped.
+
+    **kwargs : dict
+        See Interface.
+
+    See Also
+    --------
+    Interface : The super class.
+    """
+    __slots__ = ('_interface_func', '_type_check_func', '_original_interface')
+    _attribute_nodes = Interface._attribute_nodes + ('_interface_func', '_type_check_func',
+                        '_original_interface')
+
+    def __init__(self, name, functions, interface_func, type_check_func, original_interface, **kwargs):
+        self._interface_func = interface_func
+        self._type_check_func = type_check_func
+        self._original_interface = original_interface
+        for f in functions:
+            if not isinstance(f, PyFunctionDef):
+                raise TypeError("PyInterface functions should be instances of the class PyFunctionDef.")
+        super().__init__(name, functions, False, **kwargs)
+
+    @property
+    def interface_func(self):
+        """
+        The function which is exposed to Python.
+
+        The function which receives the Python arguments `self`, `args`, and `kwargs` and calls
+        the appropriate function.
+        """
+        return self._interface_func
+
+    @property
+    def type_check_func(self):
+        """
+        The function which determines the types which were passed to the Interface.
+
+        The function which takes the arguments passed to the function and returns an integer
+        indicating which function was called.
+        """
+        return self._type_check_func
+
+    @property
+    def original_function(self):
+        """
+        The Interface which is wrapped by this PyInterface.
+
+        The original interface which would be printed in C.
+        """
+        return self._original_interface
+
+#-------------------------------------------------------------------
+#                      Python.h Constants
+#-------------------------------------------------------------------
+
+# Python.h object  representing Booleans True and False
+Py_True = Variable(PyccelPyObject(), 'Py_True', memory_handling='alias')
+Py_False = Variable(PyccelPyObject(), 'Py_False', memory_handling='alias')
+
+# Python.h object representing None
+Py_None = Variable(PyccelPyObject(), 'Py_None', memory_handling='alias')
+
+# https://docs.python.org/3/c-api/refcounting.html#c.Py_DECREF
+Py_DECREF = FunctionDef(name = 'Py_DECREF',
+                        body = [],
+                        arguments = [FunctionDefArgument(Variable(dtype=PyccelPyObject(), name='o', memory_handling='alias'))],
+                        results = [])
+
 #using the documentation of PyArg_ParseTuple() and Py_BuildValue https://docs.python.org/3/c-api/arg.html
 pytype_parse_registry = {
     (NativeInteger(), 4)       : 'i',
@@ -122,416 +514,6 @@
     (PyccelPyObject(), 0)      : 'O',
     }
 
->>>>>>> 49431080
-class PyArg_ParseTupleNode(Basic):
-    """
-    Represents a call to the function `PyArg_ParseTupleNode`.
-
-    Represents a call to the function `PyArg_ParseTupleNode` from `Python.h`.
-    This function collects the expected arguments from `self`, `args`, `kwargs`
-    and packs them into variables with datatype `PyccelPyObject`.
-
-    Parameters
-    ----------
-    python_func_args : Variable
-        Args provided to the function in Python.
-    python_func_kwargs : Variable
-        Kwargs provided to the function in Python.
-    c_func_args : list of Variable
-        List of expected arguments. This helps determine the expected output types.
-    parse_args : list of Variable
-        List of arguments into which the result will be collected.
-    arg_names : list of str
-        A list of the names of the function arguments.
-    """
-    __slots__ = ('_pyarg','_pykwarg','_parse_args','_arg_names','_flags')
-    _attribute_nodes = ('_pyarg','_pykwarg','_parse_args','_arg_names')
-
-    def __init__(self, python_func_args,
-                        python_func_kwargs,
-                        c_func_args,
-                        parse_args,
-                        arg_names):
-        if not isinstance(python_func_args, Variable):
-            raise TypeError('Python func args should be a Variable')
-        if not isinstance(python_func_kwargs, Variable):
-            raise TypeError('Python func kwargs should be a Variable')
-        if not isinstance(parse_args, list) and any(not isinstance(c, Variable) for c in parse_args):
-            raise TypeError('Parse args should be a list of Variables')
-        if not isinstance(arg_names, PyArgKeywords):
-            raise TypeError('Parse args should be a list of Variables')
-
-        i = 0
-        while i < len(c_func_args) and not c_func_args[i].has_default:
-            i+=1
-        self._flags = 'O'*i
-
-        if i < len(c_func_args):
-            self._flags += '|'
-            self._flags += 'O'*(len(c_func_args)-i)
-
-        self._pyarg      = python_func_args
-        self._pykwarg    = python_func_kwargs
-        self._parse_args = parse_args
-        self._arg_names  = arg_names
-        super().__init__()
-
-    @property
-    def pyarg(self):
-        """ The  variable containing all positional arguments
-        passed to the function
-        """
-        return self._pyarg
-
-    @property
-    def pykwarg(self):
-        """ The  variable containing all keyword arguments
-        passed to the function
-        """
-        return self._pykwarg
-
-    @property
-    def flags(self):
-        """
-        The flags indicating the types of the objects.
-
-        The flags indicating the types of the objects to be collected from
-        the Python arguments passed to the function.
-        """
-        return self._flags
-
-    @property
-    def args(self):
-        """ The arguments into which the python args and kwargs
-        are collected
-        """
-        return self._parse_args
-
-    @property
-    def arg_names(self):
-        """ The PyArgKeywords object which contains all the
-        names of the function's arguments
-        """
-        return self._arg_names
-
-#-------------------------------------------------------------------
-class PyBuildValueNode(PyccelAstNode):
-    """
-    Represents a call to the function PyBuildValueNode.
-
-    The function PyBuildValueNode can be found in Python.h.
-    It describes the creation of a new Python object based
-    on a format string. More details can be found in Python's
-    docs.
-
-    Parameters
-    ----------
-    result_args : list of Variable
-        List of arguments which the result will be built from.
-    """
-    __slots__ = ('_flags','_result_args')
-    _attribute_nodes = ('_result_args',)
-    _dtype = PyccelPyObject
-    _rank = 0
-    _precision = 0
-    _shape = ()
-    _order = None
-
-    def __init__(self, result_args = ()):
-        self._flags = ''
-        self._result_args = result_args
-        for i in result_args:
-            self._flags += pytype_parse_registry[(i.dtype, get_final_precision(i))]
-        super().__init__()
-
-    @property
-    def flags(self):
-        return self._flags
-
-    @property
-    def args(self):
-        return self._result_args
-
-#-------------------------------------------------------------------
-class PyModule_AddObject(PyccelAstNode):
-    """
-    Represents a call to the PyModule_AddObject function.
-
-    The PyModule_AddObject function can be found in Python.h.
-    It adds a PythonObject to a module. More information about
-    this function can be found in Python's documentation.
-
-    Parameters
-    ----------
-    mod_name : str
-                The name of the variable containing the module.
-    name : str
-                The name of the variable being added to the module.
-    variable : Variable
-                The variable containing the PythonObject.
-    """
-    __slots__ = ('_mod_name','_name','_var')
-    _attribute_nodes = ('_name','_var')
-    _dtype = NativeInteger()
-    _precision = 4
-    _rank = 0
-    _shape = None
-
-    def __init__(self, mod_name, name, variable):
-        if not isinstance(name, LiteralString):
-            raise TypeError("Name must be a string")
-        if not isinstance(variable, Variable) or \
-                variable.dtype is not PyccelPyObject():
-            raise TypeError("Variable must be a PyObject Variable")
-        self._mod_name = mod_name
-        self._name = name
-        self._var = ObjectAddress(variable)
-        super().__init__()
-
-    @property
-    def mod_name(self):
-        """ The name of the variable containing the module
-        """
-        return self._mod_name
-
-    @property
-    def name(self):
-        """ The name of the variable being added to the module
-        """
-        return self._name
-
-    @property
-    def variable(self):
-        """ The variable containing the PythonObject
-        """
-        return self._var
-
-#-------------------------------------------------------------------
-class PyModule(Module):
-    """
-    Class to hold a module which is accessible from Python.
-
-    Class to hold a module which is accessible from Python. This class
-    adds external functions and external declarations to the basic
-    Module. However it's main utility is in order to differentiate
-    itself such that a different `_print` function can be implemented
-    to handle it.
-
-    Parameters
-    ----------
-    *args : tuple
-        See Module.
-
-    external_funcs : iterable of FunctionDef
-        A list of external functions.
-
-    declarations : iterable
-        Any declarations of (external) variables which should be made in the module.
-
-    **kwargs : dict
-        See Module.
-
-    See Also
-    --------
-    Module : The super class from which the class inherits.
-    """
-    __slots__ = ('_external_funcs', '_declarations')
-    _attribute_nodes = Module._attribute_nodes + ('_external_funcs', '_declarations')
-    def __init__(self, *args, external_funcs = (), declarations = (), **kwargs):
-        self._external_funcs = external_funcs
-        self._declarations = declarations
-        super().__init__(*args, **kwargs)
-
-    @property
-    def external_funcs(self):
-        """
-        A list of external functions.
-
-        The external functions which should be declared at the start of the module.
-        This is useful for declaring the existence of Fortran functions whose
-        definition and declaration is inaccessible from C.
-        """
-        return self._external_funcs
-
-    @external_funcs.setter
-    def external_funcs(self, funcs):
-        for f in self._external_funcs:
-            f.remove_user_node(self)
-        self._external_funcs = funcs
-        for f in funcs:
-            f.set_current_user_node(self)
-
-    @property
-    def declarations(self):
-        """
-        All declarations that need printing in the module.
-
-        All declarations that need printing in the module. This usually includes
-        any variables coming from a non-C language for which compatibility with C
-        exists.
-        """
-        return self._declarations
-
-    @declarations.setter
-    def declarations(self, decs):
-        for d in self._declarations:
-            d.remove_user_node(self)
-        self._declarations = decs
-        for d in decs:
-            d.set_current_user_node(self)
-
-#-------------------------------------------------------------------
-class PyFunctionDef(FunctionDef):
-    """
-    Class to hold a FunctionDef which is accessible from Python.
-
-    Contains the Python-compatible version of the function which is
-    used for the wrapper.
-    As compared to a normal FunctionDef, this version contains
-    arguments for the shape of arrays. It should be generated by
-    calling `codegen.wrapper.CToPythonWrapper.wrap`.
-
-    Parameters
-    ----------
-    *args : list
-        See FunctionDef.
-
-    original_function : FunctionDef
-        The function from which the Python-compatible version was created.
-
-    **kwargs : dict
-        See FunctionDef.
-
-    See Also
-    --------
-    pyccel.ast.core.FunctionDef
-        The class from which BindCFunctionDef inherits which contains all
-        details about the args and kwargs.
-    """
-    __slots__ = ('_original_function',)
-    _attribute_nodes = (*FunctionDef._attribute_nodes, '_original_function')
-
-    def __init__(self, *args, original_function, **kwargs):
-        self._original_function = original_function
-        super().__init__(*args, **kwargs)
-
-    @property
-    def original_function(self):
-        """
-        The function which is wrapped by this PyFunctionDef.
-
-        The original function which would be printed in pure C which is not
-        compatible with Python.
-        """
-        return self._original_function
-
-#-------------------------------------------------------------------
-class PyInterface(Interface):
-    """
-    Class to hold an Interface which is accessible from Python.
-
-    A class which holds the Python-compatible Interface. It contains functions for
-    determining the type of the arguments passed to the Interface and the functions
-    called through the interface.
-
-    Parameters
-    ----------
-    name : str
-        The name of the interface. See Interface.
-
-    functions : iterable of FunctionDef
-        The functions of the interface. See Interface.
-
-    interface_func : FunctionDef
-        The function which Python will call to access the interface.
-
-    type_check_func : FunctionDef
-        The helper function which will determine the types of the arguments passed.
-
-    original_interface : Interface
-        The interface being wrapped.
-
-    **kwargs : dict
-        See Interface.
-
-    See Also
-    --------
-    Interface : The super class.
-    """
-    __slots__ = ('_interface_func', '_type_check_func', '_original_interface')
-    _attribute_nodes = Interface._attribute_nodes + ('_interface_func', '_type_check_func',
-                        '_original_interface')
-
-    def __init__(self, name, functions, interface_func, type_check_func, original_interface, **kwargs):
-        self._interface_func = interface_func
-        self._type_check_func = type_check_func
-        self._original_interface = original_interface
-        for f in functions:
-            if not isinstance(f, PyFunctionDef):
-                raise TypeError("PyInterface functions should be instances of the class PyFunctionDef.")
-        super().__init__(name, functions, False, **kwargs)
-
-    @property
-    def interface_func(self):
-        """
-        The function which is exposed to Python.
-
-        The function which receives the Python arguments `self`, `args`, and `kwargs` and calls
-        the appropriate function.
-        """
-        return self._interface_func
-
-    @property
-    def type_check_func(self):
-        """
-        The function which determines the types which were passed to the Interface.
-
-        The function which takes the arguments passed to the function and returns an integer
-        indicating which function was called.
-        """
-        return self._type_check_func
-
-    @property
-    def original_function(self):
-        """
-        The Interface which is wrapped by this PyInterface.
-
-        The original interface which would be printed in C.
-        """
-        return self._original_interface
-
-#-------------------------------------------------------------------
-#                      Python.h Constants
-#-------------------------------------------------------------------
-
-# Python.h object  representing Booleans True and False
-Py_True = Variable(PyccelPyObject(), 'Py_True', memory_handling='alias')
-Py_False = Variable(PyccelPyObject(), 'Py_False', memory_handling='alias')
-
-# Python.h object representing None
-Py_None = Variable(PyccelPyObject(), 'Py_None', memory_handling='alias')
-
-# https://docs.python.org/3/c-api/refcounting.html#c.Py_DECREF
-Py_DECREF = FunctionDef(name = 'Py_DECREF',
-                        body = [],
-                        arguments = [FunctionDefArgument(Variable(dtype=PyccelPyObject(), name='o', memory_handling='alias'))],
-                        results = [])
-
-#using the documentation of PyArg_ParseTuple() and Py_BuildValue https://docs.python.org/3/c-api/arg.html
-pytype_parse_registry = {
-    (NativeInteger(), 4)       : 'i',
-    (NativeInteger(), 8)       : 'l',
-    (NativeInteger(), 2)       : 'h',
-    (NativeInteger(), 1)       : 'b',
-    (NativeFloat(), 8)         : 'd',
-    (NativeFloat(), 4)         : 'f',
-    (NativeComplex(), 4)       : 'O',
-    (NativeComplex(), 8)       : 'O',
-    (NativeBool(), 4)          : 'p',
-    (NativeString(), 0)        : 's',
-    (PyccelPyObject(), 0)      : 'O',
-    }
-
 #-------------------------------------------------------------------
 #                      cwrapper.h functions
 #-------------------------------------------------------------------
