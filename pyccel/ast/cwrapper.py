#------------------------------------------------------------------------------------------#
# This file is part of Pyccel which is released under MIT License. See the LICENSE file or #
# go to https://github.com/pyccel/pyccel/blob/devel/LICENSE for full license details.      #
#------------------------------------------------------------------------------------------#

"""
Module representing objects (functions/variables etc) required for the interface
between Python code and C code (using Python/C Api and cwrapper.c).
"""

from pyccel.utilities.metaclasses import Singleton

from ..errors.errors import Errors
from ..errors.messages import PYCCEL_RESTRICTION_TODO

from .basic     import PyccelAstNode

from .bind_c    import BindCPointer

from .datatypes import FixedSizeType, CustomDataType
from .datatypes import PythonNativeInt, PythonNativeFloat, PythonNativeComplex
from .datatypes import PythonNativeBool, StringType, VoidType
from .datatypes import PrimitiveBooleanType, PrimitiveIntegerType, PrimitiveFloatingPointType, PrimitiveComplexType

from .core      import FunctionDefArgument, FunctionDefResult
from .core      import FunctionDef, ClassDef
from .core      import Module, Interface, Declare

from .c_concepts import ObjectAddress, CNativeInt

from .internals import PyccelFunction

from .literals  import LiteralString, LiteralInteger, Nil

from .variable  import Variable


errors = Errors()

__all__ = (
# --------- DATATYPES -----------
    'PyccelPyObject',
    'PyccelPyClassType',
    'PyccelPyTypeObject',
    'WrapperCustomDataType',
# --------- CLASSES -----------
    'PyFunctionDef',
    'PyInterface',
    'PyClassDef',
    'PyModule',
    'PyArgKeywords',
    'PyArg_ParseTupleNode',
    'PyBuildValueNode',
    'PyCapsule_New',
    'PyCapsule_Import',
    'PyGetSetDefElement',
    'PyModule_Create',
    'PyModule_AddObject',
    'PyModInitFunc',
#--------- CONSTANTS ----------
    'Py_True',
    'Py_False',
    'Py_None',
#----- C / PYTHON FUNCTIONS ---
    'Py_INCREF',
    'Py_DECREF',
    'PyObject_TypeCheck',
    'PySys_GetObject',
    'PyUnicode_FromString',
    'PyList_GetItem',
    'PyList_SetItem',
    'PyErr_Occurred',
    'PyErr_SetString',
    'PyAttributeError',
    'PyNotImplementedError',
    'PyTypeError',
    'PyObject_TypeCheck',
)

#-------------------------------------------------------------------
#                        Python DataTypes
#-------------------------------------------------------------------
class PyccelPyObject(FixedSizeType, metaclass=Singleton):
    """
    Datatype representing a `PyObject`.

    Datatype representing a `PyObject` which is the
    class used to hold Python objects in `Python.h`.
    """
    __slots__ = ()
    _name = 'pyobject'

class PyccelPyClassType(FixedSizeType, metaclass=Singleton):
    """
    Datatype representing a subclass of `PyObject`.

    Datatype representing a subclass of `PyObject`. This is the
    datatype of a class which is compatible with Python.
    """
    __slots__ = ()
    _name = 'pyclasstype'

class PyccelPyTypeObject(FixedSizeType, metaclass=Singleton):
    """
    Datatype representing a `PyTypeObject`.

    Datatype representing a `PyTypeObject` which is the
    class used to hold Python class objects in `Python.h`.
    """
    __slots__ = ()
    _name = 'pytypeobject'

class WrapperCustomDataType(CustomDataType):
    """
    Datatype representing a subclass of `PyObject`.

    Datatype representing a subclass of `PyObject`. This is the
    datatype of a class which is compatible with Python.
    """
    __slots__ = ()
    _name = 'pycustomclasstype'

#-------------------------------------------------------------------
#                  Parsing and Building Classes
#-------------------------------------------------------------------

#TODO: Is there an equivalent to static so this can be a static list of strings?
class PyArgKeywords(PyccelAstNode):
    """
    Represents the list containing the names of all arguments to a function.
    This information allows the function to be called by keyword

    Parameters
    ----------
    name : str
        The name of the variable in which the list is stored
    arg_names : list of str
        A list of the names of the function arguments
    """
    __slots__ = ('_name','_arg_names')
    _attribute_nodes = ()
    def __init__(self, name, arg_names):
        self._name = name
        self._arg_names = arg_names
        super().__init__()

    @property
    def name(self):
        """ The name of the variable in which the list of
        all arguments to the function is stored
        """
        return self._name

    @property
    def arg_names(self):
        """ The names of the arguments to the function which are
        contained in the PyArgKeywords list
        """
        return self._arg_names

#-------------------------------------------------------------------
class PyArg_ParseTupleNode(PyccelAstNode):
    """
    Represents a call to the function `PyArg_ParseTupleNode`.

    Represents a call to the function `PyArg_ParseTupleNode` from `Python.h`.
    This function collects the expected arguments from `self`, `args`, `kwargs`
    and packs them into variables with datatype `PyccelPyObject`.

    Parameters
    ----------
    python_func_args : Variable
        Args provided to the function in Python.
    python_func_kwargs : Variable
        Kwargs provided to the function in Python.
    c_func_args : list of Variable
        List of expected arguments. This helps determine the expected output types.
    parse_args : list of Variable
        List of arguments into which the result will be collected.
    arg_names : list of str
        A list of the names of the function arguments.
    """
    __slots__ = ('_pyarg','_pykwarg','_parse_args','_arg_names','_flags')
    _attribute_nodes = ('_pyarg','_pykwarg','_parse_args','_arg_names')

    def __init__(self, python_func_args,
                        python_func_kwargs,
                        c_func_args,
                        parse_args,
                        arg_names):
        if not isinstance(python_func_args, Variable):
            raise TypeError('Python func args should be a Variable')
        if not isinstance(python_func_kwargs, Variable):
            raise TypeError('Python func kwargs should be a Variable')
        if not isinstance(parse_args, list) and any(not isinstance(c, Variable) for c in parse_args):
            raise TypeError('Parse args should be a list of Variables')
        if not isinstance(arg_names, PyArgKeywords):
            raise TypeError('Parse args should be a list of Variables')

        i = 0
        while i < len(c_func_args) and not c_func_args[i].has_default:
            i+=1
        self._flags = 'O'*i

        if i < len(c_func_args):
            self._flags += '|'
            self._flags += 'O'*(len(c_func_args)-i)

        self._pyarg      = python_func_args
        self._pykwarg    = python_func_kwargs
        self._parse_args = parse_args
        self._arg_names  = arg_names
        super().__init__()

    @property
    def pyarg(self):
        """ The  variable containing all positional arguments
        passed to the function
        """
        return self._pyarg

    @property
    def pykwarg(self):
        """ The  variable containing all keyword arguments
        passed to the function
        """
        return self._pykwarg

    @property
    def flags(self):
        """
        The flags indicating the types of the objects.

        The flags indicating the types of the objects to be collected from
        the Python arguments passed to the function.
        """
        return self._flags

    @property
    def args(self):
        """ The arguments into which the python args and kwargs
        are collected
        """
        return self._parse_args

    @property
    def arg_names(self):
        """ The PyArgKeywords object which contains all the
        names of the function's arguments
        """
        return self._arg_names

#-------------------------------------------------------------------
class PyBuildValueNode(PyccelFunction):
    """
    Represents a call to the function PyBuildValueNode.

    The function PyBuildValueNode can be found in Python.h.
    It describes the creation of a new Python object based
    on a format string. More details can be found in Python's
    docs.

    Parameters
    ----------
    result_args : list of Variable
        List of arguments which the result will be built from.
    """
    __slots__ = ('_flags','_result_args')
    _attribute_nodes = ('_result_args',)
    _shape = ()
    _class_type = PyccelPyObject()

    def __init__(self, result_args = ()):
        self._flags = ''
        self._result_args = result_args
        for i in result_args:
            if isinstance(i.dtype, WrapperCustomDataType):
                self._flags += 'O'
            else:
                self._flags += pytype_parse_registry[i.dtype]
        super().__init__()

    @property
    def flags(self):
        return self._flags

    @property
    def args(self):
        return self._result_args

#-------------------------------------------------------------------
class PyModule_AddObject(PyccelFunction):
    """
    Represents a call to the PyModule_AddObject function.

    The PyModule_AddObject function can be found in Python.h.
    It adds a PythonObject to a module. More information about
    this function can be found in Python's documentation.

    Parameters
    ----------
    mod_name : str
                The name of the variable containing the module.
    name : str
                The name of the variable being added to the module.
    variable : Variable
                The variable containing the PythonObject.
    """
    __slots__ = ('_mod_name','_name','_var')
    _attribute_nodes = ('_name','_var')
    _shape = None
    _class_type = PythonNativeInt()

    def __init__(self, mod_name, name, variable):
        if not isinstance(name, LiteralString):
            raise TypeError("Name must be a string")
        if not isinstance(variable, Variable) or \
                variable.dtype not in (PyccelPyObject(), PyccelPyClassType()):
            raise TypeError("Variable must be a PyObject Variable")
        self._mod_name = mod_name
        self._name = name
        self._var = ObjectAddress(variable)
        super().__init__()

    @property
    def mod_name(self):
        """ The name of the variable containing the module
        """
        return self._mod_name

    @property
    def name(self):
        """ The name of the variable being added to the module
        """
        return self._name

    @property
    def variable(self):
        """ The variable containing the PythonObject
        """
        return self._var

#-------------------------------------------------------------------
class PyModule_Create(PyccelFunction):
    """
    Represents a call to the PyModule_Create function.

    The PyModule_Create function can be found in Python.h.
    It acts as a constructor for a module. More information about
    this function can be found in Python's documentation.
    See <https://docs.python.org/3/c-api/module.html#c.PyModule_Create>.

    Parameters
    ----------
    module_def_name : str
        The name of the structure which defined the module.
    """
    __slots__ = ('_module_def_name',)
    _attribute_nodes = ()
    _shape = ()
    _class_type = PyccelPyObject()

    def __init__(self, module_def_name):
        self._module_def_name = module_def_name
        super().__init__()

    @property
    def module_def_name(self):
        """
        Get the name of the structure which defined the module.

        Get the name of the structure which defined the module.
        """
        return self._module_def_name

#-------------------------------------------------------------------
class PyCapsule_New(PyccelFunction):
    """
    Represents a call to the function PyCapsule_New.

    The function PyCapsule_New can be found in Python.h. It describes
    the creation of a capsule. A capsule contains all information
    from a module which should be exposed to other modules that import
    this module.
    See <https://docs.python.org/3/extending/extending.html#using-capsules>
    for a tutorial involving capsules.
    See <https://docs.python.org/3/c-api/capsule.html#c.PyCapsule_New>
    for the API docstrings for this method.

    Parameters
    ----------
    API_var : Variable
        The variable which contains all elements of the API which should be exposed.

    module_name : str
        The name of the module being exposed.
    """
    __slots__ = ('_capsule_name', '_API_var')
    _attribute_nodes = ('_API_var',)
    _shape = ()
    _class_type = PyccelPyObject()

    def __init__(self, API_var, module_name):
        self._capsule_name = f'{module_name}._C_API'
        self._API_var = API_var
        super().__init__()

    @property
    def capsule_name(self):
        """
        Get the name of the capsule being created.

        Get the name of the capsule being created.
        """
        return self._capsule_name

    @property
    def API_var(self):
        """
        Get the variable describing the API.

        Get the variable which contains all elements of the API which
        should be exposed.
        """
        return self._API_var

#-------------------------------------------------------------------
class PyCapsule_Import(PyccelFunction):
    """
    Represents a call to the function PyCapsule_Import.

    The function PyCapsule_Import can be found in Python.h. It describes
    the initialisation of a capsule by importing the information from
    another module. A capsule contains all information from a module
    which should be exposed to other modules that import this module.
    See <https://docs.python.org/3/extending/extending.html#using-capsules>
    for a tutorial involving capsules.
    See <https://docs.python.org/3/c-api/capsule.html#c.PyCapsule_Import>
    for the API docstrings for this method.

    Parameters
    ----------
    module_name : str
        The name of the module being retrieved.
    """
    __slots__ = ('_capsule_name',)
    _attribute_nodes = ()
    _shape = ()
    _class_type = BindCPointer()

    def __init__(self, module_name):
        self._capsule_name = f'{module_name}._C_API'
        super().__init__()

    @property
    def capsule_name(self):
        """
        Get the name of the capsule being retrieved.

        Get the name of the capsule being retrieved.
        """
        return self._capsule_name

#-------------------------------------------------------------------
class PyModule(Module):
    """
    Class to hold a module which is accessible from Python.

    Class to hold a module which is accessible from Python. This class
    adds external functions and external declarations to the basic
    Module. However its main utility is in order to differentiate
    itself such that a different `_print` function can be implemented
    to handle it.

    Parameters
    ----------
    name : str
        Name of the module.

    *args : tuple
        See Module.

    external_funcs : iterable of FunctionDef
        A list of external functions.

    declarations : iterable
        Any declarations of (external) variables which should be made in the module.

    init_func : FunctionDef, optional
        The function which is executed when a module is initialised.
        See: <https://docs.python.org/3/c-api/module.html#multi-phase-initialization>.

    import_func : FunctionDef, optional
        The function which allows types from this module to be imported in other
        modules.
        See: <https://docs.python.org/3/extending/extending.html>.

    **kwargs : dict
        See Module.

    See Also
    --------
    Module : The super class from which the class inherits.
    """
    __slots__ = ('_external_funcs', '_declarations', '_import_func')
    _attribute_nodes = Module._attribute_nodes + ('_external_funcs', '_declarations', '_import_func')

    def __init__(self, name, *args, external_funcs = (), declarations = (), init_func = None,
                        import_func = None, **kwargs):
        self._external_funcs = external_funcs
        self._declarations = declarations
        if import_func is None:
            self._import_func = FunctionDef(f'{name}_import', (),
                            (FunctionDefResult(Variable(CNativeInt(), '_', is_temp=True)),), ())
        else:
            self._import_func = import_func
        super().__init__(name, *args, init_func = init_func, **kwargs)

    @property
    def external_funcs(self):
        """
        A list of external functions.

        The external functions which should be declared at the start of the module.
        This is useful for declaring the existence of Fortran functions whose
        definition and declaration is inaccessible from C.
        """
        return self._external_funcs

    @external_funcs.setter
    def external_funcs(self, funcs):
        for f in self._external_funcs:
            f.remove_user_node(self)
        self._external_funcs = funcs
        for f in funcs:
            f.set_current_user_node(self)

    @property
    def declarations(self):
        """
        All declarations that need printing in the module.

        All declarations that need printing in the module. This usually includes
        any variables coming from a non-C language for which compatibility with C
        exists.
        """
        return self._declarations

    @declarations.setter
    def declarations(self, decs):
        for d in self._declarations:
            d.remove_user_node(self)
        self._declarations = decs
        for d in decs:
            d.set_current_user_node(self)

    @property
    def import_func(self):
        """
        The function which allows types from this module to be imported in other modules.

        The function which allows types from this module to be imported in other modules.
        See <https://docs.python.org/3/extending/extending.html> to understand how this
        is done.
        """
        return self._import_func

#-------------------------------------------------------------------
class PyFunctionDef(FunctionDef):
    """
    Class to hold a FunctionDef which is accessible from Python.

    Contains the Python-compatible version of the function which is
    used for the wrapper.
    As compared to a normal FunctionDef, this version contains
    arguments for the shape of arrays. It should be generated by
    calling `codegen.wrapper.CToPythonWrapper.wrap`.

    Parameters
    ----------
    *args : list
        See FunctionDef.

    original_function : FunctionDef
        The function from which the Python-compatible version was created.

    **kwargs : dict
        See FunctionDef.

    See Also
    --------
    pyccel.ast.core.FunctionDef
        The class from which BindCFunctionDef inherits which contains all
        details about the args and kwargs.
    """
    __slots__ = ('_original_function',)
    _attribute_nodes = (*FunctionDef._attribute_nodes, '_original_function')

    def __init__(self, *args, original_function, **kwargs):
        self._original_function = original_function
        super().__init__(*args, **kwargs, is_static = True)

    @property
    def original_function(self):
        """
        The function which is wrapped by this PyFunctionDef.

        The original function which would be printed in pure C which is not
        compatible with Python.
        """
        return self._original_function

#-------------------------------------------------------------------
class PyInterface(Interface):
    """
    Class to hold an Interface which is accessible from Python.

    A class which holds the Python-compatible Interface. It contains functions for
    determining the type of the arguments passed to the Interface and the functions
    called through the interface.

    Parameters
    ----------
    name : str
        The name of the interface. See Interface.

    functions : iterable of FunctionDef
        The functions of the interface. See Interface.

    interface_func : FunctionDef
        The function which Python will call to access the interface.

    type_check_func : FunctionDef
        The helper function which will determine the types of the arguments passed.

    original_interface : Interface
        The interface being wrapped.

    **kwargs : dict
        See Interface.

    See Also
    --------
    Interface : The super class.
    """
    __slots__ = ('_interface_func', '_type_check_func', '_original_interface')
    _attribute_nodes = Interface._attribute_nodes + ('_interface_func', '_type_check_func',
                        '_original_interface')

    def __init__(self, name, functions, interface_func, type_check_func, original_interface, **kwargs):
        self._interface_func = interface_func
        self._type_check_func = type_check_func
        self._original_interface = original_interface
        for f in functions:
            if not isinstance(f, PyFunctionDef):
                raise TypeError("PyInterface functions should be instances of the class PyFunctionDef.")
        super().__init__(name, functions, False, **kwargs)

    @property
    def interface_func(self):
        """
        The function which is exposed to Python.

        The function which receives the Python arguments `self`, `args`, and `kwargs` and calls
        the appropriate function.
        """
        return self._interface_func

    @property
    def type_check_func(self):
        """
        The function which determines the types which were passed to the Interface.

        The function which takes the arguments passed to the function and returns an integer
        indicating which function was called.
        """
        return self._type_check_func

    @property
    def original_function(self):
        """
        The Interface which is wrapped by this PyInterface.

        The original interface which would be printed in C.
        """
        return self._original_interface

#-------------------------------------------------------------------
class PyClassDef(ClassDef):
    """
    Class to hold a class definition which is accessible from Python.

    Class to hold a class definition which is accessible from Python.

    Parameters
    ----------
    original_class : ClassDef
        The original class being wrapped.

    struct_name : str
        The name of the structure which will hold the Python-compatible
        class definition.

    type_name : str
        The name of the instance of the Python-compatible class definition
        structure. This object is necessary to add the class to the module.

    scope : Scope
        The scope for the class contents.

    **kwargs : dict
        See ClassDef.

    See Also
    --------
    ClassDef
        The class from which PyClassDef inherits. This is also the object being
        wrapped.
    """
    __slots__ = ('_original_class', '_struct_name', '_type_name', '_type_object',
                 '_new_func', '_properties')

    def __init__(self, original_class, struct_name, type_name, scope, **kwargs):
        self._original_class = original_class
        self._struct_name = struct_name
        self._type_name = type_name
        self._type_object = Variable(PyccelPyClassType(), type_name)
        self._new_func = None
        self._properties = ()
        variables = [Variable(VoidType(), 'instance', memory_handling='alias'),
                     Variable(PyccelPyObject(), 'referenced_objects', memory_handling='alias'),
                     Variable(PythonNativeBool(), 'is_alias')]
        scope.insert_variable(variables[0])
        scope.insert_variable(variables[1])
        scope.insert_variable(variables[2])
        super().__init__(original_class.name, variables, scope=scope, **kwargs)

    @property
    def struct_name(self):
        """
        The name of the structure which will hold the Python-compatible class definition.

        The name of the structure which will hold the Python-compatible class definition.
        """
        return self._struct_name

    @property
    def type_name(self):
        """
        The name of the Python-compatible class definition instance.

        The name of the instance of the Python-compatible class definition
        structure. This object is necessary to add the class to the module.
        """
        return self._type_name

    @property
    def type_object(self):
        """
        The Python-compatible class definition instance.

        The Variable describing the instance of the Python-compatible class definition
        structure. This object is necessary to add the class to the module.
        """
        return self._type_object

    @property
    def original_class(self):
        """
        The class which is wrapped by this PyClassDef.

        The original class which would be printed in pure C which is not
        compatible with Python.
        """
        return self._original_class

    def add_alloc_method(self, f):
        """
        Add the wrapper for `__new__` to the class definition.

        Add the wrapper for `__new__` which allocates the memory for the class instance.

        Parameters
        ----------
        f : PyFunctionDef
            The wrapper for the `__new__` function.
        """
        self._new_func = f

    @property
    def new_func(self):
        """
        Get the wrapper for `__new__`.

        Get the wrapper for `__new__` which allocates the memory for the class instance.
        """
        return self._new_func

    def add_property(self, p):
        """
        Add a class property which has been wrapped.

        Add a class property which has been wrapped.

        Parameters
        ----------
        p : PyccelAstNode
            The new wrapped property which is added to the class.
        """
        p.set_current_user_node(self)
        self._properties += (p,)

    @property
    def properties(self):
        """
        Get all wrapped class properties.

        Get all wrapped class properties.
        """
        return self._properties

#-------------------------------------------------------------------

class PyGetSetDefElement(PyccelAstNode):
    """
    A class representing a PyGetSetDef object.

    A class representing an element of the list of PyGetSetDef objects
    which are used to add attributes/properties to classes.
    See <https://docs.python.org/3/c-api/structures.html#c.PyGetSetDef>.

    Parameters
    ----------
    python_name : str
        The name of the attribute/property in the original Python code.
    getter : FunctionDef
        The function which collects the value of the class attribute.
    setter : FunctionDef
        The function which modifies the value of the class attribute.
    docstring : LiteralString
        The docstring of the property.
    """
    _attribute_nodes = ('_getter', '_setter', '_docstring')
    __slots__ = ('_python_name', '_getter', '_setter', '_docstring')
    def __init__(self, python_name, getter, setter, docstring):
        assert isinstance(getter, PyFunctionDef)
        assert isinstance(setter, PyFunctionDef) or setter is None
        self._python_name = python_name
        self._getter = getter
        self._setter = setter
        self._docstring = docstring
        super().__init__()

    @property
    def python_name(self):
        """
        The name of the attribute/property in the original Python code.

        The name of the attribute/property in the original Python code.
        """
        return self._python_name

    @property
    def getter(self):
        """
        The BindCFunctionDef describing the getter function.

        The BindCFunctionDef describing the function which allows the user to collect
        the value of the property.
        """
        return self._getter

    @property
    def setter(self):
        """
        The BindCFunctionDef describing the setter function.

        The BindCFunctionDef describing the function which allows the user to modify
        the value of the property.
        """
        return self._setter

    @property
    def docstring(self):
        """
        The docstring of the property being wrapped.

        The docstring of the property being wrapped.
        """
        return self._docstring

#-------------------------------------------------------------------
class PyModInitFunc(FunctionDef):
    """
    A class representing the PyModInitFunc function def.

    A class representing the PyModInitFunc function def. This function returns the
    macro PyModInitFunc, takes no arguments and initialises a module.

    Parameters
    ----------
    name : str
        The name of the function.

    body : list[PyccelAstNode]
        The code executed in the function.

    static_vars : list[Variable]
        A list of variables which should be declared as static objects.

    scope : Scope
        The scope of the function.
    """
    __slots__ = ('_static_vars',)

    def __init__(self, name, body, static_vars, scope):
        self._static_vars = static_vars
        super().__init__(name, (), (), body, scope=scope)

    @property
    def declarations(self):
        """
        Returns the declarations of the variables.

        Returns the declarations of the variables.
        """
        return [Declare(v, static=(v in self._static_vars),
                        value = (Nil() if isinstance(v.class_type, (VoidType, BindCPointer)) else None)) \
                for v in self.scope.variables.values()]

#-------------------------------------------------------------------
#                      Python.h Constants
#-------------------------------------------------------------------

# Python.h object  representing Booleans True and False
Py_True = Variable(PyccelPyObject(), 'Py_True', memory_handling='alias')
Py_False = Variable(PyccelPyObject(), 'Py_False', memory_handling='alias')

# Python.h object representing None
Py_None = Variable(PyccelPyObject(), 'Py_None', memory_handling='alias')

# https://docs.python.org/3/c-api/refcounting.html#c.Py_INCREF
Py_INCREF = FunctionDef(name = 'Py_INCREF',
                        body = [],
                        arguments = [FunctionDefArgument(Variable(PyccelPyObject(), name='o', memory_handling='alias'))],
                        results = [])

# https://docs.python.org/3/c-api/refcounting.html#c.Py_DECREF
Py_DECREF = FunctionDef(name = 'Py_DECREF',
                        body = [],
                        arguments = [FunctionDefArgument(Variable(PyccelPyObject(), name='o', memory_handling='alias'))],
                        results = [])

# https://docs.python.org/3/c-api/type.html#c.PyType_Ready
PyType_Ready = FunctionDef(name = 'PyType_Ready',
                        body = [],
                        arguments = [FunctionDefArgument(Variable(PyccelPyObject(), name='o', memory_handling='alias'))],
                        results = [FunctionDefResult(Variable(PythonNativeInt(), '_'))])

# https://docs.python.org/3/c-api/sys.html#PySys_GetObject
PySys_GetObject = FunctionDef(name = 'PySys_GetObject',
                        body = [],
                        arguments = [FunctionDefArgument(Variable(StringType(), name='_'))],
                        results = [FunctionDefResult(Variable(PyccelPyObject(), name='o', memory_handling='alias'))])

# https://docs.python.org/3/c-api/unicode.html#c.PyUnicode_FromString
PyUnicode_FromString = FunctionDef(name = 'PyUnicode_FromString',
                        body = [],
                        arguments = [FunctionDefArgument(Variable(StringType(), name='_'))],
                        results = [FunctionDefResult(Variable(PyccelPyObject(), name='o', memory_handling='alias'))])

#-------------------------------------------------------------------

#using the documentation of PyArg_ParseTuple() and Py_BuildValue https://docs.python.org/3/c-api/arg.html
pytype_parse_registry = {
    PythonNativeFloat()   : 'd',
    PythonNativeComplex() : 'O',
    PythonNativeBool()    : 'p',
    StringType()          : 's',
    PyccelPyObject()      : 'O',
    }

#-------------------------------------------------------------------
#                      cwrapper.h functions
#-------------------------------------------------------------------

# Functions definitions are defined in pyccel/stdlib/cwrapper/cwrapper.c
py_to_c_registry = {
    (PrimitiveBooleanType(), -1)      : 'PyBool_to_Bool',
    (PrimitiveIntegerType(), 1)       : 'PyInt8_to_Int8',
    (PrimitiveIntegerType(), 2)       : 'PyInt16_to_Int16',
    (PrimitiveIntegerType(), 4)       : 'PyInt32_to_Int32',
    (PrimitiveIntegerType(), 8)       : 'PyInt64_to_Int64',
    (PrimitiveFloatingPointType(), 4) : 'PyFloat_to_Float',
    (PrimitiveFloatingPointType(), 8) : 'PyDouble_to_Double',
    (PrimitiveComplexType(), 4)       : 'PyComplex_to_Complex64',
    (PrimitiveComplexType(), 8)       : 'PyComplex_to_Complex128',
    }

def C_to_Python(c_object):
    """
    Create a FunctionDef responsible for casting scalar C results to Python.

    Creates a FunctionDef node which contains all the code necessary
    for casting a C object, whose characteristics match that of the object
    passed as an argument, to a PythonObject which can be used in Python code.

    Parameters
    ----------
    c_object : Variable
        The variable needed for the generation of the cast_function.

    Returns
    -------
    FunctionDef
        The function which casts the C object to Python.
    """
    if c_object.rank != 0:
        cast_function = 'ndarray_to_pyarray'
        memory_handling = 'stack'
    else:
        try :
            cast_function = c_to_py_registry[c_object.dtype]
        except KeyError:
            errors.report(PYCCEL_RESTRICTION_TODO, symbol=c_object.dtype,severity='fatal')
        memory_handling = 'alias'

    cast_func = FunctionDef(name = cast_function,
                       body      = [],
                       arguments = [FunctionDefArgument(c_object.clone('v', is_argument = True, memory_handling=memory_handling, new_class = Variable))],
                       results   = [FunctionDefResult(Variable(PyccelPyObject(), name = 'o', memory_handling='alias'))])

    return cast_func

# Functions definitions are defined in pyccel/stdlib/cwrapper/cwrapper.c
c_to_py_registry = {
    PythonNativeBool()    : 'Bool_to_PyBool',
    PythonNativeInt()     : 'Int'+str(PythonNativeInt().precision*8)+'_to_PyLong',
    PythonNativeFloat()   : 'Double_to_PyDouble',
    PythonNativeComplex() : 'Complex128_to_PyComplex',
    }


#-------------------------------------------------------------------
#              errors and check functions
#-------------------------------------------------------------------

# https://docs.python.org/3/c-api/exceptions.html#c.PyErr_Occurred
PyErr_Occurred = FunctionDef(name      = 'PyErr_Occurred',
                             arguments = [],
                             results   = [FunctionDefResult(Variable(PyccelPyObject(), name = 'r', memory_handling = 'alias'))],
                             body      = [])

PyErr_SetString = FunctionDef(name = 'PyErr_SetString',
              body      = [],
              arguments = [FunctionDefArgument(Variable(PyccelPyObject(), name = 'o')),
                           FunctionDefArgument(Variable(StringType(), name = 's'))],
              results   = [])

PyNotImplementedError = Variable(PyccelPyObject(), name = 'PyExc_NotImplementedError')
PyTypeError = Variable(PyccelPyObject(), name = 'PyExc_TypeError')
PyAttributeError = Variable(PyccelPyObject(), name = 'PyExc_AttributeError')

PyObject_TypeCheck = FunctionDef(name = 'PyObject_TypeCheck',
            arguments = [FunctionDefArgument(Variable(PyccelPyObject(), 'o', memory_handling = 'alias')),
                         FunctionDefArgument(Variable(PyccelPyClassType(), 'c_type', memory_handling='alias'))],
            results = [FunctionDefResult(Variable(PythonNativeBool(), 'r'))],
            body = [])

#-------------------------------------------------------------------
#                          List functions
#-------------------------------------------------------------------

# https://docs.python.org/3/c-api/list.html#c.PyList_New
PyList_New = FunctionDef(name = 'PyList_New',
                    arguments = [FunctionDefArgument(Variable(PythonNativeInt(), 'size'), value = LiteralInteger(0))],
                    results = [FunctionDefResult(Variable(PyccelPyObject(), 'r', memory_handling='alias'))],
                    body = [])

# https://docs.python.org/3/c-api/list.html#c.PyList_Append
PyList_Append = FunctionDef(name = 'PyList_Append',
                    arguments = [FunctionDefArgument(Variable(PyccelPyObject(), 'list', memory_handling='alias')),
                                 FunctionDefArgument(Variable(PyccelPyObject(), 'item', memory_handling='alias'))],
                    results = [FunctionDefResult(Variable(CNativeInt(), 'i'))],
                    body = [])

# https://docs.python.org/3/c-api/list.html#c.PyList_GetItem
PyList_GetItem = FunctionDef(name = 'PyList_GetItem',
                    arguments = [FunctionDefArgument(Variable(PyccelPyObject(), 'list', memory_handling='alias')),
                                 FunctionDefArgument(Variable(PythonNativeInt(), 'i'))],
                    results = [FunctionDefResult(Variable(PyccelPyObject(), 'item', memory_handling='alias'))],
                    body = [])

# https://docs.python.org/3/c-api/list.html#c.PyList_Size
PyList_Size = FunctionDef(name = 'PyList_Size',
                    arguments = [FunctionDefArgument(Variable(PyccelPyObject(), 'list', memory_handling='alias'))],
                    results = [FunctionDefResult(Variable(PythonNativeInt(), 'i'))],
                    body = [])

# https://docs.python.org/3/c-api/list.html#c.PyList_SetItem
PyList_SetItem = FunctionDef(name = 'PyList_SetItem',
                        body = [],
                        arguments = [FunctionDefArgument(Variable(PyccelPyObject(), name='l', memory_handling='alias')),
                                     FunctionDefArgument(Variable(PythonNativeInt(), name='i')),
                                     FunctionDefArgument(Variable(PyccelPyObject(), name='new_item', memory_handling='alias'))],
                        results = [FunctionDefResult(Variable(CNativeInt(), 'i'))])

#-------------------------------------------------------------------
#                         Tuple functions
#-------------------------------------------------------------------

# https://docs.python.org/3/c-api/tuple.html#c.PyTuple_New
PyTuple_New = FunctionDef(name = 'PyTuple_New',
                    arguments = [FunctionDefArgument(Variable(PythonNativeInt(), 'size'), value = LiteralInteger(0))],
                    results = [FunctionDefResult(Variable(PyccelPyObject(), 'tuple', memory_handling='alias'))],
                    body = [])

# https://docs.python.org/3/c-api/tuple.html#c.PyTuple_Check
PyTuple_Check = FunctionDef(name = 'PyTuple_Check',
                    arguments = [FunctionDefArgument(Variable(PyccelPyObject(), 'tuple', memory_handling='alias'))],
                    results = [FunctionDefResult(Variable(CNativeInt(), 'i'))],
                    body = [])

# https://docs.python.org/3/c-api/tuple.html#c.PyTuple_Size
PyTuple_Size = FunctionDef(name = 'PyTuple_Size',
                    arguments = [FunctionDefArgument(Variable(PyccelPyObject(), 'tuple', memory_handling='alias'))],
                    results = [FunctionDefResult(Variable(PythonNativeInt(), 'i'))],
                    body = [])

# https://docs.python.org/3/c-api/tuple.html#c.PyTuple_GetItem
PyTuple_GetItem = FunctionDef(name = 'PyTuple_GetItem',
                        body = [],
                        arguments = [FunctionDefArgument(Variable(PyccelPyObject(), name='tuple', memory_handling='alias')),
                                     FunctionDefArgument(Variable(PythonNativeInt(), name='i'))],
                        results = [FunctionDefResult(Variable(PyccelPyObject(), name='o', memory_handling='alias'))])

<<<<<<< HEAD
#-------------------------------------------------------------------
#                         Set functions
#-------------------------------------------------------------------

# https://docs.python.org/3/c-api/set.html#c.PySet_Check
PySet_Check = FunctionDef(name = 'PySet_Check',
                    arguments = [FunctionDefArgument(Variable(PyccelPyObject(), 'set', memory_handling='alias'))],
                    results = [FunctionDefResult(Variable(CNativeInt(), 'i'))],
                    body = [])

# https://docs.python.org/3/c-api/tuple.html#c.PySet_Size
PySet_Size = FunctionDef(name = 'PySet_Size',
                    arguments = [FunctionDefArgument(Variable(PyccelPyObject(), 'set', memory_handling='alias'))],
                    results = [FunctionDefResult(Variable(PythonNativeInt(), 'i'))],
                    body = [])

# https://docs.python.org/3/c-api/object.html#c.PyObject_GetIter
PySet_GetIter = FunctionDef(name = 'PyObject_GetIter',
                        body = [],
                        arguments = [FunctionDefArgument(Variable(PyccelPyObject(), name='iter', memory_handling='alias'))],
                        results = [FunctionDefResult(Variable(PyccelPyObject(), name='o', memory_handling='alias'))])

# https://docs.python.org/3/c-api/iter.html#c.PyIter_Check
PyIter_Next = FunctionDef(name = 'PyIter_Next',
                        body = [],
                        arguments = [FunctionDefArgument(Variable(PyccelPyObject(), name='iter', memory_handling='alias'))],
                        results = [FunctionDefResult(Variable(PyccelPyObject(), name='o', memory_handling='alias'))])

=======
# https://docs.python.org/3/c-api/tuple.html#c.PyTuple_SetItem
PyTuple_SetItem = FunctionDef(name = 'PyTuple_SetItem',
                        body = [],
                        arguments = [FunctionDefArgument(Variable(PyccelPyObject(), name='l', memory_handling='alias')),
                                     FunctionDefArgument(Variable(PythonNativeInt(), name='i')),
                                     FunctionDefArgument(Variable(PyccelPyObject(), name='new_item', memory_handling='alias'))],
                        results = [FunctionDefResult(Variable(CNativeInt(), 'i'))])

#-------------------------------------------------------------------
#                          Set functions
#-------------------------------------------------------------------

# https://docs.python.org/3/c-api/set.html#c.PySet_New
PySet_New = FunctionDef(name = 'PySet_New',
                    arguments = [FunctionDefArgument(Variable(PyccelPyObject(), 'iterable', memory_handling='alias'), value = Nil())],
                    results = [FunctionDefResult(Variable(PyccelPyObject(), 'set', memory_handling='alias'))],
                    body = [])

# https://docs.python.org/3/c-api/set.html#c.PySet_Add
PySet_Add = FunctionDef(name = 'PySet_Add',
                    arguments = [FunctionDefArgument(Variable(PyccelPyObject(), 'set', memory_handling='alias')),
                                 FunctionDefArgument(Variable(PyccelPyObject(), 'key', memory_handling='alias'))],
                    results = [FunctionDefResult(Variable(PythonNativeInt(), 'i'))],
                    body = [])

>>>>>>> e5bc9120

# Functions definitions are defined in pyccel/stdlib/cwrapper/cwrapper.c
check_type_registry = {
    PythonNativeBool()    : 'PyIs_Bool',
    PythonNativeInt()     : 'PyIs_NativeInt',
    PythonNativeFloat()   : 'PyIs_NativeFloat',
    PythonNativeComplex() : 'PyIs_NativeComplex',
    }<|MERGE_RESOLUTION|>--- conflicted
+++ resolved
@@ -1134,36 +1134,6 @@
                                      FunctionDefArgument(Variable(PythonNativeInt(), name='i'))],
                         results = [FunctionDefResult(Variable(PyccelPyObject(), name='o', memory_handling='alias'))])
 
-<<<<<<< HEAD
-#-------------------------------------------------------------------
-#                         Set functions
-#-------------------------------------------------------------------
-
-# https://docs.python.org/3/c-api/set.html#c.PySet_Check
-PySet_Check = FunctionDef(name = 'PySet_Check',
-                    arguments = [FunctionDefArgument(Variable(PyccelPyObject(), 'set', memory_handling='alias'))],
-                    results = [FunctionDefResult(Variable(CNativeInt(), 'i'))],
-                    body = [])
-
-# https://docs.python.org/3/c-api/tuple.html#c.PySet_Size
-PySet_Size = FunctionDef(name = 'PySet_Size',
-                    arguments = [FunctionDefArgument(Variable(PyccelPyObject(), 'set', memory_handling='alias'))],
-                    results = [FunctionDefResult(Variable(PythonNativeInt(), 'i'))],
-                    body = [])
-
-# https://docs.python.org/3/c-api/object.html#c.PyObject_GetIter
-PySet_GetIter = FunctionDef(name = 'PyObject_GetIter',
-                        body = [],
-                        arguments = [FunctionDefArgument(Variable(PyccelPyObject(), name='iter', memory_handling='alias'))],
-                        results = [FunctionDefResult(Variable(PyccelPyObject(), name='o', memory_handling='alias'))])
-
-# https://docs.python.org/3/c-api/iter.html#c.PyIter_Check
-PyIter_Next = FunctionDef(name = 'PyIter_Next',
-                        body = [],
-                        arguments = [FunctionDefArgument(Variable(PyccelPyObject(), name='iter', memory_handling='alias'))],
-                        results = [FunctionDefResult(Variable(PyccelPyObject(), name='o', memory_handling='alias'))])
-
-=======
 # https://docs.python.org/3/c-api/tuple.html#c.PyTuple_SetItem
 PyTuple_SetItem = FunctionDef(name = 'PyTuple_SetItem',
                         body = [],
@@ -1173,7 +1143,7 @@
                         results = [FunctionDefResult(Variable(CNativeInt(), 'i'))])
 
 #-------------------------------------------------------------------
-#                          Set functions
+#                         Set functions
 #-------------------------------------------------------------------
 
 # https://docs.python.org/3/c-api/set.html#c.PySet_New
@@ -1189,7 +1159,30 @@
                     results = [FunctionDefResult(Variable(PythonNativeInt(), 'i'))],
                     body = [])
 
->>>>>>> e5bc9120
+# https://docs.python.org/3/c-api/set.html#c.PySet_Check
+PySet_Check = FunctionDef(name = 'PySet_Check',
+                    arguments = [FunctionDefArgument(Variable(PyccelPyObject(), 'set', memory_handling='alias'))],
+                    results = [FunctionDefResult(Variable(CNativeInt(), 'i'))],
+                    body = [])
+
+# https://docs.python.org/3/c-api/tuple.html#c.PySet_Size
+PySet_Size = FunctionDef(name = 'PySet_Size',
+                    arguments = [FunctionDefArgument(Variable(PyccelPyObject(), 'set', memory_handling='alias'))],
+                    results = [FunctionDefResult(Variable(PythonNativeInt(), 'i'))],
+                    body = [])
+
+# https://docs.python.org/3/c-api/object.html#c.PyObject_GetIter
+PySet_GetIter = FunctionDef(name = 'PyObject_GetIter',
+                        body = [],
+                        arguments = [FunctionDefArgument(Variable(PyccelPyObject(), name='iter', memory_handling='alias'))],
+                        results = [FunctionDefResult(Variable(PyccelPyObject(), name='o', memory_handling='alias'))])
+
+# https://docs.python.org/3/c-api/iter.html#c.PyIter_Check
+PyIter_Next = FunctionDef(name = 'PyIter_Next',
+                        body = [],
+                        arguments = [FunctionDefArgument(Variable(PyccelPyObject(), name='iter', memory_handling='alias'))],
+                        results = [FunctionDefResult(Variable(PyccelPyObject(), name='o', memory_handling='alias'))])
+
 
 # Functions definitions are defined in pyccel/stdlib/cwrapper/cwrapper.c
 check_type_registry = {
