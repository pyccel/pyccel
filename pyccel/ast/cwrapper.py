--- conflicted
+++ resolved
@@ -140,11 +140,8 @@
             raise TypeError('Python func args should be a Variable')
         if not isinstance(python_func_kwargs, Variable):
             raise TypeError('Python func kwargs should be a Variable')
-<<<<<<< HEAD
-=======
         if not all(isinstance(c, FunctionDefArgument) for c in c_func_args):
             raise TypeError('C func args should be a list of Arguments')
->>>>>>> 831a286c
         if not isinstance(parse_args, list) and any(not isinstance(c, Variable) for c in parse_args):
             raise TypeError('Parse args should be a list of Variables')
         if not isinstance(arg_names, PyArgKeywords):
@@ -152,20 +149,13 @@
         if not isinstance(func_args, list) and any(not isinstance(c, Variable) for c in func_args):
             raise TypeError('C func args should be a list of Variables')
 
-<<<<<<< HEAD
         self._flags = ''
         i           = 0
         args_count  = len(func_args)
-        while i < args_count and not isinstance(func_args[i], ValuedVariable):
+        while i < args_count and not func_args[i].has_default:
             self._flags += self.get_pytype(func_args[i], converters)
             i += 1
         if i < args_count:
-=======
-        while i < len(c_func_args) and not c_func_args[i].has_default:
-            self._flags += self.get_pytype(c_func_args[i], parse_args[i])
-            i+=1
-        if i < len(c_func_args):
->>>>>>> 831a286c
             self._flags += '|'
         while i < args_count:
             self._flags += self.get_pytype(func_args[i], converters)
