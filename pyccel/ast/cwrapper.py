--- conflicted
+++ resolved
@@ -379,42 +379,6 @@
                         ('complex',8)  : numpy_cdouble_type,
                         ('complex',16) : numpy_clongdouble_type}
 
-<<<<<<< HEAD
-
-def Type_Check(data, argument):
-    # check for numpy array type
-    if isinstance(argument, PyccelPyArrayObject):
-        numpy_dtype = self.find_in_numpy_dtype_registry(data)
-        check = PyccelNe(FunctionCall(numpy_get_type, [argument]), numpy_dtype)
-        return check
-
-    # check for numpy type
-    try :
-        check_numpy_ref = numpy_type_check_registry[(data.dtype, data.precision)]
-    except KeyError:
-        errors.report(PYCCEL_RESTRICTION_TODO, symbol=data.dtype,severity='fatal')
-
-    check_numpy_func = FunctionDef(name = 'PyArray_IsScalar',
-                    body = [],
-                    arguments = [Variable(dtype=PyccelPyObject(), name = 'o', is_pointer=True), check_numpy_ref],
-                    results   = [Variable(dtype=NativeBool(), name = 'r')])
-
-    # check for python type
-    try :
-        check_type = python_type_check_registry[data.dtype]
-    except KeyError:
-        errors.report(PYCCEL_RESTRICTION_TODO, symbol=data.dtype,severity='fatal')
-    check_python_func = FunctionDef(name = check_type,
-                    body = [],
-                    arguments = [Variable(dtype=PyccelPyObject(), name = 'o', is_pointer=True)],
-                    results   = [Variable(dtype=NativeBool(), name = 'r')])
-
-    check = PyccelAssociativeParenthesis(PyccelOr(
-        FunctionCall(check_python_func, [argument]),
-        FunctionCall(check_numpy_func, [argument, check_numpy_ref]
-    )))
-    return check
-=======
 def PythonType_Check(variable, argument):
     """
     Create FunctionCall responsible of checking python argument data type
@@ -438,7 +402,6 @@
                     arguments = [Variable(dtype=PyccelPyObject(), name = 'o', is_pointer=True)],
                     results   = [Variable(dtype=NativeBool(), name = 'r')])
     return FunctionCall(check_func, [argument])
->>>>>>> 4cfc88e9
 
 def PyErr_SetString(error_type, error_msg):
     func = FunctionDef(name = 'PyErr_SetString',
