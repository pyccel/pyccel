--- conflicted
+++ resolved
@@ -604,74 +604,8 @@
                            FunctionDefArgument(Variable(dtype = NativeString(), name = 's'))],
               results   = [])
 
-<<<<<<< HEAD
-def set_python_error_message(exception, message):
-    """
-    Generate a function call which sets the Python error.
-
-    Generate a function call of C/Python API PyErr_SetString
-    https://docs.python.org/3/c-api/exceptions.html#c.PyErr_SetString
-    with a defined error message used to set the error indicator.
-
-    Parameters
-    ----------
-    exception : str
-        The error exception type.
-    message : str
-        The message which will be shown.
-
-    Returns
-    -------
-    FunctionCall
-        The FunctionCall which raises the error.
-    """
-    func = FunctionDef(name = 'PyErr_SetString',
-                  body      = [],
-                  arguments = [FunctionDefArgument(Variable(dtype = PyccelPyObject(), name = 'o')),
-                               FunctionDefArgument(Variable(dtype = NativeString(), name = 's'))],
-                  results   = [])
-
-    exception = Variable(PyccelPyObject(), name = exception)
-
-    return FunctionCall(func, [exception, message])
-
-
-def generate_datatype_error(variable):
-    """
-    Generate TypeError exception from the variable information.
-
-    Generate a TypeError exception indicated that the variable passed
-    as an argument does not have the right datatype/precision.
-
-    Parameters
-    ----------
-    variable : Variable
-        The variable which indicates the correct datatype/precision.
-
-    Returns
-    -------
-    FunctionCall
-        Call to PyErr_SetString with TypeError as exception and custom message.
-    """
-    dtype     = variable.dtype
-
-    if variable.precision == -1:
-        precision = 'native '
-    elif isinstance(dtype, NativeBool):
-        precision = ''
-    elif isinstance(dtype, NativeComplex):
-        nbit = variable.precision * 2 * 8
-        precision = f'{nbit} bit '
-    else:
-        nbit = variable.precision * 8
-        precision = f'{nbit} bit '
-
-    message = f'"Argument must be {precision}{variable.dtype}"'
-    return set_python_error_message('PyExc_TypeError', message)
-=======
 PyNotImplementedError = Variable(PyccelPyObject(), name = 'PyExc_NotImplementedError')
 PyTypeError = Variable(PyccelPyObject(), name = 'PyExc_TypeError')
->>>>>>> b10051d8
 
 
 # Functions definitions are defined in pyccel/stdlib/cwrapper/cwrapper.c
