--- conflicted
+++ resolved
@@ -575,13 +575,9 @@
         self._type_name = type_name
         self._type_object = Variable(PyccelPyClassType(), type_name)
         self._new_func = None
-<<<<<<< HEAD
         self._properties = ()
-        variables = [Variable(NativeVoid(), 'instance', memory_handling='alias')]
-=======
         variables = [Variable(NativeVoid(), 'instance', memory_handling='alias'),
                      Variable(PyccelPyObject(), 'referenced_objects')]
->>>>>>> b3e1d430
         scope.insert_variable(variables[0])
         scope.insert_variable(variables[1])
         super().__init__(original_class.name, variables, scope=scope, **kwargs)
