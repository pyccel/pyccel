--- conflicted
+++ resolved
@@ -19,11 +19,7 @@
 
 from .core      import FunctionCall, FunctionDef, FunctionAddress
 
-<<<<<<< HEAD
-from .variable  import Variable, VariableAddress
-=======
-from .variable  import Variable, ValuedVariable
->>>>>>> de5370c5
+from .variable  import Variable
 
 
 errors = Errors()
