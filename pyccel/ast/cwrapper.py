--- conflicted
+++ resolved
@@ -30,13 +30,9 @@
 
 from .internals import PyccelInternalFunction
 
-<<<<<<< HEAD
+from .literals  import LiteralString, LiteralInteger
+
 from .numpyext  import NumpyNDArrayType
-
-from .variable  import Variable
-=======
-from .literals  import LiteralString, LiteralInteger
->>>>>>> f17d55b5
 
 from .variable  import Variable
 
