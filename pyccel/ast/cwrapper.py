--- conflicted
+++ resolved
@@ -153,28 +153,20 @@
         i = 0
 
         while i < len(c_func_args) and not isinstance(c_func_args[i], ValuedVariable):
-<<<<<<< HEAD
             if isinstance(c_func_args[i], FunctionAddress):
                 self._flags += 'O'
             else:
                 self._flags += 'O'
                 #self._flags += pytype_parse_registry[(parse_args[i].dtype, parse_args[i].precision)]
-=======
-            self._flags += self.get_pytype(c_func_args[i], parse_args[i])
->>>>>>> 51047b09
             i+=1
         if i < len(c_func_args):
             self._flags += '|'
         while i < len(c_func_args):
-<<<<<<< HEAD
             if isinstance(c_func_args[i], FunctionAddress):
                 self._flags += 'O'
             else:
                 self._flags += 'O'
                 #self._flags += pytype_parse_registry[(parse_args[i].dtype, parse_args[i].precision)]
-=======
-            self._flags += self.get_pytype(c_func_args[i], parse_args[i])
->>>>>>> 51047b09
             i+=1
 
         # Restriction as of python 3.8
