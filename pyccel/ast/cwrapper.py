--- conflicted
+++ resolved
@@ -1265,7 +1265,6 @@
                     body = [])
 
 
-<<<<<<< HEAD
 #-------------------------------------------------------------------
 #                         String functions
 #-------------------------------------------------------------------
@@ -1279,8 +1278,6 @@
                     results = [FunctionDefResult(Variable(CharType(), 'out', memory_handling='alias'))],
                     body = [])
 
-=======
->>>>>>> b3ad4a99
 # Functions definitions are defined in pyccel/stdlib/cwrapper/cwrapper.c
 check_type_registry = {
     PythonNativeBool()    : 'PyIs_Bool',
