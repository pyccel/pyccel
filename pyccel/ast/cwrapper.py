#------------------------------------------------------------------------------------------#
# This file is part of Pyccel which is released under MIT License. See the LICENSE file or #
# go to https://github.com/pyccel/pyccel/blob/master/LICENSE for full license details.     #
#------------------------------------------------------------------------------------------#

"""
Module representing objects (functions/variables etc) required for the interface
between Python code and C code (using Python/C Api and cwrapper.c).
"""

from ..errors.errors import Errors
from ..errors.messages import PYCCEL_RESTRICTION_TODO

from .basic     import PyccelAstNode, TypedAstNode

from .datatypes import DataType, default_precision, CustomDataType
from .datatypes import NativeInteger, NativeFloat, NativeComplex
from .datatypes import NativeBool, NativeString, NativeVoid

from .core      import FunctionDefArgument, FunctionDefResult
from .core      import FunctionDef, ClassDef
from .core      import Module, Interface

from .internals import get_final_precision

from .literals  import LiteralString

from .variable  import Variable

from .c_concepts import ObjectAddress


errors = Errors()

__all__ = (
#
# --------- CLASSES -----------
#
    'PyFunctionDef',
    'PyInterface',
    'PyClassDef',
    'PyModule',
    'PyccelPyObject',
    'PyccelPyClassType',
    'PyArgKeywords',
    'PyArg_ParseTupleNode',
    'PyBuildValueNode',
    'PyModule_AddObject',
#--------- CONSTANTS ----------
    'Py_True',
    'Py_False',
    'Py_None',
    'flags_registry',
#----- C / PYTHON FUNCTIONS ---
    'Py_INCREF',
    'Py_DECREF',
)

#-------------------------------------------------------------------
#                        Python DataTypes
#-------------------------------------------------------------------
class PyccelPyObject(DataType):
    """
    Datatype representing a `PyObject`.

    Datatype representing a `PyObject` which is the
    class used to hold Python objects in `Python.h`.
    """
    __slots__ = ()
    _name = 'pyobject'

class PyccelPyClassType(DataType):
    """
    Datatype representing a subclass of `PyObject`.

    Datatype representing a subclass of `PyObject`. This is the
    datatype of a class which is compatible with Python.
    """
    __slots__ = ()
    _name = 'pyclasstype'

class WrapperCustomDataType(CustomDataType):
    """
    Datatype representing a subclass of `PyObject`.

    Datatype representing a subclass of `PyObject`. This is the
    datatype of a class which is compatible with Python.
    """
    __slots__ = ()
    _name = 'pycustomclasstype'

#-------------------------------------------------------------------
#                  Parsing and Building Classes
#-------------------------------------------------------------------

#TODO: Is there an equivalent to static so this can be a static list of strings?
class PyArgKeywords(PyccelAstNode):
    """
    Represents the list containing the names of all arguments to a function.
    This information allows the function to be called by keyword

    Parameters
    ----------
    name : str
        The name of the variable in which the list is stored
    arg_names : list of str
        A list of the names of the function arguments
    """
    __slots__ = ('_name','_arg_names')
    _attribute_nodes = ()
    def __init__(self, name, arg_names):
        self._name = name
        self._arg_names = arg_names
        super().__init__()

    @property
    def name(self):
        """ The name of the variable in which the list of
        all arguments to the function is stored
        """
        return self._name

    @property
    def arg_names(self):
        """ The names of the arguments to the function which are
        contained in the PyArgKeywords list
        """
        return self._arg_names

#-------------------------------------------------------------------
class PyArg_ParseTupleNode(PyccelAstNode):
    """
    Represents a call to the function `PyArg_ParseTupleNode`.

    Represents a call to the function `PyArg_ParseTupleNode` from `Python.h`.
    This function collects the expected arguments from `self`, `args`, `kwargs`
    and packs them into variables with datatype `PyccelPyObject`.

    Parameters
    ----------
    python_func_args : Variable
        Args provided to the function in Python.
    python_func_kwargs : Variable
        Kwargs provided to the function in Python.
    c_func_args : list of Variable
        List of expected arguments. This helps determine the expected output types.
    parse_args : list of Variable
        List of arguments into which the result will be collected.
    arg_names : list of str
        A list of the names of the function arguments.
    """
    __slots__ = ('_pyarg','_pykwarg','_parse_args','_arg_names','_flags')
    _attribute_nodes = ('_pyarg','_pykwarg','_parse_args','_arg_names')

    def __init__(self, python_func_args,
                        python_func_kwargs,
                        c_func_args,
                        parse_args,
                        arg_names):
        if not isinstance(python_func_args, Variable):
            raise TypeError('Python func args should be a Variable')
        if not isinstance(python_func_kwargs, Variable):
            raise TypeError('Python func kwargs should be a Variable')
        if not isinstance(parse_args, list) and any(not isinstance(c, Variable) for c in parse_args):
            raise TypeError('Parse args should be a list of Variables')
        if not isinstance(arg_names, PyArgKeywords):
            raise TypeError('Parse args should be a list of Variables')

        i = 0
        while i < len(c_func_args) and not c_func_args[i].has_default:
            i+=1
        self._flags = 'O'*i

        if i < len(c_func_args):
            self._flags += '|'
            self._flags += 'O'*(len(c_func_args)-i)

        self._pyarg      = python_func_args
        self._pykwarg    = python_func_kwargs
        self._parse_args = parse_args
        self._arg_names  = arg_names
        super().__init__()

    @property
    def pyarg(self):
        """ The  variable containing all positional arguments
        passed to the function
        """
        return self._pyarg

    @property
    def pykwarg(self):
        """ The  variable containing all keyword arguments
        passed to the function
        """
        return self._pykwarg

    @property
    def flags(self):
        """
        The flags indicating the types of the objects.

        The flags indicating the types of the objects to be collected from
        the Python arguments passed to the function.
        """
        return self._flags

    @property
    def args(self):
        """ The arguments into which the python args and kwargs
        are collected
        """
        return self._parse_args

    @property
    def arg_names(self):
        """ The PyArgKeywords object which contains all the
        names of the function's arguments
        """
        return self._arg_names

#-------------------------------------------------------------------
class PyBuildValueNode(TypedAstNode):
    """
    Represents a call to the function PyBuildValueNode.

    The function PyBuildValueNode can be found in Python.h.
    It describes the creation of a new Python object based
    on a format string. More details can be found in Python's
    docs.

    Parameters
    ----------
    result_args : list of Variable
        List of arguments which the result will be built from.
    """
    __slots__ = ('_flags','_result_args')
    _attribute_nodes = ('_result_args',)
    _dtype = PyccelPyObject
    _rank = 0
    _precision = 0
    _shape = ()
    _class_type = PyccelPyObject
    _order = None

    def __init__(self, result_args = ()):
        self._flags = ''
        self._result_args = result_args
        for i in result_args:
            if isinstance(i.dtype, WrapperCustomDataType):
                self._flags += 'O'
            else:
                self._flags += pytype_parse_registry[(i.dtype, get_final_precision(i))]
        super().__init__()

    @property
    def flags(self):
        return self._flags

    @property
    def args(self):
        return self._result_args

#-------------------------------------------------------------------
class PyModule_AddObject(TypedAstNode):
    """
    Represents a call to the PyModule_AddObject function.

    The PyModule_AddObject function can be found in Python.h.
    It adds a PythonObject to a module. More information about
    this function can be found in Python's documentation.

    Parameters
    ----------
    mod_name : str
                The name of the variable containing the module.
    name : str
                The name of the variable being added to the module.
    variable : Variable
                The variable containing the PythonObject.
    """
    __slots__ = ('_mod_name','_name','_var')
    _attribute_nodes = ('_name','_var')
    _dtype = NativeInteger()
    _precision = 4
    _rank = 0
    _shape = None
    _class_type = NativeInteger()

    def __init__(self, mod_name, name, variable):
        if not isinstance(name, LiteralString):
            raise TypeError("Name must be a string")
        if not isinstance(variable, Variable) or \
                variable.dtype not in (PyccelPyObject(), PyccelPyClassType()):
            raise TypeError("Variable must be a PyObject Variable")
        self._mod_name = mod_name
        self._name = name
        self._var = ObjectAddress(variable)
        super().__init__()

    @property
    def mod_name(self):
        """ The name of the variable containing the module
        """
        return self._mod_name

    @property
    def name(self):
        """ The name of the variable being added to the module
        """
        return self._name

    @property
    def variable(self):
        """ The variable containing the PythonObject
        """
        return self._var

#-------------------------------------------------------------------
class PyModule(Module):
    """
    Class to hold a module which is accessible from Python.

    Class to hold a module which is accessible from Python. This class
    adds external functions and external declarations to the basic
    Module. However its main utility is in order to differentiate
    itself such that a different `_print` function can be implemented
    to handle it.

    Parameters
    ----------
    *args : tuple
        See Module.

    external_funcs : iterable of FunctionDef
        A list of external functions.

    declarations : iterable
        Any declarations of (external) variables which should be made in the module.

    init_func : FunctionDef, optional
        A definition of the initialisation function.

    **kwargs : dict
        See Module.

    See Also
    --------
    Module : The super class from which the class inherits.
    """
    __slots__ = ('_external_funcs', '_declarations')
    _attribute_nodes = Module._attribute_nodes + ('_external_funcs', '_declarations')
    def __init__(self, *args, external_funcs = (), declarations = (), init_func = None, **kwargs):
        self._external_funcs = external_funcs
        self._declarations = declarations
        super().__init__(*args, **kwargs)
        self._init_func = init_func
        init_func.set_current_user_node(self)

    @property
    def external_funcs(self):
        """
        A list of external functions.

        The external functions which should be declared at the start of the module.
        This is useful for declaring the existence of Fortran functions whose
        definition and declaration is inaccessible from C.
        """
        return self._external_funcs

    @external_funcs.setter
    def external_funcs(self, funcs):
        for f in self._external_funcs:
            f.remove_user_node(self)
        self._external_funcs = funcs
        for f in funcs:
            f.set_current_user_node(self)

    @property
    def declarations(self):
        """
        All declarations that need printing in the module.

        All declarations that need printing in the module. This usually includes
        any variables coming from a non-C language for which compatibility with C
        exists.
        """
        return self._declarations

    @declarations.setter
    def declarations(self, decs):
        for d in self._declarations:
            d.remove_user_node(self)
        self._declarations = decs
        for d in decs:
            d.set_current_user_node(self)

#-------------------------------------------------------------------
class PyFunctionDef(FunctionDef):
    """
    Class to hold a FunctionDef which is accessible from Python.

    Contains the Python-compatible version of the function which is
    used for the wrapper.
    As compared to a normal FunctionDef, this version contains
    arguments for the shape of arrays. It should be generated by
    calling `codegen.wrapper.CToPythonWrapper.wrap`.

    Parameters
    ----------
    *args : list
        See FunctionDef.

    original_function : FunctionDef
        The function from which the Python-compatible version was created.

    **kwargs : dict
        See FunctionDef.

    See Also
    --------
    pyccel.ast.core.FunctionDef
        The class from which BindCFunctionDef inherits which contains all
        details about the args and kwargs.
    """
    __slots__ = ('_original_function',)
    _attribute_nodes = (*FunctionDef._attribute_nodes, '_original_function')

    def __init__(self, *args, original_function, **kwargs):
        self._original_function = original_function
        super().__init__(*args, **kwargs)

    @property
    def original_function(self):
        """
        The function which is wrapped by this PyFunctionDef.

        The original function which would be printed in pure C which is not
        compatible with Python.
        """
        return self._original_function

#-------------------------------------------------------------------
class PyInterface(Interface):
    """
    Class to hold an Interface which is accessible from Python.

    A class which holds the Python-compatible Interface. It contains functions for
    determining the type of the arguments passed to the Interface and the functions
    called through the interface.

    Parameters
    ----------
    name : str
        The name of the interface. See Interface.

    functions : iterable of FunctionDef
        The functions of the interface. See Interface.

    interface_func : FunctionDef
        The function which Python will call to access the interface.

    type_check_func : FunctionDef
        The helper function which will determine the types of the arguments passed.

    original_interface : Interface
        The interface being wrapped.

    **kwargs : dict
        See Interface.

    See Also
    --------
    Interface : The super class.
    """
    __slots__ = ('_interface_func', '_type_check_func', '_original_interface')
    _attribute_nodes = Interface._attribute_nodes + ('_interface_func', '_type_check_func',
                        '_original_interface')

    def __init__(self, name, functions, interface_func, type_check_func, original_interface, **kwargs):
        self._interface_func = interface_func
        self._type_check_func = type_check_func
        self._original_interface = original_interface
        for f in functions:
            if not isinstance(f, PyFunctionDef):
                raise TypeError("PyInterface functions should be instances of the class PyFunctionDef.")
        super().__init__(name, functions, False, **kwargs)

    @property
    def interface_func(self):
        """
        The function which is exposed to Python.

        The function which receives the Python arguments `self`, `args`, and `kwargs` and calls
        the appropriate function.
        """
        return self._interface_func

    @property
    def type_check_func(self):
        """
        The function which determines the types which were passed to the Interface.

        The function which takes the arguments passed to the function and returns an integer
        indicating which function was called.
        """
        return self._type_check_func

    @property
    def original_function(self):
        """
        The Interface which is wrapped by this PyInterface.

        The original interface which would be printed in C.
        """
        return self._original_interface

#-------------------------------------------------------------------
class PyClassDef(ClassDef):
    """
    Class to hold a class definition which is accessible from Python.

    Class to hold a class definition which is accessible from Python.

    Parameters
    ----------
    original_class : ClassDef
        The original class being wrapped.

    struct_name : str
        The name of the structure which will hold the Python-compatible
        class definition.

    type_name : str
        The name of the instance of the Python-compatible class definition
        structure. This object is necessary to add the class to the module.

<<<<<<< HEAD
    scope : Scope
        The scope for the class contents.
    """
    __slots__ = ('_original_class', '_struct_name', '_type_name', '_type_object')

    def __init__(self, original_class, struct_name, type_name, scope):
=======
    **kwargs : dict
        See ClassDef.
    """
    __slots__ = ('_original_class', '_struct_name', '_type_name', '_type_object')

    def __init__(self, original_class, struct_name, type_name, **kwargs):
>>>>>>> 6e6f088e
        self._original_class = original_class
        self._struct_name = struct_name
        self._type_name = type_name
        self._type_object = Variable(PyccelPyClassType(), type_name)
<<<<<<< HEAD
        variables = [Variable(NativeVoid(), 'instance', memory_handling='alias')]
        scope.insert_variable(variables[0])
        super().__init__(original_class.name, variables, scope=scope)
=======
        super().__init__(original_class.name, **kwargs)
>>>>>>> 6e6f088e

    @property
    def struct_name(self):
        """
        The name of the structure which will hold the Python-compatible class definition.

        The name of the structure which will hold the Python-compatible class definition.
        """
        return self._struct_name

    @property
    def type_name(self):
        """
        The name of the Python-compatible class definition instance.

        The name of the instance of the Python-compatible class definition
        structure. This object is necessary to add the class to the module.
        """
        return self._type_name

    @property
    def type_object(self):
        """
        The Python-compatible class definition instance.

        The Variable describing the instance of the Python-compatible class definition
        structure. This object is necessary to add the class to the module.
        """
        return self._type_object

    @property
    def original_class(self):
        """
        The class which is wrapped by this PyClassDef.

        The original class which would be printed in pure C which is not
        compatible with Python.
        """
        return self._original_class

#-------------------------------------------------------------------
#                      Python.h Constants
#-------------------------------------------------------------------

# Python.h object  representing Booleans True and False
Py_True = Variable(PyccelPyObject(), 'Py_True', memory_handling='alias')
Py_False = Variable(PyccelPyObject(), 'Py_False', memory_handling='alias')

# Python.h object representing None
Py_None = Variable(PyccelPyObject(), 'Py_None', memory_handling='alias')

# https://docs.python.org/3/c-api/refcounting.html#c.Py_INCREF
Py_INCREF = FunctionDef(name = 'Py_INCREF',
                        body = [],
                        arguments = [FunctionDefArgument(Variable(dtype=PyccelPyObject(), name='o', memory_handling='alias'))],
                        results = [])

# https://docs.python.org/3/c-api/refcounting.html#c.Py_DECREF
Py_DECREF = FunctionDef(name = 'Py_DECREF',
                        body = [],
                        arguments = [FunctionDefArgument(Variable(dtype=PyccelPyObject(), name='o', memory_handling='alias'))],
                        results = [])

PyType_Ready = FunctionDef(name = 'PyType_Ready',
                        body = [],
                        arguments = [FunctionDefArgument(Variable(dtype=PyccelPyObject(), name='o', memory_handling='alias'))],
                        results = [FunctionDefResult(Variable(NativeInteger(), '_'))])

#using the documentation of PyArg_ParseTuple() and Py_BuildValue https://docs.python.org/3/c-api/arg.html
pytype_parse_registry = {
    (NativeInteger(), 4)       : 'i',
    (NativeInteger(), 8)       : 'l',
    (NativeInteger(), 2)       : 'h',
    (NativeInteger(), 1)       : 'b',
    (NativeFloat(), 8)         : 'd',
    (NativeFloat(), 4)         : 'f',
    (NativeComplex(), 4)       : 'O',
    (NativeComplex(), 8)       : 'O',
    (NativeBool(), -1)         : 'p',
    (NativeString(), 0)        : 's',
    (PyccelPyObject(), 0)      : 'O',
    }

#-------------------------------------------------------------------
#                      cwrapper.h functions
#-------------------------------------------------------------------

# Functions definitions are defined in pyccel/stdlib/cwrapper/cwrapper.c
py_to_c_registry = {
    (NativeBool(), -1)     : 'PyBool_to_Bool',
    (NativeInteger(), 1)   : 'PyInt8_to_Int8',
    (NativeInteger(), 2)   : 'PyInt16_to_Int16',
    (NativeInteger(), 4)   : 'PyInt32_to_Int32',
    (NativeInteger(), 8)   : 'PyInt64_to_Int64',
    (NativeFloat(), 4)     : 'PyFloat_to_Float',
    (NativeFloat(), 8)     : 'PyDouble_to_Double',
    (NativeComplex(), 4)   : 'PyComplex_to_Complex64',
    (NativeComplex(), 8)   : 'PyComplex_to_Complex128'}

def C_to_Python(c_object):
    """
    Create a FunctionDef responsible for casting scalar C results to Python.

    Creates a FunctionDef node which contains all the code necessary
    for casting a C object, whose characteristics match that of the object
    passed as an argument, to a PythonObject which can be used in Python code.

    Parameters
    ----------
    c_object : Variable
        The variable needed for the generation of the cast_function.

    Returns
    -------
    FunctionDef
        The function which casts the C object to Python.
    """
    if c_object.rank != 0:
        cast_function = 'ndarray_to_pyarray'
        memory_handling = 'stack'
    else:
        try :
            cast_function = c_to_py_registry[(c_object.dtype, c_object.precision)]
        except KeyError:
            errors.report(PYCCEL_RESTRICTION_TODO, symbol=c_object.dtype,severity='fatal')
        memory_handling = 'alias'

    cast_func = FunctionDef(name = cast_function,
                       body      = [],
                       arguments = [FunctionDefArgument(c_object.clone('v', is_argument = True, memory_handling=memory_handling))],
                       results   = [FunctionDefResult(Variable(dtype=PyccelPyObject(), name = 'o', memory_handling='alias'))])

    return cast_func

# Functions definitions are defined in pyccel/stdlib/cwrapper/cwrapper.c
c_to_py_registry = {
    (NativeBool(), -1)     : 'Bool_to_PyBool',
    (NativeInteger(), -1)  : 'Int'+str(default_precision[NativeInteger()]*8)+'_to_PyLong',
    (NativeInteger(), 1)   : 'Int8_to_NumpyLong',
    (NativeInteger(), 2)   : 'Int16_to_NumpyLong',
    (NativeInteger(), 4)   : 'Int32_to_NumpyLong',
    (NativeInteger(), 8)   : 'Int64_to_NumpyLong',
    (NativeFloat(), 4)     : 'Float_to_NumpyDouble',
    (NativeFloat(), 8)     : 'Double_to_NumpyDouble',
    (NativeFloat(), -1)    : 'Double_to_PyDouble',
    (NativeComplex(), 4)   : 'Complex64_to_NumpyComplex',
    (NativeComplex(), 8)   : 'Complex128_to_NumpyComplex',
    (NativeComplex(), -1)  : 'Complex128_to_PyComplex'}


#-------------------------------------------------------------------
#              errors and check functions
#-------------------------------------------------------------------

# https://docs.python.org/3/c-api/exceptions.html#c.PyErr_Occurred
PyErr_Occurred = FunctionDef(name      = 'PyErr_Occurred',
                             arguments = [],
                             results   = [FunctionDefResult(Variable(dtype = PyccelPyObject(), name = 'r', memory_handling = 'alias'))],
                             body      = [])

PyErr_SetString = FunctionDef(name = 'PyErr_SetString',
              body      = [],
              arguments = [FunctionDefArgument(Variable(dtype = PyccelPyObject(), name = 'o')),
                           FunctionDefArgument(Variable(dtype = NativeString(), name = 's'))],
              results   = [])

PyNotImplementedError = Variable(PyccelPyObject(), name = 'PyExc_NotImplementedError')
PyTypeError = Variable(PyccelPyObject(), name = 'PyExc_TypeError')


# Functions definitions are defined in pyccel/stdlib/cwrapper/cwrapper.c
check_type_registry = {
    (NativeBool(), -1)     : 'PyIs_Bool',
    (NativeInteger(), -1)  : 'PyIs_NativeInt',
    (NativeInteger(), 1)   : 'PyIs_Int8',
    (NativeInteger(), 2)   : 'PyIs_Int16',
    (NativeInteger(), 4)   : 'PyIs_Int32',
    (NativeInteger(), 8)   : 'PyIs_Int64',
    (NativeFloat(), -1)    : 'PyIs_NativeFloat',
    (NativeFloat(), 4)     : 'PyIs_Float',
    (NativeFloat(), 8)     : 'PyIs_Double',
    (NativeComplex(), -1)  : 'PyIs_NativeComplex',
    (NativeComplex(), 4)   : 'PyIs_Complex64',
    (NativeComplex(), 8)   : 'PyIs_Complex128'}<|MERGE_RESOLUTION|>--- conflicted
+++ resolved
@@ -535,32 +535,22 @@
         The name of the instance of the Python-compatible class definition
         structure. This object is necessary to add the class to the module.
 
-<<<<<<< HEAD
     scope : Scope
         The scope for the class contents.
-    """
-    __slots__ = ('_original_class', '_struct_name', '_type_name', '_type_object')
-
-    def __init__(self, original_class, struct_name, type_name, scope):
-=======
+
     **kwargs : dict
         See ClassDef.
     """
     __slots__ = ('_original_class', '_struct_name', '_type_name', '_type_object')
 
-    def __init__(self, original_class, struct_name, type_name, **kwargs):
->>>>>>> 6e6f088e
+    def __init__(self, original_class, struct_name, type_name, scope, **kwargs):
         self._original_class = original_class
         self._struct_name = struct_name
         self._type_name = type_name
         self._type_object = Variable(PyccelPyClassType(), type_name)
-<<<<<<< HEAD
         variables = [Variable(NativeVoid(), 'instance', memory_handling='alias')]
         scope.insert_variable(variables[0])
-        super().__init__(original_class.name, variables, scope=scope)
-=======
-        super().__init__(original_class.name, **kwargs)
->>>>>>> 6e6f088e
+        super().__init__(original_class.name, variables, scope=scope, **kwargs)
 
     @property
     def struct_name(self):
