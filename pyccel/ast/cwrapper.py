--- conflicted
+++ resolved
@@ -27,11 +27,7 @@
 
 from .internals import get_final_precision, PyccelInternalFunction
 
-<<<<<<< HEAD
-from .literals  import LiteralString, Nil
-=======
-from .literals  import LiteralString, LiteralInteger
->>>>>>> 2a3e16d9
+from .literals  import LiteralString, Nil, LiteralInteger
 
 from .variable  import Variable
 
@@ -1070,13 +1066,8 @@
 
     cast_func = FunctionDef(name = cast_function,
                        body      = [],
-<<<<<<< HEAD
-                       arguments = [FunctionDefArgument(c_object.clone('v', is_argument = True, memory_handling=memory_handling))],
+                       arguments = [FunctionDefArgument(c_object.clone('v', is_argument = True, memory_handling=memory_handling, new_class = Variable))],
                        results   = FunctionDefResult(Variable(dtype=PyccelPyObject(), name = 'o', memory_handling='alias')))
-=======
-                       arguments = [FunctionDefArgument(c_object.clone('v', is_argument = True, memory_handling=memory_handling, new_class = Variable))],
-                       results   = [FunctionDefResult(Variable(dtype=PyccelPyObject(), name = 'o', memory_handling='alias'))])
->>>>>>> 2a3e16d9
 
     return cast_func
 
