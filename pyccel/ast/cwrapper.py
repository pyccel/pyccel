--- conflicted
+++ resolved
@@ -50,43 +50,31 @@
     'PyArgKeywords',
     'PyArg_ParseTupleNode',
     'PyBuildValueNode',
-<<<<<<< HEAD
-    'PyGetSetDefElement',
-=======
     'PyCapsule_New',
     'PyCapsule_Import',
+    'PyGetSetDefElement',
     'PyModule_Create',
->>>>>>> c477c6b1
     'PyModule_AddObject',
     'PyModInitFunc',
 #--------- CONSTANTS ----------
     'Py_True',
     'Py_False',
     'Py_None',
-<<<<<<< HEAD
     'flags_registry',
-    'PyNotImplementedError',
-    'PyTypeError',
-    'PyAttributeError',
-=======
->>>>>>> c477c6b1
 #----- C / PYTHON FUNCTIONS ---
     'Py_INCREF',
     'Py_DECREF',
     'PyObject_TypeCheck',
-<<<<<<< HEAD
-    'PyErr_SetString',
-=======
     'PySys_GetObject',
     'PyUnicode_FromString',
     'PyList_GetItem',
     'PyList_SetItem',
     'PyErr_Occurred',
     'PyErr_SetString',
+    'PyAttributeError',
     'PyNotImplementedError',
     'PyTypeError',
     'PyObject_TypeCheck',
->>>>>>> c477c6b1
 )
 
 #-------------------------------------------------------------------
