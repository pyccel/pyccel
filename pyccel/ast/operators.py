#------------------------------------------------------------------------------------------#
# This file is part of Pyccel which is released under MIT License. See the LICENSE file or #
# go to https://github.com/pyccel/pyccel/blob/master/LICENSE for full license details.     #
#------------------------------------------------------------------------------------------#
"""
Module handling all Python builtin operators
These operators all have a precision as detailed here:
    https://docs.python.org/3/reference/expressions.html#operator-precedence
They also have specific rules to determine the dtype, precision, rank, shape
"""

from pyccel.utilities.stage import PyccelStage

from ..errors.errors        import Errors, PyccelSemanticError

from .basic                 import TypedAstNode

from .datatypes             import (NativeBool, NativeInteger, NativeFloat,
                                    NativeComplex, NativeString,
                                    NativeNumeric)

from .internals             import max_precision

from .literals              import Literal, LiteralInteger, LiteralFloat, LiteralComplex
from .literals              import Nil, NilArgument
from .literals              import convert_to_literal

errors = Errors()
pyccel_stage = PyccelStage()

__all__ = (
    'PyccelOperator',
    'PyccelArithmeticOperator',
    'PyccelBinaryOperator',
    'PyccelBooleanOperator',
    'PyccelComparisonOperator',
    'PyccelUnaryOperator',
    'PyccelPow',
    'PyccelAdd',
    'PyccelMinus',
    'PyccelMul',
    'PyccelDiv',
    'PyccelMod',
    'PyccelFloorDiv',
    'PyccelEq',
    'PyccelNe',
    'PyccelLt',
    'PyccelLe',
    'PyccelGt',
    'PyccelGe',
    'PyccelAnd',
    'PyccelOr',
    'PyccelNot',
    'PyccelAssociativeParenthesis',
    'PyccelUnary',
    'PyccelUnarySub',
    'Relational',
    'PyccelIs',
    'PyccelIsNot',
    'IfTernaryOperator'
)

#==============================================================================
def broadcast(shape_1, shape_2):
    """ This function broadcast two shapes using numpy broadcasting rules """

    from pyccel.ast.sympy_helper import pyccel_to_sympy
    if shape_1 is None and shape_2 is None:
        return None
    elif shape_1 is None:
        new_shape_1 = (LiteralInteger(1),)*len(shape_2)
        new_shape_2 = shape_2
    elif shape_2 is None:
        new_shape_1 = shape_1
        new_shape_2 = (LiteralInteger(1),)*len(shape_1)
    else:
        a = len(shape_1)
        b = len(shape_2)

        if a>b:
            new_shape_2 = (LiteralInteger(1),)*(a-b) + tuple(shape_2)
            new_shape_1 = shape_1
        elif b>a:
            new_shape_1 = (LiteralInteger(1),)*(b-a) + tuple(shape_1)
            new_shape_2 = shape_2
        else:
            new_shape_2 = shape_2
            new_shape_1 = shape_1

    new_shape = []
    for e1,e2 in zip(new_shape_1, new_shape_2):
        used_names = set()
        symbol_map = {}
        sy_e1 = pyccel_to_sympy(e1, symbol_map, used_names)
        sy_e2 = pyccel_to_sympy(e2, symbol_map, used_names)
        if sy_e1 == sy_e2:
            new_shape.append(e1)
        elif sy_e1 == 1:
            new_shape.append(e2)
        elif sy_e2 == 1:
            new_shape.append(e1)
        elif sy_e1.is_constant() and not sy_e2.is_constant():
            new_shape.append(e1)
        elif sy_e2.is_constant() and not sy_e1.is_constant():
            new_shape.append(e2)
        elif not sy_e2.is_constant() and not sy_e1.is_constant()\
                and not (sy_e1 - sy_e2).is_constant():
            new_shape.append(e1)
        else:
            shape1_code = '-'
            shape2_code = '-'
            if shape_1:
                shape1_code = ' '.join(f'{s},' for s in shape_1)
                shape1_code = f"({shape1_code})"
            if shape_2:
                shape2_code = ' '.join(f"{s}," for s in shape_2)
                shape2_code = f"({shape2_code})"
            msg = 'operands could not be broadcast together with shapes {} {}'
            msg = msg.format(shape1_code, shape2_code)
            raise PyccelSemanticError(msg)
    return tuple(new_shape)

#==============================================================================

class PyccelOperator(TypedAstNode):
    """
    Abstract superclass for all builtin operators.
    The __init__ function is common
    but the functions called by __init__ are specialised

    Parameters
    ----------
    args : tuple
        The arguments passed to the operator.
    """
    __slots__ = ('_args', )
    _attribute_nodes = ('_args',)

    def __init__(self, *args):
        self._args = tuple(self._handle_precedence(args))

        if pyccel_stage == 'syntactic':
            super().__init__()
            return
        self._set_dtype()
        self._set_shape_rank()
        # rank is None for lambda functions
        self._set_order()
        super().__init__()

    def _set_dtype(self):
        self._dtype, self._precision = self._calculate_dtype(*self._args)  # pylint: disable=no-member

    def _set_shape_rank(self):
        self._shape, self._rank = self._calculate_shape_rank(*self._args)  # pylint: disable=no-member

    @property
    def precedence(self):
        """ The precedence of the operator as defined here:
            https://docs.python.org/3/reference/expressions.html#operator-precedence
        """
        return self._precedence #pylint: disable=no-member

    def _handle_precedence(self, args):
        """
        Insert parentheses where necessary by examining the precedence of the operator
        e.g:
            PyccelMul(a,PyccelAdd(b,c))
        means:
            a*(b+c)
        so this input will give:
            PyccelMul(a, PyccelAssociativeParenthesis(PyccelAdd(b,c)))

        Parentheses are also added were they are required for clarity

        Parameters
        ----------
        args : tuple
            The arguments passed to the operator.

        Results
        -------
        args : tuple
            The arguments with the parentheses inserted.
        """
        precedence = [getattr(a, 'precedence', 17) for a in args]

        if min(precedence) <= self.precedence:

            new_args = []

            for i, (a,p) in enumerate(zip(args, precedence)):
                if (p < self.precedence or (p == self.precedence and i != 0)):
                    new_args.append(PyccelAssociativeParenthesis(a))
                else:
                    new_args.append(a)
            args = tuple(new_args)

        return args

    def __str__(self):
        return repr(self)

    def _set_order(self):
        """ Sets the shape and rank
        This is chosen to match the arguments if they are in agreement.
        Otherwise it defaults to 'C'
        """
        if self.rank is not None and self.rank > 1:
            orders = [a.order for a in self._args if a.order is not None]
            my_order = orders[0]
            if all(o == my_order for o in orders):
                self._order = my_order
            else:
                self._order = 'C'
        else:
            self._order = None

    @property
    def args(self):
        """ Arguments of the operator
        """
        return self._args

#==============================================================================

class PyccelUnaryOperator(PyccelOperator):
    """ Abstract superclass representing a Python
    operator with only one argument.

    Parameters
    ----------
<<<<<<< HEAD
    arg : PyccelAstNode
        The argument passed to the operator.
=======
    arg: TypedAstNode
        The argument passed to the operator
>>>>>>> 267be300
    """
    __slots__ = ('_dtype', '_precision','_shape','_rank','_order')

    def __init__(self, arg):
        super().__init__(arg)

    @staticmethod
    def _calculate_dtype(*args):
        """ Sets the dtype and precision
        They are chosen to match the argument
        """
        a = args[0]
        dtype = a.dtype
        precision = a.precision
        return dtype, precision

    @staticmethod
    def _calculate_shape_rank(*args):
        """ Sets the shape and rank
        They are chosen to match the argument
        """
        a = args[0]
        rank = a.rank
        shape = a.shape
        return shape, rank

#==============================================================================

class PyccelUnary(PyccelUnaryOperator):
    """
    Class representing a call to the Python positive operator.
    I.e:
        +a
    is equivalent to:
        PyccelUnary(a)

    Parameters
    ----------
<<<<<<< HEAD
    arg : PyccelAstNode
        The argument passed to the operator.
=======
    arg: TypedAstNode
        The argument passed to the operator
>>>>>>> 267be300
    """
    __slots__ = ()
    _precedence = 14
    def _handle_precedence(self, args):
        args = PyccelUnaryOperator._handle_precedence(self, args)
        args = tuple(PyccelAssociativeParenthesis(a) if isinstance(a, PyccelUnary) else a for a in args)
        return args

    def __repr__(self):
        return f'+{repr(self.args[0])}'

#==============================================================================

class PyccelUnarySub(PyccelUnary):
    """
    Class representing a call to the Python negative operator.
    I.e:
        -a
    is equivalent to:
        PyccelUnarySub(a)

    Parameters
    ----------
<<<<<<< HEAD
    arg : PyccelAstNode
        The argument passed to the operator.
=======
    arg: TypedAstNode
        The argument passed to the operator
>>>>>>> 267be300
    """
    __slots__ = ()

    def __repr__(self):
        return f'-{repr(self.args[0])}'

#==============================================================================

class PyccelNot(PyccelUnaryOperator):
    """
    Class representing a call to the Python not operator.
    I.e:
        not a
    is equivalent to:
        PyccelNot(a)

    Parameters
    ----------
<<<<<<< HEAD
    arg : PyccelAstNode
        The argument passed to the operator.
=======
    arg: TypedAstNode
        The argument passed to the operator
>>>>>>> 267be300
    """
    __slots__ = ()
    _precedence = 6

    @staticmethod
    def _calculate_dtype(*args):
        """ Sets the dtype and precision
        They are chosen to match the argument unless the class has
        a _dtype or _precision member
        """
        dtype = NativeBool()
        precision = -1
        return dtype, precision

    @staticmethod
    def _calculate_shape_rank(*args):
        """ Sets the shape and rank
        They are chosen to match the argument unless the class has
        a _shape or _rank member
        """
        rank = 0
        shape = None
        return shape, rank

    def __repr__(self):
        return f'not {repr(self.args[0])}'

#==============================================================================

class PyccelAssociativeParenthesis(PyccelUnaryOperator):
    """
    Class representing parentheses

    Parameters
    ----------
<<<<<<< HEAD
    arg : PyccelAstNode
        The argument in the PyccelAssociativeParenthesis.
=======
    arg: TypedAstNode
        The argument in the PyccelAssociativeParenthesis
>>>>>>> 267be300
    """
    __slots__ = () # ok
    _precedence = 18
    def _handle_precedence(self, args):
        return args

    def __repr__(self):
        return f'({repr(self.args[0])})'

#==============================================================================

class PyccelBinaryOperator(PyccelOperator):
    """ Abstract superclass representing a Python
    operator with two arguments

    Parameters
    ----------
<<<<<<< HEAD
    arg1 : PyccelAstNode
        The first argument passed to the operator.
    arg2 : PyccelAstNode
        The second argument passed to the operator.
=======
    arg1: TypedAstNode
        The first argument passed to the operator
    arg2: TypedAstNode
        The second argument passed to the operator
>>>>>>> 267be300
    """
    __slots__ = ('_dtype','_precision','_shape','_rank','_order')

    def __init__(self, arg1, arg2):
        super().__init__(arg1, arg2)

    @classmethod
    def _calculate_dtype(cls, *args):
        """ Sets the dtype and precision

        If one argument is a string then all arguments must be strings

        If the arguments are numeric then the dtype and precision
        match the broadest type and the largest precision
        e.g.
            1 + 2j -> PyccelAdd(LiteralInteger, LiteralComplex) -> complex
        """
        integers  = [a for a in args if a.dtype in (NativeInteger(),NativeBool())]
        floats    = [a for a in args if a.dtype is NativeFloat()]
        complexes = [a for a in args if a.dtype is NativeComplex()]
        strs      = [a for a in args if a.dtype is NativeString()]

        if strs:
            assert len(integers + floats + complexes) == 0
            return cls._handle_str_type(strs)
        elif complexes:
            return cls._handle_complex_type(args)
        elif floats:
            return cls._handle_float_type(args)
        elif integers:
            return cls._handle_integer_type(args)
        else:
            raise TypeError(f'cannot determine the type of {args}')

    @staticmethod
    def _handle_str_type(strs):
        """
        Set dtype and precision when both arguments are strings
        """
        raise TypeError("unsupported operand type(s) for /: 'str' and 'str'")

    @staticmethod
    def _handle_complex_type(complexes):
        """
        Set dtype and precision when the result is a complex
        """
        dtype = NativeComplex()
        precision = max_precision(complexes)
        return dtype, precision

    @staticmethod
    def _handle_float_type(floats):
        """
        Set dtype and precision when the result is a float
        """
        dtype = NativeFloat()
        precision = max_precision(floats)
        return dtype, precision

    @staticmethod
    def _handle_integer_type(integers):
        """
        Set dtype and precision when the result is an integer
        """
        dtype = NativeInteger()
        precision = max_precision(integers)
        return dtype, precision

    @staticmethod
    def _calculate_shape_rank(*args):
        """ Sets the shape and rank

        Strings must be scalars.

        For numeric types the rank and shape is determined according
        to numpy broadcasting rules where possible
        """
        strs = [a for a in args if a.dtype is NativeString()]
        if strs:
            other = [a for a in args if a.dtype in (NativeInteger(), NativeBool(), NativeFloat(), NativeComplex())]
            assert len(other) == 0
            rank  = 0
            shape = None
        else:
            s = broadcast(args[0].shape, args[1].shape)

            shape = s
            rank  = 0 if s is None else len(s)
        return shape, rank

#==============================================================================

class PyccelArithmeticOperator(PyccelBinaryOperator):
    """
    Abstract superclass representing a Python arithmetic operator.

    This class is necessary to handle specific precedence
    rules for arithmetic operators.
    I.e. to handle the error:
    Extension: Unary operator following arithmetic operator (use parentheses)

    Parameters
    ----------
<<<<<<< HEAD
    arg1 : PyccelAstNode
        The first argument passed to the operator.
    arg2 : PyccelAstNode
        The second argument passed to the operator.
=======
    arg1: TypedAstNode
        The first argument passed to the operator
    arg2: TypedAstNode
        The second argument passed to the operator
>>>>>>> 267be300
    """
    __slots__ = ()
    def _handle_precedence(self, args):
        args = PyccelBinaryOperator._handle_precedence(self, args)
        args = tuple(PyccelAssociativeParenthesis(a) if isinstance(a, PyccelUnary) else a for a in args)
        return args

#==============================================================================

class PyccelPow(PyccelArithmeticOperator):
    """
    Class representing a call to the Python exponent operator.

    Class representing a call to the Python exponent operator.
    I.e:
        a ** b
    is equivalent to:
        PyccelPow(a, b)

    Parameters
    ----------
<<<<<<< HEAD
    arg1 : PyccelAstNode
        The first argument passed to the operator.
    arg2 : PyccelAstNode
        The second argument passed to the operator.
=======
    arg1: TypedAstNode
        The first argument passed to the operator
    arg2: TypedAstNode
        The second argument passed to the operator
>>>>>>> 267be300
    """
    __slots__ = ()
    _precedence  = 15

    def __repr__(self):
        return f'{self.args[0]} ** {self.args[1]}'

    def _handle_precedence(self, args):
        precedence = [getattr(a, 'precedence', 17) for a in args]

        if min(precedence) <= self._precedence:

            new_args = []

            for i, (a,p) in enumerate(zip(args, precedence)):
                if (p < self._precedence or (p == self._precedence and i != 1)):
                    new_args.append(PyccelAssociativeParenthesis(a))
                else:
                    new_args.append(a)
            args = tuple(new_args)

        return args

#==============================================================================

class PyccelAdd(PyccelArithmeticOperator):
    """
    Class representing a call to the Python addition operator.

    Class representing a call to the Python addition operator.
    I.e:
        a + b
    is equivalent to:
        PyccelAdd(a, b)

    Parameters
    ----------
<<<<<<< HEAD
    arg1 : PyccelAstNode
        The first argument passed to the operator.
    arg2 : PyccelAstNode
        The second argument passed to the operator.
    simplify : bool
        True if the expression should be simplified to be as compact/readable as
        possible. False if the arguments should be preserved as they are.
=======
    arg1: TypedAstNode
        The first argument passed to the operator
    arg2: TypedAstNode
        The second argument passed to the operator
>>>>>>> 267be300
    """
    __slots__ = ()
    _precedence = 12

    def __new__(cls, arg1, arg2, simplify = False):
        if simplify:
            if isinstance(arg2, PyccelUnarySub):
                return PyccelMinus(arg1, arg2.args[0], simplify = True)
            dtype, precision = cls._calculate_dtype(arg1, arg2)
            if isinstance(arg1, Literal) and isinstance(arg2, Literal):
                return convert_to_literal(arg1.python_value + arg2.python_value,
                                          dtype, precision)
            if dtype == arg2.dtype and precision == arg2.precision and \
                    isinstance(arg1, Literal) and arg1.python_value == 0:
                return arg2
            if dtype == arg1.dtype and precision == arg1.precision and \
                    isinstance(arg2, Literal) and arg2.python_value == 0:
                return arg1

        if isinstance(arg1, (LiteralInteger, LiteralFloat)) and \
            isinstance(arg2, LiteralComplex) and \
            arg2.real == LiteralFloat(0):
            return LiteralComplex(arg1, arg2.imag)
        elif isinstance(arg2, (LiteralInteger, LiteralFloat)) and \
            isinstance(arg1, LiteralComplex) and \
            arg1.real == LiteralFloat(0):
            return LiteralComplex(arg2, arg1.imag)
        else:
            return super().__new__(cls)

    def __init__(self, arg1, arg2, simplify = False):
        super().__init__(arg1, arg2)

    @staticmethod
    def _handle_str_type(strs):
        dtype = NativeString()
        precision = None
        return dtype, precision

    def __repr__(self):
        return f'{self.args[0]} + {self.args[1]}'

#==============================================================================

class PyccelMul(PyccelArithmeticOperator):
    """
    Class representing a call to the Python multiplication operator.

    Class representing a call to the Python multiplication operator.
    I.e:
        a * b
    is equivalent to:
        PyccelMul(a, b)

    Parameters
    ----------
<<<<<<< HEAD
    arg1 : PyccelAstNode
        The first argument passed to the operator.
    arg2 : PyccelAstNode
        The second argument passed to the operator.
    simplify : bool
        True if the expression should be simplified to be as compact/readable as
        possible. False if the arguments should be preserved as they are.
=======
    arg1: TypedAstNode
        The first argument passed to the operator
    arg2: TypedAstNode
        The second argument passed to the operator
>>>>>>> 267be300
    """
    __slots__ = ()
    _precedence = 13

    def __new__(cls, arg1, arg2, simplify = False):
        if simplify:
            if (arg1 == 1):
                return arg2
            if (arg2 == 1):
                return arg1
            if (arg1 == 0 or arg2 == 0):
                dtype, precision = cls._calculate_dtype(arg1, arg2)
                return convert_to_literal(0, dtype, precision)
            if (isinstance(arg1, PyccelUnarySub) and arg1.args[0] == 1):
                return PyccelUnarySub(arg2)
            if (isinstance(arg2, PyccelUnarySub) and arg2.args[0] == 1):
                return PyccelUnarySub(arg1)
            if isinstance(arg1, Literal) and isinstance(arg2, Literal):
                dtype, precision = cls._calculate_dtype(arg1, arg2)
                return convert_to_literal(arg1.python_value * arg2.python_value,
                                          dtype, precision)
        return super().__new__(cls)

    def __init__(self, arg1, arg2, simplify = False):
        super().__init__(arg1, arg2)

    def __repr__(self):
        return f'{repr(self.args[0])} * {repr(self.args[1])}'

#==============================================================================

class PyccelMinus(PyccelArithmeticOperator):
    """
    Class representing a call to the Python subtraction operator.

    Class representing a call to the Python subtraction operator.
    I.e:
        a - b
    is equivalent to:
        PyccelMinus(a, b)

    Parameters
    ----------
<<<<<<< HEAD
    arg1 : PyccelAstNode
        The first argument passed to the operator.
    arg2 : PyccelAstNode
        The second argument passed to the operator.
    simplify : bool
        True if the expression should be simplified to be as compact/readable as
        possible. False if the arguments should be preserved as they are.
=======
    arg1: TypedAstNode
        The first argument passed to the operator
    arg2: TypedAstNode
        The second argument passed to the operator
>>>>>>> 267be300
    """
    __slots__ = ()
    _precedence = 12

    def __new__(cls, arg1, arg2, simplify = False):
        if simplify:
            if isinstance(arg2, PyccelUnarySub):
                return PyccelAdd(arg1, arg2.args[0], simplify = True)
            elif isinstance(arg1, Literal) and isinstance(arg2, Literal):
                dtype, precision = cls._calculate_dtype(arg1, arg2)
                return convert_to_literal(arg1.python_value - arg2.python_value,
                                          dtype, precision)
        if isinstance(arg1, LiteralFloat) and \
            isinstance(arg2, LiteralComplex) and \
            arg2.real == LiteralFloat(0):
            return LiteralComplex(arg1, -arg2.imag.python_value)
        elif isinstance(arg2, LiteralFloat) and \
            isinstance(arg1, LiteralComplex) and \
            arg1.real == LiteralFloat(0):
            return LiteralComplex(-arg2.python_value, arg1.imag)
        else:
            return super().__new__(cls)

    def __init__(self, arg1, arg2, simplify = False):
        super().__init__(arg1, arg2)

    def __repr__(self):
        return f'{repr(self.args[0])} - {repr(self.args[1])}'

#==============================================================================

class PyccelDiv(PyccelArithmeticOperator):
    """
    Class representing a call to the Python division operator.

    Class representing a call to the Python division operator.
    I.e:
        a / b
    is equivalent to:
        PyccelDiv(a, b)

    Parameters
    ----------
<<<<<<< HEAD
    arg1 : PyccelAstNode
        The first argument passed to the operator.
    arg2 : PyccelAstNode
        The second argument passed to the operator.
    simplify : bool
        True if the expression should be simplified to be as compact/readable as
        possible. False if the arguments should be preserved as they are.
=======
    arg1: TypedAstNode
        The first argument passed to the operator
    arg2: TypedAstNode
        The second argument passed to the operator
>>>>>>> 267be300
    """
    __slots__ = ()
    _precedence = 13

    def __new__(cls, arg1, arg2, simplify=False):
        if simplify:
            if (arg2 == 1):
                return arg1
        return super().__new__(cls)

    def __init__(self, arg1, arg2, simplify = False):
        super().__init__(arg1, arg2)

    @staticmethod
    def _handle_integer_type(integers):
        dtype = NativeFloat()
        precision = -1
        return dtype, precision

    def __repr__(self):
        return f'{repr(self.args[0])} / {repr(self.args[1])}'

#==============================================================================

class PyccelMod(PyccelArithmeticOperator):
    """
    Class representing a call to the Python modulo operator.

    Class representing a call to the Python modulo operator.
    I.e:
        a % b
    is equivalent to:
        PyccelMod(a, b)

    Parameters
    ----------
<<<<<<< HEAD
    arg1 : PyccelAstNode
        The first argument passed to the operator.
    arg2 : PyccelAstNode
        The second argument passed to the operator.
=======
    arg1: TypedAstNode
        The first argument passed to the operator
    arg2: TypedAstNode
        The second argument passed to the operator
>>>>>>> 267be300
    """
    __slots__ = ()
    _precedence = 13

    def __repr__(self):
        return f'{repr(self.args[0])} % {repr(self.args[1])}'

#==============================================================================

class PyccelFloorDiv(PyccelArithmeticOperator):
    """
    Class representing a call to the Python integer division operator.

    Class representing a call to the Python integer division operator.
    I.e:
        a // b
    is equivalent to:
        PyccelFloorDiv(a, b)

    Parameters
    ----------
<<<<<<< HEAD
    arg1 : PyccelAstNode
        The first argument passed to the operator.
    arg2 : PyccelAstNode
        The second argument passed to the operator.
=======
    arg1: TypedAstNode
        The first argument passed to the operator
    arg2: TypedAstNode
        The second argument passed to the operator
>>>>>>> 267be300
    """
    __slots__ = ()
    _precedence = 13

    def __repr__(self):
        return f'{repr(self.args[0])} // {repr(self.args[1])}'

#==============================================================================

class PyccelComparisonOperator(PyccelBinaryOperator):
    """
    Abstract superclass representing a Python comparison operator with two arguments.

    Parameters
    ----------
<<<<<<< HEAD
    arg1 : PyccelAstNode
        The first argument passed to the operator.
    arg2 : PyccelAstNode
        The second argument passed to the operator.
=======
    arg1: TypedAstNode
        The first argument passed to the operator
    arg2: TypedAstNode
        The second argument passed to the operator
>>>>>>> 267be300
    """
    __slots__ = ()
    _precedence = 7
    @staticmethod
    def _calculate_dtype(*args):
        dtype = NativeBool()
        precision = -1
        return dtype, precision

#==============================================================================

class PyccelEq(PyccelComparisonOperator):
    """
    Class representing a call to the Python equality operator.

    Class representing a call to the Python equality operator.
    I.e:
        a == b
    is equivalent to:
        PyccelEq(a, b)

    Parameters
    ----------
<<<<<<< HEAD
    arg1 : PyccelAstNode
        The first argument passed to the operator.
    arg2 : PyccelAstNode
        The second argument passed to the operator.
    simplify : bool
        True if the expression should be simplified to be as compact/readable as
        possible. False if the arguments should be preserved as they are.
=======
    arg1: TypedAstNode
        The first argument passed to the operator
    arg2: TypedAstNode
        The second argument passed to the operator
>>>>>>> 267be300
    """
    __slots__ = ()

    def __new__(cls, arg1, arg2, simplify = False):
        if isinstance(arg1, Nil) or isinstance(arg2, Nil):
            return PyccelIs(arg1, arg2)
        else:
            return super().__new__(cls)

    def __init__(self, arg1, arg2, simplify = False):
        super().__init__(arg1, arg2)

    def __repr__(self):
        return f'{repr(self.args[0])} == {repr(self.args[1])}'

class PyccelNe(PyccelComparisonOperator):
    """
    Class representing a call to the Python inequality operator.

    Class representing a call to the Python inequality operator.
    I.e:
        a != b
    is equivalent to:
        PyccelNe(a, b)

    Parameters
    ----------
<<<<<<< HEAD
    arg1 : PyccelAstNode
        The first argument passed to the operator.
    arg2 : PyccelAstNode
        The second argument passed to the operator.
    simplify : bool
        True if the expression should be simplified to be as compact/readable as
        possible. False if the arguments should be preserved as they are.
=======
    arg1: TypedAstNode
        The first argument passed to the operator
    arg2: TypedAstNode
        The second argument passed to the operator
>>>>>>> 267be300
    """
    __slots__ = ()

    def __new__(cls, arg1, arg2, simplify = False):
        if isinstance(arg1, Nil) or isinstance(arg2, Nil):
            return PyccelIsNot(arg1, arg2)
        else:
            return super().__new__(cls)

    def __init__(self, arg1, arg2, simplify = False):
        super().__init__(arg1, arg2)

    def __repr__(self):
        return f'{repr(self.args[0])} != {repr(self.args[1])}'

class PyccelLt(PyccelComparisonOperator):
    """
    Class representing a call to the Python less than operator.

    Class representing a call to the Python less than operator.
    I.e:
        a < b
    is equivalent to:
        PyccelEq(a, b)

    Parameters
    ----------
<<<<<<< HEAD
    arg1 : PyccelAstNode
        The first argument passed to the operator.
    arg2 : PyccelAstNode
        The second argument passed to the operator.
=======
    arg1: TypedAstNode
        The first argument passed to the operator
    arg2: TypedAstNode
        The second argument passed to the operator
>>>>>>> 267be300
    """
    __slots__ = ()

    def __repr__(self):
        return f'{repr(self.args[0])} < {repr(self.args[1])}'

class PyccelLe(PyccelComparisonOperator):
    """
    Class representing a call to the Python less or equal operator.

    Class representing a call to the Python less or equal operator.
    I.e:
        a <= b
    is equivalent to:
        PyccelEq(a, b)

    Parameters
    ----------
<<<<<<< HEAD
    arg1 : PyccelAstNode
        The first argument passed to the operator.
    arg2 : PyccelAstNode
        The second argument passed to the operator.
=======
    arg1: TypedAstNode
        The first argument passed to the operator
    arg2: TypedAstNode
        The second argument passed to the operator
>>>>>>> 267be300
    """
    __slots__ = ()

    def __repr__(self):
        return f'{repr(self.args[0])} <= {repr(self.args[1])}'

class PyccelGt(PyccelComparisonOperator):
    """
    Class representing a call to the Python greater than operator.

    Class representing a call to the Python greater than operator.
    I.e:
        a > b
    is equivalent to:
        PyccelEq(a, b)

    Parameters
    ----------
<<<<<<< HEAD
    arg1 : PyccelAstNode
        The first argument passed to the operator.
    arg2 : PyccelAstNode
        The second argument passed to the operator.
=======
    arg1: TypedAstNode
        The first argument passed to the operator
    arg2: TypedAstNode
        The second argument passed to the operator
>>>>>>> 267be300
    """
    __slots__ = ()

    def __repr__(self):
        return f'{repr(self.args[0])} > {repr(self.args[1])}'

class PyccelGe(PyccelComparisonOperator):
    """
    Class representing a call to the Python greater or equal operator.

    Class representing a call to the Python greater or equal operator.
    I.e:
        a >= b
    is equivalent to:
        PyccelEq(a, b)

    Parameters
    ----------
<<<<<<< HEAD
    arg1 : PyccelAstNode
        The first argument passed to the operator.
    arg2 : PyccelAstNode
        The second argument passed to the operator.
=======
    arg1: TypedAstNode
        The first argument passed to the operator
    arg2: TypedAstNode
        The second argument passed to the operator
>>>>>>> 267be300
    """
    __slots__ = ()

    def __repr__(self):
        return f'{repr(self.args[0])} >= {repr(self.args[1])}'

#==============================================================================

class PyccelBooleanOperator(PyccelOperator):
    """ Abstract superclass representing a Python
    boolean operator with two arguments

    Parameters
    ----------
<<<<<<< HEAD
    arg1 : PyccelAstNode
        The first argument passed to the operator.
    arg2 : PyccelAstNode
        The second argument passed to the operator.
=======
    arg1: TypedAstNode
        The first argument passed to the operator
    arg2: TypedAstNode
        The second argument passed to the operator
>>>>>>> 267be300
    """
    dtype = NativeBool()
    precision = -1
    rank = 0
    shape = None
    order = None

    __slots__ = ()

    def _set_order(self):
        pass

    def _set_dtype(self):
        pass

    def _set_shape_rank(self):
        pass

#==============================================================================

class PyccelAnd(PyccelBooleanOperator):
    """
    Class representing a call to the Python AND operator.

    Class representing a call to the Python AND operator.
    I.e:
        a and b
    is equivalent to:
        PyccelAnd(a, b)

    Parameters
    ----------
<<<<<<< HEAD
    arg1 : PyccelAstNode
        The first argument passed to the operator.
    arg2 : PyccelAstNode
        The second argument passed to the operator.
=======
    arg1: TypedAstNode
        The first argument passed to the operator
    arg2: TypedAstNode
        The second argument passed to the operator
>>>>>>> 267be300
    """
    __slots__ = ()
    _precedence = 5
    def _handle_precedence(self, args):
        args = PyccelBooleanOperator._handle_precedence(self, args)
        args = tuple(PyccelAssociativeParenthesis(a) if isinstance(a, PyccelOr) else a for a in args)
        return args

    def __repr__(self):
        return f'{repr(self.args[0])} and {repr(self.args[1])}'

#==============================================================================

class PyccelOr(PyccelBooleanOperator):
    """
    Class representing a call to the Python OR operator.

    Class representing a call to the Python OR operator.
    I.e:
        a or b
    is equivalent to:
        PyccelOr(a, b)

    Parameters
    ----------
<<<<<<< HEAD
    arg1 : PyccelAstNode
        The first argument passed to the operator.
    arg2 : PyccelAstNode
        The second argument passed to the operator.
=======
    arg1: TypedAstNode
        The first argument passed to the operator
    arg2: TypedAstNode
        The second argument passed to the operator
>>>>>>> 267be300
    """
    __slots__ = ()
    _precedence = 4
    def _handle_precedence(self, args):
        args = PyccelBooleanOperator._handle_precedence(self, args)
        args = tuple(PyccelAssociativeParenthesis(a) if isinstance(a, PyccelAnd) else a for a in args)
        return args

    def __repr__(self):
        return f'{repr(self.args[0])} or {repr(self.args[1])}'

#==============================================================================

class PyccelIs(PyccelBooleanOperator):
    """
    Represents an `is` expression in the code.

    Parameters
    ----------
    arg1 : PyccelAstNode
        The first argument passed to the operator.
    arg2 : PyccelAstNode
        The second argument passed to the operator.

    Examples
    --------
    >>> from pyccel.ast.operators import PyccelIs
    >>> from pyccel.ast.literals  import Nil
    >>> from pyccel.ast.internals import PyccelSymbol
    >>> x = PyccelSymbol('x')
    >>> PyccelIs(x, Nil())
    PyccelIs(x, None)
    """
    __slots__ = ()
    _precedence = 7

    @property
    def lhs(self):
        """ First operator argument"""
        return self._args[0]

    @property
    def rhs(self):
        """ First operator argument"""
        return self._args[1]

    def __repr__(self):
        return f'{repr(self.args[0])} is {repr(self.args[1])}'

    def eval(self):
        """ Determines the value of the expression `x is None` when `x` is known.

        If a boolean value cannot be computed, return the string "unknown".
        """
        # evaluate `x is None` when x = None
        if self.rhs is Nil() and isinstance(self.lhs, NilArgument):
            return True
        # evaluate `x is not None` when x is known and different to None
        elif self.rhs is Nil() and not getattr(self.lhs, 'self.lhs.is_optional', False):
            return False
        # The result of the expression is unknown if the rhs is not None
        # or the lhs is an  optional variable
        else:
            return "unknown"

#==============================================================================

class PyccelIsNot(PyccelIs):
    """
    Represents a `is not` expression in the code.

    Parameters
    ----------
    arg1 : PyccelAstNode
        The first argument passed to the operator.
    arg2 : PyccelAstNode
        The second argument passed to the operator.

    Examples
    --------
    >>> from pyccel.ast.operators import PyccelIsNot
    >>> from pyccel.ast.literals  import Nil
    >>> from pyccel.ast.internals import PyccelSymbol
    >>> x = PyccelSymbol('x')
    >>> PyccelIsNot(x, Nil())
    PyccelIsNot(x, None)
    """
    __slots__ = ()

    def __repr__(self):
        return f'{repr(self.args[0])} is not {repr(self.args[1])}'

    def eval(self):
        """ Determines the value of the expression `x is not None` when `x` is known.

        If a boolean value cannot be computed, return the string "unknown".
        """
        # evaluate `x is not None` when x = None
        if self.rhs is Nil() and isinstance(self.lhs, NilArgument):
            return False
        # evaluate `x is not None` when x is known and different to None
        elif self.rhs is Nil() and not getattr(self.lhs, 'self.lhs.is_optional', False):
            return True
        # The result of the expression is unknown if the rhs is not None
        # or the lhs is an  optional variable
        else:
            return "unknown"

#==============================================================================

class IfTernaryOperator(PyccelOperator):
    """
    Represent a ternary conditional operator in the code, of the form (a if cond else b).

    Parameters
    ----------
    cond : PyccelAstNode
        The condition which determines which result is returned.
    value_if_true : PyccelAstNode
        The value returned if the condition is true.
    value_if_false
        The value returned if the condition is false.

    Examples
    --------
    >>> from pyccel.ast.internals import PyccelSymbol
    >>> from pyccel.ast.core import Assign
	>>>	from pyccel.ast.operators import IfTernaryOperator
    >>> n = PyccelSymbol('n')
    >>> x = 5 if n > 1 else 2
    >>> IfTernaryOperator(PyccelGt(n > 1),  5,  2)
    IfTernaryOperator(PyccelGt(n > 1),  5,  2)
    """
    __slots__ = ('_dtype','_precision','_shape','_rank','_order')
    _precedence = 3

    def __init__(self, cond, value_true, value_false):
        super().__init__(cond, value_true, value_false)

        if pyccel_stage == 'syntactic':
            return
        if isinstance(value_true , Nil) or isinstance(value_false, Nil):
            errors.report('None is not implemented for Ternary Operator', severity='fatal')
        if isinstance(value_true , NativeString) or isinstance(value_false, NativeString):
            errors.report('String is not implemented for Ternary Operator', severity='fatal')
        if value_true.dtype != value_false.dtype:
            if value_true.dtype not in NativeNumeric or value_false.dtype not in NativeNumeric:
                errors.report('The types are incompatible in IfTernaryOperator', severity='fatal')
        if value_false.rank != value_true.rank :
            errors.report('Ternary Operator results should have the same rank', severity='fatal')
        if value_false.shape != value_true.shape :
            errors.report('Ternary Operator results should have the same shape', severity='fatal')

    @staticmethod
    def _calculate_dtype(cond, value_true, value_false):
        """
        Sets the dtype and precision for IfTernaryOperator
        """
        if value_true.dtype in NativeNumeric and value_false.dtype in NativeNumeric:
            dtype = max([value_true.dtype, value_false.dtype], key = NativeNumeric.index)
        else:
            dtype = value_true.dtype

        precision = max_precision([value_true, value_false])
        return dtype, precision

    @staticmethod
    def _calculate_shape_rank(cond, value_true, value_false):
        """
        Sets the shape and rank and the order for IfTernaryOperator
        """
        shape = value_true.shape
        rank  = value_true.rank
        if rank is not None and rank > 1:
            if value_false.order != value_true.order :
                errors.report('Ternary Operator results should have the same order', severity='fatal')
        return shape, rank

    @property
    def cond(self):
        """
        The condition property for IfTernaryOperator class
        """
        return self._args[0]

    @property
    def value_true(self):
        """
        The value_if_cond_true property for IfTernaryOperator class
        """
        return self._args[1]

    @property
    def value_false(self):
        """
        The value_if_cond_false property for IfTernaryOperator class
        """
        return self._args[2]



#==============================================================================
Relational = (PyccelEq,  PyccelNe,  PyccelLt,  PyccelLe,  PyccelGt,  PyccelGe, PyccelAnd, PyccelOr,  PyccelNot, PyccelIs, PyccelIsNot)
<|MERGE_RESOLUTION|>--- conflicted
+++ resolved
@@ -230,13 +230,8 @@
 
     Parameters
     ----------
-<<<<<<< HEAD
-    arg : PyccelAstNode
+    arg : TypedAstNode
         The argument passed to the operator.
-=======
-    arg: TypedAstNode
-        The argument passed to the operator
->>>>>>> 267be300
     """
     __slots__ = ('_dtype', '_precision','_shape','_rank','_order')
 
@@ -275,13 +270,8 @@
 
     Parameters
     ----------
-<<<<<<< HEAD
-    arg : PyccelAstNode
+    arg : TypedAstNode
         The argument passed to the operator.
-=======
-    arg: TypedAstNode
-        The argument passed to the operator
->>>>>>> 267be300
     """
     __slots__ = ()
     _precedence = 14
@@ -305,13 +295,8 @@
 
     Parameters
     ----------
-<<<<<<< HEAD
-    arg : PyccelAstNode
+    arg: TypedAstNode
         The argument passed to the operator.
-=======
-    arg: TypedAstNode
-        The argument passed to the operator
->>>>>>> 267be300
     """
     __slots__ = ()
 
@@ -330,13 +315,8 @@
 
     Parameters
     ----------
-<<<<<<< HEAD
-    arg : PyccelAstNode
+    arg : TypedAstNode
         The argument passed to the operator.
-=======
-    arg: TypedAstNode
-        The argument passed to the operator
->>>>>>> 267be300
     """
     __slots__ = ()
     _precedence = 6
@@ -372,13 +352,8 @@
 
     Parameters
     ----------
-<<<<<<< HEAD
-    arg : PyccelAstNode
+    arg : TypedAstNode
         The argument in the PyccelAssociativeParenthesis.
-=======
-    arg: TypedAstNode
-        The argument in the PyccelAssociativeParenthesis
->>>>>>> 267be300
     """
     __slots__ = () # ok
     _precedence = 18
@@ -396,17 +371,10 @@
 
     Parameters
     ----------
-<<<<<<< HEAD
-    arg1 : PyccelAstNode
-        The first argument passed to the operator.
-    arg2 : PyccelAstNode
-        The second argument passed to the operator.
-=======
     arg1: TypedAstNode
-        The first argument passed to the operator
+        The first argument passed to the operator.
     arg2: TypedAstNode
-        The second argument passed to the operator
->>>>>>> 267be300
+        The second argument passed to the operator.
     """
     __slots__ = ('_dtype','_precision','_shape','_rank','_order')
 
@@ -510,17 +478,10 @@
 
     Parameters
     ----------
-<<<<<<< HEAD
-    arg1 : PyccelAstNode
-        The first argument passed to the operator.
-    arg2 : PyccelAstNode
-        The second argument passed to the operator.
-=======
     arg1: TypedAstNode
-        The first argument passed to the operator
+        The first argument passed to the operator.
     arg2: TypedAstNode
-        The second argument passed to the operator
->>>>>>> 267be300
+        The second argument passed to the operator.
     """
     __slots__ = ()
     def _handle_precedence(self, args):
@@ -542,17 +503,10 @@
 
     Parameters
     ----------
-<<<<<<< HEAD
-    arg1 : PyccelAstNode
-        The first argument passed to the operator.
-    arg2 : PyccelAstNode
-        The second argument passed to the operator.
-=======
     arg1: TypedAstNode
-        The first argument passed to the operator
+        The first argument passed to the operator.
     arg2: TypedAstNode
-        The second argument passed to the operator
->>>>>>> 267be300
+        The second argument passed to the operator.
     """
     __slots__ = ()
     _precedence  = 15
@@ -590,20 +544,13 @@
 
     Parameters
     ----------
-<<<<<<< HEAD
-    arg1 : PyccelAstNode
-        The first argument passed to the operator.
-    arg2 : PyccelAstNode
+    arg1 : TypedAstNode
+        The first argument passed to the operator.
+    arg2 : TypedAstNode
         The second argument passed to the operator.
     simplify : bool
         True if the expression should be simplified to be as compact/readable as
         possible. False if the arguments should be preserved as they are.
-=======
-    arg1: TypedAstNode
-        The first argument passed to the operator
-    arg2: TypedAstNode
-        The second argument passed to the operator
->>>>>>> 267be300
     """
     __slots__ = ()
     _precedence = 12
@@ -660,20 +607,13 @@
 
     Parameters
     ----------
-<<<<<<< HEAD
-    arg1 : PyccelAstNode
-        The first argument passed to the operator.
-    arg2 : PyccelAstNode
+    arg1 : TypedAstNode
+        The first argument passed to the operator.
+    arg2 : TypedAstNode
         The second argument passed to the operator.
     simplify : bool
         True if the expression should be simplified to be as compact/readable as
         possible. False if the arguments should be preserved as they are.
-=======
-    arg1: TypedAstNode
-        The first argument passed to the operator
-    arg2: TypedAstNode
-        The second argument passed to the operator
->>>>>>> 267be300
     """
     __slots__ = ()
     _precedence = 13
@@ -717,20 +657,13 @@
 
     Parameters
     ----------
-<<<<<<< HEAD
-    arg1 : PyccelAstNode
-        The first argument passed to the operator.
-    arg2 : PyccelAstNode
+    arg1 : TypedAstNode
+        The first argument passed to the operator.
+    arg2 : TypedAstNode
         The second argument passed to the operator.
     simplify : bool
         True if the expression should be simplified to be as compact/readable as
         possible. False if the arguments should be preserved as they are.
-=======
-    arg1: TypedAstNode
-        The first argument passed to the operator
-    arg2: TypedAstNode
-        The second argument passed to the operator
->>>>>>> 267be300
     """
     __slots__ = ()
     _precedence = 12
@@ -774,20 +707,13 @@
 
     Parameters
     ----------
-<<<<<<< HEAD
-    arg1 : PyccelAstNode
-        The first argument passed to the operator.
-    arg2 : PyccelAstNode
+    arg1 : TypedAstNode
+        The first argument passed to the operator.
+    arg2 : TypedAstNode
         The second argument passed to the operator.
     simplify : bool
         True if the expression should be simplified to be as compact/readable as
         possible. False if the arguments should be preserved as they are.
-=======
-    arg1: TypedAstNode
-        The first argument passed to the operator
-    arg2: TypedAstNode
-        The second argument passed to the operator
->>>>>>> 267be300
     """
     __slots__ = ()
     _precedence = 13
@@ -824,17 +750,10 @@
 
     Parameters
     ----------
-<<<<<<< HEAD
-    arg1 : PyccelAstNode
-        The first argument passed to the operator.
-    arg2 : PyccelAstNode
-        The second argument passed to the operator.
-=======
-    arg1: TypedAstNode
-        The first argument passed to the operator
-    arg2: TypedAstNode
-        The second argument passed to the operator
->>>>>>> 267be300
+    arg1 : TypedAstNode
+        The first argument passed to the operator.
+    arg2 : TypedAstNode
+        The second argument passed to the operator.
     """
     __slots__ = ()
     _precedence = 13
@@ -856,17 +775,10 @@
 
     Parameters
     ----------
-<<<<<<< HEAD
-    arg1 : PyccelAstNode
-        The first argument passed to the operator.
-    arg2 : PyccelAstNode
-        The second argument passed to the operator.
-=======
-    arg1: TypedAstNode
-        The first argument passed to the operator
-    arg2: TypedAstNode
-        The second argument passed to the operator
->>>>>>> 267be300
+    arg1 : TypedAstNode
+        The first argument passed to the operator.
+    arg2 : TypedAstNode
+        The second argument passed to the operator.
     """
     __slots__ = ()
     _precedence = 13
@@ -882,17 +794,10 @@
 
     Parameters
     ----------
-<<<<<<< HEAD
-    arg1 : PyccelAstNode
-        The first argument passed to the operator.
-    arg2 : PyccelAstNode
-        The second argument passed to the operator.
-=======
-    arg1: TypedAstNode
-        The first argument passed to the operator
-    arg2: TypedAstNode
-        The second argument passed to the operator
->>>>>>> 267be300
+    arg1 : TypedAstNode
+        The first argument passed to the operator.
+    arg2 : TypedAstNode
+        The second argument passed to the operator.
     """
     __slots__ = ()
     _precedence = 7
@@ -916,20 +821,13 @@
 
     Parameters
     ----------
-<<<<<<< HEAD
-    arg1 : PyccelAstNode
-        The first argument passed to the operator.
-    arg2 : PyccelAstNode
+    arg1 : TypedAstNode
+        The first argument passed to the operator.
+    arg2 : TypedAstNode
         The second argument passed to the operator.
     simplify : bool
         True if the expression should be simplified to be as compact/readable as
         possible. False if the arguments should be preserved as they are.
-=======
-    arg1: TypedAstNode
-        The first argument passed to the operator
-    arg2: TypedAstNode
-        The second argument passed to the operator
->>>>>>> 267be300
     """
     __slots__ = ()
 
@@ -957,20 +855,13 @@
 
     Parameters
     ----------
-<<<<<<< HEAD
-    arg1 : PyccelAstNode
-        The first argument passed to the operator.
-    arg2 : PyccelAstNode
+    arg1 : TypedAstNode
+        The first argument passed to the operator.
+    arg2 : TypedAstNode
         The second argument passed to the operator.
     simplify : bool
         True if the expression should be simplified to be as compact/readable as
         possible. False if the arguments should be preserved as they are.
-=======
-    arg1: TypedAstNode
-        The first argument passed to the operator
-    arg2: TypedAstNode
-        The second argument passed to the operator
->>>>>>> 267be300
     """
     __slots__ = ()
 
@@ -998,17 +889,10 @@
 
     Parameters
     ----------
-<<<<<<< HEAD
-    arg1 : PyccelAstNode
-        The first argument passed to the operator.
-    arg2 : PyccelAstNode
-        The second argument passed to the operator.
-=======
-    arg1: TypedAstNode
-        The first argument passed to the operator
-    arg2: TypedAstNode
-        The second argument passed to the operator
->>>>>>> 267be300
+    arg1 : TypedAstNode
+        The first argument passed to the operator.
+    arg2 : TypedAstNode
+        The second argument passed to the operator.
     """
     __slots__ = ()
 
@@ -1027,17 +911,10 @@
 
     Parameters
     ----------
-<<<<<<< HEAD
-    arg1 : PyccelAstNode
-        The first argument passed to the operator.
-    arg2 : PyccelAstNode
-        The second argument passed to the operator.
-=======
-    arg1: TypedAstNode
-        The first argument passed to the operator
-    arg2: TypedAstNode
-        The second argument passed to the operator
->>>>>>> 267be300
+    arg1 : TypedAstNode
+        The first argument passed to the operator.
+    arg2 : TypedAstNode
+        The second argument passed to the operator.
     """
     __slots__ = ()
 
@@ -1056,17 +933,10 @@
 
     Parameters
     ----------
-<<<<<<< HEAD
-    arg1 : PyccelAstNode
-        The first argument passed to the operator.
-    arg2 : PyccelAstNode
-        The second argument passed to the operator.
-=======
-    arg1: TypedAstNode
-        The first argument passed to the operator
-    arg2: TypedAstNode
-        The second argument passed to the operator
->>>>>>> 267be300
+    arg1 : TypedAstNode
+        The first argument passed to the operator.
+    arg2 : TypedAstNode
+        The second argument passed to the operator.
     """
     __slots__ = ()
 
@@ -1085,17 +955,10 @@
 
     Parameters
     ----------
-<<<<<<< HEAD
-    arg1 : PyccelAstNode
-        The first argument passed to the operator.
-    arg2 : PyccelAstNode
-        The second argument passed to the operator.
-=======
-    arg1: TypedAstNode
-        The first argument passed to the operator
-    arg2: TypedAstNode
-        The second argument passed to the operator
->>>>>>> 267be300
+    arg1 : TypedAstNode
+        The first argument passed to the operator.
+    arg2 : TypedAstNode
+        The second argument passed to the operator.
     """
     __slots__ = ()
 
@@ -1110,17 +973,10 @@
 
     Parameters
     ----------
-<<<<<<< HEAD
-    arg1 : PyccelAstNode
-        The first argument passed to the operator.
-    arg2 : PyccelAstNode
-        The second argument passed to the operator.
-=======
-    arg1: TypedAstNode
-        The first argument passed to the operator
-    arg2: TypedAstNode
-        The second argument passed to the operator
->>>>>>> 267be300
+    arg1 : TypedAstNode
+        The first argument passed to the operator.
+    arg2 : TypedAstNode
+        The second argument passed to the operator.
     """
     dtype = NativeBool()
     precision = -1
@@ -1153,17 +1009,10 @@
 
     Parameters
     ----------
-<<<<<<< HEAD
-    arg1 : PyccelAstNode
-        The first argument passed to the operator.
-    arg2 : PyccelAstNode
-        The second argument passed to the operator.
-=======
-    arg1: TypedAstNode
-        The first argument passed to the operator
-    arg2: TypedAstNode
-        The second argument passed to the operator
->>>>>>> 267be300
+    arg1 : TypedAstNode
+        The first argument passed to the operator.
+    arg2 : TypedAstNode
+        The second argument passed to the operator.
     """
     __slots__ = ()
     _precedence = 5
@@ -1189,17 +1038,10 @@
 
     Parameters
     ----------
-<<<<<<< HEAD
-    arg1 : PyccelAstNode
-        The first argument passed to the operator.
-    arg2 : PyccelAstNode
-        The second argument passed to the operator.
-=======
-    arg1: TypedAstNode
-        The first argument passed to the operator
-    arg2: TypedAstNode
-        The second argument passed to the operator
->>>>>>> 267be300
+    arg1 : TypedAstNode
+        The first argument passed to the operator.
+    arg2 : TypedAstNode
+        The second argument passed to the operator.
     """
     __slots__ = ()
     _precedence = 4
