--- conflicted
+++ resolved
@@ -793,14 +793,11 @@
                 dtype = cls._calculate_type(arg1, arg2)
                 return convert_to_literal(arg1.python_value - arg2.python_value,
                                           dtype)
-<<<<<<< HEAD
+            elif isinstance(arg1, PyccelAdd) and arg1.args[1] == arg2:
+                return arg1.args[0]
             elif arg1 == 0:
                 return PyccelUnarySub(arg2)
 
-=======
-            if isinstance(arg1, PyccelAdd) and arg1.args[1] == arg2:
-                return arg1.args[0]
->>>>>>> 88a857a6
         if isinstance(arg1, LiteralFloat) and \
             isinstance(arg2, LiteralComplex) and \
             arg2.real == LiteralFloat(0):
