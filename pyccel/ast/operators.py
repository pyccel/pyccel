#------------------------------------------------------------------------------------------#
# This file is part of Pyccel which is released under MIT License. See the LICENSE file or #
# go to https://github.com/pyccel/pyccel/blob/master/LICENSE for full license details.     #
#------------------------------------------------------------------------------------------#
"""
Module handling all python builtin operators
These operators all have a precision as detailed here:
    https://docs.python.org/3/reference/expressions.html#operator-precedence
They also have specific rules to determine the dtype, precision, rank, shape
"""
from sympy.core.expr        import Expr

from ..errors.errors        import Errors, PyccelSemanticError

from .basic                 import PyccelAstNode

from .datatypes             import (NativeBool, NativeInteger, NativeReal,
                                    NativeComplex, NativeString, default_precision,
                                    NativeNumeric)

from .literals              import LiteralInteger, LiteralFloat, LiteralComplex, Nil

errors = Errors()

__all__ = (
    'PyccelOperator',
    'PyccelPow',
    'PyccelAdd',
    'PyccelMinus',
    'PyccelMul',
    'PyccelDiv',
    'PyccelMod',
    'PyccelFloorDiv',
    'PyccelEq',
    'PyccelNe',
    'PyccelLt',
    'PyccelLe',
    'PyccelGt',
    'PyccelGe',
    'PyccelAnd',
    'PyccelOr',
    'PyccelNot',
    'PyccelAssociativeParenthesis',
    'PyccelUnary',
    'PyccelUnarySub',
    'Relational',
    'PyccelIs',
    'PyccelIsNot',
    'IfTernaryOperator'
)

#==============================================================================
def broadcast(shape_1, shape_2):
    """ This function broadcast two shapes using numpy broadcasting rules """

    from pyccel.ast.sympy_helper import pyccel_to_sympy

    a = len(shape_1)
    b = len(shape_2)
    if a>b:
        new_shape_2 = (LiteralInteger(1),)*(a-b) + tuple(shape_2)
        new_shape_1 = shape_1
    elif b>a:
        new_shape_1 = (LiteralInteger(1),)*(b-a) + tuple(shape_1)
        new_shape_2 = shape_2
    else:
        new_shape_2 = shape_2
        new_shape_1 = shape_1

    new_shape = []
    for e1,e2 in zip(new_shape_1, new_shape_2):
        used_names = set()
        symbol_map = {}
        sy_e1 = pyccel_to_sympy(e1, symbol_map, used_names)
        sy_e2 = pyccel_to_sympy(e2, symbol_map, used_names)
        if sy_e1 == sy_e2:
            new_shape.append(e1)
        elif sy_e1 == 1:
            new_shape.append(e2)
        elif sy_e2 == 1:
            new_shape.append(e1)
        elif sy_e1.is_constant() and not sy_e2.is_constant():
            new_shape.append(e1)
        elif sy_e2.is_constant() and not sy_e1.is_constant():
            new_shape.append(e2)
        elif not sy_e2.is_constant() and not sy_e1.is_constant()\
                and not (sy_e1 - sy_e2).is_constant():
            new_shape.append(e1)
        else:
            msg = 'operands could not be broadcast together with shapes {} {}'
            msg = msg.format(shape_1, shape_2)
            raise PyccelSemanticError(msg)
    return tuple(new_shape)

#==============================================================================

class PyccelOperator(Expr, PyccelAstNode):
    """
    Abstract superclass for all builtin operators.
    The __init__ function is common
    but the functions called by __init__ are specialised

    Parameters
    ----------
    args: tuple
        The arguments passed to the operator
    """
    _attribute_nodes = ('_args',)

    def __init__(self, *args):
        self._args = tuple(self._handle_precedence(args))

        if self.stage == 'syntactic':
            super().__init__()
            return
        self._set_dtype()
        self._set_shape_rank()
        # rank is None for lambda functions
        if self._rank is not None and self._rank > 1:
            self._set_order()
        super().__init__()

    @property
    def precedence(self):
        """ The precedence of the operator as defined here:
            https://docs.python.org/3/reference/expressions.html#operator-precedence
        """
        return self._precedence

    def _handle_precedence(self, args):
        """
        Insert parentheses where necessary by examining the precedence of the operator
        e.g:
            PyccelMul(a,PyccelAdd(b,c))
        means:
            a*(b+c)
        so this input will give:
            PyccelMul(a, PyccelAssociativeParenthesis(PyccelAdd(b,c)))

        Parentheses are also added were they are required for clarity

        Parameters
        ----------
        args: tuple
            The arguments passed to the operator

        Results
        -------
        args: tuple
            The arguments with the parentheses inserted
        """
        precedence = [getattr(a, 'precedence', 17) for a in args]

        if min(precedence) <= self._precedence:

            new_args = []

            for i, (a,p) in enumerate(zip(args, precedence)):
                if (p < self._precedence or (p == self._precedence and i != 0)):
                    new_args.append(PyccelAssociativeParenthesis(a))
                else:
                    new_args.append(a)
            args = tuple(new_args)

        return args

    def __str__(self):
        return repr(self)

    def _set_order(self):
        """ Sets the shape and rank
        This is chosen to match the arguments if they are in agreement.
        Otherwise it defaults to 'C'
        """
        if all(a.order == self._args[0].order for a in self._args):
            self._order = self._args[0].order
        else:
            self._order = 'C'

#==============================================================================

class PyccelUnaryOperator(PyccelOperator):
    """ Abstract superclass representing a python
    operator with only one argument

    Parameters
    ----------
    arg: PyccelAstNode
        The argument passed to the operator
    """

    def __init__(self, arg):
        super().__init__(arg)

    def _set_dtype(self):
        """ Sets the dtype and precision
        They are chosen to match the argument unless the class has
        a _dtype or _precision member
        """
        a = self._args[0]
        if self._dtype is None:
            self._dtype     = a.dtype
        if self._precision is None:
            self._precision = a.precision

    def _set_shape_rank(self):
        """ Sets the shape and rank
        They are chosen to match the argument unless the class has
        a _shape or _rank member
        """
        a = self._args[0]
        if self._rank is None:
            self._rank      = a.rank
        if self._shape is None:
            self._shape     = a.shape

#==============================================================================

class PyccelUnary(PyccelUnaryOperator):
    """
    Class representing a call to the python positive operator.
    I.e:
        +a
    is equivalent to:
        PyccelUnary(a)

    Parameters
    ----------
    arg: PyccelAstNode
        The argument passed to the operator
    """
    _precedence = 14
    def _handle_precedence(self, args):
        args = PyccelUnaryOperator._handle_precedence(self, args)
        args = tuple(PyccelAssociativeParenthesis(a) if isinstance(a, PyccelUnary) else a for a in args)
        return args

    def __repr__(self):
        return '+{}'.format(repr(self.args[0]))

#==============================================================================

class PyccelUnarySub(PyccelUnary):
    """
    Class representing a call to the python negative operator.
    I.e:
        -a
    is equivalent to:
        PyccelUnarySub(a)

    Parameters
    ----------
    arg: PyccelAstNode
        The argument passed to the operator
    """

    def __repr__(self):
        return '-{}'.format(repr(self.args[0]))

#==============================================================================

class PyccelNot(PyccelUnaryOperator):
    """
    Class representing a call to the python not operator.
    I.e:
        not a
    is equivalent to:
        PyccelNot(a)

    Parameters
    ----------
    arg: PyccelAstNode
        The argument passed to the operator
    """
    _precedence = 6
    _dtype = NativeBool()
    _rank  = 0
    _shape = ()
    _precision = default_precision['bool']

    def __repr__(self):
        return 'not {}'.format(repr(self.args[0]))

#==============================================================================

class PyccelAssociativeParenthesis(PyccelUnaryOperator):
    """
    Class representing parentheses

    Parameters
    ----------
    arg: PyccelAstNode
        The argument in the PyccelAssociativeParenthesis
    """
    _precedence = 18
    def _handle_precedence(self, args):
        return args

    def __repr__(self):
        return '({})'.format(repr(self.args[0]))

#==============================================================================

class PyccelBinaryOperator(PyccelOperator):
    """ Abstract superclass representing a python
    operator with two arguments

    Parameters
    ----------
    arg1: PyccelAstNode
        The first argument passed to the operator
    arg2: PyccelAstNode
        The second argument passed to the operator
    """

    def __init__(self, arg1, arg2):
        super().__init__(arg1, arg2)

    def _set_dtype(self):
        """ Sets the dtype and precision

        If one argument is a string then all arguments must be strings

        If the arguments are numeric then the dtype and precision
        match the broadest type and the largest precision
        e.g.
            1 + 2j -> PyccelAdd(LiteralInteger, LiteralComplex) -> complex
        """
        integers  = [a for a in self._args if a.dtype in (NativeInteger(),NativeBool())]
        reals     = [a for a in self._args if a.dtype is NativeReal()]
        complexes = [a for a in self._args if a.dtype is NativeComplex()]
        strs      = [a for a in self._args if a.dtype is NativeString()]

        if strs:
            self._handle_str_type(strs)
            assert len(integers + reals + complexes) == 0
        elif complexes:
            self._handle_complex_type(complexes)
        elif reals:
            self._handle_real_type(reals)
        elif integers:
            self._handle_integer_type(integers)
        else:
            raise TypeError('cannot determine the type of {}'.format(self))


    @staticmethod
    def _handle_str_type(strs):
        """
        Set dtype and precision when both arguments are strings
        """
        raise TypeError("unsupported operand type(s) for /: 'str' and 'str'")

    def _handle_complex_type(self, complexes):
        """
        Set dtype and precision when the result is complex
        """
        self._dtype     = NativeComplex()
        self._precision = max(a.precision for a in complexes)

    def _handle_real_type(self, reals):
        """
        Set dtype and precision when the result is real
        """
        self._dtype     = NativeReal()
        self._precision = max(a.precision for a in reals)

    def _handle_integer_type(self, integers):
        """
        Set dtype and precision when the result is integer
        """
        self._dtype     = NativeInteger()
        self._precision = max(a.precision for a in integers)

    def _set_shape_rank(self):
        """ Sets the shape and rank

        Strings must be scalars.

        For numeric types the rank and shape is determined according
        to numpy broadcasting rules where possible
        """
        if self._dtype is NativeString():
            self._rank  = 0
            self._shape = ()
        else:
            ranks  = [a.rank for a in  self._args]
            shapes = [a.shape for a in self._args]

            if None in ranks:
                self._rank  = None
                self._shape = None

            elif all(sh is not None for tup in shapes for sh in tup):
                shape = broadcast(self._args[0].shape, self._args[1].shape)

                self._shape = shape
                self._rank  = len(shape)
            else:
                self._rank  = max(a.rank for a in self._args)
                self._shape = [None]*self._rank

#==============================================================================

class PyccelArithmeticOperator(PyccelBinaryOperator):
    """ Abstract superclass representing a python
    arithmetic operator

    This class is necessary to handle specific precedence
    rules for arithmetic operators
    I.e. to handle the error:
    Extension: Unary operator following arithmetic operator (use parentheses)

    Parameters
    ----------
    arg1: PyccelAstNode
        The first argument passed to the operator
    arg2: PyccelAstNode
        The second argument passed to the operator
    """
    def _handle_precedence(self, args):
        args = PyccelBinaryOperator._handle_precedence(self, args)
        args = tuple(PyccelAssociativeParenthesis(a) if isinstance(a, PyccelUnary) else a for a in args)
        return args

#==============================================================================

class PyccelPow(PyccelArithmeticOperator):
    """
    Class representing a call to the python exponent operator.
    I.e:
        a ** b
    is equivalent to:
        PyccelPow(a, b)

    Parameters
    ----------
    arg1: PyccelAstNode
        The first argument passed to the operator
    arg2: PyccelAstNode
        The second argument passed to the operator
    """
    _precedence  = 15

    def __repr__(self):
        return '{} ** {}'.format(self.args[0], self.args[1])

#==============================================================================

class PyccelAdd(PyccelArithmeticOperator):
    """
    Class representing a call to the python addition operator.
    I.e:
        a + b
    is equivalent to:
        PyccelAdd(a, b)

    Parameters
    ----------
    arg1: PyccelAstNode
        The first argument passed to the operator
    arg2: PyccelAstNode
        The second argument passed to the operator
    """
    _precedence = 12

    def __new__(cls, arg1, arg2):
        if isinstance(arg1, (LiteralInteger, LiteralFloat)) and \
           isinstance(arg2, LiteralComplex) and \
           arg2.real == LiteralFloat(0):
            return LiteralComplex(arg1, arg2.imag)
        elif isinstance(arg2, (LiteralInteger, LiteralFloat)) and \
           isinstance(arg1, LiteralComplex) and \
           arg1.real == LiteralFloat(0):
            return LiteralComplex(arg2, arg1.imag)
        else:
            return PyccelArithmeticOperator.__new__(cls, arg1, arg2)

    def _handle_str_type(self, strs):
        self._dtype = NativeString()

    def __repr__(self):
        return '{} + {}'.format(self.args[0], self.args[1])

#==============================================================================

class PyccelMul(PyccelArithmeticOperator):
    """
    Class representing a call to the python multiplication operator.
    I.e:
        a * b
    is equivalent to:
        PyccelMul(a, b)

    Parameters
    ----------
    arg1: PyccelAstNode
        The first argument passed to the operator
    arg2: PyccelAstNode
        The second argument passed to the operator
    """
    _precedence = 13

    def __repr__(self):
        return '{} * {}'.format(self.args[0], self.args[1])

#==============================================================================

class PyccelMinus(PyccelArithmeticOperator):
    """
    Class representing a call to the python subtraction operator.
    I.e:
        a - b
    is equivalent to:
        PyccelMinus(a, b)

    Parameters
    ----------
    arg1: PyccelAstNode
        The first argument passed to the operator
    arg2: PyccelAstNode
        The second argument passed to the operator
    """
    _precedence = 12

    def __new__(cls, arg1, arg2):
        if isinstance(arg1, LiteralFloat) and \
           isinstance(arg2, LiteralComplex) and \
           arg2.real == LiteralFloat(0):
            return LiteralComplex(arg1, -arg2.imag.python_value)
        elif isinstance(arg2, LiteralFloat) and \
           isinstance(arg1, LiteralComplex) and \
           arg1.real == LiteralFloat(0):
            return LiteralComplex(-arg2.python_value, arg1.imag)
        else:
            return PyccelArithmeticOperator.__new__(cls, arg1, arg2)

    def __repr__(self):
        return '{} - {}'.format(repr(self.args[0]), repr(self.args[1]))

#==============================================================================

class PyccelDiv(PyccelArithmeticOperator):
    """
    Class representing a call to the python division operator.
    I.e:
        a / b
    is equivalent to:
        PyccelDiv(a, b)

    Parameters
    ----------
    arg1: PyccelAstNode
        The first argument passed to the operator
    arg2: PyccelAstNode
        The second argument passed to the operator
    """
    _precedence = 13

    def _handle_integer_type(self, integers):
        self._dtype     = NativeReal()
        self._precision = default_precision['real']

    def __repr__(self):
        return '{} / {}'.format(self.args[0], self.args[1])

#==============================================================================

class PyccelMod(PyccelArithmeticOperator):
    """
    Class representing a call to the python modulo operator.
    I.e:
        a % b
    is equivalent to:
        PyccelMod(a, b)

    Parameters
    ----------
    arg1: PyccelAstNode
        The first argument passed to the operator
    arg2: PyccelAstNode
        The second argument passed to the operator
    """
    _precedence = 13

    def __repr__(self):
        return '{} % {}'.format(self.args[0], self.args[1])

#==============================================================================

class PyccelFloorDiv(PyccelArithmeticOperator):
    """
    Class representing a call to the python integer division operator.
    I.e:
        a // b
    is equivalent to:
        PyccelFloorDiv(a, b)

    Parameters
    ----------
    arg1: PyccelAstNode
        The first argument passed to the operator
    arg2: PyccelAstNode
        The second argument passed to the operator
    """
    _precedence = 13

    def __repr__(self):
        return '{} // {}'.format(self.args[0], self.args[1])

#==============================================================================

class PyccelComparisonOperator(PyccelBinaryOperator):
    """ Abstract superclass representing a python
    comparison operator with two arguments

    Parameters
    ----------
    arg1: PyccelAstNode
        The first argument passed to the operator
    arg2: PyccelAstNode
        The second argument passed to the operator
    """
    _precedence = 7
    _dtype = NativeBool()
    _precision = default_precision['bool']
    def _set_dtype(self):
        pass

#==============================================================================

class PyccelEq(PyccelComparisonOperator):
    """
    Class representing a call to the python equality operator.
    I.e:
        a == b
    is equivalent to:
        PyccelEq(a, b)

    Parameters
    ----------
    arg1: PyccelAstNode
        The first argument passed to the operator
    arg2: PyccelAstNode
        The second argument passed to the operator
    """

    def __repr__(self):
        return '{} == {}'.format(self.args[0], self.args[1])

class PyccelNe(PyccelComparisonOperator):
    """
    Class representing a call to the python inequality operator.
    I.e:
        a != b
    is equivalent to:
        PyccelEq(a, b)

    Parameters
    ----------
    arg1: PyccelAstNode
        The first argument passed to the operator
    arg2: PyccelAstNode
        The second argument passed to the operator
    """

    def __repr__(self):
        return '{} != {}'.format(self.args[0], self.args[1])

class PyccelLt(PyccelComparisonOperator):
    """
    Class representing a call to the python less than operator.
    I.e:
        a < b
    is equivalent to:
        PyccelEq(a, b)

    Parameters
    ----------
    arg1: PyccelAstNode
        The first argument passed to the operator
    arg2: PyccelAstNode
        The second argument passed to the operator
    """

    def __repr__(self):
        return '{} < {}'.format(self.args[0], self.args[1])

class PyccelLe(PyccelComparisonOperator):
    """
    Class representing a call to the python less or equal operator.
    I.e:
        a <= b
    is equivalent to:
        PyccelEq(a, b)

    Parameters
    ----------
    arg1: PyccelAstNode
        The first argument passed to the operator
    arg2: PyccelAstNode
        The second argument passed to the operator
    """

    def __repr__(self):
        return '{} <= {}'.format(self.args[0], self.args[1])

class PyccelGt(PyccelComparisonOperator):
    """
    Class representing a call to the python greater than operator.
    I.e:
        a > b
    is equivalent to:
        PyccelEq(a, b)

    Parameters
    ----------
    arg1: PyccelAstNode
        The first argument passed to the operator
    arg2: PyccelAstNode
        The second argument passed to the operator
    """

    def __repr__(self):
        return '{} > {}'.format(self.args[0], self.args[1])

class PyccelGe(PyccelComparisonOperator):
    """
    Class representing a call to the python greater or equal operator.
    I.e:
        a >= b
    is equivalent to:
        PyccelEq(a, b)

    Parameters
    ----------
    arg1: PyccelAstNode
        The first argument passed to the operator
    arg2: PyccelAstNode
        The second argument passed to the operator
    """

    def __repr__(self):
        return '{} >= {}'.format(self.args[0], self.args[1])

#==============================================================================

class PyccelBooleanOperator(PyccelOperator):
    """ Abstract superclass representing a python
    boolean operator with two arguments

    Parameters
    ----------
    arg1: PyccelAstNode
        The first argument passed to the operator
    arg2: PyccelAstNode
        The second argument passed to the operator
    """
    _dtype = NativeBool()
    _rank  = 0
    _shape = ()
    _precision = default_precision['bool']

    def _set_dtype(self):
        pass
    def _set_shape_rank(self):
        pass

#==============================================================================

class PyccelAnd(PyccelBooleanOperator):
    """
    Class representing a call to the python AND operator.
    I.e:
        a and b
    is equivalent to:
        PyccelAnd(a, b)

    Parameters
    ----------
    arg1: PyccelAstNode
        The first argument passed to the operator
    arg2: PyccelAstNode
        The second argument passed to the operator
    """
    _precedence = 5
    def _handle_precedence(self, args):
        args = PyccelBooleanOperator._handle_precedence(self, args)
        args = tuple(PyccelAssociativeParenthesis(a) if isinstance(a, PyccelOr) else a for a in args)
        return args

    def __repr__(self):
        return '{} and {}'.format(self.args[0], self.args[1])

#==============================================================================

class PyccelOr(PyccelBooleanOperator):
    """
    Class representing a call to the python OR operator.
    I.e:
        a or b
    is equivalent to:
        PyccelOr(a, b)

    Parameters
    ----------
    arg1: PyccelAstNode
        The first argument passed to the operator
    arg2: PyccelAstNode
        The second argument passed to the operator
    """
    _precedence = 4
    def _handle_precedence(self, args):
        args = PyccelBooleanOperator._handle_precedence(self, args)
        args = tuple(PyccelAssociativeParenthesis(a) if isinstance(a, PyccelAnd) else a for a in args)
        return args

    def __repr__(self):
        return '{} or {}'.format(self.args[0], self.args[1])

#==============================================================================

class PyccelIs(PyccelBooleanOperator):

    """Represents a is expression in the code.

    Examples
    --------
    >>> from pyccel.ast import PyccelIs
    >>> from pyccel.literals import Nil
    >>> from sympy.abc import x
    >>> PyccelIs(x, Nil())
    PyccelIs(x, None)
    """
    _precedence = 7

    def __init__(self, arg1, arg2):
        super().__init__(arg1, arg2)

    @property
    def lhs(self):
        """ First operator argument"""
        return self._args[0]

    @property
    def rhs(self):
        """ First operator argument"""
        return self._args[1]

    def __repr__(self):
        return '{} is {}'.format(self.args[0], self.args[1])

#==============================================================================

class PyccelIsNot(PyccelIs):

    """Represents a is expression in the code.

    Examples
    --------
    >>> from pyccel.ast import PyccelIsNot
    >>> from pyccel.ast.literals import Nil
    >>> from sympy.abc import x
    >>> PyccelIsNot(x, Nil())
    PyccelIsNot(x, None)
    """

    def __repr__(self):
        return '{} is not {}'.format(self.args[0], self.args[1])


#==============================================================================

class IfTernaryOperator(PyccelOperator):
    """Represent a ternary conditional operator in the code, of the form (a if cond else b)

    Parameters
    ----------
    args :
        args : type list
        format : condition , value_if_true, value_if_false

    Examples
    --------
<<<<<<< HEAD
    >>> from pyccel.ast.internals import Symbol
=======
    >>> from pyccel.ast.internals import PyccelSymbol
>>>>>>> 87e2ebb3
    >>> from pyccel.ast.core import Assign
	>>>	from pyccel.ast.operators import IfTernaryOperator
    >>> n = PyccelSymbol('n')
    >>> x = 5 if n > 1 else 2
    >>> IfTernaryOperator(PyccelGt(n > 1),  5,  2)
    IfTernaryOperator(PyccelGt(n > 1),  5,  2)
    """
    _precedence = 3

    def __init__(self, cond, value_true, value_false):
        super().__init__(cond, value_true, value_false)

        if self.stage == 'syntactic':
            return
        if isinstance(value_true , Nil) or isinstance(value_false, Nil):
            errors.report('None is not implemented for Ternary Operator', severity='fatal')
        if isinstance(value_true , NativeString) or isinstance(value_false, NativeString):
            errors.report('String is not implemented for Ternary Operator', severity='fatal')
        if value_true.dtype != value_false.dtype:
            if value_true.dtype not in NativeNumeric or value_false.dtype not in NativeNumeric:
                errors.report('The types are incompatible in IfTernaryOperator', severity='fatal')
        if value_false.rank != value_true.rank :
            errors.report('Ternary Operator results should have the same rank', severity='fatal')
        if value_false.shape != value_true.shape :
            errors.report('Ternary Operator results should have the same shape', severity='fatal')

    def _set_dtype(self):
        """
        Sets the dtype and precision for IfTernaryOperator
        """
        if self.value_true.dtype in NativeNumeric and self.value_false.dtype in NativeNumeric:
            self._dtype = max([self.value_true.dtype, self.value_false.dtype], key = NativeNumeric.index)
        else:
            self._dtype = self.value_true.dtype

        self._precision = max([self.value_true.precision, self.value_false.precision])

    def _set_shape_rank(self):
        """
        Sets the shape and rank and the order for IfTernaryOperator
        """
        self._shape = self.value_true.shape
        self._rank  = self.value_true.rank
        if self._rank is not None and self._rank > 1:
            if self.value_false.order != self.value_true.order :
                errors.report('Ternary Operator results should have the same order', severity='fatal')

    @property
    def cond(self):
        """
        The condition property for IfTernaryOperator class
        """
        return self._args[0]

    @property
    def value_true(self):
        """
        The value_if_cond_true property for IfTernaryOperator class
        """
        return self._args[1]

    @property
    def value_false(self):
        """
        The value_if_cond_false property for IfTernaryOperator class
        """
        return self._args[2]



#==============================================================================
Relational = (PyccelEq,  PyccelNe,  PyccelLt,  PyccelLe,  PyccelGt,  PyccelGe, PyccelAnd, PyccelOr,  PyccelNot, PyccelIs, PyccelIsNot)
<|MERGE_RESOLUTION|>--- conflicted
+++ resolved
@@ -882,11 +882,7 @@
 
     Examples
     --------
-<<<<<<< HEAD
-    >>> from pyccel.ast.internals import Symbol
-=======
     >>> from pyccel.ast.internals import PyccelSymbol
->>>>>>> 87e2ebb3
     >>> from pyccel.ast.core import Assign
 	>>>	from pyccel.ast.operators import IfTernaryOperator
     >>> n = PyccelSymbol('n')
