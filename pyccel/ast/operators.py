--- conflicted
+++ resolved
@@ -149,11 +149,7 @@
 
     Parameters
     ----------
-<<<<<<< HEAD
-    *args : tuple
-=======
     *args : tuple of TypedAstNode
->>>>>>> deb3d436
         The arguments passed to the operator.
     """
     __slots__ = ('_args', )
@@ -225,11 +221,7 @@
 
         Parameters
         ----------
-<<<<<<< HEAD
-        args : tuple
-=======
         args : tuple of TypedAstNode
->>>>>>> deb3d436
             The arguments passed to the operator.
 
         Returns
@@ -1053,11 +1045,7 @@
 
 #==============================================================================
 
-<<<<<<< HEAD
-class PyccelBooleanOperator(PyccelBinaryOperator):
-=======
 class PyccelBooleanOperator(PyccelOperator):
->>>>>>> deb3d436
     """
     Superclass representing a boolean operator with two arguments.
 
@@ -1066,15 +1054,8 @@
 
     Parameters
     ----------
-<<<<<<< HEAD
-    arg1 : TypedAstNode
-        The first argument passed to the operator.
-    arg2 : TypedAstNode
-        The second argument passed to the operator.
-=======
     *args : tuple of TypedAstNode
         The arguments passed to the operator.
->>>>>>> deb3d436
     """
     dtype = NativeBool()
     precision = -1
@@ -1107,15 +1088,8 @@
 
     Parameters
     ----------
-<<<<<<< HEAD
-    arg1 : TypedAstNode
-        The first argument passed to the operator.
-    arg2 : TypedAstNode
-        The second argument passed to the operator.
-=======
     *args : tuple of TypedAstNode
         The arguments passed to the operator.
->>>>>>> deb3d436
     """
     __slots__ = ()
     _precedence = 5
@@ -1141,15 +1115,8 @@
 
     Parameters
     ----------
-<<<<<<< HEAD
-    arg1 : TypedAstNode
-        The first argument passed to the operator.
-    arg2 : TypedAstNode
-        The second argument passed to the operator.
-=======
     *args : tuple of TypedAstNode
         The arguments passed to the operator.
->>>>>>> deb3d436
     """
     __slots__ = ()
     _precedence = 4
@@ -1166,17 +1133,6 @@
 class PyccelIs(PyccelBooleanOperator):
     """
     Represents an `is` expression in the code.
-<<<<<<< HEAD
-
-    Represents an `is` expression in the code.
-
-    Parameters
-    ----------
-    arg1 : TypedAstNode
-        The first argument passed to the operator.
-    arg2 : TypedAstNode
-        The second argument passed to the operator.
-=======
 
     Represents an `is` expression in the code.
 
@@ -1184,7 +1140,6 @@
     ----------
     *args : tuple of TypedAstNode
         The arguments passed to the operator.
->>>>>>> deb3d436
 
     Examples
     --------
@@ -1237,15 +1192,8 @@
 
     Parameters
     ----------
-<<<<<<< HEAD
-    arg1 : TypedAstNode
-        The first argument passed to the operator.
-    arg2 : TypedAstNode
-        The second argument passed to the operator.
-=======
     *args : tuple of TypedAstNode
         The arguments passed to the operator.
->>>>>>> deb3d436
 
     Examples
     --------
