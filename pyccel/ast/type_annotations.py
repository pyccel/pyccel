--- conflicted
+++ resolved
@@ -13,12 +13,9 @@
 
 from .core import FunctionDefArgument
 
-<<<<<<< HEAD
-=======
 from .datatypes import PythonNativeBool, PythonNativeInt, PythonNativeFloat, PythonNativeComplex
 from .datatypes import VoidType, GenericType, StringType
 
->>>>>>> f17d55b5
 from .variable import DottedName, AnnotatedPyccelSymbol, IndexedElement
 
 __all__ = (
@@ -299,13 +296,8 @@
     """
     __slots__ = ('_dtype', '_order')
     _attribute_nodes = ()
-<<<<<<< HEAD
-    def __init__(self, dtypes, ranks, orders, is_const = None):
-        if any(not isinstance(d, (str, DottedName, IndexedElement)) for d in dtypes):
-=======
     def __init__(self, dtype, order = None):
         if not isinstance(dtype, (str, DottedName, IndexedElement)):
->>>>>>> f17d55b5
             raise ValueError("Syntactic datatypes should be strings")
         if not (order is None or isinstance(order, str)):
             raise ValueError("Order should be a string")
