# coding: utf-8

#------------------------------------------------------------------------------------------#
# This file is part of Pyccel which is released under MIT License. See the LICENSE file or #
# go to https://github.com/pyccel/pyccel/blob/master/LICENSE for full license details.     #
#------------------------------------------------------------------------------------------#
""" Module containing all classes useful for type annotation.
"""

from pyccel.utilities.stage import PyccelStage

from .basic import PyccelAstNode

from .core import FunctionDefArgument

<<<<<<< HEAD
from .variable import DottedName, IndexedElement, AnnotatedPyccelSymbol
=======
from .variable import DottedName, AnnotatedPyccelSymbol, IndexedElement
>>>>>>> c06172f2

__all__ = (
        'FunctionTypeAnnotation',
        'SyntacticTypeAnnotation',
        'VariableTypeAnnotation',
        'UnionTypeAnnotation',
        )

pyccel_stage = PyccelStage()

class VariableTypeAnnotation(PyccelAstNode):
    """
    A class which describes a type annotation on a variable.

    A class which stores all information which may be provided in a type annotation
    in order to declare a variable.

    Parameters
    ----------
    datatype : DataType
        The requested internal data type.

    class_type : DataType
        The Python type of the variable. In the case of scalars this is equivalent to
        the datatype. For objects in (homogeneous) containers (e.g. list/ndarray/tuple),
        this is the type of the container.

    precision : int
        The precision of the internal datatype.

    rank : int
        The rank of the variable.

    order : str
        The order of the variable.

    is_const : bool, default=False
        True if the variable cannot be modified, false otherwise.
    """
    __slots__ = ('_datatype', '_class_type', '_precision', '_rank',
                 '_order', '_is_const')
    _attribute_nodes = ()
    def __init__(self, datatype : 'DataType', class_type : 'DataType', precision : int = -1,
            rank : int = 0, order : str = None, is_const : bool = False):
        self._datatype = datatype
        self._class_type = class_type
        self._precision = precision
        self._rank = rank
        self._order = order
        self._is_const = is_const

        super().__init__()

    @property
    def datatype(self):
        """
        Get the basic datatype of the object.

        Get the basic datatype of the object. For objects with rank>0 this is the
        type of one of the elements of the object.
        """
        return self._datatype

    @property
    def class_type(self):
        """
        Get the Python type of the object.

        The Python type of the object. In the case of scalars this is equivalent to
        the datatype. For objects in (homogeneous) containers (e.g. list/ndarray/tuple),
        this is the type of the container.
        """
        return self._class_type

    @property
    def precision(self):
        """
        Get the precision of the object.

        Get the precision of the object. For objects with rank>0 this is the
        precision of one of the elements of the object.
        """
        return self._precision

    @property
    def rank(self):
        """
        Get the rank of the object.

        Get the rank of the object that should be created. The rank indicates the
        number of dimensions.
        """
        return self._rank

    @property
    def order(self):
        """
        Get the order of the object.

        Get the order in which the memory will be laid out in the object. For objects
        with rank > 1 this is either 'C' or 'F'. 
        """
        return self._order

    @order.setter
    def order(self, order):
        if order not in ('C', 'F', None):
            raise ValueError("Order must be C, F, or None")
        self._order = order

    @property
    def is_const(self):
        """
        Indicates whether the object will remain constant.

        Returns a boolean which is false if the value of the object can be
        modified, and true otherwise.
        """
        return self._is_const

    @is_const.setter
    def is_const(self, val):
        if not isinstance(val, bool):
            raise TypeError("Is const value should be a boolean")
        self._is_const = val

    def __hash__(self):
        return hash((self.datatype, self.class_type, self.precision, self.rank, self.order))

    def __eq__(self, other):
        # Needed for set
        if isinstance(other, VariableTypeAnnotation):
            return self.datatype == other.datatype and \
                   self.class_type == other.class_type and \
                   self.precision == other.precision and \
                   self.rank == other.rank and \
                   self.order == other.order
        else:
            return False

    def __repr__(self):
        return f"{self._datatype}{self._precision}[{self._rank}]({self._order})"

class FunctionTypeAnnotation(PyccelAstNode):
    """
    A class which describes a type annotation on a function address.

    A class which stores all information necessary to describe the prototype
    of the function being referenced. This includes the type annotations for
    the arguments and the results.

    Parameters
    ----------
    args : list of SyntacticTypeAnnotation | UnionTypeAnnotation
        The type annotations describing the arguments of the function address.
        In the syntactic stage these objects are of type SyntacticTypeAnnotation.
        In the semantic stage these objects are of type UnionTypeAnnotation.

    results : list of SyntacticTypeAnnotation | UnionTypeAnnotation
        The type annotations describing the results of the function address.
        In the syntactic stage these objects are of type SyntacticTypeAnnotation.
        In the semantic stage these objects are of type UnionTypeAnnotation.

    is_const : bool, default=True
        True if the function pointer cannot be modified, false otherwise.
    """
    __slots__ = ('_args', '_results', '_is_const')
    _attribute_nodes = ('_args', '_results', '_is_const')

    def __init__(self, args, results, is_const = True):
        if pyccel_stage == 'syntactic':
            self._args = [FunctionDefArgument(AnnotatedPyccelSymbol('_', a), annotation = a) \
                            for i, a in enumerate(args)]
            self._results = [FunctionDefArgument(AnnotatedPyccelSymbol('_', r), annotation = r) \
                            for i, r in enumerate(results)]
        else:
            self._args = args
            self._results = results

        self._is_const = is_const

        super().__init__()

    @property
    def args(self):
        """
        Get the type annotations describing the arguments of the function address.

        Get the type annotations describing the arguments of the function address.
        In the syntactic stage these objects are of type SyntacticTypeAnnotation.
        In the semantic stage these objects are of type UnionTypeAnnotation.
        """
        return self._args

    @property
    def results(self):
        """
        Get the type annotations describing the results of the function address.

        Get the type annotations describing the results of the function address.
        In the syntactic stage these objects are of type SyntacticTypeAnnotation.
        In the semantic stage these objects are of type UnionTypeAnnotation.
        """
        return self._results

    def __repr__(self):
        return f'func({repr(self.args)}) -> {repr(self.results)}'

    @property
    def is_const(self):
        """
        Indicates whether the object will remain constant.

        Returns a boolean which is false if the value of the object can be
        modified, and true otherwise.
        """
        return self._is_const

    @is_const.setter
    def is_const(self, val):
        if not isinstance(val, bool):
            raise TypeError("Is const value should be a boolean")
        self._is_const = val

class UnionTypeAnnotation(PyccelAstNode):
    """
    A class which holds multiple possible type annotations.

    A class which holds multiple possible type annotations.

    Parameters
    ----------
    *type_annotations : tuple of VariableTypeAnnotation | FunctionTypeAnnotation
        The objects describing the possible type annotations.
    """
    __slots__ = ('_type_annotations',)
    _attribute_nodes = ('_type_annotations',)

    def __init__(self, *type_annotations):
        annots = [ti for t in type_annotations for ti in (t.type_list if isinstance(t, UnionTypeAnnotation) else [t])]
        self._type_annotations = tuple(set(annots))

        super().__init__()

    @property
    def type_list(self):
        """
        Get the list of possible type annotations.

        Get the list of possible type annotations (stored in a tuple).
        """
        return self._type_annotations

    def add_type(self, annot):
        """
        Add an additional type to the type annotations.

        Add an additional type to the type annotations stored in this UnionTypeAnnotation.

        Parameters
        ----------
        annot : VariableTypeAnnotation | FunctionTypeAnnotation
            The object describing the additional type annotation.
        """
        if annot not in self._type_annotations:
            self._type_annotations += (annot,)
            annot.set_current_user_node(self)

    def __len__(self):
        return len(self._type_annotations)

    def __iter__(self):
        return self._type_annotations.__iter__()

    def __str__(self):
        return '|'.join(str(t) for t in self._type_annotations)

class SyntacticTypeAnnotation(PyccelAstNode):
    """
    A class describing the type annotation parsed in the syntactic stage.

    A class which holds all the type information parsed from literal string
    annotations in the syntactic stage. Annotations can describe multiple
    different possible types. This function stores lists of the critical
    properties.

    Parameters
    ----------
    dtype : PyccelSymbol | IndexedElement | DottedName
        The dtype named in the type annotation.

    order : str | None
        The order requested in the type annotation.
    """
    __slots__ = ('_dtype', '_order')
    _attribute_nodes = ()
<<<<<<< HEAD
    def __init__(self, dtypes, ranks, orders, is_const = None):
        if any(not isinstance(d, (str, DottedName, IndexedElement)) for d in dtypes):
=======
    def __init__(self, dtype, order = None):
        if not isinstance(dtype, (str, DottedName, IndexedElement)):
>>>>>>> c06172f2
            raise ValueError("Syntactic datatypes should be strings")
        if not (order is None or isinstance(order, str)):
            raise ValueError("Order should be a string")
        self._dtype = dtype
        self._order = order
        super().__init__()

    @property
    def dtype(self):
        """
        A list of the dtypes named in the type annotation.

        A list of the dtypes named in the type annotation. These dtypes are
        all strings.
        """
        return self._dtype

    @property
    def order(self):
        """
        A list of the orders requested for each possible annotation.

        A list of strings or None values indicating the order of the generated
        object.
        """
        return self._order

    def __hash__(self):
        return hash((self._dtype, self._order))

    def __eq__(self, o):
        if isinstance(o, SyntacticTypeAnnotation):
<<<<<<< HEAD
            return self.dtypes == o.dtypes and \
                    self.ranks == o.ranks and \
                    self.orders == o.orders
=======
            return self.dtype == o.dtype and \
                    self.order == o.order
>>>>>>> c06172f2
        else:
            return False<|MERGE_RESOLUTION|>--- conflicted
+++ resolved
@@ -13,11 +13,7 @@
 
 from .core import FunctionDefArgument
 
-<<<<<<< HEAD
-from .variable import DottedName, IndexedElement, AnnotatedPyccelSymbol
-=======
 from .variable import DottedName, AnnotatedPyccelSymbol, IndexedElement
->>>>>>> c06172f2
 
 __all__ = (
         'FunctionTypeAnnotation',
@@ -314,13 +310,8 @@
     """
     __slots__ = ('_dtype', '_order')
     _attribute_nodes = ()
-<<<<<<< HEAD
-    def __init__(self, dtypes, ranks, orders, is_const = None):
-        if any(not isinstance(d, (str, DottedName, IndexedElement)) for d in dtypes):
-=======
     def __init__(self, dtype, order = None):
         if not isinstance(dtype, (str, DottedName, IndexedElement)):
->>>>>>> c06172f2
             raise ValueError("Syntactic datatypes should be strings")
         if not (order is None or isinstance(order, str)):
             raise ValueError("Order should be a string")
@@ -353,13 +344,7 @@
 
     def __eq__(self, o):
         if isinstance(o, SyntacticTypeAnnotation):
-<<<<<<< HEAD
-            return self.dtypes == o.dtypes and \
-                    self.ranks == o.ranks and \
-                    self.orders == o.orders
-=======
             return self.dtype == o.dtype and \
                     self.order == o.order
->>>>>>> c06172f2
         else:
             return False