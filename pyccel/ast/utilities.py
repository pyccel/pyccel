#!/usr/bin/python
# -*- coding: utf-8 -*-

from sympy.core.function import Application
from sympy import Symbol, Lambda, floor
from sympy import Not, Float
from sympy import Function
from sympy import (sin, cos, exp, csc, cos, sec, tan, cot, atan2)
import scipy.constants as sc_constants

from pyccel.symbolic import lambdify

from .core import AsName
from .core import Import
from .core import Product
from .core import FunctionDef, Return, Assign
from .core import ValuedArgument
from .core import Constant, Variable, IndexedVariable

from .builtins import Bool, Enumerate, Int, PythonFloat, Len, Map, Range, Zip

from .numpyext import Full, Empty, Zeros, Ones
from .numpyext import FullLike, EmptyLike, ZerosLike, OnesLike
from .numpyext import Diag, Cross
from .numpyext import Min, Max, Abs, Norm, Where
from .numpyext import Array, Shape, Rand, NumpySum, Matmul, Real, Complex, Imag, Mod
from .numpyext import NumpyInt, Int32, Int64, NumpyFloat, Float32, Float64, Complex64, Complex128
from .numpyext import Sqrt, Asin, Acsc, Acos, Asec, Atan, Acot, Sinh, Cosh, Tanh, Log
from .numpyext import numpy_constants, Linspace
from .numpyext import Product as Prod

__all__ = (
    'build_types_decorator',
    'builtin_function',
    'builtin_import',
    'builtin_import_registery',
    'split_positional_keyword_arguments',
)

#==============================================================================
math_functions = {
    'fabs'   : Abs,
    'sqrt'   : Sqrt,
    'sin'    : sin,
    'cos'    : cos,
    'exp'    : exp,
    'log'    : Log,
    'tan'    : tan,
    'asin'   : Asin,
    'acos'   : Acos,
    'atan'   : Atan,
    'sinh'   : Sinh,
    'cosh'   : Cosh,
    'tanh'   : Tanh,
    'atan2'  : atan2,
    'floor'  : floor
    }

# TODO split numpy_functions into multiple dictionaries following
# https://docs.scipy.org/doc/numpy-1.15.0/reference/routines.array-creation.html
numpy_functions = {
    # ... array creation routines
    'full'      : Full,
    'empty'     : Empty,
    'zeros'     : Zeros,
    'ones'      : Ones,
    'full_like' : FullLike,
    'empty_like': EmptyLike,
    'zeros_like': ZerosLike,
    'ones_like' : OnesLike,
    'array'     : Array,
    # ...
    'shape'     : Shape,
<<<<<<< HEAD
    'int'       : Int,
=======
    'norm'      : Norm,
    'int'       : NumpyInt,
>>>>>>> 29b8757c
    'real'      : Real,
    'imag'      : Imag,
    'float'     : NumpyFloat,
    'double'    : Float64,
    'mod'       : Mod,
    'float32'   : Float32,
    'float64'   : Float64,
    'int32'     : Int32,
    'int64'     : Int64,
    'complex128': Complex128,
    'complex64' : Complex64,
    'matmul'    : Matmul,
    'sum'       : NumpySum,
    'prod'      : Prod,
    'product'   : Prod,
    'linspace'  : Linspace,
    'diag'      : Diag,
    'where'     : Where,
    'cross'     : Cross,
    'floor'     : floor,
    # ---
    'sin'       : sin,
    'cos'       : cos,
    'tan'       : tan,
    'arcsin'    : Asin,
    'arccos'    : Acos,
    'arctan'    : Atan,
    'arctan2'   : atan2,
    'sinh'      : Sinh,
    'cosh'      : Cosh,
    'tanh'      : Tanh,
    'exp'       : exp,
    'log'       : Log,
    'fabs'      : Abs,
    'absolute'  : Abs,
    'sqrt'      : Sqrt
}

numpy_linalg_functions = {
    'norm'      : Norm,
}

numpy_random_functions = {
    'rand'      : Rand,
    'random'    : Rand,
}

builtin_functions_dict = {
    'abs'      : Abs,
    'range'    : Range,
    'zip'      : Zip,
    'enumerate': Enumerate,
    'int'      : Int,
    'float'    : PythonFloat,
    'bool'     : Bool,
    'sum'      : NumpySum,
    'len'      : Len,
    'Mod'      : Mod,
    'abs'      : Abs,
    'max'      : Max,
#    'Max'      : Max,
    'min'      : Min,
#    'Min'      : Min,
    'not'      : Not,
    'floor'    : floor
}

scipy_constants = {
    'pi': Constant('real', 'pi', value=sc_constants.pi),
                  }

#==============================================================================
def builtin_function(expr, args=None):
    """Returns a builtin-function call applied to given arguments."""

    if isinstance(expr, Application):
        name = str(type(expr).__name__)
    elif isinstance(expr, str):
        name = expr
    else:
        raise TypeError('expr must be of type str or Function')

    dic = builtin_functions_dict

    if name in dic.keys() :
        return dic[name](*args)

    if name in ['complex']:
        if len(args)==1:
            args = [args[0], Float(0)]
        return Complex(args[0],args[1])

    if name == 'Not':
        return Not(*args)

    if name == 'map':
        func = Function(str(expr.args[0].name))
        args = [func]+list(args[1:])
        return Map(*args)

    if name == 'lambdify':
        return lambdify(expr, args)

    return None

# TODO add documentation
builtin_import_registery = ('numpy', 'numpy.linalg', 'numpy.random', 'scipy.constants', 'itertools', 'math')

#==============================================================================
def builtin_import(expr):
    """Returns a builtin pyccel-extension function/object from an import."""

    if not isinstance(expr, Import):
        raise TypeError('Expecting an Import expression')

    if expr.source is None:
        return []

    source = str(expr.source)

        # TODO imrove
    imports = []
    for target in expr.target:
        if isinstance(target, AsName):
            import_name = target.target
            code_name = target.name
        else:
            import_name = str(target)
            code_name = import_name
        if source == 'numpy':

            if import_name in numpy_functions.keys():
                imports.append((code_name, numpy_functions[import_name]))

            elif import_name in numpy_constants.keys():
                imports.append((code_name, numpy_constants[import_name]))

        elif source == 'numpy.linalg':

            if import_name in numpy_linalg_functions.keys():
                imports.append((code_name, numpy_linalg_functions[import_name]))

        elif source == 'numpy.random':

            if import_name in numpy_random_functions.keys():
                imports.append((code_name, numpy_random_functions[import_name]))

        elif source == 'math':

            if import_name in math_functions.keys():
                imports.append((code_name, math_functions[import_name]))

        elif source == 'scipy.constants':
            if import_name in scipy_constants.keys():
                imports.append((code_name, scipy_constants[import_name]))
        elif source == 'itertools':

            if import_name == 'product':
                imports.append((code_name, Product))

    return imports

#==============================================================================
def get_function_from_ast(ast, func_name):
    node = None
    for stmt in ast:
        if isinstance(stmt, FunctionDef) and str(stmt.name) == func_name:
            node = stmt
            break

    if node is None:
        print('> could not find {}'.format(func_name))

    return node

#==============================================================================
def get_external_function_from_ast(ast):
    nodes   = []
    others  = []
    for stmt in ast:
        if isinstance(stmt, FunctionDef):
            if stmt.is_external or stmt.is_external_call:
                nodes += [stmt]

            else:
                others += [stmt]

    return nodes, others

#==============================================================================
# TODO: must add a Node Decorator in core
def build_types_decorator(args, order=None):
    """
    builds a types decorator from a list of arguments (of FunctionDef)
    """
    types = []
    for a in args:
        if isinstance(a, Variable):
            dtype = a.dtype.name.lower()

        elif isinstance(a, IndexedVariable):
            dtype = a.dtype.name.lower()

        else:
            raise TypeError('unepected type for {}'.format(a))

        if a.rank > 0:
            shape = [':' for i in range(0, a.rank)]
            shape = ','.join(i for i in shape)
            dtype = '{dtype}[{shape}]'.format(dtype=dtype, shape=shape)
            if order and a.rank > 1:
                dtype = "{dtype}(order={ordering})".format(dtype=dtype, ordering=order)

        if not ( dtype.startswith("'") and dtype.endswith("'") ):
            dtype = "'{}'".format(dtype)

        types.append(dtype)

    return types

#==============================================================================
def split_positional_keyword_arguments(*args):
    """ Create a list of positional arguments and a dictionary of keyword arguments
    """

    # Distinguish between positional and keyword arguments
    val_args = ()
    for i, a in enumerate(args):
        if isinstance(a, ValuedArgument):
            args, val_args = args[:i], args[i:]
            break

    # Convert list of keyword arguments into dictionary
    kwargs = {}
    for v in val_args:
        key   = str(v.argument.name)
        value = v.value
        kwargs[key] = value

    return args, kwargs<|MERGE_RESOLUTION|>--- conflicted
+++ resolved
@@ -71,12 +71,8 @@
     'array'     : Array,
     # ...
     'shape'     : Shape,
-<<<<<<< HEAD
-    'int'       : Int,
-=======
     'norm'      : Norm,
     'int'       : NumpyInt,
->>>>>>> 29b8757c
     'real'      : Real,
     'imag'      : Imag,
     'float'     : NumpyFloat,
