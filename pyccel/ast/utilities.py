--- conflicted
+++ resolved
@@ -28,16 +28,10 @@
 from .literals      import LiteralInteger, Literal, Nil
 
 from .numpyext      import (NumpyEmpty, numpy_functions, numpy_linalg_functions,
-<<<<<<< HEAD
-                            numpy_random_functions, numpy_constants, NumpyArray)
-from .operators     import PyccelAdd, PyccelMul, PyccelIs
-from .variable      import (Constant, Variable,
-=======
                             numpy_random_functions, numpy_constants, NumpyArray,
                             NumpyTranspose)
 from .operators     import PyccelAdd, PyccelMul, PyccelIs, PyccelArithmeticOperator
-from .variable      import (Constant, Variable, ValuedVariable,
->>>>>>> d63d4f77
+from .variable      import (Constant, Variable,
                             IndexedElement, InhomogeneousTupleVariable, VariableAddress,
                             HomogeneousTupleVariable )
 
