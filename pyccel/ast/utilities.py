#!/usr/bin/python
# -*- coding: utf-8 -*-
#------------------------------------------------------------------------------------------#
# This file is part of Pyccel which is released under MIT License. See the LICENSE file or #
# go to https://github.com/pyccel/pyccel/blob/master/LICENSE for full license details.     #
#------------------------------------------------------------------------------------------#

import sys
from itertools import chain
from collections import namedtuple

import pyccel.decorators as pyccel_decorators
from pyccel.errors.errors import Errors, PyccelError

from .builtins      import (builtin_functions_dict, PythonLen, PythonAbs,
                            PythonRange, PythonList, PythonTuple)
from .core          import (AsName, Import, FunctionDef, FunctionCall,
                            Allocate, Duplicate, Assign, For, CodeBlock,
                            Concatenate, Module, PyccelFunctionDef)
from .cmathext      import cmath_mod
<<<<<<< HEAD
from .datatypes     import HomogeneousTupleType, PythonNativeInt, PrimitiveIntegerType
from .internals     import PyccelInternalFunction, Slice, PyccelArrayShapeElement
=======
from .datatypes     import HomogeneousTupleType, PythonNativeInt
from .internals     import PyccelFunction, Slice
>>>>>>> d422cacf
from .itertoolsext  import itertools_mod
from .literals      import LiteralInteger, LiteralEllipsis, Nil
from .mathext       import math_mod
from .numpyext      import (NumpyEmpty, NumpyArray, numpy_mod, NumpyAbs,
                            NumpyTranspose, NumpyLinspace)
from .operators     import PyccelAdd, PyccelMul, PyccelIs, PyccelArithmeticOperator
from .operators     import PyccelUnarySub, PyccelMinus, IfTernaryOperator, PyccelLt
from .operators     import PyccelGt
from .scipyext      import scipy_mod
from .sysext        import sys_mod
from .typingext     import typing_mod
from .variable      import Variable, IndexedElement, InhomogeneousTupleVariable, Constant

from .c_concepts import ObjectAddress

errors = Errors()

__all__ = (
    'LoopCollection',
    'builtin_function',
    'builtin_import',
    'builtin_import_registry',
    'split_positional_keyword_arguments',
)

#==============================================================================
decorators_mod = Module('decorators',(),
        funcs = [PyccelFunctionDef(d, PyccelFunction) for d in pyccel_decorators.__all__])
pyccel_mod = Module('pyccel',(),(),
        imports = [Import('decorators', decorators_mod)])

# TODO add documentation
builtin_import_registry = Module('__main__',
        (),(),
        imports = [
            Import('numpy', numpy_mod),
            Import('scipy', scipy_mod),
            Import('itertools', itertools_mod),
            Import('cmath', cmath_mod),
            Import('math', math_mod),
            Import('pyccel', pyccel_mod),
            Import('sys', sys_mod),
            Import('typing', typing_mod)
            ])
if sys.version_info < (3, 10):
    from .builtin_imports import python_builtin_libs
else:
    python_builtin_libs = set(sys.stdlib_module_names) # pylint: disable=no-member

recognised_libs = python_builtin_libs | builtin_import_registry.keys()

def recognised_source(source_name):
    """
    Determine whether the imported source is recognised by pyccel.

    Determine whether the imported source is recognised by pyccel.
    If it is not recognised then it will need to be imported and translated.

    Parameters
    ----------
    source_name : str
        The name of the imported module.

    Returns
    -------
    bool
        True if the source is recognised, False otherwise.
    """
    source = str(source_name).split('.')
    if source[0] in python_builtin_libs and source[0] not in builtin_import_registry.keys():
        return True
    else:
        return source_name in builtin_import_registry

#==============================================================================
def collect_relevant_imports(module, targets):
    """
    Extract all objects necessary to create imports from a module given a list of targets

    Parameters
    ----------
    module  : Module
              The module from which we want to collect the targets
    targets : list of str/AsName
              The names of the objects which we would like to import from the module

    Results
    -------
    imports : list of tuples
              A list where each element is a tuple containing the name which
              will be used to refer to the object in the code, and the object
    """
    imports = []
    for target in targets:
        if isinstance(target, AsName):
            import_name = target.name
            code_name = target.target
        else:
            import_name = target
            code_name = import_name

        if import_name in module.keys():
            imports.append((code_name, module[import_name]))
    return imports

def builtin_import(expr):
    """
    Return a Pyccel-extension function/object from an import of a recognised module.

    Examine an Import object which imports something which is recognised by
    Pyccel internally. The object(s) imported are then returned for use in the
    code.

    Parameters
    ----------
    expr : Import
        The expression which imports the module.

    Returns
    -------
    list
        A list of 2-tuples. The first element is the name of the imported object,
        the second element is the object itself.
    """

    if not isinstance(expr, Import):
        raise TypeError('Expecting an Import expression')

    if isinstance(expr.source, AsName):
        source = expr.source.name
    else:
        source = str(expr.source)

    if source in builtin_import_registry:
        if expr.target:
            return collect_relevant_imports(builtin_import_registry[source], expr.target)
        elif isinstance(expr.source, AsName):
            return [(expr.source.target, builtin_import_registry[source])]
        else:
            return [(expr.source, builtin_import_registry[source])]

    return []

#==============================================================================
def split_positional_keyword_arguments(*args):
    """ Create a list of positional arguments and a dictionary of keyword arguments
    """

    # Distinguish between positional and keyword arguments
    val_args = ()
    for i, a in enumerate(args):
        if a.has_keyword:
            args, val_args = args[:i], args[i:]
            break

    # Collect values from args
    args = [a.value for a in args]
    # Convert list of keyword arguments into dictionary
    kwargs = {a.keyword: a.value for a in val_args}

    return args, kwargs

#==============================================================================
def compatible_operation(*args, language_has_vectors = True):
    """
    Indicates whether an operation requires an index to be
    correctly understood

    Parameters
    ==========
    args      : list of TypedAstNode
                The operator arguments
    language_has_vectors : bool
                Indicates if the language has support for vector
                operations of the same shape
    Results
    =======
    compatible : bool
                 A boolean indicating if the operation is compatible
    """
    if language_has_vectors:
        # If the shapes don't match then an index must be required
        shapes = [a.shape[::-1] if a.order == 'F' else a.shape for a in args if a.rank != 0]
        shapes = set(tuple(d if d == LiteralInteger(1) else -1 for d in s) for s in shapes)
        order  = set(a.order for a in args if a.order is not None)
        return len(shapes) <= 1 and len(order) <= 1
    else:
        return all(a.rank == 0 for a in args)

#==============================================================================
def get_deep_indexed_element(expr, indices):
    """
    Get the scalar element obtained by indexing the expression with all the indices.

    Get the scalar element obtained by indexed the expression with all the provided
    indices. This element is constructed by calling IndexedElement multiple times
    to create a recursive object with one IndexedElement for each container type.
    This function is used by the functions which unravel vector expressions.

    Parameters
    ----------
    expr : TypedAstNode
        The base object being indexed.
    indices : list[TypedAstNode]
        A list of the indices used to obtain the scalar element.

    Returns
    -------
    IndexedElement
        The scalar indexed element.
    """
    assert len(indices) == expr.rank
    result = expr
    while indices:
        depth = result.class_type.container_rank
        result = IndexedElement(result, *indices[:depth])
        indices = indices[depth:]
    return result

#==============================================================================
def insert_index(expr, pos, index_var):
    """
    Function to insert an index into an expression at a given position.

    Function to insert an index into an expression at a given position.

    Parameters
    ----------
    expr : PyccelAstNode
       The expression to be modified.
    pos : int
       The index at which the expression is modified
       (If negative then there is no index to insert).
    index_var : Variable
       The variable which will be used for indexing.

    Returns
    -------
    PyccelAstNode
       The modified version of expr.

    Examples
    --------
    >>> from pyccel.ast.core import Variable, Assign
    >>> from pyccel.ast.datatypes import PythonNativeInt
    >>> from pyccel.ast.operators import PyccelAdd
    >>> from pyccel.ast.utilities import insert_index
    >>> a = Variable(PythonNativeInt(), 'a', shape=(4,))
    >>> b = Variable(PythonNativeInt(), 'b', shape=(4,))
    >>> c = Variable(PythonNativeInt(), 'c', shape=(4,))
    >>> i = Variable(PythonNativeInt(), 'i')
    >>> d = PyccelAdd(a,b)
    >>> expr = Assign(c,d)
    >>> insert_index(expr, 0, i)
    IndexedElement(c, i) := IndexedElement(a, i) + IndexedElement(b, i)
    """
    if expr.rank==0:
        return expr
    elif isinstance(expr, (Variable, ObjectAddress)):
        if expr.rank==0 or -pos>expr.rank:
            return expr
        if expr.shape[pos]==1:
            # If there is no dimension in this axis, reduce the rank
            index_var = LiteralInteger(0)

        # Add index at the required position
        indexes = [Slice(None,None)]*(expr.rank+pos) + [index_var]+[Slice(None,None)]*(-1-pos)
        return get_deep_indexed_element(expr, indexes)

    elif isinstance(expr, NumpyTranspose):
        if expr.rank==0 or -pos>expr.rank:
            return expr
        if expr.shape[pos]==1:
            # If there is no dimension in this axis, reduce the rank
            index_var = LiteralInteger(0)

        # Add index at the required position
        if expr.rank<2:
            return insert_index(expr.internal_var, expr.rank-1+pos, index_var)
        else:
            return NumpyTranspose(insert_index(expr.internal_var, expr.rank-1+pos, index_var))

    elif isinstance(expr, IndexedElement):
        base = expr.base
        rank = base.rank

        # If pos indexes base then recurse
        base_container_rank = base.class_type.container_rank
        if -pos < rank-base_container_rank:
            return insert_index(base, pos+base_container_rank, index_var)

        # Ensure current indices are fully defined
        indices = list(expr.indices)
        if len(indices) == 1 and isinstance(indices[0], LiteralEllipsis):
            indices = [Slice(None,None)]*base_container_rank

        if len(indices)<rank:
            indices += [Slice(None,None)]*(rank-base_container_rank)

        # Start from last index in this indexed element
        i = base_container_rank-rank-1
        while i>=pos and -i<=base_container_rank:
            if not isinstance(indices[i], Slice):
                pos -= 1
            i -= 1

        # if no slices were found then the object is already correctly indexed
        if -pos > rank:
            return expr

        # Add index at the required position
        if base.shape[pos]==1:
            # If there is no dimension in this axis, reduce the rank
            assert indices[pos].start is None
            index_var = LiteralInteger(0)

        else:
            # Calculate new index to preserve slice behaviour
            if indices[pos].step is not None:
                index_var = PyccelMul(index_var, indices[pos].step, simplify=True)
            if indices[pos].start is not None:
                index_var = PyccelAdd(index_var, indices[pos].start, simplify=True)

        # Update index
        indices[pos] = index_var

        # Get new indexed object
        return get_deep_indexed_element(base, indices)

    elif isinstance(expr, PyccelArithmeticOperator):
        return type(expr)(insert_index(expr.args[0], pos, index_var),
                          insert_index(expr.args[1], pos, index_var))

    elif hasattr(expr, '__getitem__'):
        return expr[index_var]

    else:
        raise NotImplementedError(f"Expansion not implemented for type : {type(expr)}")

#==============================================================================

LoopCollection = namedtuple('LoopCollection', ['body', 'length', 'modified_vars'])

#==============================================================================
def collect_loops(block, indices, new_index, language_has_vectors = False, result = None):
    """
    Collect blocks of code into loops.

    Run through a code block and split it into lists of tuples of lists where
    each inner list represents a code block and the tuples contain the lists
    and the size of the code block.
    So the following:
    `a = a+b`
    for a: int[:,:] and b: int[:]
    Would be returned as:
    ```
    [
      ([
        ([a[i,j]=a[i,j]+b[j]],a.shape[1])
       ]
       , a.shape[0]
      )
    ]
    ```

    Parameters
    ----------
    block : list of Ast Nodes
        The expressions to be modified.
    indices : list
        An empty list to be filled with the temporary variables created.
    new_index : function (class method of a Scope)
        A function which provides a new variable from a base name,
        avoiding name collisions.
    language_has_vectors : bool
        Indicates if the language has support for vector
        operations of the same shape.
    result : list, default: None
        The list which will be returned. If none is provided, a new list
        is created.

    Returns
    -------
    list of tuples of lists
        The modified expression.
    """
    if result is None:
        result = []
    current_level = 0
    array_creator_types = (Allocate, PythonList, PythonTuple, Concatenate, Duplicate)
    is_function_call = lambda f: ((isinstance(f, FunctionCall) and not f.funcdef.is_elemental)
                                or (isinstance(f, PyccelFunction) and not f.is_elemental and not hasattr(f, '__getitem__')
                                    and not isinstance(f, (NumpyTranspose))))
    for line in block:

        if (isinstance(line, Assign) and
                not isinstance(line.rhs, (array_creator_types, Nil)) and # not creating array
                not line.rhs.get_attribute_nodes(array_creator_types) and # not creating array
                not is_function_call(line.rhs)): # not a basic function call

            # Collect lhs variable
            # This is needed to know what has already been modified in the loop
            if isinstance(line.lhs, Variable):
                lhs_vars = [line.lhs]
            elif isinstance(line.lhs, IndexedElement):
                lhs_vars = [line.lhs.base]
            else:
                lhs_vars = set(line.lhs.get_attribute_nodes((Variable, IndexedElement)))
                lhs_vars = [v.base if isinstance(v, IndexedElement) else v for v in lhs_vars]

            # Get all objects which affect where indices are inserted
            notable_nodes = line.get_attribute_nodes((Variable,
                                                       IndexedElement,
                                                       ObjectAddress,
                                                       NumpyTranspose,
                                                       FunctionCall,
                                                       PyccelFunction,
                                                       PyccelIs))

            # Find all elemental function calls. Normally function call arguments are not indexed
            # However elemental functions are an exception
            elemental_func_calls  = [f for f in notable_nodes if (isinstance(f, FunctionCall) \
                                                                and f.funcdef.is_elemental)]
            elemental_func_calls += [f for f in notable_nodes if (isinstance(f, PyccelFunction) \
                                                                and f.is_elemental)]

            # Collect all objects into which indices may be inserted
            variables       = [v for v in notable_nodes if isinstance(v, (Variable,
                                                                          IndexedElement,
                                                                          ObjectAddress))]
            variables      += [v for f in elemental_func_calls \
                                 for v in f.get_attribute_nodes((Variable, IndexedElement, ObjectAddress))]
            transposed_vars = [v for v in notable_nodes if isinstance(v, NumpyTranspose)] \
                                + [v for f in elemental_func_calls \
                                     for v in f.get_attribute_nodes(NumpyTranspose)]
            indexed_funcs = [v for v in notable_nodes if isinstance(v, PyccelFunction) and hasattr(v, '__getitem__')]

            is_checks = [n for n in notable_nodes if isinstance(n, PyccelIs)]

            variables = list(set(variables))

            # Check if the expression is already satisfactory
            if compatible_operation(*variables, *transposed_vars, *is_checks,
                                    language_has_vectors = language_has_vectors):
                result.append(line)
                current_level = 0
                continue

            # Find function calls in this line
            funcs           = [f for f in notable_nodes+transposed_vars if (isinstance(f, FunctionCall) \
                                                            and not f.funcdef.is_elemental)]
            internal_funcs  = [f for f in notable_nodes+transposed_vars if (isinstance(f, PyccelFunction) \
                                                            and not f.is_elemental and not hasattr(f, '__getitem__')) \
                                                            and not isinstance(f, NumpyTranspose)]

            # Collect all variables for which values other than the value indexed in the loop are important
            # E.g. x = np.sum(a) has a dependence on a
            dependencies = set(v for f in chain(funcs, internal_funcs) \
                                 for v in f.get_attribute_nodes((Variable, IndexedElement, ObjectAddress)))

            # Replace function calls with temporary variables
            # This ensures that the function is only called once and stops problems
            # for expressions such as:
            # c += b*np.sum(c)
            func_vars1 = [new_index(f.dtype, 'tmp') for f in internal_funcs]
            _          = [v.copy_attributes(f) for v,f in zip(func_vars1, internal_funcs)]
            assigns    = [Assign(v, f) for v,f in zip(func_vars1, internal_funcs)]


            if any(len(f.funcdef.results)!=1 for f in funcs):
                errors.report("Loop unravelling cannot handle function calls "\
                        "which return tuples or None",
                        symbol=line, severity='fatal')

            func_results = [f.funcdef.results[0].var for f in funcs]
            func_vars2 = [new_index(r.dtype, r.name) for r in func_results]
            assigns   += [Assign(v, f) for v,f in zip(func_vars2, funcs)]

            if assigns:
                # For now we do not handle memory allocation in loop unravelling
                if any(v.rank > 0 for v in func_vars1) or any(v.rank > 0 for v in func_results):
                    errors.report("Loop unravelling cannot handle extraction of function calls "\
                            "which return arrays as this requires allocation. Please place the function "\
                            "call on its own line",
                            symbol=line, severity='fatal')
                line.substitute(internal_funcs, func_vars1, excluded_nodes=(FunctionCall))
                line.substitute(funcs, func_vars2)
                result.extend(assigns)
                current_level = 0

            rank = line.lhs.rank
            shape = line.lhs.shape
            new_vars = variables
            handled_funcs = transposed_vars + indexed_funcs
            # Loop over indexes, inserting until the expression can be evaluated
            # in the desired language
            new_level = 0
            for index_depth in range(-rank, 0):
                new_level += 1
                # If an index exists at the same depth, reuse it if not create one
                if rank+index_depth >= len(indices):
                    indices.append(new_index(PythonNativeInt(), 'i'))
                index = indices[rank+index_depth]
                new_vars = [insert_index(v, index_depth, index) for v in new_vars]
                handled_funcs = [insert_index(v, index_depth, index) for v in handled_funcs]
                if compatible_operation(*new_vars, *handled_funcs, language_has_vectors = language_has_vectors):
                    break

            # TODO [NH]: get all indices when adding axis argument to linspace function
            if isinstance(line.rhs, NumpyLinspace):
                line.rhs.ind = indices[0]

            # Replace variable expressions with Indexed versions
            line.substitute(variables, new_vars,
                    excluded_nodes = (FunctionCall, PyccelFunction))
            line.substitute(transposed_vars + indexed_funcs, handled_funcs,
                    excluded_nodes = (FunctionCall))
            _ = [f.substitute(variables, new_vars) for f in elemental_func_calls]
            _ = [f.substitute(transposed_vars + indexed_funcs, handled_funcs) for f in elemental_func_calls]

            # Recurse through result tree to save line with lines which need
            # the same set of for loops
            save_spot = result
            j = 0
            for _ in range(min(new_level,current_level)):
                # Select the existing loop if the shape matches the shape of the expression
                # and the loop is not used to modify one of the variable dependencies
                if save_spot[-1].length == shape[j] and not any(u in save_spot[-1].modified_vars for u in dependencies):
                    save_spot[-1].modified_vars.update(lhs_vars)
                    save_spot = save_spot[-1].body
                    j+=1
                else:
                    break

            for k in range(j,new_level):
                # Create new loops until we have the neccesary depth
                save_spot.append(LoopCollection([], shape[k], set(lhs_vars)))
                save_spot = save_spot[-1].body

            # Save results
            save_spot.append(line)
            current_level = new_level

        elif isinstance(line, Assign) and isinstance(line.lhs, IndexedElement) \
                and isinstance(line.rhs, (PythonTuple, NumpyArray)):
            lhs = line.lhs
            rhs = line.rhs
            if lhs.rank > rhs.rank:
                for index_depth in range(lhs.rank-rhs.rank):
                    # If an index exists at the same depth, reuse it if not create one
                    if index_depth >= len(indices):
                        indices.append(new_index(PythonNativeInt(), 'i'))
                    index = indices[index_depth]
                    lhs = insert_index(lhs, index_depth, index)
                collect_loops([Assign(lhs, rhs)], indices, new_index, language_has_vectors, result = result)

            elif not language_has_vectors:
                if isinstance(rhs, NumpyArray):
                    rhs = rhs.arg

                lhs_rank = lhs.rank

                new_assigns = [Assign(
                                insert_index(expr=lhs,
                                    pos       = -lhs_rank,
                                    index_var = LiteralInteger(j)),
                                rj) # lhs[j] = rhs[j]
                              for j, rj in enumerate(rhs)]
                collect_loops(new_assigns, indices, new_index, language_has_vectors, result = result)

            else:
                result.append(line)

        elif isinstance(line, Assign) and isinstance(line.rhs, Concatenate):
            lhs = line.lhs
            rhs = line.rhs
            arg1, arg2 = rhs.args
            assign1 = Assign(lhs[Slice(LiteralInteger(0), arg1.shape[0])], arg1)
            assign2 = Assign(lhs[Slice(arg1.shape[0], PyccelAdd(arg1.shape[0], arg2.shape[0], simplify=True))], arg2)
            collect_loops([assign1, assign2], indices, new_index, language_has_vectors, result = result)

        elif isinstance(line, Assign) and isinstance(line.rhs, Duplicate):
            lhs = line.lhs
            rhs = line.rhs

            if not isinstance(rhs.length, LiteralInteger):
                if len(indices) == 0:
                    indices.append(new_index(PythonNativeInt(), 'i'))
                idx = indices[0]

                assign = Assign(lhs[Slice(PyccelMul(rhs.val.shape[0], idx, simplify=True),
                                          PyccelMul(rhs.val.shape[0],
                                                    PyccelAdd(idx, LiteralInteger(1), simplify=True),
                                                    simplify=True))],
                                rhs.val)

                tmp_indices = indices[1:]

                block = collect_loops([assign], tmp_indices, new_index, language_has_vectors)
                if len(tmp_indices)>len(indices)-1:
                    indices.extend(tmp_indices[len(indices)-1:])

                result.append(LoopCollection(block, rhs.length, set([lhs])))

            else:
                assigns = [Assign(lhs[Slice(PyccelMul(rhs.val.shape[0], LiteralInteger(idx), simplify=True),
                                          PyccelMul(rhs.val.shape[0],
                                              PyccelAdd(LiteralInteger(idx), LiteralInteger(1), simplify=True),
                                              simplify=True))],
                                rhs.val) for idx in range(rhs.length)]
                collect_loops(assigns, indices, new_index, language_has_vectors, result = result)

        else:
            # Save line in top level (no for loop)
            result.append(line)
            current_level = 0

    return result

#==============================================================================

def insert_fors(blocks, indices, scope, level = 0):
    """
    Create For loops as requested by the output of collect_loops.

    Run through the output of collect_loops and create For loops of the
    requested sizes.

    Parameters
    ----------
    blocks : list of LoopCollection
        The result of a call to collect_loops.
    indices : list
        The index variables.
    scope : Scope
        The scope on which the loop is defined. This is where the scope for
        the new For loop will be created.
    level : int, default=0
        The index of the index variable used in the outermost loop.

    Returns
    -------
    list[TypedAstNode]
        The modified expression.
    """
    if all(not isinstance(b, LoopCollection) for b in blocks.body):
        body = blocks.body
    else:
        loop_scope = scope.create_new_loop_scope()
        body = [insert_fors(b, indices, loop_scope, level+1) if isinstance(b, LoopCollection) else [b] \
                for b in blocks.body]
        body = [bi for b in body for bi in b]

    if blocks.length == 1:
        return body
    else:
        body = CodeBlock(body, unravelled = True)
        loop_scope = scope.create_new_loop_scope()
        return [For(indices[level],
                    PythonRange(0,blocks.length),
                    body,
                    scope = loop_scope)]

#==============================================================================
def expand_inhomog_tuple_assignments(block, language_has_vectors = False):
    """
    Simplify expressions in a CodeBlock by unravelling tuple assignments into multiple lines.

    Simplify expressions in a CodeBlock by unravelling tuple assignments into multiple lines.
    These changes are carried out in-place.

    Parameters
    ----------
    block : CodeBlock
        The expression to be modified.

    language_has_vectors : bool, default=False
        Indicates whether the target language has built-in support for vector operations.

    Examples
    --------
    >>> from pyccel.ast.builtins  import PythonTuple
    >>> from pyccel.ast.core      import Assign, CodeBlock
    >>> from pyccel.ast.datatypes import PythonNativeInt
    >>> from pyccel.ast.literals  import LiteralInteger
    >>> from pyccel.ast.utilities import expand_to_loops
    >>> from pyccel.ast.variable  import Variable
    >>> a = Variable(PythonNativeInt(), 'a')
    >>> b = Variable(PythonNativeInt(), 'b')
    >>> c = Variable(PythonNativeInt(), 'c')
    >>> expr = [Assign(PythonTuple(a,b,c),PythonTuple(LiteralInteger(0),LiteralInteger(1),LiteralInteger(2))]
    >>> expand_inhomog_tuple_assignments(CodeBlock(expr))
    [Assign(a, LiteralInteger(0)), Assign(b, LiteralInteger(1)), Assign(c, LiteralInteger(2))]
    """
    if not language_has_vectors:
        allocs_to_unravel = [a for a in block.get_attribute_nodes(Assign) \
                    if isinstance(a.lhs, Variable) \
                    and isinstance(a.lhs.class_type, HomogeneousTupleType) \
                    and isinstance(a.rhs.class_type, HomogeneousTupleType)]
        new_allocs = [(Assign(a.lhs, NumpyEmpty(a.lhs.shape,
                                     dtype=a.lhs.dtype,
                                     order=a.lhs.order)
                    ), a) if getattr(a.lhs, 'on_stack', False)
                    else (a) if getattr(a.lhs, 'on_heap', False)
                    else (Allocate(a.lhs,
                            shape=a.lhs.shape,
                            order = a.lhs.order,
                            status="unknown"), a)
                    for a in allocs_to_unravel]
        block.substitute(allocs_to_unravel, new_allocs)

    assigns = [a for a in block.get_attribute_nodes(Assign) \
                if isinstance(a.lhs, InhomogeneousTupleVariable) \
                and isinstance(a.rhs, (PythonTuple, InhomogeneousTupleVariable))]
    if len(assigns) != 0:
        new_assigns = [[Assign(l,r) for l,r in zip(a.lhs, a.rhs)] for a in assigns]
        block.substitute(assigns, new_assigns)
        expand_inhomog_tuple_assignments(block)

#==============================================================================
def expand_to_loops(block, new_index, scope, language_has_vectors = False):
    """
    Re-write a list of expressions to include explicit loops where necessary.

    Re-write a list of expressions to include explicit loops where necessary.
    The provided expression is the Pyccel representation of the user code. It
    is the output of the semantic stage. The result of this function is the
    equivalent code where any vector expressions are unrolled into explicit
    loops. The unrolling is done completely for languages such as C which have
    no support for vector operations and partially for languages such as
    Fortran which have support for vector operations on objects of the same
    shape.

    Parameters
    ----------
    block : CodeBlock
        The expressions to be modified.
    new_index : function
        A function which provides a new variable from a base name, avoiding
        name collisions.
    scope : Scope
        The scope on which the loop is defined. This is where the scope for
        the new For loop will be created.
    language_has_vectors : bool
        Indicates if the language has support for vector operations of the
        same shape.

    Returns
    -------
    list[PyccelAstNode]
        The expressions with `For` loops inserted where necessary.

    Examples
    --------
    >>> from pyccel.ast.core import Variable, Assign
    >>> from pyccel.ast.datatypes import PythonNativeInt
    >>> from pyccel.ast.operators import PyccelAdd
    >>> from pyccel.ast.utilities import expand_to_loops
    >>> a = Variable(PythonNativeInt(), 'a', shape=(4,))
    >>> b = Variable(PythonNativeInt(), 'b', shape=(4,))
    >>> c = Variable(PythonNativeInt(), 'c', shape=(4,))
    >>> i = Variable(PythonNativeInt(), 'i')
    >>> d = PyccelAdd(a,b)
    >>> expr = [Assign(c,d)]
    >>> expand_to_loops(expr, language_has_vectors = False)
    [For(i_0, PythonRange(0, LiteralInteger(4), LiteralInteger(1)), CodeBlock([IndexedElement(c, i_0) := PyccelAdd(IndexedElement(a, i_0), IndexedElement(b, i_0))]), [])]
    """
    expand_inhomog_tuple_assignments(block)

    indices = []
    res = collect_loops(block.body, indices, new_index, language_has_vectors)

    body = [insert_fors(b, indices, scope) if isinstance(b, tuple) else [b] for b in res]
    body = [bi for b in body for bi in b]

    return body

#==============================================================================
def is_literal_integer(expr):
    """
    Determine whether the expression is a literal integer.

    Determine whether the expression is a literal integer. A literal integer
    can be described by a LiteralInteger, a PyccelUnarySub(LiteralInteger) or
    a Constant.

    Parameters
    ----------
    expr : object
        Any Python object which should be analysed to determine whether it is an integer.

    Returns
    -------
    bool
        True if the object represents a literal integer, false otherwise.
    """
    return isinstance(expr, (int, LiteralInteger)) or \
        (isinstance(expr, PyccelUnarySub) and isinstance(expr.args[0], (int, LiteralInteger))) or \
        (isinstance(expr, Constant) and isinstance(expr.dtype.primitive_type, PrimitiveIntegerType))

#==============================================================================
def get_expression_sign(expr):
    """
    Get an expression indicating the sign of the expression passed as an argument.

    Get an expression indicating the sign of the expression passed as an argument.
    If the expression represents a known literal integer then the value of the integer
    is returned. If the expression is known to be positive then the return value
    is 1. If the expression is known to be negative then the return value is -1.
    If nothing is known about the sign of the expression the return value is None.
    """
    positive_types = (PyccelArrayShapeElement, PythonLen, NumpyAbs, PythonAbs)
    try:
        sign = int(expr)
    except TypeError:
        if isinstance(expr, positive_types):
            sign = 1
        elif isinstance(expr, PyccelUnarySub) and isinstance(expr.args[0], positive_types):
            sign = -1
        else:
            sign = None

    return sign

#==============================================================================
def get_new_slice_with_processed_arguments(_slice, array_size, allow_negative_index):
    """
    Create new slice with information collected from old slice and decorators.

    Create a new slice where the original `start`, `stop`, and `step` have
    been processed using basic simplifications, as well as additional rules
    identified by the function decorators.

    Parameters
    ----------
    _slice : Slice
        Slice needed to collect (start, stop, step).

    array_size : PyccelArrayShapeElement
        Call to function size().

    allow_negative_index : bool
        True when the decorator allow_negative_index is present.

    Returns
    -------
    Slice
        The new slice with processed arguments (start, stop, step).
    """
    start = _slice.start
    stop = _slice.stop
    step = _slice.step

    start_value = get_expression_sign(start)
    stop_value = get_expression_sign(stop)
    step_value = get_expression_sign(step)

    # negative start and end in slice
    if start_value and start_value < 0:
        start = PyccelAdd(array_size, start, simplify = True)
    elif start is not None and allow_negative_index and start_value is None:
        start = IfTernaryOperator(PyccelLt(start, LiteralInteger(0)),
                    PyccelAdd(array_size, start, simplify = True), start)

    if stop_value and stop_value < 0:
        stop = PyccelAdd(array_size, stop, simplify = True)
    elif stop is not None and allow_negative_index and stop_value is None:
        stop = IfTernaryOperator(PyccelLt(stop, LiteralInteger(0)),
                    PyccelAdd(array_size, stop, simplify = True), stop)

    # negative step in slice
    if step_value and step_value < 0:
        stop = PyccelAdd(stop, LiteralInteger(1), simplify = True) if stop is not None else LiteralInteger(0)
        start = start if start is not None else PyccelMinus(array_size, LiteralInteger(1), simplify = True)

    # variable step in slice
    elif step and allow_negative_index and step_value is None:
        if start is None:
            start = IfTernaryOperator(PyccelGt(step, LiteralInteger(0)),
                LiteralInteger(0), PyccelMinus(array_size , LiteralInteger(1), simplify = True))

        if stop is None:
            stop = IfTernaryOperator(PyccelGt(step, LiteralInteger(0)),
                PyccelMinus(array_size, LiteralInteger(1), simplify = True), LiteralInteger(0))
        else:
            stop = IfTernaryOperator(PyccelGt(step, LiteralInteger(0)),
                stop, PyccelAdd(stop, LiteralInteger(1), simplify = True))

    elif stop is not None:
        stop = PyccelMinus(stop, LiteralInteger(1), simplify = True)

    return Slice(start, stop, step)<|MERGE_RESOLUTION|>--- conflicted
+++ resolved
@@ -18,13 +18,8 @@
                             Allocate, Duplicate, Assign, For, CodeBlock,
                             Concatenate, Module, PyccelFunctionDef)
 from .cmathext      import cmath_mod
-<<<<<<< HEAD
 from .datatypes     import HomogeneousTupleType, PythonNativeInt, PrimitiveIntegerType
-from .internals     import PyccelInternalFunction, Slice, PyccelArrayShapeElement
-=======
-from .datatypes     import HomogeneousTupleType, PythonNativeInt
-from .internals     import PyccelFunction, Slice
->>>>>>> d422cacf
+from .internals     import PyccelFunction, Slice, PyccelArrayShapeElement
 from .itertoolsext  import itertools_mod
 from .literals      import LiteralInteger, LiteralEllipsis, Nil
 from .mathext       import math_mod
