#!/usr/bin/python
# -*- coding: utf-8 -*-
#------------------------------------------------------------------------------------------#
# This file is part of Pyccel which is released under MIT License. See the LICENSE file or #
# go to https://github.com/pyccel/pyccel/blob/master/LICENSE for full license details.     #
#------------------------------------------------------------------------------------------#

import inspect
import sys
from itertools import chain
from collections import namedtuple

from numpy import pi

import pyccel.decorators as pyccel_decorators
from pyccel.symbolic import lambdify
from pyccel.errors.errors import Errors, PyccelError

from .core          import (AsName, Import, FunctionDef, FunctionCall,
                            Allocate, Duplicate, Assign, For, CodeBlock,
                            Concatenate)

from .builtins      import (builtin_functions_dict, PythonMap,
                            PythonRange, PythonList, PythonTuple)
from .internals     import PyccelInternalFunction, Slice
from .itertoolsext  import Product
from .mathext       import math_functions, math_constants
from .literals      import LiteralString, LiteralInteger, Literal, Nil

from .numpyext      import (NumpyEmpty, numpy_functions, numpy_linalg_functions,
                            numpy_random_functions, numpy_constants, NumpyArray)
from .operators     import PyccelAdd, PyccelMul, PyccelIs
<<<<<<< HEAD
from .variable      import (Constant, Variable,
                            IndexedElement, InhomogeneousTupleVariable, VariableAddress)
=======
from .variable      import (Constant, Variable, ValuedVariable,
                            IndexedElement, InhomogeneousTupleVariable, VariableAddress,
                            HomogeneousTupleVariable )
>>>>>>> 1392febf

errors = Errors()

__all__ = (
    'builtin_function',
    'builtin_import',
    'builtin_import_registery',
    'split_positional_keyword_arguments',
)

scipy_constants = {
    'pi': Constant('real', 'pi', value=pi),
                  }

#==============================================================================
def builtin_function(expr, args=None):
    """Returns a builtin-function call applied to given arguments."""

    if isinstance(expr, FunctionCall):
        name = str(expr.funcdef)
    elif isinstance(expr, str):
        name = expr
    else:
        raise TypeError('expr must be of type str or FunctionCall')

    dic = builtin_functions_dict

    # Unpack FunctionCallArguments
    args = [a.value for a in args]

    if name in dic.keys() :
        try:
            return dic[name](*args)
        except PyccelError as e:
            errors.report(e,
                    symbol=expr,
                    severity='fatal')

    if name == 'map':
        return PythonMap(expr.args[0], *args[1:])

    if name == 'lambdify':
        return lambdify(expr, args)

    return None


# TODO add documentation
builtin_import_registery = {'numpy': {
                                      **numpy_functions,
                                      **numpy_constants,
                                      'linalg':numpy_linalg_functions,
                                      'random':numpy_random_functions
                                      },
                            'numpy.linalg': numpy_linalg_functions,
                            'numpy.random': numpy_random_functions,
                            'scipy.constants': scipy_constants,
                            'itertools': {'product': Product},
                            'math': {**math_functions, ** math_constants},
                            'pyccel.decorators': pyccel_decorators.__all__}
if sys.version_info < (3, 10):
    from .builtin_imports import python_builtin_libs
else:
    python_builtin_libs = set(sys.stdlib_module_names) # pylint: disable=no-member

recognised_libs = python_builtin_libs.union(builtin_import_registery.keys())

#==============================================================================
def collect_relevant_imports(func_dictionary, targets):
    if len(targets) == 0:
        return func_dictionary

    imports = []
    for target in targets:
        if isinstance(target, AsName):
            import_name = target.name
            code_name = target.target
        else:
            import_name = target
            code_name = import_name

        if import_name in func_dictionary.keys():
            imports.append((code_name, func_dictionary[import_name]))
    return imports

def builtin_import(expr):
    """Returns a builtin pyccel-extension function/object from an import."""

    if not isinstance(expr, Import):
        raise TypeError('Expecting an Import expression')

    if isinstance(expr.source, AsName):
        source = expr.source.name
    else:
        source = str(expr.source)

    if source == 'pyccel.decorators':
        funcs = [f[0] for f in inspect.getmembers(pyccel_decorators, inspect.isfunction)]
        for target in expr.target:
            search_target = target.name if isinstance(target, AsName) else target
            if search_target not in funcs:
                errors.report("{} does not exist in pyccel.decorators".format(target),
                        symbol = expr, severity='error')

    elif source in builtin_import_registery:
        return collect_relevant_imports(builtin_import_registery[source], expr.target)

    return []

#==============================================================================
def get_function_from_ast(ast, func_name):
    node = None
    for stmt in ast:
        if isinstance(stmt, FunctionDef) and str(stmt.name) == func_name:
            node = stmt
            break

    if node is None:
        print('> could not find {}'.format(func_name))

    return node

#==============================================================================
def split_positional_keyword_arguments(*args):
    """ Create a list of positional arguments and a dictionary of keyword arguments
    """

    # Distinguish between positional and keyword arguments
    val_args = ()
    for i, a in enumerate(args):
        if a.has_keyword:
            args, val_args = args[:i], args[i:]
            break

    # Collect values from args
    args = [a.value for a in args]
    # Convert list of keyword arguments into dictionary
    kwargs = {a.keyword: a.value for a in val_args}

    return args, kwargs

#==============================================================================
def compatible_operation(*args, language_has_vectors = True):
    """
    Indicates whether an operation requires an index to be
    correctly understood

    Parameters
    ==========
    args      : list of PyccelAstNode
                The operator arguments
    language_has_vectors : bool
                Indicates if the language has support for vector
                operations of the same shape
    Results
    =======
    compatible : bool
                 A boolean indicating if the operation is compatible
    """
    if language_has_vectors:
        # If the shapes don't match then an index must be required
        shapes = [a.shape[::-1] if a.order == 'F' else a.shape for a in args if a.shape != ()]
        shapes = set(tuple(d if isinstance(d, Literal) else -1 for d in s) for s in shapes)
        order  = set(a.order for a in args if a.order is not None)
        return len(shapes) <= 1 and len(order) <= 1
    else:
        return all(a.shape==() for a in args)

#==============================================================================
def insert_index(expr, pos, index_var):
    """
    Function to insert an index into an expression at a given position

    Parameters
    ==========
    expr        : Ast Node
                The expression to be modified
    pos         : int
                The index at which the expression is modified
                (If negative then there is no index to insert)
    index_var   : Variable
                The variable which will be used for indexing

    Returns
    =======
    expr        : Ast Node
                Either a modified version of expr or expr itself

    Examples
    --------
    >>> from pyccel.ast.core import Variable, Assign
    >>> from pyccel.ast.operators import PyccelAdd
    >>> from pyccel.ast.utilities import insert_index
    >>> a = Variable('int', 'a', shape=(4,), rank=1)
    >>> b = Variable('int', 'b', shape=(4,), rank=1)
    >>> c = Variable('int', 'c', shape=(4,), rank=1)
    >>> i = Variable('int', 'i', shape=())
    >>> d = PyccelAdd(a,b)
    >>> expr = Assign(c,d)
    >>> insert_index(expr, 0, i, language_has_vectors = False)
    IndexedElement(c, i) := IndexedElement(a, i) + IndexedElement(b, i)
    >>> insert_index(expr, 0, i, language_has_vectors = True)
    c := a + b
    """
    if isinstance(expr, (Variable, VariableAddress)):
        if expr.rank==0 or -pos>expr.rank:
            return expr
        if expr.shape[pos]==1:
            # If there is no dimension in this axis, reduce the rank
            index_var = LiteralInteger(0)

        # Add index at the required position
        indexes = [Slice(None,None)]*(expr.rank+pos) + [index_var]+[Slice(None,None)]*(-1-pos)
        return IndexedElement(expr, *indexes)

    elif isinstance(expr, IndexedElement):
        base = expr.base
        indices = list(expr.indices)
        while -pos<=expr.base.rank and not isinstance(indices[pos], Slice):
            pos -= 1
        if -pos>expr.base.rank:
            return expr

        # Add index at the required position
        if expr.base.shape[pos]==1:
            # If there is no dimension in this axis, reduce the rank
            assert(indices[pos].start is None)
            index_var = LiteralInteger(0)

        else:
            # Calculate new index to preserve slice behaviour
            if indices[pos].step is not None:
                index_var = PyccelMul(index_var, indices[pos].step, simplify=True)
            if indices[pos].start is not None:
                index_var = PyccelAdd(index_var, indices[pos].start, simplify=True)

        indices[pos] = index_var
        return IndexedElement(base, *indices)

    else:
        raise NotImplementedError("Expansion not implemented for type : {}".format(type(expr)))

#==============================================================================

LoopCollection = namedtuple('LoopCollection', ['body', 'length', 'modified_vars'])

#==============================================================================
def collect_loops(block, indices, new_index_name, tmp_vars, language_has_vectors = False, result = None):
    """
    Run through a code block and split it into lists of tuples of lists where
    each inner list represents a code block and the tuples contain the lists
    and the size of the code block.
    So the following:
    a = a+b
    for a: int[:,:] and b: int[:]
    Would be returned as:
    [
      ([
        ([a[i,j]=a[i,j]+b[j]],a.shape[1])
       ]
       , a.shape[0]
      )
    ]

    Parameters
    ==========
    block                 : list of Ast Nodes
                            The expressions to be modified
    indices               : list
                            An empty list to be filled with the temporary variables created
    new_index_name        : function
                            A function which provides a new variable name from a base name,
                            avoiding name collisions
    tmp_vars              : list
                            A list to which any temporary variables created can be appended
    language_has_vectors  : bool
                            Indicates if the language has support for vector
                            operations of the same shape
    Results
    =======
    block : list of tuples of lists
            The modified expression
    """
    if result is None:
        result = []
    current_level = 0
    array_creator_types = (Allocate, PythonList, PythonTuple, Concatenate, Duplicate)
    is_function_call = lambda f: ((isinstance(f, FunctionCall) and not f.funcdef.is_elemental)
                                or (isinstance(f, PyccelInternalFunction) and not f.is_elemental))
    for line in block:

        if (isinstance(line, Assign) and
                not isinstance(line.rhs, (array_creator_types, Nil)) and # not creating array
                not line.rhs.get_attribute_nodes(array_creator_types, excluded_nodes = (FunctionDef)) and # not creating array
                not is_function_call(line.rhs)): # not a basic function call

            # Collect lhs variable
            # This is needed to know what has already been modified in the loop
            if isinstance(line.lhs, Variable):
                lhs_vars = [line.lhs]
            elif isinstance(line.lhs, IndexedElement):
                lhs_vars = [line.lhs.base]
            else:
                lhs_vars = set(line.lhs.get_attribute_nodes((Variable, IndexedElement)))
                lhs_vars = [v.base if isinstance(v, IndexedElement) else v for v in lhs_vars]

            # Get all objects which affect where indices are inserted
            notable_nodes = line.get_attribute_nodes((Variable,
                                                       IndexedElement,
                                                       VariableAddress,
                                                       FunctionCall,
                                                       PyccelInternalFunction,
                                                       PyccelIs))

            # Find all elemental function calls. Normally function call arguments are not indexed
            # However elemental functions are an exception
            elemental_func_calls  = [f for f in notable_nodes if (isinstance(f, FunctionCall) \
                                                                and f.funcdef.is_elemental)]
            elemental_func_calls += [f for f in notable_nodes if (isinstance(f, PyccelInternalFunction) \
                                                                and f.is_elemental)]

            # Collect all objects into which indices may be inserted
            variables       = [v for v in notable_nodes if isinstance(v, (Variable,
                                                                          IndexedElement,
                                                                          VariableAddress))]
            variables      += [v for f in elemental_func_calls \
                                 for v in f.get_attribute_nodes((Variable, IndexedElement, VariableAddress),
                                                            excluded_nodes = (FunctionDef))]

            is_checks = [n for n in notable_nodes if isinstance(n, PyccelIs)]

            variables = list(set(variables))

            # Check if the expression is already satisfactory
            if compatible_operation(*variables, *is_checks, language_has_vectors = language_has_vectors):
                result.append(line)
                current_level = 0
                continue

            # Find function calls in this line
            funcs           = [f for f in notable_nodes if (isinstance(f, FunctionCall) \
                                                            and not f.funcdef.is_elemental)]
            internal_funcs  = [f for f in notable_nodes if (isinstance(f, PyccelInternalFunction) \
                                                            and not f.is_elemental)]

            # Collect all variables for which values other than the value indexed in the loop are important
            # E.g. x = np.sum(a) has a dependence on a
            dependencies = set(v for f in chain(funcs, internal_funcs) \
                                 for v in f.get_attribute_nodes((Variable, IndexedElement, VariableAddress),
                                     excluded_nodes = (FunctionDef)))

            # Replace function calls with temporary variables
            # This ensures that the function is only called once and stops problems
            # for expressions such as:
            # c += b*np.sum(c)
            func_vars1 = [Variable(f.dtype, new_index_name('tmp')) for f in internal_funcs]
            _          = [v.copy_attributes(f) for v,f in zip(func_vars1, internal_funcs)]
            assigns    = [Assign(v, f) for v,f in zip(func_vars1, internal_funcs)]


            if any(len(f.funcdef.results)!=1 for f in funcs):
                errors.report("Loop unravelling cannot handle function calls \
                        which return tuples or None",
                        symbol=line, severity='fatal')

            func_vars2 = [f.funcdef.results[0].clone(new_index_name('tmp')) for f in funcs]
            assigns   += [Assign(v, f) for v,f in zip(func_vars2, funcs)]

            if assigns:
                # For now we do not handle memory allocation in loop unravelling
                if any(v.rank > 0 for v in func_vars1) or any(v.rank > 0 for v in func_vars1):
                    errors.report("Loop unravelling cannot handle extraction of function calls \
                            which return arrays as this requires allocation. Please place the function \
                            call on its own line",
                            symbol=line, severity='fatal')
                line.substitute(internal_funcs, func_vars1, excluded_nodes=(FunctionCall))
                line.substitute(funcs, func_vars2)
                tmp_vars.extend(func_vars1)
                tmp_vars.extend(func_vars2)
                result.extend(assigns)
                current_level = 0

            rank = line.lhs.rank
            shape = line.lhs.shape
            new_vars = variables
            # Loop over indexes, inserting until the expression can be evaluated
            # in the desired language
            new_level = 0
            for index in range(-rank,0):
                new_level += 1
                # If an index exists at the same depth, reuse it if not create one
                if rank+index >= len(indices):
                    indices.append(Variable('int',new_index_name('i')))
                index_var = indices[rank+index]
                new_vars = [insert_index(v, index, index_var) for v in new_vars]
                if compatible_operation(*new_vars, language_has_vectors = language_has_vectors):
                    break

            # Replace variable expressions with Indexed versions
            line.substitute(variables, new_vars, excluded_nodes = (FunctionCall, PyccelInternalFunction))
            _ = [f.substitute(variables, new_vars, excluded_nodes = (FunctionDef)) for f in elemental_func_calls]

            # Recurse through result tree to save line with lines which need
            # the same set of for loops
            save_spot = result
            j = 0
            for _ in range(min(new_level,current_level)):
                # Select the existing loop if the shape matches the shape of the expression
                # and the loop is not used to modify one of the variable dependencies
                if save_spot[-1].length == shape[j] and not any(u in save_spot[-1].modified_vars for u in dependencies):
                    save_spot[-1].modified_vars.update(lhs_vars)
                    save_spot = save_spot[-1].body
                    j+=1
                else:
                    break

            for k in range(j,new_level):
                # Create new loops until we have the neccesary depth
                save_spot.append(LoopCollection([], shape[k], set(lhs_vars)))
                save_spot = save_spot[-1].body

            # Save results
            save_spot.append(line)
            current_level = new_level

        elif isinstance(line, Assign) and isinstance(line.lhs, IndexedElement) \
                and isinstance(line.rhs, (PythonTuple, NumpyArray)) and not language_has_vectors:

            lhs = line.lhs
            rhs = line.rhs
            if isinstance(rhs, NumpyArray):
                rhs = rhs.arg

            lhs_rank = lhs.rank

            new_assigns = [Assign(
                            insert_index(expr=lhs,
                                pos       = -lhs_rank,
                                index_var = LiteralInteger(j)),
                            rj) # lhs[j] = rhs[j]
                          for j, rj in enumerate(rhs)]
            collect_loops(new_assigns, indices, new_index_name, tmp_vars, language_has_vectors, result = result)

        elif isinstance(line, Assign) and isinstance(line.rhs, Concatenate):
            lhs = line.lhs
            rhs = line.rhs
            arg1, arg2 = rhs.args
            assign1 = Assign(lhs[Slice(LiteralInteger(0), arg1.shape[0])], arg1)
            assign2 = Assign(lhs[Slice(arg1.shape[0], PyccelAdd(arg1.shape[0], arg2.shape[0], simplify=True))], arg2)
            collect_loops([assign1, assign2], indices, new_index_name, tmp_vars, language_has_vectors, result = result)

        elif isinstance(line, Assign) and isinstance(line.rhs, Duplicate):
            lhs = line.lhs
            rhs = line.rhs

            if not isinstance(rhs.length, LiteralInteger):
                if len(indices) == 0:
                    indices.append(Variable('int',new_index_name('i')))
                idx = indices[0]

                assign = Assign(lhs[Slice(PyccelMul(rhs.val.shape[0], idx, simplify=True),
                                          PyccelMul(rhs.val.shape[0],
                                                    PyccelAdd(idx, LiteralInteger(1), simplify=True),
                                                    simplify=True))],
                                rhs.val)

                tmp_indices = indices[1:]

                block = collect_loops([assign], tmp_indices, new_index_name, tmp_vars, language_has_vectors)
                if len(tmp_indices)>len(indices)-1:
                    indices.extend(tmp_indices[len(indices)-1:])

                result.append(LoopCollection(block, rhs.length, set([lhs])))

            else:
                assigns = [Assign(lhs[Slice(PyccelMul(rhs.val.shape[0], LiteralInteger(idx), simplify=True),
                                          PyccelMul(rhs.val.shape[0],
                                              PyccelAdd(LiteralInteger(idx), LiteralInteger(1), simplify=True),
                                              simplify=True))],
                                rhs.val) for idx in range(rhs.length)]
                collect_loops(assigns, indices, new_index_name, tmp_vars, language_has_vectors, result = result)

        else:
            # Save line in top level (no for loop)
            result.append(line)
            current_level = 0

    return result

#==============================================================================

def insert_fors(blocks, indices, level = 0):
    """
    Run through the output of collect_loops and create For loops of the
    requested sizes

    Parameters
    ==========
    block   : list of LoopCollection
            The result of a call to collect_loops
    indices : list
            The index variables
    level   : int
            The index of the index variable used in the outermost loop
    Results
    =======
    block : list of PyccelAstNodes
            The modified expression
    """
    if all(not isinstance(b, LoopCollection) for b in blocks.body):
        body = blocks.body
    else:
        body = [insert_fors(b, indices, level+1) if isinstance(b, LoopCollection) else [b] \
                for b in blocks.body]
        body = [bi for b in body for bi in b]
    if blocks.length == 1:
        return body
    else:
        body = CodeBlock(body, unravelled = True)
        return [For(indices[level], PythonRange(0,blocks.length), body)]

#==============================================================================
def expand_inhomog_tuple_assignments(block, language_has_vectors = False):
    """
    Simplify expressions in a CodeBlock by unravelling tuple assignments into multiple lines

    Parameters
    ==========
    block      : CodeBlock
                The expression to be modified

    Examples
    --------
    >>> from pyccel.ast.builtins  import PythonTuple
    >>> from pyccel.ast.core      import Assign, CodeBlock
    >>> from pyccel.ast.literals  import LiteralInteger
    >>> from pyccel.ast.utilities import expand_to_loops
    >>> from pyccel.ast.variable  import Variable
    >>> a = Variable('int', 'a', shape=(,), rank=0)
    >>> b = Variable('int', 'b', shape=(,), rank=0)
    >>> c = Variable('int', 'c', shape=(,), rank=0)
    >>> expr = [Assign(PythonTuple(a,b,c),PythonTuple(LiteralInteger(0),LiteralInteger(1),LiteralInteger(2))]
    >>> expand_inhomog_tuple_assignments(CodeBlock(expr))
    [Assign(a, LiteralInteger(0)), Assign(b, LiteralInteger(1)), Assign(c, LiteralInteger(2))]
    """
    if not language_has_vectors:
        allocs_to_unravel = [a for a in block.get_attribute_nodes(Assign) \
                    if isinstance(a.lhs, HomogeneousTupleVariable) \
                    and isinstance(a.rhs, (HomogeneousTupleVariable, Duplicate, Concatenate))]
        new_allocs = [(Assign(a.lhs, NumpyEmpty(a.lhs.shape,
                                     dtype=a.lhs.dtype,
                                     order=a.lhs.order)
                    ), a) if a.lhs.is_stack_array
                    else (a) if a.lhs.allocatable
                    else (Allocate(a.lhs,
                            shape=a.lhs.shape,
                            order = a.lhs.order,
                            status="unknown"), a)
                    for a in allocs_to_unravel]
        block.substitute(allocs_to_unravel, new_allocs)

    assigns = [a for a in block.get_attribute_nodes(Assign) \
                if isinstance(a.lhs, InhomogeneousTupleVariable) \
                and isinstance(a.rhs, (PythonTuple, InhomogeneousTupleVariable))]
    if len(assigns) != 0:
        new_assigns = [[Assign(l,r) for l,r in zip(a.lhs, a.rhs)] for a in assigns]
        block.substitute(assigns, new_assigns)
        expand_inhomog_tuple_assignments(block)

#==============================================================================
def expand_to_loops(block, new_index_name, language_has_vectors = False):
    """
    Re-write a list of expressions to include explicit loops where necessary

    Parameters
    ==========
    block          : CodeBlock
                     The expressions to be modified
    new_index_name : function
                     A function which provides a new variable name from a base name,
                     avoiding name collisions
    language_has_vectors : bool
                     Indicates if the language has support for vector
                     operations of the same shape

    Returns
    =======
    expr        : list of Ast Nodes
                The expressions with For loops inserted where necessary

    Examples
    --------
    >>> from pyccel.ast.core import Variable, Assign
    >>> from pyccel.ast.operators import PyccelAdd
    >>> from pyccel.ast.utilities import expand_to_loops
    >>> a = Variable('int', 'a', shape=(4,), rank=1)
    >>> b = Variable('int', 'b', shape=(4,), rank=1)
    >>> c = Variable('int', 'c', shape=(4,), rank=1)
    >>> i = Variable('int', 'i', shape=())
    >>> d = PyccelAdd(a,b)
    >>> expr = [Assign(c,d)]
    >>> expand_to_loops(expr, language_has_vectors = False)
    [For(i_0, PythonRange(0, LiteralInteger(4), LiteralInteger(1)), CodeBlock([IndexedElement(c, i_0) := PyccelAdd(IndexedElement(a, i_0), IndexedElement(b, i_0))]), [])]
    """
    expand_inhomog_tuple_assignments(block)

    indices = []
    tmp_vars = []
    res = collect_loops(block.body, indices, new_index_name, tmp_vars, language_has_vectors)

    body = [insert_fors(b, indices) if isinstance(b, tuple) else [b] for b in res]
    body = [bi for b in body for bi in b]

    return body, indices+tmp_vars<|MERGE_RESOLUTION|>--- conflicted
+++ resolved
@@ -30,14 +30,9 @@
 from .numpyext      import (NumpyEmpty, numpy_functions, numpy_linalg_functions,
                             numpy_random_functions, numpy_constants, NumpyArray)
 from .operators     import PyccelAdd, PyccelMul, PyccelIs
-<<<<<<< HEAD
 from .variable      import (Constant, Variable,
-                            IndexedElement, InhomogeneousTupleVariable, VariableAddress)
-=======
-from .variable      import (Constant, Variable, ValuedVariable,
                             IndexedElement, InhomogeneousTupleVariable, VariableAddress,
                             HomogeneousTupleVariable )
->>>>>>> 1392febf
 
 errors = Errors()
 
