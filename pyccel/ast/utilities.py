#!/usr/bin/python
# -*- coding: utf-8 -*-
#------------------------------------------------------------------------------------------#
# This file is part of Pyccel which is released under MIT License. See the LICENSE file or #
# go to https://github.com/pyccel/pyccel/blob/master/LICENSE for full license details.     #
#------------------------------------------------------------------------------------------#

import sys
from itertools import chain
from collections import namedtuple

import pyccel.decorators as pyccel_decorators
from pyccel.errors.errors import Errors, PyccelError

from .core          import (AsName, Import, FunctionDef, FunctionCall,
                            Allocate, Duplicate, Assign, For, CodeBlock,
                            Concatenate, Module, PyccelFunctionDef)

from .builtins      import (builtin_functions_dict,
                            PythonRange, PythonList, PythonTuple)
from .cmathext      import cmath_mod
<<<<<<< HEAD
from .datatypes     import HomogeneousTupleType, InhomogeneousTupleType, PythonNativeInt
from .internals     import PyccelInternalFunction, Slice
=======
from .datatypes     import HomogeneousTupleType, PythonNativeInt
from .internals     import PyccelFunction, Slice
>>>>>>> dab37483
from .itertoolsext  import itertools_mod
from .literals      import LiteralInteger, LiteralEllipsis, Nil
from .mathext       import math_mod
from .sysext        import sys_mod

from .numpyext      import (NumpyEmpty, NumpyArray, numpy_mod,
                            NumpyTranspose, NumpyLinspace)
from .operators     import PyccelAdd, PyccelMul, PyccelIs, PyccelArithmeticOperator
from .scipyext      import scipy_mod
from .typingext     import typing_mod
from .variable      import Variable, IndexedElement

from .c_concepts import ObjectAddress

errors = Errors()

__all__ = (
    'LoopCollection',
    'builtin_function',
    'builtin_import',
    'builtin_import_registry',
    'split_positional_keyword_arguments',
)

#==============================================================================
decorators_mod = Module('decorators',(),
        funcs = [PyccelFunctionDef(d, PyccelFunction) for d in pyccel_decorators.__all__])
pyccel_mod = Module('pyccel',(),(),
        imports = [Import('decorators', decorators_mod)])

# TODO add documentation
builtin_import_registry = Module('__main__',
        (),(),
        imports = [
            Import('numpy', numpy_mod),
            Import('scipy', scipy_mod),
            Import('itertools', itertools_mod),
            Import('cmath', cmath_mod),
            Import('math', math_mod),
            Import('pyccel', pyccel_mod),
            Import('sys', sys_mod),
            Import('typing', typing_mod)
            ])
if sys.version_info < (3, 10):
    from .builtin_imports import python_builtin_libs
else:
    python_builtin_libs = set(sys.stdlib_module_names) # pylint: disable=no-member

recognised_libs = python_builtin_libs | builtin_import_registry.keys()

def recognised_source(source_name):
    """
    Determine whether the imported source is recognised by pyccel.

    Determine whether the imported source is recognised by pyccel.
    If it is not recognised then it will need to be imported and translated.

    Parameters
    ----------
    source_name : str
        The name of the imported module.

    Returns
    -------
    bool
        True if the source is recognised, False otherwise.
    """
    source = str(source_name).split('.')
    if source[0] in python_builtin_libs and source[0] not in builtin_import_registry.keys():
        return True
    else:
        return source_name in builtin_import_registry

#==============================================================================
def collect_relevant_imports(module, targets):
    """
    Extract all objects necessary to create imports from a module given a list of targets

    Parameters
    ----------
    module  : Module
              The module from which we want to collect the targets
    targets : list of str/AsName
              The names of the objects which we would like to import from the module

    Results
    -------
    imports : list of tuples
              A list where each element is a tuple containing the name which
              will be used to refer to the object in the code, and the object
    """
    imports = []
    for target in targets:
        if isinstance(target, AsName):
            import_name = target.name
            code_name = target.target
        else:
            import_name = target
            code_name = import_name

        if import_name in module.keys():
            imports.append((code_name, module[import_name]))
    return imports

def builtin_import(expr):
    """
    Return a Pyccel-extension function/object from an import of a recognised module.

    Examine an Import object which imports something which is recognised by
    Pyccel internally. The object(s) imported are then returned for use in the
    code.

    Parameters
    ----------
    expr : Import
        The expression which imports the module.

    Returns
    -------
    list
        A list of 2-tuples. The first element is the name of the imported object,
        the second element is the object itself.
    """

    if not isinstance(expr, Import):
        raise TypeError('Expecting an Import expression')

    if isinstance(expr.source, AsName):
        source = expr.source.name
    else:
        source = str(expr.source)

    if source in builtin_import_registry:
        if expr.target:
            return collect_relevant_imports(builtin_import_registry[source], expr.target)
        elif isinstance(expr.source, AsName):
            return [(expr.source.target, builtin_import_registry[source])]
        else:
            return [(expr.source, builtin_import_registry[source])]

    return []

#==============================================================================
def split_positional_keyword_arguments(*args):
    """ Create a list of positional arguments and a dictionary of keyword arguments
    """

    # Distinguish between positional and keyword arguments
    val_args = ()
    for i, a in enumerate(args):
        if a.has_keyword:
            args, val_args = args[:i], args[i:]
            break

    # Collect values from args
    args = [a.value for a in args]
    # Convert list of keyword arguments into dictionary
    kwargs = {a.keyword: a.value for a in val_args}

    return args, kwargs

#==============================================================================
def compatible_operation(*args, language_has_vectors = True):
    """
    Indicates whether an operation requires an index to be
    correctly understood

    Parameters
    ==========
    args      : list of TypedAstNode
                The operator arguments
    language_has_vectors : bool
                Indicates if the language has support for vector
                operations of the same shape
    Results
    =======
    compatible : bool
                 A boolean indicating if the operation is compatible
    """
    if language_has_vectors:
        # If the shapes don't match then an index must be required
        shapes = [a.shape[::-1] if a.order == 'F' else a.shape for a in args if a.rank != 0]
        shapes = set(tuple(d if d == LiteralInteger(1) else -1 for d in s) for s in shapes)
        order  = set(a.order for a in args if a.order is not None)
        return len(shapes) <= 1 and len(order) <= 1
    else:
        return all(a.rank == 0 for a in args)

#==============================================================================
def get_deep_indexed_element(expr, indices):
    """
    Get the scalar element obtained by indexing the expression with all the indices.

    Get the scalar element obtained by indexed the expression with all the provided
    indices. This element is constructed by calling IndexedElement multiple times
    to create a recursive object with one IndexedElement for each container type.
    This function is used by the functions which unravel vector expressions.

    Parameters
    ----------
    expr : TypedAstNode
        The base object being indexed.
    indices : list[TypedAstNode]
        A list of the indices used to obtain the scalar element.

    Returns
    -------
    IndexedElement
        The scalar indexed element.
    """
    assert len(indices) == expr.rank
    result = expr
    while indices:
        depth = result.class_type.container_rank
        result = IndexedElement(result, *indices[:depth])
        indices = indices[depth:]
    return result

#==============================================================================
def insert_index(expr, pos, index_var):
    """
    Function to insert an index into an expression at a given position.

    Function to insert an index into an expression at a given position.

    Parameters
    ----------
    expr : PyccelAstNode
       The expression to be modified.
    pos : int
       The index at which the expression is modified
       (If negative then there is no index to insert).
    index_var : Variable
       The variable which will be used for indexing.

    Returns
    -------
    PyccelAstNode
       The modified version of expr.

    Examples
    --------
    >>> from pyccel.ast.core import Variable, Assign
    >>> from pyccel.ast.datatypes import PythonNativeInt
    >>> from pyccel.ast.operators import PyccelAdd
    >>> from pyccel.ast.utilities import insert_index
    >>> a = Variable(PythonNativeInt(), 'a', shape=(4,))
    >>> b = Variable(PythonNativeInt(), 'b', shape=(4,))
    >>> c = Variable(PythonNativeInt(), 'c', shape=(4,))
    >>> i = Variable(PythonNativeInt(), 'i')
    >>> d = PyccelAdd(a,b)
    >>> expr = Assign(c,d)
    >>> insert_index(expr, 0, i)
    IndexedElement(c, i) := IndexedElement(a, i) + IndexedElement(b, i)
    """
    if expr.rank==0:
        return expr
    elif isinstance(expr, (Variable, ObjectAddress)):
        if expr.rank==0 or -pos>expr.rank:
            return expr
        if expr.shape[pos]==1:
            # If there is no dimension in this axis, reduce the rank
            index_var = LiteralInteger(0)

        # Add index at the required position
        indexes = [Slice(None,None)]*(expr.rank+pos) + [index_var]+[Slice(None,None)]*(-1-pos)
        return get_deep_indexed_element(expr, indexes)

    elif isinstance(expr, NumpyTranspose):
        if expr.rank==0 or -pos>expr.rank:
            return expr
        if expr.shape[pos]==1:
            # If there is no dimension in this axis, reduce the rank
            index_var = LiteralInteger(0)

        # Add index at the required position
        if expr.rank<2:
            return insert_index(expr.internal_var, expr.rank-1+pos, index_var)
        else:
            return NumpyTranspose(insert_index(expr.internal_var, expr.rank-1+pos, index_var))

    elif isinstance(expr, IndexedElement):
        base = expr.base
        rank = base.rank

        # If pos indexes base then recurse
        base_container_rank = base.class_type.container_rank
        if -pos < rank-base_container_rank:
            return insert_index(base, pos+base_container_rank, index_var)

        # Ensure current indices are fully defined
        indices = list(expr.indices)
        if len(indices) == 1 and isinstance(indices[0], LiteralEllipsis):
            indices = [Slice(None,None)]*base_container_rank

        if len(indices)<rank:
            indices += [Slice(None,None)]*(rank-base_container_rank)

        # Start from last index in this indexed element
        i = base_container_rank-rank-1
        while i>=pos and -i<=base_container_rank:
            if not isinstance(indices[i], Slice):
                pos -= 1
            i -= 1

        # if no slices were found then the object is already correctly indexed
        if -pos > rank:
            return expr

        # Add index at the required position
        if base.shape[pos]==1:
            # If there is no dimension in this axis, reduce the rank
            assert(indices[pos].start is None)
            index_var = LiteralInteger(0)

        else:
            # Calculate new index to preserve slice behaviour
            if indices[pos].step is not None:
                index_var = PyccelMul(index_var, indices[pos].step, simplify=True)
            if indices[pos].start is not None:
                index_var = PyccelAdd(index_var, indices[pos].start, simplify=True)

        # Update index
        indices[pos] = index_var

        # Get new indexed object
        return get_deep_indexed_element(base, indices)

    elif isinstance(expr, PyccelArithmeticOperator):
        return type(expr)(insert_index(expr.args[0], pos, index_var),
                          insert_index(expr.args[1], pos, index_var))

    elif hasattr(expr, '__getitem__'):
        return expr[index_var]

    else:
        raise NotImplementedError(f"Expansion not implemented for type : {type(expr)}")

#==============================================================================

LoopCollection = namedtuple('LoopCollection', ['body', 'length', 'modified_vars'])

#==============================================================================
def collect_loops(block, indices, new_index, language_has_vectors = False, result = None):
    """
    Collect blocks of code into loops.

    Run through a code block and split it into lists of tuples of lists where
    each inner list represents a code block and the tuples contain the lists
    and the size of the code block.
    So the following:
    `a = a+b`
    for a: int[:,:] and b: int[:]
    Would be returned as:
    ```
    [
      ([
        ([a[i,j]=a[i,j]+b[j]],a.shape[1])
       ]
       , a.shape[0]
      )
    ]
    ```

    Parameters
    ----------
    block : list of Ast Nodes
        The expressions to be modified.
    indices : list
        An empty list to be filled with the temporary variables created.
    new_index : function (class method of a Scope)
        A function which provides a new variable from a base name,
        avoiding name collisions.
    language_has_vectors : bool
        Indicates if the language has support for vector
        operations of the same shape.
    result : list, default: None
        The list which will be returned. If none is provided, a new list
        is created.

    Returns
    -------
    list of tuples of lists
        The modified expression.
    """
    if result is None:
        result = []
    current_level = 0
    array_creator_types = (Allocate, PythonList, PythonTuple, Concatenate, Duplicate)
    is_function_call = lambda f: ((isinstance(f, FunctionCall) and not f.funcdef.is_elemental)
                                or (isinstance(f, PyccelFunction) and not f.is_elemental and not hasattr(f, '__getitem__')
                                    and not isinstance(f, (NumpyTranspose))))
    for line in block:

        if (isinstance(line, Assign) and
                not isinstance(line.rhs, (array_creator_types, Nil)) and # not creating array
                not line.rhs.get_attribute_nodes(array_creator_types) and # not creating array
                not is_function_call(line.rhs)): # not a basic function call

            # Collect lhs variable
            # This is needed to know what has already been modified in the loop
            if isinstance(line.lhs, Variable):
                lhs_vars = [line.lhs]
            elif isinstance(line.lhs, IndexedElement):
                lhs_vars = [line.lhs.base]
            else:
                lhs_vars = set(line.lhs.get_attribute_nodes((Variable, IndexedElement)))
                lhs_vars = [v.base if isinstance(v, IndexedElement) else v for v in lhs_vars]

            # Get all objects which affect where indices are inserted
            notable_nodes = line.get_attribute_nodes((Variable,
                                                       IndexedElement,
                                                       ObjectAddress,
                                                       NumpyTranspose,
                                                       FunctionCall,
                                                       PyccelFunction,
                                                       PyccelIs))

            # Find all elemental function calls. Normally function call arguments are not indexed
            # However elemental functions are an exception
            elemental_func_calls  = [f for f in notable_nodes if (isinstance(f, FunctionCall) \
                                                                and f.funcdef.is_elemental)]
            elemental_func_calls += [f for f in notable_nodes if (isinstance(f, PyccelFunction) \
                                                                and f.is_elemental)]

            # Collect all objects into which indices may be inserted
            variables       = [v for v in notable_nodes if isinstance(v, (Variable,
                                                                          IndexedElement,
                                                                          ObjectAddress))]
            variables      += [v for f in elemental_func_calls \
                                 for v in f.get_attribute_nodes((Variable, IndexedElement, ObjectAddress))]
            transposed_vars = [v for v in notable_nodes if isinstance(v, NumpyTranspose)] \
                                + [v for f in elemental_func_calls \
                                     for v in f.get_attribute_nodes(NumpyTranspose)]
            indexed_funcs = [v for v in notable_nodes if isinstance(v, PyccelFunction) and hasattr(v, '__getitem__')]

            is_checks = [n for n in notable_nodes if isinstance(n, PyccelIs)]

            variables = list(set(variables))

            # Check if the expression is already satisfactory
            if compatible_operation(*variables, *transposed_vars, *is_checks,
                                    language_has_vectors = language_has_vectors):
                result.append(line)
                current_level = 0
                continue

            # Find function calls in this line
            funcs           = [f for f in notable_nodes+transposed_vars if (isinstance(f, FunctionCall) \
                                                            and not f.funcdef.is_elemental)]
            internal_funcs  = [f for f in notable_nodes+transposed_vars if (isinstance(f, PyccelFunction) \
                                                            and not f.is_elemental and not hasattr(f, '__getitem__')) \
                                                            and not isinstance(f, NumpyTranspose)]

            # Collect all variables for which values other than the value indexed in the loop are important
            # E.g. x = np.sum(a) has a dependence on a
            dependencies = set(v for f in chain(funcs, internal_funcs) \
                                 for v in f.get_attribute_nodes((Variable, IndexedElement, ObjectAddress)))

            # Replace function calls with temporary variables
            # This ensures that the function is only called once and stops problems
            # for expressions such as:
            # c += b*np.sum(c)
            func_vars1 = [new_index(f.dtype, 'tmp') for f in internal_funcs]
            _          = [v.copy_attributes(f) for v,f in zip(func_vars1, internal_funcs)]
            assigns    = [Assign(v, f) for v,f in zip(func_vars1, internal_funcs)]


            if any(len(f.funcdef.results)!=1 for f in funcs):
                errors.report("Loop unravelling cannot handle function calls "\
                        "which return tuples or None",
                        symbol=line, severity='fatal')

            func_results = [f.funcdef.results[0].var for f in funcs]
            func_vars2 = [new_index(r.dtype, r.name) for r in func_results]
            assigns   += [Assign(v, f) for v,f in zip(func_vars2, funcs)]

            if assigns:
                # For now we do not handle memory allocation in loop unravelling
                if any(v.rank > 0 for v in func_vars1) or any(v.rank > 0 for v in func_results):
                    errors.report("Loop unravelling cannot handle extraction of function calls "\
                            "which return arrays as this requires allocation. Please place the function "\
                            "call on its own line",
                            symbol=line, severity='fatal')
                line.substitute(internal_funcs, func_vars1, excluded_nodes=(FunctionCall))
                line.substitute(funcs, func_vars2)
                result.extend(assigns)
                current_level = 0

            rank = line.lhs.rank
            shape = line.lhs.shape
            new_vars = variables
            handled_funcs = transposed_vars + indexed_funcs
            # Loop over indexes, inserting until the expression can be evaluated
            # in the desired language
            new_level = 0
            for index_depth in range(-rank, 0):
                new_level += 1
                # If an index exists at the same depth, reuse it if not create one
                if rank+index_depth >= len(indices):
                    indices.append(new_index(PythonNativeInt(), 'i'))
                index = indices[rank+index_depth]
                new_vars = [insert_index(v, index_depth, index) for v in new_vars]
                handled_funcs = [insert_index(v, index_depth, index) for v in handled_funcs]
                if compatible_operation(*new_vars, *handled_funcs, language_has_vectors = language_has_vectors):
                    break

            # TODO [NH]: get all indices when adding axis argument to linspace function
            if isinstance(line.rhs, NumpyLinspace):
                line.rhs.ind = indices[0]

            # Replace variable expressions with Indexed versions
            line.substitute(variables, new_vars,
                    excluded_nodes = (FunctionCall, PyccelFunction))
            line.substitute(transposed_vars + indexed_funcs, handled_funcs,
                    excluded_nodes = (FunctionCall))
            _ = [f.substitute(variables, new_vars) for f in elemental_func_calls]
            _ = [f.substitute(transposed_vars + indexed_funcs, handled_funcs) for f in elemental_func_calls]

            # Recurse through result tree to save line with lines which need
            # the same set of for loops
            save_spot = result
            j = 0
            for _ in range(min(new_level,current_level)):
                # Select the existing loop if the shape matches the shape of the expression
                # and the loop is not used to modify one of the variable dependencies
                if save_spot[-1].length == shape[j] and not any(u in save_spot[-1].modified_vars for u in dependencies):
                    save_spot[-1].modified_vars.update(lhs_vars)
                    save_spot = save_spot[-1].body
                    j+=1
                else:
                    break

            for k in range(j,new_level):
                # Create new loops until we have the neccesary depth
                save_spot.append(LoopCollection([], shape[k], set(lhs_vars)))
                save_spot = save_spot[-1].body

            # Save results
            save_spot.append(line)
            current_level = new_level

        elif isinstance(line, Assign) and isinstance(line.lhs, IndexedElement) \
                and isinstance(line.rhs, (PythonTuple, NumpyArray)):
            lhs = line.lhs
            rhs = line.rhs
            if lhs.rank > rhs.rank:
                for index_depth in range(lhs.rank-rhs.rank):
                    # If an index exists at the same depth, reuse it if not create one
                    if index_depth >= len(indices):
                        indices.append(new_index(PythonNativeInt(), 'i'))
                    index = indices[index_depth]
                    lhs = insert_index(lhs, index_depth, index)
                collect_loops([Assign(lhs, rhs)], indices, new_index, language_has_vectors, result = result)

            elif not language_has_vectors:
                if isinstance(rhs, NumpyArray):
                    rhs = rhs.arg

                lhs_rank = lhs.rank

                new_assigns = [Assign(
                                insert_index(expr=lhs,
                                    pos       = -lhs_rank,
                                    index_var = LiteralInteger(j)),
                                rj) # lhs[j] = rhs[j]
                              for j, rj in enumerate(rhs)]
                collect_loops(new_assigns, indices, new_index, language_has_vectors, result = result)

            else:
                result.append(line)

        elif isinstance(line, Assign) and isinstance(line.rhs, Concatenate):
            lhs = line.lhs
            rhs = line.rhs
            arg1, arg2 = rhs.args
            assign1 = Assign(lhs[Slice(LiteralInteger(0), arg1.shape[0])], arg1)
            assign2 = Assign(lhs[Slice(arg1.shape[0], PyccelAdd(arg1.shape[0], arg2.shape[0], simplify=True))], arg2)
            collect_loops([assign1, assign2], indices, new_index, language_has_vectors, result = result)

        elif isinstance(line, Assign) and isinstance(line.rhs, Duplicate):
            lhs = line.lhs
            rhs = line.rhs

            if not isinstance(rhs.length, LiteralInteger):
                if len(indices) == 0:
                    indices.append(new_index(PythonNativeInt(), 'i'))
                idx = indices[0]

                assign = Assign(lhs[Slice(PyccelMul(rhs.val.shape[0], idx, simplify=True),
                                          PyccelMul(rhs.val.shape[0],
                                                    PyccelAdd(idx, LiteralInteger(1), simplify=True),
                                                    simplify=True))],
                                rhs.val)

                tmp_indices = indices[1:]

                block = collect_loops([assign], tmp_indices, new_index, language_has_vectors)
                if len(tmp_indices)>len(indices)-1:
                    indices.extend(tmp_indices[len(indices)-1:])

                result.append(LoopCollection(block, rhs.length, set([lhs])))

            else:
                assigns = [Assign(lhs[Slice(PyccelMul(rhs.val.shape[0], LiteralInteger(idx), simplify=True),
                                          PyccelMul(rhs.val.shape[0],
                                              PyccelAdd(LiteralInteger(idx), LiteralInteger(1), simplify=True),
                                              simplify=True))],
                                rhs.val) for idx in range(rhs.length)]
                collect_loops(assigns, indices, new_index, language_has_vectors, result = result)

        else:
            # Save line in top level (no for loop)
            result.append(line)
            current_level = 0

    return result

#==============================================================================

def insert_fors(blocks, indices, scope, level = 0):
    """
    Create For loops as requested by the output of collect_loops.

    Run through the output of collect_loops and create For loops of the
    requested sizes.

    Parameters
    ----------
    blocks : list of LoopCollection
        The result of a call to collect_loops.
    indices : list
        The index variables.
    scope : Scope
        The scope on which the loop is defined. This is where the scope for
        the new For loop will be created.
    level : int, default=0
        The index of the index variable used in the outermost loop.

    Returns
    -------
    list[TypedAstNode]
        The modified expression.
    """
    if all(not isinstance(b, LoopCollection) for b in blocks.body):
        body = blocks.body
    else:
        loop_scope = scope.create_new_loop_scope()
        body = [insert_fors(b, indices, loop_scope, level+1) if isinstance(b, LoopCollection) else [b] \
                for b in blocks.body]
        body = [bi for b in body for bi in b]

    if blocks.length == 1:
        return body
    else:
        body = CodeBlock(body, unravelled = True)
        loop_scope = scope.create_new_loop_scope()
        return [For(indices[level],
                    PythonRange(0,blocks.length),
                    body,
                    scope = loop_scope)]

#==============================================================================
def expand_inhomog_tuple_assignments(block, language_has_vectors = False):
    """
    Simplify expressions in a CodeBlock by unravelling tuple assignments into multiple lines.

    Simplify expressions in a CodeBlock by unravelling tuple assignments into multiple lines.
    These changes are carried out in-place.

    Parameters
    ----------
    block : CodeBlock
        The expression to be modified.

    language_has_vectors : bool, default=False
        Indicates whether the target language has built-in support for vector operations.

    Examples
    --------
    >>> from pyccel.ast.builtins  import PythonTuple
    >>> from pyccel.ast.core      import Assign, CodeBlock
    >>> from pyccel.ast.datatypes import PythonNativeInt
    >>> from pyccel.ast.literals  import LiteralInteger
    >>> from pyccel.ast.utilities import expand_to_loops
    >>> from pyccel.ast.variable  import Variable
    >>> a = Variable(PythonNativeInt(), 'a')
    >>> b = Variable(PythonNativeInt(), 'b')
    >>> c = Variable(PythonNativeInt(), 'c')
    >>> expr = [Assign(PythonTuple(a,b,c),PythonTuple(LiteralInteger(0),LiteralInteger(1),LiteralInteger(2))]
    >>> expand_inhomog_tuple_assignments(CodeBlock(expr))
    [Assign(a, LiteralInteger(0)), Assign(b, LiteralInteger(1)), Assign(c, LiteralInteger(2))]
    """
    if not language_has_vectors:
        allocs_to_unravel = [a for a in block.get_attribute_nodes(Assign) \
                    if isinstance(a.lhs, Variable) \
                    and isinstance(a.lhs.class_type, HomogeneousTupleType) \
                    and isinstance(a.rhs.class_type, HomogeneousTupleType)]
        new_allocs = [(Assign(a.lhs, NumpyEmpty(a.lhs.shape,
                                     dtype=a.lhs.dtype,
                                     order=a.lhs.order)
                    ), a) if getattr(a.lhs, 'on_stack', False)
                    else (a) if getattr(a.lhs, 'on_heap', False)
                    else (Allocate(a.lhs,
                            shape=a.lhs.shape,
                            order = a.lhs.order,
                            status="unknown"), a)
                    for a in allocs_to_unravel]
        block.substitute(allocs_to_unravel, new_allocs)

    assigns = [a for a in block.get_attribute_nodes(Assign) \
                if isinstance(a.lhs.class_type, InhomogeneousTupleType) \
                and isinstance(a.rhs, (PythonTuple, Variable))]
    if len(assigns) != 0:
        new_assigns = [[Assign(l,r) for l,r in zip(a.lhs, a.rhs)] for a in assigns]
        block.substitute(assigns, new_assigns)
        expand_inhomog_tuple_assignments(block)

#==============================================================================
def expand_to_loops(block, new_index, scope, language_has_vectors = False):
    """
    Re-write a list of expressions to include explicit loops where necessary.

    Re-write a list of expressions to include explicit loops where necessary.
    The provided expression is the Pyccel representation of the user code. It
    is the output of the semantic stage. The result of this function is the
    equivalent code where any vector expressions are unrolled into explicit
    loops. The unrolling is done completely for languages such as C which have
    no support for vector operations and partially for languages such as
    Fortran which have support for vector operations on objects of the same
    shape.

    Parameters
    ----------
    block : CodeBlock
        The expressions to be modified.
    new_index : function
        A function which provides a new variable from a base name, avoiding
        name collisions.
    scope : Scope
        The scope on which the loop is defined. This is where the scope for
        the new For loop will be created.
    language_has_vectors : bool
        Indicates if the language has support for vector operations of the
        same shape.

    Returns
    -------
    list[PyccelAstNode]
        The expressions with `For` loops inserted where necessary.

    Examples
    --------
    >>> from pyccel.ast.core import Variable, Assign
    >>> from pyccel.ast.datatypes import PythonNativeInt
    >>> from pyccel.ast.operators import PyccelAdd
    >>> from pyccel.ast.utilities import expand_to_loops
    >>> a = Variable(PythonNativeInt(), 'a', shape=(4,))
    >>> b = Variable(PythonNativeInt(), 'b', shape=(4,))
    >>> c = Variable(PythonNativeInt(), 'c', shape=(4,))
    >>> i = Variable(PythonNativeInt(), 'i')
    >>> d = PyccelAdd(a,b)
    >>> expr = [Assign(c,d)]
    >>> expand_to_loops(expr, language_has_vectors = False)
    [For(i_0, PythonRange(0, LiteralInteger(4), LiteralInteger(1)), CodeBlock([IndexedElement(c, i_0) := PyccelAdd(IndexedElement(a, i_0), IndexedElement(b, i_0))]), [])]
    """
    expand_inhomog_tuple_assignments(block)

    indices = []
    res = collect_loops(block.body, indices, new_index, language_has_vectors)

    body = [insert_fors(b, indices, scope) if isinstance(b, tuple) else [b] for b in res]
    body = [bi for b in body for bi in b]

    return body<|MERGE_RESOLUTION|>--- conflicted
+++ resolved
@@ -19,13 +19,8 @@
 from .builtins      import (builtin_functions_dict,
                             PythonRange, PythonList, PythonTuple)
 from .cmathext      import cmath_mod
-<<<<<<< HEAD
 from .datatypes     import HomogeneousTupleType, InhomogeneousTupleType, PythonNativeInt
-from .internals     import PyccelInternalFunction, Slice
-=======
-from .datatypes     import HomogeneousTupleType, PythonNativeInt
 from .internals     import PyccelFunction, Slice
->>>>>>> dab37483
 from .itertoolsext  import itertools_mod
 from .literals      import LiteralInteger, LiteralEllipsis, Nil
 from .mathext       import math_mod
