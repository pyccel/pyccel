# -*- coding: utf-8 -*-
#------------------------------------------------------------------------------------------#
# This file is part of Pyccel which is released under MIT License. See the LICENSE file or #
# go to https://github.com/pyccel/pyccel/blob/devel/LICENSE for full license details.      #
#------------------------------------------------------------------------------------------#
""" This module contains all classes which are used to handle memory block labels at
different stages of pyccel. Memory block labels are usually either Variables or Indexed
variables
"""
import inspect

from pyccel.errors.errors   import Errors
from pyccel.utilities.stage import PyccelStage

from .basic     import PyccelAstNode, TypedAstNode
<<<<<<< HEAD
from .datatypes import PyccelType, HomogeneousListType, HomogeneousSetType, InhomogeneousTupleType
=======
from .datatypes import PyccelType, InhomogeneousTupleType, HomogeneousListType, HomogeneousSetType, DictType
>>>>>>> dbcbf582
from .internals import PyccelArrayShapeElement, Slice, PyccelSymbol
from .internals import apply_pickle
from .literals  import LiteralInteger, Nil, LiteralEllipsis
from .operators import (PyccelMinus, PyccelDiv, PyccelMul,
                        PyccelUnarySub, PyccelAdd)
from .numpytypes import NumpyNDArrayType

errors = Errors()
pyccel_stage = PyccelStage()

__all__ = (
    'AnnotatedPyccelSymbol',
    'Constant',
    'DottedName',
    'DottedVariable',
    'IndexedElement',
    'TupleVariable',
    'Variable'
)

class Variable(TypedAstNode):
    """
    Represents a typed variable.

    Represents a variable in the code and stores all useful properties which allow
    for easy usage of this variable.

    Parameters
    ----------
    class_type : PyccelType
        The Python type of the variable.

    name : str, list, DottedName
        The name of the variable represented. This can be either a string
        or a dotted name, when using a Class attribute.

    memory_handling : str, default: 'stack'
        'heap' is used for arrays, if we need to allocate memory on the heap.
        'stack' if memory should be allocated on the stack, represents stack arrays and scalars.
        'alias' if object allows access to memory stored in another variable.

    is_const : bool, default: False
        Indicates if object is a const argument of a function.

    is_target : bool, default: False
        Indicates if object is pointed to by another variable.

    is_optional : bool, default: False
        Indicates if object is an optional argument of a function.

    is_private : bool, default: False
        Indicates if object is private within a Module.

    shape : tuple, default: None
        The shape of the array. A tuple whose elements indicate the number of elements along
        each of the dimensions of an array. The elements of the tuple should be None or TypedAstNodes.

    cls_base : class, default: None
        Class base if variable is an object or an object member.

    is_argument : bool, default: False
        Indicates if object is the argument of a function.

    is_temp : bool, default: False
        Indicates if this symbol represents a temporary variable created by Pyccel,
        and was not present in the original Python code.

    allows_negative_indexes : bool, default: False
        Indicates if non-literal negative indexes should be correctly handled when indexing this
        variable. The default is False for performance reasons.

    Examples
    --------
    >>> from pyccel.ast.datatypes import PythonNativeInt, PythonNativeFloat
    >>> from pyccel.ast.core import Variable
    >>> Variable(PythonNativeInt(), 'n')
    n
    >>> n = 4
    >>> Variable(PythonNativeFloat(), 'x', shape=(n,2), memory_handling='heap')
    x
    >>> Variable(PythonNativeInt(), DottedName('matrix', 'n_rows'))
    matrix.n_rows
    """
    __slots__ = ('_name', '_alloc_shape', '_memory_handling', '_is_const', '_is_target',
            '_is_optional', '_allows_negative_indexes', '_cls_base', '_is_argument', '_is_temp',
            '_shape','_is_private','_class_type')
    _attribute_nodes = ()

    def __init__(
        self,
        class_type,
        name,
        *,
        memory_handling='stack',
        is_const=False,
        is_target=False,
        is_optional=False,
        is_private=False,
        shape=None,
        cls_base=None,
        is_argument=False,
        is_temp =False,
        allows_negative_indexes=False
        ):
        super().__init__()

        # ------------ Variable Properties ---------------
        # if class attribute
        if isinstance(name, str):
            name = name.split(""".""")
            if len(name) == 1:
                name = name[0]
            else:
                name = DottedName(*name)

        if name == '':
            raise ValueError("Variable name can't be empty")

        if not isinstance(name, (str, DottedName)):
            raise TypeError(f'Expecting a string or DottedName, given {type(name)}')
        self._name = name

        if memory_handling not in ('heap', 'stack', 'alias'):
            raise ValueError("memory_handling must be 'heap', 'stack' or 'alias'")
        self._memory_handling = memory_handling

        if not isinstance(is_const, bool):
            raise TypeError('is_const must be a boolean.')
        self._is_const = is_const

        if not isinstance(is_target, bool):
            raise TypeError('is_target must be a boolean.')
        self.is_target = is_target

        if not isinstance(is_optional, bool):
            raise TypeError('is_optional must be a boolean.')
        self._is_optional = is_optional

        if not isinstance(is_private, bool):
            raise TypeError('is_private must be a boolean.')
        self._is_private = is_private

        if not isinstance(allows_negative_indexes, bool):
            raise TypeError('allows_negative_indexes must be a boolean.')
        self._allows_negative_indexes = allows_negative_indexes

        self._cls_base       = cls_base
        self._is_argument    = is_argument
        self._is_temp        = is_temp

        # ------------ TypedAstNode Properties ---------------
        assert isinstance(class_type, PyccelType)
        rank = class_type.rank

        if rank == 0:
            assert shape is None

        elif shape is None:
            shape = tuple(None for i in range(rank))

        self._alloc_shape = shape
        self._class_type = class_type
        self._shape = self.process_shape(shape)

    def process_shape(self, shape):
        """
        Simplify the provided shape and ensure it has the expected format.

        The provided shape is the shape used to create the object, and it can
        be a long expression. In most cases where the shape is required the
        provided shape is inconvenient, or it might have become invalid. This
        function therefore replaces those expressions with calls to the function
        `PyccelArrayShapeElement`.

        Parameters
        ----------
        shape : iterable of int
            The array shape to be simplified.

        Returns
        -------
        tuple
            The simplified array shape.
        """
        if self.rank == 0:
            return None
        elif not hasattr(shape,'__iter__'):
            shape = [shape]

        new_shape = []
        for i, s in enumerate(shape):
            if self.shape_can_change(i):
                # Shape of a pointer can change
                new_shape.append(PyccelArrayShapeElement(self, LiteralInteger(i)))
            elif isinstance(s, LiteralInteger):
                new_shape.append(s)
            elif isinstance(s, int):
                new_shape.append(LiteralInteger(s))
            elif s is None or isinstance(s, TypedAstNode):
                new_shape.append(PyccelArrayShapeElement(self, LiteralInteger(i)))
            else:
                raise TypeError('shape elements cannot be '+str(type(s))+'. They must be one of the following types: LiteralInteger,'
                                'Variable, Slice, TypedAstNode, int, Function')
        return tuple(new_shape)

    def shape_can_change(self, i):
        """
        Indicate if the shape can change in the i-th dimension.

        Indicate whether the Variable's shape can change in the i-th dimension
        at run time.

        Parameters
        ----------
        i : int
            The dimension over which the shape can change at runtime.

        Returns
        -------
        bool
            Whether or not the variable shape can change in the i-th dimension.
        """
<<<<<<< HEAD
        if isinstance(self.class_type, (HomogeneousListType, HomogeneousSetType)):
            return True
        return self.is_alias
=======
        return self.is_alias or isinstance(self.class_type, (HomogeneousListType, HomogeneousSetType, DictType))
>>>>>>> dbcbf582

    def set_changeable_shape(self):
        """
        Indicate that the Variable's shape is unknown at compilation time.

        Indicate that the exact shape is unknown, e.g. if the allocate is done in
        an If block.
        """
        self._shape = [PyccelArrayShapeElement(self, LiteralInteger(i)) for i in range(self.rank)]

    def set_init_shape(self, shape):
        """
        Set the shape that was passed to the variable upon creation.

        Set the shape that was passed to the variable upon creation. Normally this can be
        deduced when the variable was created, however this may not be the case if the
        variable was predeclared via a header or an annotation.

        Parameters
        ----------
        shape : tuple
            The shape of the array. A tuple whose elements indicate the number of elements along
            each of the dimensions of an array. The elements of the tuple should be None or TypedAstNodes.
        """
        self._alloc_shape = shape
        self._shape = self.process_shape(shape)

    @property
    def name(self):
        """ Name of the variable
        """
        return self._name

    @property
    def alloc_shape(self):
        """ Shape of the variable at allocation

        The shape used in pyccel is usually simplified to contain
        only Literals and PyccelArraySizes but the shape for
        the allocation of x cannot be `Shape(x)`
        """
        return self._alloc_shape

    @property
    def memory_handling(self):
        """ Indicates whether a Variable has a dynamic size
        """
        return self._memory_handling

    @memory_handling.setter
    def memory_handling(self, memory_handling):
        if memory_handling not in ('heap', 'stack', 'alias'):
            raise ValueError("memory_handling must be 'heap', 'stack' or 'alias'")
        self._memory_handling = memory_handling

    @property
    def is_alias(self):
        """ Indicates if variable is an alias
        """
        return self.memory_handling == 'alias'

    @property
    def on_heap(self):
        """ Indicates if memory is allocated on the heap
        """
        return self.memory_handling == 'heap'

    @property
    def on_stack(self):
        """ Indicates if memory is allocated on the stack
        """
        return self.memory_handling == 'stack'

    @property
    def is_stack_array(self):
        """ Indicates if the variable is located on stack and is an array
        """
        return self.on_stack and self.rank > 0

    @property
    def cls_base(self):
        """ Class from which the Variable inherits
        """
        return self._cls_base

    @property
    def is_const(self):
        """
        Indicates whether the Variable is constant within its context.

        Indicates whether the Variable is constant within its context.
        True if the Variable is constant, false if it can be modified.
        """
        return self._is_const

    @property
    def is_temp(self):
        """
        Indicates if this symbol represents a temporary variable created by Pyccel,
		and was not present in the original Python code [default value : False].
        """
        return self._is_temp

    @property
    def is_target(self):
        """ Indicates if the data in this Variable is
        shared with (pointed at by) another Variable
        """
        return self._is_target

    @is_target.setter
    def is_target(self, is_target):
        if not isinstance(is_target, bool):
            raise TypeError('is_target must be a boolean.')
        self._is_target = is_target

    @property
    def is_optional(self):
        """ Indicates if the Variable is optional
        in this context
        """
        return self._is_optional

    @property
    def is_private(self):
        """ Indicates if the Variable is private
        within the Module
        """
        return self._is_private

    @property
    def allows_negative_indexes(self):
        """ Indicates whether variables used to
        index this Variable can be negative
        """
        return self._allows_negative_indexes

    @allows_negative_indexes.setter
    def allows_negative_indexes(self, allows_negative_indexes):
        self._allows_negative_indexes = allows_negative_indexes

    @property
    def is_argument(self):
        """ Indicates whether the Variable is
        a function argument in this context
        """
        return self._is_argument

    def declare_as_argument(self):
        """
        Indicate that the variable is used as an argument.

        This function is called by FunctionDefArgument to ensure that
        arguments are correctly flagged as such.
        """
        self._is_argument = True

    @property
    def is_ndarray(self):
        """
        User friendly method to check if the variable is a numpy.ndarray.

        User friendly method to check if the variable is an ndarray.
        """
        return isinstance(self.class_type, NumpyNDArrayType)

    def __str__(self):
        return str(self.name)

    def __repr__(self):
        return f'{type(self).__name__}({self.name}, type={repr(self.class_type)})'

    def __eq__(self, other):
        if type(self) is type(other):
            return self._name == other.name
        return False

    def __hash__(self):
        return hash((type(self).__name__, self._name))

    def inspect(self):
        """
        Print a short summary of the Variable and its parameters.

        Print a short summary of the Variable and its parameters.
        This function is useful for debugging.
        """

        print('>>> Variable')
        print(f'  name               = {self.name}')
        print(f'  type               = {self.class_type}')
        print(f'  memory_handling    = {self.memory_handling}')
        print(f'  shape              = {self.shape}')
        print(f'  cls_base           = {self.cls_base}')
        print(f'  is_target          = {self.is_target}')
        print(f'  is_optional        = {self.is_optional}')
        print( '<<<')

    def clone(self, name, new_class = None, **kwargs):
        """
        Create a clone of the current variable.

        Create a new Variable object of the chosen class
        with the provided name and options. All non-specified
        options will match the current instance.

        Parameters
        ----------
        name : str
            The name of the new Variable.
        new_class : type, optional
            The class type of the new Variable (e.g. DottedVariable).
            The default is the same class type.
        **kwargs : dict
            Dictionary containing any keyword-value
            pairs which are valid constructor keywords.

        Returns
        -------
        Variable
            The cloned variable.
        """

        if (new_class is None):
            cls = self.__class__
        else:
            cls = new_class

        args = inspect.signature(Variable.__init__)
        new_kwargs = {k:getattr(self, '_'+k) \
                            for k in args.parameters.keys() \
                            if '_'+k in dir(self)}
        new_kwargs.update(kwargs)
        new_kwargs['name'] = name
        new_kwargs['shape'] = self.alloc_shape

        return cls(**new_kwargs)

    def rename(self, newname):
        """ Forbidden method for renaming the variable
        """
        # The name is part of the hash so it must never change
        raise RuntimeError('Cannot modify hash definition')

    def __reduce_ex__(self, i):
        """ Used by pickle to create an object of this class.

          Parameters
          ----------

          i : int
           protocol

          Results
          -------

          out : tuple
           A tuple of two elements
           a callable function that can be called
           to create the initial version of the object
           and its arguments.
        """
        args = (
            self.class_type,
            self.name)
        kwargs = {
            'memory_handling': self.memory_handling,
            'is_optional':self.is_optional,
            'cls_base':self.cls_base,
            }

        out =  (apply_pickle, (self.__class__, args, kwargs))
        return out

    def __getitem__(self, *args):

        if self.rank < len(args):
            raise IndexError('Rank mismatch.')

        if len(args) == 1:
            arg0 = args[0]
            if isinstance(arg0, (tuple, list)):
                args = arg0
            elif isinstance(arg0, int):
                self_len = self.shape[0]
                if isinstance(self_len, LiteralInteger) and arg0 >= int(self_len):
                    raise StopIteration

        return IndexedElement(self, *args)

    def invalidate_node(self):
        # Don't invalidate Variables
        pass

    @is_temp.setter
    def is_temp(self, is_temp):
        if not isinstance(is_temp, bool):
            raise TypeError("is_temp must be a boolean")
        elif is_temp:
            raise ValueError("Variables cannot become temporary")
        self._is_temp = is_temp

class DottedName(PyccelAstNode):

    """
    Represents a dotted object.

    Represents an object accessed via a dot. This usually means that
    the object belongs to a class or module.

    Parameters
    ----------
    *args : tuple of PyccelSymbol
        The different symbols making up the dotted name.

    Examples
    --------
    >>> from pyccel.ast.core import DottedName
    >>> DottedName('matrix', 'n_rows')
    matrix.n_rows
    >>> DottedName('pyccel', 'stdlib', 'parallel')
    pyccel.stdlib.parallel
    """
    __slots__ = ('_name',)
    _attribute_nodes = ()

    def __new__(cls, *args):
        if len(args) == 1:
            return args[0]
        else:
            return super().__new__(cls)

    def __init__(self, *args):

        self._name = args
        super().__init__()

    @property
    def name(self):
        """ The different components of the name
        (these were separated by dots)
        """
        return self._name

    def __str__(self):
        return """.""".join(str(n) for n in self.name)

    def __repr__(self):
        return """.""".join(repr(n) for n in self.name)

    def __eq__(self, other):
        return str(self) == str(other)

    def __ne__(self, other):
        return str(self) != str(other)

    def __hash__(self):
        return hash(str(self))

class Constant(Variable):
    """
    Class for expressing constant values (e.g. pi).

    Class for expressing constant values (e.g. pi).

    Parameters
    ----------
    *args : tuple
        See pyccel.ast.variable.Variable.

    value : bool|int|float|complex
        The value that the constant represents.

    **kwargs : dict
        See pyccel.ast.variable.Variable.

    Examples
    --------
    >>> from pyccel.ast.datatypes import PythonNativeFloat
    >>> from pyccel.ast.variable import Constant
    >>> import math
    >>> Constant(PythonNativeFloat(), 'pi' , value=math.pi )
    Constant('pi', type=NativeFloat())
    """
    __slots__ = ('_value',)
    # The value of a constant is not a translated object
    _attribute_nodes = ()

    def __init__(self, *args, value = Nil(), **kwargs):
        self._value = value
        super().__init__(*args, **kwargs)

    @property
    def value(self):
        """ Immutable value of the constant
        """
        return self._value

    def __str__(self):
        return f'{self.name}={self.value}'



class IndexedElement(TypedAstNode):
    """
    Represents an indexed object in the code.

    Represents an object which is a subset of a base object. The
    indexed object is retrieved by passing indices to the base
    object using the `[]` syntax.

    In the semantic stage, the base object is an array, tuple or
    list. This function then determines the new rank and shape of
    the data block.

    In the syntactic stage, this object is more versatile, it
    stores anything which is indexed using `[]` syntax. This can
    additionally include classes, maps, etc.

    Parameters
    ----------
    base : Variable | PyccelSymbol | DottedName
        The object being indexed.

    *indices : tuple of TypedAstNode
        The values used to index the base.

    Examples
    --------
    >>> from pyccel.ast.core import Variable, IndexedElement
    >>> from pyccel.ast.datatypes import PythonNativeInt
    >>> A = Variable(PythonNativeInt(), 'A', shape=(2,3), rank=2)
    >>> i = Variable(PythonNativeInt(), 'i')
    >>> j = Variable(PythonNativeInt(), 'j')
    >>> IndexedElement(A, (i, j))
    IndexedElement(A, i, j)
    >>> IndexedElement(A, i, j) == A[i, j]
    True
    """
    __slots__ = ('_label', '_indices','_shape','_class_type', '_is_slice')
    _attribute_nodes = ('_label', '_indices', '_shape')

    def __init__(self, base, *indices):

        if not indices:
            raise IndexError('Indexed needs at least one index.')

        self._label = base
        self._shape = None
        if pyccel_stage == 'syntactic':
            self._indices = indices
            super().__init__()
            return

        shape = base.shape
        rank  = base.class_type.container_rank
        assert len(indices) <= rank

        if any(not isinstance(a, (int, TypedAstNode, Slice, LiteralEllipsis)) for a in indices):
            errors.report("Index is not of valid type",
                    symbol = indices, severity = 'fatal')

        if len(indices) == 1 and isinstance(indices[0], LiteralEllipsis):
            self._indices = tuple(LiteralInteger(a) if isinstance(a, int) else a for a in indices)
            indices = [Slice(None,None)]*rank
        # Add empty slices to fully index the object
        elif len(indices) < rank:
            indices = indices + tuple([Slice(None, None)]*(rank-len(indices)))
            self._indices = tuple(LiteralInteger(a) if isinstance(a, int) else a for a in indices)
        else:
            self._indices = tuple(LiteralInteger(a) if isinstance(a, int) else a for a in indices)

        if isinstance(base.class_type, InhomogeneousTupleType):
            assert len(self._indices) == 1 and isinstance(self._indices[0], LiteralInteger)
            self._class_type = base.class_type[self._indices[0]]
            self._is_slice = False
            if self.rank:
                self._shape = (None,)*self.rank
            else:
                self._shape = None

        else:
            # Calculate new shape
            new_shape = []
            from .mathext import MathCeil
            for a,s in zip(indices, shape):
                if isinstance(a, Slice):
                    start = a.start
                    stop  = a.stop if a.stop is not None else s
                    step  = a.step
                    if isinstance(start, PyccelUnarySub):
                        start = PyccelAdd(s, start, simplify=True)
                    if isinstance(stop, PyccelUnarySub):
                        stop = PyccelAdd(s, stop, simplify=True)

                    _shape = stop if start is None else PyccelMinus(stop, start, simplify=True)
                    if step is not None:
                        if isinstance(step, PyccelUnarySub):
                            start = s if a.start is None else start
                            _shape = start if a.stop is None else PyccelMinus(start, stop, simplify=True)
                            step = PyccelUnarySub(step)

                        _shape = MathCeil(PyccelDiv(_shape, step, simplify=True))
                    new_shape.append(_shape)
            new_rank = len(new_shape)

            if new_rank == 0:
                self._class_type = base.class_type.element_type
                self._is_slice = False
                if self._class_type.rank:
                    self._shape = base.shape[rank:]
                else:
                    self._shape = None
            elif new_rank != rank:
                self._class_type = base.class_type.switch_rank(new_rank)
                self._is_slice = True
                self._shape = tuple(new_shape) + base.shape[rank:]
            else:
                self._class_type = base.class_type
                self._is_slice = True
                self._shape = tuple(new_shape) + base.shape[rank:]

        super().__init__()

    @property
    def base(self):
        """ The object which is indexed
        """
        return self._label

    @property
    def indices(self):
        """ A tuple of indices used to index the variable
        """
        return self._indices

    def __str__(self):
        indices = ','.join(str(i) for i in self.indices)
        return f'{self.base}[{indices}]'

    def __repr__(self):
        indices = ','.join(repr(i) for i in self.indices)
        return f'{repr(self.base)}[{indices}]'

    def __getitem__(self, *args):

        if self.class_type.container_rank < len(args):
            raise IndexError('Rank mismatch.')

        if len(args) == 1 and isinstance(args[0], (tuple, list)):
            args = args[0]

        if self._is_slice:
            new_indexes = []
            j = 0
            base = self.base
            for i in self.indices:
                if isinstance(i, Slice) and j<len(args):
                    current_arg = args[j]
                    if isinstance(current_arg, Slice):
                        raise NotImplementedError("Can't extract a slice from a slice")
                    else:
                        if i.step == 1 or i.step is None:
                            incr = current_arg
                        else:
                            incr = PyccelMul(i.step, current_arg, simplify = True)
                        if i.start != 0 and i.start is not None:
                            incr = PyccelAdd(i.start, incr, simplify = True)
                    i = incr
                    j += 1
                new_indexes.append(i)
            return IndexedElement(base, *new_indexes)
        else:
            return IndexedElement(self, *args)

    @property
    def is_const(self):
        """
        Indicates whether the Variable is constant within its context.

        Indicates whether the Variable is constant within its context.
        True if the Variable is constant, false if it can be modified.
        """
        return self.base.is_const

    @property
    def allows_negative_indexes(self):
        """
        Indicate whether variables used to index this Variable can be negative.

        Indicate whether variables used to index this Variable can be negative.
        """
        return self.base.allows_negative_indexes

    def __hash__(self):
        return hash((self.base, self._indices))

    def __eq__(self, other):
        if isinstance(other, IndexedElement):
            return self.base == other.base and self.indices == other.indices
        else:
            return False

class DottedVariable(Variable):
    """
    Class representing a dotted variable.

    Represents a dotted variable. This is usually
    a variable which is a member of a class

    E.g.
    a = AClass()
    a.b = 3

    In this case b is a DottedVariable where the lhs is a.

    Parameters
    ----------
    *args : tuple
        See pyccel.ast.variable.Variable.

    lhs : Variable
        The Variable on the right of the '.'.

    **kwargs : dict
        See pyccel.ast.variable.Variable.
    """
    __slots__ = ('_lhs',)
    _attribute_nodes = ('_lhs',)

    def __init__(self, *args, lhs, **kwargs):
        self._lhs = lhs
        super().__init__(*args, **kwargs)

    @property
    def lhs(self):
        """ The object before the final dot in the
        dotted variable

        e.g. for the DottedVariable:
        a.b
        The lhs is a
        """
        return self._lhs

    def __eq__(self, other):
        if type(self) is type(other):
            return self.name == other.name and self.lhs == other.lhs

        return False

    def __hash__(self):
        return hash((type(self).__name__, self.name, self.lhs))

    def __str__(self):
        return str(self.lhs)+'.'+str(self.name)

    def __repr__(self):
        lhs = repr(self.lhs)
        name = str(self.name)
        class_type = repr(self.class_type)
        classname = type(self).__name__
        return f'{classname}({lhs}.{name}, type={class_type})'

class AnnotatedPyccelSymbol(PyccelAstNode):
    """
    Class representing a symbol in the code which has an annotation.

    Symbolic placeholder for a Python variable, which has a name but no type yet.
    This is very generic, and it can also represent a function or a module.

    Parameters
    ----------
    name : str
        Name of the symbol.

    annotation : SyntacticTypeAnnotation
        The annotation describing the type that the object will have.

    is_temp : bool
        Indicates if the symbol is a temporary object. This either means that the
        symbol represents an object originally named `_` in the code, or that the
        symbol represents an object created by Pyccel in order to assign a
        temporary object. This is sometimes necessary to facilitate the translation.
    """
    __slots__ = ('_name', '_annotation')
    _attribute_nodes = ()

    def __init__(self, name, annotation, is_temp = False):
        if isinstance(name, (PyccelSymbol, DottedName)):
            self._name = name
        elif isinstance(name, str):
            self._name = PyccelSymbol(name, is_temp)
        else:
            raise TypeError(f"Name should be a string or a PyccelSymbol not a {type(name)}")
        self._annotation = annotation
        super().__init__()

    @property
    def name(self):
        """
        Get the PyccelSymbol describing the name.

        Get the PyccelSymbol describing the name of the symbol in the code.
        """
        return self._name

    @property
    def annotation(self):
        """
        Get the annotation.

        Get the annotation left on the symbol. This should be a type annotation.
        """
        return self._annotation

    def __str__(self):
        return f'{self.name} : {self.annotation}'

    def __reduce_ex__(self, i):
        return (self.__class__, (self.name, self.annotation))
<|MERGE_RESOLUTION|>--- conflicted
+++ resolved
@@ -13,11 +13,7 @@
 from pyccel.utilities.stage import PyccelStage
 
 from .basic     import PyccelAstNode, TypedAstNode
-<<<<<<< HEAD
-from .datatypes import PyccelType, HomogeneousListType, HomogeneousSetType, InhomogeneousTupleType
-=======
 from .datatypes import PyccelType, InhomogeneousTupleType, HomogeneousListType, HomogeneousSetType, DictType
->>>>>>> dbcbf582
 from .internals import PyccelArrayShapeElement, Slice, PyccelSymbol
 from .internals import apply_pickle
 from .literals  import LiteralInteger, Nil, LiteralEllipsis
@@ -240,13 +236,7 @@
         bool
             Whether or not the variable shape can change in the i-th dimension.
         """
-<<<<<<< HEAD
-        if isinstance(self.class_type, (HomogeneousListType, HomogeneousSetType)):
-            return True
-        return self.is_alias
-=======
         return self.is_alias or isinstance(self.class_type, (HomogeneousListType, HomogeneousSetType, DictType))
->>>>>>> dbcbf582
 
     def set_changeable_shape(self):
         """
