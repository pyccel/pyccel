--- conflicted
+++ resolved
@@ -886,38 +886,6 @@
             new_indexes.append(i)
         return IndexedElement(base, *new_indexes)
 
-<<<<<<< HEAD
-class VariableAddress(PyccelAstNode):
-
-    """Represents the address of a variable.
-    E.g. In C
-    VariableAddress(Variable('int','a'))                            is  &a
-    VariableAddress(Variable('int','a', memory_handling='alias'))   is   a
-    """
-    __slots__ = ('_variable','_dtype','_precision','_shape','_rank','_order')
-    _attribute_nodes = ('_variable',)
-
-    def __init__(self, variable):
-        if not isinstance(variable, (Variable, IndexedElement)) and pyccel_stage != 'cwrapper':
-            # Address of Address should only be used in the wrapper
-            raise TypeError('variable must be a variable or indexed element')
-        self._variable = variable
-
-        self._shape     = variable.shape
-        self._rank      = variable.rank
-        self._dtype     = variable.dtype
-        self._precision = variable.precision
-        self._order     = variable.order
-        super().__init__()
-
-    @property
-    def variable(self):
-        """ The variable whose address is of interest
-        """
-        return self._variable
-
-=======
->>>>>>> 1254b4c1
 class DottedVariable(Variable):
 
     """
