--- conflicted
+++ resolved
@@ -802,10 +802,9 @@
     def __str__(self):
         return '{}[{}]'.format(self.base, ','.join(str(i) for i in self.indices))
 
-<<<<<<< HEAD
     def __repr__(self):
         return '{}[{}]'.format(repr(self.base), ','.join(repr(i) for i in self.indices))
-=======
+
     def __getitem__(self, *args):
 
         if len(args) == 1 and isinstance(args[0], (tuple, list)):
@@ -828,7 +827,6 @@
                 j += 1
             new_indexes.append(i)
         return IndexedElement(self.base, *new_indexes)
->>>>>>> 1dc781be
 
 class VariableAddress(PyccelAstNode):
 
