# -*- coding: utf-8 -*-
#------------------------------------------------------------------------------------------#
# This file is part of Pyccel which is released under MIT License. See the LICENSE file or #
# go to https://github.com/pyccel/pyccel/blob/devel/LICENSE for full license details.      #
#------------------------------------------------------------------------------------------#
""" This module contains all classes which are used to handle memory block labels at
different stages of pyccel. Memory block labels are usually either Variables or Indexed
variables
"""
import inspect

from pyccel.errors.errors   import Errors
from pyccel.utilities.stage import PyccelStage

from .basic     import PyccelAstNode, TypedAstNode
from .datatypes import PyccelType, InhomogeneousTupleType, HomogeneousListType, HomogeneousSetType, DictType
from .datatypes import ContainerType, HomogeneousTupleType, CharType, StringType
from .internals import PyccelArrayShapeElement, Slice, PyccelSymbol
from .literals  import LiteralInteger, Nil, LiteralEllipsis
from .operators import (PyccelMinus, PyccelDiv, PyccelMul, PyccelLt, PyccelUnarySub,
                        PyccelAdd, IfTernaryOperator)
from .numpytypes import NumpyNDArrayType

errors = Errors()
pyccel_stage = PyccelStage()

__all__ = (
    'AnnotatedPyccelSymbol',
    'Constant',
    'DottedName',
    'DottedVariable',
    'IndexedElement',
    'TupleVariable',
    'Variable'
)

class Variable(TypedAstNode):
    """
    Represents a typed variable.

    Represents a variable in the code and stores all useful properties which allow
    for easy usage of this variable.

    Parameters
    ----------
    class_type : PyccelType
        The Python type of the variable.

    name : str, list, DottedName
        The name of the variable represented. This can be either a string
        or a dotted name, when using a Class attribute.

    memory_handling : str, default: 'stack'
        'heap' is used for arrays, if we need to allocate memory on the heap.
        'stack' if memory should be allocated on the stack, represents stack arrays and scalars.
        'alias' if object allows access to memory stored in another variable.

    is_target : bool, default: False
        Indicates if object is pointed to by another variable.

    is_optional : bool, default: False
        Indicates if object is an optional argument of a function.

    is_private : bool, default: False
        Indicates if object is private within a Module.

    shape : tuple, default: None
        The shape of the array. A tuple whose elements indicate the number of elements along
        each of the dimensions of an array. The elements of the tuple should be None or TypedAstNodes.

    cls_base : class, default: None
        Class base if variable is an object or an object member.

    is_argument : bool, default: False
        Indicates if object is the argument of a function.

    is_temp : bool, default: False
        Indicates if this symbol represents a temporary variable created by Pyccel,
        and was not present in the original Python code.

    allows_negative_indexes : bool, default: False
        Indicates if non-literal negative indexes should be correctly handled when indexing this
        variable. The default is False for performance reasons.

    Examples
    --------
    >>> from pyccel.ast.datatypes import PythonNativeInt, PythonNativeFloat
    >>> from pyccel.ast.core import Variable
    >>> Variable(PythonNativeInt(), 'n')
    n
    >>> n = 4
    >>> Variable(PythonNativeFloat(), 'x', shape=(n,2), memory_handling='heap')
    x
    >>> Variable(PythonNativeInt(), DottedName('matrix', 'n_rows'))
    matrix.n_rows
    """
    __slots__ = ('_name', '_alloc_shape', '_memory_handling', '_is_target',
            '_is_optional', '_allows_negative_indexes', '_cls_base', '_is_argument', '_is_temp',
            '_shape','_is_private','_class_type')
    _attribute_nodes = ()

    def __init__(
        self,
        class_type,
        name,
        *,
        memory_handling='stack',
        is_target=False,
        is_optional=False,
        is_private=False,
        shape=None,
        cls_base=None,
        is_argument=False,
        is_temp =False,
        allows_negative_indexes=False
        ):
        super().__init__()

        # ------------ Variable Properties ---------------
        # if class attribute
        if isinstance(name, str):
            name = name.split(""".""")
            if len(name) == 1:
                name = PyccelSymbol(name[0])
            else:
                name = DottedName(*name)

        if name == '':
            raise ValueError("Variable name can't be empty")

        assert isinstance(name, (PyccelSymbol, DottedName))
        self._name = name

        if memory_handling not in ('heap', 'stack', 'alias'):
            raise ValueError("memory_handling must be 'heap', 'stack' or 'alias'")
        self._memory_handling = memory_handling

        if not isinstance(is_target, bool):
            raise TypeError('is_target must be a boolean.')
        self.is_target = is_target

        if not isinstance(is_optional, bool):
            raise TypeError('is_optional must be a boolean.')
        self._is_optional = is_optional

        if not isinstance(is_private, bool):
            raise TypeError('is_private must be a boolean.')
        self._is_private = is_private

        if not isinstance(allows_negative_indexes, bool):
            raise TypeError('allows_negative_indexes must be a boolean.')
        self._allows_negative_indexes = allows_negative_indexes

        self._cls_base       = cls_base
        self._is_argument    = is_argument
        self._is_temp        = is_temp

        # ------------ TypedAstNode Properties ---------------
        assert isinstance(class_type, PyccelType)
        rank = class_type.rank

        if rank == 0:
            assert shape is None

        elif shape is None:
            shape = tuple(None for i in range(class_type.container_rank))

        self._alloc_shape = shape
        self._class_type = class_type
        self._shape = self.process_shape(shape)

        # Ignore codegen stage due to #861
        assert pyccel_stage == 'codegen' or class_type.shape_is_compatible(self._shape)

    def process_shape(self, shape):
        """
        Simplify the provided shape and ensure it has the expected format.

        The provided shape is the shape used to create the object, and it can
        be a long expression. In most cases where the shape is required the
        provided shape is inconvenient, or it might have become invalid. This
        function therefore replaces those expressions with calls to the function
        `PyccelArrayShapeElement`.

        Parameters
        ----------
        shape : iterable of int
            The array shape to be simplified.

        Returns
        -------
        tuple
            The simplified array shape.
        """
        if self.rank == 0:
            return None
        elif not hasattr(shape,'__iter__'):
            shape = [shape]

        new_shape = []
        for i, s in enumerate(shape):
            if self.shape_can_change(i):
                # Shape of a pointer can change
                new_shape.append(PyccelArrayShapeElement(self, LiteralInteger(i)))
            elif isinstance(s, LiteralInteger):
                new_shape.append(s)
            elif isinstance(s, int):
                new_shape.append(LiteralInteger(s))
            elif s is None or isinstance(s, TypedAstNode):
                new_shape.append(PyccelArrayShapeElement(self, LiteralInteger(i)))
            else:
                raise TypeError('shape elements cannot be '+str(type(s))+'. They must be one of the following types: LiteralInteger,'
                                'Variable, Slice, TypedAstNode, int, Function')
        return tuple(new_shape)

    def shape_can_change(self, i):
        """
        Indicate if the shape can change in the i-th dimension.

        Indicate whether the Variable's shape can change in the i-th dimension
        at run time.

        Parameters
        ----------
        i : int
            The dimension over which the shape can change at runtime.

        Returns
        -------
        bool
            Whether or not the variable shape can change in the i-th dimension.
        """
        return (self.is_alias and not isinstance(self.class_type, InhomogeneousTupleType)) or \
                isinstance(self.class_type, (HomogeneousListType, HomogeneousSetType, DictType))

    def set_changeable_shape(self):
        """
        Indicate that the Variable's shape is unknown at compilation time.

        Indicate that the exact shape is unknown, e.g. if the allocate is done in
        an If block.
        """
        self._shape = tuple(PyccelArrayShapeElement(self, LiteralInteger(i)) for i in range(self.rank))
        self._alloc_shape = tuple(PyccelArrayShapeElement(self, LiteralInteger(i)) for i in range(self.rank))

    def set_init_shape(self, shape):
        """
        Set the shape that was passed to the variable upon creation.

        Set the shape that was passed to the variable upon creation. Normally this can be
        deduced when the variable was created, however this may not be the case if the
        variable was predeclared via a header or an annotation.

        Parameters
        ----------
        shape : tuple
            The shape of the array. A tuple whose elements indicate the number of elements along
            each of the dimensions of an array. The elements of the tuple should be None or TypedAstNodes.
        """
        self._alloc_shape = shape
        self._shape = self.process_shape(shape)

    @property
    def name(self):
        """ Name of the variable
        """
        return self._name

    @property
    def alloc_shape(self):
        """ Shape of the variable at allocation

        The shape used in pyccel is usually simplified to contain
        only Literals and PyccelArraySizes but the shape for
        the allocation of x cannot be `Shape(x)`
        """
        return self._alloc_shape

    @property
    def memory_handling(self):
        """ Indicates whether a Variable has a dynamic size
        """
        return self._memory_handling

    @memory_handling.setter
    def memory_handling(self, memory_handling):
        if memory_handling not in ('heap', 'stack', 'alias'):
            raise ValueError("memory_handling must be 'heap', 'stack' or 'alias'")
        self._memory_handling = memory_handling

    @property
    def is_alias(self):
        """ Indicates if variable is an alias
        """
        return self.memory_handling == 'alias'

    @property
    def on_heap(self):
        """ Indicates if memory is allocated on the heap
        """
        return self.memory_handling == 'heap'

    @property
    def on_stack(self):
        """ Indicates if memory is allocated on the stack
        """
        return self.memory_handling == 'stack'

    @property
    def is_stack_array(self):
        """ Indicates if the variable is located on stack and is an array
        """
        return self.on_stack and self.rank > 0

    @property
    def cls_base(self):
        """ Class from which the Variable inherits
        """
        return self._cls_base

    @property
    def is_temp(self):
        """
        Indicates if this symbol represents a temporary variable created by Pyccel,
		and was not present in the original Python code [default value : False].
        """
        return self._is_temp

    @property
    def is_target(self):
        """ Indicates if the data in this Variable is
        shared with (pointed at by) another Variable
        """
        return self._is_target

    @is_target.setter
    def is_target(self, is_target):
        if not isinstance(is_target, bool):
            raise TypeError('is_target must be a boolean.')
        self._is_target = is_target

    @property
    def is_optional(self):
        """ Indicates if the Variable is optional
        in this context
        """
        return self._is_optional

    @property
    def is_private(self):
        """ Indicates if the Variable is private
        within the Module
        """
        return self._is_private

    @property
    def allows_negative_indexes(self):
        """ Indicates whether variables used to
        index this Variable can be negative
        """
        return self._allows_negative_indexes

    @allows_negative_indexes.setter
    def allows_negative_indexes(self, allows_negative_indexes):
        self._allows_negative_indexes = allows_negative_indexes

    @property
    def is_argument(self):
        """ Indicates whether the Variable is
        a function argument in this context
        """
        return self._is_argument

    def declare_as_argument(self):
        """
        Indicate that the variable is used as an argument.

        This function is called by FunctionDefArgument to ensure that
        arguments are correctly flagged as such.
        """
        self._is_argument = True

    @property
    def is_ndarray(self):
        """
        User friendly method to check if the variable is a numpy.ndarray.

        User friendly method to check if the variable is an ndarray.
        """
        return isinstance(self.class_type, NumpyNDArrayType)

    def __str__(self):
        return str(self.name)

    def __repr__(self):
        return f'{type(self).__name__}({self.name}, type={repr(self.class_type)})'

    def __eq__(self, other):
        if type(self) is type(other):
            return self._name == other.name
        return False

    def __hash__(self):
        return hash((type(self).__name__, self._name))

    def inspect(self):
        """
        Print a short summary of the Variable and its parameters.

        Print a short summary of the Variable and its parameters.
        This function is useful for debugging.
        """

        print('>>> Variable')
        print(f'  name               = {self.name}')
        print(f'  type               = {self.class_type}')
        print(f'  memory_handling    = {self.memory_handling}')
        print(f'  shape              = {self.shape}')
        print(f'  cls_base           = {self.cls_base}')
        print(f'  is_target          = {self.is_target}')
        print(f'  is_optional        = {self.is_optional}')
        print( '<<<')

    def clone(self, name, new_class = None, **kwargs):
        """
        Create a clone of the current variable.

        Create a new Variable object of the chosen class
        with the provided name and options. All non-specified
        options will match the current instance.

        Parameters
        ----------
        name : str
            The name of the new Variable.
        new_class : type, optional
            The class type of the new Variable (e.g. DottedVariable).
            The default is the same class type.
        **kwargs : dict
            Dictionary containing any keyword-value
            pairs which are valid constructor keywords.

        Returns
        -------
        Variable
            The cloned variable.
        """

        if (new_class is None):
            cls = self.__class__
        else:
            cls = new_class

        args = inspect.signature(Variable.__init__)
        new_kwargs = {k:getattr(self, '_'+k) \
                            for k in args.parameters.keys() \
                            if '_'+k in dir(self)}
        new_kwargs.update(kwargs)
        new_kwargs['name'] = name
        if 'shape' not in kwargs:
            new_kwargs['shape'] = self.alloc_shape

        return cls(**new_kwargs)

    def rename(self, newname):
        """ Forbidden method for renaming the variable
        """
        # The name is part of the hash so it must never change
        raise RuntimeError('Cannot modify hash definition')

    def __getitem__(self, *args):

        if self.rank < len(args):
            raise IndexError('Rank mismatch.')

        if len(args) == 1:
            arg0 = args[0]
            if isinstance(arg0, (tuple, list)):
                args = arg0
            elif isinstance(arg0, int):
                self_len = self.shape[0]
                if isinstance(self_len, LiteralInteger) and arg0 >= int(self_len):
                    raise StopIteration

        return IndexedElement(self, *args)

    def invalidate_node(self):
        # Don't invalidate Variables
        pass

    @is_temp.setter
    def is_temp(self, is_temp):
        if not isinstance(is_temp, bool):
            raise TypeError("is_temp must be a boolean")
        elif is_temp:
            raise ValueError("Variables cannot become temporary")
        self._is_temp = is_temp

class DottedName(PyccelAstNode):

    """
    Represents a dotted object.

    Represents an object accessed via a dot. This usually means that
    the object belongs to a class or module.

    Parameters
    ----------
    *args : tuple of PyccelSymbol
        The different symbols making up the dotted name.

    Examples
    --------
    >>> from pyccel.ast.core import DottedName
    >>> DottedName('matrix', 'n_rows')
    matrix.n_rows
    >>> DottedName('pyccel', 'stdlib', 'parallel')
    pyccel.stdlib.parallel
    """
    __slots__ = ('_name',)
    _attribute_nodes = ('_name',)

    def __new__(cls, *args):
        if len(args) == 1:
            return args[0]
        else:
            return super().__new__(cls)

    def __init__(self, *args):

        self._name = args
        super().__init__()

    @property
    def name(self):
        """ The different components of the name
        (these were separated by dots)
        """
        return self._name

    def __repr__(self):
        return """.""".join(str(n) for n in self.name)

    def __eq__(self, other):
        return str(self) == str(other)

    def __ne__(self, other):
        return str(self) != str(other)

    def __hash__(self):
        return hash(str(self))

class Constant(Variable):
    """
    Class for expressing constant values (e.g. pi).

    Class for expressing constant values (e.g. pi).

    Parameters
    ----------
    *args : tuple
        See pyccel.ast.variable.Variable.

    value : bool|int|float|complex
        The value that the constant represents.

    **kwargs : dict
        See pyccel.ast.variable.Variable.

    Examples
    --------
    >>> from pyccel.ast.datatypes import PythonNativeFloat
    >>> from pyccel.ast.variable import Constant
    >>> import math
    >>> Constant(PythonNativeFloat(), 'pi' , value=math.pi )
    Constant('pi', type=NativeFloat())
    """
    __slots__ = ('_value',)
    # The value of a constant is not a translated object
    _attribute_nodes = ()

    def __init__(self, *args, value = Nil(), **kwargs):
        self._value = value
        super().__init__(*args, **kwargs)

    @property
    def value(self):
        """ Immutable value of the constant
        """
        return self._value

    def __str__(self):
        return f'{self.name}={self.value}'



class IndexedElement(TypedAstNode):
    """
    Represents an indexed object in the code.

    Represents an object which is a subset of a base object. The
    indexed object is retrieved by passing indices to the base
    object using the `[]` syntax.

    In the semantic stage, the base object is an array, tuple or
    list. This function then determines the new rank and shape of
    the data block.

    In the syntactic stage, this object is more versatile, it
    stores anything which is indexed using `[]` syntax. This can
    additionally include classes, maps, etc.

    Parameters
    ----------
    base : Variable | PyccelSymbol | DottedName
        The object being indexed.

    *indices : tuple of TypedAstNode
        The values used to index the base.

    Examples
    --------
    >>> from pyccel.ast.core import Variable, IndexedElement
    >>> from pyccel.ast.datatypes import PythonNativeInt
    >>> A = Variable(PythonNativeInt(), 'A', shape=(2,3), rank=2)
    >>> i = Variable(PythonNativeInt(), 'i')
    >>> j = Variable(PythonNativeInt(), 'j')
    >>> IndexedElement(A, (i, j))
    IndexedElement(A, i, j)
    >>> IndexedElement(A, i, j) == A[i, j]
    True
    """
    __slots__ = ('_label', '_indices','_shape','_class_type', '_is_slice')
    _attribute_nodes = ('_label', '_indices', '_shape')

    def __init__(self, base, *indices):

        self._label = base
        self._shape = None
        if pyccel_stage == 'syntactic':
            self._indices = indices
            super().__init__()
            return

        shape = base.shape
        rank  = base.class_type.container_rank
        assert len(indices) <= rank

        if any(not isinstance(a, (int, TypedAstNode, Slice, LiteralEllipsis)) for a in indices):
            errors.report("Index is not of valid type",
                    symbol = indices, severity = 'fatal')

        if len(indices) == 1 and isinstance(indices[0], LiteralEllipsis):
            self._indices = tuple(LiteralInteger(a) if isinstance(a, int) else a for a in indices)
            indices = [Slice(None,None)]*rank
        # Add empty slices to fully index the object
        elif len(indices) < rank:
            indices = indices + tuple([Slice(None, None)]*(rank-len(indices)))
            self._indices = tuple(LiteralInteger(a) if isinstance(a, int) else a for a in indices)
        else:
            self._indices = tuple(LiteralInteger(a) if isinstance(a, int) else a for a in indices)

        def make_positive(idx, shape):
            """
            Use the shape to convert a literal negative index to a positive index.
            """
            if isinstance(idx, Slice):
                return Slice(make_positive(idx.start, shape),
                             make_positive(idx.stop, shape),
                             idx.step)
            else:
                try:
                    if int(idx) < 0:
                        return PyccelAdd(shape, idx, simplify=True)
                except TypeError:
                    pass
                return idx

        self._indices = tuple(make_positive(idx, shape[i]) for i, idx in enumerate(self._indices))

        if isinstance(base.class_type, InhomogeneousTupleType):
            assert len(self._indices) == 1 and isinstance(self._indices[0], LiteralInteger)
            self._class_type = base.class_type[self._indices[0]]
            self._is_slice = False

        else:
            # Calculate new shape
            new_shape = []
            from .mathext import MathCeil, MathFabs

            negative_idxs_possible = getattr(base, 'allows_negative_indexes', False)

            def unpack_bound(bound, default, size):
                """ Get a valid start/stop value from a slice. """
                if bound is None:
                    return default
                else:
                    try:
                        if int(bound) < 0:
                            return PyccelAdd(bound, size)
                    except TypeError:
                        if negative_idxs_possible:
                            return IfTernaryOperator(PyccelLt(bound, LiteralInteger(0)),
                                                     PyccelAdd(bound, size),
                                                     bound)
                    return bound


            for a,s in zip(indices, shape):
                if isinstance(a, Slice):
                    default_start, default_stop = LiteralInteger(0), s

                    start = a.start
                    stop  = a.stop
                    step  = a.step
<<<<<<< HEAD
                    if isinstance(start, PyccelUnarySub):
                        start = PyccelAdd.make_simplified(s, start)
                    if isinstance(stop, PyccelUnarySub):
                        stop = PyccelAdd.make_simplified(s, stop)

                    _shape = stop if start is None else PyccelMinus.make_simplified(stop, start)
                    if step is not None:
                        if isinstance(step, PyccelUnarySub):
                            start = s if a.start is None else start
                            _shape = start if a.stop is None else PyccelMinus.make_simplified(start, stop)
                            step = step.args[0]

                        _shape = MathCeil(PyccelDiv.make_simplified(_shape, step))
=======
                    negative_step = negative_idxs_possible
                    try:
                        if int(step) < 0:
                            step = step.args[0]
                            negative_step = False
                            default_start = PyccelUnarySub(LiteralInteger(1))
                            default_stop = PyccelMinus(s, LiteralInteger(1))
                            start, stop = stop, start
                    except TypeError:
                        pass

                    start = unpack_bound(start, default_start, s)
                    stop = unpack_bound(stop, default_stop, s)

                    if start == 0:
                        _shape = stop # Can't be done with simplify kwarg due to potential recursion
                    else:
                        _shape = PyccelMinus(stop, start, simplify=True)
                    if step is not None:
                        if negative_step:
                            _shape = MathFabs(_shape)
                        _shape = MathCeil(PyccelDiv(_shape, step, simplify=True))
>>>>>>> 4113b98d
                    new_shape.append(_shape)

            if isinstance(base.class_type, HomogeneousTupleType):
                new_shape.extend(shape[1:])
            new_rank = len(new_shape)

            if new_rank == 0:
                self._class_type = base.class_type.element_type
                self._is_slice = False
            elif isinstance(base.class_type, HomogeneousTupleType):
                class_type = base.class_type
                rank = base.rank
                while new_rank != rank:
                    class_type = class_type.element_type
                    rank -= 1
                self._class_type = class_type
                self._shape = tuple(new_shape)
                self._is_slice = False
            else:
                self._class_type = base.class_type.switch_rank(new_rank) if new_rank != rank \
                                    else base.class_type
                self._is_slice = True
                self._shape = tuple(new_shape)

            if isinstance(self._class_type, CharType):
                self._class_type = StringType()
                self._shape = (1,)

        if isinstance(self._class_type, InhomogeneousTupleType) and self._shape is None:
            self._shape = (LiteralInteger(len(self._class_type)),)

        super().__init__()

        # This must appear after the call to super().__init__ to avoid setting "self"  as a
        # user of itself
        if isinstance(self._class_type, ContainerType) and self._shape is None:
            self._shape = tuple(PyccelArrayShapeElement(self, i) \
                                for i in range(self._class_type.container_rank))

        # Ignore codegen stage due to #861
        assert pyccel_stage == 'codegen' or self._class_type.shape_is_compatible(self._shape)

    @property
    def base(self):
        """ The object which is indexed
        """
        return self._label

    @property
    def indices(self):
        """ A tuple of indices used to index the variable
        """
        return self._indices

    def __str__(self):
        indices = ','.join(str(i) for i in self.indices)
        return f'{self.base}[{indices}]'

    def __repr__(self):
        indices = ','.join(repr(i) for i in self.indices)
        return f'{repr(self.base)}[{indices}]'

    def __getitem__(self, *args):

        if self.class_type.container_rank < len(args):
            raise IndexError('Rank mismatch.')

        if len(args) == 1 and isinstance(args[0], (tuple, list)):
            args = args[0]

        if self._is_slice:
            new_indexes = []
            j = 0
            base = self.base

            negative_idxs_possible = getattr(base, 'allows_negative_indexes', False)

            for i, idx in enumerate(self.indices):
                if isinstance(idx, Slice) and j<len(args):
                    current_arg = args[j]
                    if isinstance(current_arg, Slice):
                        raise NotImplementedError("Can't extract a slice from a slice")
                    else:
                        if idx.step == 1 or idx.step is None:
                            incr = current_arg
                        else:
<<<<<<< HEAD
                            incr = PyccelMul.make_simplified(i.step, current_arg)
                        if i.start != 0 and i.start is not None:
                            incr = PyccelAdd.make_simplified(i.start, incr)
                    i = incr
=======
                            incr = PyccelMul(idx.step, current_arg, simplify = True)
                        if idx.start != 0 and idx.start is not None:
                            incr = PyccelAdd(idx.start, incr, simplify = True)
                        elif idx.start is None:
                            try:
                                negative_step_possible = negative_idxs_possible or int(idx.step) < 0
                            except TypeError:
                                negative_step_possible = False
                            if negative_step_possible:
                                if idx.stop is None:
                                    incr = PyccelAdd(PyccelMinus(base.shape[i],
                                                                 LiteralInteger(1), simplify=True),
                                                     incr, simplify = True)
                                else:
                                    incr = PyccelAdd(idx.stop, incr, simplify = True)
                    idx = incr
>>>>>>> 4113b98d
                    j += 1
                new_indexes.append(idx)
            return IndexedElement(base, *new_indexes)
        else:
            return IndexedElement(self, *args)

    @property
    def allows_negative_indexes(self):
        """
        Indicate whether variables used to index this Variable can be negative.

        Indicate whether variables used to index this Variable can be negative.
        """
        return self.base.allows_negative_indexes

    @property
    def is_slice(self):
        """
        Indicates whether this instance represents a slice.

        Indicates whether this instance represents a slice or an element.
        """
        return self._is_slice

    def __hash__(self):
        return hash((self.base, self._indices))

    def __eq__(self, other):
        if isinstance(other, IndexedElement):
            return self.base == other.base and self.indices == other.indices
        else:
            return False

class DottedVariable(Variable):
    """
    Class representing a dotted variable.

    Represents a dotted variable. This is usually
    a variable which is a member of a class

    E.g.
    a = AClass()
    a.b = 3

    In this case b is a DottedVariable where the lhs is a.

    Parameters
    ----------
    *args : tuple
        See pyccel.ast.variable.Variable.

    lhs : Variable
        The Variable on the right of the '.'.

    **kwargs : dict
        See pyccel.ast.variable.Variable.
    """
    __slots__ = ('_lhs',)
    _attribute_nodes = ('_lhs',)

    def __init__(self, *args, lhs, **kwargs):
        self._lhs = lhs
        super().__init__(*args, **kwargs)

    @property
    def lhs(self):
        """ The object before the final dot in the
        dotted variable

        e.g. for the DottedVariable:
        a.b
        The lhs is a
        """
        return self._lhs

    def __eq__(self, other):
        if type(self) is type(other):
            return self.name == other.name and self.lhs == other.lhs

        return False

    def __hash__(self):
        return hash((type(self).__name__, self.name, self.lhs))

    def __str__(self):
        return str(self.lhs)+'.'+str(self.name)

    def __repr__(self):
        lhs = repr(self.lhs)
        name = str(self.name)
        class_type = repr(self.class_type)
        classname = type(self).__name__
        return f'{classname}({lhs}.{name}, type={class_type})'

class AnnotatedPyccelSymbol(PyccelAstNode):
    """
    Class representing a symbol in the code which has an annotation.

    Symbolic placeholder for a Python variable, which has a name but no type yet.
    This is very generic, and it can also represent a function or a module.

    Parameters
    ----------
    name : str
        Name of the symbol.

    annotation : PyccelAstNode, optional
        The annotation describing the type that the object will have.
        This should be an object from the type_annotations or typingext module
        (e.g. SyntacticTypeAnnotation, FunctionTypeAnnotation, TypingFinal).
        The annotation may be None if the argument is a bound class argument
        whose type can be auto-deduced later.

    is_temp : bool
        Indicates if the symbol is a temporary object. This either means that the
        symbol represents an object originally named `_` in the code, or that the
        symbol represents an object created by Pyccel in order to assign a
        temporary object. This is sometimes necessary to facilitate the translation.
    """
    __slots__ = ('_name', '_annotation')
    _attribute_nodes = ('_name',)

    def __init__(self, name, annotation, is_temp = False):
        assert annotation is None or isinstance(annotation, PyccelAstNode)
        if isinstance(name, (PyccelSymbol, DottedName)):
            self._name = name
        elif isinstance(name, str):
            self._name = PyccelSymbol(name, is_temp)
        else:
            raise TypeError(f"Name should be a string or a PyccelSymbol not a {type(name)}")
        self._annotation = annotation
        super().__init__()

    @property
    def name(self):
        """
        Get the PyccelSymbol describing the name.

        Get the PyccelSymbol describing the name of the symbol in the code.
        """
        return self._name

    @property
    def annotation(self):
        """
        Get the annotation.

        Get the annotation left on the symbol. This should be a type annotation.
        """
        return self._annotation

    def __str__(self):
        return f'{self.name} : {self.annotation}'
<|MERGE_RESOLUTION|>--- conflicted
+++ resolved
@@ -713,21 +713,6 @@
                     start = a.start
                     stop  = a.stop
                     step  = a.step
-<<<<<<< HEAD
-                    if isinstance(start, PyccelUnarySub):
-                        start = PyccelAdd.make_simplified(s, start)
-                    if isinstance(stop, PyccelUnarySub):
-                        stop = PyccelAdd.make_simplified(s, stop)
-
-                    _shape = stop if start is None else PyccelMinus.make_simplified(stop, start)
-                    if step is not None:
-                        if isinstance(step, PyccelUnarySub):
-                            start = s if a.start is None else start
-                            _shape = start if a.stop is None else PyccelMinus.make_simplified(start, stop)
-                            step = step.args[0]
-
-                        _shape = MathCeil(PyccelDiv.make_simplified(_shape, step))
-=======
                     negative_step = negative_idxs_possible
                     try:
                         if int(step) < 0:
@@ -745,12 +730,11 @@
                     if start == 0:
                         _shape = stop # Can't be done with simplify kwarg due to potential recursion
                     else:
-                        _shape = PyccelMinus(stop, start, simplify=True)
+                        _shape = PyccelMinus.make_simplified(stop, start)
                     if step is not None:
                         if negative_step:
                             _shape = MathFabs(_shape)
-                        _shape = MathCeil(PyccelDiv(_shape, step, simplify=True))
->>>>>>> 4113b98d
+                        _shape = MathCeil(PyccelDiv.make_simplified(_shape, step))
                     new_shape.append(_shape)
 
             if isinstance(base.class_type, HomogeneousTupleType):
@@ -837,15 +821,9 @@
                         if idx.step == 1 or idx.step is None:
                             incr = current_arg
                         else:
-<<<<<<< HEAD
-                            incr = PyccelMul.make_simplified(i.step, current_arg)
-                        if i.start != 0 and i.start is not None:
-                            incr = PyccelAdd.make_simplified(i.start, incr)
-                    i = incr
-=======
-                            incr = PyccelMul(idx.step, current_arg, simplify = True)
+                            incr = PyccelMul.make_simplified(idx.step, current_arg)
                         if idx.start != 0 and idx.start is not None:
-                            incr = PyccelAdd(idx.start, incr, simplify = True)
+                            incr = PyccelAdd.make_simplified(idx.start, incr)
                         elif idx.start is None:
                             try:
                                 negative_step_possible = negative_idxs_possible or int(idx.step) < 0
@@ -853,13 +831,11 @@
                                 negative_step_possible = False
                             if negative_step_possible:
                                 if idx.stop is None:
-                                    incr = PyccelAdd(PyccelMinus(base.shape[i],
-                                                                 LiteralInteger(1), simplify=True),
-                                                     incr, simplify = True)
+                                    incr = PyccelAdd.make_simplified(PyccelMinus.make_simplified(base.shape[i],
+                                                                 LiteralInteger(1)), incr)
                                 else:
-                                    incr = PyccelAdd(idx.stop, incr, simplify = True)
+                                    incr = PyccelAdd.make_simplified(idx.stop, incr)
                     idx = incr
->>>>>>> 4113b98d
                     j += 1
                 new_indexes.append(idx)
             return IndexedElement(base, *new_indexes)
