# -*- coding: utf-8 -*-
#------------------------------------------------------------------------------------------#
# This file is part of Pyccel which is released under MIT License. See the LICENSE file or #
# go to https://github.com/pyccel/pyccel/blob/master/LICENSE for full license details.     #
#------------------------------------------------------------------------------------------#
""" This module contains all classes which are used to handle memory block labels at
different stages of pyccel. Memory block labels are usually either Variables or Indexed
variables
"""
import inspect
<<<<<<< HEAD
from sympy import Tuple
from sympy.core.function      import Function
from sympy.core.expr          import Expr
=======
from sympy import Symbol

from pyccel.errors.errors import Errors
>>>>>>> d3014096

from .basic     import Basic, PyccelAstNode
from .datatypes import (datatype, DataType,
                        NativeInteger, NativeBool, NativeReal,
                        NativeComplex, NativeGeneric,
                        default_precision)
from .internals import PyccelArraySize, Slice, Symbol
from .literals  import LiteralInteger, Nil
from .operators import (PyccelMinus, PyccelDiv,
                        PyccelUnarySub, PyccelAdd)
errors = Errors()
__all__ = (
    'DottedName',
    'DottedVariable',
    'IndexedElement',
    'TupleVariable',
    'ValuedVariable',
    'Variable',
    'VariableAddress'
)

class Variable(Symbol, PyccelAstNode):

    """Represents a typed variable.

    Parameters
    ----------
    dtype : str, DataType
        The type of the variable. Can be either a DataType,
        or a str (bool, int, real).

    name : str, list, DottedName
        The sympy object the variable represents. This can be either a string
        or a dotted name, when using a Class attribute.

    rank : int
        used for arrays. [Default value: 0]

    allocatable: bool
        used for arrays, if we need to allocate memory [Default value: False]

    is_stack_array: bool
        used for arrays, if memory should be allocated on the stack [Default value: False]

    is_pointer: bool
        if object is a pointer [Default value: False]

    is_target: bool
        if object is pointed to by another variable [Default value: False]

    is_optional: bool
        if object is an optional argument of a function [Default value: False]

    shape: int or list
        shape of the array. [Default value: None]

    cls_base: class
        class base if variable is an object or an object member [Default value: None]

    order : str
        used for arrays. Indicates whether the data is stored in C or Fortran format in memory [Default value: 'C']

    precision : str
        Precision of the data type [Default value: depends on the datatype]

    is_argument: bool
        if object is the argument of a function [Default value: False]

    is_kwonly: bool
        if object is an argument which can only be specified using its keyword

    is_const: bool
        if object is a const argument of a function [Default value: False]

    Examples
    --------
    >>> from pyccel.ast.core import Variable
    >>> Variable('int', 'n')
    n
    >>> n = 4
    >>> Variable('real', 'x', rank=2, shape=(n,2), allocatable=True)
    x
    >>> Variable('int', DottedName('matrix', 'n_rows'))
    matrix.n_rows
    """

    def __new__( cls, *args, **kwargs ):
        return PyccelAstNode.__new__(cls, *args, **kwargs)

    def __init__(
        self,
        dtype,
        name,
        *,
        rank=0,
        allocatable=False,
        is_stack_array = False,
        is_pointer=False,
        is_const=False,
        is_target=False,
        is_optional=False,
        shape=None,
        cls_base=None,
        order='C',
        precision=0,
        is_argument=False,
        is_kwonly=False,
        allows_negative_indexes=False
        ):
<<<<<<< HEAD
=======
        Symbol.__init__(self)
>>>>>>> d3014096

        # ------------ PyccelAstNode Properties ---------------
        if isinstance(dtype, str) or str(dtype) == '*':

            dtype = datatype(str(dtype))
        elif not isinstance(dtype, DataType):
            raise TypeError('datatype must be an instance of DataType.')

        if not isinstance(rank, int):
            raise TypeError('rank must be an instance of int.')

        if rank == 0:
            shape = ()

        if shape is None:
            shape = tuple(None for i in range(rank))

        if not precision:
            if isinstance(dtype, NativeInteger):
                precision = default_precision['int']
            elif isinstance(dtype, NativeReal):
                precision = default_precision['real']
            elif isinstance(dtype, NativeComplex):
                precision = default_precision['complex']
            elif isinstance(dtype, NativeBool):
                precision = default_precision['bool']
        if not isinstance(precision,int) and precision is not None:
            raise TypeError('precision must be an integer or None.')

        self._alloc_shape = shape
        self._dtype = dtype
        self._rank  = rank
        self._shape = self.process_shape(shape)
        self._precision = precision

        # ------------ Variable Properties ---------------
        # if class attribute
        if isinstance(name, str):
            name = name.split(""".""")
            if len(name) == 1:
                name = name[0]
            else:
                name = DottedName(*name)

        if not isinstance(name, (str, DottedName)):
            raise TypeError('Expecting a string or DottedName, given {0}'.format(type(name)))

        if not isinstance(allocatable, bool):
            raise TypeError('allocatable must be a boolean.')
        self.allocatable = allocatable

        if not isinstance(is_const, bool):
            raise TypeError('is_const must be a boolean.')
        self._is_const = is_const

        if not isinstance(is_stack_array, bool):
            raise TypeError('is_stack_array must be a boolean.')
        self._is_stack_array = is_stack_array

        if not isinstance(is_pointer, bool):
            raise TypeError('is_pointer must be a boolean.')
        self.is_pointer = is_pointer

        if not isinstance(is_target, bool):
            raise TypeError('is_target must be a boolean.')
        self.is_target = is_target

        if not isinstance(is_optional, bool):
            raise TypeError('is_optional must be a boolean.')
        self._is_optional = is_optional

        if not isinstance(allows_negative_indexes, bool):
            raise TypeError('allows_negative_indexes must be a boolean.')
        self._allows_negative_indexes = allows_negative_indexes

        self._cls_base       = cls_base
        self._order          = order
        self._is_argument    = is_argument
        self._is_kwonly      = is_kwonly
<<<<<<< HEAD
        super().__init__(name)
=======
        PyccelAstNode.__init__(self)
>>>>>>> d3014096

    def process_shape(self, shape):
        """ Simplify the provided shape and ensure it
        has the expected format

        The provided shape is the shape used to create
        the object. In most cases where the shape is
        required we do not require this expression
        (which can be quite long). This function therefore
        replaces those expressions with calls to
        PyccelArraySize
        """
        if not hasattr(shape,'__iter__'):
            shape = [shape]

        new_shape = []
        for i,s in enumerate(shape):
            if isinstance(s,(LiteralInteger, PyccelArraySize)):
                new_shape.append(s)
            elif isinstance(s, int):
                new_shape.append(LiteralInteger(s))
            elif s is None or isinstance(s, PyccelAstNode):
                new_shape.append(PyccelArraySize(self, LiteralInteger(i)))
            else:
                raise TypeError('shape elements cannot be '+str(type(s))+'. They must be one of the following types: Integer(pyccel),'
                                'Variable, Slice, PyccelAstNode, Integer(sympy), int, Function')
        return tuple(new_shape)

    @property
    def alloc_shape(self):
        """ Shape of the variable at allocation

        The shape used in pyccel is usually simplified to contain
        only Literals and PyccelArraySizes but the shape for
        the allocation of x cannot be `Shape(x)`
        """
        return self._alloc_shape

    @property
    def allocatable(self):
        """ Indicates whether a Variable has a dynamic size
        """
        return self._allocatable

    @allocatable.setter
    def allocatable(self, allocatable):
        if not isinstance(allocatable, bool):
            raise TypeError('allocatable must be a boolean.')
        self._allocatable = allocatable

    @property
    def cls_base(self):
        """ Class from which the Variable inherits
        """
        return self._cls_base

    @property
    def is_const(self):
        """ Indicates if the Variable is constant
        within its context
        """
        return self._is_const

    @property
    def is_pointer(self):
        """ Indicates if the Variable is a label for
        something which points to another object.
        In other words, the Variable does not own its data
        """
        return self._is_pointer

    @is_pointer.setter
    def is_pointer(self, is_pointer):
        if not isinstance(is_pointer, bool):
            raise TypeError('is_pointer must be a boolean.')
        self._is_pointer = is_pointer

    @property
    def is_target(self):
        """ Indicates if the data in this Variable is
        shared with (pointed at by) another Variable
        """
        return self._is_target

    @is_target.setter
    def is_target(self, is_target):
        if not isinstance(is_target, bool):
            raise TypeError('is_target must be a boolean.')
        self._is_target = is_target

    @property
    def is_optional(self):
        """ Indicates if the Variable is optional
        in this context
        """
        return self._is_optional

    @property
    def is_stack_array(self):
        """ Indicates whether an array is allocated
        on the stack
        """
        return self._is_stack_array

    @is_stack_array.setter
    def is_stack_array(self, is_stack_array):
        self._is_stack_array = is_stack_array

    @property
    def allows_negative_indexes(self):
        """ Indicates whether negative values can be
        used to index this Variable
        """
        return self._allows_negative_indexes

    @allows_negative_indexes.setter
    def allows_negative_indexes(self, allows_negative_indexes):
        self._allows_negative_indexes = allows_negative_indexes

    @property
    def is_argument(self):
        """ Indicates whether the Variable is
        a function argument in this context
        """
        return self._is_argument

    @property
    def is_kwonly(self):
        """ If the Variable is an argument then this
        indicates whether the argument is a keyword
        only argument
        """
        return self._is_kwonly

    @property
    def is_ndarray(self):
        """user friendly method to check if the variable is an ndarray:
            1. have a rank > 0
            2. dtype is one among {int, bool, real, complex}
        """

        if self.rank == 0:
            return False
        return isinstance(self.dtype, (NativeInteger, NativeBool,
                          NativeReal, NativeComplex))

    def _sympystr(self, printer):
        """ sympy equivalent of __str__"""
        sstr = printer.doprint
        return '{}'.format(sstr(self.name))

    def inspect(self):
        """inspects the variable."""

        print('>>> Variable')
        print( '  name           = {}'.format(self.name))
        print( '  dtype          = {}'.format(self.dtype))
        print( '  precision      = {}'.format(self.precision))
        print( '  rank           = {}'.format(self.rank))
        print( '  order          = {}'.format(self.order))
        print( '  allocatable    = {}'.format(self.allocatable))
        print( '  shape          = {}'.format(self.shape))
        print( '  cls_base       = {}'.format(self.cls_base))
        print( '  is_pointer     = {}'.format(self.is_pointer))
        print( '  is_target      = {}'.format(self.is_target))
        print( '  is_optional    = {}'.format(self.is_optional))
        print( '<<<')

    def clone(self, name, new_class = None, **kwargs):
        """
        Create a new Variable object of the chosen class
        with the provided name and options

        Parameters
        ==========
        name      : str
                    The name of the new Variable
        new_class : type
                    The class of the new Variable
                    The default is the same class
        kwargs    : dict
                    Dictionary containing any keyword-value
                    pairs which are valid constructor keywords
        """

        if (new_class is None):
            cls = self.__class__
        else:
            cls = new_class

        args = inspect.signature(Variable.__init__)
        new_kwargs = {k:self.__dict__['_'+k] \
                            for k in args.parameters.keys() \
                            if '_'+k in self.__dict__}
        new_kwargs.update(kwargs)
        new_kwargs['name'] = name

        return cls(**new_kwargs)

    def rename(self, newname):
        """Change variable name."""

        self._name = newname

    def __reduce_ex__(self, i):
        """ Used by pickle to create an object of this class.

          Parameters
          ----------

          i : int
           protocol

          Results
          -------

          out : tuple
           A tuple of two elements
           a callable function that can be called
           to create the initial version of the object
           and its arguments.
        """
        args = (
            self.dtype,
            self.name)
        kwargs = {
            'rank' : self.rank,
            'allocatable': self.allocatable,
            'is_pointer':self.is_pointer,
            'is_optional':self.is_optional,
            'shape':self.shape,
            'cls_base':self.cls_base,
            }

        apply = lambda func, args, kwargs: func(*args, **kwargs)
        out =  (apply, (Variable, args, kwargs))
        return out

    def _eval_subs(self, old, new):
        """ Overrides sympy method to indicate an atom"""
        return self

    def __getitem__(self, *args):

        if len(args) == 1 and isinstance(args[0], (tuple, list)):
            args = args[0]

        if self.rank < len(args):
            raise IndexError('Rank mismatch.')

        return IndexedElement(self, *args)

class DottedName(Basic):

    """
    Represents a dotted object.

    Examples
    --------
    >>> from pyccel.ast.core import DottedName
    >>> DottedName('matrix', 'n_rows')
    matrix.n_rows
    >>> DottedName('pyccel', 'stdlib', 'parallel')
    pyccel.stdlib.parallel
    """

    def __init__(self, *args):
        self._name = args
        super().__init__()

    @property
    def name(self):
        """ The different components of the name
        (these were separated by dots)
        """
        return self._name

    def __str__(self):
        return """.""".join(str(n) for n in self.name)

    def _sympystr(self, printer):
        """ sympy equivalent of __str__"""
        sstr = printer.doprint
        return """.""".join(sstr(n) for n in self.name)

class ValuedVariable(Variable):

    """Represents a valued variable in the code.

    Parameters
    ----------
    variable: Variable
        A single variable
    value: Variable, or instance of Native types
        value associated to the variable

    Examples
    --------
    >>> from pyccel.ast.core import ValuedVariable
    >>> n  = ValuedVariable('int', 'n', value=4)
    >>> n
    n := 4
    """

    def __init__(self, *args, **kwargs):

        # if value is not given, we set it to Nil
        self._value = kwargs.pop('value', Nil())
        super().__init__(*args, **kwargs)

    @property
    def value(self):
        """ Default value of the variable
        """
        return self._value

    def _sympystr(self, printer):
        """ sympy equivalent of __str__"""
        sstr = printer.doprint

        name = sstr(self.name)
        value = sstr(self.value)
        return '{0}={1}'.format(name, value)

class TupleVariable(Variable):

    """Represents a tuple variable in the code.

    Parameters
    ----------
    arg_vars: Iterable
        Multiple variables contained within the tuple

    Examples
    --------
    >>> from pyccel.ast.core import TupleVariable, Variable
    >>> v1 = Variable('int','v1')
    >>> v2 = Variable('bool','v2')
    >>> n  = TupleVariable([v1, v2],'n')
    >>> n
    n
    """

    def __init__(self, arg_vars, dtype, name, *args, **kwargs):
        self._vars = tuple(arg_vars)
        self._inconsistent_shape = not all(arg_vars[0].shape==a.shape   for a in arg_vars[1:])
        self._is_homogeneous = not dtype is NativeGeneric()
        super().__init__(dtype, name, *args, **kwargs)

    def get_vars(self):
        """ Get the variables saved internally in the tuple
        (used for inhomogeneous variables)
        """
        return tuple(self[i] for i in range(len(self._vars)))

    def get_var(self, variable_idx):
        """ Get the n-th variable saved internally in the
        tuple (used for inhomogeneous variables)

        Parameters
        ==========
        variable_idx : int/LiteralInteger
                       The index of the variable which we
                       wish to collect
        """
        assert(not self._is_homogeneous)
        return self._vars[variable_idx]

    def rename_var(self, variable_idx, new_name):
        """ Rename the n-th variable saved internally in the
        tuple (used for inhomogeneous variables)

        Parameters
        ==========
        variable_idx : int/LiteralInteger
                       The index of the variable which we
                       wish to collect
        new_name     : str
                       The new name of the variable
        """
        assert(not self._is_homogeneous)
        self._vars[variable_idx].rename(new_name)

    def __getitem__(self, idx):
        if self._is_homogeneous:
            return Variable.__getitem__(self, idx)
        else:
            if isinstance(idx, tuple):
                sub_idx = idx[1:]
                idx = idx[0]
            else:
                sub_idx = []

            var = self.get_var(idx)

            if len(sub_idx) > 0:
                return var[sub_idx]
            else:
                return var

    def __iter__(self):
        return self._vars.__iter__()

    def __len__(self):
        return len(self._vars)

    @property
    def inconsistent_shape(self):
        """ Indicates whether all objects in the tuple have the
        same shape
        """
        return self._inconsistent_shape

    @property
    def is_homogeneous(self):
        """ Indicates if all objects in the tuple have the
        same datatype
        # TODO: Indicates if all objects in the tuple have the
        same properties
        """
        return self._is_homogeneous

    @is_homogeneous.setter
    def is_homogeneous(self, is_homogeneous):
        self._is_homogeneous = is_homogeneous

    @Variable.allocatable.setter
    def allocatable(self, allocatable):
        if not isinstance(allocatable, bool):
            raise TypeError('allocatable must be a boolean.')
        self._allocatable = allocatable
        for var in self._vars:
            var.allocatable = allocatable

    @Variable.is_pointer.setter
    def is_pointer(self, is_pointer):
        if not isinstance(is_pointer, bool):
            raise TypeError('is_pointer must be a boolean.')
        self._is_pointer = is_pointer
        for var in self._vars:
            var.is_pointer = is_pointer

    @Variable.is_target.setter
    def is_target(self, is_target):
        if not isinstance(is_target, bool):
            raise TypeError('is_target must be a boolean.')
        self._is_target = is_target
        for var in self._vars:
            var.is_target = is_target

class Constant(ValuedVariable):

    """

    Examples
    --------

    """



class IndexedElement(PyccelAstNode):

    """
    Represents a mathematical object with indices.

    Examples
    --------
    >>> from sympy import symbols, Idx
    >>> from pyccel.ast.core import Variable, IndexedElement
    >>> i, j = symbols('i j', cls=Idx)
    >>> A = Variable('A', dtype='int')
    >>> IndexedElement(A, i, j)
    IndexedElement(A, i, j)
    >>> IndexedElement(A, i, j) == A[i, j]
    True
    """

    def __init__(
        self,
        base,
        *args,
        **kw_args
        ):

        if not args:
            raise IndexError('Indexed needs at least one index.')

        self._label = base

        if PyccelAstNode.stage == 'syntactic':
            self._indices = args
            super().__init__()
            return

        self._dtype = base.dtype
        self._order = base.order
        self._precision = base.precision

        shape = base.shape
        rank  = base.rank

        # Add empty slices to fully index the object
        if len(args) < rank:
            args = args + tuple([Slice(None, None)]*(rank-len(args)))

        if any(not isinstance(a, (int, PyccelAstNode, Slice)) for a in args):
            errors.report("Index is not of valid type",
                    symbol = args, severity = 'fatal')

        self._indices = tuple(LiteralInteger(a) if isinstance(a, int) else a for a in args)
        super().__init__()

        # Calculate new shape

        if shape is not None:
            new_shape = []
            from .mathext import MathCeil
            for a,s in zip(args, shape):
                if isinstance(a, Slice):
                    start = a.start
                    stop  = a.stop if a.stop is not None else s
                    step  = a.step
                    if isinstance(start, PyccelUnarySub):
                        start = PyccelAdd(s, start)
                    if isinstance(stop, PyccelUnarySub):
                        stop = PyccelAdd(s, stop)

                    _shape = stop if start is None else PyccelMinus(stop, start)
                    if step is not None:
                        if isinstance(step, PyccelUnarySub):
                            start = s if a.start is None else start
                            _shape = start if a.stop is None else PyccelMinus(start, stop)
                            step = PyccelUnarySub(step)

                        _shape = MathCeil(PyccelDiv(_shape, step))
                    new_shape.append(_shape)
            self._shape = tuple(new_shape)
            self._rank  = len(new_shape)
        else:
            new_rank = rank
            for i in range(rank):
                if not isinstance(args[i], Slice):
                    new_rank -= 1
            self._rank = new_rank

    @property
    def base(self):
        """ The object which is indexed
        """
        return self._label

    @property
    def indices(self):
        """ A tuple of indices used to index the variable
        """
        return self._indices

class VariableAddress(PyccelAstNode):

    """Represents the address of a variable.
    E.g. In C
    VariableAddress(Variable('int','a'))                     is  &a
    VariableAddress(Variable('int','a', is_pointer=True))    is   a
    """

    def __init__(self, variable):
        if not isinstance(variable, Variable):
            raise TypeError('variable must be a variable')
        self._variable = variable

        self._shape     = variable.shape
        self._rank      = variable.rank
        self._dtype     = variable.dtype
        self._precision = variable.precision
        self._order     = variable.order
        super().__init__()

    @property
    def variable(self):
        """ The variable whose address is of interest
        """
        return self._variable

class DottedVariable(Variable):

    """
    Represents a dotted variable. This is usually
    a variable which is a member of a class

    E.g.
    a = AClass()
    a.b = 3

    In this case b is a DottedVariable where the lhs
    is a
    """

    def __init__(self, *args, lhs, **kwargs):
        self._lhs = lhs
        super().__init__(*args, **kwargs)

    @property
    def lhs(self):
        """ The object before the final dot in the
        dotted variable

        e.g. for the DottedVariable:
        a.b
        The lhs is a
        """
        return self._lhs<|MERGE_RESOLUTION|>--- conflicted
+++ resolved
@@ -8,15 +8,7 @@
 variables
 """
 import inspect
-<<<<<<< HEAD
-from sympy import Tuple
-from sympy.core.function      import Function
-from sympy.core.expr          import Expr
-=======
-from sympy import Symbol
-
 from pyccel.errors.errors import Errors
->>>>>>> d3014096
 
 from .basic     import Basic, PyccelAstNode
 from .datatypes import (datatype, DataType,
@@ -126,10 +118,8 @@
         is_kwonly=False,
         allows_negative_indexes=False
         ):
-<<<<<<< HEAD
-=======
+
         Symbol.__init__(self)
->>>>>>> d3014096
 
         # ------------ PyccelAstNode Properties ---------------
         if isinstance(dtype, str) or str(dtype) == '*':
@@ -209,11 +199,8 @@
         self._order          = order
         self._is_argument    = is_argument
         self._is_kwonly      = is_kwonly
-<<<<<<< HEAD
-        super().__init__(name)
-=======
+
         PyccelAstNode.__init__(self)
->>>>>>> d3014096
 
     def process_shape(self, shape):
         """ Simplify the provided shape and ensure it
