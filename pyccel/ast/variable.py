# -*- coding: utf-8 -*-
#------------------------------------------------------------------------------------------#
# This file is part of Pyccel which is released under MIT License. See the LICENSE file or #
# go to https://github.com/pyccel/pyccel/blob/master/LICENSE for full license details.     #
#------------------------------------------------------------------------------------------#
""" This module contains all classes which are used to handle memory block labels at
different stages of pyccel. Memory block labels are usually either Variables or Indexed
variables
"""
import inspect
<<<<<<< HEAD

=======
>>>>>>> 87e2ebb3
from pyccel.errors.errors import Errors

from .basic     import Basic, PyccelAstNode
from .datatypes import (datatype, DataType,
                        NativeInteger, NativeBool, NativeReal,
                        NativeComplex, NativeGeneric,
                        default_precision)
from .internals import PyccelArraySize, Slice, Symbol
from .literals  import LiteralInteger, Nil
from .operators import (PyccelMinus, PyccelDiv,
                        PyccelUnarySub, PyccelAdd)

errors = Errors()

__all__ = (
    'DottedName',
    'DottedVariable',
    'IndexedElement',
    'TupleVariable',
    'ValuedVariable',
    'Variable',
    'VariableAddress'
)

class Variable(PyccelAstNode):

    """Represents a typed variable.

    Parameters
    ----------
    dtype : str, DataType
        The type of the variable. Can be either a DataType,
        or a str (bool, int, real).

    name : str, list, DottedName
        The sympy object the variable represents. This can be either a string
        or a dotted name, when using a Class attribute.

    rank : int
        used for arrays. [Default value: 0]

    allocatable: bool
        used for arrays, if we need to allocate memory [Default value: False]

    is_stack_array: bool
        used for arrays, if memory should be allocated on the stack [Default value: False]

    is_pointer: bool
        if object is a pointer [Default value: False]

    is_target: bool
        if object is pointed to by another variable [Default value: False]

    is_optional: bool
        if object is an optional argument of a function [Default value: False]

    shape: int or list
        shape of the array. [Default value: None]

    cls_base: class
        class base if variable is an object or an object member [Default value: None]

    order : str
        used for arrays. Indicates whether the data is stored in C or Fortran format in memory [Default value: 'C']

    precision : str
        Precision of the data type [Default value: depends on the datatype]

    is_argument: bool
        if object is the argument of a function [Default value: False]

    is_kwonly: bool
        if object is an argument which can only be specified using its keyword

    is_const: bool
        if object is a const argument of a function [Default value: False]

    Examples
    --------
    >>> from pyccel.ast.core import Variable
    >>> Variable('int', 'n')
    n
    >>> n = 4
    >>> Variable('real', 'x', rank=2, shape=(n,2), allocatable=True)
    x
    >>> Variable('int', DottedName('matrix', 'n_rows'))
    matrix.n_rows
    """
<<<<<<< HEAD
    _attribute_nodes = ()
=======
>>>>>>> 87e2ebb3

    def __init__(
        self,
        dtype,
        name,
        *,
        rank=0,
        allocatable=False,
        is_stack_array = False,
        is_pointer=False,
        is_const=False,
        is_target=False,
        is_optional=False,
        shape=None,
        cls_base=None,
        order='C',
        precision=0,
        is_argument=False,
        is_kwonly=False,
        allows_negative_indexes=False
        ):
<<<<<<< HEAD
        Symbol.__init__(self, name)
=======
>>>>>>> 87e2ebb3

        # ------------ PyccelAstNode Properties ---------------
        if isinstance(dtype, str) or str(dtype) == '*':

            dtype = datatype(str(dtype))
        elif not isinstance(dtype, DataType):
            raise TypeError('datatype must be an instance of DataType.')

        if not isinstance(rank, int):
            raise TypeError('rank must be an instance of int.')

        if rank == 0:
            shape = ()

        if shape is None:
            shape = tuple(None for i in range(rank))

        if not precision:
            if isinstance(dtype, NativeInteger):
                precision = default_precision['int']
            elif isinstance(dtype, NativeReal):
                precision = default_precision['real']
            elif isinstance(dtype, NativeComplex):
                precision = default_precision['complex']
            elif isinstance(dtype, NativeBool):
                precision = default_precision['bool']
        if not isinstance(precision,int) and precision is not None:
            raise TypeError('precision must be an integer or None.')

        self._alloc_shape = shape
        self._dtype = dtype
        self._rank  = rank
        self._shape = self.process_shape(shape)
        self._precision = precision

        # ------------ Variable Properties ---------------
        # if class attribute
        if isinstance(name, str):
            name = name.split(""".""")
            if len(name) == 1:
                name = name[0]
            else:
                name = DottedName(*name)

        if name == '':
            raise ValueError("Variable name can't be empty")

        if not isinstance(name, (str, DottedName)):
            raise TypeError('Expecting a string or DottedName, given {0}'.format(type(name)))
        self._name = name

        if not isinstance(allocatable, bool):
            raise TypeError('allocatable must be a boolean.')
        self.allocatable = allocatable

        if not isinstance(is_const, bool):
            raise TypeError('is_const must be a boolean.')
        self._is_const = is_const

        if not isinstance(is_stack_array, bool):
            raise TypeError('is_stack_array must be a boolean.')
        self._is_stack_array = is_stack_array

        if not isinstance(is_pointer, bool):
            raise TypeError('is_pointer must be a boolean.')
        self.is_pointer = is_pointer

        if not isinstance(is_target, bool):
            raise TypeError('is_target must be a boolean.')
        self.is_target = is_target

        if not isinstance(is_optional, bool):
            raise TypeError('is_optional must be a boolean.')
        self._is_optional = is_optional

        if not isinstance(allows_negative_indexes, bool):
            raise TypeError('allows_negative_indexes must be a boolean.')
        self._allows_negative_indexes = allows_negative_indexes

        self._cls_base       = cls_base
        self._order          = order
        self._is_argument    = is_argument
        self._is_kwonly      = is_kwonly
        super().__init__()

    def process_shape(self, shape):
        """ Simplify the provided shape and ensure it
        has the expected format

        The provided shape is the shape used to create
        the object. In most cases where the shape is
        required we do not require this expression
        (which can be quite long). This function therefore
        replaces those expressions with calls to
        PyccelArraySize
        """
        if not hasattr(shape,'__iter__'):
            shape = [shape]

        new_shape = []
        for i,s in enumerate(shape):
            if isinstance(s,(LiteralInteger, PyccelArraySize)):
                new_shape.append(s)
            elif isinstance(s, int):
                new_shape.append(LiteralInteger(s))
            elif s is None or isinstance(s, PyccelAstNode):
                new_shape.append(PyccelArraySize(self, LiteralInteger(i)))
            else:
                raise TypeError('shape elements cannot be '+str(type(s))+'. They must be one of the following types: LiteralInteger,'
                                'Variable, Slice, PyccelAstNode, int, Function')
        return tuple(new_shape)

    @property
    def alloc_shape(self):
        """ Shape of the variable at allocation

        The shape used in pyccel is usually simplified to contain
        only Literals and PyccelArraySizes but the shape for
        the allocation of x cannot be `Shape(x)`
        """
        return self._alloc_shape

    @property
    def allocatable(self):
        """ Indicates whether a Variable has a dynamic size
        """
        return self._allocatable

    @allocatable.setter
    def allocatable(self, allocatable):
        if not isinstance(allocatable, bool):
            raise TypeError('allocatable must be a boolean.')
        self._allocatable = allocatable

    @property
    def cls_base(self):
        """ Class from which the Variable inherits
        """
        return self._cls_base

    @property
    def is_const(self):
        """ Indicates if the Variable is constant
        within its context
        """
        return self._is_const

    @property
    def is_pointer(self):
        """ Indicates if the Variable is a label for
        something which points to another object.
        In other words, the Variable does not own its data
        """
        return self._is_pointer

    @is_pointer.setter
    def is_pointer(self, is_pointer):
        if not isinstance(is_pointer, bool):
            raise TypeError('is_pointer must be a boolean.')
        self._is_pointer = is_pointer

    @property
    def is_target(self):
        """ Indicates if the data in this Variable is
        shared with (pointed at by) another Variable
        """
        return self._is_target

    @is_target.setter
    def is_target(self, is_target):
        if not isinstance(is_target, bool):
            raise TypeError('is_target must be a boolean.')
        self._is_target = is_target

    @property
    def is_optional(self):
        """ Indicates if the Variable is optional
        in this context
        """
        return self._is_optional

    @property
    def is_stack_array(self):
        """ Indicates whether an array is allocated
        on the stack
        """
        return self._is_stack_array

    @is_stack_array.setter
    def is_stack_array(self, is_stack_array):
        self._is_stack_array = is_stack_array

    @property
    def allows_negative_indexes(self):
        """ Indicates whether negative values can be
        used to index this Variable
        """
        return self._allows_negative_indexes

    @allows_negative_indexes.setter
    def allows_negative_indexes(self, allows_negative_indexes):
        self._allows_negative_indexes = allows_negative_indexes

    @property
    def is_argument(self):
        """ Indicates whether the Variable is
        a function argument in this context
        """
        return self._is_argument

    @property
    def is_kwonly(self):
        """ If the Variable is an argument then this
        indicates whether the argument is a keyword
        only argument
        """
        return self._is_kwonly

    @property
    def is_ndarray(self):
        """user friendly method to check if the variable is an ndarray:
            1. have a rank > 0
            2. dtype is one among {int, bool, real, complex}
        """

        if self.rank == 0:
            return False
        return isinstance(self.dtype, (NativeInteger, NativeBool,
                          NativeReal, NativeComplex))

    def __str__(self):
        return str(self.name)

    def __eq__(self, other):
        if type(self) is type(other):
            return self._name == other.name
        return False

    def __hash__(self):
        return hash((type(self).__name__, self._name))

    def _sympystr(self, printer):
        """ sympy equivalent of __str__"""
        sstr = printer.doprint
        return '{}'.format(sstr(self.name))

    def inspect(self):
        """inspects the variable."""

        print('>>> Variable')
        print( '  name           = {}'.format(self.name))
        print( '  dtype          = {}'.format(self.dtype))
        print( '  precision      = {}'.format(self.precision))
        print( '  rank           = {}'.format(self.rank))
        print( '  order          = {}'.format(self.order))
        print( '  allocatable    = {}'.format(self.allocatable))
        print( '  shape          = {}'.format(self.shape))
        print( '  cls_base       = {}'.format(self.cls_base))
        print( '  is_pointer     = {}'.format(self.is_pointer))
        print( '  is_target      = {}'.format(self.is_target))
        print( '  is_optional    = {}'.format(self.is_optional))
        print( '<<<')

    def clone(self, name, new_class = None, **kwargs):
        """
        Create a new Variable object of the chosen class
        with the provided name and options

        Parameters
        ==========
        name      : str
                    The name of the new Variable
        new_class : type
                    The class of the new Variable
                    The default is the same class
        kwargs    : dict
                    Dictionary containing any keyword-value
                    pairs which are valid constructor keywords
        """

        if (new_class is None):
            cls = self.__class__
        else:
            cls = new_class

        args = inspect.signature(Variable.__init__)
        new_kwargs = {k:self.__dict__['_'+k] \
                            for k in args.parameters.keys() \
                            if '_'+k in self.__dict__}
        new_kwargs.update(kwargs)
        new_kwargs['name'] = name

        return cls(**new_kwargs)

    def rename(self, newname):
        """ Forbidden method for renaming the variable
        """
        # The name is part of the hash so it must never change
        raise RuntimeError('Cannot modify hash definition')

    def __reduce_ex__(self, i):
        """ Used by pickle to create an object of this class.

          Parameters
          ----------

          i : int
           protocol

          Results
          -------

          out : tuple
           A tuple of two elements
           a callable function that can be called
           to create the initial version of the object
           and its arguments.
        """
        args = (
            self.dtype,
            self.name)
        kwargs = {
            'rank' : self.rank,
            'allocatable': self.allocatable,
            'is_pointer':self.is_pointer,
            'is_optional':self.is_optional,
            'shape':self.shape,
            'cls_base':self.cls_base,
            }

        apply = lambda func, args, kwargs: func(*args, **kwargs)
        out =  (apply, (Variable, args, kwargs))
        return out

    def _eval_subs(self, old, new):
        """ Overrides sympy method to indicate an atom"""
        return self

    def __getitem__(self, *args):

        if len(args) == 1 and isinstance(args[0], (tuple, list)):
            args = args[0]

        if self.rank < len(args):
            raise IndexError('Rank mismatch.')

        return IndexedElement(self, *args)

class DottedName(Basic):

    """
    Represents a dotted object.

    Examples
    --------
    >>> from pyccel.ast.core import DottedName
    >>> DottedName('matrix', 'n_rows')
    matrix.n_rows
    >>> DottedName('pyccel', 'stdlib', 'parallel')
    pyccel.stdlib.parallel
    """
    _attribute_nodes = ()

    def __init__(self, *args):

        self._name = args
        super().__init__()

    @property
    def name(self):
        """ The different components of the name
        (these were separated by dots)
        """
        return self._name

    def __str__(self):
        return """.""".join(str(n) for n in self.name)

    def _sympystr(self, printer):
        """ sympy equivalent of __str__"""
        sstr = printer.doprint
        return """.""".join(sstr(n) for n in self.name)

class ValuedVariable(Variable):

    """Represents a valued variable in the code.

    Parameters
    ----------
    variable: Variable
        A single variable
    value: Variable, or instance of Native types
        value associated to the variable

    Examples
    --------
    >>> from pyccel.ast.core import ValuedVariable
    >>> n  = ValuedVariable('int', 'n', value=4)
    >>> n
    n := 4
    """
    #TODO: Can this have children?
    # We have a problem when we do `dtype=float` as `float`
    # becomes a class, not a Pyccel object
    #_attribute_nodes = ('_value',)

    def __init__(self, *args, **kwargs):

        # if value is not given, we set it to Nil
        self._value = kwargs.pop('value', Nil())
        super().__init__(*args, **kwargs)

    @property
    def value(self):
        """ Default value of the variable
        """
        return self._value

    def _sympystr(self, printer):
        """ sympy equivalent of __str__"""
        sstr = printer.doprint

        name = sstr(self.name)
        value = sstr(self.value)
        return '{0}={1}'.format(name, value)

class TupleVariable(Variable):

    """Represents a tuple variable in the code.

    Parameters
    ----------
    arg_vars: Iterable
        Multiple variables contained within the tuple

    Examples
    --------
    >>> from pyccel.ast.core import TupleVariable, Variable
    >>> v1 = Variable('int','v1')
    >>> v2 = Variable('bool','v2')
    >>> n  = TupleVariable([v1, v2],'n')
    >>> n
    n
    """
    _attribute_nodes = ('_vars',)

    def __init__(self, arg_vars, dtype, name, *args, **kwargs):
        self._vars = tuple(arg_vars)
        self._inconsistent_shape = not all(arg_vars[0].shape==a.shape   for a in arg_vars[1:])
        self._is_homogeneous = not dtype is NativeGeneric()
        super().__init__(dtype, name, *args, **kwargs)

    def get_vars(self):
        """ Get the variables saved internally in the tuple
        (used for inhomogeneous variables)
        """
        return tuple(self[i] for i in range(len(self._vars)))

    def get_var(self, variable_idx):
        """ Get the n-th variable saved internally in the
        tuple (used for inhomogeneous variables)

        Parameters
        ==========
        variable_idx : int/LiteralInteger
                       The index of the variable which we
                       wish to collect
        """
        assert(not self._is_homogeneous)
        return self._vars[variable_idx]

    def rename_var(self, variable_idx, new_name):
        """ Rename the n-th variable saved internally in the
        tuple (used for inhomogeneous variables)

        Parameters
        ==========
        variable_idx : int/LiteralInteger
                       The index of the variable which we
                       wish to collect
        new_name     : str
                       The new name of the variable
        """
        assert(not self._is_homogeneous)
        self._vars[variable_idx].rename(new_name)

    def __getitem__(self, idx):
        if self._is_homogeneous:
            return Variable.__getitem__(self, idx)
        else:
            if isinstance(idx, tuple):
                sub_idx = idx[1:]
                idx = idx[0]
            else:
                sub_idx = []

            var = self.get_var(idx)

            if len(sub_idx) > 0:
                return var[sub_idx]
            else:
                return var

    def __iter__(self):
        return self._vars.__iter__()

    def __len__(self):
        return len(self._vars)

    @property
    def inconsistent_shape(self):
        """ Indicates whether all objects in the tuple have the
        same shape
        """
        return self._inconsistent_shape

    @property
    def is_homogeneous(self):
        """ Indicates if all objects in the tuple have the
        same datatype
        # TODO: Indicates if all objects in the tuple have the
        same properties
        """
        return self._is_homogeneous

    @is_homogeneous.setter
    def is_homogeneous(self, is_homogeneous):
        self._is_homogeneous = is_homogeneous

    @Variable.allocatable.setter
    def allocatable(self, allocatable):
        if not isinstance(allocatable, bool):
            raise TypeError('allocatable must be a boolean.')
        self._allocatable = allocatable
        for var in self._vars:
            var.allocatable = allocatable

    @Variable.is_pointer.setter
    def is_pointer(self, is_pointer):
        if not isinstance(is_pointer, bool):
            raise TypeError('is_pointer must be a boolean.')
        self._is_pointer = is_pointer
        for var in self._vars:
            var.is_pointer = is_pointer

    @Variable.is_target.setter
    def is_target(self, is_target):
        if not isinstance(is_target, bool):
            raise TypeError('is_target must be a boolean.')
        self._is_target = is_target
        for var in self._vars:
            var.is_target = is_target

class Constant(ValuedVariable):

    """

    Examples
    --------

    """
    # The value of a constant is not a translated object
    _attribute_nodes = ()



class IndexedElement(PyccelAstNode):

    """
    Represents a mathematical object with indices.

    Examples
    --------
    >>> from sympy import symbols, Idx
    >>> from pyccel.ast.core import Variable, IndexedElement
    >>> i, j = symbols('i j', cls=Idx)
    >>> A = Variable('A', dtype='int')
    >>> IndexedElement(A, i, j)
    IndexedElement(A, i, j)
    >>> IndexedElement(A, i, j) == A[i, j]
    True
    """
    _attribute_nodes = ('_label', '_indices')

    def __init__(
        self,
        base,
        *args,
        **kw_args
        ):

        if not args:
            raise IndexError('Indexed needs at least one index.')

        self._label = base

        if PyccelAstNode.stage == 'syntactic':
            self._indices = args
            super().__init__()
            return

        self._dtype = base.dtype
        self._order = base.order
        self._precision = base.precision

        shape = base.shape
        rank  = base.rank

        # Add empty slices to fully index the object
        if len(args) < rank:
            args = args + tuple([Slice(None, None)]*(rank-len(args)))

        if any(not isinstance(a, (int, PyccelAstNode, Slice)) for a in args):
            errors.report("Index is not of valid type",
                    symbol = args, severity = 'fatal')

        self._indices = tuple(LiteralInteger(a) if isinstance(a, int) else a for a in args)
        super().__init__()

        # Calculate new shape

        if shape is not None:
            new_shape = []
            from .mathext import MathCeil
            for a,s in zip(args, shape):
                if isinstance(a, Slice):
                    start = a.start
                    stop  = a.stop if a.stop is not None else s
                    step  = a.step
                    if isinstance(start, PyccelUnarySub):
                        start = PyccelAdd(s, start)
                    if isinstance(stop, PyccelUnarySub):
                        stop = PyccelAdd(s, stop)

                    _shape = stop if start is None else PyccelMinus(stop, start)
                    if step is not None:
                        if isinstance(step, PyccelUnarySub):
                            start = s if a.start is None else start
                            _shape = start if a.stop is None else PyccelMinus(start, stop)
                            step = PyccelUnarySub(step)

                        _shape = MathCeil(PyccelDiv(_shape, step))
                    new_shape.append(_shape)
            self._shape = tuple(new_shape)
            self._rank  = len(new_shape)
        else:
            new_rank = rank
            for i in range(rank):
                if not isinstance(args[i], Slice):
                    new_rank -= 1
            self._rank = new_rank

    @property
    def base(self):
        """ The object which is indexed
        """
        return self._label

    @property
    def indices(self):
        """ A tuple of indices used to index the variable
        """
        return self._indices

class VariableAddress(PyccelAstNode):

    """Represents the address of a variable.
    E.g. In C
    VariableAddress(Variable('int','a'))                     is  &a
    VariableAddress(Variable('int','a', is_pointer=True))    is   a
    """
    _attribute_nodes = ('_variable',)

    def __init__(self, variable):
        if not isinstance(variable, Variable):
            raise TypeError('variable must be a variable')
        self._variable = variable

        self._shape     = variable.shape
        self._rank      = variable.rank
        self._dtype     = variable.dtype
        self._precision = variable.precision
        self._order     = variable.order
        super().__init__()

    @property
    def variable(self):
        """ The variable whose address is of interest
        """
        return self._variable

class DottedVariable(Variable):

    """
    Represents a dotted variable. This is usually
    a variable which is a member of a class

    E.g.
    a = AClass()
    a.b = 3

    In this case b is a DottedVariable where the lhs
    is a
    """
    _attribute_nodes = ('_lhs',)

    def __init__(self, *args, lhs, **kwargs):
        self._lhs = lhs
        super().__init__(*args, **kwargs)

    @property
    def lhs(self):
        """ The object before the final dot in the
        dotted variable

        e.g. for the DottedVariable:
        a.b
        The lhs is a
        """
        return self._lhs

    def __eq__(self, other):
        if type(self) is type(other):
            return self.name == other.name and self.lhs == other.lhs

        return False

    def __hash__(self):
        return hash((type(self).__name__, self.name, self.lhs))<|MERGE_RESOLUTION|>--- conflicted
+++ resolved
@@ -8,10 +8,7 @@
 variables
 """
 import inspect
-<<<<<<< HEAD
-
-=======
->>>>>>> 87e2ebb3
+
 from pyccel.errors.errors import Errors
 
 from .basic     import Basic, PyccelAstNode
@@ -100,10 +97,7 @@
     >>> Variable('int', DottedName('matrix', 'n_rows'))
     matrix.n_rows
     """
-<<<<<<< HEAD
     _attribute_nodes = ()
-=======
->>>>>>> 87e2ebb3
 
     def __init__(
         self,
@@ -125,10 +119,6 @@
         is_kwonly=False,
         allows_negative_indexes=False
         ):
-<<<<<<< HEAD
-        Symbol.__init__(self, name)
-=======
->>>>>>> 87e2ebb3
 
         # ------------ PyccelAstNode Properties ---------------
         if isinstance(dtype, str) or str(dtype) == '*':
