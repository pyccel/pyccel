--- conflicted
+++ resolved
@@ -166,10 +166,6 @@
 INVALID_KERNEL_LAUNCH_CONFIG = 'Expected exactly 2 parameters for kernel launch'
 INVALID_KERNEL_CALL_BP_GRID = 'Invalid Block per grid parameter for Kernel call'
 INVALID_KERNEL_CALL_TP_BLOCK = 'Invalid Thread per Block parameter for Kernel call'
-<<<<<<< HEAD
-
-=======
 INVAlID_DEVICE_CALL = 'A function decorated with "device" should be called only from a "kernel" or another "device" function.'
->>>>>>> 828d1664
 
 
