--- conflicted
+++ resolved
@@ -65,31 +65,10 @@
     PyccelSymbol | DottedName
         The name of the Pyccel-compatible source file for the import.
     """
-<<<<<<< HEAD
-    assert accel in ['omp', 'acc']
-
-    if not isinstance(stmt, CommentLine): return None
-    if not stmt.value.startswith('#$'): return None
-
-    directive = stmt.value[2:].lstrip()
-    if not directive.startswith(accel): return None
-
-    return stmt.value
-
-omp_statement = lambda x: accelerator_statement(x, 'omp')
-acc_statement = lambda x: accelerator_statement(x, 'acc')
-# ...
-
-def get_module_name( dotted_as_node ):
-    code_name = dotted_as_node.target
-    if (code_name != ""):
-        return [ code_name ]
-=======
     name_ = str(name)
     name = pyccel_external_lib.get(name_, name_).split('.')
     if len(name)>1:
         return DottedName(*name)
->>>>>>> 75e7f296
     else:
         return name[0]
 
