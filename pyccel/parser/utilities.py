# coding: utf-8
#------------------------------------------------------------------------------------------#
# This file is part of Pyccel which is released under MIT License. See the LICENSE file or #
# go to https://github.com/pyccel/pyccel/blob/master/LICENSE for full license details.     #
#------------------------------------------------------------------------------------------#

"""This file contains different utilities for the Parser."""

from sympy import srepr
import os

import string
import random

from pyccel.ast.variable       import DottedName
from pyccel.parser.extend_tree import CommentLine
<<<<<<< HEAD
from pyccel.ast.internals      import Symbol
=======
from pyccel.ast.internals      import PyccelSymbol
>>>>>>> 87e2ebb3

pyccel_external_lib = {"mpi4py"             : "pyccel.stdlib.external.mpi4py",
                       "scipy.linalg.lapack": "pyccel.stdlib.external.lapack",
                       "scipy.linalg.blas"  : "pyccel.stdlib.external.blas",
                       "scipy.fftpack"      : "pyccel.stdlib.external.dfftpack",
                       "fitpack"            : "pyccel.stdlib.internal.fitpack",
                       "scipy.interpolate._fitpack":"pyccel.stdlib.external.fitpack"}

#==============================================================================
def random_string( n ):
    chars    = string.ascii_lowercase + string.digits
    selector = random.SystemRandom()
    return ''.join( selector.choice( chars ) for _ in range( n ) )

#==============================================================================

def read_file(filename):
    """Returns the source code from a filename."""
    f = open(filename)
    code = f.read()
    f.close()
    return code

#  ... checking the validity of the filenames, using absolute paths
def _is_valid_filename(filename, ext):
    """Returns True if filename has the extension ext and exists."""

    if not isinstance(filename, str):
        return False

    if not(ext == filename.split('.')[-1]):
        return False
    fname = os.path.abspath(filename)

    return os.path.isfile(fname)

def is_valid_filename_py(filename):
    """Returns True if filename is an existing python file."""
    return _is_valid_filename(filename, 'py')

def is_valid_filename_pyh(filename):
    """Returns True if filename is an existing pyccel header file."""
    return _is_valid_filename(filename, 'pyh')
#  ...

#  ...
def header_statement(stmt, accel):
    """Returns stmt if a header statement. otherwise it returns None.
    this function can be used as the following
    >>> if header_statement(stmt):
        # do stuff
        ...

    """
    if not isinstance(stmt, CommentLine): return None
    if not stmt.value.startswith('#$'): return None

    header = stmt.value[2:].lstrip()
    if not header.startswith('header'): return None

    return stmt.value
#  ...

# ... utilities for parsing OpenMP/OpenACC directives
def accelerator_statement(stmt, accel):
    """Returns stmt if an accelerator statement. otherwise it returns None.
    this function can be used as the following
    >>> if accelerator_statement(stmt, 'omp'):
        # do stuff
        ...

    In general you can use the functions omp_statement and acc_statement
    """
    assert(accel in ['omp', 'acc'])

    if not isinstance(stmt, CommentLine): return None
    if not stmt.value.startswith('#$'): return None

    directive = stmt.value[2:].lstrip()
    if not directive.startswith(accel): return None

    return stmt.value

omp_statement = lambda x: accelerator_statement(x, 'omp')
acc_statement = lambda x: accelerator_statement(x, 'acc')
# ...

def get_module_name( dotted_as_node ):
    code_name = dotted_as_node.target
    if (code_name != ""):
        return [ code_name ]
    else:
        import_name = dotted_as_node.value
        return import_name.dumps().split('.')


#  ... utilities
def view_tree(expr):
    """Views a sympy expression tree."""
    print (srepr(expr))
#  ...

def get_default_path(name):
    """this function takes a an import name
      and returns the path full bash of the library
      if the library is in stdlib"""
    name_ = name
    if isinstance(name, (DottedName, PyccelSymbol)):
        name_ = str(name)
    if name_ in pyccel_external_lib.keys():
        name = pyccel_external_lib[name_].split('.')
        if len(name)>1:
            return DottedName(*name)
        else:
            return name[0]
    return name

<|MERGE_RESOLUTION|>--- conflicted
+++ resolved
@@ -14,11 +14,7 @@
 
 from pyccel.ast.variable       import DottedName
 from pyccel.parser.extend_tree import CommentLine
-<<<<<<< HEAD
-from pyccel.ast.internals      import Symbol
-=======
 from pyccel.ast.internals      import PyccelSymbol
->>>>>>> 87e2ebb3
 
 pyccel_external_lib = {"mpi4py"             : "pyccel.stdlib.external.mpi4py",
                        "scipy.linalg.lapack": "pyccel.stdlib.external.lapack",
