--- conflicted
+++ resolved
@@ -10,12 +10,9 @@
 import os
 from pathlib import Path
 
-<<<<<<< HEAD
 from pyccel.errors.errors    import Errors
-=======
 from pyccel.ast.utilities import recognised_source
 
->>>>>>> 50c70254
 from pyccel.parser.base      import get_filename_from_import
 from pyccel.parser.syntactic import SyntaxParser
 from pyccel.parser.semantic  import SemanticParser
@@ -190,15 +187,9 @@
         if verbose:
             print ('>> Parsing :: ', self._filename)
 
-<<<<<<< HEAD
-        self.syntax_parser = SyntaxParser(self._filename, verbose = verbose)
-        parser = self.syntax_parser
-        parser.ast        = parser.ast
-=======
         parser             = SyntaxParser(self._filename, verbose = verbose,
                                             context_dict = self._context_dict)
         self.syntax_parser = parser
->>>>>>> 50c70254
 
         if d_parsers_by_filename is None:
             d_parsers_by_filename = {}
