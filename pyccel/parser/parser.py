--- conflicted
+++ resolved
@@ -109,11 +109,7 @@
 
     @property
     def imports(self):
-<<<<<<< HEAD
-        return self.namespace.collect_all_imports()
-=======
         return self.scope.collect_all_imports()
->>>>>>> 65e1fc32
 
     @property
     def fst(self):
