#coding: utf-8
from redbaron import RedBaron
from redbaron import StringNode, IntNode, FloatNode, ComplexNode
from redbaron import NameNode
from redbaron import AssignmentNode
from redbaron import CommentNode, EndlNode
from redbaron import ComparisonNode
from redbaron import ComparisonOperatorNode
from redbaron import UnitaryOperatorNode
from redbaron import BinaryOperatorNode, BooleanOperatorNode
from redbaron import AssociativeParenthesisNode
from redbaron import DefNode
from redbaron import ClassNode
from redbaron import TupleNode, ListNode
from redbaron import CommaProxyList
from redbaron import LineProxyList
from redbaron import NodeList
from redbaron import DotProxyList
from redbaron import ReturnNode
from redbaron import PassNode
from redbaron import DefArgumentNode
from redbaron import ForNode
from redbaron import PrintNode
from redbaron import DelNode
from redbaron import DictNode, DictitemNode
from redbaron import ForNode, WhileNode
from redbaron import IfelseblockNode, IfNode, ElseNode, ElifNode
from redbaron import DotNode, AtomtrailersNode
from redbaron import CallNode
from redbaron import CallArgumentNode
from redbaron import AssertNode
from redbaron import ExceptNode
from redbaron import FinallyNode
from redbaron import RaiseNode
from redbaron import TryNode
from redbaron import YieldNode
from redbaron import YieldAtomNode
from redbaron import BreakNode
from redbaron import GetitemNode,SliceNode


from pyccel.ast import NativeInteger, NativeFloat, NativeDouble, NativeComplex
from pyccel.ast import NativeBool
from pyccel.ast import NativeRange
from pyccel.ast import NativeIntegerList
from pyccel.ast import NativeFloatList
from pyccel.ast import NativeDoubleList
from pyccel.ast import NativeComplexList
from pyccel.ast import NativeList
from pyccel.ast import datatype,DataTypeFactory
from pyccel.ast import Nil
from pyccel.ast import Variable
from pyccel.ast import DottedName,DottedVariable
from pyccel.ast import Assign, AliasAssign, SymbolicAssign
from pyccel.ast import Return
from pyccel.ast import Pass
from pyccel.ast import FunctionCall, MethodCall, ConstructorCall
from pyccel.ast import FunctionDef
from pyccel.ast import ClassDef
from pyccel.ast import GetDefaultFunctionArg
from pyccel.ast import For
from pyccel.ast import If
from pyccel.ast import While
from pyccel.ast import Print
from pyccel.ast import Del
from pyccel.ast import Assert
from pyccel.ast import Comment, EmptyLine
from pyccel.ast import Break
from pyccel.ast import Slice, IndexedVariable, IndexedElement
from pyccel.ast import FunctionHeader,ClassHeader
from pyccel.ast import Concatinate
from pyccel.ast import ValuedVariable
from pyccel.ast import Argument, ValuedArgument
from pyccel.ast import Is

from pyccel.parser.errors import Errors, PyccelSyntaxError, PyccelSemanticError
# TODO remove import * and only import what we need
from pyccel.parser.messages import *


########################
# ... TODO should be moved to pyccel.ast
from sympy.core.basic import Basic

from pyccel.ast import Range
from pyccel.ast import List
from pyccel.ast import builtin_function as pyccel_builtin_function

from pyccel.parser.syntax.headers import parse as hdr_parse
from pyccel.parser.syntax.openmp  import parse as omp_parse
from pyccel.parser.syntax.openacc import parse as acc_parse



from sympy import Symbol
from sympy import Tuple
from sympy import Add, Mul, Pow,floor,Mod
from sympy.core.expr import Expr
from sympy.logic.boolalg import And, Or
from sympy.logic.boolalg import true, false
from sympy.logic.boolalg import Not
from sympy.logic.boolalg import Boolean, BooleanTrue, BooleanFalse
from sympy.core.relational import Eq, Ne, Lt, Le, Gt, Ge
from sympy import Integer, Float
from sympy.core.containers import Dict
from sympy.core.function import Function
from sympy.utilities.iterables import iterable
from sympy.tensor import Idx, Indexed, IndexedBase


from pyccel.parser.syntax.headers import parse as hdr_parse
from pyccel.parser.syntax.openmp  import parse as omp_parse
from pyccel.parser.syntax.openacc import parse as acc_parse

import os

# ...

# ... utilities
from sympy import srepr
from sympy.printing.dot import dotprint

import os

def view_tree(expr):
    """Views a sympy expression tree."""

    print(srepr(expr))
# ...


# ...
def _get_variable_name(var):
    """."""
    if isinstance(var, (Variable, IndexedVariable)):
        return str(var)
    elif isinstance(var, IndexedElement):
        return str(var.base)

    raise NotImplementedError('Uncovered type {dtype}'.format(dtype=type(var)))
# ...


# TODO use Double instead of Float? or add precision
def datatype_from_redbaron(node):
    """Returns the pyccel datatype of a RedBaron Node."""
    if isinstance(node, IntNode):
        return NativeInteger()
    elif isinstance(node, FloatNode):
        return NativeFloat()
    elif isinstance(node, ComplexNode):
        return NativeComplex()
    else:
        raise NotImplementedError('TODO')

def fst_to_ast(stmt):
    """Creates AST from FST."""
    # TODO - add settings to Errors
    #      - line and column
    #      - blocking errors
    errors = Errors()

    if isinstance(stmt, (RedBaron, CommaProxyList, LineProxyList,
                         NodeList, TupleNode, ListNode, tuple, list)):
        ls = [fst_to_ast(i) for i in stmt]
        if isinstance(stmt, (list, ListNode)):
            return List(*ls)
        else:
            return Tuple(*ls)
    elif isinstance(stmt, DictNode):
        d = {}
        for i in stmt.value:
            if not isinstance(i, DictitemNode):
                raise PyccelSyntaxError('Expecting a DictitemNode')

            key   = fst_to_ast(i.key)
            value = fst_to_ast(i.value)

            # sympy does not allow keys to be strings
            if isinstance(key, str): errors.report(SYMPY_RESTRICTION_DICT_KEYS, severity='error')

            d[key] = value
        return Dict(d)
    elif stmt is None:
        return Nil()
    elif isinstance(stmt, str):
        return repr(stmt)
    elif isinstance(stmt, StringNode):
        return stmt.value
    elif isinstance(stmt, IntNode):
        return Integer(stmt.value)
    elif isinstance(stmt, FloatNode):
        return Float(stmt.value)
    elif isinstance(stmt, ComplexNode):
        raise NotImplementedError('ComplexNode not yet available')
    elif isinstance(stmt, AssignmentNode):
        lhs = fst_to_ast(stmt.target)
        rhs = fst_to_ast(stmt.value)
        return Assign(lhs, rhs)
    elif isinstance(stmt, NameNode):
        if isinstance(stmt.previous,DotNode):
            return fst_to_ast(stmt.previous)
        if stmt.value == 'None':
            return Nil()
        elif stmt.value == 'True':
            return true
        elif stmt.value == 'False':
            return false
        else:
            return Symbol(str(stmt.value))
    elif isinstance(stmt, DelNode):
        arg = fst_to_ast(stmt.value)
        return Del(arg)
    elif isinstance(stmt, UnitaryOperatorNode):
        target = fst_to_ast(stmt.target)
        if stmt.value == 'not':
            return Not(target)
        elif stmt.value == '+':
            return target
        elif stmt.value == '-':
            return -target
        elif stmt.value == '~':
            errors.report(PYCCEL_RESTRICTION_UNARY_OPERATOR, severity='error')
        else:
            raise PyccelSyntaxError('unknown/unavailable unary operator '
                                    '{node}'.format(node=type(stmt.value)))
    elif isinstance(stmt, (BinaryOperatorNode, BooleanOperatorNode)):
        first  = fst_to_ast(stmt.first)
        second = fst_to_ast(stmt.second)
        if stmt.value == '+':
            if isinstance(first,str) or isinstance(second,str):
                return Concatinate(first,second)
            return Add(first, second)
        elif stmt.value == '*':
            return Mul(first, second)
        elif stmt.value == '-':
            second = Mul(-1, second)
            return Add(first, second)
        elif stmt.value == '/':
            second = Pow(second, -1)
            return Mul(first, second)
        elif stmt.value == 'and':
            return And(first, second)
        elif stmt.value == 'or':
            return Or(first, second)
        elif stmt.value== '**':
            return Pow(first,second)
        elif stmt.value== '//':
            second = Pow(second, -1)
            return floor(Mul(first, second))
        elif stmt.value== '%':
            return Mod(first,second)
        else:
            raise PyccelSyntaxError('unknown/unavailable binary operator '
                                    '{node}'.format(node=type(stmt.value)))
    elif isinstance(stmt, ComparisonOperatorNode):
        if stmt.first == '==':
            return '=='
        elif stmt.first == '!=':
            return '!='
        elif stmt.first == '<':
            return '<'
        elif stmt.first == '>':
            return '>'
        elif stmt.first == '<=':
            return '<='
        elif stmt.first == '>=':
            return '>='
        elif stmt.first == 'is':
            return 'is'
        else:
            raise PyccelSyntaxError('unknown comparison operator {}'.format(stmt.first))
    elif isinstance(stmt, ComparisonNode):
        first  = fst_to_ast(stmt.first)
        second = fst_to_ast(stmt.second)
        op     = fst_to_ast(stmt.value)
        if op == '==':
            return Eq(first, second)
        elif op == '!=':
            return Ne(first, second)
        elif op == '<':
            return Lt(first, second)
        elif op == '>':
            return Gt(first, second)
        elif op == '<=':
            return Le(first, second)
        elif op == '>=':
            return Ge(first, second)
        elif op == 'is':
            return Is(first, second)
        else:
            raise PyccelSyntaxError('unknown/unavailable binary operator '
                                    '{node}'.format(node=type(op)))
    elif isinstance(stmt, PrintNode):
        expr = fst_to_ast(stmt.value)
        return Print(expr)
    elif isinstance(stmt, AssociativeParenthesisNode):
        return fst_to_ast(stmt.value)
    elif isinstance(stmt, DefArgumentNode):
        name =  fst_to_ast(stmt.target)
        arg = Argument(str(name))
        if stmt.value is None:
            return arg
        else:
            value = fst_to_ast(stmt.value)
            return ValuedArgument(arg, value)
    elif isinstance(stmt, ReturnNode):
        return Return(fst_to_ast(stmt.value))
    elif isinstance(stmt, PassNode):
        return Pass()
    elif isinstance(stmt, DefNode):
        # TODO check all inputs and which ones should be treated in stage 1 or 2
        if isinstance(stmt.parent,ClassNode):
            cls_name    = stmt.parent.name
        else:
            cls_name    = None

        name        = fst_to_ast(stmt.name)
        arguments   = fst_to_ast(stmt.arguments)
        results     = []
        body        = fst_to_ast(stmt.value)
        local_vars  = []
        global_vars = []
        hide        = False
        kind        = 'function'
        imports     = []
        return FunctionDef(name, arguments, results, body,
                           local_vars=local_vars, global_vars=global_vars,
                           cls_name=cls_name, hide=hide,
                           kind=kind, imports=imports)
    elif isinstance(stmt, ClassNode):
        name = fst_to_ast(stmt.name)
        methods = [i for i in stmt.value if isinstance(i, DefNode)]
        methods = fst_to_ast(methods)
        attributes = methods[0].arguments
        return ClassDef(name, attributes, methods)

    elif isinstance(stmt, AtomtrailersNode):
         return fst_to_ast(stmt.value)
    elif isinstance(stmt, GetitemNode):
         args = fst_to_ast(stmt.value)
         name = fst_to_ast(stmt.previous)
         stmt.parent.remove(stmt.previous)
         stmt.parent.remove(stmt)
         if not hasattr(args, '__iter__'):
             args = [args]
         args = tuple(args)
         return IndexedBase(name)[args]

    elif isinstance(stmt,SliceNode):
         upper = fst_to_ast(stmt.upper)
         lower = fst_to_ast(stmt.lower)
         if upper and lower:
             return Slice(lower,upper)
         elif lower:
             return Slice(lower,None)
         elif upper:
             return Slice(None,upper)
    elif isinstance(stmt,DotProxyList):
        return fst_to_ast(stmt[-1])
    elif isinstance(stmt,DotNode):
        suf = stmt.next
        pre = fst_to_ast(stmt.previous)
        if stmt.previous:
            stmt.parent.value.remove(stmt.previous)
        suf = fst_to_ast(suf)
        return DottedVariable(pre,suf)
    elif isinstance(stmt, CallNode):
        args = fst_to_ast(stmt.value)
        f_name = str(stmt.previous)
        func = Function(f_name)(*args)
        parent = stmt.parent
        if stmt.previous.previous and isinstance(stmt.previous.previous,DotNode):
            parent.value.remove(stmt.previous)
            parent.value.remove(stmt)
            pre = fst_to_ast(stmt.parent)
            return DottedVariable(pre,func)
        else:
            return func
    elif isinstance(stmt, CallArgumentNode):
        return fst_to_ast(stmt.value)
    elif isinstance(stmt, ForNode):
        target = fst_to_ast(stmt.iterator)
        iter   = fst_to_ast(stmt.target)
        body   = fst_to_ast(stmt.value)
        return For(target, iter, body, strict=False)
    elif isinstance(stmt, IfelseblockNode):
        args = fst_to_ast(stmt.value)
        return If(*args)
    elif isinstance(stmt,(IfNode, ElifNode)):
        test = fst_to_ast(stmt.test)
        body = fst_to_ast(stmt.value)
        return Tuple(test, body)
    elif isinstance(stmt, ElseNode):
        test = True
        body = fst_to_ast(stmt.value)
        return Tuple(test, body)
    elif isinstance(stmt, WhileNode):
        test = fst_to_ast(stmt.test)
        body = fst_to_ast(stmt.value)
        return While(test, body)
    elif isinstance(stmt, AssertNode):
        expr = fst_to_ast(stmt.value)
        return Assert(expr)
    elif isinstance(stmt, EndlNode):
        return EmptyLine()
    elif isinstance(stmt, CommentNode):
        # if annotated comment
        if stmt.value.startswith('#$'):
            env = stmt.value[2:].lstrip()
            if env.startswith('omp'):
                return omp_parse(stmts=stmt.value)
            elif env.startswith('acc'):
                return acc_parse(stmts=stmt.value)
            elif env.startswith('header'):
                return hdr_parse(stmts=stmt.value)
            else:
                errors.report(PYCCEL_INVALID_HEADER, severity='error')
        else:
            # TODO improve
            txt = stmt.value[1:].lstrip()
            return Comment(txt)
    elif isinstance(stmt, BreakNode):
        return Break()
    elif isinstance(stmt, (ExceptNode, FinallyNode, TryNode)):
        # this is a blocking error, since we don't want to convert the try body
        errors.report(PYCCEL_RESTRICTION_TRY_EXCEPT_FINALLY, severity='critical', blocker=True)
    elif isinstance(stmt, RaiseNode):
        errors.report(PYCCEL_RESTRICTION_RAISE, severity='error')
    elif isinstance(stmt, (YieldNode, YieldAtomNode)):
        errors.report(PYCCEL_RESTRICTION_YIELD, severity='error')
    else:
        raise PyccelSyntaxError('{node} not yet available'.format(node=type(stmt)))


def _read_file(filename):
    """Returns the source code from a filename."""
    f = open(filename)
    code = f.read()
    f.close()
    return code



class Parser(object):
    """ Class for a Parser."""
    def __init__(self, inputs, debug=False):
        """Parser constructor.

        inputs: str
            filename or code to parse as a string

        debug: bool
            True if in debug mode.
        """
        self._fst = None
        self._ast = None
        self._filename = None
        self._namespace = {}
        self._namespace['cls_constructs'] = {}

        # TODO use another name for headers
        #      => reserved keyword, or use __
        self._namespace['headers'] = {}

        # check if inputs is a file
        code = inputs
        if os.path.isfile(inputs):
            code = _read_file(inputs)
            self._filename = inputs

        self._code = code

        red = RedBaron(code)
        self._fst = red

    @property
    def namespace(self):
        return self._namespace

    @property
    def headers(self):
        return self.namespace['headers']

    @property
    def filename(self):
        return self._filename

    @property
    def code(self):
        return self._code

    @property
    def fst(self):
        return self._fst

    @property
    def ast(self):
        if self._ast is None:
            self._ast = self.parse()
        return self._ast

    def parse(self):
        """converts redbaron fst to sympy ast."""
        # TODO - add settings to Errors
        #      - filename
        errors = Errors()
        if self.filename:
            errors.set_target(self.filename, 'file')
        errors.set_parser_stage('syntax')

        ast = fst_to_ast(self.fst)
        self._ast = ast

        errors.check()

        return ast

    def annotate(self, **settings):
        """."""
        # TODO - add settings to Errors
        #      - filename
        errors = Errors()
        if self.filename:
            errors.set_target(self.filename, 'file')
        errors.set_parser_stage('semantic')

        ast = self.ast
        ast = self._annotate(ast, **settings)
        self._ast = ast

        errors.check()

        return ast

    def print_namespace(self):
        # TODO improve spacing
        print('------- Namespace -------')
        for k,v in self.namespace.items():
            print('{var} \t :: \t {dtype}'.format(var=k, dtype=type(v)))
        print('-------------------------')

    def dot(self, filename):
        """Exports sympy AST using graphviz then convert it to an image."""
        expr = self.ast
        graph_str = dotprint(expr)

        f = file(filename, 'w')
        f.write(graph_str)
        f.close()

        # name without path
        name = os.path.basename(filename)
        # name without extension
        name = os.path.splitext(name)[0]
        cmd = "dot -Tps {name}.gv -o {name}.ps".format(name=name)
        os.system(cmd)

    def get_variable(self, name):
        """."""
        if name in self.namespace:
            return self.namespace[name]
        return None

    def insert_variable(self, expr, name=None):
        """."""
        # TODO add some checks before
        if name is None:
            name = str(expr)
        self._namespace[name] = expr

    def update_variable(self, var, **options):
        """."""
        name = _get_variable_name(var)
        var = self._namespace.pop(name, None)
        if var is None:
            raise ValueError('Undefined variable {name}'.format(name=name))

        # TODO implement a method inside Variable
        d_var = self._infere_type(var)
        for key, value in options.items():
            d_var[key] = value
        dtype = d_var.pop('datatype')
        var = Variable(dtype, name, **d_var)
        self._namespace[name] = var
        return var

    def get_header(self, name):
        """."""
        if name in self.headers:
            return self.headers[name]
        return None

    def get_class_construct(self,name):
        """Returns the class datatype for name."""
        return self._namespace['cls_constructs'][name]

    def set_class_construct(self,name, value):
        """Sets the class datatype for name."""
        self._namespace['cls_constructs'][name] = value

    def insert_header(self, expr):
        """."""
        if isinstance(expr,FunctionHeader):
            if isinstance(expr.func,(tuple,list)) and len(expr.func)==2:
                self._namespace['headers'][expr.func[1]] = expr
            else:
                self._namespace['headers'][str(expr.func)] = expr
        elif isinstance(expr,ClassHeader):
            self._namespace['headers'][str(expr.name)] = expr
            # create a new Datatype for the current class
            iterable       = ('iterable' in expr.options)
            with_construct = ('with' in expr.options)
            dtype = DataTypeFactory(str(expr.name), ("_name"),is_iterable=iterable,\
                                    is_with_construct=with_construct)
            self.set_class_construct(str(expr.name), dtype)
        else:
            raise TypeError('header of type{0} is not supported'.format(str(type(expr))))

    def _infere_type(self, expr, **settings):
        """
        type inference for expressions
        """
        # TODO - add settings to Errors
        #      - line and column
        #      - blocking errors
        errors = Errors()

        verbose = settings.pop('verbose', False)
        if verbose:
            print '*** type inference for : ', type(expr)

        d_var = {}
        d_var['datatype'] = None
        d_var['allocatable'] = None
        d_var['shape'] = None
        d_var['rank'] = None
        d_var['is_pointer'] = None
        d_var['is_target'] = None
        d_var['is_polymorphic'] = None
        d_var['is_optional'] = None

        # TODO improve => put settings as attribut of Parser
        DEFAULT_FLOAT = settings.pop('default_float', 'double')

        if isinstance(expr, Integer):
            d_var['datatype'] = 'int'
            d_var['allocatable'] = False
            d_var['rank'] = 0
            return d_var

        elif isinstance(expr, Float):
            d_var['datatype'] = DEFAULT_FLOAT
            d_var['allocatable'] = False
            d_var['rank'] = 0
            return d_var

        elif isinstance(expr, Variable):
            name = expr.name
            var = self.get_variable(name)
            if var is None:
                var = expr

            d_var['datatype'] = var.dtype
            d_var['allocatable'] = var.allocatable
            d_var['shape'] = var.shape
            d_var['rank'] = var.rank
            d_var['cls_base'] = var.cls_base
            return d_var

        elif isinstance(expr, (BooleanTrue, BooleanFalse)):
            d_var['datatype'] = NativeBool()
            d_var['allocatable'] = False
            d_var['is_pointer'] = False
            d_var['rank'] = 0
            return d_var

        elif isinstance(expr, IndexedElement):
            d_var['datatype'] = expr.dtype
            name = str(expr.base)
            var = self.get_variable(name)
            if var is None:
                raise ValueError('Undefined variable {name}'.format(name=name))

            d_var['datatype'] = var.dtype

            if iterable(var.shape):
                shape = []
                for s,i in zip(var.shape, expr.indices):
                    if isinstance(i, Slice):
                        shape.append(i)
            else:
                shape = None

            rank = max(0, var.rank - expr.rank)
            if rank > 0:
                d_var['allocatable'] = var.allocatable

            d_var['shape'] = shape
            d_var['rank'] = rank
#            # TODO pointer case
#            d_var['is_pointer'] = var.is_pointer
            return d_var

        elif isinstance(expr, IndexedVariable):
            name = str(expr)
            var = self.get_variable(name)
            if var is None:
                raise ValueError('Undefined variable {name}'.format(name=name))

            d_var['datatype']    = var.dtype
            d_var['allocatable'] = var.allocatable
            d_var['shape']       = var.shape
            d_var['rank']        = var.rank
            return d_var

        elif isinstance(expr, Range):
            d_var['datatype']    = NativeRange()
            d_var['allocatable'] = False
            d_var['shape']       = None
            d_var['rank']        = 0
            d_var['cls_base']    = expr # TODO: shall we keep it?
            return d_var

        elif isinstance(expr, Is):
            d_var['datatype'] = NativeBool()
            d_var['allocatable'] = False
            d_var['is_pointer'] = False
            d_var['rank'] = 0
            return d_var
<<<<<<< HEAD
=======
        elif isinstance(expr,DottedVariable):
            d_var = self._infere_type(expr.args[0])
            n_name = expr.args[1].name.split('.')[0]
            if not d_var['cls_base']:
                raise AttributeError('{0} object has not attribut {1}'.format(str(type(expr.args[0])),n_name))

            attributs = d_var['cls_base'].attributs
            var = None

            for i in attributs:
                if str(i) == n_name:
                    var = i
            if not var:
                raise AttributeError('{0} object has not attribut {}'.format(str(type(args[0])),n_name))
            s = self._infere_type(var)
            #create this varibale that represent the expr.args[0]
            dtype = s.pop('datatype')

            return Variable(dtype,n_name,**s)
>>>>>>> 4c455ca8

        elif isinstance(expr, Expr):
            ds = [self._infere_type(i, **settings) for i in expr.args]

            dtypes = [d['datatype'] for d in ds]
            allocatables = [d['allocatable'] for d in ds]
            ranks = [d['rank'] for d in ds]
            shapes = [d['shape'] for d in ds]

            # TODO improve

            # ... only scalars and variables of rank 0 can be handled
            r_min = min(ranks)
            r_max = max(ranks)
            if not(r_min == r_max):
                if not(r_min == 0):
                    raise ValueError('cannot process arrays of different ranks.')
            rank = r_max
            # ...

            # ...
            shape = None
            for s in shapes:
                if s:
                    shape = s
            # ...

            d_var['datatype'] = dtypes[0]
            d_var['allocatable'] = allocatables[0]
            d_var['shape'] = shape
            d_var['rank'] = rank
            return d_var

        elif isinstance(expr, (tuple, list, List, Tuple)):
            d = self._infere_type(expr[0], **settings)
            # TODO must check that it is consistent with pyccel's rules
            d_var['datatype']    = d['datatype']
            d_var['rank']        = d['rank'] + 1
            d_var['shape']       = len(expr) # TODO improve
            d_var['allocatable'] = d['allocatable']
            if isinstance(expr, List):
                d_var['is_target'] = True

                dtype = datatype(d['datatype'])
                if isinstance(dtype, NativeInteger):
                    d_var['datatype'] = NativeIntegerList()
                elif isinstance(dtype, NativeFloat):
                    d_var['datatype'] = NativeFloatList()
                elif isinstance(dtype, NativeDouble):
                    d_var['datatype'] = NativeDoubleList()
                elif isinstance(dtype, NativeComplex):
                    d_var['datatype'] = NativeComplexList()
                else:
                    raise NotImplementedError('TODO')
            return d_var
<<<<<<< HEAD

        elif isinstance(expr,DottedVariable):
            d_var = self._infere_type(expr.args[0])
            n_name = expr.args[1].name.split('.')[0]
            if not d_var['cls_base']:
                raise AttributeError('{0} object has not attribut {1}'.format(str(type(expr.args[0])),n_name))

            attributs = d_var['cls_base'].attributs
            var = None

            for i in attributs:
                if str(i) == n_name:
                    var = i
            if not var:
                raise AttributeError('{0} object has not attribut {}'.format(str(type(args[0])),n_name))
            s = self._infere_type(var)
            #create this varibale that represent the expr.args[0]
            dtype = s.pop('datatype')

            return Variable(dtype,n_name,**s)
=======
>>>>>>> 4c455ca8
        else:
            raise NotImplementedError('{expr} not yet available'.format(expr=type(expr)))

    def _annotate(self, expr, **settings):
        """Annotates the AST.

        IndexedVariable atoms are only used to manipulate expressions, we then,
        always have a Variable in the namespace."""
        # TODO - add settings to Errors
        #      - line and column
        #      - blocking errors
        errors = Errors()

        if isinstance(expr, (list, tuple, Tuple)):
            ls = []
            for i in expr:
                a = self._annotate(i, **settings)
                ls.append(a)
            if isinstance(expr, List):
                return List(*ls)
            else:
                return Tuple(*ls)
        elif isinstance(expr, (Integer, Float)):
            return expr
        elif isinstance(expr, (BooleanTrue, BooleanFalse)):
            return expr
        elif isinstance(expr, Variable):
            name = expr.name
            var = self.get_variable(name)
            if var is None:
                errors.report(UNDEFINED_VARIABLE, symbol=name,
                              severity='error', blocker=True)
            return var
        elif isinstance(expr, str):
            return repr(expr)
        elif isinstance(expr, (IndexedVariable, IndexedBase)):
            # an indexed variable is only defined if the associated variable is in
            # the namespace
            name = str(expr.name)
            var = self.get_variable(name)
            if var is None:
                errors.report(UNDEFINED_VARIABLE, symbol=name,
                              severity='error', blocker=True)
            dtype = var.dtype
            # TODO add shape
            return IndexedVariable(name, dtype=dtype)
        elif isinstance(expr, (IndexedElement, Indexed)):
            name = str(expr.base)
            var = self.get_variable(name)
            if var is None:
                errors.report(UNDEFINED_INDEXED_VARIABLE, symbol=name,
                              severity='error', blocker=True)
            # TODO check consistency of indices with shape/rank
            args = tuple(expr.indices)
            dtype = var.dtype
            return IndexedVariable(name, dtype=dtype).__getitem__(*args)
        elif isinstance(expr, Symbol):
            name = str(expr.name)
            var = self.get_variable(name)
            if var is None:
                raise PyccelSemanticError('Symbolic {name} variable '
                                          'is not allowed'.format(name=name))
            return var
        elif isinstance(expr, DottedVariable):
            args = expr.args
            name = expr.name.split('.')[0]
            obj = self.get_variable(name)
            var=DottedVariable(obj,args[1])
            #we contrcut new DottedVariable so that we can infer the type
            d_var=self._infere_type(var)
            new_var=d_var.clone(expr.name)
            return new_var

        elif isinstance(expr, (Add, Mul, And, Or, Eq, Ne, Lt, Gt, Le, Ge)):
            # we reconstruct the arithmetic expressions using the annotated
            # arguments
            args = expr.args
            # we treat the first element
            a = args[0]
            a_new = self._annotate(a, **settings)
            expr_new = a_new
            if isinstance(a_new,DottedVariable):
                    #TODO be able to print the DottedVariable directly
                    #converte the DottedVariable to a variable
                    d_var = self._infere_type(a_new.args[1])
                    dtype = d_var.pop('datatype')
                    var_name = a_new.name
                    expr_new = Variable(dtype,var_name,**d_var)
            # then we treat the rest
            for a in args[1:]:
                a_new = self._annotate(a, **settings)
                if isinstance(a_new,DottedVariable):
                    #converte the DottedVariable to a variable
                    #TODO be able to print the DottedVariable directly
                    d_var = self._infere_type(a_new.args[1])
                    dtype = d_var.pop('datatype')
                    var_name = a_new.name
                    a_new = Variable(dtype,var_name,**d_var)
                if isinstance(expr, Add):
                    expr_new = Add(expr_new, a_new)
                elif isinstance(expr, Mul):
                    expr_new = Mul(expr_new, a_new)
                elif isinstance(expr, And):
                    expr_new = And(expr_new, a_new)
                elif isinstance(expr, Or):
                    expr_new = Or(expr_new, a_new)
                elif isinstance(expr, Eq):
                    expr_new = Eq(expr_new, a_new)
                elif isinstance(expr, Ne):
                    expr_new = Ne(expr_new, a_new)
                elif isinstance(expr, Lt):
                    expr_new = Lt(expr_new, a_new)
                elif isinstance(expr, Le):
                    expr_new = Le(expr_new, a_new)
                elif isinstance(expr, Gt):
                    expr_new = Gt(expr_new, a_new)
                elif isinstance(expr, Ge):
                    expr_new = Ge(expr_new, a_new)
            return expr_new
        elif isinstance(expr, Function):
            args = expr.args
            name = str(type(expr).__name__)
            F = pyccel_builtin_function(expr, args)
            if not(F is None):
                return F
            elif name in self._namespace['cls_constructs'].keys():
                # TODO improve the test
                #      we must not invoke the namespace like this, only through
                #      appropriate methods like get_variable ...
                cls = self._namespace[name]
                d_methods = cls.methods_as_dict
                method = d_methods.pop('__init__', None)

                if method is None:
                    # TODO improve
                    #      we should not stop here, there will be cases where we
                    #      want to instantiate a class that has no __init__
                    #      construct
                    errors.report(UNDEFINED_INIT_METHOD, symbol=name,
                                  severity='warning', blocker=True)
                args = expr.args
                m_args = method.arguments[1:] #we delete the self arg
                # TODO check compatibility
                # TODO treat parametrized arguments.
                #      this will be done later, once it is validated for FunctionCall

                # the only thing we can do here, is to return a MethodCall,
                # without the class Variable, then we will treat it during the
                # Assign annotation
#                return MethodCall(method, args, cls_variable=None, kind=None)
                return ConstructorCall(method, args, cls_variable=None)
            else:
                # if it is a user-defined function, we return a FunctionCall
                # TODO shall we keep it, or do this only in the Assign?
                func = self.get_variable(name)
                if not(func is None):
                    return FunctionCall(func, args)
                errors.report(UNDEFINED_FUNCTION, symbol=name,
                              severity='error', blocker=True)
        elif isinstance(expr, Expr):
            raise NotImplementedError('{expr} not yet available'.format(expr=type(expr)))
<<<<<<< HEAD
        elif isinstance(expr, DottedVariable):
            args = expr.args
            name = expr.name.split('.')[0]
            obj = self.get_variable(name)
            var=DottedVariable(obj,args[1])
            #we contrcut new DottedVariable so that we can infer the type
            d_var=self._infere_type(var)
            new_var=d_var.clone(expr.name)
            return new_var

=======
>>>>>>> 4c455ca8
        elif isinstance(expr, Assign):
            rhs = self._annotate(expr.rhs, **settings)
            # d_var can be a list of dictionaries
            if isinstance(rhs, FunctionCall):
                func = rhs.func

                # treating results
                results = func.results
                d_var = [self._infere_type(i, **settings) for i in results]
                # if there is only one result, we don't consider d_var as a list
                if len(d_var) == 1:
                    d_var = d_var[0]

            elif isinstance(rhs, ConstructorCall):
                cls_name = rhs.func.cls_name # create a new Datatype for the current class
                cls = self.get_variable(cls_name)

                dtype = self.get_class_construct(cls_name)()
                # to be moved to infere_type?
                d_var = {}
                d_var['datatype']    = dtype
                d_var['allocatable'] = False
                d_var['shape']       = None
                d_var['rank']        = 0
                d_var['is_target']   = True
                d_var['is_polymorphic'] = False
                d_var['cls_base']    = cls

            elif isinstance(rhs, MethodCall):
                raise NotImplementedError('TODO')

            else:
                d_var = self._infere_type(rhs, **settings)

            lhs = expr.lhs
            if isinstance(lhs, Symbol):
                name = lhs.name
                dtype = d_var.pop('datatype')
                lhs = Variable(dtype, name, **d_var)
                var = self.get_variable(name)
                if var is None:
                    self.insert_variable(lhs, name=lhs.name)

            elif isinstance(lhs, (IndexedVariable, IndexedBase)):
                # TODO check consistency of indices with shape/rank
                name = str(lhs.name)
                var = self.get_variable(name)
                if var is None:
                    errors.report(UNDEFINED_VARIABLE, symbol=name,
                                  severity='error', blocker=True)

                dtype = var.dtype
                lhs = IndexedVariable(name, dtype=dtype)

            elif isinstance(lhs, (IndexedElement, Indexed)):
                # TODO check consistency of indices with shape/rank
                name = str(lhs.base)
                var = self.get_variable(name)
                if var is None:
                    errors.report(UNDEFINED_INDEXED_VARIABLE, symbol=name,
                                  severity='error', blocker=True)
                args = tuple(lhs.indices)
                dtype = var.dtype
                lhs = IndexedVariable(name, dtype=dtype).__getitem__(*args)

            elif isinstance(lhs,DottedVariable):
                # TODO fix indentation
                dtype = d_var.pop('datatype')
                name = lhs.name.split('.')[0]
                # case of lhs=dottedvariable in the __init__ method that starts with self
                if name == 'self' and 'self.__init__' in self._namespace.keys():
                     cls_name = str(self._namespace['self'].cls_base.name)
                     attributs = self._namespace[cls_name].attributs
                     attributs = list(attributs)
                     n_name = str(lhs.args[1]).split('.')
                     n_name = n_name[0]
                     attributs += [Variable(dtype, n_name, **d_var)]
                     #update the attributs of the class and push it to the namespace
                     self._namespace[cls_name]=ClassDef(cls_name,attributs,[])
                     #update the self variable with the new attributs
                     dt=self.get_class_construct(cls_name)()
                     var = Variable(dt,'self',cls_base = self._namespace[cls_name])
                     self._namespace['self'] = var
                     args = lhs.args
                     obj = self.get_variable('self')
                     var = DottedVariable(obj,args[1])
                     d_var = self._infere_type(var)
                     lhs = d_var.clone(lhs.name)
                else :
                    cls_name = str(self._namespace[str(lhs.args[0])].cls_base.name)
                    attributs = self._namespace[cls_name].attributs
                    attributs = list(attributs)
                    name = lhs.name.split('.')[0]
                    args = lhs.args
                    obj = self.get_variable(name)
                    var = DottedVariable(obj,args[1])
                    #we contrcut new DottedVariable so that we can infer the type
                    d_var = self._infere_type(var)
                    lhs = d_var.clone(lhs.name)

            expr = Assign(lhs, rhs, strict=False)
            # we check here, if it is an alias assignment
#            lhs.inspect()
#            if isinstance(expr.rhs, Variable):
#                expr.rhs.inspect()
            if expr.is_alias:
                # here we need to know if lhs is allocatable or a pointer
                # TODO improve
                allocatable = False
                is_pointer  = False
                if isinstance(expr.rhs, IndexedElement) and (expr.lhs.rank > 0):
                    allocatable = True
                elif (isinstance(expr.rhs, Variable) and
                      isinstance(expr.rhs.dtype, NativeList)):
                    is_pointer = True
                lhs = self.update_variable(expr.lhs,
                                           allocatable=allocatable,
                                           is_pointer=is_pointer)
                return AliasAssign(lhs, expr.rhs)
            elif expr.is_symbolic_alias:
                return SymbolicAssign(lhs, expr.rhs)
            else:
                return expr
        elif isinstance(expr, For):
            # treatment of the index/indices
            if isinstance(expr.target, Symbol):
                name = str(expr.target.name)
                var = self.get_variable(name)
                if var is None:
                    target = Variable('int', name, rank=0)
                    self.insert_variable(target)
            else:
                dtype = type(expr.target)
                errors.report(INVALID_FOR_ITERABLE, symbol=expr.target,
                              severity='error')

            itr = self._annotate(expr.iterable, **settings)
            body = self._annotate(expr.body, **settings)

            return For(target, itr, body)
        elif isinstance(expr, While):
            test = self._annotate(expr.test, **settings)
            body = self._annotate(expr.body, **settings)

            return While(test, body)
        elif isinstance(expr, If):
            args = self._annotate(expr.args, **settings)
            return If(*args)
        elif isinstance(expr, FunctionHeader):
            # TODO should we return it and keep it in the AST?
            self.insert_header(expr)
            return expr
        elif isinstance(expr,ClassHeader):
            # TODO should we return it and keep it in the AST?
            self.insert_header(expr)
            return expr
        elif isinstance(expr, Return):
            results = expr.expr
            if isinstance(results, Symbol):
                name = results.name
                var = self.get_variable(name)
                if var is None:
                    errors.report(UNDEFINED_VARIABLE, symbol=name,
                                  severity='error', blocker=True)
                return Return([var])
            elif isinstance(results, (list, tuple, Tuple)):
                ls = []
                for i in results:
                    if not isinstance(i, Symbol):
                        raise NotImplementedError('only symbol or iterable are allowed for returns')
                    name = i.name
                    var = self.get_variable(name)
                    if var is None:
                        errors.report(RETURN_VALUE_EXPECTED, symbol=name,
                                      severity='error', blocker=True)
                    ls += [var]
                return Return(ls)
            else:
                raise NotImplementedError('only symbol or iterable are allowed for returns')
        elif isinstance(expr, FunctionDef):
            name = str(expr.name)
            name = name.replace('\'', '') # remove quotes for str representation
            args = []
            results = []
            local_vars  = []
            global_vars = []
            cls_name    = expr.cls_name
            hide        = False
            kind        = 'function'
            imports     = []

            is_static = False
            if expr.arguments or results:
                header = self.get_header(name)
                if not header:
                    errors.report(FUNCTION_TYPE_EXPECTED, symbol=name,
                                  severity='error', blocker=True)

                # we construct a FunctionDef from its header
                interface = header.create_definition()

                # is_static will be used for f2py
                is_static = header.is_static

                # get function kind from the header
                kind = header.kind

            # then use it to decorate our arguments
            arguments = expr.arguments
            arg = None
            if cls_name and str(expr.arguments[0]) == 'self':
                arg = arguments[0]
                arguments = arguments[1:]
                dt = self.get_class_construct(cls_name)()
                var = Variable(dt,'self',cls_base = self._namespace[cls_name])
                self._namespace['self']=var

            if arguments:
                for a, ah in zip(arguments, interface.arguments):
                    d_var = self._infere_type(ah, **settings)
                    dtype = d_var.pop('datatype')

                    # this is needed for the static case
                    additional_args = []

                    if isinstance(a, ValuedArgument):
                        # optional argument only if the value is None
                        if isinstance(a.value, Nil):
                            d_var['is_optional'] = True
                        a_new = ValuedVariable(dtype, str(a.name),
                                               value=a.value, **d_var)
                    else:
                        # add shape as arguments if is_static and arg is array
                        rank = d_var['rank']
                        if is_static and (rank > 0):
                            for i in range(0, rank):
                                n_name = 'n{i}_{name}'.format(name=str(a.name), i=i)
                                n_arg = Variable('int', n_name)
                                # TODO clean namespace later
                                var = self.get_variable(n_name)
                                if not(var is None):
                                    # TODO report appropriate message
                                    errors.report('variable already defined',
                                                  symbol=n_name,
                                                  severity='error', blocker=True)

                                self.insert_variable(n_arg)

                                additional_args += [n_arg]

                            # update shape
                            # TODO can this be improved? add some check
                            d_var['shape'] = Tuple(*additional_args)

                        a_new = Variable(dtype, str(a.name), **d_var)

                    if additional_args:
                        args += additional_args

                    args.append(a_new)

                    # TODO add scope and store already declared variables there,
                    #      then retrieve them
                    self.insert_variable(a_new, name=str(a_new.name))

            # we annotate the body
            if cls_name and name == '__init__':
                #TODO improve find another way to detect the __init__ method
                #we push a variable self.__init__ just to check if we still in the __init__ method or no
                var = Variable('nil','self.__init__',cls_base = self._namespace[cls_name])
                self._namespace['self.__init__']=var

            body = self._annotate(expr.body, **settings)

            # find return stmt and results
            # we keep the return stmt, in case of handling multi returns later
            for stmt in body:
                # TODO case of multiple calls to return
                if isinstance(stmt, Return):
                    results = stmt.expr
                    if isinstance(results, (Symbol, Variable)):
                        results = [results]

            if results:
                _results = []
                for a, ah in zip(results, interface.results):
                    d_var = self._infere_type(ah, **settings)
                    dtype = d_var.pop('datatype')
                    a_new = Variable(dtype, a.name, **d_var)

                    # results must be variable that were already declared
                    var = self.get_variable(str(a_new.name))
                    _results.append(var)

                    if var is None:
                        errors.report(UNDEFINED_VARIABLE, symbol=str(a_new.name),
                                      severity='error', blocker=True)
                results = _results

            # TODO improve
            for i in args + results:
                if str(i) in self._namespace:
                    self._namespace.pop(str(i)) #clean namespace

            if arg and cls_name:
                dt = self.get_class_construct(cls_name)()
                var = Variable(dt,'self',cls_base = self._namespace[cls_name])
                args = [var]+args

            func=FunctionDef(name, args, results, body,
                               local_vars=local_vars, global_vars=global_vars,
                               cls_name=cls_name, hide=hide,
                               kind=kind, imports=imports)
            if cls_name:
                cls = self._namespace[cls_name]
                methods = list(cls.methods)+[func]
                #update the class  methods
                self._namespace[cls_name] = ClassDef(cls_name,cls.attributs,methods)
            # insert function def into namespace
            # TODO checking
            F = self.get_variable(name)
            if F is None:
                self.insert_variable(func, name=name)

#                # TODO uncomment and improve this part later.
#                #      it will allow for handling parameters of different dtypes
#                # for every parameterized argument, we need to create the
#                # get_default associated function
#                kw_args = [a for a in func.arguments if isinstance(a, ValuedVariable)]
#                for a in kw_args:
#                    get_func = GetDefaultFunctionArg(a, func)
#                    # TODO shall we check first that it is not in the namespace?
#                    self.insert_variable(get_func, name=get_func.name)

            return func
        elif isinstance(expr, EmptyLine):
            return expr
        elif isinstance(expr, Print):
            args = self._annotate(expr.expr, **settings)
            return Print(args)
        elif isinstance(expr, Comment):
            return expr
        elif isinstance(expr,ClassDef):
             name = str(expr.name)
             name = name.replace('\'', '') # remove quotes for str representation
             attributs = []
             self._namespace[name] = ClassDef(name,[],[])
             header = self.get_header(name)
             methods = list(expr.methods)
             const = None
             for i,method in enumerate(methods):
                 m_name = str(method.name).replace('\'', '')# remove quotes for str representation
                 if str(method.name).replace('\'','')=='__del__':#remove the__del__method
                     methods.pop(i)

                 if m_name == '__init__':
                     const = self._annotate(method)
                     methods.pop(i)
                     self._namespace.pop('self.__init__')
             methods = [self._annotate(i) for i in methods]
             self._namespace.pop('self') #remove the self object
             if not const:
                 raise SystemExit('missing contuctor in the class {0}'.format(name))
             else:
                 methods = [const]+methods
             if not header:
                 raise ValueError('Expecting a header class for {classe} '
                                     'but could not find it.'.format(classe=name))
             # we construct a ClassDef from its header
             #clean namespace
             for i in methods:
                 self._namespace.pop(str(i.name))
             options = header.options
             # then use it to decorate our arguments
             attributs = self._namespace[name].attributs
             return ClassDef(name,attributs,methods)
        elif isinstance(expr,Pass):
            return Pass()
        elif isinstance(expr,Del):
            ls =  self._annotate(expr.variables)
            return Del(ls)
        elif isinstance(expr, Is):
            if not isinstance(expr.rhs, Nil):
                errors.report(PYCCEL_RESTRICTION_IS_RHS, severity='error', blocker=True)

            name = expr.lhs
            var = self.get_variable(str(name))
            if var is None:
                errors.report(UNDEFINED_VARIABLE, symbol=name,
                              severity='error', blocker=True)

            return Is(var, expr.rhs)
        else:
            raise PyccelSemanticError('{expr} not yet available'.format(expr=type(expr)))

class PyccelParser(Parser):
    pass

######################################################
if __name__ == '__main__':
    import sys

    try:
        filename = sys.argv[1]
    except:
        raise ValueError('Expecting an argument for filename')

    pyccel = Parser(filename)

    pyccel.parse()

    settings = {}
    pyccel.annotate(**settings)
    pyccel.print_namespace()

    pyccel.dot('ast.gv')<|MERGE_RESOLUTION|>--- conflicted
+++ resolved
@@ -728,8 +728,7 @@
             d_var['is_pointer'] = False
             d_var['rank'] = 0
             return d_var
-<<<<<<< HEAD
-=======
+
         elif isinstance(expr,DottedVariable):
             d_var = self._infere_type(expr.args[0])
             n_name = expr.args[1].name.split('.')[0]
@@ -749,7 +748,6 @@
             dtype = s.pop('datatype')
 
             return Variable(dtype,n_name,**s)
->>>>>>> 4c455ca8
 
         elif isinstance(expr, Expr):
             ds = [self._infere_type(i, **settings) for i in expr.args]
@@ -805,7 +803,6 @@
                 else:
                     raise NotImplementedError('TODO')
             return d_var
-<<<<<<< HEAD
 
         elif isinstance(expr,DottedVariable):
             d_var = self._infere_type(expr.args[0])
@@ -826,8 +823,7 @@
             dtype = s.pop('datatype')
 
             return Variable(dtype,n_name,**s)
-=======
->>>>>>> 4c455ca8
+
         else:
             raise NotImplementedError('{expr} not yet available'.format(expr=type(expr)))
 
@@ -989,7 +985,7 @@
                               severity='error', blocker=True)
         elif isinstance(expr, Expr):
             raise NotImplementedError('{expr} not yet available'.format(expr=type(expr)))
-<<<<<<< HEAD
+
         elif isinstance(expr, DottedVariable):
             args = expr.args
             name = expr.name.split('.')[0]
@@ -1000,8 +996,6 @@
             new_var=d_var.clone(expr.name)
             return new_var
 
-=======
->>>>>>> 4c455ca8
         elif isinstance(expr, Assign):
             rhs = self._annotate(expr.rhs, **settings)
             # d_var can be a list of dictionaries
