--- conflicted
+++ resolved
@@ -1181,7 +1181,6 @@
             F = self.get_variable(name)
             if F is None:
                 self.insert_variable(func, name=name)
-<<<<<<< HEAD
 
 #                # TODO uncomment and improve this part later.
 #                #      it will allow for handling parameters of different dtypes
@@ -1193,8 +1192,6 @@
 #                    # TODO shall we check first that it is not in the namespace?
 #                    self.insert_variable(get_func, name=get_func.name)
 
-=======
->>>>>>> 5a523f6c
             return func
         elif isinstance(expr, EmptyLine):
             return expr
