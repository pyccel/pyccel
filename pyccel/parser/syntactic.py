# -*- coding: utf-8 -*-
#------------------------------------------------------------------------------------------#
# This file is part of Pyccel which is released under MIT License. See the LICENSE file or #
# go to https://github.com/pyccel/pyccel/blob/master/LICENSE for full license details.     #
#------------------------------------------------------------------------------------------#

import os
import re

import ast
import warnings

from textx.exceptions import TextXSyntaxError

#==============================================================================

from pyccel.ast.basic import PyccelAstNode

from pyccel.ast.core import FunctionCall, FunctionCallArgument
from pyccel.ast.core import Module
from pyccel.ast.core import Assign
from pyccel.ast.core import AugAssign
from pyccel.ast.core import Return
from pyccel.ast.core import Pass
from pyccel.ast.core import FunctionDef, InlineFunctionDef
from pyccel.ast.core import SympyFunction
from pyccel.ast.core import ClassDef
from pyccel.ast.core import For
from pyccel.ast.core import If, IfSection
from pyccel.ast.core import While
from pyccel.ast.core import Del
from pyccel.ast.core import Assert
from pyccel.ast.core import Comment, EmptyNode
from pyccel.ast.core import Break, Continue
from pyccel.ast.core import FunctionDefArgument
from pyccel.ast.core import FunctionDefResult
from pyccel.ast.core import Import
from pyccel.ast.core import AsName
from pyccel.ast.core import CommentBlock
from pyccel.ast.core import With
from pyccel.ast.core import StarredArguments
from pyccel.ast.core import CodeBlock
from pyccel.ast.core import IndexedElement

from pyccel.ast.bitwise_operators import PyccelRShift, PyccelLShift, PyccelBitXor, PyccelBitOr, PyccelBitAnd, PyccelInvert
from pyccel.ast.operators import PyccelPow, PyccelAdd, PyccelMul, PyccelDiv, PyccelMod, PyccelFloorDiv
from pyccel.ast.operators import PyccelEq,  PyccelNe,  PyccelLt,  PyccelLe,  PyccelGt,  PyccelGe
from pyccel.ast.operators import PyccelAnd, PyccelOr,  PyccelNot, PyccelMinus
from pyccel.ast.operators import PyccelUnary, PyccelUnarySub
from pyccel.ast.operators import PyccelIs, PyccelIsNot
from pyccel.ast.operators import IfTernaryOperator
from pyccel.ast.numpyext  import NumpyMatmul

from pyccel.ast.builtins import PythonTuple, PythonList, PythonSet
from pyccel.ast.builtins import PythonPrint, Lambda
from pyccel.ast.headers  import MetaVariable, FunctionHeader, MethodHeader
from pyccel.ast.literals import LiteralInteger, LiteralFloat, LiteralComplex
from pyccel.ast.literals import LiteralFalse, LiteralTrue, LiteralString
from pyccel.ast.literals import Nil, LiteralEllipsis
from pyccel.ast.functionalexpr import FunctionalSum, FunctionalMax, FunctionalMin, GeneratorComprehension, FunctionalFor
from pyccel.ast.variable  import DottedName, AnnotatedPyccelSymbol

from pyccel.ast.internals import Slice, PyccelSymbol, PyccelInternalFunction

from pyccel.ast.type_annotations import SyntacticTypeAnnotation, UnionTypeAnnotation

from pyccel.parser.base        import BasicParser
from pyccel.parser.extend_tree import extend_tree
from pyccel.parser.utilities   import read_file
from pyccel.parser.utilities   import get_default_path

from pyccel.parser.syntax.headers import parse as hdr_parse, types_meta
from pyccel.parser.syntax.openmp  import parse as omp_parse
from pyccel.parser.syntax.openacc import parse as acc_parse

from pyccel.utilities.stage import PyccelStage

from pyccel.errors.errors import Errors

# TODO - remove import * and only import what we need
from pyccel.errors.messages import *

def get_name(a):
    """ get the name of variable or an argument of the AST node."""
    if isinstance(a, ast.Name):
        return a.id
    elif isinstance(a, ast.arg):
        return a.arg
    elif isinstance(a, ast.FunctionDef):
        return a.name
    else:
        raise NotImplementedError()

#==============================================================================
errors = Errors()
pyccel_stage = PyccelStage()
#==============================================================================

strip_ansi_escape = re.compile(r'(\x9B|\x1B\[)[0-?]*[ -\/]*[@-~]|[\n\t\r]')

# use this to delete ansi_escape characters from a string
# Useful for very coarse version differentiation.

#==============================================================================

class SyntaxParser(BasicParser):
    """
    Class which handles the syntactic stage as described in the developer docs.

    This class is described in detail in developer_docs/syntactic_stage.md.
    It extracts all necessary information from the Python AST in order to create
    a representation complete enough for the semantic stage to determine types, etc
    as described in developer_docs/semantic_stage.md.

    Parameters
    ----------
    inputs : str
        A string containing code or containing the name of a file whose code
        should be read.

    **kwargs : dict
        Additional keyword arguments for BasicParser.
    """

    def __init__(self, inputs, **kwargs):
        BasicParser.__init__(self, **kwargs)

        # check if inputs is a file
        code = inputs
        if os.path.isfile(inputs):

            self._filename = inputs
            errors.set_target(self.filename, 'file')

            # we don't use is_valid_filename_py since it uses absolute path
            # file extension

            code = read_file(inputs)

        self._code    = code
        self._context = []

        self.load()

        tree                = extend_tree(code)
        self._fst           = tree
        self._in_lhs_assign = False

        self.parse()
        self.dump()

    def parse(self):
        """
        Convert Python's AST to Pyccel's AST object.

        Convert Python's AST to Pyccel's AST object and raise errors
        for any unsupported objects.

        Returns
        -------
        pyccel.ast.basic.PyccelAstNode
            The Pyccel AST object.
        """

        if self.syntax_done:
            return self.ast

        # TODO - add settings to Errors
        #      - filename

        pyccel_stage.set_stage('syntactic')
        ast       = self._visit(self.fst)
        self._ast = ast

        self._syntax_done = True

        return ast

    def _treat_iterable(self, stmt):
        return (self._visit(i) for i in stmt)

    def _treat_comment_line(self, line, stmt):
        """
        Parse a comment line.

        Parse a comment which fits in a single line. If the comment
        begins with `#$` then it should contain a header recognised
        by Pyccel and should be parsed using textx.

        Parameters
        ----------
        line : str
            The comment line.
        stmt : ast.Ast
            The comment object in the code. This is useful for raising
            neat errors.

        Returns
        -------
        pyccel.ast.basic.PyccelAstNode
            The treated object as a Pyccel ast node.
        """
        if line.startswith('#$'):
            env = line[2:].lstrip()
            if env.startswith('omp'):
                try:
                    expr = omp_parse(stmts=line)
                except TextXSyntaxError as e:
                    errors.report(f"Invalid OpenMP header. {e.message}",
                            symbol = stmt, column = e.col,
                              severity='fatal')
            elif env.startswith('acc'):
                try:
                    expr = acc_parse(stmts=line)
                except TextXSyntaxError as e:
                    errors.report(f"Invalid OpenACC header. {e.message}",
                            symbol = stmt, column = e.col,
                              severity='fatal')
            elif env.startswith('header'):
                try:
                    expr = hdr_parse(stmts=line)
                except TextXSyntaxError as e:
                    errors.report(f"Invalid header. {e.message}",
                            symbol = stmt, column = e.col,
                              severity='fatal')
                if isinstance(expr, (MethodHeader, FunctionHeader)):
                    self.scope.insert_header(expr)
                    expr = EmptyNode()
                elif isinstance(expr, AnnotatedPyccelSymbol):
                    self.scope.insert_symbol(expr.name)
                elif isinstance(expr, MetaVariable):
                    # a metavar will not appear in the semantic stage.
                    # but can be used to modify the ast

                    self._metavars[str(expr.name)] = expr.value
                    expr = EmptyNode()
            else:
                errors.report(PYCCEL_INVALID_HEADER,
                              symbol = stmt,
                              severity='fatal')

        else:
            txt = line[1:].lstrip()
            expr = Comment(txt)

        expr.set_current_ast(stmt)
        return expr

    def _treat_type_annotation(self, stmt, annotation):
        """
        Treat an object passed as a type annotation.

        Ensure that an object that was passed as a type annotation can be
        recognised in the semantic stage by packing it into a SyntacticTypeAnnotation
        in the correct way. Also check the syntax of any string type
        annotations.

        Parameters
        ----------
        stmt : ast.Ast
            The ast node about which any errors should be raised.

        annotation : pyccel.ast.basic.PyccelAstNode
            A visited object which is describing a type annotation.

        Returns
        -------
        SyntacticTypeAnnotation | UnionTypeAnnotation
            The type annotation.
        """
        if isinstance(annotation, (tuple, list)):
            return UnionTypeAnnotation(*[self._treat_type_annotation(stmt, a) for a in annotation])
        if isinstance(annotation, (PyccelSymbol, DottedName, IndexedElement)):
            return SyntacticTypeAnnotation(dtype=annotation)
        elif isinstance(annotation, LiteralString):
            try:
                annotation = types_meta.model_from_str(annotation.python_value)
            except TextXSyntaxError as e:
                errors.report(f"Invalid header. {e.message}",
                        symbol = stmt, column = e.col,
                        severity='fatal')
            annot = annotation.expr
            if isinstance(stmt, PyccelAstNode):
                annot.set_current_ast(stmt.python_ast)
            else:
                annot.set_current_ast(stmt)
            return annot
        elif annotation is Nil():
            return None
        elif isinstance(annotation, PyccelBitOr):
            return UnionTypeAnnotation(*[self._treat_type_annotation(stmt, a) for a in annotation.args])
        else:
            errors.report('Invalid type annotation',
                        symbol = stmt, severity='error')
            return EmptyNode()

    #====================================================
    #                 _visit functions
    #====================================================

    def _visit(self, stmt):
        """
        Build the AST from the AST parsed by Python.

        The annotation is done by finding the appropriate function _visit_X
        for the object expr. X is the type of the object expr. If this function
        does not exist then the method resolution order is used to search for
        other compatible _visit_X functions. If none are found then an error is
        raised.

        Parameters
        ----------
        stmt : ast.stmt
            Object to visit of type X.

        Returns
        -------
        pyccel.ast.basic.Basic
            AST object which is the syntactic equivalent of stmt.
        """

        # TODO - add settings to Errors
        #      - line and column
        #      - blocking errors

        cls = type(stmt)
        syntax_method = '_visit_' + cls.__name__
        if hasattr(self, syntax_method):
            self._context.append(stmt)
            result = getattr(self, syntax_method)(stmt)
            if isinstance(result, PyccelAstNode) and result.python_ast is None and isinstance(stmt, ast.AST):
                result.set_current_ast(stmt)
            self._context.pop()
            return result

        # Unknown object, we raise an error.
        return errors.report(PYCCEL_RESTRICTION_UNSUPPORTED_SYNTAX, symbol=stmt,
                      severity='error')

    def _visit_Module(self, stmt):
        """ Visits the ast and splits the result into elements relevant for the module or the program"""
        body          = [self._visit(v) for v in stmt.body]

        # Define the name of the module
        # The module name allows it to be correctly referenced from an import command
        mod_name = os.path.splitext(os.path.basename(self._filename))[0]
        name = AsName(mod_name, self.scope.get_new_name(mod_name))

        body = [b for i in body for b in (i.body if isinstance(i, CodeBlock) else [i])]
        return Module(name, [], [], program = CodeBlock(body), scope=self.scope)

    def _visit_Expr(self, stmt):
        val = self._visit(stmt.value)
        if not isinstance(val, (CommentBlock, PythonPrint)):
            # Collect any results of standalone expressions
            # into a variable to avoid errors in C/Fortran
            val = Assign(PyccelSymbol('_', is_temp=True), val)
        return val

    def _visit_Tuple(self, stmt):
        return PythonTuple(*self._treat_iterable(stmt.elts))

    def _visit_List(self, stmt):
        return PythonList(*self._treat_iterable(stmt.elts))

    def _visit_Set(self, stmt):
        return PythonSet(*self._treat_iterable(stmt.elts))

    def _visit_tuple(self, stmt):
        return tuple(self._treat_iterable(stmt))

    def _visit_list(self, stmt):
        return list(self._treat_iterable(stmt))

    def _visit_alias(self, stmt):
        if not isinstance(stmt.name, str):
            raise TypeError('Expecting a string')

        old = self._visit(stmt.name)

        if stmt.asname:
            new = self._visit(stmt.asname)
            return AsName(old, new)
        else:
            return old

    def _visit_Dict(self, stmt):
        errors.report(PYCCEL_RESTRICTION_TODO,
                symbol=stmt, severity='error')

    def _visit_NoneType(self, stmt):
        return Nil()

    def _visit_str(self, stmt):

        return stmt

<<<<<<< HEAD
    def _visit_Str(self, stmt):
        val =  stmt.s
        if isinstance(self._context[-2], ast.Expr):
            return CommentBlock(val)
        return LiteralString(val)

    def _visit_Num(self, stmt):
        val = stmt.n

        if isinstance(val, int):
            return LiteralInteger(val)
        elif isinstance(val, float):
            return LiteralFloat(val)
        elif isinstance(val, complex):
            return LiteralComplex(val.real, val.imag)
        else:
            raise NotImplementedError(f'Num type {type(val)} not recognised')

=======
>>>>>>> f17d55b5
    def _visit_Assign(self, stmt):

        self._in_lhs_assign = True
        lhs = self._visit(stmt.targets)
        self._in_lhs_assign = False
        if len(lhs)==1:
            lhs = lhs[0]
        else:
            lhs = PythonTuple(*lhs)

        rhs = self._visit(stmt.value)

        expr = Assign(lhs, rhs)

        return expr

    def _visit_AugAssign(self, stmt):

        lhs = self._visit(stmt.target)
        rhs = self._visit(stmt.value)
        if isinstance(stmt.op, ast.Add):
            return AugAssign(lhs, '+', rhs)
        elif isinstance(stmt.op, ast.Sub):
            return AugAssign(lhs, '-', rhs)
        elif isinstance(stmt.op, ast.Mult):
            return AugAssign(lhs, '*', rhs)
        elif isinstance(stmt.op, ast.Div):
            return AugAssign(lhs, '/', rhs)
        elif isinstance(stmt.op, ast.Mod):
            return AugAssign(lhs, '%', rhs)
        else:
            return errors.report(PYCCEL_RESTRICTION_TODO, symbol = stmt,
                    severity='error')

    def _visit_AnnAssign(self, stmt):
        self._in_lhs_assign = True
        lhs = self._visit(stmt.target)
        self._in_lhs_assign = False

        annotation = self._treat_type_annotation(stmt, self._visit(stmt.annotation))

        annotated_lhs = AnnotatedPyccelSymbol(lhs, annotation=annotation)

        if stmt.value is None:
            return annotated_lhs
        else:
            rhs = self._visit(stmt.value)
            return Assign(annotated_lhs, rhs)

    def _visit_arguments(self, stmt):
        is_class_method = len(self._context) > 2 and isinstance(self._context[-3], ast.ClassDef)

        if stmt.vararg or stmt.kwarg:
            errors.report(VARARGS, symbol = stmt,
                    severity='error')
            return []

        arguments       = []
        if stmt.args:
            n_expl = len(stmt.args)-len(stmt.defaults)

            arguments = []
            for a in stmt.args[:n_expl]:
                annotation=self._treat_type_annotation(a, self._visit(a.annotation))
                new_arg = FunctionDefArgument(AnnotatedPyccelSymbol(a.arg, annotation),
                                            annotation=annotation)
                new_arg.set_current_ast(a)
                arguments.append(new_arg)

            for a,d in zip(stmt.args[n_expl:], stmt.defaults):
                annotation=self._treat_type_annotation(a, self._visit(a.annotation))
                new_arg = FunctionDefArgument(AnnotatedPyccelSymbol(a.arg, annotation),
                                            annotation=annotation,
                                            value = self._visit(d))
                new_arg.set_current_ast(a)
                arguments.append(new_arg)

        headers = self.scope.find(self._context[-2].name, 'headers') \
                if isinstance(self._context[-2], ast.FunctionDef) else None

        if is_class_method and not headers:
            expected_self_arg = arguments[0]
            if expected_self_arg.annotation is None:
                class_name = self._context[-3].name
                annotation = self._treat_type_annotation(class_name, PyccelSymbol(class_name))
                arguments[0] = FunctionDefArgument(AnnotatedPyccelSymbol(expected_self_arg.name, annotation),
                                            annotation=annotation,
                                            value = expected_self_arg.value)

        if stmt.kwonlyargs:
            for a,d in zip(stmt.kwonlyargs,stmt.kw_defaults):
                annotation=self._treat_type_annotation(a, self._visit(a.annotation))
                val = self._visit(d) if d is not None else d
                arg = FunctionDefArgument(AnnotatedPyccelSymbol(a.arg, annotation),
                            annotation=annotation,
                            value=val, kwonly=True)
                arg.set_current_ast(a)

                arguments.append(arg)

        self.scope.insert_symbols(a.var for a in arguments)

        return arguments

    def _visit_Constant(self, stmt):
        # New in python3.8 this class contains NameConstant, Num, and String types
        if stmt.value is None:
            return Nil()

        elif stmt.value is True:
            return LiteralTrue()

        elif stmt.value is False:
            return LiteralFalse()

        elif isinstance(stmt.value, int):
            return LiteralInteger(stmt.value)

        elif isinstance(stmt.value, float):
            return LiteralFloat(stmt.value)

        elif isinstance(stmt.value, complex):
            return LiteralComplex(stmt.value.real, stmt.value.imag)

        elif isinstance(stmt.value, str):
<<<<<<< HEAD
            return self._visit_Str(stmt)

        else:
            raise NotImplementedError(f'Constant type {type(stmt.value)} not recognised')

    def _visit_NameConstant(self, stmt):
        if stmt.value is None:
            return Nil()

        elif stmt.value is True:
            return LiteralTrue()
=======
            if isinstance(self._context[-2], ast.Expr):
                return CommentBlock(stmt.value)
            return LiteralString(stmt.value)
>>>>>>> f17d55b5

        elif stmt.value is Ellipsis:
            return LiteralEllipsis()

        else:
<<<<<<< HEAD
            raise NotImplementedError(f"Unknown NameConstant : {stmt.value}")

=======
            raise NotImplementedError('Constant type {} not recognised'.format(type(stmt.value)))
>>>>>>> f17d55b5

    def _visit_Name(self, stmt):
        name = PyccelSymbol(stmt.id)
        if self._in_lhs_assign:
            self.scope.insert_symbol(name)
        return name

    def _treat_import_source(self, source, level):
        source = '.'*level + source
        if source.count('.') == 0:
            source = PyccelSymbol(source)
            self.scope.insert_symbol(source)
        else:
            source = DottedName(*source.split('.'))

        return get_default_path(source)

    def _visit_Import(self, stmt):
        expr = []
        for name in stmt.names:
            imp = self._visit(name)
            if isinstance(imp, AsName):
                source = AsName(self._treat_import_source(imp.object, 0), imp.target)
            else:
                source = self._treat_import_source(imp, 0)
            import_line = Import(source)
            import_line.set_current_ast(stmt)
            self.insert_import(import_line)
            expr.append(import_line)

        if len(expr)==1:
            return expr[0]
        else:
            expr = CodeBlock(expr)
            return expr

    def _visit_ImportFrom(self, stmt):

        source = self._treat_import_source(stmt.module, stmt.level)

        targets = []
        for i in stmt.names:
            s = self._visit(i)
            if s == '*':
                errors.report(PYCCEL_RESTRICTION_IMPORT_STAR,
                              bounding_box=(stmt.lineno, stmt.col_offset),
                              severity='error')

            targets.append(s)

        expr = Import(source, targets)
        self.insert_import(expr)
        return expr

    def _visit_Delete(self, stmt):
        arg = self._visit(stmt.targets)
        return Del(arg)

    def _visit_UnaryOp(self, stmt):

        target = self._visit(stmt.operand)

        if isinstance(stmt.op, ast.Not):
            Func = PyccelNot

        elif isinstance(stmt.op, ast.UAdd):
            Func = PyccelUnary

        elif isinstance(stmt.op, ast.USub):
            Func = PyccelUnarySub

        elif isinstance(stmt.op, ast.Invert):
            Func = PyccelInvert
        else:
            errors.report(PYCCEL_RESTRICTION_UNSUPPORTED_SYNTAX,
                          symbol = stmt,
                          severity='error')

        return Func(target)

    def _visit_BinOp(self, stmt):

        first  = self._visit(stmt.left)
        second = self._visit(stmt.right)

        if isinstance(stmt.op, ast.Add):
            return PyccelAdd(first, second)

        elif isinstance(stmt.op, ast.Mult):
            return PyccelMul(first, second)

        elif isinstance(stmt.op, ast.Sub):
            return PyccelMinus(first, second)

        elif isinstance(stmt.op, ast.Div):
            return PyccelDiv(first, second)

        elif isinstance(stmt.op, ast.Pow):
            return PyccelPow(first, second)

        elif isinstance(stmt.op, ast.FloorDiv):
            return PyccelFloorDiv(first, second)

        elif isinstance(stmt.op, ast.Mod):
            return PyccelMod(first, second)

        elif isinstance(stmt.op, ast.RShift):
            return PyccelRShift(first, second)

        elif isinstance(stmt.op, ast.LShift):
            return PyccelLShift(first, second)

        elif isinstance(stmt.op, ast.BitXor):
            return PyccelBitXor(first, second)

        elif isinstance(stmt.op, ast.BitOr):
            return PyccelBitOr(first, second)

        elif isinstance(stmt.op, ast.BitAnd):
            return PyccelBitAnd(first, second)

        elif isinstance(stmt.op, ast.MatMult):
            return NumpyMatmul(first, second)

        else:
            return errors.report(PYCCEL_RESTRICTION_UNSUPPORTED_SYNTAX,
                          symbol = stmt,
                          severity='error')

    def _visit_BoolOp(self, stmt):

        args = [self._visit(a) for a in stmt.values]

        if isinstance(stmt.op, ast.And):
            return PyccelAnd(*args)

        if isinstance(stmt.op, ast.Or):
            return PyccelOr(*args)

        return errors.report(PYCCEL_RESTRICTION_UNSUPPORTED_SYNTAX,
                      symbol = stmt.op,
                      severity='error')

    def _visit_Compare(self, stmt):
        if len(stmt.ops)>1:
            return errors.report(PYCCEL_RESTRICTION_MULTIPLE_COMPARISONS,
                      symbol = stmt,
                      severity='error')

        first = self._visit(stmt.left)
        second = self._visit(stmt.comparators[0])
        op = stmt.ops[0]

        if isinstance(op, ast.Eq):
            return PyccelEq(first, second)
        if isinstance(op, ast.NotEq):
            return PyccelNe(first, second)
        if isinstance(op, ast.Lt):
            return PyccelLt(first, second)
        if isinstance(op, ast.Gt):
            return PyccelGt(first, second)
        if isinstance(op, ast.LtE):
            return PyccelLe(first, second)
        if isinstance(op, ast.GtE):
            return PyccelGe(first, second)
        if isinstance(op, ast.Is):
            return PyccelIs(first, second)
        if isinstance(op, ast.IsNot):
            return PyccelIsNot(first, second)

        return errors.report(PYCCEL_RESTRICTION_UNSUPPORTED_SYNTAX,
                      symbol = stmt,
                      severity='error')

    def _visit_Return(self, stmt):
        results = self._visit(stmt.value)
        if results is Nil():
            results = []
        elif not isinstance(results, (list, PythonTuple, PythonList)):
            results = [results]
        return Return(results)

    def _visit_Pass(self, stmt):
        return Pass()

    def _visit_FunctionDef(self, stmt):

        #  TODO check all inputs and which ones should be treated in stage 1 or 2

        name = PyccelSymbol(self._visit(stmt.name))
        self.scope.insert_symbol(name)

        headers = self.scope.find(name, 'headers')

        scope = self.create_new_function_scope(name)

        arguments    = self._visit(stmt.args)

        template    = {}
        is_pure      = False
        is_elemental = False
        is_private   = False
        is_inline    = False
        imports      = []
        docstring   = None

        decorators = {}

        for d in self._visit(stmt.decorator_list):
            tmp_var = d if isinstance(d, PyccelSymbol) else d.funcdef
            if tmp_var in decorators:
                decorators[tmp_var] += [d]
            else:
                decorators[tmp_var] = [d]

        if 'types' in decorators:
            warnings.warn("The @types decorator will be removed in a future version of Pyccel. Please use type hints. The @template decorator can be used to specify multiple types", FutureWarning)

        if 'stack_array' in decorators:
            decorators['stack_array'] = tuple(str(b.value) for a in decorators['stack_array']
                for b in a.args)

        if 'allow_negative_index' in decorators:
            decorators['allow_negative_index'] = tuple(str(b.value) for a in decorators['allow_negative_index'] for b in a.args)

        if 'pure' in decorators:
            is_pure = True

        if 'elemental' in decorators:
            is_elemental = True
            if len(arguments) > 1:
                errors.report(FORTRAN_ELEMENTAL_SINGLE_ARGUMENT,
                              symbol=decorators['elemental'],
                              bounding_box=(stmt.lineno, stmt.col_offset),
                              severity='error')

        if 'private' in decorators:
            is_private = True

        if 'inline' in decorators:
            is_inline = True

        template['template_dict'] = {}
        # extract the templates
        if 'template' in decorators:
            for template_decorator in decorators['template']:
                dec_args = template_decorator.args
                if len(dec_args) != 2:
                    msg = 'Number of Arguments provided to the template decorator is not valid'
                    errors.report(msg, symbol = template_decorator,
                                    severity='error')

                if any(i.keyword not in (None, 'name', 'types') for i in dec_args):
                    errors.report('Argument provided to the template decorator is not valid',
                                    symbol = template_decorator, severity='error')

                if dec_args[0].has_keyword and dec_args[0].keyword != 'name':
                    type_name = dec_args[1].value.python_value
                    type_descriptors = dec_args[0].value
                else:
                    type_name = dec_args[0].value.python_value
                    type_descriptors = dec_args[1].value

                if not isinstance(type_descriptors, (PythonTuple, PythonList)):
                    type_descriptors = PythonTuple(type_descriptors)

                if type_name in template['template_dict']:
                    errors.report(f'The template "{type_name}" is duplicated',
                                symbol = template_decorator, severity='warning')

                possible_types = self._treat_type_annotation(template_decorator, type_descriptors.args)

                # Make templates decorator dict accessible from decorators dict
                template['template_dict'][type_name] = possible_types

            # Make template decorator list accessible from decorators dict
            template['decorator_list'] = decorators['template']
            decorators['template'] = template

        if not template['template_dict']:
            decorators['template'] = None

        argument_annotations = [a.annotation for a in arguments]
        result_annotation = self._treat_type_annotation(stmt, self._visit(stmt.returns))

        #---------------------------------------------------------------------------------------------------------
        #                   To remove when headers are deprecated
        #---------------------------------------------------------------------------------------------------------
        if headers:
            warnings.warn("Support for specifying types via headers will be removed in a " +
                          "future version of Pyccel. Please use type hints. The @template " +
                          "decorator can be used to specify multiple types. See the " +
                          "documentation at " +
                          "https://github.com/pyccel/pyccel/blob/devel/docs/quickstart.md#type-annotations " +
                          "for examples.", FutureWarning)
            if any(a is not None for a in argument_annotations):
                errors.report("Type annotations and type specification via headers should not be mixed",
                        symbol=stmt, severity='error')

            for i, _ in enumerate(argument_annotations):
                argument_annotations[i] = UnionTypeAnnotation()
            if result_annotation is not None:
                errors.report("Type annotations and type specification via headers should not be mixed",
                            symbol=stmt, severity='error')

            n_results = 0

            for head in headers:
                if len(head.dtypes) != len(argument_annotations):
                    errors.report(f"Wrong number of types in header for function {name}",
                            severity='error', symbol=stmt)
                else:
                    for i,arg in enumerate(head.dtypes):
                        argument_annotations[i].add_type(arg)
                if head.results:
                    if result_annotation is None:
                        result_annotation = head.results
                    else:
                        if len(result_annotation) != len(head.results):
                            errors.report("Different length results in headers.",
                                    severity='error', symbol=stmt)
                        else:
                            result_annotation = tuple(UnionTypeAnnotation(r, *getattr(t, 'type_list', [t])) \
                                                        for r,t in zip(head.results, result_annotation))
                    n_results += 1

            if n_results and n_results != len(headers):
                errors.report("Results have only been provided for some of the headers. The types of the results will all be chosen from the provided types. This may result in unexpected result types.",
                        severity='warning', symbol=stmt)

        # extract the types to construct a header
        if 'types' in decorators:
            if any(a is not None for a in argument_annotations):
                errors.report("Type annotations and type specification via headers should not be mixed",
                        symbol=stmt, severity='error')

            for i, _ in enumerate(argument_annotations):
                argument_annotations[i] = UnionTypeAnnotation()
            n_results = 0

            for types_decorator in decorators['types']:
                type_args = types_decorator.args

                args = [a for a in type_args if not a.has_keyword]
                kwargs = [a for a in type_args if a.has_keyword]

                if len(kwargs) > 1:
                    errors.report('Too many keyword arguments passed to @types decorator',
                                symbol = types_decorator,
                                bounding_box = (stmt.lineno, stmt.col_offset),
                                severity='error')
                elif kwargs:
                    if kwargs[0].keyword != 'results':
                        errors.report('Wrong keyword argument passed to @types decorator',
                                    symbol = types_decorator,
                                    bounding_box = (stmt.lineno, stmt.col_offset),
                                    severity='error')
                    annots = self._treat_type_annotation(kwargs[0], kwargs[0].value.args)
                    if result_annotation is None:
                        result_annotation = annots
                    else:
                        if len(result_annotation) != len(annots):
                            errors.report("Different length results in headers.",
                                    severity='error', symbol=stmt)
                        else:
                            result_annotation = tuple(UnionTypeAnnotation(r, *getattr(t, 'type_list', [t])) \
                                                        for r,t in zip(annots, result_annotation))
                    n_results += 1

                if len(args) != len(argument_annotations):
                    errors.report(f"Wrong number of types in header for function {name}",
                            severity='error', symbol=stmt)
                else:
                    for i,arg in enumerate(args):
                        argument_annotations[i].add_type(self._treat_type_annotation(arg, arg.value))

            if n_results and n_results != len(decorators['types']):
                errors.report("Results have only been provided for some of the types decorators. The types of the results will all be chosen from the provided types. This may result in unexpected result types.",
                        severity='warning', symbol=stmt)

        #---------------------------------------------------------------------------------------------------------
        #                   End of : To remove when headers are deprecated
        #---------------------------------------------------------------------------------------------------------

        # Repack AnnotatedPyccelSymbols to insert argument_annotations from headers or types decorators
        arguments = [FunctionDefArgument(AnnotatedPyccelSymbol(a.var.name, annot), annotation=annot, value=a.value, kwonly=a.is_kwonly)
                           for a, annot in zip(arguments, argument_annotations)]

        body = stmt.body

        if 'sympy' in decorators:
            # TODO maybe we should run pylint here
            stmt.decorators.pop()
            func = SympyFunction(name, arguments, [], [str(stmt)])
            func.set_current_ast(stmt)
            self.insert_function(func)
            return EmptyNode()

        else:
            body = self._visit(body)

        # Collect docstring
        if len(body) > 0 and isinstance(body[0], CommentBlock):
            docstring = body[0]
            docstring.header = ''
            body = body[1:]

        body = CodeBlock(body)

        returns = [i.expr for i in body.get_attribute_nodes(Return,
                    excluded_nodes = (Assign, FunctionCall, PyccelInternalFunction, FunctionDef))]
        assert all(len(i) == len(returns[0]) for i in returns)
        if is_inline and len(returns)>1:
            errors.report("Inline functions cannot have multiple return statements",
                    symbol = stmt,
                    severity = 'error')
        results = []
        result_counter = 1

        local_symbols = self.scope.local_used_symbols

        if result_annotation and not isinstance(result_annotation, (tuple, list)):
            result_annotation = [result_annotation]

        for i,r in enumerate(zip(*returns)):
            r0 = r[0]

            pyccel_symbol  = isinstance(r0, PyccelSymbol)
            same_results   = all(r0 == ri for ri in r)
            name_available = all(r0 != a.name for a in arguments) and r0 in local_symbols

            if pyccel_symbol and same_results and name_available:
                result_name = r0
            else:
                result_name, result_counter = self.scope.get_new_incremented_symbol('Out', result_counter)

            if result_annotation:
                result_name = AnnotatedPyccelSymbol(result_name, annotation = result_annotation[i])

            results.append(FunctionDefResult(result_name, annotation = result_annotation))
            results[-1].set_current_ast(stmt)

        self.exit_function_scope()

        cls = InlineFunctionDef if is_inline else FunctionDef
        func = cls(
               name,
               arguments,
               results,
               body,
               is_pure=is_pure,
               is_elemental=is_elemental,
               is_private=is_private,
               imports=imports,
               decorators=decorators,
               docstring=docstring,
               scope=scope)

        return func

    def _visit_ClassDef(self, stmt):

        name = stmt.name
        self.scope.insert_symbol(name)
        scope = self.create_new_class_scope(name)
        methods = []
        attributes = []
        docstring = None
        for i in stmt.body:
            visited_i = self._visit(i)
            if isinstance(visited_i, FunctionDef):
                methods.append(visited_i)
                visited_i.arguments[0].bound_argument = True
            elif isinstance(visited_i, Pass):
                continue
            elif isinstance(visited_i, AnnotatedPyccelSymbol):
                attributes.append(visited_i)
            elif isinstance(visited_i, CommentBlock):
                docstring = visited_i
            else:
                errors.report(f"{type(visited_i)} not currently supported in classes",
                        severity='error', symbol=visited_i)
        parent = [p for p in (self._visit(i) for i in stmt.bases) if p != 'object']
        self.exit_class_scope()
        expr = ClassDef(name=name, attributes=attributes,
                        methods=methods, superclasses=parent, scope=scope,
                        docstring = docstring)

        return expr

    def _visit_Subscript(self, stmt):

        ch = stmt
        args = []
        while isinstance(ch, ast.Subscript):
            val = self._visit(ch.slice)
            if isinstance(val, (PythonTuple, list)):
                args += val
            else:
                args.insert(0, val)
            ch = ch.value
        args = tuple(args)
        var = self._visit(ch)
        var = IndexedElement(var, *args)
        return var

    def _visit_ExtSlice(self, stmt):
        return self._visit(stmt.dims)

    def _visit_Slice(self, stmt):

        upper = self._visit(stmt.upper) if stmt.upper is not None else None
        lower = self._visit(stmt.lower) if stmt.lower is not None else None
        step = self._visit(stmt.step) if stmt.step is not None else None

        return Slice(lower, upper, step)

    def _visit_Index(self, stmt):
        return self._visit(stmt.value)

    def _visit_Attribute(self, stmt):
        val  = self._visit(stmt.value)
        attr = PyccelSymbol(stmt.attr)
        dotted = DottedName(val, attr)
        if self._in_lhs_assign:
            self.scope.insert_symbol(dotted)
        return dotted


    def _visit_Call(self, stmt):

        args = []
        if stmt.args:
            args += [FunctionCallArgument(self._visit(a), python_ast=a) for a in stmt.args]
        if stmt.keywords:
            kwargs = self._visit(stmt.keywords)
            for k, a in zip(kwargs, stmt.keywords):
                k.set_current_ast(a)

            args += kwargs

        if len(args) == 0:
            args = ()

        if len(args) == 1 and isinstance(args[0].value, GeneratorComprehension):
            return args[0].value

        func = self._visit(stmt.func)

        if isinstance(func, PyccelSymbol):
            if func == "print":
                func = PythonPrint(PythonTuple(*args))
            else:
                func = FunctionCall(func, args)
        elif isinstance(func, DottedName):
            func_attr = FunctionCall(func.name[-1], args)
            func = DottedName(*func.name[:-1], func_attr)
        else:
            raise NotImplementedError(f' Unknown function type {type(func)}')

        return func

    def _visit_keyword(self, stmt):

        target = stmt.arg
        val = self._visit(stmt.value)
        return FunctionCallArgument(val, keyword=target)

    def _visit_For(self, stmt):

        scope = self.create_new_loop_scope()

        self._in_lhs_assign = True
        iterator = self._visit(stmt.target)
        self._in_lhs_assign = False
        iterable = self._visit(stmt.iter)
        body = self._visit(stmt.body)

        self.exit_loop_scope()

        expr = For(iterator, iterable, body, scope=scope)
        return expr

    def _visit_comprehension(self, stmt):

        scope = self.create_new_loop_scope()

        self._in_lhs_assign = True
        iterator = self._visit(stmt.target)
        self._in_lhs_assign = False
        iterable = self._visit(stmt.iter)

        self.exit_loop_scope()

        if stmt.ifs:
            errors.report("Cannot handle if statements in list comprehensions. List length cannot be calculated.\n" + PYCCEL_RESTRICTION_TODO,
                    symbol=stmt, severity='error')

        expr = For(iterator, iterable, [], scope=scope)
        return expr

    def _visit_ListComp(self, stmt):

        result = self._visit(stmt.elt)

        generators = list(self._visit(stmt.generators))

        if not isinstance(self._context[-2],ast.Assign):
            errors.report(PYCCEL_RESTRICTION_LIST_COMPREHENSION_ASSIGN,
                          symbol = stmt,
                          severity='error')
            lhs = PyccelSymbol('_', is_temp=True)
        else:
            lhs = self._visit(self._context[-2].targets)
            if len(lhs)==1:
                lhs = lhs[0]
            else:
                raise NotImplementedError("A list comprehension cannot be unpacked")

        index = PyccelSymbol('_', is_temp=True)

        args = [index]
        target = IndexedElement(lhs, *args)
        target = Assign(target, result)
        assign1 = Assign(index, LiteralInteger(0))
        assign1.set_current_ast(stmt)
        target.set_current_ast(stmt)
        generators[-1].insert2body(target)
        assign2 = Assign(index, PyccelAdd(index, LiteralInteger(1)))
        assign2.set_current_ast(stmt)
        generators[-1].insert2body(assign2)

        indices = [generators[-1].target]
        while len(generators) > 1:
            F = generators.pop()
            generators[-1].insert2body(F)
            indices.append(generators[-1].target)
        indices = indices[::-1]

        return FunctionalFor([assign1, generators[-1]],target.rhs, target.lhs,
                             indices, index)

    def _visit_GeneratorExp(self, stmt):

        result = self._visit(stmt.elt)

        generators = self._visit(stmt.generators)
        parent = self._context[-2]
        if not isinstance(parent, ast.Call):
            raise NotImplementedError("GeneratorExp is not the argument of a function call")

        name = self._visit(parent.func)

        grandparent = self._context[-3]
        if isinstance(grandparent, ast.Assign):
            if len(grandparent.targets) != 1:
                raise NotImplementedError("Cannot unpack function with generator expression argument")
            lhs = self._visit(grandparent.targets[0])
        else:
            lhs = PyccelSymbol('_', is_temp=True)

        body = result
        if name == 'sum':
            body = AugAssign(lhs, '+', body)
        else:
            body = FunctionCall(name, (lhs, body))
            body = Assign(lhs, body)

        body.set_current_ast(parent)
        indices = []
        generators = list(generators)
        while len(generators) > 0:
            indices.append(generators[-1].target)
            generators[-1].insert2body(body)
            body = generators.pop()

        indices = indices[::-1]
        if name == 'sum':
            expr = FunctionalSum(body, result, lhs, indices)
        elif name == 'min':
            expr = FunctionalMin(body, result, lhs, indices)
        elif name == 'max':
            expr = FunctionalMax(body, result, lhs, indices)
        else:
            expr = EmptyNode()
            errors.report(PYCCEL_RESTRICTION_TODO,
                          symbol = name,
                          bounding_box=(stmt.lineno, stmt.col_offset),
                          severity='error')

        expr.set_current_ast(parent)

        return expr

    def _visit_If(self, stmt):

        test = self._visit(stmt.test)
        body = self._visit(stmt.body)
        orelse = self._visit(stmt.orelse)
        if len(orelse)==1 and isinstance(orelse[0],If):
            orelse = orelse[0].blocks
            return If(IfSection(test, body), *orelse)
        elif len(orelse)==0:
            return If(IfSection(test, body))
        else:
            orelse = IfSection(LiteralTrue(), orelse)
            return If(IfSection(test, body), orelse)

    def _visit_IfExp(self, stmt):

        test1 = self._visit(stmt.test)
        first = self._visit(stmt.body)
        second = self._visit(stmt.orelse)
        expr = IfTernaryOperator(test1, first, second)
        return expr

    def _visit_While(self, stmt):

        scope = self.create_new_loop_scope()

        test = self._visit(stmt.test)
        body = self._visit(stmt.body)

        self.exit_loop_scope()

        return While(test, body, scope=scope)

    def _visit_Assert(self, stmt):
        test = self._visit(stmt.test)
        return Assert(test)

    def _visit_CommentMultiLine(self, stmt):

        exprs = [self._treat_comment_line(com, stmt) for com in stmt.s.split('\n')]

        if len(exprs) == 1:
            return exprs[0]
        else:
            return CodeBlock(exprs)

    def _visit_CommentLine(self, stmt):
        return self._treat_comment_line(stmt.s, stmt)

    def _visit_Break(self, stmt):
        return Break()

    def _visit_Continue(self, stmt):
        return Continue()

    def _visit_Lambda(self, stmt):

        expr = self._visit(stmt.body)
        args = self._visit(stmt.args)

        return Lambda(tuple(args), expr)

    def _visit_withitem(self, stmt):
        # stmt.optional_vars
        context = self._visit(stmt.context_expr)
        if stmt.optional_vars:
            return AsName(context, stmt.optional_vars)
        else:
            return context

    def _visit_With(self, stmt):
        domain = self._visit(stmt.items)
        if len(domain) == 1:
            domain = domain[0]
        body = self._visit(stmt.body)
        return With(domain, body)

    def _visit_Try(self, stmt):
        # this is a blocking error, since we don't want to convert the try body
        errors.report(PYCCEL_RESTRICTION_TRY_EXCEPT_FINALLY,
                      bounding_box=(stmt.lineno, stmt.col_offset),
                      severity='error')

    def _visit_Raise(self, stmt):
        errors.report(PYCCEL_RESTRICTION_RAISE,
                      bounding_box=(stmt.lineno, stmt.col_offset),
                      severity='error')

    def _visit_Yield(self, stmt):
        errors.report(PYCCEL_RESTRICTION_YIELD,
                      bounding_box=(stmt.lineno, stmt.col_offset),
                      severity='error')

    def _visit_Starred(self, stmt):
        return StarredArguments(self._visit(stmt.value))

#==============================================================================


if __name__ == '__main__':
    import sys

    try:
        filename = sys.argv[1]
    except IndexError:
        raise ValueError('Expecting an argument for filename')

    parser = SyntaxParser(filename)
    print(parser.ast)
<|MERGE_RESOLUTION|>--- conflicted
+++ resolved
@@ -395,27 +395,6 @@
 
         return stmt
 
-<<<<<<< HEAD
-    def _visit_Str(self, stmt):
-        val =  stmt.s
-        if isinstance(self._context[-2], ast.Expr):
-            return CommentBlock(val)
-        return LiteralString(val)
-
-    def _visit_Num(self, stmt):
-        val = stmt.n
-
-        if isinstance(val, int):
-            return LiteralInteger(val)
-        elif isinstance(val, float):
-            return LiteralFloat(val)
-        elif isinstance(val, complex):
-            return LiteralComplex(val.real, val.imag)
-        else:
-            raise NotImplementedError(f'Num type {type(val)} not recognised')
-
-=======
->>>>>>> f17d55b5
     def _visit_Assign(self, stmt):
 
         self._in_lhs_assign = True
@@ -541,34 +520,15 @@
             return LiteralComplex(stmt.value.real, stmt.value.imag)
 
         elif isinstance(stmt.value, str):
-<<<<<<< HEAD
-            return self._visit_Str(stmt)
-
-        else:
-            raise NotImplementedError(f'Constant type {type(stmt.value)} not recognised')
-
-    def _visit_NameConstant(self, stmt):
-        if stmt.value is None:
-            return Nil()
-
-        elif stmt.value is True:
-            return LiteralTrue()
-=======
             if isinstance(self._context[-2], ast.Expr):
                 return CommentBlock(stmt.value)
             return LiteralString(stmt.value)
->>>>>>> f17d55b5
 
         elif stmt.value is Ellipsis:
             return LiteralEllipsis()
 
         else:
-<<<<<<< HEAD
-            raise NotImplementedError(f"Unknown NameConstant : {stmt.value}")
-
-=======
-            raise NotImplementedError('Constant type {} not recognised'.format(type(stmt.value)))
->>>>>>> f17d55b5
+            raise NotImplementedError(f'Constant type {type(stmt.value)} not recognised')
 
     def _visit_Name(self, stmt):
         name = PyccelSymbol(stmt.id)
