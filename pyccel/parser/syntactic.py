--- conflicted
+++ resolved
@@ -51,13 +51,8 @@
 from pyccel.ast.operators import IfTernaryOperator
 from pyccel.ast.numpyext  import NumpyMatmul
 
-<<<<<<< HEAD
-from pyccel.ast.builtins import PythonTuple, PythonList
-from pyccel.ast.builtins import PythonPrint, Lambda, PythonTupleFunction
-=======
 from pyccel.ast.builtins import PythonTuple, PythonList, PythonSet
 from pyccel.ast.builtins import PythonPrint, Lambda
->>>>>>> f17d55b5
 from pyccel.ast.headers  import MetaVariable, FunctionHeader, MethodHeader
 from pyccel.ast.literals import LiteralInteger, LiteralFloat, LiteralComplex
 from pyccel.ast.literals import LiteralFalse, LiteralTrue, LiteralString
@@ -955,12 +950,9 @@
 
         local_symbols = self.scope.local_used_symbols
 
-<<<<<<< HEAD
-=======
         if result_annotation and not isinstance(result_annotation, (tuple, list)):
             result_annotation = [result_annotation]
 
->>>>>>> f17d55b5
         for i,r in enumerate(zip(*returns)):
             r0 = r[0]
 
