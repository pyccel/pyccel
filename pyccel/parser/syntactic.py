# -*- coding: utf-8 -*-
# pylint: disable=R0201

import os
import re

import ast
#==============================================================================
from pyccel.parser.extend_tree import extend_tree
from pyccel.parser.extend_tree import CommentLine, CommentMultiLine
#==============================================================================

from sympy.core.function import Function
from sympy import Symbol
from sympy import IndexedBase
from sympy import Tuple
from sympy import Lambda
from sympy import Dict

#==============================================================================

from pyccel.ast.basic import PyccelAstNode

from pyccel.ast.core import ParserResult
from pyccel.ast.core import String
from pyccel.ast.core import Nil
from pyccel.ast.core import DottedName, DottedVariable
from pyccel.ast.core import Assign
from pyccel.ast.core import AugAssign
from pyccel.ast.core import Return
from pyccel.ast.core import Pass
from pyccel.ast.core import FunctionDef
from pyccel.ast.core import PythonFunction, SympyFunction
from pyccel.ast.core import ClassDef
from pyccel.ast.core import For, FunctionalFor
from pyccel.ast.core import If, IfTernaryOperator
from pyccel.ast.core import While
from pyccel.ast.core import Del
from pyccel.ast.core import Assert
from pyccel.ast.core import PythonTuple
from pyccel.ast.core import Comment, EmptyLine, NewLine
from pyccel.ast.core import Break, Continue
from pyccel.ast.core import Slice
from pyccel.ast.core import Argument, ValuedArgument
from pyccel.ast.core import Is, IsNot
from pyccel.ast.core import Import
from pyccel.ast.core import AsName
from pyccel.ast.core import CommentBlock
from pyccel.ast.core import With
from pyccel.ast.core import List
from pyccel.ast.core import StarredArguments
from pyccel.ast.core import CodeBlock
from pyccel.ast.core import create_variable
from pyccel.ast.core import _atomic

from pyccel.ast.core import PyccelPow, PyccelAdd, PyccelMul, PyccelDiv, PyccelMod, PyccelFloorDiv
from pyccel.ast.core import PyccelEq,  PyccelNe,  PyccelLt,  PyccelLe,  PyccelGt,  PyccelGe
from pyccel.ast.core import PyccelAnd, PyccelOr,  PyccelNot, PyccelMinus, PyccelAssociativeParenthesis
from pyccel.ast.core import PyccelOperator, PyccelUnary

from pyccel.ast.builtins import Print
from pyccel.ast.headers  import Header, MetaVariable
from pyccel.ast.numbers  import Integer, Float, Complex, BooleanFalse, BooleanTrue
from pyccel.ast.functionalexpr import FunctionalSum, FunctionalMax, FunctionalMin

from pyccel.parser.base import BasicParser
from pyccel.parser.utilities import read_file
from pyccel.parser.utilities import get_default_path

from pyccel.parser.syntax.headers import parse as hdr_parse
from pyccel.parser.syntax.openmp  import parse as omp_parse
from pyccel.parser.syntax.openacc import parse as acc_parse

from pyccel.errors.errors import Errors, PyccelSyntaxError

# TODO - remove import * and only import what we need
#      - use OrderedDict whenever it is possible
from pyccel.errors.messages import *

#==============================================================================
errors = Errors()
#==============================================================================

strip_ansi_escape = re.compile(r'(\x9B|\x1B\[)[0-?]*[ -\/]*[@-~]|[\n\t\r]')

# use this to delete ansi_escape characters from a string
# Useful for very coarse version differentiation.

#==============================================================================

def change_priority( expr ):
    """
       Python ast does not parse parentheses.
       This function inserts parentheses if they are required

       Examples
       --------
       >>> change_priority(PyccelMinus(1,PyccelMinus(1,1)))
       PyccelMinus(PyccelMinus(1,1),1)

       >>> change_priority(PyccelMinus(1,PyccelMul(1,1)))
       PyccelMinus(1,PyccelMul(1,1))

       >>> change_priority(PyccelDiv(1,PyccelMul(1,1)))
       PyccelMul(PyccelDiv(1, 1), 1)

    """
    first  = expr.args[0]
    second = expr.args[1]

    if isinstance(first,  PyccelOperator) and first.p  <= expr.p:
        first = PyccelAssociativeParenthesis(first)

    if isinstance(second, PyccelOperator) and second.p <= expr.p:
        second = PyccelAssociativeParenthesis(second)

    expr = expr.func(first, second)

    return expr

class SyntaxParser(BasicParser):

    """ Class for a Syntax Parser.

        inputs: str
            filename or code to parse as a string
    """

    def __init__(self, inputs, **kwargs):
        BasicParser.__init__(self, **kwargs)

        # check if inputs is a file
        code = inputs
        if os.path.isfile(inputs):

            # we don't use is_valid_filename_py since it uses absolute path
            # file extension

            ext = inputs.split(""".""")[-1]
            if not ext in ['py', 'pyh']:
                errors = Errors()
                errors.report(INVALID_FILE_EXTENSION, symbol=ext,
                              severity='fatal')
                errors.check()

            code = read_file(inputs)
            self._filename = inputs

        self._code = code

        self._scope = []

        tree = extend_tree(code)

        self._fst = tree
        

        self.parse(verbose=True)

    def parse(self, verbose=False):
        """converts python ast to sympy ast."""

        if self.syntax_done:
            print ('> syntax analysis already done')
            return self.ast

        # TODO - add settings to Errors
        #      - filename

        errors = Errors()
        if self.filename:
            errors.set_target(self.filename, 'file')
        errors.set_parser_stage('syntax')

        PyccelAstNode.stage = 'syntactic'
        ast = self._visit(self.fst)

        self._ast = ast

        self._visit_done = True

        return ast

    def _treat_iterable(self, stmt):

        return [self._visit(i) for i in stmt]

    def _visit(self, stmt):
        """Creates AST from FST."""

        # TODO - add settings to Errors
        #      - line and column
        #      - blocking errors

        cls = type(stmt)
        syntax_method = '_visit_' + cls.__name__
        if hasattr(self, syntax_method):
            self._scope.append(stmt)
            result = getattr(self, syntax_method)(stmt)
            self._scope.pop()
            return result

        # Unknown object, we raise an error.
        if hasattr(stmt, 'lineno'):
            bounding_box = (stmt.lineno, stmt.col_offset)
        else:
            bounding_box = None
        errors.report(PYCCEL_RESTRICTION_UNSUPPORTED_SYNTAX, symbol=ast.dump(stmt),
                      bounding_box=bounding_box,
                      severity='fatal')

    def _visit_Module(self, stmt):
        """ Visits the ast and splits the result into elements relevant for the module or the program"""
        prog          = []
        mod           = []
        start         = []
        current_file  = start
        targets       = []
        n_empty_lines = 0
        is_prog       = False
        body          = [self._visit(v) for v in stmt.body]

        new_body      = []
        for i in body:
            if isinstance(i, CodeBlock):
                new_body += list(i.body)
            else:
                new_body.append(i)

        body = new_body
        for v in body:

            if n_empty_lines > 3:
                current_file = start
            if isinstance(v,(FunctionDef, ClassDef)):
                # Functions and classes are always defined in a module
                n_empty_lines = 0
                mod.append(v)
                targets.append(v.name)
                current_file = mod
            elif isinstance(v,(Header, Comment, CommentBlock)):
                # Headers and Comments are defined in the same block as the following object
                n_empty_lines = 0
                current_file = start
                current_file.append(v)
            elif isinstance(v, (NewLine, EmptyLine)):
                # EmptyLines are defined in the same block as the previous line
                current_file.append(v)
                n_empty_lines += 1
            elif isinstance(v, Import):
                # Imports are defined in both the module and the program
                n_empty_lines = 0
                mod.append(v)
                prog.append(v)
            else:
                # Everything else is defined in a module
                is_prog = True
                n_empty_lines = 0
                prog.append(v)
                current_file = prog

            # If the current file is now a program or a module. Add headers and comments before the line we just read
            if len(start)>0 and current_file is not start:
                current_file[-1:-1] = start
                start = []
        if len(start)>0:
            mod.extend(start)

        # Define the names of the module and program
        # The module name allows it to be correctly referenced from an import command
        current_mod_name = os.path.splitext(os.path.basename(self._filename))[0]
        prog_name = 'prog_' + current_mod_name
        mod_code = CodeBlock(mod) if len(targets)>0 else None
        if is_prog:
            if mod_code:
                expr = Import(source=current_mod_name, target = targets)
                prog.insert(0,expr)
            prog_code = CodeBlock(prog)
            prog_code.set_fst(stmt)
        else:
            prog_code = None
            # If the file only contains headers
            if mod_code is None:
                mod_code = CodeBlock(mod)
        assert( mod_code is not None or prog_code is not None)
        code = ParserResult(program   = prog_code,
                            module    = mod_code,
                            prog_name = prog_name,
                            mod_name  = current_mod_name)
        code.set_fst(stmt)
        code._fst.lineno=1
        code._fst.col_offset=1
        return code

    def _visit_Expr(self, stmt):
        return self._visit(stmt.value)

    def _visit_Tuple(self, stmt):
        return PythonTuple(*self._treat_iterable(stmt.elts))

    def _visit_List(self, stmt):
        return List(*self._treat_iterable(stmt.elts), sympify=False)

    def _visit_tuple(self, stmt):
        return Tuple(*self._treat_iterable(stmt), sympify=False)

    def _visit_list(self, stmt):
        return self._treat_iterable(stmt)

    def _visit_alias(self, stmt):
        if not isinstance(stmt.name, str):
            raise TypeError('Expecting a string')

        old = self._visit(stmt.name)

        if stmt.asname:
            new = self._visit(stmt.asname)
            return AsName(old, new)
        else:
            return old

    def _visit_Dict(self, stmt):

        d = {}
        for key, value in zip(stmt.keys, stmt.values):

            key = self._visit(key)
            value = self._visit(value)

            # sympy does not allow keys to be strings

            if isinstance(key, String):
                errors.report(SYMPY_RESTRICTION_DICT_KEYS,
                              severity='error')

            d[key] = value
        return Dict(d)

    def _visit_NoneType(self, stmt):
        return Nil()

    def _visit_str(self, stmt):

        return stmt

    def _visit_Str(self, stmt):
        val =  stmt.s
        if isinstance(self._scope[-2], ast.Expr):
            return CommentBlock(val)
        return String(val)

    def _visit_Num(self, stmt):
        val = stmt.n

        if isinstance(val, int):
            return Integer(val)
        elif isinstance(val, float):
            return Float(val)
        elif isinstance(val, complex):
            return Complex(Float(val.real), Float(val.imag))
        else:
            raise NotImplementedError('Num type {} not recognised'.format(type(val)))

    def _visit_Assign(self, stmt):

        lhs = self._visit(stmt.targets)
        if len(lhs)==1:
            lhs = lhs[0]
        else:
            lhs = PythonTuple(*lhs)

        rhs = self._visit(stmt.value)
        expr = Assign(lhs, rhs)

        # we set the fst to keep track of needed information for errors

        expr.set_fst(stmt)
        return expr

    def _visit_AugAssign(self, stmt):

        lhs = self._visit(stmt.target)
        rhs = self._visit(stmt.value)
        if isinstance(stmt.op, ast.Add):
            expr = AugAssign(lhs, '+', rhs)
        elif isinstance(stmt.op, ast.Sub):
            expr = AugAssign(lhs, '-', rhs)
        elif isinstance(stmt.op, ast.Mult):
            expr = AugAssign(lhs, '*', rhs)
        elif isinstance(stmt.op, ast.Div):
            expr = AugAssign(lhs, '/', rhs)
        elif isinstance(stmt.op, ast.Mod):
            expr = AugAssign(lhs, '%', rhs)
        else:
            errors.report(PYCCEL_RESTRICTION_TODO, symbol = stmt,
                      bounding_box=(stmt.lineno, stmt.col_offset),
                      severity='fatal')

        # we set the fst to keep track of needed information for errors

        expr.set_fst(stmt)
        return expr

    def _visit_arguments(self, stmt):
        arguments = []
        if stmt.vararg or stmt.kwarg:
            errors.report(VARARGS, symbol = stmt,
                    bounding_box=(stmt.lineno, stmt.col_offset),
                    severity='fatal')

        if stmt.args:
            n_expl = len(stmt.args)-len(stmt.defaults)
            arguments += [Argument(a.arg) for a in stmt.args[:n_expl]]
            arguments += [ValuedArgument(Argument(a.arg),self._visit(d)) for a,d in zip(stmt.args[n_expl:],stmt.defaults)]
        elif stmt.kwonlyargs:
            arguments += [ValuedArgument(Argument(a.arg),self._visit(d)) for a,d in zip(stmt.kwonlyargs,stmt.kw_defaults)]

        return arguments

    def _visit_Constant(self, stmt):
        # New in python3.8 this class contains NameConstant, Num, and String types
        if stmt.value is None:
            return Nil()

        elif stmt.value is True:
            return BooleanTrue()

        elif stmt.value is False:
            return BooleanFalse()

        elif isinstance(stmt.value, int):
            return Integer(stmt.value)

        elif isinstance(stmt.value, float):
            return Float(stmt.value)

        elif isinstance(stmt.value, complex):
            return Complex(Float(stmt.value.real), Float(stmt.value.imag))

        elif isinstance(stmt.value, str):
            return self._visit_Str(stmt)

        else:
            raise NotImplementedError('Constant type {} not recognised'.format(type(stmt.value)))

    def _visit_NameConstant(self, stmt):
        if stmt.value is None:
            return Nil()

        elif stmt.value is True:
            return BooleanTrue()

        elif stmt.value is False:
            return BooleanFalse()

        else:
            raise NotImplementedError("Unknown NameConstant : {}".format(stmt.value))


    def _visit_Name(self, stmt):
        return Symbol(stmt.id)

    def _treat_import_source(self, source, level):
        source = '.'*level + str(source)
        if source.count('.') == 0:
            source = Symbol(source)
        else:
            source = DottedName(*source.split('.'))

        return get_default_path(source)

    def _visit_Import(self, stmt):
        expr = []
        for name in stmt.names:
            imp = self._visit(name)
            if isinstance(imp, AsName):
                source = AsName(self._treat_import_source(imp.name, 0), imp.target)
            else:
                source = self._treat_import_source(imp, 0)
            import_line = Import(source)
            import_line.set_fst(stmt)
            self.insert_import(import_line)
            expr.append(import_line)

        if len(expr)==1:
            return expr[0]
        else:
            expr = CodeBlock(expr)
            expr.set_fst(stmt)
            return expr

    def _visit_ImportFrom(self, stmt):

        source = self._treat_import_source(stmt.module, stmt.level)

        targets = []
        for i in stmt.names:
            s = self._visit(i)
            if s == '*':
                errors.report(PYCCEL_RESTRICTION_IMPORT_STAR,
                              bounding_box=(stmt.lineno, stmt.col_offset),
                              severity='error')

            targets.append(s)

        expr = Import(source, targets)
        expr.set_fst(stmt)
        self.insert_import(expr)
        return expr

    def _visit_Delete(self, stmt):
        arg = self._visit(stmt.targets)
        return Del(arg)

    def _visit_UnaryOp(self, stmt):

        target = self._visit(stmt.operand)

        if isinstance(stmt.op, ast.Not):
            Func = PyccelNot
<<<<<<< HEAD

        elif isinstance(stmt.op, ast.UAdd):
            Func = PyccelUnary

=======

        elif isinstance(stmt.op, ast.UAdd):
            Func = PyccelUnary

>>>>>>> 61e049f7
        elif isinstance(stmt.op, ast.USub):
            Func = PyccelMinus

        elif isinstance(stmt.op, ast.Invert):

            errors.report(PYCCEL_RESTRICTION_UNARY_OPERATOR,
                          bounding_box=(stmt.lineno, stmt.col_offset),
                          severity='fatal')
        else:
            errors.report(PYCCEL_RESTRICTION_UNSUPPORTED_SYNTAX,
                          bounding_box=(stmt.lineno, stmt.col_offset),
                          severity='fatal')

        if isinstance(target,  PyccelOperator) and target.p  <= Func.p:
            target = PyccelAssociativeParenthesis(target)
<<<<<<< HEAD

        return PyccelUnary(Func(target))

    def _visit_BinOp(self, stmt):

=======

        return PyccelUnary(Func(target))

    def _visit_BinOp(self, stmt):

>>>>>>> 61e049f7
        first  = self._visit(stmt.left)
        second = self._visit(stmt.right)

        if isinstance(stmt.op, ast.Add):
            expr = PyccelAdd(first, second)
            return change_priority(expr)

        elif isinstance(stmt.op, ast.Mult):
            expr = PyccelMul(first, second)
            return change_priority(expr)

        elif isinstance(stmt.op, ast.Sub):
            expr = PyccelMinus(first, second)
            return change_priority(expr)

        elif isinstance(stmt.op, ast.Div):
            expr = PyccelDiv(first, second)
            return change_priority(expr)

        elif isinstance(stmt.op, ast.Pow):
            expr = PyccelPow(first, second)
            return change_priority(expr)

        elif isinstance(stmt.op, ast.FloorDiv):
            expr = PyccelFloorDiv(first, second)
            return change_priority(expr)

        elif isinstance(stmt.op, ast.Mod):
            expr = PyccelMod(first, second)
            return change_priority(expr)
        else:
            errors.report(PYCCEL_RESTRICTION_UNSUPPORTED_SYNTAX,
                          bounding_box=(stmt.lineno, stmt.col_offset),
                          severity='fatal')

    def _visit_BoolOp(self, stmt):

        first = self._visit(stmt.values[0])
        second = self._visit(stmt.values[1])

        if isinstance(stmt.op, ast.And):
            if isinstance(second, PyccelOr):
                args  = second.args
                first = PyccelAnd(first, args[0]  )
                return  PyccelOr (first, *args[1:])
            else:
                return PyccelAnd(first, second)

        if isinstance(stmt.op, ast.Or):
            if isinstance(second, PyccelAnd):
                args  = second.args
                first = PyccelOr(first, args[0])
                return  PyccelAnd(first, *args[1:])
            else:
                return PyccelOr(first, second)

        errors.report(PYCCEL_RESTRICTION_UNSUPPORTED_SYNTAX,
                      symbol = ast.dump(stmt.op),
                      bounding_box=(stmt.lineno, stmt.col_offset),
                      severity='fatal')

    def _visit_Compare(self, stmt):
        if len(stmt.ops)>1:
            errors.report(PYCCEL_RESTRICTION_MULTIPLE_COMPARISONS,
                      bounding_box=(stmt.lineno, stmt.col_offset),
                      severity='fatal')

        first = self._visit(stmt.left)
        second = self._visit(stmt.comparators[0])
        op = stmt.ops[0]

        if isinstance(op, ast.Eq):
            return PyccelEq(first, second)
        if isinstance(op, ast.NotEq):
            return PyccelNe(first, second)
        if isinstance(op, ast.Lt):
            return PyccelLt(first, second)
        if isinstance(op, ast.Gt):
            return PyccelGt(first, second)
        if isinstance(op, ast.LtE):
            return PyccelLe(first, second)
        if isinstance(op, ast.GtE):
            return PyccelGe(first, second)
        if isinstance(op, ast.Is):
            return Is(first, second)
        if isinstance(op, ast.IsNot):
            return IsNot(first, second)

        errors.report(PYCCEL_RESTRICTION_UNSUPPORTED_SYNTAX,
                      bounding_box=(stmt.lineno, stmt.col_offset),
                      severity='fatal')

    def _visit_Return(self, stmt):
        results = self._visit(stmt.value)
        if not isinstance(results, (list, PythonTuple, List)):
            results = [results]
        expr = Return(results)
        expr.set_fst(stmt)
        return expr

    def _visit_Pass(self, stmt):
        return Pass()

    def _visit_FunctionDef(self, stmt):

        #  TODO check all inputs and which ones should be treated in stage 1 or 2
<<<<<<< HEAD
=======

>>>>>>> 61e049f7
        name = self._visit(stmt.name)
        name = name.replace("'", '')

        arguments    = self._visit(stmt.args)
<<<<<<< HEAD
=======
        results      = []
>>>>>>> 61e049f7
        local_vars   = []
        global_vars  = []
        header       = None
        hide         = False
        kind         = 'function'
        is_pure      = False
        is_elemental = False
        is_private   = False
        imports      = []

        # TODO improve later
        decorators = {str(d) if isinstance(d,Symbol) else str(type(d)): d \
                            for d in self._visit(stmt.decorator_list)}

        if 'bypass' in decorators:
            return EmptyLine()

        if 'stack_array' in decorators:
            args = list(decorators['stack_array'].args)
            for i in range(len(args)):
                args[i] = str(args[i]).replace("'", '')
            decorators['stack_array'] = tuple(args)
        # extract the types to construct a header
        if 'types' in decorators:
            types = []
            results = []
            container = types
            i = 0
            ls = decorators['types'].args
            while i<len(ls) :
                arg = ls[i]

                if isinstance(arg, Symbol):
                    arg = arg.name
                    container.append(arg)
                elif isinstance(arg, String):
                    arg = str(arg)
                    arg = arg.strip("'").strip('"')
                    container.append(arg)
                elif isinstance(arg, ValuedArgument):
                    arg_name = arg.name
                    arg  = arg.value
                    container = results
                    if not arg_name == 'results':
                        msg = 'Argument "{}" provided to the types decorator is not valid'.format(arg_name)
                        errors.report(msg,
                                      bounding_box=(stmt.lineno, stmt.col_offset),
                                      severity='error')
                    else:
                        ls = arg if isinstance(arg, PythonTuple) else [arg]
                        i = -1
                else:
                    msg = 'Invalid argument of type {} passed to types decorator'.format(type(arg))
                    errors.report(msg,
                                  bounding_box=(stmt.lineno, stmt.col_offset),
                                  severity='error')

                i = i+1

            txt  = '#$ header ' + name
            txt += '(' + ','.join(types) + ')'

            if results:
                txt += ' results(' + ','.join(results) + ')'

            header = hdr_parse(stmts=txt)
            if name in self.namespace.static_functions:
                header = header.to_static()

        body = stmt.body

        if 'sympy' in decorators.keys():
            # TODO maybe we should run pylint here
            stmt.decorators.pop()
            func = SympyFunction(name, arguments, [],
                    [stmt.__str__()])
            func.set_fst(stmt)
            self.insert_function(func)
            return EmptyLine()

        elif 'python' in decorators.keys():

            # TODO maybe we should run pylint here

            stmt.decorators.pop()
            func = PythonFunction(name, arguments, [],
                    [stmt.__str__()])
            func.set_fst(stmt)
            self.insert_function(func)
            return EmptyLine()

        else:
            body = self._visit(body)

        if 'pure' in decorators.keys():
            is_pure = True

        if 'elemental' in decorators.keys():
            is_elemental = True

        if 'private' in decorators.keys():
            is_private = True

        returns = [i.expr for i in _atomic(body, cls=Return)]
        assert all(len(i) == len(returns[0]) for i in returns)
        returns = list(zip(*returns))
        results = []
        for i in returns:
            if not all(i[0]==j for j in i) or not isinstance(i[0], Symbol):
                results.append(create_variable(i[0]))
            else:
                results.append(i[0])

        func = FunctionDef(
               name,
               arguments,
               results,
               body,
               local_vars=local_vars,
               global_vars=global_vars,
               hide=hide,
               kind=kind,
               is_pure=is_pure,
               is_elemental=is_elemental,
               is_private=is_private,
               imports=imports,
               decorators=decorators,
               header=header)

        func.set_fst(stmt)
        return func

    def _visit_ClassDef(self, stmt):

        name = stmt.name
        methods = [self._visit(i) for i in stmt.body if isinstance(i, ast.FunctionDef)]
        for i in methods:
            i.set_cls_name(name)
        attributes = methods[0].arguments
        parent = [self._visit(i) for i in stmt.bases]
        expr = ClassDef(name=name, attributes=attributes,
                        methods=methods, parent=parent)

        # we set the fst to keep track of needed information for errors

        expr.set_fst(stmt)
        return expr

    def _visit_Subscript(self, stmt):

        ch = stmt
        args = []
        while isinstance(ch, ast.Subscript):
            val = self._visit(ch.slice)
            if isinstance(val, (Tuple, PythonTuple)):
                args += val
            else:
                args.insert(0, val)
            ch = ch.value
        args = tuple(args)
        var = self._visit(ch)
        if isinstance(var, DottedVariable):
            var = DottedVariable(var.lhs, IndexedBase(var.rhs)[args])
        else:
            var = IndexedBase(var)[args]
        return var

    def _visit_ExtSlice(self, stmt):
        return self._visit(tuple(stmt.dims))

    def _visit_Slice(self, stmt):

        upper = self._visit(stmt.upper)
        lower = self._visit(stmt.lower)

        if stmt.step is not None:
            raise NotImplementedError("Steps in slices are not implemented")

        if not isinstance(upper, Nil) and not isinstance(lower, Nil):

            return Slice(lower, upper)
        elif not isinstance(lower, Nil):

            return Slice(lower, None)
        elif not isinstance(upper, Nil):

            return Slice(None, upper)
        else:

            return Slice(None, None)

    def _visit_Index(self, stmt):
        return self._visit(stmt.value)
<<<<<<< HEAD

    def _visit_Attribute(self, stmt):
        val  = self._visit(stmt.value)
        attr = Symbol(stmt.attr)
        return DottedVariable(val, attr)


    def _visit_Call(self, stmt):

        args = []
        if stmt.args:
            args += self._visit(stmt.args)
        if stmt.keywords:
            args += self._visit(stmt.keywords)

=======

    def _visit_Attribute(self, stmt):
        val  = self._visit(stmt.value)
        attr = Symbol(stmt.attr)
        return DottedVariable(val, attr)


    def _visit_Call(self, stmt):

        args = []
        if stmt.args:
            args += self._visit(stmt.args)
        if stmt.keywords:
            args += self._visit(stmt.keywords)

>>>>>>> 61e049f7
        if len(args) == 0:
            args = ()

        func = self._visit(stmt.func)

        if isinstance(func, Symbol):
            f_name = func.name
            if str(f_name) == "print":
                func = Print(PythonTuple(*args))
            else:
                func = Function(f_name)(*args)
        elif isinstance(func, DottedVariable):
            f_name = func.rhs.name
            func_attr = Function(f_name)(*args)
            func = DottedVariable(func.lhs, func_attr)
        else:
            raise NotImplementedError(' Unknown function type {}'.format(str(type(func))))

        return func

    def _visit_keyword(self, stmt):

        target = stmt.arg
        val = self._visit(stmt.value)
        return ValuedArgument(target, val)

    def _visit_For(self, stmt):

        iterator = self._visit(stmt.target)
        iterable = self._visit(stmt.iter)
        body = self._visit(stmt.body)
        expr = For(iterator, iterable, body, strict=False)
        expr.set_fst(stmt)
        return expr

    def _visit_comprehension(self, stmt):

        iterator = self._visit(stmt.target)
        iterable = self._visit(stmt.iter)
        ifs = stmt.ifs
        expr = For(iterator, iterable, [], strict=False)
        expr.set_fst(stmt)
        return expr

    def _visit_ListComp(self, stmt):
<<<<<<< HEAD

        import numpy as np
        result = self._visit(stmt.elt)
        generators = list(self._visit(stmt.generators))

        if not isinstance(self._scope[-2],ast.Assign):
            errors.report(PYCCEL_RESTRICTION_LIST_COMPREHENSION_ASSIGN,
                          symbol = ast.dump(stmt),
                          bounding_box=(stmt.lineno, stmt.col_offset),
                          severity='error')
            lhs = create_variable(result)
        else:
            lhs = self._visit(self._scope[-2].targets)
            if len(lhs)==1:
                lhs = lhs[0]
            else:
                raise NotImplementedError("A list comprehension cannot be unpacked")

        index = create_variable(lhs)

        args = [index]
        target = IndexedBase(lhs)[args]
        target = Assign(target, result)
        assign1 = Assign(index, Integer(0))
        assign1.set_fst(stmt)
        target.set_fst(stmt)
        generators[-1].insert2body(target)
        assign2 = Assign(index, PyccelAdd(index, Integer(1)))
        assign2.set_fst(stmt)
        generators[-1].insert2body(assign2)

        indices = [generators[-1].target]
        while len(generators) > 1:
            F = generators.pop()
            generators[-1].insert2body(F)
            indices.append(generators[-1].target)
        indices = indices[::-1]
        return FunctionalFor([assign1, generators[-1]],target.rhs, target.lhs,
                             indices, index)

    def _visit_GeneratorExp(self, stmt):

=======

        import numpy as np
        result = self._visit(stmt.elt)
        generators = list(self._visit(stmt.generators))

        if not isinstance(self._scope[-2],ast.Assign):
            errors.report(PYCCEL_RESTRICTION_LIST_COMPREHENSION_ASSIGN,
                          symbol = ast.dump(stmt),
                          bounding_box=(stmt.lineno, stmt.col_offset),
                          severity='error')
            lhs = create_variable(result)
        else:
            lhs = self._visit(self._scope[-2].targets)
            if len(lhs)==1:
                lhs = lhs[0]
            else:
                raise NotImplementedError("A list comprehension cannot be unpacked")

        index = create_variable(lhs)

        args = [index]
        target = IndexedBase(lhs)[args]
        target = Assign(target, result)
        assign1 = Assign(index, Integer(0))
        assign1.set_fst(stmt)
        target.set_fst(stmt)
        generators[-1].insert2body(target)
        assign2 = Assign(index, PyccelAdd(index, Integer(1)))
        assign2.set_fst(stmt)
        generators[-1].insert2body(assign2)

        indices = [generators[-1].target]
        while len(generators) > 1:
            F = generators.pop()
            generators[-1].insert2body(F)
            indices.append(generators[-1].target)
        indices = indices[::-1]
        return FunctionalFor([assign1, generators[-1]],target.rhs, target.lhs,
                             indices, index)

    def _visit_GeneratorExp(self, stmt):

>>>>>>> 61e049f7
        result = self._visit(stmt.elt)

        generators = self._visit(stmt.generators)
        parent = self._scope[-3]
        if not isinstance(parent, ast.Call):
            raise NotImplementedError("GeneratorExp is not the argument of a function call")
<<<<<<< HEAD

        name = str(self._visit(parent.func))

=======

        name = str(self._visit(parent.func))

>>>>>>> 61e049f7
        grandparent = self._scope[-4]
        if isinstance(grandparent, ast.Assign):
            if len(grandparent.targets) != 1:
                raise NotImplementedError("Cannot unpack function with generator expression argument")
            lhs = self._visit(grandparent.targets[0])
            cond = False
        else:
            lhs = create_variable(result)
            cond = True

        body = result
        if name == 'sum':
            body = AugAssign(lhs, '+', body)
        else:
            body = Function(name)(lhs, body)
            body = Assign(lhs, body)

        body.set_fst(parent)
        indices = []
        generators = list(generators)
        while len(generators) > 0:
            indices.append(generators[-1].target)
            generators[-1].insert2body(body)
            body = generators.pop()
        indices = indices[::-1]
        body = [body]
        if name == 'sum':
            expr = FunctionalSum(body, result, lhs, indices, None)
        elif name == 'min':
            expr = FunctionalMin(body, result, lhs, indices, None)
        elif name == 'max':
            expr = FunctionalMax(body, result, lhs, indices, None)
        else:
            errors.report(PYCCEL_RESTRICTION_TODO,
                          symbol = name,
                          bounding_box=(stmt.lineno, stmt.col_offset),
                          severity='fatal')

        expr.set_fst(stmt)
        return expr

    def _visit_If(self, stmt):

        test = self._visit(stmt.test)
        body = self._visit(stmt.body)
        orelse = self._visit(stmt.orelse)

        if len(orelse)==1 and isinstance(orelse[0],If):
            orelse = orelse[0]._args
            return If(Tuple(test, body, sympify=False), *orelse)
        else:
            orelse = Tuple(BooleanTrue(), orelse, sympify=False)
            return If(Tuple(test, body, sympify=False), orelse)

    def _visit_IfExp(self, stmt):

        test1 = self._visit(stmt.test)
        first = self._visit(stmt.body)
        second = self._visit(stmt.orelse)
        args = [Tuple(test1, [first], sympify=False),
                Tuple(BooleanTrue(), [second], sympify=False)]
        expr = IfTernaryOperator(*args)
        expr.set_fst(stmt)
        return expr

    def _visit_While(self, stmt):

        test = self._visit(stmt.test)
        body = self._visit(stmt.body)
        return While(test, body)

    def _visit_Assert(self, stmt):
        expr = self._visit(stmt.test)
        return Assert(expr)

    def _visit_CommentMultiLine(self, stmt):
<<<<<<< HEAD

        exprs = []
        # if annotated comment
        for com in stmt.s.split('\n'):
            if com.startswith('#$'):
                env = com[2:].lstrip()
                if env.startswith('omp'):
                    exprs.append(omp_parse(stmts=com))
                elif env.startswith('acc'):
                    exprs.append(acc_parse(stmts=com))
                elif env.startswith('header'):
                    expr = hdr_parse(stmts=com)
                    if isinstance(expr, MetaVariable):

                        # a metavar will not appear in the semantic stage.
                        # but can be used to modify the ast

                        self._metavars[str(expr.name)] = str(expr.value)
                        expr = EmptyLine()
                    else:
                        expr.set_fst(stmt)

=======

        exprs = []
        # if annotated comment
        for com in stmt.s.split('\n'):
            if com.startswith('#$'):
                env = com[2:].lstrip()
                if env.startswith('omp'):
                    exprs.append(omp_parse(stmts=com))
                elif env.startswith('acc'):
                    exprs.append(acc_parse(stmts=com))
                elif env.startswith('header'):
                    expr = hdr_parse(stmts=com)
                    if isinstance(expr, MetaVariable):

                        # a metavar will not appear in the semantic stage.
                        # but can be used to modify the ast

                        self._metavars[str(expr.name)] = str(expr.value)
                        expr = EmptyLine()
                    else:
                        expr.set_fst(stmt)

>>>>>>> 61e049f7
                    exprs.append(expr)
                else:
                    errors.report(PYCCEL_INVALID_HEADER,
                                 bounding_box=(stmt.lineno, stmt.col_offset),
                                  severity='error')
            else:
<<<<<<< HEAD

                txt = com[1:].lstrip()
                exprs.append(Comment(txt))

=======

                txt = com[1:].lstrip()
                exprs.append(Comment(txt))

>>>>>>> 61e049f7
        if len(exprs) == 1:
            return exprs[0]
        else:
            return CodeBlock(exprs)

    def _visit_CommentLine(self, stmt):

        # if annotated comment

        if stmt.s.startswith('#$'):
            env = stmt.s[2:].lstrip()
            if env.startswith('omp'):
                return omp_parse(stmts=stmt.s)
            elif env.startswith('acc'):
                return acc_parse(stmts=stmt.s)
            elif env.startswith('header'):
                expr = hdr_parse(stmts=stmt.s)
                if isinstance(expr, MetaVariable):

                    # a metavar will not appear in the semantic stage.
                    # but can be used to modify the ast

                    self._metavars[str(expr.name)] = str(expr.value)
                    expr = EmptyLine()
                else:
                    expr.set_fst(stmt)

                return expr
            else:

                errors.report(PYCCEL_INVALID_HEADER,
                              bounding_box=(stmt.lineno, stmt.col_offset),
                              severity='error')

        else:
            txt = stmt.s[1:].lstrip()
            return Comment(txt)

    def _visit_Break(self, stmt):
        return Break()

    def _visit_Continue(self, stmt):
        return Continue()

    def _visit_Lambda(self, stmt):

        expr = self._visit(stmt.body)
        args = self._visit(stmt.args)

        return Lambda(tuple(args), expr)

    def _visit_withitem(self, stmt):
        # stmt.optional_vars
        context = self._visit(stmt.context_expr)
        if stmt.optional_vars:
            return AsName(context, stmt.optional_vars)
        else:
            return context

    def _visit_With(self, stmt):
        domain = self._visit(stmt.items)
        if len(domain) == 1:
            domain = domain[0]
        body = self._visit(stmt.body)
        settings = None
        return With(domain, body, settings)

    def _visit_Try(self, stmt):
        # this is a blocking error, since we don't want to convert the try body
        errors.report(PYCCEL_RESTRICTION_TRY_EXCEPT_FINALLY,
                      bounding_box=(stmt.lineno, stmt.col_offset),
                      severity='error')

    def _visit_Raise(self, stmt):
        errors.report(PYCCEL_RESTRICTION_RAISE,
                      bounding_box=(stmt.lineno, stmt.col_offset),
                      severity='error')

    def _visit_Yield(self, stmt):
        errors.report(PYCCEL_RESTRICTION_YIELD,
                      bounding_box=(stmt.lineno, stmt.col_offset),
                      severity='error')

    def _visit_Starred(self, stmt):
        return StarredArguments(self._visit(stmt.value))

#==============================================================================


if __name__ == '__main__':
    import sys

    try:
        filename = sys.argv[1]
    except IndexError:
        raise ValueError('Expecting an argument for filename')

    parser = SyntaxParser(filename)
    print(parser.ast)
<|MERGE_RESOLUTION|>--- conflicted
+++ resolved
@@ -518,17 +518,10 @@
 
         if isinstance(stmt.op, ast.Not):
             Func = PyccelNot
-<<<<<<< HEAD
 
         elif isinstance(stmt.op, ast.UAdd):
             Func = PyccelUnary
 
-=======
-
-        elif isinstance(stmt.op, ast.UAdd):
-            Func = PyccelUnary
-
->>>>>>> 61e049f7
         elif isinstance(stmt.op, ast.USub):
             Func = PyccelMinus
 
@@ -544,19 +537,11 @@
 
         if isinstance(target,  PyccelOperator) and target.p  <= Func.p:
             target = PyccelAssociativeParenthesis(target)
-<<<<<<< HEAD
 
         return PyccelUnary(Func(target))
 
     def _visit_BinOp(self, stmt):
 
-=======
-
-        return PyccelUnary(Func(target))
-
-    def _visit_BinOp(self, stmt):
-
->>>>>>> 61e049f7
         first  = self._visit(stmt.left)
         second = self._visit(stmt.right)
 
@@ -663,18 +648,12 @@
     def _visit_FunctionDef(self, stmt):
 
         #  TODO check all inputs and which ones should be treated in stage 1 or 2
-<<<<<<< HEAD
-=======
-
->>>>>>> 61e049f7
+
         name = self._visit(stmt.name)
         name = name.replace("'", '')
 
         arguments    = self._visit(stmt.args)
-<<<<<<< HEAD
-=======
-        results      = []
->>>>>>> 61e049f7
+
         local_vars   = []
         global_vars  = []
         header       = None
@@ -868,7 +847,6 @@
 
     def _visit_Index(self, stmt):
         return self._visit(stmt.value)
-<<<<<<< HEAD
 
     def _visit_Attribute(self, stmt):
         val  = self._visit(stmt.value)
@@ -884,23 +862,6 @@
         if stmt.keywords:
             args += self._visit(stmt.keywords)
 
-=======
-
-    def _visit_Attribute(self, stmt):
-        val  = self._visit(stmt.value)
-        attr = Symbol(stmt.attr)
-        return DottedVariable(val, attr)
-
-
-    def _visit_Call(self, stmt):
-
-        args = []
-        if stmt.args:
-            args += self._visit(stmt.args)
-        if stmt.keywords:
-            args += self._visit(stmt.keywords)
-
->>>>>>> 61e049f7
         if len(args) == 0:
             args = ()
 
@@ -946,7 +907,6 @@
         return expr
 
     def _visit_ListComp(self, stmt):
-<<<<<<< HEAD
 
         import numpy as np
         result = self._visit(stmt.elt)
@@ -989,65 +949,16 @@
 
     def _visit_GeneratorExp(self, stmt):
 
-=======
-
-        import numpy as np
-        result = self._visit(stmt.elt)
-        generators = list(self._visit(stmt.generators))
-
-        if not isinstance(self._scope[-2],ast.Assign):
-            errors.report(PYCCEL_RESTRICTION_LIST_COMPREHENSION_ASSIGN,
-                          symbol = ast.dump(stmt),
-                          bounding_box=(stmt.lineno, stmt.col_offset),
-                          severity='error')
-            lhs = create_variable(result)
-        else:
-            lhs = self._visit(self._scope[-2].targets)
-            if len(lhs)==1:
-                lhs = lhs[0]
-            else:
-                raise NotImplementedError("A list comprehension cannot be unpacked")
-
-        index = create_variable(lhs)
-
-        args = [index]
-        target = IndexedBase(lhs)[args]
-        target = Assign(target, result)
-        assign1 = Assign(index, Integer(0))
-        assign1.set_fst(stmt)
-        target.set_fst(stmt)
-        generators[-1].insert2body(target)
-        assign2 = Assign(index, PyccelAdd(index, Integer(1)))
-        assign2.set_fst(stmt)
-        generators[-1].insert2body(assign2)
-
-        indices = [generators[-1].target]
-        while len(generators) > 1:
-            F = generators.pop()
-            generators[-1].insert2body(F)
-            indices.append(generators[-1].target)
-        indices = indices[::-1]
-        return FunctionalFor([assign1, generators[-1]],target.rhs, target.lhs,
-                             indices, index)
-
-    def _visit_GeneratorExp(self, stmt):
-
->>>>>>> 61e049f7
+
         result = self._visit(stmt.elt)
 
         generators = self._visit(stmt.generators)
         parent = self._scope[-3]
         if not isinstance(parent, ast.Call):
             raise NotImplementedError("GeneratorExp is not the argument of a function call")
-<<<<<<< HEAD
 
         name = str(self._visit(parent.func))
 
-=======
-
-        name = str(self._visit(parent.func))
-
->>>>>>> 61e049f7
         grandparent = self._scope[-4]
         if isinstance(grandparent, ast.Assign):
             if len(grandparent.targets) != 1:
@@ -1124,7 +1035,6 @@
         return Assert(expr)
 
     def _visit_CommentMultiLine(self, stmt):
-<<<<<<< HEAD
 
         exprs = []
         # if annotated comment
@@ -1147,47 +1057,16 @@
                     else:
                         expr.set_fst(stmt)
 
-=======
-
-        exprs = []
-        # if annotated comment
-        for com in stmt.s.split('\n'):
-            if com.startswith('#$'):
-                env = com[2:].lstrip()
-                if env.startswith('omp'):
-                    exprs.append(omp_parse(stmts=com))
-                elif env.startswith('acc'):
-                    exprs.append(acc_parse(stmts=com))
-                elif env.startswith('header'):
-                    expr = hdr_parse(stmts=com)
-                    if isinstance(expr, MetaVariable):
-
-                        # a metavar will not appear in the semantic stage.
-                        # but can be used to modify the ast
-
-                        self._metavars[str(expr.name)] = str(expr.value)
-                        expr = EmptyLine()
-                    else:
-                        expr.set_fst(stmt)
-
->>>>>>> 61e049f7
                     exprs.append(expr)
                 else:
                     errors.report(PYCCEL_INVALID_HEADER,
                                  bounding_box=(stmt.lineno, stmt.col_offset),
                                   severity='error')
             else:
-<<<<<<< HEAD
 
                 txt = com[1:].lstrip()
                 exprs.append(Comment(txt))
 
-=======
-
-                txt = com[1:].lstrip()
-                exprs.append(Comment(txt))
-
->>>>>>> 61e049f7
         if len(exprs) == 1:
             return exprs[0]
         else:
