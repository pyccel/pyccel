--- conflicted
+++ resolved
@@ -53,13 +53,8 @@
 from pyccel.ast.core import PyccelRShift, PyccelLShift, PyccelBitXor, PyccelBitOr, PyccelBitAnd, PyccelInvert
 from pyccel.ast.core import PyccelPow, PyccelAdd, PyccelMul, PyccelDiv, PyccelMod, PyccelFloorDiv
 from pyccel.ast.core import PyccelEq,  PyccelNe,  PyccelLt,  PyccelLe,  PyccelGt,  PyccelGe
-<<<<<<< HEAD
 from pyccel.ast.core import PyccelAnd, PyccelOr,  PyccelNot, PyccelMinus
-from pyccel.ast.core import PyccelUnary
-=======
-from pyccel.ast.core import PyccelAnd, PyccelOr,  PyccelNot, PyccelMinus, PyccelAssociativeParenthesis
-from pyccel.ast.core import PyccelOperator, PyccelUnary, PyccelUnarySub
->>>>>>> b4365702
+from pyccel.ast.core import PyccelUnary, PyccelUnarySub
 
 from pyccel.ast.builtins import Print
 from pyccel.ast.headers  import Header, MetaVariable
