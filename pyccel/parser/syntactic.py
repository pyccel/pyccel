# -*- coding: utf-8 -*-
#------------------------------------------------------------------------------------------#
# This file is part of Pyccel which is released under MIT License. See the LICENSE file or #
# go to https://github.com/pyccel/pyccel/blob/master/LICENSE for full license details.     #
#------------------------------------------------------------------------------------------#

# pylint: disable=R0201, missing-function-docstring 

import os
import re

import ast

#==============================================================================

from sympy.core.function import Function
from sympy import Symbol
from sympy import IndexedBase
from sympy import Tuple
from sympy import Lambda
from sympy import Dict
from sympy.core import cache

#==============================================================================

from pyccel.ast.basic import PyccelAstNode

from pyccel.ast.core import ParserResult
<<<<<<< HEAD
from pyccel.ast.core import DottedName, DottedVariable
=======
from pyccel.ast.core import Nil
from pyccel.ast.core import DottedName
>>>>>>> fc9b49b4
from pyccel.ast.core import Assign
from pyccel.ast.core import AugAssign
from pyccel.ast.core import Return
from pyccel.ast.core import Pass
from pyccel.ast.core import FunctionDef
from pyccel.ast.core import PythonFunction, SympyFunction
from pyccel.ast.core import ClassDef
from pyccel.ast.core import For, FunctionalFor
from pyccel.ast.core import If
from pyccel.ast.core import While
from pyccel.ast.core import Del
from pyccel.ast.core import Assert
from pyccel.ast.core import PythonTuple
from pyccel.ast.core import Comment, EmptyNode, NewLine
from pyccel.ast.core import Break, Continue
from pyccel.ast.core import Slice
from pyccel.ast.core import Argument, ValuedArgument
from pyccel.ast.core import Import
from pyccel.ast.core import AsName
from pyccel.ast.core import CommentBlock
from pyccel.ast.core import With
from pyccel.ast.core import PythonList
from pyccel.ast.core import StarredArguments
from pyccel.ast.core import CodeBlock
from pyccel.ast.core import _atomic
from pyccel.ast.core import create_variable

from pyccel.ast.operators import PyccelRShift, PyccelLShift, PyccelBitXor, PyccelBitOr, PyccelBitAnd, PyccelInvert
from pyccel.ast.operators import PyccelPow, PyccelAdd, PyccelMul, PyccelDiv, PyccelMod, PyccelFloorDiv
from pyccel.ast.operators import PyccelEq,  PyccelNe,  PyccelLt,  PyccelLe,  PyccelGt,  PyccelGe
from pyccel.ast.operators import PyccelAnd, PyccelOr,  PyccelNot, PyccelMinus
from pyccel.ast.operators import PyccelUnary, PyccelUnarySub
from pyccel.ast.operators import PyccelIs, PyccelIsNot
from pyccel.ast.operators import IfTernaryOperator

from pyccel.ast.builtins import PythonPrint
from pyccel.ast.headers  import Header, MetaVariable
from pyccel.ast.literals import LiteralInteger, LiteralFloat, LiteralComplex
from pyccel.ast.literals import LiteralFalse, LiteralTrue, LiteralString, Nil
from pyccel.ast.functionalexpr import FunctionalSum, FunctionalMax, FunctionalMin

from pyccel.parser.extend_tree import extend_tree
from pyccel.parser.base import BasicParser
from pyccel.parser.utilities import read_file
from pyccel.parser.utilities import get_default_path

from pyccel.parser.syntax.headers import parse as hdr_parse
from pyccel.parser.syntax.openmp  import parse as omp_parse
from pyccel.parser.syntax.openacc import parse as acc_parse

from pyccel.errors.errors import Errors

# TODO - remove import * and only import what we need
#      - use OrderedDict whenever it is possible
from pyccel.errors.messages import *

def get_name(a):
    """ get the name of variable or an argument of the AST node."""
    if isinstance(a, ast.Name):
        return a.id
    elif isinstance(a, ast.arg):
        return a.arg
    else:
        raise NotImplementedError()

#==============================================================================
errors = Errors()
#==============================================================================

strip_ansi_escape = re.compile(r'(\x9B|\x1B\[)[0-?]*[ -\/]*[@-~]|[\n\t\r]')

# use this to delete ansi_escape characters from a string
# Useful for very coarse version differentiation.

#==============================================================================

class SyntaxParser(BasicParser):

    """ Class for a Syntax Parser.

        inputs: str
            filename or code to parse as a string
    """

    def __init__(self, inputs, **kwargs):
        BasicParser.__init__(self, **kwargs)

        # check if inputs is a file
        code = inputs
        if os.path.isfile(inputs):

            self._filename = inputs
            errors.set_target(self.filename, 'file')

            # we don't use is_valid_filename_py since it uses absolute path
            # file extension

            code = read_file(inputs)

        self._code  = code
        self._scope = []

        self.load()

        tree                = extend_tree(code)
        self._fst           = tree
        self._used_names    = set(get_name(a) for a in ast.walk(self._fst) if isinstance(a, (ast.Name, ast.arg)))
        self._dummy_counter = 1

        self.parse(verbose=True)
        self.dump()

    def parse(self, verbose=False):
        """converts python ast to sympy ast."""

        if self.syntax_done:
            return self.ast

        # TODO - add settings to Errors
        #      - filename
        errors.set_parser_stage('syntax')

        PyccelAstNode.stage = 'syntactic'
        ast       = self._visit(self.fst)
        self._ast = ast

        self._visit_done = True
        self._syntax_done = True

        return ast

    def _treat_iterable(self, stmt):
        return [self._visit(i) for i in stmt]

    def _visit(self, stmt):
        """Creates AST from FST."""

        # TODO - add settings to Errors
        #      - line and column
        #      - blocking errors

        cls = type(stmt)
        syntax_method = '_visit_' + cls.__name__
        if hasattr(self, syntax_method):
            self._scope.append(stmt)
            result = getattr(self, syntax_method)(stmt)
            self._scope.pop()
            return result

        # Unknown object, we raise an error.
        errors.report(PYCCEL_RESTRICTION_UNSUPPORTED_SYNTAX, symbol=stmt,
                      severity='fatal')

    def _visit_Module(self, stmt):
        """ Visits the ast and splits the result into elements relevant for the module or the program"""
        prog          = []
        mod           = []
        start         = []
        current_file  = start
        targets       = []
        n_empty_lines = 0
        is_prog       = False
        body          = [self._visit(v) for v in stmt.body]

        # Define the names of the module and program
        # The module name allows it to be correctly referenced from an import command
        current_mod_name = os.path.splitext(os.path.basename(self._filename))[0]
        prog_name = 'prog_' + current_mod_name

        new_body      = []
        for i in body:
            if isinstance(i, CodeBlock):
                new_body += list(i.body)
            else:
                new_body.append(i)

        body = new_body
        for v in body:

            if n_empty_lines > 3:
                current_file = start
            if isinstance(v,(FunctionDef, ClassDef)):
                # Functions and classes are always defined in a module
                n_empty_lines = 0
                mod.append(v)
                targets.append(v.name)
                current_file = mod
                im = Import(source=current_mod_name, target = [v.name])
                prog.append(im)
            elif isinstance(v,(Header, Comment, CommentBlock)):
                # Headers and Comments are defined in the same block as the following object
                n_empty_lines = 0
                current_file = start
                current_file.append(v)
            elif isinstance(v, (NewLine, EmptyNode)):
                # EmptyNodes are defined in the same block as the previous line
                current_file.append(v)
                n_empty_lines += 1
            elif isinstance(v, Import):
                # Imports are defined in both the module and the program
                n_empty_lines = 0
                mod.append(v)
                prog.append(v)
            else:
                # Everything else is defined in a module
                is_prog = True
                n_empty_lines = 0
                prog.append(v)
                current_file = prog

            # If the current file is now a program or a module. Add headers and comments before the line we just read
            if len(start)>0 and current_file is not start:
                current_file[-1:-1] = start
                start = []
        if len(start)>0:
            mod.extend(start)

        mod_code = CodeBlock(mod) if len(targets)>0 else None
        if is_prog:
            prog_code = CodeBlock(prog)
            prog_code.set_fst(stmt)
        else:
            prog_code = None
            # If the file only contains headers
            if mod_code is None:
                mod_code = CodeBlock(mod)
        assert( mod_code is not None or prog_code is not None)
        code = ParserResult(program   = prog_code,
                            module    = mod_code,
                            prog_name = prog_name,
                            mod_name  = current_mod_name)
        code.set_fst(stmt)
        code._fst.lineno=1
        code._fst.col_offset=1
        return code

    def _visit_Expr(self, stmt):
        return self._visit(stmt.value)

    def _visit_Tuple(self, stmt):
        return PythonTuple(*self._treat_iterable(stmt.elts))

    def _visit_List(self, stmt):
        return PythonList(*self._treat_iterable(stmt.elts), sympify=False)

    def _visit_tuple(self, stmt):
        return Tuple(*self._treat_iterable(stmt), sympify=False)

    def _visit_list(self, stmt):
        return self._treat_iterable(stmt)

    def _visit_alias(self, stmt):
        if not isinstance(stmt.name, str):
            raise TypeError('Expecting a string')

        old = self._visit(stmt.name)

        if stmt.asname:
            new = self._visit(stmt.asname)
            return AsName(old, new)
        else:
            return old

    def _visit_Dict(self, stmt):

        d = {}
        for key, value in zip(stmt.keys, stmt.values):

            key = self._visit(key)
            value = self._visit(value)

            # sympy does not allow keys to be strings

            if isinstance(key, LiteralString):
                errors.report(SYMPY_RESTRICTION_DICT_KEYS,
                              severity='error')

            d[key] = value
        return Dict(d)

    def _visit_NoneType(self, stmt):
        return Nil()

    def _visit_str(self, stmt):

        return stmt

    def _visit_Str(self, stmt):
        val =  stmt.s
        if isinstance(self._scope[-2], ast.Expr):
            return CommentBlock(val)
        return LiteralString(val)

    def _visit_Num(self, stmt):
        val = stmt.n

        if isinstance(val, int):
            return LiteralInteger(val)
        elif isinstance(val, float):
            return LiteralFloat(val)
        elif isinstance(val, complex):
            return LiteralComplex(val.real, val.imag)
        else:
            raise NotImplementedError('Num type {} not recognised'.format(type(val)))

    def _visit_Assign(self, stmt):

        lhs = self._visit(stmt.targets)
        if len(lhs)==1:
            lhs = lhs[0]
        else:
            lhs = PythonTuple(*lhs)

        rhs = self._visit(stmt.value)
        expr = Assign(lhs, rhs)

        # we set the fst to keep track of needed information for errors

        expr.set_fst(stmt)
        return expr

    def _visit_AugAssign(self, stmt):

        lhs = self._visit(stmt.target)
        rhs = self._visit(stmt.value)
        if isinstance(stmt.op, ast.Add):
            expr = AugAssign(lhs, '+', rhs)
        elif isinstance(stmt.op, ast.Sub):
            expr = AugAssign(lhs, '-', rhs)
        elif isinstance(stmt.op, ast.Mult):
            expr = AugAssign(lhs, '*', rhs)
        elif isinstance(stmt.op, ast.Div):
            expr = AugAssign(lhs, '/', rhs)
        elif isinstance(stmt.op, ast.Mod):
            expr = AugAssign(lhs, '%', rhs)
        else:
            errors.report(PYCCEL_RESTRICTION_TODO, symbol = stmt,
                      severity='fatal')

        # we set the fst to keep track of needed information for errors

        expr.set_fst(stmt)
        return expr

    def _visit_arguments(self, stmt):

        if stmt.vararg or stmt.kwarg:
            errors.report(VARARGS, symbol = stmt,
                    severity='fatal')

        arguments       = []
        if stmt.args:
            n_expl = len(stmt.args)-len(stmt.defaults)
            positional_args        = [Argument(a.arg, annotation=self._visit(a.annotation)) for a in stmt.args[:n_expl]]
            valued_arguments       = [ValuedArgument(Argument(a.arg, annotation=self._visit(a.annotation)),\
                                      self._visit(d)) for a,d in zip(stmt.args[n_expl:],stmt.defaults)]
            arguments              = positional_args + valued_arguments

        if stmt.kwonlyargs:
            for a,d in zip(stmt.kwonlyargs,stmt.kw_defaults):
                annotation = self._visit(a.annotation)
                if d is not None:
                    arg = Argument(a.arg, annotation=annotation)
                    arg = ValuedArgument(arg, self._visit(d), kwonly=True)
                else:
                    arg = Argument(a.arg, kwonly=True, annotation=annotation)

                arguments.append(arg)

        return arguments

    def _visit_Constant(self, stmt):
        # New in python3.8 this class contains NameConstant, Num, and String types
        if stmt.value is None:
            return Nil()

        elif stmt.value is True:
            return LiteralTrue()

        elif stmt.value is False:
            return LiteralFalse()

        elif isinstance(stmt.value, int):
            return LiteralInteger(stmt.value)

        elif isinstance(stmt.value, float):
            return LiteralFloat(stmt.value)

        elif isinstance(stmt.value, complex):
            return LiteralComplex(stmt.value.real, stmt.value.imag)

        elif isinstance(stmt.value, str):
            return self._visit_Str(stmt)

        else:
            raise NotImplementedError('Constant type {} not recognised'.format(type(stmt.value)))

    def _visit_NameConstant(self, stmt):
        if stmt.value is None:
            return Nil()

        elif stmt.value is True:
            return LiteralTrue()

        elif stmt.value is False:
            return LiteralFalse()

        else:
            raise NotImplementedError("Unknown NameConstant : {}".format(stmt.value))


    def _visit_Name(self, stmt):
        return Symbol(stmt.id)

    def _treat_import_source(self, source, level):
        source = '.'*level + str(source)
        if source.count('.') == 0:
            source = Symbol(source)
        else:
            source = DottedName(*source.split('.'))

        return get_default_path(source)

    def _visit_Import(self, stmt):
        expr = []
        for name in stmt.names:
            imp = self._visit(name)
            if isinstance(imp, AsName):
                source = AsName(self._treat_import_source(imp.name, 0), imp.target)
            else:
                source = self._treat_import_source(imp, 0)
            import_line = Import(source)
            import_line.set_fst(stmt)
            self.insert_import(import_line)
            expr.append(import_line)

        if len(expr)==1:
            return expr[0]
        else:
            expr = CodeBlock(expr)
            expr.set_fst(stmt)
            return expr

    def _visit_ImportFrom(self, stmt):

        source = self._treat_import_source(stmt.module, stmt.level)

        targets = []
        for i in stmt.names:
            s = self._visit(i)
            if s == '*':
                errors.report(PYCCEL_RESTRICTION_IMPORT_STAR,
                              bounding_box=(stmt.lineno, stmt.col_offset),
                              severity='error')

            targets.append(s)

        expr = Import(source, targets)
        expr.set_fst(stmt)
        self.insert_import(expr)
        return expr

    def _visit_Delete(self, stmt):
        arg = self._visit(stmt.targets)
        return Del(arg)

    def _visit_UnaryOp(self, stmt):

        target = self._visit(stmt.operand)

        if isinstance(stmt.op, ast.Not):
            Func = PyccelNot

        elif isinstance(stmt.op, ast.UAdd):
            Func = PyccelUnary

        elif isinstance(stmt.op, ast.USub):
            Func = PyccelUnarySub

        elif isinstance(stmt.op, ast.Invert):
            Func = PyccelInvert
        else:
            errors.report(PYCCEL_RESTRICTION_UNSUPPORTED_SYNTAX,
                          symbol = stmt,
                          severity='fatal')

        return Func(target)

    def _visit_BinOp(self, stmt):

        first  = self._visit(stmt.left)
        second = self._visit(stmt.right)

        if isinstance(stmt.op, ast.Add):
            return PyccelAdd(first, second)

        elif isinstance(stmt.op, ast.Mult):
            return PyccelMul(first, second)

        elif isinstance(stmt.op, ast.Sub):
            return PyccelMinus(first, second)

        elif isinstance(stmt.op, ast.Div):
            return PyccelDiv(first, second)

        elif isinstance(stmt.op, ast.Pow):
            return PyccelPow(first, second)

        elif isinstance(stmt.op, ast.FloorDiv):
            return PyccelFloorDiv(first, second)

        elif isinstance(stmt.op, ast.Mod):
            return PyccelMod(first, second)

        elif isinstance(stmt.op, ast.RShift):
            return PyccelRShift(first, second)

        elif isinstance(stmt.op, ast.LShift):
            return PyccelLShift(first, second)

        elif isinstance(stmt.op, ast.BitXor):
            return PyccelBitXor(first, second)

        elif isinstance(stmt.op, ast.BitOr):
            return PyccelBitOr(first, second)

        elif isinstance(stmt.op, ast.BitAnd):
            return PyccelBitAnd(first, second)

        else:
            errors.report(PYCCEL_RESTRICTION_UNSUPPORTED_SYNTAX,
                          symbol = stmt,
                          severity='fatal')

    def _visit_BoolOp(self, stmt):

        args = [self._visit(a) for a in stmt.values]

        if isinstance(stmt.op, ast.And):
            return PyccelAnd(*args)

        if isinstance(stmt.op, ast.Or):
            return PyccelOr(*args)

        errors.report(PYCCEL_RESTRICTION_UNSUPPORTED_SYNTAX,
                      symbol = stmt.op,
                      severity='fatal')

    def _visit_Compare(self, stmt):
        if len(stmt.ops)>1:
            errors.report(PYCCEL_RESTRICTION_MULTIPLE_COMPARISONS,
                      symbol = stmt,
                      severity='fatal')

        first = self._visit(stmt.left)
        second = self._visit(stmt.comparators[0])
        op = stmt.ops[0]

        if isinstance(op, ast.Eq):
            return PyccelEq(first, second)
        if isinstance(op, ast.NotEq):
            return PyccelNe(first, second)
        if isinstance(op, ast.Lt):
            return PyccelLt(first, second)
        if isinstance(op, ast.Gt):
            return PyccelGt(first, second)
        if isinstance(op, ast.LtE):
            return PyccelLe(first, second)
        if isinstance(op, ast.GtE):
            return PyccelGe(first, second)
        if isinstance(op, ast.Is):
            return PyccelIs(first, second)
        if isinstance(op, ast.IsNot):
            return PyccelIsNot(first, second)

        errors.report(PYCCEL_RESTRICTION_UNSUPPORTED_SYNTAX,
                      symbol = stmt,
                      severity='fatal')

    def _visit_Return(self, stmt):
        results = self._visit(stmt.value)
        if not isinstance(results, (list, PythonTuple, PythonList)):
            results = [results]
        expr = Return(results)
        expr.set_fst(stmt)
        return expr

    def _visit_Pass(self, stmt):
        return Pass()

    def _visit_FunctionDef(self, stmt):

        #  TODO check all inputs and which ones should be treated in stage 1 or 2

        name = self._visit(stmt.name)
        name = name.replace("'", '')

        arguments    = self._visit(stmt.args)

        local_vars   = []
        global_vars  = []
        headers      = []
        templates    = {}
        is_pure      = False
        is_elemental = False
        is_private   = False
        imports      = []
        doc_string   = None

        def fill_types(ls):
            container = []
            for arg in ls:
                if isinstance(arg, Symbol):
                    arg = arg.name
                    container.append(arg)
                elif isinstance(arg, LiteralString):
                    arg = str(arg)
                    arg = arg.strip("'").strip('"')
                    container.append(arg)
                else:
                    msg = 'Invalid argument of type {} passed to types decorator'.format(type(arg))
                    errors.report(msg,
                                bounding_box = (stmt.lineno, stmt.col_offset),
                                severity='error')
            return container

        decorators = {}

        # add the decorator @types if the arguments are annotated
        annotated_args = []
        for a in arguments:
            if isinstance(a, Argument):
                annotated_args.append(a.annotation)
            elif isinstance(a, ValuedArgument):
                annotated_args.append(a.argument.annotation)

        if all(not isinstance(a, Nil) for a in annotated_args):
            if stmt.returns:
                returns = ValuedArgument(Symbol('results'),self._visit(stmt.returns))
                annotated_args.append(returns)
            decorators['types'] = [Function('types')(*annotated_args)]

        for d in self._visit(stmt.decorator_list):
            tmp_var = str(d) if isinstance(d, Symbol) else str(type(d))
            if tmp_var in decorators:
                decorators[tmp_var] += [d]
            else:
                decorators[tmp_var] = [d]

        if 'bypass' in decorators:
            return EmptyNode()

        if 'stack_array' in decorators:
            decorators['stack_array'] = tuple(str(b) for a in decorators['stack_array']
                for b in a.args)

        if 'allow_negative_index' in decorators:
            decorators['allow_negative_index'] = tuple(str(b) for a in decorators['allow_negative_index'] for b in a.args)

        # extract the templates
        if 'template' in decorators:
            for comb_types in decorators['template']:
                cache.clear_cache()
                types = []
                if len(comb_types.args) != 2:
                    msg = 'Number of Arguments provided to the template decorator is not valid'
                    errors.report(msg,
                                    symbol = comb_types,
                                    bounding_box = (stmt.lineno, stmt.col_offset),
                                    severity='error')

                for i in comb_types.args:
                    if isinstance(i, ValuedArgument) and not i.name in ('name',
                            'types'):
                        msg = 'Argument provided to the template decorator is not valid'
                        errors.report(msg,
                                        symbol = comb_types,
                                        bounding_box = (stmt.lineno, stmt.col_offset),
                                        severity='error')
                if all(isinstance(i, ValuedArgument) for i in comb_types.args):
                    tp_name, ls = (comb_types.args[0].value, comb_types.args[1].value) if\
                            comb_types.args[0].name == 'name' else\
                            (comb_types.args[1].value, comb_types.args[0].value)
                else:
                    tp_name = comb_types.args[0]
                    ls = comb_types.args[1]
                    ls = ls.value if isinstance(ls, ValuedArgument) else ls
                try:
                    tp_name = str(tp_name)
                    ls = ls if isinstance(ls, PythonTuple) else list(ls)
                except TypeError:
                    msg = 'Argument provided to the template decorator is not valid'
                    errors.report(msg,
                                    symbol = comb_types,
                                    bounding_box = (stmt.lineno, stmt.col_offset),
                                    severity='fatal')

                types = fill_types(ls)

                txt  = '#$ header template ' + str(tp_name)
                txt += '(' + '|'.join(types) + ')'
                if tp_name in templates:
                    msg = 'The template "{}" is duplicated'.format(tp_name)
                    errors.report(msg,
                                bounding_box = (stmt.lineno, stmt.col_offset),
                                severity='warning')

                templates[tp_name] = hdr_parse(stmts=txt)

        # extract the types to construct a header
        if 'types' in decorators:
            for comb_types in decorators['types']:

                cache.clear_cache()
                results = []
                ls = comb_types.args

                if len(ls) > 0 and isinstance(ls[-1], ValuedArgument):
                    arg_name = ls[-1].name
                    if not arg_name == 'results':
                        msg = 'Argument "{}" provided to the types decorator is not valid'.format(arg_name)
                        errors.report(msg,
                                    symbol = comb_types,
                                    bounding_box = (stmt.lineno, stmt.col_offset),
                                    severity='error')
                    else:
                        container = ls[-1].value
                        container = container if isinstance(container, PythonTuple) else [container]
                        results = fill_types(container)
                    types = fill_types(ls[:-1])
                else:
                    types = fill_types(ls)

                txt  = '#$ header ' + name
                txt += '(' + ','.join(types) + ')'

                if results:
                    txt += ' results(' + ','.join(results) + ')'

                header = hdr_parse(stmts=txt)
                if name in self.namespace.static_functions:
                    header = header.to_static()
                headers += [header]

        body = stmt.body

        if 'sympy' in decorators.keys():
            # TODO maybe we should run pylint here
            stmt.decorators.pop()
            func = SympyFunction(name, arguments, [],
                    [stmt.__str__()])
            func.set_fst(stmt)
            self.insert_function(func)
            return EmptyNode()

        elif 'python' in decorators.keys():

            # TODO maybe we should run pylint here

            stmt.decorators.pop()
            func = PythonFunction(name, arguments, [],
                    [stmt.__str__()])
            func.set_fst(stmt)
            self.insert_function(func)
            return EmptyNode()

        else:
            body = self._visit(body)
        if len(body) > 0 and isinstance(body[0], CommentBlock):
            doc_string = body[0]
            doc_string.header = ''
            body = body[1:]

        if 'pure' in decorators.keys():
            is_pure = True

        if 'elemental' in decorators.keys():
            is_elemental = True
            if len(arguments) > 1:
                errors.report(FORTRAN_ELEMENTAL_SINGLE_ARGUMENT,
                              symbol=decorators['elemental'],
                              bounding_box=(stmt.lineno, stmt.col_offset),
                              severity='error')

        if 'private' in decorators.keys():
            is_private = True

        returns = [i.expr for i in _atomic(body, cls=Return)]
        assert all(len(i) == len(returns[0]) for i in returns)
        results = []
        result_counter = 1
        for i in zip(*returns):
            if not all(i[0]==j for j in i) or not isinstance(i[0], Symbol):
                result_name, result_counter = create_variable(self._used_names,
                                                              prefix = 'Out',
                                                              counter = result_counter)
                results.append(result_name)
            elif isinstance(i[0], Symbol) and any(i[0].name==x.name for x in arguments):
                result_name, result_counter = create_variable(self._used_names,
                                                              prefix = 'Out',
                                                              counter = result_counter)
                results.append(result_name)
            else:
                results.append(i[0])

        func = FunctionDef(
               name,
               arguments,
               results,
               body,
               local_vars=local_vars,
               global_vars=global_vars,
               is_pure=is_pure,
               is_elemental=is_elemental,
               is_private=is_private,
               imports=imports,
               decorators=decorators,
               headers=headers,
               templates=templates,
               doc_string=doc_string)

        func.set_fst(stmt)
        return func

    def _visit_ClassDef(self, stmt):

        name = stmt.name
        methods = [self._visit(i) for i in stmt.body if isinstance(i, ast.FunctionDef)]
        for i in methods:
            i.cls_name = name
        attributes = methods[0].arguments
        parent = [self._visit(i) for i in stmt.bases]
        expr = ClassDef(name=name, attributes=attributes,
                        methods=methods, parent=parent)

        # we set the fst to keep track of needed information for errors

        expr.set_fst(stmt)
        return expr

    def _visit_Subscript(self, stmt):

        ch = stmt
        args = []
        while isinstance(ch, ast.Subscript):
            val = self._visit(ch.slice)
            if isinstance(val, (Tuple, PythonTuple)):
                args += val
            else:
                args.insert(0, val)
            ch = ch.value
        args = tuple(args)
        var = self._visit(ch)
        var = IndexedBase(var)[args]
        return var

    def _visit_ExtSlice(self, stmt):
        return self._visit(tuple(stmt.dims))

    def _visit_Slice(self, stmt):

        upper = self._visit(stmt.upper) if stmt.upper is not None else None
        lower = self._visit(stmt.lower) if stmt.lower is not None else None
        step = self._visit(stmt.step) if stmt.step is not None else None

        return Slice(lower, upper, step)

    def _visit_Index(self, stmt):
        return self._visit(stmt.value)

    def _visit_Attribute(self, stmt):
        val  = self._visit(stmt.value)
        attr = Symbol(stmt.attr)
        return DottedName(val, attr)


    def _visit_Call(self, stmt):

        args = []
        if stmt.args:
            args += self._visit(stmt.args)
        if stmt.keywords:
            args += self._visit(stmt.keywords)

        if len(args) == 0:
            args = ()

        func = self._visit(stmt.func)

        if isinstance(func, Symbol):
            f_name = func.name
            if str(f_name) == "print":
                func = PythonPrint(PythonTuple(*args))
            else:
                func = Function(f_name)(*args)
        elif isinstance(func, DottedName):
            f_name = func.name[-1]
            func_attr = Function(f_name)(*args)
            func = DottedName(*func.name[:-1], func_attr)
        else:
            raise NotImplementedError(' Unknown function type {}'.format(str(type(func))))

        return func

    def _visit_keyword(self, stmt):

        target = stmt.arg
        val = self._visit(stmt.value)
        return ValuedArgument(target, val)

    def _visit_For(self, stmt):

        iterator = self._visit(stmt.target)
        iterable = self._visit(stmt.iter)
        body = self._visit(stmt.body)
        expr = For(iterator, iterable, body, strict=False)
        expr.set_fst(stmt)
        return expr

    def _visit_comprehension(self, stmt):

        iterator = self._visit(stmt.target)
        iterable = self._visit(stmt.iter)
        expr = For(iterator, iterable, [], strict=False)
        expr.set_fst(stmt)
        return expr

    def _visit_ListComp(self, stmt):

        result = self._visit(stmt.elt)
        generators = list(self._visit(stmt.generators))

        if not isinstance(self._scope[-2],ast.Assign):
            errors.report(PYCCEL_RESTRICTION_LIST_COMPREHENSION_ASSIGN,
                          symbol = stmt,
                          severity='error')
            lhs = self.get_new_variable()
        else:
            lhs = self._visit(self._scope[-2].targets)
            if len(lhs)==1:
                lhs = lhs[0]
            else:
                raise NotImplementedError("A list comprehension cannot be unpacked")

        index = self.get_new_variable()

        args = [index]
        target = IndexedBase(lhs)[args]
        target = Assign(target, result)
        assign1 = Assign(index, LiteralInteger(0))
        assign1.set_fst(stmt)
        target.set_fst(stmt)
        generators[-1].insert2body(target)
        assign2 = Assign(index, PyccelAdd(index, LiteralInteger(1)))
        assign2.set_fst(stmt)
        generators[-1].insert2body(assign2)

        indices = [generators[-1].target]
        while len(generators) > 1:
            F = generators.pop()
            generators[-1].insert2body(F)
            indices.append(generators[-1].target)
        indices = indices[::-1]
        return FunctionalFor([assign1, generators[-1]],target.rhs, target.lhs,
                             indices, index)

    def _visit_GeneratorExp(self, stmt):


        result = self._visit(stmt.elt)

        generators = self._visit(stmt.generators)
        parent = self._scope[-3]
        if not isinstance(parent, ast.Call):
            raise NotImplementedError("GeneratorExp is not the argument of a function call")

        name = str(self._visit(parent.func))

        grandparent = self._scope[-4]
        if isinstance(grandparent, ast.Assign):
            if len(grandparent.targets) != 1:
                raise NotImplementedError("Cannot unpack function with generator expression argument")
            lhs = self._visit(grandparent.targets[0])
        else:
            lhs = self.get_new_variable()

        body = result
        if name == 'sum':
            body = AugAssign(lhs, '+', body)
        else:
            body = Function(name)(lhs, body)
            body = Assign(lhs, body)

        body.set_fst(parent)
        indices = []
        generators = list(generators)
        while len(generators) > 0:
            indices.append(generators[-1].target)
            generators[-1].insert2body(body)
            body = generators.pop()
        indices = indices[::-1]
        body = [body]
        if name == 'sum':
            expr = FunctionalSum(body, result, lhs, indices, None)
        elif name == 'min':
            expr = FunctionalMin(body, result, lhs, indices, None)
        elif name == 'max':
            expr = FunctionalMax(body, result, lhs, indices, None)
        else:
            errors.report(PYCCEL_RESTRICTION_TODO,
                          symbol = name,
                          bounding_box=(stmt.lineno, stmt.col_offset),
                          severity='fatal')

        expr.set_fst(stmt)
        return expr

    def _visit_If(self, stmt):

        test = self._visit(stmt.test)
        body = self._visit(stmt.body)
        orelse = self._visit(stmt.orelse)
        if len(orelse)==1 and isinstance(orelse[0],If):
            orelse = orelse[0]._args
            return If(Tuple(test, body, sympify=False), *orelse)
        else:
            orelse = Tuple(LiteralTrue(), orelse, sympify=False)
            return If(Tuple(test, body, sympify=False), orelse)

    def _visit_IfExp(self, stmt):

        test1 = self._visit(stmt.test)
        first = self._visit(stmt.body)
        second = self._visit(stmt.orelse)
        expr = IfTernaryOperator(test1, first, second)
        expr.set_fst(stmt)
        return expr

    def _visit_While(self, stmt):

        test = self._visit(stmt.test)
        body = self._visit(stmt.body)
        return While(test, body)

    def _visit_Assert(self, stmt):
        expr = self._visit(stmt.test)
        return Assert(expr)

    def _visit_CommentMultiLine(self, stmt):

        exprs = []
        # if annotated comment
        for com in stmt.s.split('\n'):
            if com.startswith('#$'):
                env = com[2:].lstrip()
                if env.startswith('omp'):
                    exprs.append(omp_parse(stmts=com))
                elif env.startswith('acc'):
                    exprs.append(acc_parse(stmts=com))
                elif env.startswith('header'):
                    expr = hdr_parse(stmts=com)
                    if isinstance(expr, MetaVariable):

                        # a metavar will not appear in the semantic stage.
                        # but can be used to modify the ast

                        self._metavars[str(expr.name)] = str(expr.value)
                        expr = EmptyNode()
                    else:
                        expr.set_fst(stmt)

                    exprs.append(expr)
                else:
                    errors.report(PYCCEL_INVALID_HEADER,
                                  symbol = stmt,
                                  severity='error')
            else:

                txt = com[1:].lstrip()
                exprs.append(Comment(txt))

        if len(exprs) == 1:
            return exprs[0]
        else:
            return CodeBlock(exprs)

    def _visit_CommentLine(self, stmt):

        # if annotated comment

        if stmt.s.startswith('#$'):
            env = stmt.s[2:].lstrip()
            if env.startswith('omp'):
                return omp_parse(stmts=stmt.s)
            elif env.startswith('acc'):
                return acc_parse(stmts=stmt.s)
            elif env.startswith('header'):
                expr = hdr_parse(stmts=stmt.s)
                if isinstance(expr, MetaVariable):

                    # a metavar will not appear in the semantic stage.
                    # but can be used to modify the ast

                    self._metavars[str(expr.name)] = str(expr.value)
                    expr = EmptyNode()
                else:
                    expr.set_fst(stmt)

                return expr
            else:

                errors.report(PYCCEL_INVALID_HEADER,
                              symbol = stmt,
                              severity='error')

        else:
            txt = stmt.s[1:].lstrip()
            return Comment(txt)

    def _visit_Break(self, stmt):
        return Break()

    def _visit_Continue(self, stmt):
        return Continue()

    def _visit_Lambda(self, stmt):

        expr = self._visit(stmt.body)
        args = self._visit(stmt.args)

        return Lambda(tuple(args), expr)

    def _visit_withitem(self, stmt):
        # stmt.optional_vars
        context = self._visit(stmt.context_expr)
        if stmt.optional_vars:
            return AsName(context, stmt.optional_vars)
        else:
            return context

    def _visit_With(self, stmt):
        domain = self._visit(stmt.items)
        if len(domain) == 1:
            domain = domain[0]
        body = self._visit(stmt.body)
        settings = None
        return With(domain, body, settings)

    def _visit_Try(self, stmt):
        # this is a blocking error, since we don't want to convert the try body
        errors.report(PYCCEL_RESTRICTION_TRY_EXCEPT_FINALLY,
                      bounding_box=(stmt.lineno, stmt.col_offset),
                      severity='error')

    def _visit_Raise(self, stmt):
        errors.report(PYCCEL_RESTRICTION_RAISE,
                      bounding_box=(stmt.lineno, stmt.col_offset),
                      severity='error')

    def _visit_Yield(self, stmt):
        errors.report(PYCCEL_RESTRICTION_YIELD,
                      bounding_box=(stmt.lineno, stmt.col_offset),
                      severity='error')

    def _visit_Starred(self, stmt):
        return StarredArguments(self._visit(stmt.value))

#==============================================================================


if __name__ == '__main__':
    import sys

    try:
        filename = sys.argv[1]
    except IndexError:
        raise ValueError('Expecting an argument for filename')

    parser = SyntaxParser(filename)
    print(parser.ast)
<|MERGE_RESOLUTION|>--- conflicted
+++ resolved
@@ -26,12 +26,9 @@
 from pyccel.ast.basic import PyccelAstNode
 
 from pyccel.ast.core import ParserResult
-<<<<<<< HEAD
+
 from pyccel.ast.core import DottedName, DottedVariable
-=======
-from pyccel.ast.core import Nil
-from pyccel.ast.core import DottedName
->>>>>>> fc9b49b4
+
 from pyccel.ast.core import Assign
 from pyccel.ast.core import AugAssign
 from pyccel.ast.core import Return
