# -*- coding: utf-8 -*-
#------------------------------------------------------------------------------------------#
# This file is part of Pyccel which is released under MIT License. See the LICENSE file or #
# go to https://github.com/pyccel/pyccel/blob/master/LICENSE for full license details.     #
#------------------------------------------------------------------------------------------#

# pylint: disable=R0201, missing-function-docstring

import os
import re

import ast

#==============================================================================

from sympy.core import cache

#==============================================================================

from pyccel.ast.basic import Basic, PyccelAstNode

<<<<<<< HEAD
from pyccel.ast.core import FunctionCall
from pyccel.ast.core import Module
=======
from pyccel.ast.core import FunctionCall, FunctionCallArgument
from pyccel.ast.core import ParserResult
>>>>>>> 6ebc6d1f
from pyccel.ast.core import Assign
from pyccel.ast.core import AugAssign
from pyccel.ast.core import Return
from pyccel.ast.core import Pass
from pyccel.ast.core import FunctionDef
from pyccel.ast.core import PythonFunction, SympyFunction
from pyccel.ast.core import ClassDef
from pyccel.ast.core import For
from pyccel.ast.core import If, IfSection
from pyccel.ast.core import While
from pyccel.ast.core import Del
from pyccel.ast.core import Assert
from pyccel.ast.core import Comment, EmptyNode
from pyccel.ast.core import Break, Continue
from pyccel.ast.core import FunctionDefArgument
from pyccel.ast.core import Import
from pyccel.ast.core import AsName
from pyccel.ast.core import CommentBlock
from pyccel.ast.core import With
from pyccel.ast.core import StarredArguments
from pyccel.ast.core import CodeBlock
from pyccel.ast.core import IndexedElement
from pyccel.ast.core import create_variable

from pyccel.ast.bitwise_operators import PyccelRShift, PyccelLShift, PyccelBitXor, PyccelBitOr, PyccelBitAnd, PyccelInvert
from pyccel.ast.operators import PyccelPow, PyccelAdd, PyccelMul, PyccelDiv, PyccelMod, PyccelFloorDiv
from pyccel.ast.operators import PyccelEq,  PyccelNe,  PyccelLt,  PyccelLe,  PyccelGt,  PyccelGe
from pyccel.ast.operators import PyccelAnd, PyccelOr,  PyccelNot, PyccelMinus
from pyccel.ast.operators import PyccelUnary, PyccelUnarySub
from pyccel.ast.operators import PyccelIs, PyccelIsNot
from pyccel.ast.operators import IfTernaryOperator
from pyccel.ast.numpyext  import NumpyMatmul

from pyccel.ast.builtins import PythonTuple, PythonList
from pyccel.ast.builtins import PythonPrint, Lambda
from pyccel.ast.headers  import MetaVariable
from pyccel.ast.literals import LiteralInteger, LiteralFloat, LiteralComplex
from pyccel.ast.literals import LiteralFalse, LiteralTrue, LiteralString
from pyccel.ast.literals import Nil
from pyccel.ast.functionalexpr import FunctionalSum, FunctionalMax, FunctionalMin, GeneratorComprehension, FunctionalFor
from pyccel.ast.variable  import DottedName

from pyccel.ast.internals import Slice, PyccelSymbol, PyccelInternalFunction

from pyccel.parser.extend_tree import extend_tree
from pyccel.parser.base import BasicParser
from pyccel.parser.utilities import read_file
from pyccel.parser.utilities import get_default_path

from pyccel.parser.syntax.headers import parse as hdr_parse
from pyccel.parser.syntax.openmp  import parse as omp_parse
from pyccel.parser.syntax.openacc import parse as acc_parse

from pyccel.errors.errors import Errors

# TODO - remove import * and only import what we need
#      - use OrderedDict whenever it is possible
from pyccel.errors.messages import *

def get_name(a):
    """ get the name of variable or an argument of the AST node."""
    if isinstance(a, ast.Name):
        return a.id
    elif isinstance(a, ast.arg):
        return a.arg
    else:
        raise NotImplementedError()

#==============================================================================
errors = Errors()
#==============================================================================

strip_ansi_escape = re.compile(r'(\x9B|\x1B\[)[0-?]*[ -\/]*[@-~]|[\n\t\r]')

# use this to delete ansi_escape characters from a string
# Useful for very coarse version differentiation.

#==============================================================================

class SyntaxParser(BasicParser):

    """ Class for a Syntax Parser.

        inputs: str
            filename or code to parse as a string
    """

    def __init__(self, inputs, **kwargs):
        BasicParser.__init__(self, **kwargs)

        # check if inputs is a file
        code = inputs
        if os.path.isfile(inputs):

            self._filename = inputs
            errors.set_target(self.filename, 'file')

            # we don't use is_valid_filename_py since it uses absolute path
            # file extension

            code = read_file(inputs)

        self._code  = code
        self._scope = []

        self.load()

        tree                = extend_tree(code)
        self._fst           = tree
        self._used_names    = set(get_name(a) for a in ast.walk(self._fst) if isinstance(a, (ast.Name, ast.arg)))
        self._dummy_counter = 1

        self.parse(verbose=True)
        self.dump()

    def parse(self, verbose=False):
        """converts python ast to sympy ast."""

        if self.syntax_done:
            return self.ast

        # TODO - add settings to Errors
        #      - filename
        errors.set_parser_stage('syntax')

        PyccelAstNode.stage = 'syntactic'
        ast       = self._visit(self.fst)
        self._ast = ast

        self._visit_done = True
        self._syntax_done = True

        return ast

    def _treat_iterable(self, stmt):
        return (self._visit(i) for i in stmt)

    def _visit(self, stmt):
        """Creates AST from FST."""

        # TODO - add settings to Errors
        #      - line and column
        #      - blocking errors

        cls = type(stmt)
        syntax_method = '_visit_' + cls.__name__
        if hasattr(self, syntax_method):
            self._scope.append(stmt)
            result = getattr(self, syntax_method)(stmt)
            if isinstance(result, Basic) and result.fst is None and isinstance(stmt, ast.AST):
                result.set_fst(stmt)
            self._scope.pop()
            return result

        # Unknown object, we raise an error.
        errors.report(PYCCEL_RESTRICTION_UNSUPPORTED_SYNTAX, symbol=stmt,
                      severity='fatal')

    def _visit_Module(self, stmt):
        """ Visits the ast and splits the result into elements relevant for the module or the program"""
        body          = [self._visit(v) for v in stmt.body]

        # Define the name of the module
        # The module name allows it to be correctly referenced from an import command
        name = os.path.splitext(os.path.basename(self._filename))[0]

        body = [b for i in body for b in (i.body if isinstance(i, CodeBlock) else [i])]
        return Module(name, [], [], program = CodeBlock(body))

    def _visit_Expr(self, stmt):
        val = self._visit(stmt.value)
        if not isinstance(val, (CommentBlock, PythonPrint)):
            # Collect any results of standalone expressions
            # into a variable to avoid errors in C/Fortran
            tmp_var,_ = create_variable(self._used_names)
            val = Assign(tmp_var, val)
        return val

    def _visit_Tuple(self, stmt):
        return PythonTuple(*self._treat_iterable(stmt.elts))

    def _visit_List(self, stmt):
        return PythonList(*self._treat_iterable(stmt.elts))

    def _visit_tuple(self, stmt):
        return tuple(self._treat_iterable(stmt))

    def _visit_list(self, stmt):
        return list(self._treat_iterable(stmt))

    def _visit_alias(self, stmt):
        if not isinstance(stmt.name, str):
            raise TypeError('Expecting a string')

        old = self._visit(stmt.name)

        if stmt.asname:
            new = self._visit(stmt.asname)
            return AsName(old, new)
        else:
            return old

    def _visit_Dict(self, stmt):
        errors.report(PYCCEL_RESTRICTION_TODO,
                symbol=stmt, severity='fatal')

    def _visit_NoneType(self, stmt):
        return Nil()

    def _visit_str(self, stmt):

        return stmt

    def _visit_Str(self, stmt):
        val =  stmt.s
        if isinstance(self._scope[-2], ast.Expr):
            return CommentBlock(val)
        return LiteralString(val)

    def _visit_Num(self, stmt):
        val = stmt.n

        if isinstance(val, int):
            return LiteralInteger(val)
        elif isinstance(val, float):
            return LiteralFloat(val)
        elif isinstance(val, complex):
            return LiteralComplex(val.real, val.imag)
        else:
            raise NotImplementedError('Num type {} not recognised'.format(type(val)))

    def _visit_Assign(self, stmt):

        lhs = self._visit(stmt.targets)
        if len(lhs)==1:
            lhs = lhs[0]
        else:
            lhs = PythonTuple(*lhs)

        rhs = self._visit(stmt.value)

        expr = Assign(lhs, rhs)

        # we set the fst to keep track of needed information for errors

        return expr

    def _visit_AugAssign(self, stmt):

        lhs = self._visit(stmt.target)
        rhs = self._visit(stmt.value)
        if isinstance(stmt.op, ast.Add):
            expr = AugAssign(lhs, '+', rhs)
        elif isinstance(stmt.op, ast.Sub):
            expr = AugAssign(lhs, '-', rhs)
        elif isinstance(stmt.op, ast.Mult):
            expr = AugAssign(lhs, '*', rhs)
        elif isinstance(stmt.op, ast.Div):
            expr = AugAssign(lhs, '/', rhs)
        elif isinstance(stmt.op, ast.Mod):
            expr = AugAssign(lhs, '%', rhs)
        else:
            errors.report(PYCCEL_RESTRICTION_TODO, symbol = stmt,
                      severity='fatal')

        # we set the fst to keep track of needed information for errors

        return expr

    def _visit_arguments(self, stmt):

        if stmt.vararg or stmt.kwarg:
            errors.report(VARARGS, symbol = stmt,
                    severity='fatal')

        arguments       = []
        if stmt.args:
            n_expl = len(stmt.args)-len(stmt.defaults)
            positional_args        = [FunctionDefArgument(PyccelSymbol(a.arg),
                                            annotation=self._visit(a.annotation))
                                        for a in stmt.args[:n_expl]]
            valued_arguments       = [FunctionDefArgument(PyccelSymbol(a.arg),
                                            annotation=self._visit(a.annotation),
                                            value = self._visit(d))
                                        for a,d in zip(stmt.args[n_expl:],stmt.defaults)]
            arguments              = positional_args + valued_arguments

        if stmt.kwonlyargs:
            for a,d in zip(stmt.kwonlyargs,stmt.kw_defaults):
                annotation = self._visit(a.annotation)
                val = self._visit(d) if d is not None else d
                arg = FunctionDefArgument(PyccelSymbol(a.arg),
                            annotation=annotation,
                            value=val, kwonly=True)

                arguments.append(arg)

        return arguments

    def _visit_Constant(self, stmt):
        # New in python3.8 this class contains NameConstant, Num, and String types
        if stmt.value is None:
            return Nil()

        elif stmt.value is True:
            return LiteralTrue()

        elif stmt.value is False:
            return LiteralFalse()

        elif isinstance(stmt.value, int):
            return LiteralInteger(stmt.value)

        elif isinstance(stmt.value, float):
            return LiteralFloat(stmt.value)

        elif isinstance(stmt.value, complex):
            return LiteralComplex(stmt.value.real, stmt.value.imag)

        elif isinstance(stmt.value, str):
            return self._visit_Str(stmt)

        else:
            raise NotImplementedError('Constant type {} not recognised'.format(type(stmt.value)))

    def _visit_NameConstant(self, stmt):
        if stmt.value is None:
            return Nil()

        elif stmt.value is True:
            return LiteralTrue()

        elif stmt.value is False:
            return LiteralFalse()

        else:
            raise NotImplementedError("Unknown NameConstant : {}".format(stmt.value))


    def _visit_Name(self, stmt):
        return PyccelSymbol(stmt.id)

    def _treat_import_source(self, source, level):
        source = '.'*level + source
        if source.count('.') == 0:
            source = PyccelSymbol(source)
        else:
            source = DottedName(*source.split('.'))

        return get_default_path(source)

    def _visit_Import(self, stmt):
        expr = []
        for name in stmt.names:
            imp = self._visit(name)
            if isinstance(imp, AsName):
                source = AsName(self._treat_import_source(imp.name, 0), imp.target)
            else:
                source = self._treat_import_source(imp, 0)
            import_line = Import(source)
            import_line.set_fst(stmt)
            self.insert_import(import_line)
            expr.append(import_line)

        if len(expr)==1:
            return expr[0]
        else:
            expr = CodeBlock(expr)
            return expr

    def _visit_ImportFrom(self, stmt):

        source = self._treat_import_source(stmt.module, stmt.level)

        targets = []
        for i in stmt.names:
            s = self._visit(i)
            if s == '*':
                errors.report(PYCCEL_RESTRICTION_IMPORT_STAR,
                              bounding_box=(stmt.lineno, stmt.col_offset),
                              severity='error')

            targets.append(s)

        expr = Import(source, targets)
        self.insert_import(expr)
        return expr

    def _visit_Delete(self, stmt):
        arg = self._visit(stmt.targets)
        return Del(arg)

    def _visit_UnaryOp(self, stmt):

        target = self._visit(stmt.operand)

        if isinstance(stmt.op, ast.Not):
            Func = PyccelNot

        elif isinstance(stmt.op, ast.UAdd):
            Func = PyccelUnary

        elif isinstance(stmt.op, ast.USub):
            Func = PyccelUnarySub

        elif isinstance(stmt.op, ast.Invert):
            Func = PyccelInvert
        else:
            errors.report(PYCCEL_RESTRICTION_UNSUPPORTED_SYNTAX,
                          symbol = stmt,
                          severity='fatal')

        return Func(target)

    def _visit_BinOp(self, stmt):

        first  = self._visit(stmt.left)
        second = self._visit(stmt.right)

        if isinstance(stmt.op, ast.Add):
            return PyccelAdd(first, second)

        elif isinstance(stmt.op, ast.Mult):
            return PyccelMul(first, second)

        elif isinstance(stmt.op, ast.Sub):
            return PyccelMinus(first, second)

        elif isinstance(stmt.op, ast.Div):
            return PyccelDiv(first, second)

        elif isinstance(stmt.op, ast.Pow):
            return PyccelPow(first, second)

        elif isinstance(stmt.op, ast.FloorDiv):
            return PyccelFloorDiv(first, second)

        elif isinstance(stmt.op, ast.Mod):
            return PyccelMod(first, second)

        elif isinstance(stmt.op, ast.RShift):
            return PyccelRShift(first, second)

        elif isinstance(stmt.op, ast.LShift):
            return PyccelLShift(first, second)

        elif isinstance(stmt.op, ast.BitXor):
            return PyccelBitXor(first, second)

        elif isinstance(stmt.op, ast.BitOr):
            return PyccelBitOr(first, second)

        elif isinstance(stmt.op, ast.BitAnd):
            return PyccelBitAnd(first, second)

        elif isinstance(stmt.op, ast.MatMult):
            return NumpyMatmul(first, second)

        else:
            errors.report(PYCCEL_RESTRICTION_UNSUPPORTED_SYNTAX,
                          symbol = stmt,
                          severity='fatal')

    def _visit_BoolOp(self, stmt):

        args = [self._visit(a) for a in stmt.values]

        if isinstance(stmt.op, ast.And):
            return PyccelAnd(*args)

        if isinstance(stmt.op, ast.Or):
            return PyccelOr(*args)

        errors.report(PYCCEL_RESTRICTION_UNSUPPORTED_SYNTAX,
                      symbol = stmt.op,
                      severity='fatal')

    def _visit_Compare(self, stmt):
        if len(stmt.ops)>1:
            errors.report(PYCCEL_RESTRICTION_MULTIPLE_COMPARISONS,
                      symbol = stmt,
                      severity='fatal')

        first = self._visit(stmt.left)
        second = self._visit(stmt.comparators[0])
        op = stmt.ops[0]

        if isinstance(op, ast.Eq):
            return PyccelEq(first, second)
        if isinstance(op, ast.NotEq):
            return PyccelNe(first, second)
        if isinstance(op, ast.Lt):
            return PyccelLt(first, second)
        if isinstance(op, ast.Gt):
            return PyccelGt(first, second)
        if isinstance(op, ast.LtE):
            return PyccelLe(first, second)
        if isinstance(op, ast.GtE):
            return PyccelGe(first, second)
        if isinstance(op, ast.Is):
            return PyccelIs(first, second)
        if isinstance(op, ast.IsNot):
            return PyccelIsNot(first, second)

        errors.report(PYCCEL_RESTRICTION_UNSUPPORTED_SYNTAX,
                      symbol = stmt,
                      severity='fatal')

    def _visit_Return(self, stmt):
        results = self._visit(stmt.value)
        if results is Nil():
            results = []
        elif not isinstance(results, (list, PythonTuple, PythonList)):
            results = [results]
        return Return(results)

    def _visit_Pass(self, stmt):
        return Pass()

    def _visit_FunctionDef(self, stmt):

        #  TODO check all inputs and which ones should be treated in stage 1 or 2

        name = self._visit(stmt.name)
        name = name.replace("'", '')

        arguments    = self._visit(stmt.args)

        local_vars   = []
        global_vars  = []
        headers      = []
        template    = {}
        is_pure      = False
        is_elemental = False
        is_private   = False
        imports      = []
        doc_string   = None

        def fill_types(ls):
            container = []
            for arg in ls:
                if isinstance(arg, FunctionCallArgument):
                    arg = arg.value

                if isinstance(arg, PyccelSymbol):
                    container.append(arg)
                elif isinstance(arg, LiteralString):
                    arg = str(arg)
                    arg = arg.strip("'").strip('"')
                    container.append(arg)
                else:
                    msg = 'Invalid argument of type {} passed to types decorator'.format(type(arg))
                    errors.report(msg,
                                bounding_box = (stmt.lineno, stmt.col_offset),
                                severity='error')
            return container

        decorators = {}

        # add the decorator @types if the arguments are annotated
        annotated_args = []
        for a in arguments:
            annotated_args.append(a.annotation)

        if all(not isinstance(a, Nil) for a in annotated_args):
            if stmt.returns:
                returns = FunctionCallArgument(self._visit(stmt.returns), keyword='results')
                annotated_args.append(returns)
            decorators['types'] = [FunctionCall('types', annotated_args)]

        for d in self._visit(stmt.decorator_list):
            tmp_var = d if isinstance(d, PyccelSymbol) else d.funcdef
            if tmp_var in decorators:
                decorators[tmp_var] += [d]
            else:
                decorators[tmp_var] = [d]

        if 'bypass' in decorators:
            return EmptyNode()

        if 'stack_array' in decorators:
            decorators['stack_array'] = tuple(str(b.value) for a in decorators['stack_array']
                for b in a.args)

        if 'allow_negative_index' in decorators:
            decorators['allow_negative_index'] = tuple(str(b.value) for a in decorators['allow_negative_index'] for b in a.args)
        template['template_dict'] = {}
        # extract the templates
        if 'template' in decorators:
            for comb_types in decorators['template']:
                cache.clear_cache()
                types = []
                if len(comb_types.args) != 2:
                    msg = 'Number of Arguments provided to the template decorator is not valid'
                    errors.report(msg,
                                    symbol = comb_types,
                                    bounding_box = (stmt.lineno, stmt.col_offset),
                                    severity='error')

                for i in comb_types.args:
                    if i.has_keyword and i.keyword not in ('name', 'types'):
                        msg = 'Argument provided to the template decorator is not valid'
                        errors.report(msg,
                                        symbol = comb_types,
                                        bounding_box = (stmt.lineno, stmt.col_offset),
                                        severity='error')
                if all(i.has_keyword for i in comb_types.args):
                    tp_name, ls = (comb_types.args[0].value, comb_types.args[1].value) if\
                            comb_types.args[0].keyword == 'name' else\
                            (comb_types.args[1].value, comb_types.args[0].value)
                else:
                    tp_name = comb_types.args[0].value
                    ls = comb_types.args[1].value
                try:
                    tp_name = str(tp_name)
                    ls = ls if isinstance(ls, PythonTuple) else list(ls)
                except TypeError:
                    msg = 'Argument provided to the template decorator is not valid'
                    errors.report(msg,
                                    symbol = comb_types,
                                    bounding_box = (stmt.lineno, stmt.col_offset),
                                    severity='fatal')

                types = fill_types(ls)

                txt  = '#$ header template ' + tp_name
                txt += '(' + '|'.join(types) + ')'
                if tp_name in template['template_dict']:
                    msg = 'The template "{}" is duplicated'.format(tp_name)
                    errors.report(msg,
                                bounding_box = (stmt.lineno, stmt.col_offset),
                                severity='warning')
                # Make templates decorator dict accessible from decorators dict
                template['template_dict'][tp_name] = hdr_parse(stmts=txt)
            # Make template decorator list accessible from decorators dict
            template['decorator_list'] = decorators['template']
            decorators['template'] = template

        if not template['template_dict']:
            decorators['template'] = None
        # extract the types to construct a header
        if 'types' in decorators:
            for comb_types in decorators['types']:

                cache.clear_cache()
                results = []
                ls = comb_types.args

                if len(ls) > 0 and ls[-1].has_keyword:
                    arg_name = ls[-1].keyword
                    if not arg_name == 'results':
                        msg = 'Argument "{}" provided to the types decorator is not valid'.format(arg_name)
                        errors.report(msg,
                                    symbol = comb_types,
                                    bounding_box = (stmt.lineno, stmt.col_offset),
                                    severity='error')
                    else:
                        container = ls[-1].value
                        container = container if isinstance(container, PythonTuple) else [container]
                        results = fill_types(container)
                    types = fill_types(ls[:-1])
                else:
                    types = fill_types(ls)

                txt  = '#$ header ' + name
                txt += '(' + ','.join(types) + ')'

                if results:
                    txt += ' results(' + ','.join(results) + ')'

                header = hdr_parse(stmts=txt)
                if name in self.namespace.static_functions:
                    header = header.to_static()
                headers += [header]

        body = stmt.body

        if 'sympy' in decorators.keys():
            # TODO maybe we should run pylint here
            stmt.decorators.pop()
            func = SympyFunction(name, arguments, [],
                    [stmt.__str__()])
            func.set_fst(stmt)
            self.insert_function(func)
            return EmptyNode()

        elif 'python' in decorators.keys():

            # TODO maybe we should run pylint here

            stmt.decorators.pop()
            func = PythonFunction(name, arguments, [],
                    [stmt.__str__()])
            func.set_fst(stmt)
            self.insert_function(func)
            return EmptyNode()

        else:
            body = self._visit(body)
        if len(body) > 0 and isinstance(body[0], CommentBlock):
            doc_string = body[0]
            doc_string.header = ''
            body = body[1:]

        if 'pure' in decorators.keys():
            is_pure = True

        if 'elemental' in decorators.keys():
            is_elemental = True
            if len(arguments) > 1:
                errors.report(FORTRAN_ELEMENTAL_SINGLE_ARGUMENT,
                              symbol=decorators['elemental'],
                              bounding_box=(stmt.lineno, stmt.col_offset),
                              severity='error')

        if 'private' in decorators.keys():
            is_private = True

        body = CodeBlock(body)

        returns = [i.expr for i in body.get_attribute_nodes(Return, excluded_nodes = (Assign, FunctionCall, PyccelInternalFunction))]
        assert all(len(i) == len(returns[0]) for i in returns)
        results = []
        result_counter = 1

        for r in zip(*returns):
            r0 = r[0]

            pyccel_symbol  = isinstance(r0, PyccelSymbol)
            same_results   = all(r0 == ri for ri in r)
            name_available = all(r0 != a.name for a in arguments)

            if pyccel_symbol and same_results and name_available:
                result_name = r0
            else:
                result_name, result_counter = create_variable(self._used_names, \
                            prefix = 'Out', counter = result_counter)

            results.append(result_name)

        func = FunctionDef(
               name,
               arguments,
               results,
               body,
               local_vars=local_vars,
               global_vars=global_vars,
               is_pure=is_pure,
               is_elemental=is_elemental,
               is_private=is_private,
               imports=imports,
               decorators=decorators,
               headers=headers,
               doc_string=doc_string)

        return func

    def _visit_ClassDef(self, stmt):

        name = stmt.name
        methods = [self._visit(i) for i in stmt.body if isinstance(i, ast.FunctionDef)]
        for i in methods:
            i.cls_name = name
        attributes = methods[0].arguments
        parent = [self._visit(i) for i in stmt.bases]
        expr = ClassDef(name=name, attributes=attributes,
                        methods=methods, superclass=parent)

        # we set the fst to keep track of needed information for errors

        return expr

    def _visit_Subscript(self, stmt):

        ch = stmt
        args = []
        while isinstance(ch, ast.Subscript):
            val = self._visit(ch.slice)
            if isinstance(val, (PythonTuple, list)):
                args += val
            else:
                args.insert(0, val)
            ch = ch.value
        args = tuple(args)
        var = self._visit(ch)
        var = IndexedElement(var, *args)
        return var

    def _visit_ExtSlice(self, stmt):
        return self._visit(stmt.dims)

    def _visit_Slice(self, stmt):

        upper = self._visit(stmt.upper) if stmt.upper is not None else None
        lower = self._visit(stmt.lower) if stmt.lower is not None else None
        step = self._visit(stmt.step) if stmt.step is not None else None

        return Slice(lower, upper, step)

    def _visit_Index(self, stmt):
        return self._visit(stmt.value)

    def _visit_Attribute(self, stmt):
        val  = self._visit(stmt.value)
        attr = PyccelSymbol(stmt.attr)
        return DottedName(val, attr)


    def _visit_Call(self, stmt):

        args = []
        if stmt.args:
            args += [FunctionCallArgument(self._visit(a)) for a in stmt.args]
        if stmt.keywords:
            args += self._visit(stmt.keywords)

        if len(args) == 0:
            args = ()

        if len(args) == 1 and isinstance(args[0].value, GeneratorComprehension):
            return args[0].value

        func = self._visit(stmt.func)

        if isinstance(func, PyccelSymbol):
            if func == "print":
                func = PythonPrint(PythonTuple(*args))
            else:
                func = FunctionCall(func, args)
        elif isinstance(func, DottedName):
            func_attr = FunctionCall(func.name[-1], args)
            func = DottedName(*func.name[:-1], func_attr)
        else:
            raise NotImplementedError(' Unknown function type {}'.format(str(type(func))))

        return func

    def _visit_keyword(self, stmt):

        target = stmt.arg
        val = self._visit(stmt.value)
        return FunctionCallArgument(val, keyword=target)

    def _visit_For(self, stmt):

        iterator = self._visit(stmt.target)
        iterable = self._visit(stmt.iter)
        body = self._visit(stmt.body)
        expr = For(iterator, iterable, body)
        return expr

    def _visit_comprehension(self, stmt):

        iterator = self._visit(stmt.target)
        iterable = self._visit(stmt.iter)
        expr = For(iterator, iterable, [])
        return expr

    def _visit_ListComp(self, stmt):

        result = self._visit(stmt.elt)
        generators = list(self._visit(stmt.generators))

        if not isinstance(self._scope[-2],ast.Assign):
            errors.report(PYCCEL_RESTRICTION_LIST_COMPREHENSION_ASSIGN,
                          symbol = stmt,
                          severity='error')
            lhs = self.get_new_variable()
        else:
            lhs = self._visit(self._scope[-2].targets)
            if len(lhs)==1:
                lhs = lhs[0]
            else:
                raise NotImplementedError("A list comprehension cannot be unpacked")

        index = self.get_new_variable()

        args = [index]
        target = IndexedElement(lhs, *args)
        target = Assign(target, result)
        assign1 = Assign(index, LiteralInteger(0))
        assign1.set_fst(stmt)
        target.set_fst(stmt)
        generators[-1].insert2body(target)
        assign2 = Assign(index, PyccelAdd(index, LiteralInteger(1)))
        assign2.set_fst(stmt)
        generators[-1].insert2body(assign2)

        indices = [generators[-1].target]
        while len(generators) > 1:
            F = generators.pop()
            generators[-1].insert2body(F)
            indices.append(generators[-1].target)
        indices = indices[::-1]
        return FunctionalFor([assign1, generators[-1]],target.rhs, target.lhs,
                             indices, index)

    def _visit_GeneratorExp(self, stmt):

        result = self._visit(stmt.elt)

        generators = self._visit(stmt.generators)
        parent = self._scope[-2]
        if not isinstance(parent, ast.Call):
            raise NotImplementedError("GeneratorExp is not the argument of a function call")

        name = self._visit(parent.func)

        grandparent = self._scope[-4]
        if isinstance(grandparent, ast.Assign):
            if len(grandparent.targets) != 1:
                raise NotImplementedError("Cannot unpack function with generator expression argument")
            lhs = self._visit(grandparent.targets[0])
        else:
            lhs = self.get_new_variable()

        body = result
        if name == 'sum':
            body = AugAssign(lhs, '+', body)
        else:
            body = FunctionCall(name, (lhs, body))
            body = Assign(lhs, body)

        body.set_fst(parent)
        indices = []
        generators = list(generators)
        while len(generators) > 0:
            indices.append(generators[-1].target)
            generators[-1].insert2body(body)
            body = generators.pop()
        indices = indices[::-1]
        if name == 'sum':
            expr = FunctionalSum(body, result, lhs, indices)
        elif name == 'min':
            expr = FunctionalMin(body, result, lhs, indices)
        elif name == 'max':
            expr = FunctionalMax(body, result, lhs, indices)
        else:
            errors.report(PYCCEL_RESTRICTION_TODO,
                          symbol = name,
                          bounding_box=(stmt.lineno, stmt.col_offset),
                          severity='fatal')

        expr.set_fst(parent)

        return expr

    def _visit_If(self, stmt):

        test = self._visit(stmt.test)
        body = self._visit(stmt.body)
        orelse = self._visit(stmt.orelse)
        if len(orelse)==1 and isinstance(orelse[0],If):
            orelse = orelse[0].blocks
            return If(IfSection(test, body), *orelse)
        elif len(orelse)==0:
            return If(IfSection(test, body))
        else:
            orelse = IfSection(LiteralTrue(), orelse)
            return If(IfSection(test, body), orelse)

    def _visit_IfExp(self, stmt):

        test1 = self._visit(stmt.test)
        first = self._visit(stmt.body)
        second = self._visit(stmt.orelse)
        expr = IfTernaryOperator(test1, first, second)
        return expr

    def _visit_While(self, stmt):

        test = self._visit(stmt.test)
        body = self._visit(stmt.body)
        return While(test, body)

    def _visit_Assert(self, stmt):
        expr = self._visit(stmt.test)
        return Assert(expr)

    def _visit_CommentMultiLine(self, stmt):

        exprs = []
        # if annotated comment
        for com in stmt.s.split('\n'):
            if com.startswith('#$'):
                env = com[2:].lstrip()
                if env.startswith('omp'):
                    exprs.append(omp_parse(stmts=com))
                elif env.startswith('acc'):
                    exprs.append(acc_parse(stmts=com))
                elif env.startswith('header'):
                    expr = hdr_parse(stmts=com)
                    if isinstance(expr, MetaVariable):

                        # a metavar will not appear in the semantic stage.
                        # but can be used to modify the ast

                        self._metavars[str(expr.name)] = str(expr.value)
                        expr = EmptyNode()
                    else:
                        expr.set_fst(stmt)

                    exprs.append(expr)
                else:
                    errors.report(PYCCEL_INVALID_HEADER,
                                  symbol = stmt,
                                  severity='error')
            else:

                txt = com[1:].lstrip()
                exprs.append(Comment(txt))

        if len(exprs) == 1:
            return exprs[0]
        else:
            return CodeBlock(exprs)

    def _visit_CommentLine(self, stmt):

        # if annotated comment

        if stmt.s.startswith('#$'):
            env = stmt.s[2:].lstrip()
            if env.startswith('omp'):
                return omp_parse(stmts=stmt.s)
            elif env.startswith('acc'):
                return acc_parse(stmts=stmt.s)
            elif env.startswith('header'):
                expr = hdr_parse(stmts=stmt.s)
                if isinstance(expr, MetaVariable):

                    # a metavar will not appear in the semantic stage.
                    # but can be used to modify the ast

                    self._metavars[str(expr.name)] = str(expr.value)
                    expr = EmptyNode()

                return expr
            else:

                errors.report(PYCCEL_INVALID_HEADER,
                              symbol = stmt,
                              severity='error')

        else:
            txt = stmt.s[1:].lstrip()
            return Comment(txt)

    def _visit_Break(self, stmt):
        return Break()

    def _visit_Continue(self, stmt):
        return Continue()

    def _visit_Lambda(self, stmt):

        expr = self._visit(stmt.body)
        args = self._visit(stmt.args)

        return Lambda(tuple(args), expr)

    def _visit_withitem(self, stmt):
        # stmt.optional_vars
        context = self._visit(stmt.context_expr)
        if stmt.optional_vars:
            return AsName(context, stmt.optional_vars)
        else:
            return context

    def _visit_With(self, stmt):
        domain = self._visit(stmt.items)
        if len(domain) == 1:
            domain = domain[0]
        body = self._visit(stmt.body)
        return With(domain, body)

    def _visit_Try(self, stmt):
        # this is a blocking error, since we don't want to convert the try body
        errors.report(PYCCEL_RESTRICTION_TRY_EXCEPT_FINALLY,
                      bounding_box=(stmt.lineno, stmt.col_offset),
                      severity='error')

    def _visit_Raise(self, stmt):
        errors.report(PYCCEL_RESTRICTION_RAISE,
                      bounding_box=(stmt.lineno, stmt.col_offset),
                      severity='error')

    def _visit_Yield(self, stmt):
        errors.report(PYCCEL_RESTRICTION_YIELD,
                      bounding_box=(stmt.lineno, stmt.col_offset),
                      severity='error')

    def _visit_Starred(self, stmt):
        return StarredArguments(self._visit(stmt.value))

#==============================================================================


if __name__ == '__main__':
    import sys

    try:
        filename = sys.argv[1]
    except IndexError:
        raise ValueError('Expecting an argument for filename')

    parser = SyntaxParser(filename)
    print(parser.ast)
<|MERGE_RESOLUTION|>--- conflicted
+++ resolved
@@ -19,13 +19,8 @@
 
 from pyccel.ast.basic import Basic, PyccelAstNode
 
-<<<<<<< HEAD
-from pyccel.ast.core import FunctionCall
+from pyccel.ast.core import FunctionCall, FunctionCallArgument
 from pyccel.ast.core import Module
-=======
-from pyccel.ast.core import FunctionCall, FunctionCallArgument
-from pyccel.ast.core import ParserResult
->>>>>>> 6ebc6d1f
 from pyccel.ast.core import Assign
 from pyccel.ast.core import AugAssign
 from pyccel.ast.core import Return
