# -*- coding: utf-8 -*-
#------------------------------------------------------------------------------------------#
# This file is part of Pyccel which is released under MIT License. See the LICENSE file or #
# go to https://github.com/pyccel/pyccel/blob/devel/LICENSE for full license details.      #
#------------------------------------------------------------------------------------------#

import os
import re

import ast
import warnings

from textx.exceptions import TextXSyntaxError

#==============================================================================

from pyccel.ast.basic import PyccelAstNode

from pyccel.ast.core import FunctionCall, FunctionCallArgument
from pyccel.ast.core import Module, Program
from pyccel.ast.core import Assign
from pyccel.ast.core import AugAssign
from pyccel.ast.core import Return
from pyccel.ast.core import Pass
from pyccel.ast.core import FunctionDef, InlineFunctionDef
from pyccel.ast.core import SympyFunction
from pyccel.ast.core import ClassDef
from pyccel.ast.core import For
from pyccel.ast.core import If, IfSection
from pyccel.ast.core import While
from pyccel.ast.core import Del
from pyccel.ast.core import Assert
from pyccel.ast.core import Comment, EmptyNode
from pyccel.ast.core import Break, Continue
from pyccel.ast.core import FunctionDefArgument
from pyccel.ast.core import FunctionDefResult
from pyccel.ast.core import Import
from pyccel.ast.core import AsName
from pyccel.ast.core import CommentBlock
from pyccel.ast.core import With
from pyccel.ast.core import StarredArguments
from pyccel.ast.core import CodeBlock
from pyccel.ast.core import IndexedElement

from pyccel.ast.datatypes import TypeAlias

from pyccel.ast.bitwise_operators import PyccelRShift, PyccelLShift, PyccelBitXor, PyccelBitOr, PyccelBitAnd, PyccelInvert
from pyccel.ast.operators import PyccelPow, PyccelAdd, PyccelMul, PyccelDiv, PyccelMod, PyccelFloorDiv
from pyccel.ast.operators import PyccelEq,  PyccelNe,  PyccelLt,  PyccelLe,  PyccelGt,  PyccelGe
from pyccel.ast.operators import PyccelAnd, PyccelOr,  PyccelNot, PyccelMinus
from pyccel.ast.operators import PyccelUnary, PyccelUnarySub
from pyccel.ast.operators import PyccelIs, PyccelIsNot, PyccelIn
from pyccel.ast.operators import IfTernaryOperator
from pyccel.ast.numpyext  import NumpyMatmul

from pyccel.ast.builtins import PythonTuple, PythonList, PythonSet, PythonDict
from pyccel.ast.builtins import PythonPrint, Lambda
from pyccel.ast.headers  import MetaVariable, FunctionHeader, MethodHeader
from pyccel.ast.literals import LiteralInteger, LiteralFloat, LiteralComplex
from pyccel.ast.literals import LiteralFalse, LiteralTrue, LiteralString
from pyccel.ast.literals import Nil, LiteralEllipsis
from pyccel.ast.functionalexpr import FunctionalSum, FunctionalMax, FunctionalMin, GeneratorComprehension, FunctionalFor
from pyccel.ast.variable  import DottedName, AnnotatedPyccelSymbol

from pyccel.ast.internals import Slice, PyccelSymbol, PyccelFunction

from pyccel.ast.type_annotations import SyntacticTypeAnnotation, UnionTypeAnnotation, VariableTypeAnnotation

from pyccel.parser.base        import BasicParser
from pyccel.parser.extend_tree import extend_tree
from pyccel.parser.utilities   import get_default_path

from pyccel.parser.syntax.headers import parse as hdr_parse, types_meta
from pyccel.parser.syntax.openacc import parse as acc_parse

from pyccel.utilities.stage import PyccelStage

from pyccel.errors.errors import Errors, ErrorsMode, PyccelError


# TODO - remove import * and only import what we need
from pyccel.errors.messages import *

def get_name(a):
    """ get the name of variable or an argument of the AST node."""
    if isinstance(a, ast.Name):
        return a.id
    elif isinstance(a, ast.arg):
        return a.arg
    elif isinstance(a, ast.FunctionDef):
        return a.name
    else:
        raise NotImplementedError()

#==============================================================================
errors = Errors()
pyccel_stage = PyccelStage()
#==============================================================================

strip_ansi_escape = re.compile(r'(\x9B|\x1B\[)[0-?]*[ -\/]*[@-~]|[\n\t\r]')

# use this to delete ansi_escape characters from a string
# Useful for very coarse version differentiation.

#==============================================================================

class SyntaxParser(BasicParser):
    """
    Class which handles the syntactic stage as described in the developer docs.

    This class is described in detail in developer_docs/syntactic_stage.md.
    It extracts all necessary information from the Python AST in order to create
    a representation complete enough for the semantic stage to determine types, etc
    as described in developer_docs/semantic_stage.md.

    Parameters
    ----------
    inputs : str
        A string containing code or containing the name of a file whose code
        should be read.

    **kwargs : dict
        Additional keyword arguments for BasicParser.
    """

    def __init__(self, inputs, **kwargs):
        BasicParser.__init__(self, **kwargs)

        # check if inputs is a file
        code = inputs
        if os.path.isfile(inputs):

            self._filename = inputs
            errors.set_target(self.filename)

            # we don't use is_valid_filename_py since it uses absolute path
            # file extension

            with open(inputs, 'r', encoding="utf-8") as file:
                code = file.read()

        self._code    = code
        self._context = []

        tree                = extend_tree(code)
        self._fst           = tree
        self._in_lhs_assign = False

        self.parse()

    def parse(self):
        """
        Convert Python's AST to Pyccel's AST object.

        Convert Python's AST to Pyccel's AST object and raise errors
        for any unsupported objects.

        Returns
        -------
        pyccel.ast.basic.PyccelAstNode
            The Pyccel AST object.
        """

        if self.syntax_done:
            return self.ast

        # TODO - add settings to Errors
        #      - filename

        pyccel_stage.set_stage('syntactic')
        ast       = self._visit(self.fst)


        self._ast = ast

        self._syntax_done = True

        return ast

    def _treat_iterable(self, stmt):
        return (self._visit(i) for i in stmt)

    def _treat_comment_line(self, line, stmt):
        """
        Parse a comment line.

        Parse a comment which fits in a single line. If the comment
        begins with `#$` then it should contain a header recognised
        by Pyccel and should be parsed using textx.

        Parameters
        ----------
        line : str
            The comment line.
        stmt : ast.Ast
            The comment object in the code. This is useful for raising
            neat errors.

        Returns
        -------
        pyccel.ast.basic.PyccelAstNode
            The treated object as a Pyccel ast node.
        """
        if line.startswith('#$'):
            env = line[2:].lstrip()
<<<<<<< HEAD
            if env.startswith('acc'):
=======
            if env.startswith('omp'):
                expr = omp_parse(stmts=line)
                try:
                    expr = omp_parse(stmts=line)
                except TextXSyntaxError as e:
                    errors.report(f"Invalid OpenMP header. {e.message}",
                            symbol = stmt, column = e.col,
                              severity='fatal')
            elif env.startswith('acc'):
>>>>>>> 1500ff98
                try:
                    expr = acc_parse(stmts=line)
                except TextXSyntaxError as e:
                    errors.report(f"Invalid OpenACC header. {e.message}",
                            symbol = stmt, column = e.col,
                              severity='fatal')
            elif env.startswith('header'):
                try:
                    expr = hdr_parse(stmts=line)
                except TextXSyntaxError as e:
                    errors.report(f"Invalid header. {e.message}",
                            symbol = stmt, column = e.col,
                              severity='fatal')
                if isinstance(expr, (MethodHeader, FunctionHeader)):
                    self.scope.insert_header(expr)
                    expr = EmptyNode()
                elif isinstance(expr, AnnotatedPyccelSymbol):
                    self.scope.insert_symbol(expr.name)
                elif isinstance(expr, MetaVariable):
                    # a metavar will not appear in the semantic stage.
                    # but can be used to modify the ast

                    self._metavars[str(expr.name)] = expr.value
                    expr = EmptyNode()
            else:
                errors.report(PYCCEL_INVALID_HEADER,
                              symbol = stmt,
                              severity='fatal')

        else:
            txt = line[1:].lstrip()
            expr = Comment(txt)

        expr.set_current_ast(stmt)
        return expr

    def _treat_type_annotation(self, stmt, annotation):
        """
        Treat an object passed as a type annotation.

        Ensure that an object that was passed as a type annotation can be
        recognised in the semantic stage by packing it into a SyntacticTypeAnnotation
        in the correct way. Also check the syntax of any string type
        annotations.

        Parameters
        ----------
        stmt : ast.Ast
            The ast node about which any errors should be raised.

        annotation : pyccel.ast.basic.PyccelAstNode
            A visited object which is describing a type annotation.

        Returns
        -------
        SyntacticTypeAnnotation | UnionTypeAnnotation
            The type annotation.
        """
        if isinstance(annotation, (tuple, list)):
            return UnionTypeAnnotation(*[self._treat_type_annotation(stmt, a) for a in annotation])
        if isinstance(annotation, (PyccelSymbol, DottedName, IndexedElement)):
            return SyntacticTypeAnnotation(dtype=annotation)
        elif isinstance(annotation, LiteralString):
            try:
                annotation = types_meta.model_from_str(annotation.python_value)
            except TextXSyntaxError as e:
                errors.report(f"Invalid header. {e.message}",
                        symbol = stmt, column = e.col,
                        severity='fatal')
            annot = annotation.expr
            if isinstance(stmt, PyccelAstNode):
                annot.set_current_ast(stmt.python_ast)
            else:
                annot.set_current_ast(stmt)
            return annot
        elif annotation is Nil():
            return None
        elif isinstance(annotation, PyccelBitOr):
            return UnionTypeAnnotation(*[self._treat_type_annotation(stmt, a) for a in annotation.args])
        else:
            errors.report('Invalid type annotation',
                        symbol = stmt, severity='error')
            return EmptyNode()

    def _get_unique_name(self, possible_names, valid_names, forbidden_names, suggestion):
        """
        Get a name for a variable amongst multiple possibilities.

        Get a name for a variable. If the name is the only possibility it is
        chosen. Otherwise a new name is constructed from the suggestions.
        This function is usually used to find the name(s) of the result of a
        FunctionDef.

        Parameters
        ----------
        possible_names : iterable[PyccelSymbol | TypedAstNode]
            The possible names found for the variable.
        valid_names : iterable[PyccelSymbol]
            The names found in the scope that can be used for this variable (this is
            important to avoid accidentally using an imported variable).
        forbidden_names : iterable[PyccelSymbol]
            The names that should not be used.
        suggestion : PyccelSymbol
            The name that may be used instead.

        Returns
        -------
        str
            The new name of the variable.
        """
        if all(isinstance(n, (PythonTuple, PythonList)) for n in possible_names) and \
                len(set(len(n) for n in possible_names)) == 1:
            # If all possible names are iterables of the same length then find a name
            # for each element and link them to an element describing this variable
            # via IndexedElement (these are tuple elements).
            possible_names = list(zip(*[n.args for n in possible_names]))
            unique_names = [self._get_unique_name(n, valid_names, forbidden_names, f'{suggestion}_{i}') \
                            for i,n in enumerate(possible_names)]
            temp_name = self.scope.get_new_name(suggestion, is_temp = True)
            for i, n in enumerate(unique_names):
                self.scope.insert_symbolic_alias(IndexedElement(temp_name, i), n)
            return temp_name
        else:
            suggested_names = set(n for n in possible_names if isinstance(n, PyccelSymbol))
            if len(suggested_names) == 1:
                # If one name is suggested then return it unless it is forbidden
                new_name = suggested_names.pop()
                if new_name not in forbidden_names and new_name in valid_names:
                    return new_name
            return self.scope.get_new_name(suggestion, is_temp = True)

    #====================================================
    #                 _visit functions
    #====================================================

    def _visit(self, stmt):
        """
        Build the AST from the AST parsed by Python.

        The annotation is done by finding the appropriate function _visit_X
        for the object expr. X is the type of the object expr. If this function
        does not exist then the method resolution order is used to search for
        other compatible _visit_X functions. If none are found then an error is
        raised.

        Parameters
        ----------
        stmt : ast.stmt
            Object to visit of type X.

        Returns
        -------
        pyccel.ast.basic.Basic
            AST object which is the syntactic equivalent of stmt.
        """

        # TODO - add settings to Errors
        #      - line and column
        #      - blocking errors
        cls = type(stmt)
        syntax_method = '_visit_' + cls.__name__
        if hasattr(self, syntax_method):
            self._context.append(stmt)
            try:
                result = getattr(self, syntax_method)(stmt)
                if isinstance(result, PyccelAstNode) and result.python_ast is None and isinstance(stmt, ast.AST):
                    result.set_current_ast(stmt)
            except (PyccelError, NotImplementedError) as err:
                raise err
            except Exception as err: #pylint: disable=broad-exception-caught
                if ErrorsMode().value == 'user':
                    errors.report(PYCCEL_INTERNAL_ERROR,
                            symbol = self._context[-1], severity='fatal')
                else:
                    raise err
            self._context.pop()
            return result

        # Unknown object, we raise an error.
        return errors.report(PYCCEL_RESTRICTION_UNSUPPORTED_SYNTAX, symbol=stmt,
                      severity='error')

    def _visit_Module(self, stmt):
        """ Visits the ast and splits the result into elements relevant for the module or the program"""
        body = self._visit(stmt.body)

        functions = [f for f in body if isinstance(f, FunctionDef)]
        classes   = [c for c in body if isinstance(c, ClassDef)]
        imports   = [i for i in body if isinstance(i, Import)]
        programs  = [p for p in body if isinstance(p, Program)]
        body      = [l for l in body if not isinstance(l, (FunctionDef, ClassDef, Import, Program))]

        if len(programs) > 1:
            errors.report("Multiple program blocks are not supported. Please group the code for the main.",
                    symbol = programs[1],
                    severity = 'error')
        program = next(iter(programs), None)

        # Define the name of the module
        # The module name allows it to be correctly referenced from an import command
        mod_name = os.path.splitext(os.path.basename(self._filename))[0]
        name = self.scope.get_new_name(mod_name)
        self.scope.python_names[name] = mod_name

        body = [b for i in body for b in (i.body if isinstance(i, CodeBlock) else [i])]
        return Module(name, [], functions, init_func = CodeBlock(body), scope = self.scope,
                classes = classes, imports = imports, program = program)

    def _visit_Expr(self, stmt):
        val = self._visit(stmt.value)
        if not isinstance(val, (CommentBlock, PythonPrint)):
            # Collect any results of standalone expressions
            # into a variable to avoid errors in C/Fortran
            val = Assign(PyccelSymbol('_', is_temp=True), val)
        return val

    def _visit_Tuple(self, stmt):
        return PythonTuple(*self._treat_iterable(stmt.elts))

    def _visit_List(self, stmt):
        return PythonList(*self._treat_iterable(stmt.elts))

    def _visit_Set(self, stmt):
        return PythonSet(*self._treat_iterable(stmt.elts))

    def _visit_tuple(self, stmt):
        return tuple(self._treat_iterable(stmt))

    def _visit_list(self, stmt):
        return list(self._treat_iterable(stmt))

    def _visit_alias(self, stmt):
        if not isinstance(stmt.name, str):
            raise TypeError('Expecting a string')

        old = self._visit(stmt.name)

        if stmt.asname:
            new = self._visit(stmt.asname)
            return AsName(old, new)
        else:
            return old

    def _visit_Dict(self, stmt):
        return PythonDict(self._visit(stmt.keys), self._visit(stmt.values))

    def _visit_NoneType(self, stmt):
        return Nil()

    def _visit_str(self, stmt):

        return stmt

    def _visit_Assign(self, stmt):

        self._in_lhs_assign = True
        lhs = self._visit(stmt.targets)
        self._in_lhs_assign = False
        if len(lhs)==1:
            lhs = lhs[0]
        else:
            lhs = PythonTuple(*lhs)

        rhs = self._visit(stmt.value)

        expr = Assign(lhs, rhs)

        return expr

    def _visit_AugAssign(self, stmt):

        lhs = self._visit(stmt.target)
        rhs = self._visit(stmt.value)
        if isinstance(stmt.op, ast.Add):
            return AugAssign(lhs, '+', rhs)
        elif isinstance(stmt.op, ast.Sub):
            return AugAssign(lhs, '-', rhs)
        elif isinstance(stmt.op, ast.Mult):
            return AugAssign(lhs, '*', rhs)
        elif isinstance(stmt.op, ast.Div):
            return AugAssign(lhs, '/', rhs)
        elif isinstance(stmt.op, ast.Mod):
            return AugAssign(lhs, '%', rhs)
        elif isinstance(stmt.op, ast.BitOr):
            return AugAssign(lhs, '|', rhs)
        elif isinstance(stmt.op, ast.BitAnd):
            return AugAssign(lhs, '&', rhs)
        elif isinstance(stmt.op, ast.LShift):
            return AugAssign(lhs, '<<', rhs)
        elif isinstance(stmt.op, ast.RShift):
            return AugAssign(lhs, '>>', rhs)
        elif isinstance(stmt.op, ast.FloorDiv):
            return AugAssign(lhs, '//', rhs)
        else:
            return errors.report(PYCCEL_RESTRICTION_TODO, symbol = stmt,
                    severity='error')

    def _visit_AnnAssign(self, stmt):
        self._in_lhs_assign = True
        lhs = self._visit(stmt.target)
        self._in_lhs_assign = False

        annotation = self._treat_type_annotation(stmt, self._visit(stmt.annotation))

        annotated_lhs = AnnotatedPyccelSymbol(lhs, annotation=annotation)

        if stmt.value is None:
            return annotated_lhs
        else:
            rhs = self._visit(stmt.value)
            return Assign(annotated_lhs, rhs)

    def _visit_arguments(self, stmt):
        is_class_method = len(self._context) > 2 and isinstance(self._context[-3], ast.ClassDef)

        if stmt.vararg or stmt.kwarg:
            errors.report(VARARGS, symbol = stmt,
                    severity='error')
            return []

        arguments       = []
        if stmt.args:
            n_expl = len(stmt.args)-len(stmt.defaults)

            arguments = []
            for a in stmt.args[:n_expl]:
                annotation=self._treat_type_annotation(a, self._visit(a.annotation))
                new_arg = FunctionDefArgument(AnnotatedPyccelSymbol(a.arg, annotation),
                                            annotation=annotation)
                new_arg.set_current_ast(a)
                arguments.append(new_arg)

            for a,d in zip(stmt.args[n_expl:], stmt.defaults):
                annotation=self._treat_type_annotation(a, self._visit(a.annotation))
                new_arg = FunctionDefArgument(AnnotatedPyccelSymbol(a.arg, annotation),
                                            annotation=annotation,
                                            value = self._visit(d))
                new_arg.set_current_ast(a)
                arguments.append(new_arg)

        headers = self.scope.find(self._context[-2].name, 'headers') \
                if isinstance(self._context[-2], ast.FunctionDef) else None

        if is_class_method and not headers:
            expected_self_arg = arguments[0]
            if expected_self_arg.annotation is None:
                class_name = self._context[-3].name
                annotation = self._treat_type_annotation(class_name, PyccelSymbol(class_name))
                arguments[0] = FunctionDefArgument(AnnotatedPyccelSymbol(expected_self_arg.name, annotation),
                                            annotation=annotation,
                                            value = expected_self_arg.value)

        if stmt.kwonlyargs:
            for a,d in zip(stmt.kwonlyargs,stmt.kw_defaults):
                annotation=self._treat_type_annotation(a, self._visit(a.annotation))
                val = self._visit(d) if d is not None else d
                arg = FunctionDefArgument(AnnotatedPyccelSymbol(a.arg, annotation),
                            annotation=annotation,
                            value=val, kwonly=True)
                arg.set_current_ast(a)

                arguments.append(arg)

        self.scope.insert_symbols(a.var for a in arguments)

        return arguments

    def _visit_Constant(self, stmt):
        # New in python3.8 this class contains NameConstant, Num, and String types
        if stmt.value is None:
            return Nil()

        elif stmt.value is True:
            return LiteralTrue()

        elif stmt.value is False:
            return LiteralFalse()

        elif isinstance(stmt.value, int):
            return LiteralInteger(stmt.value)

        elif isinstance(stmt.value, float):
            return LiteralFloat(stmt.value)

        elif isinstance(stmt.value, complex):
            return LiteralComplex(stmt.value.real, stmt.value.imag)

        elif isinstance(stmt.value, str):
            if isinstance(self._context[-2], ast.Expr):
                return CommentBlock(stmt.value)
            return LiteralString(stmt.value)

        elif stmt.value is Ellipsis:
            return LiteralEllipsis()

        else:
            raise NotImplementedError(f'Constant type {type(stmt.value)} not recognised')

    def _visit_Name(self, stmt):
        name = PyccelSymbol(stmt.id)
        if self._in_lhs_assign:
            self.scope.insert_symbol(name)
        return name

    def _treat_import_source(self, source, level):
        source = '.'*level + source
        if source.count('.') == 0:
            source = PyccelSymbol(source)
            self.scope.insert_symbol(source)
        else:
            source = DottedName(*source.split('.'))

        return get_default_path(source)

    def _visit_Import(self, stmt):
        expr = []
        for name in stmt.names:
            imp = self._visit(name)
            if isinstance(imp, AsName):
                source = AsName(self._treat_import_source(imp.object, 0), imp.local_alias)
            else:
                source = self._treat_import_source(imp, 0)
            import_line = Import(source)
            import_line.set_current_ast(stmt)
            self.insert_import(import_line)
            expr.append(import_line)

        if len(expr)==1:
            return expr[0]
        else:
            expr = CodeBlock(expr)
            return expr

    def _visit_ImportFrom(self, stmt):

        source = self._treat_import_source(stmt.module, stmt.level)

        targets = []
        for i in stmt.names:
            s = self._visit(i)
            if s == '*':
                errors.report(PYCCEL_RESTRICTION_IMPORT_STAR,
                              bounding_box=(stmt.lineno, stmt.col_offset),
                              severity='error')

            targets.append(s)

        expr = Import(source, targets)
        self.insert_import(expr)
        return expr

    def _visit_Delete(self, stmt):
        arg = self._visit(stmt.targets)
        return Del(arg)

    def _visit_UnaryOp(self, stmt):

        target = self._visit(stmt.operand)

        if isinstance(stmt.op, ast.Not):
            Func = PyccelNot

        elif isinstance(stmt.op, ast.UAdd):
            Func = PyccelUnary

        elif isinstance(stmt.op, ast.USub):
            Func = PyccelUnarySub

        elif isinstance(stmt.op, ast.Invert):
            Func = PyccelInvert
        else:
            errors.report(PYCCEL_RESTRICTION_UNSUPPORTED_SYNTAX,
                          symbol = stmt,
                          severity='error')

        return Func(target)

    def _visit_BinOp(self, stmt):

        first  = self._visit(stmt.left)
        second = self._visit(stmt.right)

        if isinstance(stmt.op, ast.Add):
            return PyccelAdd(first, second)

        elif isinstance(stmt.op, ast.Mult):
            return PyccelMul(first, second)

        elif isinstance(stmt.op, ast.Sub):
            return PyccelMinus(first, second)

        elif isinstance(stmt.op, ast.Div):
            return PyccelDiv(first, second)

        elif isinstance(stmt.op, ast.Pow):
            return PyccelPow(first, second)

        elif isinstance(stmt.op, ast.FloorDiv):
            return PyccelFloorDiv(first, second)

        elif isinstance(stmt.op, ast.Mod):
            return PyccelMod(first, second)

        elif isinstance(stmt.op, ast.RShift):
            return PyccelRShift(first, second)

        elif isinstance(stmt.op, ast.LShift):
            return PyccelLShift(first, second)

        elif isinstance(stmt.op, ast.BitXor):
            return PyccelBitXor(first, second)

        elif isinstance(stmt.op, ast.BitOr):
            return PyccelBitOr(first, second)

        elif isinstance(stmt.op, ast.BitAnd):
            return PyccelBitAnd(first, second)

        elif isinstance(stmt.op, ast.MatMult):
            return NumpyMatmul(first, second)

        else:
            return errors.report(PYCCEL_RESTRICTION_UNSUPPORTED_SYNTAX,
                          symbol = stmt,
                          severity='error')

    def _visit_BoolOp(self, stmt):

        args = [self._visit(a) for a in stmt.values]

        if isinstance(stmt.op, ast.And):
            return PyccelAnd(*args)

        if isinstance(stmt.op, ast.Or):
            return PyccelOr(*args)

        return errors.report(PYCCEL_RESTRICTION_UNSUPPORTED_SYNTAX,
                      symbol = stmt.op,
                      severity='error')

    def _visit_Compare(self, stmt):
        first = self._visit(stmt.left)
        comparison = None
        for comparators, op in zip(stmt.comparators, stmt.ops):
            second = self._visit(comparators)

            if isinstance(op, ast.Eq):
                expr = PyccelEq(first, second)
            elif isinstance(op, ast.NotEq):
                expr = PyccelNe(first, second)
            elif isinstance(op, ast.Lt):
                expr = PyccelLt(first, second)
            elif isinstance(op, ast.Gt):
                expr = PyccelGt(first, second)
            elif isinstance(op, ast.LtE):
                expr = PyccelLe(first, second)
            elif isinstance(op, ast.GtE):
                expr = PyccelGe(first, second)
            elif isinstance(op, ast.Is):
                expr = PyccelIs(first, second)
            elif isinstance(op, ast.IsNot):
                expr = PyccelIsNot(first, second)
            elif isinstance(op, ast.In):
                expr = PyccelIn(first, second)
            else:
                return errors.report(PYCCEL_RESTRICTION_UNSUPPORTED_SYNTAX,
                              symbol = stmt,
                              severity='error')

            first = second
            comparison = PyccelAnd(comparison, expr) if comparison else expr

        return comparison

    def _visit_Return(self, stmt):
        results = self._visit(stmt.value)
        return Return(results)

    def _visit_Pass(self, stmt):
        return Pass()

    def _visit_FunctionDef(self, stmt):

        #  TODO check all inputs and which ones should be treated in stage 1 or 2

        name = PyccelSymbol(self._visit(stmt.name))
        self.scope.insert_symbol(name)

        headers = self.scope.find(name, 'headers')

        scope = self.create_new_function_scope(name)

        arguments    = self._visit(stmt.args)

        template    = {}
        is_pure      = False
        is_elemental = False
        is_private   = False
        is_inline    = False
        docstring   = None

        decorators = {}

        for d in self._visit(stmt.decorator_list):
            tmp_var = d if isinstance(d, PyccelSymbol) else d.funcdef
            if tmp_var in decorators:
                decorators[tmp_var] += [d]
            else:
                decorators[tmp_var] = [d]

        if 'types' in decorators:
            warnings.warn("The @types decorator will be removed in a future version of Pyccel. Please use type hints. The @template decorator can be used to specify multiple types", FutureWarning)

        if 'stack_array' in decorators:
            decorators['stack_array'] = tuple(str(b.value) for a in decorators['stack_array']
                for b in a.args)

        if 'allow_negative_index' in decorators:
            decorators['allow_negative_index'] = tuple(str(b.value) for a in decorators['allow_negative_index'] for b in a.args)

        if 'pure' in decorators:
            is_pure = True

        if 'elemental' in decorators:
            is_elemental = True
            if len(arguments) > 1:
                errors.report(FORTRAN_ELEMENTAL_SINGLE_ARGUMENT,
                              symbol=decorators['elemental'],
                              bounding_box=(stmt.lineno, stmt.col_offset),
                              severity='error')

        if 'private' in decorators:
            is_private = True

        if 'inline' in decorators:
            is_inline = True

        template['template_dict'] = {}
        # extract the templates
        if 'template' in decorators:
            for template_decorator in decorators['template']:
                dec_args = template_decorator.args
                if len(dec_args) != 2:
                    msg = 'Number of Arguments provided to the template decorator is not valid'
                    errors.report(msg, symbol = template_decorator,
                                    severity='error')

                if any(i.keyword not in (None, 'name', 'types') for i in dec_args):
                    errors.report('Argument provided to the template decorator is not valid',
                                    symbol = template_decorator, severity='error')

                if dec_args[0].has_keyword and dec_args[0].keyword != 'name':
                    type_name = dec_args[1].value.python_value
                    type_descriptors = dec_args[0].value
                else:
                    type_name = dec_args[0].value.python_value
                    type_descriptors = dec_args[1].value

                if not isinstance(type_descriptors, (PythonTuple, PythonList)):
                    type_descriptors = PythonTuple(type_descriptors)

                if type_name in template['template_dict']:
                    errors.report(f'The template "{type_name}" is duplicated',
                                symbol = template_decorator, severity='warning')

                possible_types = self._treat_type_annotation(template_decorator, type_descriptors.args)

                # Make templates decorator dict accessible from decorators dict
                template['template_dict'][type_name] = possible_types

            # Make template decorator list accessible from decorators dict
            template['decorator_list'] = decorators['template']
            decorators['template'] = template

        if not template['template_dict']:
            decorators['template'] = None

        argument_annotations = [a.annotation for a in arguments]
        result_annotation = self._treat_type_annotation(stmt, self._visit(stmt.returns))

        #---------------------------------------------------------------------------------------------------------
        #                   To remove when headers are deprecated
        #---------------------------------------------------------------------------------------------------------
        if headers:
            warnings.warn("Support for specifying types via headers will be removed in a " +
                          "future version of Pyccel. Please use type hints. The @template " +
                          "decorator can be used to specify multiple types. See the " +
                          "documentation at " +
                          "https://github.com/pyccel/pyccel/blob/devel/docs/quickstart.md#type-annotations " +
                          "for examples.", FutureWarning)
            if any(a is not None for a in argument_annotations):
                errors.report("Type annotations and type specification via headers should not be mixed",
                        symbol=stmt, severity='error')

            for i, _ in enumerate(argument_annotations):
                argument_annotations[i] = UnionTypeAnnotation()
            if result_annotation is not None:
                errors.report("Type annotations and type specification via headers should not be mixed",
                            symbol=stmt, severity='error')

            n_results = 0

            for head in headers:
                if len(head.dtypes) != len(argument_annotations):
                    errors.report(f"Wrong number of types in header for function {name}",
                            severity='error', symbol=stmt)
                else:
                    for i,arg in enumerate(head.dtypes):
                        argument_annotations[i].add_type(arg)
                if head.results:
                    if result_annotation is None:
                        result_annotation = head.results
                    else:
                        if len(result_annotation) != len(head.results):
                            errors.report("Different length results in headers.",
                                    severity='error', symbol=stmt)
                        else:
                            result_annotation = tuple(UnionTypeAnnotation(r, *getattr(t, 'type_list', [t])) \
                                                        for r,t in zip(head.results, result_annotation))
                    n_results += 1

            if n_results and n_results != len(headers):
                errors.report("Results have only been provided for some of the headers. The types of the results will all be chosen from the provided types. This may result in unexpected result types.",
                        severity='warning', symbol=stmt)

        # extract the types to construct a header
        if 'types' in decorators:
            if any(a is not None for a in argument_annotations):
                errors.report("Type annotations and type specification via headers should not be mixed",
                        symbol=stmt, severity='error')

            for i, _ in enumerate(argument_annotations):
                argument_annotations[i] = UnionTypeAnnotation()
            n_results = 0

            for types_decorator in decorators['types']:
                type_args = types_decorator.args

                args = [a for a in type_args if not a.has_keyword]
                kwargs = [a for a in type_args if a.has_keyword]

                if len(kwargs) > 1:
                    errors.report('Too many keyword arguments passed to @types decorator',
                                symbol = types_decorator,
                                bounding_box = (stmt.lineno, stmt.col_offset),
                                severity='error')
                elif kwargs:
                    if kwargs[0].keyword != 'results':
                        errors.report('Wrong keyword argument passed to @types decorator',
                                    symbol = types_decorator,
                                    bounding_box = (stmt.lineno, stmt.col_offset),
                                    severity='error')
                    annots = self._treat_type_annotation(kwargs[0], kwargs[0].value.args)
                    if result_annotation is None:
                        result_annotation = annots
                    else:
                        if len(result_annotation) != len(annots):
                            errors.report("Different length results in headers.",
                                    severity='error', symbol=stmt)
                        else:
                            result_annotation = tuple(UnionTypeAnnotation(r, *getattr(t, 'type_list', [t])) \
                                                        for r,t in zip(annots, result_annotation))
                    n_results += 1

                if len(args) != len(argument_annotations):
                    errors.report(f"Wrong number of types in header for function {name}",
                            severity='error', symbol=stmt)
                else:
                    for i,arg in enumerate(args):
                        argument_annotations[i].add_type(self._treat_type_annotation(arg, arg.value))

            if n_results and n_results != len(decorators['types']):
                errors.report("Results have only been provided for some of the types decorators. The types of the results will all be chosen from the provided types. This may result in unexpected result types.",
                        severity='warning', symbol=stmt)

        #---------------------------------------------------------------------------------------------------------
        #                   End of : To remove when headers are deprecated
        #---------------------------------------------------------------------------------------------------------

        argument_names = {a.var.name for a in arguments}
        # Repack AnnotatedPyccelSymbols to insert argument_annotations from headers or types decorators
        arguments = [FunctionDefArgument(AnnotatedPyccelSymbol(a.var.name, annot), annotation=annot, value=a.value, kwonly=a.is_kwonly)
                           for a, annot in zip(arguments, argument_annotations)]

        body = stmt.body

        if 'sympy' in decorators:
            # TODO maybe we should run pylint here
            stmt.decorators.pop()
            func = SympyFunction(name, arguments, [], [str(stmt)])
            func.set_current_ast(stmt)
            self.insert_function(func)
            return EmptyNode()

        else:
            body = self._visit(body)

        # Collect docstring
        if len(body) > 0 and isinstance(body[0], CommentBlock):
            docstring = body[0]
            docstring.header = ''
            body = body[1:]

        functions = [f for f in body if isinstance(f, FunctionDef)]
        classes   = [c for c in body if isinstance(c, ClassDef)]
        imports   = [i for i in body if isinstance(i, Import)]
        body      = [l for l in body if not isinstance(l, (FunctionDef, ClassDef, Import))]

        if classes:
            errors.report("Classes in functions are not supported.",
                    symbol=classes[0], severity='error')

        body = CodeBlock(body)

        returns = body.get_attribute_nodes(Return,
                    excluded_nodes = (Assign, FunctionCall, PyccelFunction, FunctionDef))
        if len(returns) == 0 or all(r.expr is Nil() for r in returns):
            results = FunctionDefResult(Nil())
        else:
            results = self._get_unique_name([r.expr for r in returns],
                                        valid_names = self.scope.local_used_symbols.keys(),
                                        forbidden_names = argument_names,
                                        suggestion = 'result')

            if result_annotation:
                results = AnnotatedPyccelSymbol(results, annotation = result_annotation)

            results = FunctionDefResult(results, annotation = result_annotation)

        results.set_current_ast(stmt)

        self.exit_function_scope()

        cls = InlineFunctionDef if is_inline else FunctionDef
        func = cls(
               name,
               arguments,
               body,
               results,
               is_pure=is_pure,
               is_elemental=is_elemental,
               is_private=is_private,
               imports=imports,
               functions=functions,
               decorators=decorators,
               docstring=docstring,
               scope=scope)

        return func

    def _visit_ClassDef(self, stmt):

        name = stmt.name
        self.scope.insert_symbol(name)
        scope = self.create_new_class_scope(name)
        methods = []
        attributes = []
        docstring = None
        for i in stmt.body:
            visited_i = self._visit(i)
            if isinstance(visited_i, FunctionDef):
                methods.append(visited_i)
                visited_i.arguments[0].bound_argument = True
            elif isinstance(visited_i, (Pass, Comment)):
                continue
            elif isinstance(visited_i, CodeBlock) and all(isinstance(x, Comment) for x in visited_i.body):
                continue
            elif isinstance(visited_i, AnnotatedPyccelSymbol):
                attributes.append(visited_i)
            elif isinstance(visited_i, CommentBlock):
                docstring = visited_i
            else:
                errors.report(f"{type(visited_i)} not currently supported in classes",
                        severity='error', symbol=visited_i)
        parent = [p for p in (self._visit(i) for i in stmt.bases) if p != 'object']
        self.exit_class_scope()
        expr = ClassDef(name=name, attributes=attributes,
                        methods=methods, superclasses=parent, scope=scope,
                        docstring = docstring)

        return expr

    def _visit_Subscript(self, stmt):

        args = self._visit(stmt.slice)
        if not isinstance(args, (PythonTuple, list)):
            args = (args,)
        var = self._visit(stmt.value)
        var = IndexedElement(var, *args)
        return var

    def _visit_ExtSlice(self, stmt):
        return self._visit(stmt.dims)

    def _visit_Slice(self, stmt):

        upper = self._visit(stmt.upper) if stmt.upper is not None else None
        lower = self._visit(stmt.lower) if stmt.lower is not None else None
        step = self._visit(stmt.step) if stmt.step is not None else None

        return Slice(lower, upper, step)

    def _visit_Index(self, stmt):
        return self._visit(stmt.value)

    def _visit_Attribute(self, stmt):
        val  = self._visit(stmt.value)
        attr = PyccelSymbol(stmt.attr)
        dotted = DottedName(val, attr)
        if self._in_lhs_assign:
            self.scope.insert_symbol(dotted)
        return dotted


    def _visit_Call(self, stmt):

        args = []
        if stmt.args:
            args += [FunctionCallArgument(self._visit(a), python_ast=a) for a in stmt.args]
        if stmt.keywords:
            kwargs = self._visit(stmt.keywords)
            for k, a in zip(kwargs, stmt.keywords):
                k.set_current_ast(a)

            args += kwargs

        if len(args) == 0:
            args = ()

        if len(args) == 1 and isinstance(args[0].value, (GeneratorComprehension, FunctionalFor)):
            return args[0].value

        func = self._visit(stmt.func)

        if isinstance(func, PyccelSymbol):
            if func == "print":
                func = PythonPrint(PythonTuple(*args))
            else:
                func = FunctionCall(func, args)
        elif isinstance(func, DottedName):
            func_attr = FunctionCall(func.name[-1], args)
            for n in func.name:
                if isinstance(n, PyccelAstNode):
                    n.clear_syntactic_user_nodes()
            func = DottedName(*func.name[:-1], func_attr)
        else:
            raise NotImplementedError(f' Unknown function type {type(func)}')

        return func

    def _visit_keyword(self, stmt):

        target = stmt.arg
        val = self._visit(stmt.value)
        return FunctionCallArgument(val, keyword=target)

    def _visit_For(self, stmt):

        scope = self.create_new_loop_scope()

        self._in_lhs_assign = True
        iterator = self._visit(stmt.target)
        self._in_lhs_assign = False
        iterable = self._visit(stmt.iter)
        body = self._visit(stmt.body)

        self.exit_loop_scope()

        expr = For(iterator, iterable, body, scope=scope)
        return expr

    def _visit_comprehension(self, stmt):

        scope = self.create_new_loop_scope()
        condition = None

        self._in_lhs_assign = True
        iterator = self._visit(stmt.target)
        self._in_lhs_assign = False
        iterable = self._visit(stmt.iter)

        if stmt.ifs:
            cond = PyccelAnd(*[self._visit(if_cond)
                                      for if_cond in stmt.ifs])
            condition = If(IfSection(cond, CodeBlock([])))

        self.exit_loop_scope()

        expr = (For(iterator, iterable, [], scope=scope), condition)
        return expr

    def _visit_ListComp(self, stmt):
        """
        Converts a list comprehension statement into a `FunctionalFor` AST object.

        This method translates the list comprehension into an equivalent `FunctionalFor`
        
        Parameters
        ----------
        stmt : ast.stmt
            Object to visit of type X.

        Returns
        -------
        pyccel.ast.functionalexpr.FunctionalFor
            AST object which is the syntactic equivalent of the list comprehension.
        """

        def create_target_operations():
            operations = {'list' : [], 'numpy_array' : []}
            index = PyccelSymbol('_', is_temp=True)
            args = [index]
            target = IndexedElement(lhs, *args)
            target = Assign(target, result)
            assign1 = Assign(index, LiteralInteger(0))
            assign1.set_current_ast(stmt)
            operations['numpy_array'].append(assign1)
            target.set_current_ast(stmt)
            operations['numpy_array'].append(target)
            assign2 = Assign(index, PyccelAdd(index, LiteralInteger(1)))
            assign2.set_current_ast(stmt)
            operations['numpy_array'].append(assign2)
            operations['list'].append(DottedName(lhs, FunctionCall('append', [FunctionCallArgument(result)])))

            return index, operations


        result = self._visit(stmt.elt)
        output_type = None
        comprehensions = list(self._visit(stmt.generators))
        generators = [c[0] for c in comprehensions]
        conditions = [c[1] for c in comprehensions]

        parent = self._context[-2]
        if isinstance(parent, ast.Call):
            output_type = self._visit(parent.func)

        success = isinstance(self._context[-2],ast.Assign)
        if not success and len(self._context) > 2:
            success = isinstance(self._context[-3],ast.Assign) and isinstance(self._context[-2],ast.Call)

        assignment = next((c for c in reversed(self._context) if isinstance(c, ast.Assign)), None)

        if not success:
            errors.report(PYCCEL_RESTRICTION_LIST_COMPREHENSION_ASSIGN,
                          symbol = stmt,
                          severity='error')
            lhs = PyccelSymbol('_', is_temp=True)
        else:
            lhs = self._visit(assignment.targets)
            if len(lhs)==1:
                lhs = lhs[0]
            else:
                raise NotImplementedError("A list comprehension cannot be unpacked")

        indices = [generator.target for generator in generators]
        index, operations = create_target_operations()

        return FunctionalFor(generators, result, lhs,indices,index=index,
                             conditions=conditions,
                             target_type=output_type, operations=operations)

    def _visit_GeneratorExp(self, stmt):
        conditions = []
        generators = []
        indices = []
        condition = None

        result = self._visit(stmt.elt)

        comprehensions = list(self._visit(stmt.generators))
        generators = [c[0] for c in comprehensions]
        conditions = [c[1] for c in comprehensions]

        parent = self._context[-2]
        if not isinstance(parent, ast.Call):
            raise NotImplementedError("GeneratorExp is not the argument of a function call")

        name = self._visit(parent.func)

        grandparent = self._context[-3]
        if isinstance(grandparent, ast.Assign):
            if len(grandparent.targets) != 1:
                raise NotImplementedError("Cannot unpack function with generator expression argument")
            lhs = self._visit(grandparent.targets[0])
        else:
            lhs = PyccelSymbol('_', is_temp=True)

        body = result
        if name == 'sum':
            body = AugAssign(lhs, '+', body)
        else:
            body = FunctionCall(name, (lhs, body))
            body = Assign(lhs, body)

        body.set_current_ast(parent)

        for loop, condition in zip(generators, conditions):
            if condition:
                loop.insert2body(condition)

        if generators[-1].body.body: # this is an If node
            if_node = generators[-1].body.body[0]
            if_node.blocks[0].body.insert2body(body)
        else:
            generators[-1].insert2body(body)

        while len(generators) > 1:
            indices.append(generators[-1].target)
            outer_loop = generators.pop()
            inserted_into = generators[-1]
            if inserted_into.body.body:
                inserted_into.body.body[0].blocks[0].body.insert2body(outer_loop)
            else:
                inserted_into.insert2body(outer_loop)
        indices.append(generators[-1].target)

        indices = indices[::-1]

        if name == 'sum':
            expr = FunctionalSum(generators[0], result, lhs, indices, conditions=conditions)
        elif name == 'min':
            expr = FunctionalMin(generators[0], result, lhs, indices, conditions=conditions)
        elif name == 'max':
            expr = FunctionalMax(generators[0], result, lhs, indices, conditions=conditions)
        else:
            expr = EmptyNode()
            errors.report(PYCCEL_RESTRICTION_TODO,
                          symbol = name,
                          bounding_box=(stmt.lineno, stmt.col_offset),
                          severity='error')

        expr.set_current_ast(parent)

        return expr

    def _visit_If(self, stmt):

        test = self._visit(stmt.test)
        orelse = self._visit(stmt.orelse)

        if isinstance(test, PyccelEq) and test.args[0] == '__name__' and test.args[1] == '__main__' \
                and isinstance(test.args[0], PyccelSymbol) and isinstance(test.args[1], LiteralString):
            if len(orelse) != 0:
                errors.report("Can't add an else condition to a program",
                        symbol = stmt,
                        severity = 'error')

            scope = self.create_new_function_scope('__main__')
            body = self._visit(stmt.body)
            self.exit_function_scope()

            imports = [i for i in body if isinstance(i, Import)]
            body = [l for l in body if not isinstance(l, (FunctionDef, ClassDef, Import))]

            return Program('__main__', (), CodeBlock(body), imports=imports, scope = scope)
        else:
            body = self._visit(stmt.body)

        if len(orelse)==1 and isinstance(orelse[0],If):
            orelse = orelse[0].blocks
            return If(IfSection(test, body), *orelse)
        elif len(orelse)==0:
            return If(IfSection(test, body))
        else:
            orelse = IfSection(LiteralTrue(), orelse)
            return If(IfSection(test, body), orelse)

    def _visit_IfExp(self, stmt):

        test1 = self._visit(stmt.test)
        first = self._visit(stmt.body)
        second = self._visit(stmt.orelse)
        expr = IfTernaryOperator(test1, first, second)
        return expr

    def _visit_While(self, stmt):

        scope = self.create_new_loop_scope()

        test = self._visit(stmt.test)
        body = self._visit(stmt.body)

        self.exit_loop_scope()

        return While(test, body, scope=scope)

    def _visit_Assert(self, stmt):
        test = self._visit(stmt.test)
        return Assert(test)

    def _visit_CommentMultiLine(self, stmt):

        exprs = [self._treat_comment_line(com, stmt) for com in stmt.s.split('\n')]

        if len(exprs) == 1:
            return exprs[0]
        else:
            #causes errors in omp
            return CodeBlock(exprs)

    def _visit_CommentLine(self, stmt):
        return self._treat_comment_line(stmt.s, stmt)

    def _visit_Break(self, stmt):
        return Break()

    def _visit_Continue(self, stmt):
        return Continue()

    def _visit_Lambda(self, stmt):

        expr = self._visit(stmt.body)
        args = self._visit(stmt.args)

        return Lambda(tuple(args), expr)

    def _visit_withitem(self, stmt):
        # stmt.optional_vars
        context = self._visit(stmt.context_expr)
        if stmt.optional_vars:
            return AsName(context, stmt.optional_vars)
        else:
            return context

    def _visit_With(self, stmt):
        domain = self._visit(stmt.items)
        if len(domain) == 1:
            domain = domain[0]
        body = self._visit(stmt.body)

        return With(domain, body)

    def _visit_Try(self, stmt):
        # this is a blocking error, since we don't want to convert the try body
        errors.report(PYCCEL_RESTRICTION_TRY_EXCEPT_FINALLY,
                      bounding_box=(stmt.lineno, stmt.col_offset),
                      severity='error')

    def _visit_Raise(self, stmt):
        errors.report(PYCCEL_RESTRICTION_RAISE,
                      bounding_box=(stmt.lineno, stmt.col_offset),
                      severity='error')

    def _visit_Yield(self, stmt):
        errors.report(PYCCEL_RESTRICTION_YIELD,
                      bounding_box=(stmt.lineno, stmt.col_offset),
                      severity='error')

    def _visit_Starred(self, stmt):
        return StarredArguments(self._visit(stmt.value))

    def _visit_TypeAlias(self, stmt):
        if stmt.type_params:
            errors.report("Type parameters are not yet supported on a type alias expression.\n"+PYCCEL_RESTRICTION_TODO,
                    severity='error', symbol=stmt)
        self._in_lhs_assign = True
        name = self._visit(stmt.name)
        self._in_lhs_assign = False
        rhs = self._treat_type_annotation(stmt.value, self._visit(stmt.value))
        type_annotation = UnionTypeAnnotation(VariableTypeAnnotation(TypeAlias(), is_const = True))
        return Assign(AnnotatedPyccelSymbol(name, annotation=type_annotation), rhs)

#==============================================================================


if __name__ == '__main__':
    import sys

    try:
        filename = sys.argv[1]
    except IndexError:
        raise ValueError('Expecting an argument for filename')

    parser = SyntaxParser(filename)
    print(parser.ast)
<|MERGE_RESOLUTION|>--- conflicted
+++ resolved
@@ -77,7 +77,6 @@
 
 from pyccel.errors.errors import Errors, ErrorsMode, PyccelError
 
-
 # TODO - remove import * and only import what we need
 from pyccel.errors.messages import *
 
@@ -169,8 +168,6 @@
 
         pyccel_stage.set_stage('syntactic')
         ast       = self._visit(self.fst)
-
-
         self._ast = ast
 
         self._syntax_done = True
@@ -203,19 +200,7 @@
         """
         if line.startswith('#$'):
             env = line[2:].lstrip()
-<<<<<<< HEAD
             if env.startswith('acc'):
-=======
-            if env.startswith('omp'):
-                expr = omp_parse(stmts=line)
-                try:
-                    expr = omp_parse(stmts=line)
-                except TextXSyntaxError as e:
-                    errors.report(f"Invalid OpenMP header. {e.message}",
-                            symbol = stmt, column = e.col,
-                              severity='fatal')
-            elif env.startswith('acc'):
->>>>>>> 1500ff98
                 try:
                     expr = acc_parse(stmts=line)
                 except TextXSyntaxError as e:
@@ -375,6 +360,7 @@
         # TODO - add settings to Errors
         #      - line and column
         #      - blocking errors
+
         cls = type(stmt)
         syntax_method = '_visit_' + cls.__name__
         if hasattr(self, syntax_method):
@@ -1212,7 +1198,7 @@
         Converts a list comprehension statement into a `FunctionalFor` AST object.
 
         This method translates the list comprehension into an equivalent `FunctionalFor`
-        
+
         Parameters
         ----------
         stmt : ast.stmt
