# -*- coding: utf-8 -*-
#------------------------------------------------------------------------------------------#
# This file is part of Pyccel which is released under MIT License. See the LICENSE file or #
# go to https://github.com/pyccel/pyccel/blob/master/LICENSE for full license details.     #
#------------------------------------------------------------------------------------------#

import os
import re

import ast
import warnings

from textx.exceptions import TextXSyntaxError

#==============================================================================

from pyccel.ast.basic import PyccelAstNode

from pyccel.ast.core import FunctionCall, FunctionCallArgument
from pyccel.ast.core import Module
from pyccel.ast.core import Assign
from pyccel.ast.core import AugAssign
from pyccel.ast.core import Return
from pyccel.ast.core import Pass
from pyccel.ast.core import FunctionDef, InlineFunctionDef
from pyccel.ast.core import SympyFunction
from pyccel.ast.core import ClassDef
from pyccel.ast.core import For
from pyccel.ast.core import If, IfSection
from pyccel.ast.core import While
from pyccel.ast.core import Del
from pyccel.ast.core import Assert
from pyccel.ast.core import Comment, EmptyNode
from pyccel.ast.core import Break, Continue
from pyccel.ast.core import FunctionDefArgument
from pyccel.ast.core import FunctionDefResult
from pyccel.ast.core import Import
from pyccel.ast.core import AsName
from pyccel.ast.core import CommentBlock
from pyccel.ast.core import With
from pyccel.ast.core import StarredArguments
from pyccel.ast.core import CodeBlock
from pyccel.ast.core import IndexedElement

from pyccel.ast.bitwise_operators import PyccelRShift, PyccelLShift, PyccelBitXor, PyccelBitOr, PyccelBitAnd, PyccelInvert
from pyccel.ast.operators import PyccelPow, PyccelAdd, PyccelMul, PyccelDiv, PyccelMod, PyccelFloorDiv
from pyccel.ast.operators import PyccelEq,  PyccelNe,  PyccelLt,  PyccelLe,  PyccelGt,  PyccelGe
from pyccel.ast.operators import PyccelAnd, PyccelOr,  PyccelNot, PyccelMinus
from pyccel.ast.operators import PyccelUnary, PyccelUnarySub
from pyccel.ast.operators import PyccelIs, PyccelIsNot
from pyccel.ast.operators import IfTernaryOperator
from pyccel.ast.numpyext  import NumpyMatmul

from pyccel.ast.builtins import PythonTuple, PythonList
from pyccel.ast.builtins import PythonPrint, Lambda
from pyccel.ast.headers  import MetaVariable, FunctionHeader, MethodHeader
from pyccel.ast.literals import LiteralInteger, LiteralFloat, LiteralComplex
from pyccel.ast.literals import LiteralFalse, LiteralTrue, LiteralString
from pyccel.ast.literals import Nil
from pyccel.ast.functionalexpr import FunctionalSum, FunctionalMax, FunctionalMin, GeneratorComprehension, FunctionalFor
from pyccel.ast.variable  import DottedName, AnnotatedPyccelSymbol

from pyccel.ast.internals import Slice, PyccelSymbol, PyccelInternalFunction

from pyccel.ast.type_annotations import SyntacticTypeAnnotation, UnionTypeAnnotation

from pyccel.parser.base        import BasicParser
from pyccel.parser.extend_tree import extend_tree
from pyccel.parser.utilities   import read_file
from pyccel.parser.utilities   import get_default_path

from pyccel.parser.syntax.headers import parse as hdr_parse, types_meta
from pyccel.parser.syntax.openmp  import parse as omp_parse
from pyccel.parser.syntax.openacc import parse as acc_parse

from pyccel.utilities.stage import PyccelStage

from pyccel.errors.errors import Errors

# TODO - remove import * and only import what we need
from pyccel.errors.messages import *

def get_name(a):
    """ get the name of variable or an argument of the AST node."""
    if isinstance(a, ast.Name):
        return a.id
    elif isinstance(a, ast.arg):
        return a.arg
    elif isinstance(a, ast.FunctionDef):
        return a.name
    else:
        raise NotImplementedError()

#==============================================================================
errors = Errors()
pyccel_stage = PyccelStage()
#==============================================================================

strip_ansi_escape = re.compile(r'(\x9B|\x1B\[)[0-?]*[ -\/]*[@-~]|[\n\t\r]')

# use this to delete ansi_escape characters from a string
# Useful for very coarse version differentiation.

#==============================================================================

class SyntaxParser(BasicParser):
    """
    Class which handles the syntactic stage as described in the developer docs.

    This class is described in detail in developer_docs/syntactic_stage.md.
    It extracts all necessary information from the Python AST in order to create
    a representation complete enough for the semantic stage to determine types, etc
    as described in developer_docs/semantic_stage.md.

    Parameters
    ----------
    inputs : str
        A string containing code or containing the name of a file whose code
        should be read.

    **kwargs : dict
        Additional keyword arguments for BasicParser.
    """

    def __init__(self, inputs, **kwargs):
        BasicParser.__init__(self, **kwargs)

        # check if inputs is a file
        code = inputs
        if os.path.isfile(inputs):

            self._filename = inputs
            errors.set_target(self.filename, 'file')

            # we don't use is_valid_filename_py since it uses absolute path
            # file extension

            code = read_file(inputs)

        self._code    = code
        self._context = []

        self.load()

        tree                = extend_tree(code)
        self._fst           = tree
        self._in_lhs_assign = False

        self.parse()
        self.dump()

    def parse(self):
        """
        Convert Python's AST to Pyccel's AST object.

        Convert Python's AST to Pyccel's AST object and raise errors
        for any unsupported objects.

        Returns
        -------
        pyccel.ast.basic.PyccelAstNode
            The Pyccel AST object.
        """

        if self.syntax_done:
            return self.ast

        # TODO - add settings to Errors
        #      - filename
        errors.set_parser_stage('syntax')

        pyccel_stage.set_stage('syntactic')
        ast       = self._visit(self.fst)
        self._ast = ast

        self._syntax_done = True

        return ast

    def _treat_iterable(self, stmt):
        return (self._visit(i) for i in stmt)

    def _treat_comment_line(self, line, stmt):
        """
        Parse a comment line.

        Parse a comment which fits in a single line. If the comment
        begins with `#$` then it should contain a header recognised
        by Pyccel and should be parsed using textx.

        Parameters
        ----------
        line : str
            The comment line.
        stmt : ast.Ast
            The comment object in the code. This is useful for raising
            neat errors.

        Returns
        -------
        pyccel.ast.basic.PyccelAstNode
            The treated object as a Pyccel ast node.
        """
        if line.startswith('#$'):
            env = line[2:].lstrip()
            if env.startswith('omp'):
                try:
                    expr = omp_parse(stmts=line)
                except TextXSyntaxError as e:
                    errors.report(f"Invalid OpenMP header. {e.message}",
                            symbol = stmt, column = e.col,
                              severity='fatal')
            elif env.startswith('acc'):
                try:
                    expr = acc_parse(stmts=line)
                except TextXSyntaxError as e:
                    errors.report(f"Invalid OpenACC header. {e.message}",
                            symbol = stmt, column = e.col,
                              severity='fatal')
            elif env.startswith('header'):
                try:
                    expr = hdr_parse(stmts=line)
                except TextXSyntaxError as e:
                    errors.report(f"Invalid header. {e.message}",
                            symbol = stmt, column = e.col,
                              severity='fatal')
                if isinstance(expr, (MethodHeader, FunctionHeader)):
                    self.scope.insert_header(expr)
                    expr = EmptyNode()
                elif isinstance(expr, AnnotatedPyccelSymbol):
                    self.scope.insert_symbol(expr.name)
                elif isinstance(expr, MetaVariable):
                    # a metavar will not appear in the semantic stage.
                    # but can be used to modify the ast

                    self._metavars[str(expr.name)] = expr.value
                    expr = EmptyNode()
            else:
                errors.report(PYCCEL_INVALID_HEADER,
                              symbol = stmt,
                              severity='fatal')

        else:
            txt = line[1:].lstrip()
            expr = Comment(txt)

<<<<<<< HEAD
        expr.ast = stmt
=======
        expr.set_current_ast(stmt)
>>>>>>> 77a78827
        return expr

    def _treat_type_annotation(self, stmt, annotation):
        """
        Treat an object passed as a type annotation.

        Ensure that an object that was passed as a type annotation can be
        recognised in the semantic stage by packing it into a SyntacticTypeAnnotation
        in the correct way. Also check the syntax of any string type
        annotations.

        Parameters
        ----------
        stmt : ast.Ast
            The ast node about which any errors should be raised.

        annotation : pyccel.ast.basic.PyccelAstNode
            A visited object which is describing a type annotation.

        Returns
        -------
        SyntacticTypeAnnotation | UnionTypeAnnotation
            The type annotation.
        """
        if isinstance(annotation, (tuple, list)):
            return UnionTypeAnnotation(*[self._treat_type_annotation(stmt, a) for a in annotation])
        if isinstance(annotation, (PyccelSymbol, DottedName)):
            return SyntacticTypeAnnotation(dtypes=[annotation], ranks=[0], orders=[None], is_const=False)
        elif isinstance(annotation, IndexedElement):
            return SyntacticTypeAnnotation(dtypes=[annotation], ranks=[len(annotation.indices)], orders=[None], is_const=False)
        elif isinstance(annotation, LiteralString):
            try:
                annotation = types_meta.model_from_str(annotation.python_value)
            except TextXSyntaxError as e:
                errors.report(f"Invalid header. {e.message}",
                        symbol = stmt, column = e.col,
                        severity='fatal')
            annot = SyntacticTypeAnnotation.build_from_textx(annotation)
            if isinstance(stmt, PyccelAstNode):
<<<<<<< HEAD
                annot.ast = stmt.ast
            else:
                annot.ast = stmt
=======
                annot.set_current_ast(stmt.python_ast)
            else:
                annot.set_current_ast(stmt)
>>>>>>> 77a78827
            return annot
        elif annotation is Nil():
            return None
        elif isinstance(annotation, PyccelBitOr):
            return UnionTypeAnnotation(*[self._treat_type_annotation(stmt, a) for a in annotation.args])
        else:
            errors.report('Invalid type annotation',
                        symbol = stmt, severity='error')
            return EmptyNode()

    #====================================================
    #                 _visit functions
    #====================================================

    def _visit(self, stmt):
        """
        Build the AST from the AST parsed by Python.

        The annotation is done by finding the appropriate function _visit_X
        for the object expr. X is the type of the object expr. If this function
        does not exist then the method resolution order is used to search for
        other compatible _visit_X functions. If none are found then an error is
        raised.

        Parameters
        ----------
        stmt : ast.stmt
            Object to visit of type X.

        Returns
        -------
        pyccel.ast.basic.Basic
            AST object which is the syntactic equivalent of stmt.
        """

        # TODO - add settings to Errors
        #      - line and column
        #      - blocking errors

        cls = type(stmt)
        syntax_method = '_visit_' + cls.__name__
        if hasattr(self, syntax_method):
            self._context.append(stmt)
            result = getattr(self, syntax_method)(stmt)
<<<<<<< HEAD
            if isinstance(result, PyccelAstNode) and result.ast is None and isinstance(stmt, ast.AST):
                result.ast = stmt
=======
            if isinstance(result, PyccelAstNode) and result.python_ast is None and isinstance(stmt, ast.AST):
                result.set_current_ast(stmt)
>>>>>>> 77a78827
            self._context.pop()
            return result

        # Unknown object, we raise an error.
        return errors.report(PYCCEL_RESTRICTION_UNSUPPORTED_SYNTAX, symbol=stmt,
                      severity='error')

    def _visit_Module(self, stmt):
        """ Visits the ast and splits the result into elements relevant for the module or the program"""
        body          = [self._visit(v) for v in stmt.body]

        # Define the name of the module
        # The module name allows it to be correctly referenced from an import command
        mod_name = os.path.splitext(os.path.basename(self._filename))[0]
        name = AsName(mod_name, self.scope.get_new_name(mod_name))

        body = [b for i in body for b in (i.body if isinstance(i, CodeBlock) else [i])]
        return Module(name, [], [], program = CodeBlock(body), scope=self.scope)

    def _visit_Expr(self, stmt):
        val = self._visit(stmt.value)
        if not isinstance(val, (CommentBlock, PythonPrint)):
            # Collect any results of standalone expressions
            # into a variable to avoid errors in C/Fortran
            val = Assign(PyccelSymbol('_', is_temp=True), val)
        return val

    def _visit_Tuple(self, stmt):
        return PythonTuple(*self._treat_iterable(stmt.elts))

    def _visit_List(self, stmt):
        return PythonList(*self._treat_iterable(stmt.elts))

    def _visit_tuple(self, stmt):
        return tuple(self._treat_iterable(stmt))

    def _visit_list(self, stmt):
        return list(self._treat_iterable(stmt))

    def _visit_alias(self, stmt):
        if not isinstance(stmt.name, str):
            raise TypeError('Expecting a string')

        old = self._visit(stmt.name)

        if stmt.asname:
            new = self._visit(stmt.asname)
            return AsName(old, new)
        else:
            return old

    def _visit_Dict(self, stmt):
        errors.report(PYCCEL_RESTRICTION_TODO,
                symbol=stmt, severity='error')

    def _visit_NoneType(self, stmt):
        return Nil()

    def _visit_str(self, stmt):

        return stmt

    def _visit_Str(self, stmt):
        val =  stmt.s
        if isinstance(self._context[-2], ast.Expr):
            return CommentBlock(val)
        return LiteralString(val)

    def _visit_Num(self, stmt):
        val = stmt.n

        if isinstance(val, int):
            return LiteralInteger(val)
        elif isinstance(val, float):
            return LiteralFloat(val)
        elif isinstance(val, complex):
            return LiteralComplex(val.real, val.imag)
        else:
            raise NotImplementedError(f'Num type {type(val)} not recognised')

    def _visit_Assign(self, stmt):

        self._in_lhs_assign = True
        lhs = self._visit(stmt.targets)
        self._in_lhs_assign = False
        if len(lhs)==1:
            lhs = lhs[0]
        else:
            lhs = PythonTuple(*lhs)

        rhs = self._visit(stmt.value)

        expr = Assign(lhs, rhs)

        return expr

    def _visit_AugAssign(self, stmt):

        lhs = self._visit(stmt.target)
        rhs = self._visit(stmt.value)
        if isinstance(stmt.op, ast.Add):
            return AugAssign(lhs, '+', rhs)
        elif isinstance(stmt.op, ast.Sub):
            return AugAssign(lhs, '-', rhs)
        elif isinstance(stmt.op, ast.Mult):
            return AugAssign(lhs, '*', rhs)
        elif isinstance(stmt.op, ast.Div):
            return AugAssign(lhs, '/', rhs)
        elif isinstance(stmt.op, ast.Mod):
            return AugAssign(lhs, '%', rhs)
        else:
            return errors.report(PYCCEL_RESTRICTION_TODO, symbol = stmt,
                    severity='error')

    def _visit_AnnAssign(self, stmt):
        self._in_lhs_assign = True
        lhs = self._visit(stmt.target)
        self._in_lhs_assign = False

        annotation = self._treat_type_annotation(stmt, self._visit(stmt.annotation))

        annotated_lhs = AnnotatedPyccelSymbol(lhs, annotation=annotation)

        if stmt.value is None:
            return annotated_lhs
        else:
            rhs = self._visit(stmt.value)
            return Assign(annotated_lhs, rhs)

    def _visit_arguments(self, stmt):

        if stmt.vararg or stmt.kwarg:
            errors.report(VARARGS, symbol = stmt,
                    severity='error')
            return []

        arguments       = []
        if stmt.args:
            n_expl = len(stmt.args)-len(stmt.defaults)

            arguments = []
            for a in stmt.args[:n_expl]:
                annotation=self._treat_type_annotation(a, self._visit(a.annotation))
                new_arg = FunctionDefArgument(AnnotatedPyccelSymbol(a.arg, annotation),
                                            annotation=annotation)
<<<<<<< HEAD
                new_arg.ast = a
=======
                new_arg.set_current_ast(a)
>>>>>>> 77a78827
                arguments.append(new_arg)

            for a,d in zip(stmt.args[n_expl:], stmt.defaults):
                annotation=self._treat_type_annotation(a, self._visit(a.annotation))
                new_arg = FunctionDefArgument(AnnotatedPyccelSymbol(a.arg, annotation),
                                            annotation=annotation,
                                            value = self._visit(d))
<<<<<<< HEAD
                new_arg.ast = a
=======
                new_arg.set_current_ast(a)
>>>>>>> 77a78827
                arguments.append(new_arg)

        if stmt.kwonlyargs:
            for a,d in zip(stmt.kwonlyargs,stmt.kw_defaults):
                annotation=self._treat_type_annotation(a, self._visit(a.annotation))
                val = self._visit(d) if d is not None else d
                arg = FunctionDefArgument(AnnotatedPyccelSymbol(a.arg, annotation),
                            annotation=annotation,
                            value=val, kwonly=True)
<<<<<<< HEAD
                arg.ast = a
=======
                arg.set_current_ast(a)
>>>>>>> 77a78827

                arguments.append(arg)

        self.scope.insert_symbols(a.var for a in arguments)

        return arguments

    def _visit_Constant(self, stmt):
        # New in python3.8 this class contains NameConstant, Num, and String types
        if stmt.value is None:
            return Nil()

        elif stmt.value is True:
            return LiteralTrue()

        elif stmt.value is False:
            return LiteralFalse()

        elif isinstance(stmt.value, int):
            return LiteralInteger(stmt.value)

        elif isinstance(stmt.value, float):
            return LiteralFloat(stmt.value)

        elif isinstance(stmt.value, complex):
            return LiteralComplex(stmt.value.real, stmt.value.imag)

        elif isinstance(stmt.value, str):
            return self._visit_Str(stmt)

        else:
            raise NotImplementedError(f'Constant type {type(stmt.value)} not recognised')

    def _visit_NameConstant(self, stmt):
        if stmt.value is None:
            return Nil()

        elif stmt.value is True:
            return LiteralTrue()

        elif stmt.value is False:
            return LiteralFalse()

        else:
            raise NotImplementedError(f"Unknown NameConstant : {stmt.value}")


    def _visit_Name(self, stmt):
        name = PyccelSymbol(stmt.id)
        if self._in_lhs_assign:
            self.scope.insert_symbol(name)
        return name

    def _treat_import_source(self, source, level):
        source = '.'*level + source
        if source.count('.') == 0:
            source = PyccelSymbol(source)
            self.scope.insert_symbol(source)
        else:
            source = DottedName(*source.split('.'))

        return get_default_path(source)

    def _visit_Import(self, stmt):
        expr = []
        for name in stmt.names:
            imp = self._visit(name)
            if isinstance(imp, AsName):
                source = AsName(self._treat_import_source(imp.object, 0), imp.target)
            else:
                source = self._treat_import_source(imp, 0)
            import_line = Import(source)
<<<<<<< HEAD
            import_line.ast = stmt
=======
            import_line.set_current_ast(stmt)
>>>>>>> 77a78827
            self.insert_import(import_line)
            expr.append(import_line)

        if len(expr)==1:
            return expr[0]
        else:
            expr = CodeBlock(expr)
            return expr

    def _visit_ImportFrom(self, stmt):

        source = self._treat_import_source(stmt.module, stmt.level)

        targets = []
        for i in stmt.names:
            s = self._visit(i)
            if s == '*':
                errors.report(PYCCEL_RESTRICTION_IMPORT_STAR,
                              bounding_box=(stmt.lineno, stmt.col_offset),
                              severity='error')

            targets.append(s)

        expr = Import(source, targets)
        self.insert_import(expr)
        return expr

    def _visit_Delete(self, stmt):
        arg = self._visit(stmt.targets)
        return Del(arg)

    def _visit_UnaryOp(self, stmt):

        target = self._visit(stmt.operand)

        if isinstance(stmt.op, ast.Not):
            Func = PyccelNot

        elif isinstance(stmt.op, ast.UAdd):
            Func = PyccelUnary

        elif isinstance(stmt.op, ast.USub):
            Func = PyccelUnarySub

        elif isinstance(stmt.op, ast.Invert):
            Func = PyccelInvert
        else:
            errors.report(PYCCEL_RESTRICTION_UNSUPPORTED_SYNTAX,
                          symbol = stmt,
                          severity='error')

        return Func(target)

    def _visit_BinOp(self, stmt):

        first  = self._visit(stmt.left)
        second = self._visit(stmt.right)

        if isinstance(stmt.op, ast.Add):
            return PyccelAdd(first, second)

        elif isinstance(stmt.op, ast.Mult):
            return PyccelMul(first, second)

        elif isinstance(stmt.op, ast.Sub):
            return PyccelMinus(first, second)

        elif isinstance(stmt.op, ast.Div):
            return PyccelDiv(first, second)

        elif isinstance(stmt.op, ast.Pow):
            return PyccelPow(first, second)

        elif isinstance(stmt.op, ast.FloorDiv):
            return PyccelFloorDiv(first, second)

        elif isinstance(stmt.op, ast.Mod):
            return PyccelMod(first, second)

        elif isinstance(stmt.op, ast.RShift):
            return PyccelRShift(first, second)

        elif isinstance(stmt.op, ast.LShift):
            return PyccelLShift(first, second)

        elif isinstance(stmt.op, ast.BitXor):
            return PyccelBitXor(first, second)

        elif isinstance(stmt.op, ast.BitOr):
            return PyccelBitOr(first, second)

        elif isinstance(stmt.op, ast.BitAnd):
            return PyccelBitAnd(first, second)

        elif isinstance(stmt.op, ast.MatMult):
            return NumpyMatmul(first, second)

        else:
            return errors.report(PYCCEL_RESTRICTION_UNSUPPORTED_SYNTAX,
                          symbol = stmt,
                          severity='error')

    def _visit_BoolOp(self, stmt):

        args = [self._visit(a) for a in stmt.values]

        if isinstance(stmt.op, ast.And):
            return PyccelAnd(*args)

        if isinstance(stmt.op, ast.Or):
            return PyccelOr(*args)

        return errors.report(PYCCEL_RESTRICTION_UNSUPPORTED_SYNTAX,
                      symbol = stmt.op,
                      severity='error')

    def _visit_Compare(self, stmt):
        if len(stmt.ops)>1:
            return errors.report(PYCCEL_RESTRICTION_MULTIPLE_COMPARISONS,
                      symbol = stmt,
                      severity='error')

        first = self._visit(stmt.left)
        second = self._visit(stmt.comparators[0])
        op = stmt.ops[0]

        if isinstance(op, ast.Eq):
            return PyccelEq(first, second)
        if isinstance(op, ast.NotEq):
            return PyccelNe(first, second)
        if isinstance(op, ast.Lt):
            return PyccelLt(first, second)
        if isinstance(op, ast.Gt):
            return PyccelGt(first, second)
        if isinstance(op, ast.LtE):
            return PyccelLe(first, second)
        if isinstance(op, ast.GtE):
            return PyccelGe(first, second)
        if isinstance(op, ast.Is):
            return PyccelIs(first, second)
        if isinstance(op, ast.IsNot):
            return PyccelIsNot(first, second)

        return errors.report(PYCCEL_RESTRICTION_UNSUPPORTED_SYNTAX,
                      symbol = stmt,
                      severity='error')

    def _visit_Return(self, stmt):
        results = self._visit(stmt.value)
        if results is Nil():
            results = []
        elif not isinstance(results, (list, PythonTuple, PythonList)):
            results = [results]
        return Return(results)

    def _visit_Pass(self, stmt):
        return Pass()

    def _visit_FunctionDef(self, stmt):

        #  TODO check all inputs and which ones should be treated in stage 1 or 2

        name = PyccelSymbol(self._visit(stmt.name))
        self.scope.insert_symbol(name)

        headers = self.scope.find(name, 'headers')

        scope = self.create_new_function_scope(name)

        arguments    = self._visit(stmt.args)

        template    = {}
        is_pure      = False
        is_elemental = False
        is_private   = False
        is_inline    = False
        imports      = []
        doc_string   = None

        decorators = {}

        for d in self._visit(stmt.decorator_list):
            tmp_var = d if isinstance(d, PyccelSymbol) else d.funcdef
            if tmp_var in decorators:
                decorators[tmp_var] += [d]
            else:
                decorators[tmp_var] = [d]

        if 'types' in decorators:
            warnings.warn("The @types decorator will be removed in a future version of Pyccel. Please use type hints. The @template decorator can be used to specify multiple types", FutureWarning)

        if 'stack_array' in decorators:
            decorators['stack_array'] = tuple(str(b.value) for a in decorators['stack_array']
                for b in a.args)

        if 'allow_negative_index' in decorators:
            decorators['allow_negative_index'] = tuple(str(b.value) for a in decorators['allow_negative_index'] for b in a.args)

        if 'pure' in decorators:
            is_pure = True

        if 'elemental' in decorators:
            is_elemental = True
            if len(arguments) > 1:
                errors.report(FORTRAN_ELEMENTAL_SINGLE_ARGUMENT,
                              symbol=decorators['elemental'],
                              bounding_box=(stmt.lineno, stmt.col_offset),
                              severity='error')

        if 'private' in decorators:
            is_private = True

        if 'inline' in decorators:
            is_inline = True

        template['template_dict'] = {}
        # extract the templates
        if 'template' in decorators:
            for template_decorator in decorators['template']:
                dec_args = template_decorator.args
                if len(dec_args) != 2:
                    msg = 'Number of Arguments provided to the template decorator is not valid'
                    errors.report(msg, symbol = template_decorator,
                                    severity='error')

                if any(i.keyword not in (None, 'name', 'types') for i in dec_args):
                    errors.report('Argument provided to the template decorator is not valid',
                                    symbol = template_decorator, severity='error')

                if dec_args[0].has_keyword and dec_args[0].keyword != 'name':
                    type_name = dec_args[1].value.python_value
                    type_descriptors = dec_args[0].value
                else:
                    type_name = dec_args[0].value.python_value
                    type_descriptors = dec_args[1].value

                if not isinstance(type_descriptors, (PythonTuple, PythonList)):
                    type_descriptors = PythonTuple(type_descriptors)

                if type_name in template['template_dict']:
                    errors.report(f'The template "{type_name}" is duplicated',
                                symbol = template_decorator, severity='warning')

                possible_types = self._treat_type_annotation(template_decorator, type_descriptors.args)

                # Make templates decorator dict accessible from decorators dict
                template['template_dict'][type_name] = possible_types

            # Make template decorator list accessible from decorators dict
            template['decorator_list'] = decorators['template']
            decorators['template'] = template

        if not template['template_dict']:
            decorators['template'] = None

        argument_annotations = [a.annotation for a in arguments]
        result_annotation = self._treat_type_annotation(stmt, self._visit(stmt.returns))

        #---------------------------------------------------------------------------------------------------------
        #                   To remove when headers are deprecated
        #---------------------------------------------------------------------------------------------------------
        if headers:
            warnings.warn("Support for specifying types via headers will be removed in a " +
                          "future version of Pyccel. Please use type hints. The @template " +
                          "decorator can be used to specify multiple types. See the " +
                          "documentation at " +
                          "https://github.com/pyccel/pyccel/blob/devel/docs/quickstart.md#type-annotations " +
                          "for examples.", FutureWarning)
            if any(a is not None for a in argument_annotations):
                errors.report("Type annotations and type specification via headers should not be mixed",
                        symbol=stmt, severity='error')

            for i, _ in enumerate(argument_annotations):
                argument_annotations[i] = UnionTypeAnnotation()
            if result_annotation is not None:
                errors.report("Type annotations and type specification via headers should not be mixed",
                            symbol=stmt, severity='error')

            n_results = 0

            for head in headers:
                if len(head.dtypes) != len(argument_annotations):
                    errors.report(f"Wrong number of types in header for function {name}",
                            severity='error', symbol=stmt)
                else:
                    for i,arg in enumerate(head.dtypes):
                        argument_annotations[i].add_type(arg)
                if head.results:
                    if result_annotation is None:
                        result_annotation = head.results
                    else:
                        if len(result_annotation) != len(head.results):
                            errors.report("Different length results in headers.",
                                    severity='error', symbol=stmt)
                        else:
                            result_annotation = tuple(UnionTypeAnnotation(r, *getattr(t, 'type_list', [t])) \
                                                        for r,t in zip(head.results, result_annotation))
                    n_results += 1

            if n_results and n_results != len(headers):
                errors.report("Results have only been provided for some of the headers. The types of the results will all be chosen from the provided types. This may result in unexpected result types.",
                        severity='warning', symbol=stmt)

        # extract the types to construct a header
        if 'types' in decorators:
            if any(a is not None for a in argument_annotations):
                errors.report("Type annotations and type specification via headers should not be mixed",
                        symbol=stmt, severity='error')

            for i, _ in enumerate(argument_annotations):
                argument_annotations[i] = UnionTypeAnnotation()
            n_results = 0

            for types_decorator in decorators['types']:
                type_args = types_decorator.args

                args = [a for a in type_args if not a.has_keyword]
                kwargs = [a for a in type_args if a.has_keyword]

                if len(kwargs) > 1:
                    errors.report('Too many keyword arguments passed to @types decorator',
                                symbol = types_decorator,
                                bounding_box = (stmt.lineno, stmt.col_offset),
                                severity='error')
                elif kwargs:
                    if kwargs[0].keyword != 'results':
                        errors.report('Wrong keyword argument passed to @types decorator',
                                    symbol = types_decorator,
                                    bounding_box = (stmt.lineno, stmt.col_offset),
                                    severity='error')
                    annots = self._treat_type_annotation(kwargs[0], kwargs[0].value.args)
                    if result_annotation is None:
                        result_annotation = annots
                    else:
                        if len(result_annotation) != len(annots):
                            errors.report("Different length results in headers.",
                                    severity='error', symbol=stmt)
                        else:
                            result_annotation = tuple(UnionTypeAnnotation(r, *getattr(t, 'type_list', [t])) \
                                                        for r,t in zip(annots, result_annotation))
                    n_results += 1

                if len(args) != len(argument_annotations):
                    errors.report(f"Wrong number of types in header for function {name}",
                            severity='error', symbol=stmt)
                else:
                    for i,arg in enumerate(args):
                        argument_annotations[i].add_type(self._treat_type_annotation(arg, arg.value))

            if n_results and n_results != len(decorators['types']):
                errors.report("Results have only been provided for some of the types decorators. The types of the results will all be chosen from the provided types. This may result in unexpected result types.",
                        severity='warning', symbol=stmt)

        #---------------------------------------------------------------------------------------------------------
        #                   End of : To remove when headers are deprecated
        #---------------------------------------------------------------------------------------------------------

        # Repack AnnotatedPyccelSymbols to insert argument_annotations from headers or types decorators
        arguments = [FunctionDefArgument(AnnotatedPyccelSymbol(a.var.name, annot), annotation=annot, value=a.value, kwonly=a.is_kwonly)
                           for a, annot in zip(arguments, argument_annotations)]

        body = stmt.body

        if 'sympy' in decorators:
            # TODO maybe we should run pylint here
            stmt.decorators.pop()
            func = SympyFunction(name, arguments, [], [str(stmt)])
<<<<<<< HEAD
            func.ast = stmt
=======
            func.set_current_ast(stmt)
>>>>>>> 77a78827
            self.insert_function(func)
            return EmptyNode()

        else:
            body = self._visit(body)

        # Collect docstring
        if len(body) > 0 and isinstance(body[0], CommentBlock):
            doc_string = body[0]
            doc_string.header = ''
            body = body[1:]

        body = CodeBlock(body)

        returns = [i.expr for i in body.get_attribute_nodes(Return,
                    excluded_nodes = (Assign, FunctionCall, PyccelInternalFunction, FunctionDef))]
        assert all(len(i) == len(returns[0]) for i in returns)
        if is_inline and len(returns)>1:
            errors.report("Inline functions cannot have multiple return statements",
                    symbol = stmt,
                    severity = 'error')
        results = []
        result_counter = 1

        local_symbols = self.scope.local_used_symbols

        if result_annotation and not isinstance(result_annotation, tuple):
            result_annotation = [result_annotation]

        for i,r in enumerate(zip(*returns)):
            r0 = r[0]

            pyccel_symbol  = isinstance(r0, PyccelSymbol)
            same_results   = all(r0 == ri for ri in r)
            name_available = all(r0 != a.name for a in arguments) and r0 in local_symbols

            if pyccel_symbol and same_results and name_available:
                result_name = r0
            else:
                result_name, result_counter = self.scope.get_new_incremented_symbol('Out', result_counter)

            if result_annotation:
                result_name = AnnotatedPyccelSymbol(result_name, annotation = result_annotation[i])

            results.append(FunctionDefResult(result_name, annotation = result_annotation))
<<<<<<< HEAD
            results[-1].ast = stmt
=======
            results[-1].set_current_ast(stmt)
>>>>>>> 77a78827

        self.exit_function_scope()

        cls = InlineFunctionDef if is_inline else FunctionDef
        func = cls(
               name,
               arguments,
               results,
               body,
               is_pure=is_pure,
               is_elemental=is_elemental,
               is_private=is_private,
               imports=imports,
               decorators=decorators,
               doc_string=doc_string,
               scope=scope)

        return func

    def _visit_ClassDef(self, stmt):

        name = stmt.name
        self.scope.insert_symbol(name)
        scope = self.create_new_class_scope(name)
        methods = []
        attributes = []
        for i in stmt.body:
            visited_i = self._visit(i)
            if isinstance(visited_i, FunctionDef):
                methods.append(visited_i)
            elif isinstance(visited_i, Pass):
                return errors.report(UNSUPPORTED_FEATURE_OOP_EMPTY_CLASS, symbol = stmt, severity='error')
            elif isinstance(visited_i, AnnotatedPyccelSymbol):
                attributes.append(visited_i)
            else:
                errors.report(f"{type(visited_i)} not currently supported in classes",
                        severity='error', symbol=visited_i)
        for i in methods:
            i.cls_name = name
        parent = [p for p in (self._visit(i) for i in stmt.bases) if p != 'object']
        self.exit_class_scope()
        expr = ClassDef(name=name, attributes=attributes,
                        methods=methods, superclasses=parent, scope=scope)

        return expr

    def _visit_Subscript(self, stmt):

        ch = stmt
        args = []
        while isinstance(ch, ast.Subscript):
            val = self._visit(ch.slice)
            if isinstance(val, (PythonTuple, list)):
                args += val
            else:
                args.insert(0, val)
            ch = ch.value
        args = tuple(args)
        var = self._visit(ch)
        var = IndexedElement(var, *args)
        return var

    def _visit_ExtSlice(self, stmt):
        return self._visit(stmt.dims)

    def _visit_Slice(self, stmt):

        upper = self._visit(stmt.upper) if stmt.upper is not None else None
        lower = self._visit(stmt.lower) if stmt.lower is not None else None
        step = self._visit(stmt.step) if stmt.step is not None else None

        return Slice(lower, upper, step)

    def _visit_Index(self, stmt):
        return self._visit(stmt.value)

    def _visit_Attribute(self, stmt):
        val  = self._visit(stmt.value)
        attr = PyccelSymbol(stmt.attr)
        dotted = DottedName(val, attr)
        if self._in_lhs_assign:
            self.scope.insert_symbol(dotted)
        return dotted


    def _visit_Call(self, stmt):

        args = []
        if stmt.args:
<<<<<<< HEAD
            args += [FunctionCallArgument(self._visit(a), ast=a) for a in stmt.args]
        if stmt.keywords:
            kwargs = self._visit(stmt.keywords)
            for k, a in zip(kwargs, stmt.keywords):
                k.ast = a
=======
            args += [FunctionCallArgument(self._visit(a), python_ast=a) for a in stmt.args]
        if stmt.keywords:
            kwargs = self._visit(stmt.keywords)
            for k, a in zip(kwargs, stmt.keywords):
                k.set_current_ast(a)
>>>>>>> 77a78827

            args += kwargs

        if len(args) == 0:
            args = ()

        if len(args) == 1 and isinstance(args[0].value, GeneratorComprehension):
            return args[0].value

        func = self._visit(stmt.func)

        if isinstance(func, PyccelSymbol):
            if func == "print":
                func = PythonPrint(PythonTuple(*args))
            else:
                func = FunctionCall(func, args)
        elif isinstance(func, DottedName):
            func_attr = FunctionCall(func.name[-1], args)
            func = DottedName(*func.name[:-1], func_attr)
        else:
            raise NotImplementedError(f' Unknown function type {type(func)}')

        return func

    def _visit_keyword(self, stmt):

        target = stmt.arg
        val = self._visit(stmt.value)
        return FunctionCallArgument(val, keyword=target)

    def _visit_For(self, stmt):

        scope = self.create_new_loop_scope()

        self._in_lhs_assign = True
        iterator = self._visit(stmt.target)
        self._in_lhs_assign = False
        iterable = self._visit(stmt.iter)
        body = self._visit(stmt.body)

        self.exit_loop_scope()

        expr = For(iterator, iterable, body, scope=scope)
        return expr

    def _visit_comprehension(self, stmt):

        scope = self.create_new_loop_scope()

        self._in_lhs_assign = True
        iterator = self._visit(stmt.target)
        self._in_lhs_assign = False
        iterable = self._visit(stmt.iter)

        self.exit_loop_scope()

        if stmt.ifs:
            errors.report("Cannot handle if statements in list comprehensions. List length cannot be calculated.\n" + PYCCEL_RESTRICTION_TODO,
                    symbol=stmt, severity='error')

        expr = For(iterator, iterable, [], scope=scope)
        return expr

    def _visit_ListComp(self, stmt):

        result = self._visit(stmt.elt)

        generators = list(self._visit(stmt.generators))

        if not isinstance(self._context[-2],ast.Assign):
            errors.report(PYCCEL_RESTRICTION_LIST_COMPREHENSION_ASSIGN,
                          symbol = stmt,
                          severity='error')
            lhs = PyccelSymbol('_', is_temp=True)
        else:
            lhs = self._visit(self._context[-2].targets)
            if len(lhs)==1:
                lhs = lhs[0]
            else:
                raise NotImplementedError("A list comprehension cannot be unpacked")

        index = PyccelSymbol('_', is_temp=True)

        args = [index]
        target = IndexedElement(lhs, *args)
        target = Assign(target, result)
        assign1 = Assign(index, LiteralInteger(0))
<<<<<<< HEAD
        assign1.ast = stmt
        target.ast = stmt
        generators[-1].insert2body(target)
        assign2 = Assign(index, PyccelAdd(index, LiteralInteger(1)))
        assign2.ast = stmt
=======
        assign1.set_current_ast(stmt)
        target.set_current_ast(stmt)
        generators[-1].insert2body(target)
        assign2 = Assign(index, PyccelAdd(index, LiteralInteger(1)))
        assign2.set_current_ast(stmt)
>>>>>>> 77a78827
        generators[-1].insert2body(assign2)

        indices = [generators[-1].target]
        while len(generators) > 1:
            F = generators.pop()
            generators[-1].insert2body(F)
            indices.append(generators[-1].target)
        indices = indices[::-1]

        return FunctionalFor([assign1, generators[-1]],target.rhs, target.lhs,
                             indices, index)

    def _visit_GeneratorExp(self, stmt):

        result = self._visit(stmt.elt)

        generators = self._visit(stmt.generators)
        parent = self._context[-2]
        if not isinstance(parent, ast.Call):
            raise NotImplementedError("GeneratorExp is not the argument of a function call")

        name = self._visit(parent.func)

        grandparent = self._context[-3]
        if isinstance(grandparent, ast.Assign):
            if len(grandparent.targets) != 1:
                raise NotImplementedError("Cannot unpack function with generator expression argument")
            lhs = self._visit(grandparent.targets[0])
        else:
            lhs = PyccelSymbol('_', is_temp=True)

        body = result
        if name == 'sum':
            body = AugAssign(lhs, '+', body)
        else:
            body = FunctionCall(name, (lhs, body))
            body = Assign(lhs, body)

<<<<<<< HEAD
        body.ast = parent
=======
        body.set_current_ast(parent)
>>>>>>> 77a78827
        indices = []
        generators = list(generators)
        while len(generators) > 0:
            indices.append(generators[-1].target)
            generators[-1].insert2body(body)
            body = generators.pop()

        indices = indices[::-1]
        if name == 'sum':
            expr = FunctionalSum(body, result, lhs, indices)
        elif name == 'min':
            expr = FunctionalMin(body, result, lhs, indices)
        elif name == 'max':
            expr = FunctionalMax(body, result, lhs, indices)
        else:
            expr = EmptyNode()
            errors.report(PYCCEL_RESTRICTION_TODO,
                          symbol = name,
                          bounding_box=(stmt.lineno, stmt.col_offset),
                          severity='error')

<<<<<<< HEAD
        expr.ast = parent
=======
        expr.set_current_ast(parent)
>>>>>>> 77a78827

        return expr

    def _visit_If(self, stmt):

        test = self._visit(stmt.test)
        body = self._visit(stmt.body)
        orelse = self._visit(stmt.orelse)
        if len(orelse)==1 and isinstance(orelse[0],If):
            orelse = orelse[0].blocks
            return If(IfSection(test, body), *orelse)
        elif len(orelse)==0:
            return If(IfSection(test, body))
        else:
            orelse = IfSection(LiteralTrue(), orelse)
            return If(IfSection(test, body), orelse)

    def _visit_IfExp(self, stmt):

        test1 = self._visit(stmt.test)
        first = self._visit(stmt.body)
        second = self._visit(stmt.orelse)
        expr = IfTernaryOperator(test1, first, second)
        return expr

    def _visit_While(self, stmt):

        scope = self.create_new_loop_scope()

        test = self._visit(stmt.test)
        body = self._visit(stmt.body)

        self.exit_loop_scope()

        return While(test, body, scope=scope)

    def _visit_Assert(self, stmt):
        test = self._visit(stmt.test)
        return Assert(test)

    def _visit_CommentMultiLine(self, stmt):

        exprs = [self._treat_comment_line(com, stmt) for com in stmt.s.split('\n')]

        if len(exprs) == 1:
            return exprs[0]
        else:
            return CodeBlock(exprs)

    def _visit_CommentLine(self, stmt):
        return self._treat_comment_line(stmt.s, stmt)

    def _visit_Break(self, stmt):
        return Break()

    def _visit_Continue(self, stmt):
        return Continue()

    def _visit_Lambda(self, stmt):

        expr = self._visit(stmt.body)
        args = self._visit(stmt.args)

        return Lambda(tuple(args), expr)

    def _visit_withitem(self, stmt):
        # stmt.optional_vars
        context = self._visit(stmt.context_expr)
        if stmt.optional_vars:
            return AsName(context, stmt.optional_vars)
        else:
            return context

    def _visit_With(self, stmt):
        domain = self._visit(stmt.items)
        if len(domain) == 1:
            domain = domain[0]
        body = self._visit(stmt.body)
        return With(domain, body)

    def _visit_Try(self, stmt):
        # this is a blocking error, since we don't want to convert the try body
        errors.report(PYCCEL_RESTRICTION_TRY_EXCEPT_FINALLY,
                      bounding_box=(stmt.lineno, stmt.col_offset),
                      severity='error')

    def _visit_Raise(self, stmt):
        errors.report(PYCCEL_RESTRICTION_RAISE,
                      bounding_box=(stmt.lineno, stmt.col_offset),
                      severity='error')

    def _visit_Yield(self, stmt):
        errors.report(PYCCEL_RESTRICTION_YIELD,
                      bounding_box=(stmt.lineno, stmt.col_offset),
                      severity='error')

    def _visit_Starred(self, stmt):
        return StarredArguments(self._visit(stmt.value))

#==============================================================================


if __name__ == '__main__':
    import sys

    try:
        filename = sys.argv[1]
    except IndexError:
        raise ValueError('Expecting an argument for filename')

    parser = SyntaxParser(filename)
    print(parser.ast)
<|MERGE_RESOLUTION|>--- conflicted
+++ resolved
@@ -244,11 +244,7 @@
             txt = line[1:].lstrip()
             expr = Comment(txt)
 
-<<<<<<< HEAD
-        expr.ast = stmt
-=======
         expr.set_current_ast(stmt)
->>>>>>> 77a78827
         return expr
 
     def _treat_type_annotation(self, stmt, annotation):
@@ -288,15 +284,9 @@
                         severity='fatal')
             annot = SyntacticTypeAnnotation.build_from_textx(annotation)
             if isinstance(stmt, PyccelAstNode):
-<<<<<<< HEAD
-                annot.ast = stmt.ast
-            else:
-                annot.ast = stmt
-=======
                 annot.set_current_ast(stmt.python_ast)
             else:
                 annot.set_current_ast(stmt)
->>>>>>> 77a78827
             return annot
         elif annotation is Nil():
             return None
@@ -341,13 +331,8 @@
         if hasattr(self, syntax_method):
             self._context.append(stmt)
             result = getattr(self, syntax_method)(stmt)
-<<<<<<< HEAD
-            if isinstance(result, PyccelAstNode) and result.ast is None and isinstance(stmt, ast.AST):
-                result.ast = stmt
-=======
             if isinstance(result, PyccelAstNode) and result.python_ast is None and isinstance(stmt, ast.AST):
                 result.set_current_ast(stmt)
->>>>>>> 77a78827
             self._context.pop()
             return result
 
@@ -493,11 +478,7 @@
                 annotation=self._treat_type_annotation(a, self._visit(a.annotation))
                 new_arg = FunctionDefArgument(AnnotatedPyccelSymbol(a.arg, annotation),
                                             annotation=annotation)
-<<<<<<< HEAD
-                new_arg.ast = a
-=======
                 new_arg.set_current_ast(a)
->>>>>>> 77a78827
                 arguments.append(new_arg)
 
             for a,d in zip(stmt.args[n_expl:], stmt.defaults):
@@ -505,11 +486,7 @@
                 new_arg = FunctionDefArgument(AnnotatedPyccelSymbol(a.arg, annotation),
                                             annotation=annotation,
                                             value = self._visit(d))
-<<<<<<< HEAD
-                new_arg.ast = a
-=======
                 new_arg.set_current_ast(a)
->>>>>>> 77a78827
                 arguments.append(new_arg)
 
         if stmt.kwonlyargs:
@@ -519,11 +496,7 @@
                 arg = FunctionDefArgument(AnnotatedPyccelSymbol(a.arg, annotation),
                             annotation=annotation,
                             value=val, kwonly=True)
-<<<<<<< HEAD
-                arg.ast = a
-=======
                 arg.set_current_ast(a)
->>>>>>> 77a78827
 
                 arguments.append(arg)
 
@@ -596,11 +569,7 @@
             else:
                 source = self._treat_import_source(imp, 0)
             import_line = Import(source)
-<<<<<<< HEAD
-            import_line.ast = stmt
-=======
             import_line.set_current_ast(stmt)
->>>>>>> 77a78827
             self.insert_import(import_line)
             expr.append(import_line)
 
@@ -968,11 +937,7 @@
             # TODO maybe we should run pylint here
             stmt.decorators.pop()
             func = SympyFunction(name, arguments, [], [str(stmt)])
-<<<<<<< HEAD
-            func.ast = stmt
-=======
             func.set_current_ast(stmt)
->>>>>>> 77a78827
             self.insert_function(func)
             return EmptyNode()
 
@@ -1018,11 +983,7 @@
                 result_name = AnnotatedPyccelSymbol(result_name, annotation = result_annotation[i])
 
             results.append(FunctionDefResult(result_name, annotation = result_annotation))
-<<<<<<< HEAD
-            results[-1].ast = stmt
-=======
             results[-1].set_current_ast(stmt)
->>>>>>> 77a78827
 
         self.exit_function_scope()
 
@@ -1112,19 +1073,11 @@
 
         args = []
         if stmt.args:
-<<<<<<< HEAD
-            args += [FunctionCallArgument(self._visit(a), ast=a) for a in stmt.args]
-        if stmt.keywords:
-            kwargs = self._visit(stmt.keywords)
-            for k, a in zip(kwargs, stmt.keywords):
-                k.ast = a
-=======
             args += [FunctionCallArgument(self._visit(a), python_ast=a) for a in stmt.args]
         if stmt.keywords:
             kwargs = self._visit(stmt.keywords)
             for k, a in zip(kwargs, stmt.keywords):
                 k.set_current_ast(a)
->>>>>>> 77a78827
 
             args += kwargs
 
@@ -1212,19 +1165,11 @@
         target = IndexedElement(lhs, *args)
         target = Assign(target, result)
         assign1 = Assign(index, LiteralInteger(0))
-<<<<<<< HEAD
-        assign1.ast = stmt
-        target.ast = stmt
-        generators[-1].insert2body(target)
-        assign2 = Assign(index, PyccelAdd(index, LiteralInteger(1)))
-        assign2.ast = stmt
-=======
         assign1.set_current_ast(stmt)
         target.set_current_ast(stmt)
         generators[-1].insert2body(target)
         assign2 = Assign(index, PyccelAdd(index, LiteralInteger(1)))
         assign2.set_current_ast(stmt)
->>>>>>> 77a78827
         generators[-1].insert2body(assign2)
 
         indices = [generators[-1].target]
@@ -1263,11 +1208,7 @@
             body = FunctionCall(name, (lhs, body))
             body = Assign(lhs, body)
 
-<<<<<<< HEAD
-        body.ast = parent
-=======
         body.set_current_ast(parent)
->>>>>>> 77a78827
         indices = []
         generators = list(generators)
         while len(generators) > 0:
@@ -1289,11 +1230,7 @@
                           bounding_box=(stmt.lineno, stmt.col_offset),
                           severity='error')
 
-<<<<<<< HEAD
-        expr.ast = parent
-=======
         expr.set_current_ast(parent)
->>>>>>> 77a78827
 
         return expr
 
