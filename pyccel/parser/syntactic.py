# -*- coding: utf-8 -*-
#------------------------------------------------------------------------------------------#
# This file is part of Pyccel which is released under MIT License. See the LICENSE file or #
# go to https://github.com/pyccel/pyccel/blob/master/LICENSE for full license details.     #
#------------------------------------------------------------------------------------------#

# pylint: disable=R0201, missing-function-docstring 

import os
import re

import ast

#==============================================================================

from sympy import Symbol
<<<<<<< HEAD
from sympy import Tuple
=======
from sympy import IndexedBase
>>>>>>> 0f912ffe
from sympy import Lambda
from sympy import Dict
from sympy.core import cache

#==============================================================================

from pyccel.ast.basic import PyccelAstNode

from pyccel.ast.core import FunctionCall
from pyccel.ast.core import ParserResult
from pyccel.ast.core import Assign
from pyccel.ast.core import AugAssign
from pyccel.ast.core import Return
from pyccel.ast.core import Pass
from pyccel.ast.core import FunctionDef
from pyccel.ast.core import PythonFunction, SympyFunction
from pyccel.ast.core import ClassDef
from pyccel.ast.core import For, FunctionalFor
from pyccel.ast.core import If
from pyccel.ast.core import While
from pyccel.ast.core import Del
from pyccel.ast.core import Assert
from pyccel.ast.core import PythonTuple
from pyccel.ast.core import Comment, EmptyNode, NewLine
from pyccel.ast.core import Break, Continue
from pyccel.ast.core import Argument, ValuedArgument
from pyccel.ast.core import Import
from pyccel.ast.core import AsName
from pyccel.ast.core import CommentBlock
from pyccel.ast.core import With
from pyccel.ast.core import PythonList
from pyccel.ast.core import StarredArguments
from pyccel.ast.core import CodeBlock
from pyccel.ast.core import IndexedElement
from pyccel.ast.core import _atomic
from pyccel.ast.core import create_variable

from pyccel.ast.operators import PyccelRShift, PyccelLShift, PyccelBitXor, PyccelBitOr, PyccelBitAnd, PyccelInvert
from pyccel.ast.operators import PyccelPow, PyccelAdd, PyccelMul, PyccelDiv, PyccelMod, PyccelFloorDiv
from pyccel.ast.operators import PyccelEq,  PyccelNe,  PyccelLt,  PyccelLe,  PyccelGt,  PyccelGe
from pyccel.ast.operators import PyccelAnd, PyccelOr,  PyccelNot, PyccelMinus
from pyccel.ast.operators import PyccelUnary, PyccelUnarySub
from pyccel.ast.operators import PyccelIs, PyccelIsNot
from pyccel.ast.operators import IfTernaryOperator

from pyccel.ast.builtins import PythonPrint
from pyccel.ast.headers  import Header, MetaVariable
from pyccel.ast.literals import LiteralInteger, LiteralFloat, LiteralComplex
from pyccel.ast.literals import LiteralFalse, LiteralTrue, LiteralString
from pyccel.ast.literals import Nil
from pyccel.ast.functionalexpr import FunctionalSum, FunctionalMax, FunctionalMin
from pyccel.ast.variable  import DottedName

from pyccel.ast.internals import Slice

from pyccel.parser.extend_tree import extend_tree
from pyccel.parser.base import BasicParser
from pyccel.parser.utilities import read_file
from pyccel.parser.utilities import get_default_path

from pyccel.parser.syntax.headers import parse as hdr_parse
from pyccel.parser.syntax.openmp  import parse as omp_parse
from pyccel.parser.syntax.openacc import parse as acc_parse

from pyccel.errors.errors import Errors

# TODO - remove import * and only import what we need
#      - use OrderedDict whenever it is possible
from pyccel.errors.messages import *

def get_name(a):
    """ get the name of variable or an argument of the AST node."""
    if isinstance(a, ast.Name):
        return a.id
    elif isinstance(a, ast.arg):
        return a.arg
    else:
        raise NotImplementedError()

#==============================================================================
errors = Errors()
#==============================================================================

strip_ansi_escape = re.compile(r'(\x9B|\x1B\[)[0-?]*[ -\/]*[@-~]|[\n\t\r]')

# use this to delete ansi_escape characters from a string
# Useful for very coarse version differentiation.

#==============================================================================

class SyntaxParser(BasicParser):

    """ Class for a Syntax Parser.

        inputs: str
            filename or code to parse as a string
    """

    def __init__(self, inputs, **kwargs):
        BasicParser.__init__(self, **kwargs)

        # check if inputs is a file
        code = inputs
        if os.path.isfile(inputs):

            self._filename = inputs
            errors.set_target(self.filename, 'file')

            # we don't use is_valid_filename_py since it uses absolute path
            # file extension

            code = read_file(inputs)

        self._code  = code
        self._scope = []

        self.load()

        tree                = extend_tree(code)
        self._fst           = tree
        self._used_names    = set(get_name(a) for a in ast.walk(self._fst) if isinstance(a, (ast.Name, ast.arg)))
        self._dummy_counter = 1

        self.parse(verbose=True)
        self.dump()

    def parse(self, verbose=False):
        """converts python ast to sympy ast."""

        if self.syntax_done:
            return self.ast

        # TODO - add settings to Errors
        #      - filename
        errors.set_parser_stage('syntax')

        PyccelAstNode.stage = 'syntactic'
        ast       = self._visit(self.fst)
        self._ast = ast

        self._visit_done = True
        self._syntax_done = True

        return ast

    def _treat_iterable(self, stmt):
        return (self._visit(i) for i in stmt)

    def _visit(self, stmt):
        """Creates AST from FST."""

        # TODO - add settings to Errors
        #      - line and column
        #      - blocking errors

        cls = type(stmt)
        syntax_method = '_visit_' + cls.__name__
        if hasattr(self, syntax_method):
            self._scope.append(stmt)
            result = getattr(self, syntax_method)(stmt)
            self._scope.pop()
            return result

        # Unknown object, we raise an error.
        errors.report(PYCCEL_RESTRICTION_UNSUPPORTED_SYNTAX, symbol=stmt,
                      severity='fatal')

    def _visit_Module(self, stmt):
        """ Visits the ast and splits the result into elements relevant for the module or the program"""
        prog          = []
        mod           = []
        start         = []
        current_file  = start
        targets       = []
        n_empty_lines = 0
        is_prog       = False
        body          = [self._visit(v) for v in stmt.body]

        # Define the names of the module and program
        # The module name allows it to be correctly referenced from an import command
        current_mod_name = os.path.splitext(os.path.basename(self._filename))[0]
        prog_name = 'prog_' + current_mod_name

        new_body      = []
        for i in body:
            if isinstance(i, CodeBlock):
                new_body += list(i.body)
            else:
                new_body.append(i)

        body = new_body
        for v in body:

            if n_empty_lines > 3:
                current_file = start
            if isinstance(v,(FunctionDef, ClassDef)):
                # Functions and classes are always defined in a module
                n_empty_lines = 0
                mod.append(v)
                targets.append(v.name)
                current_file = mod
                im = Import(source=current_mod_name, target = [v.name])
                prog.append(im)
            elif isinstance(v,(Header, Comment, CommentBlock)):
                # Headers and Comments are defined in the same block as the following object
                n_empty_lines = 0
                current_file = start
                current_file.append(v)
            elif isinstance(v, (NewLine, EmptyNode)):
                # EmptyNodes are defined in the same block as the previous line
                current_file.append(v)
                n_empty_lines += 1
            elif isinstance(v, Import):
                # Imports are defined in both the module and the program
                n_empty_lines = 0
                mod.append(v)
                prog.append(v)
            else:
                # Everything else is defined in a module
                is_prog = True
                n_empty_lines = 0
                prog.append(v)
                current_file = prog

            # If the current file is now a program or a module. Add headers and comments before the line we just read
            if len(start)>0 and current_file is not start:
                current_file[-1:-1] = start
                start = []
        if len(start)>0:
            mod.extend(start)

        mod_code = CodeBlock(mod) if len(targets)>0 else None
        if is_prog:
            prog_code = CodeBlock(prog)
            prog_code.set_fst(stmt)
        else:
            prog_code = None
            # If the file only contains headers
            if mod_code is None:
                mod_code = CodeBlock(mod)
        assert( mod_code is not None or prog_code is not None)
        code = ParserResult(program   = prog_code,
                            module    = mod_code,
                            prog_name = prog_name,
                            mod_name  = current_mod_name)
        code.set_fst(stmt)
        code._fst.lineno=1
        code._fst.col_offset=1
        return code

    def _visit_Expr(self, stmt):
        return self._visit(stmt.value)

    def _visit_Tuple(self, stmt):
        return PythonTuple(*self._treat_iterable(stmt.elts))

    def _visit_List(self, stmt):
        return PythonList(*self._treat_iterable(stmt.elts))

    def _visit_tuple(self, stmt):
        return tuple(self._treat_iterable(stmt))

    def _visit_list(self, stmt):
        return list(self._treat_iterable(stmt))

    def _visit_alias(self, stmt):
        if not isinstance(stmt.name, str):
            raise TypeError('Expecting a string')

        old = self._visit(stmt.name)

        if stmt.asname:
            new = self._visit(stmt.asname)
            return AsName(old, new)
        else:
            return old

    def _visit_Dict(self, stmt):

        d = {}
        for key, value in zip(stmt.keys, stmt.values):

            key = self._visit(key)
            value = self._visit(value)

            # sympy does not allow keys to be strings

            if isinstance(key, LiteralString):
                errors.report(SYMPY_RESTRICTION_DICT_KEYS,
                              severity='error')

            d[key] = value
        return Dict(d)

    def _visit_NoneType(self, stmt):
        return Nil()

    def _visit_str(self, stmt):

        return stmt

    def _visit_Str(self, stmt):
        val =  stmt.s
        if isinstance(self._scope[-2], ast.Expr):
            return CommentBlock(val)
        return LiteralString(val)

    def _visit_Num(self, stmt):
        val = stmt.n

        if isinstance(val, int):
            return LiteralInteger(val)
        elif isinstance(val, float):
            return LiteralFloat(val)
        elif isinstance(val, complex):
            return LiteralComplex(val.real, val.imag)
        else:
            raise NotImplementedError('Num type {} not recognised'.format(type(val)))

    def _visit_Assign(self, stmt):

        lhs = self._visit(stmt.targets)
        if len(lhs)==1:
            lhs = lhs[0]
        else:
            lhs = PythonTuple(*lhs)

        rhs = self._visit(stmt.value)
        expr = Assign(lhs, rhs)

        # we set the fst to keep track of needed information for errors

        expr.set_fst(stmt)
        return expr

    def _visit_AugAssign(self, stmt):

        lhs = self._visit(stmt.target)
        rhs = self._visit(stmt.value)
        if isinstance(stmt.op, ast.Add):
            expr = AugAssign(lhs, '+', rhs)
        elif isinstance(stmt.op, ast.Sub):
            expr = AugAssign(lhs, '-', rhs)
        elif isinstance(stmt.op, ast.Mult):
            expr = AugAssign(lhs, '*', rhs)
        elif isinstance(stmt.op, ast.Div):
            expr = AugAssign(lhs, '/', rhs)
        elif isinstance(stmt.op, ast.Mod):
            expr = AugAssign(lhs, '%', rhs)
        else:
            errors.report(PYCCEL_RESTRICTION_TODO, symbol = stmt,
                      severity='fatal')

        # we set the fst to keep track of needed information for errors

        expr.set_fst(stmt)
        return expr

    def _visit_arguments(self, stmt):

        if stmt.vararg or stmt.kwarg:
            errors.report(VARARGS, symbol = stmt,
                    severity='fatal')

        arguments       = []
        if stmt.args:
            n_expl = len(stmt.args)-len(stmt.defaults)
            positional_args        = [Argument(a.arg, annotation=self._visit(a.annotation)) for a in stmt.args[:n_expl]]
            valued_arguments       = [ValuedArgument(Argument(a.arg, annotation=self._visit(a.annotation)),\
                                      self._visit(d)) for a,d in zip(stmt.args[n_expl:],stmt.defaults)]
            arguments              = positional_args + valued_arguments

        if stmt.kwonlyargs:
            for a,d in zip(stmt.kwonlyargs,stmt.kw_defaults):
                annotation = self._visit(a.annotation)
                if d is not None:
                    arg = Argument(a.arg, annotation=annotation)
                    arg = ValuedArgument(arg, self._visit(d), kwonly=True)
                else:
                    arg = Argument(a.arg, kwonly=True, annotation=annotation)

                arguments.append(arg)

        return arguments

    def _visit_Constant(self, stmt):
        # New in python3.8 this class contains NameConstant, Num, and String types
        if stmt.value is None:
            return Nil()

        elif stmt.value is True:
            return LiteralTrue()

        elif stmt.value is False:
            return LiteralFalse()

        elif isinstance(stmt.value, int):
            return LiteralInteger(stmt.value)

        elif isinstance(stmt.value, float):
            return LiteralFloat(stmt.value)

        elif isinstance(stmt.value, complex):
            return LiteralComplex(stmt.value.real, stmt.value.imag)

        elif isinstance(stmt.value, str):
            return self._visit_Str(stmt)

        else:
            raise NotImplementedError('Constant type {} not recognised'.format(type(stmt.value)))

    def _visit_NameConstant(self, stmt):
        if stmt.value is None:
            return Nil()

        elif stmt.value is True:
            return LiteralTrue()

        elif stmt.value is False:
            return LiteralFalse()

        else:
            raise NotImplementedError("Unknown NameConstant : {}".format(stmt.value))


    def _visit_Name(self, stmt):
        return Symbol(stmt.id)

    def _treat_import_source(self, source, level):
        source = '.'*level + str(source)
        if source.count('.') == 0:
            source = Symbol(source)
        else:
            source = DottedName(*source.split('.'))

        return get_default_path(source)

    def _visit_Import(self, stmt):
        expr = []
        for name in stmt.names:
            imp = self._visit(name)
            if isinstance(imp, AsName):
                source = AsName(self._treat_import_source(imp.name, 0), imp.target)
            else:
                source = self._treat_import_source(imp, 0)
            import_line = Import(source)
            import_line.set_fst(stmt)
            self.insert_import(import_line)
            expr.append(import_line)

        if len(expr)==1:
            return expr[0]
        else:
            expr = CodeBlock(expr)
            expr.set_fst(stmt)
            return expr

    def _visit_ImportFrom(self, stmt):

        source = self._treat_import_source(stmt.module, stmt.level)

        targets = []
        for i in stmt.names:
            s = self._visit(i)
            if s == '*':
                errors.report(PYCCEL_RESTRICTION_IMPORT_STAR,
                              bounding_box=(stmt.lineno, stmt.col_offset),
                              severity='error')

            targets.append(s)

        expr = Import(source, targets)
        expr.set_fst(stmt)
        self.insert_import(expr)
        return expr

    def _visit_Delete(self, stmt):
        arg = self._visit(stmt.targets)
        return Del(arg)

    def _visit_UnaryOp(self, stmt):

        target = self._visit(stmt.operand)

        if isinstance(stmt.op, ast.Not):
            Func = PyccelNot

        elif isinstance(stmt.op, ast.UAdd):
            Func = PyccelUnary

        elif isinstance(stmt.op, ast.USub):
            Func = PyccelUnarySub

        elif isinstance(stmt.op, ast.Invert):
            Func = PyccelInvert
        else:
            errors.report(PYCCEL_RESTRICTION_UNSUPPORTED_SYNTAX,
                          symbol = stmt,
                          severity='fatal')

        return Func(target)

    def _visit_BinOp(self, stmt):

        first  = self._visit(stmt.left)
        second = self._visit(stmt.right)

        if isinstance(stmt.op, ast.Add):
            return PyccelAdd(first, second)

        elif isinstance(stmt.op, ast.Mult):
            return PyccelMul(first, second)

        elif isinstance(stmt.op, ast.Sub):
            return PyccelMinus(first, second)

        elif isinstance(stmt.op, ast.Div):
            return PyccelDiv(first, second)

        elif isinstance(stmt.op, ast.Pow):
            return PyccelPow(first, second)

        elif isinstance(stmt.op, ast.FloorDiv):
            return PyccelFloorDiv(first, second)

        elif isinstance(stmt.op, ast.Mod):
            return PyccelMod(first, second)

        elif isinstance(stmt.op, ast.RShift):
            return PyccelRShift(first, second)

        elif isinstance(stmt.op, ast.LShift):
            return PyccelLShift(first, second)

        elif isinstance(stmt.op, ast.BitXor):
            return PyccelBitXor(first, second)

        elif isinstance(stmt.op, ast.BitOr):
            return PyccelBitOr(first, second)

        elif isinstance(stmt.op, ast.BitAnd):
            return PyccelBitAnd(first, second)

        else:
            errors.report(PYCCEL_RESTRICTION_UNSUPPORTED_SYNTAX,
                          symbol = stmt,
                          severity='fatal')

    def _visit_BoolOp(self, stmt):

        args = [self._visit(a) for a in stmt.values]

        if isinstance(stmt.op, ast.And):
            return PyccelAnd(*args)

        if isinstance(stmt.op, ast.Or):
            return PyccelOr(*args)

        errors.report(PYCCEL_RESTRICTION_UNSUPPORTED_SYNTAX,
                      symbol = stmt.op,
                      severity='fatal')

    def _visit_Compare(self, stmt):
        if len(stmt.ops)>1:
            errors.report(PYCCEL_RESTRICTION_MULTIPLE_COMPARISONS,
                      symbol = stmt,
                      severity='fatal')

        first = self._visit(stmt.left)
        second = self._visit(stmt.comparators[0])
        op = stmt.ops[0]

        if isinstance(op, ast.Eq):
            return PyccelEq(first, second)
        if isinstance(op, ast.NotEq):
            return PyccelNe(first, second)
        if isinstance(op, ast.Lt):
            return PyccelLt(first, second)
        if isinstance(op, ast.Gt):
            return PyccelGt(first, second)
        if isinstance(op, ast.LtE):
            return PyccelLe(first, second)
        if isinstance(op, ast.GtE):
            return PyccelGe(first, second)
        if isinstance(op, ast.Is):
            return PyccelIs(first, second)
        if isinstance(op, ast.IsNot):
            return PyccelIsNot(first, second)

        errors.report(PYCCEL_RESTRICTION_UNSUPPORTED_SYNTAX,
                      symbol = stmt,
                      severity='fatal')

    def _visit_Return(self, stmt):
        results = self._visit(stmt.value)
        if not isinstance(results, (list, PythonTuple, PythonList)):
            results = [results]
        expr = Return(results)
        expr.set_fst(stmt)
        return expr

    def _visit_Pass(self, stmt):
        return Pass()

    def _visit_FunctionDef(self, stmt):

        #  TODO check all inputs and which ones should be treated in stage 1 or 2

        name = self._visit(stmt.name)
        name = name.replace("'", '')

        arguments    = self._visit(stmt.args)

        local_vars   = []
        global_vars  = []
        headers      = []
        templates    = {}
        is_pure      = False
        is_elemental = False
        is_private   = False
        imports      = []
        doc_string   = None

        def fill_types(ls):
            container = []
            for arg in ls:
                if isinstance(arg, Symbol):
                    arg = arg.name
                    container.append(arg)
                elif isinstance(arg, LiteralString):
                    arg = str(arg)
                    arg = arg.strip("'").strip('"')
                    container.append(arg)
                else:
                    msg = 'Invalid argument of type {} passed to types decorator'.format(type(arg))
                    errors.report(msg,
                                bounding_box = (stmt.lineno, stmt.col_offset),
                                severity='error')
            return container

        decorators = {}

        # add the decorator @types if the arguments are annotated
        annotated_args = []
        for a in arguments:
            if isinstance(a, Argument):
                annotated_args.append(a.annotation)
            elif isinstance(a, ValuedArgument):
                annotated_args.append(a.argument.annotation)

        if all(not isinstance(a, Nil) for a in annotated_args):
            if stmt.returns:
                returns = ValuedArgument(Symbol('results'),self._visit(stmt.returns))
                annotated_args.append(returns)
            decorators['types'] = [FunctionCall('types', annotated_args)]

        for d in self._visit(stmt.decorator_list):
            tmp_var = str(d) if isinstance(d, Symbol) else str(d.funcdef)
            if tmp_var in decorators:
                decorators[tmp_var] += [d]
            else:
                decorators[tmp_var] = [d]

        if 'bypass' in decorators:
            return EmptyNode()

        if 'stack_array' in decorators:
            decorators['stack_array'] = tuple(str(b) for a in decorators['stack_array']
                for b in a.args)

        if 'allow_negative_index' in decorators:
            decorators['allow_negative_index'] = tuple(str(b) for a in decorators['allow_negative_index'] for b in a.args)

        # extract the templates
        if 'template' in decorators:
            for comb_types in decorators['template']:
                cache.clear_cache()
                types = []
                if len(comb_types.args) != 2:
                    msg = 'Number of Arguments provided to the template decorator is not valid'
                    errors.report(msg,
                                    symbol = comb_types,
                                    bounding_box = (stmt.lineno, stmt.col_offset),
                                    severity='error')

                for i in comb_types.args:
                    if isinstance(i, ValuedArgument) and not i.name in ('name',
                            'types'):
                        msg = 'Argument provided to the template decorator is not valid'
                        errors.report(msg,
                                        symbol = comb_types,
                                        bounding_box = (stmt.lineno, stmt.col_offset),
                                        severity='error')
                if all(isinstance(i, ValuedArgument) for i in comb_types.args):
                    tp_name, ls = (comb_types.args[0].value, comb_types.args[1].value) if\
                            comb_types.args[0].name == 'name' else\
                            (comb_types.args[1].value, comb_types.args[0].value)
                else:
                    tp_name = comb_types.args[0]
                    ls = comb_types.args[1]
                    ls = ls.value if isinstance(ls, ValuedArgument) else ls
                try:
                    tp_name = str(tp_name)
                    ls = ls if isinstance(ls, PythonTuple) else list(ls)
                except TypeError:
                    msg = 'Argument provided to the template decorator is not valid'
                    errors.report(msg,
                                    symbol = comb_types,
                                    bounding_box = (stmt.lineno, stmt.col_offset),
                                    severity='fatal')

                types = fill_types(ls)

                txt  = '#$ header template ' + str(tp_name)
                txt += '(' + '|'.join(types) + ')'
                if tp_name in templates:
                    msg = 'The template "{}" is duplicated'.format(tp_name)
                    errors.report(msg,
                                bounding_box = (stmt.lineno, stmt.col_offset),
                                severity='warning')

                templates[tp_name] = hdr_parse(stmts=txt)

        # extract the types to construct a header
        if 'types' in decorators:
            for comb_types in decorators['types']:

                cache.clear_cache()
                results = []
                ls = comb_types.args

                if len(ls) > 0 and isinstance(ls[-1], ValuedArgument):
                    arg_name = ls[-1].name
                    if not arg_name == 'results':
                        msg = 'Argument "{}" provided to the types decorator is not valid'.format(arg_name)
                        errors.report(msg,
                                    symbol = comb_types,
                                    bounding_box = (stmt.lineno, stmt.col_offset),
                                    severity='error')
                    else:
                        container = ls[-1].value
                        container = container if isinstance(container, PythonTuple) else [container]
                        results = fill_types(container)
                    types = fill_types(ls[:-1])
                else:
                    types = fill_types(ls)

                txt  = '#$ header ' + name
                txt += '(' + ','.join(types) + ')'

                if results:
                    txt += ' results(' + ','.join(results) + ')'

                header = hdr_parse(stmts=txt)
                if name in self.namespace.static_functions:
                    header = header.to_static()
                headers += [header]

        body = stmt.body

        if 'sympy' in decorators.keys():
            # TODO maybe we should run pylint here
            stmt.decorators.pop()
            func = SympyFunction(name, arguments, [],
                    [stmt.__str__()])
            func.set_fst(stmt)
            self.insert_function(func)
            return EmptyNode()

        elif 'python' in decorators.keys():

            # TODO maybe we should run pylint here

            stmt.decorators.pop()
            func = PythonFunction(name, arguments, [],
                    [stmt.__str__()])
            func.set_fst(stmt)
            self.insert_function(func)
            return EmptyNode()

        else:
            body = self._visit(body)
        if len(body) > 0 and isinstance(body[0], CommentBlock):
            doc_string = body[0]
            doc_string.header = ''
            body = body[1:]

        if 'pure' in decorators.keys():
            is_pure = True

        if 'elemental' in decorators.keys():
            is_elemental = True
            if len(arguments) > 1:
                errors.report(FORTRAN_ELEMENTAL_SINGLE_ARGUMENT,
                              symbol=decorators['elemental'],
                              bounding_box=(stmt.lineno, stmt.col_offset),
                              severity='error')

        if 'private' in decorators.keys():
            is_private = True

        returns = [i.expr for i in _atomic(body, cls=Return)]
        assert all(len(i) == len(returns[0]) for i in returns)
        results = []
        result_counter = 1
        for i in zip(*returns):
            if not all(i[0]==j for j in i) or not isinstance(i[0], Symbol):
                result_name, result_counter = create_variable(self._used_names,
                                                              prefix = 'Out',
                                                              counter = result_counter)
                results.append(result_name)
            elif isinstance(i[0], Symbol) and any(i[0].name==x.name for x in arguments):
                result_name, result_counter = create_variable(self._used_names,
                                                              prefix = 'Out',
                                                              counter = result_counter)
                results.append(result_name)
            else:
                results.append(i[0])

        func = FunctionDef(
               name,
               arguments,
               results,
               body,
               local_vars=local_vars,
               global_vars=global_vars,
               is_pure=is_pure,
               is_elemental=is_elemental,
               is_private=is_private,
               imports=imports,
               decorators=decorators,
               headers=headers,
               templates=templates,
               doc_string=doc_string)

        func.set_fst(stmt)
        return func

    def _visit_ClassDef(self, stmt):

        name = stmt.name
        methods = [self._visit(i) for i in stmt.body if isinstance(i, ast.FunctionDef)]
        for i in methods:
            i.cls_name = name
        attributes = methods[0].arguments
        parent = [self._visit(i) for i in stmt.bases]
        expr = ClassDef(name=name, attributes=attributes,
                        methods=methods, parent=parent)

        # we set the fst to keep track of needed information for errors

        expr.set_fst(stmt)
        return expr

    def _visit_Subscript(self, stmt):

        ch = stmt
        args = []
        while isinstance(ch, ast.Subscript):
            val = self._visit(ch.slice)
            if isinstance(val, (PythonTuple, list)):
                args += val
            else:
                args.insert(0, val)
            ch = ch.value
        args = tuple(args)
        var = self._visit(ch)
        var = IndexedElement(var, *args)
        return var

    def _visit_ExtSlice(self, stmt):
        return self._visit(stmt.dims)

    def _visit_Slice(self, stmt):

        upper = self._visit(stmt.upper) if stmt.upper is not None else None
        lower = self._visit(stmt.lower) if stmt.lower is not None else None
        step = self._visit(stmt.step) if stmt.step is not None else None

        return Slice(lower, upper, step)

    def _visit_Index(self, stmt):
        return self._visit(stmt.value)

    def _visit_Attribute(self, stmt):
        val  = self._visit(stmt.value)
        attr = Symbol(stmt.attr)
        return DottedName(val, attr)


    def _visit_Call(self, stmt):

        args = []
        if stmt.args:
            args += self._visit(stmt.args)
        if stmt.keywords:
            args += self._visit(stmt.keywords)

        if len(args) == 0:
            args = ()

        func = self._visit(stmt.func)

        if isinstance(func, Symbol):
            f_name = str(func.name)
            if f_name == "print":
                func = PythonPrint(PythonTuple(*args))
            else:
                func = FunctionCall(f_name, args)
        elif isinstance(func, DottedName):
            f_name = str(func.name[-1])
            func_attr = FunctionCall(f_name, args)
            func = DottedName(*func.name[:-1], func_attr)
        else:
            raise NotImplementedError(' Unknown function type {}'.format(str(type(func))))

        return func

    def _visit_keyword(self, stmt):

        target = stmt.arg
        val = self._visit(stmt.value)
        return ValuedArgument(target, val)

    def _visit_For(self, stmt):

        iterator = self._visit(stmt.target)
        iterable = self._visit(stmt.iter)
        body = self._visit(stmt.body)
        expr = For(iterator, iterable, body)
        expr.set_fst(stmt)
        return expr

    def _visit_comprehension(self, stmt):

        iterator = self._visit(stmt.target)
        iterable = self._visit(stmt.iter)
        expr = For(iterator, iterable, [])
        expr.set_fst(stmt)
        return expr

    def _visit_ListComp(self, stmt):

        result = self._visit(stmt.elt)
        generators = list(self._visit(stmt.generators))

        if not isinstance(self._scope[-2],ast.Assign):
            errors.report(PYCCEL_RESTRICTION_LIST_COMPREHENSION_ASSIGN,
                          symbol = stmt,
                          severity='error')
            lhs = self.get_new_variable()
        else:
            lhs = self._visit(self._scope[-2].targets)
            if len(lhs)==1:
                lhs = lhs[0]
            else:
                raise NotImplementedError("A list comprehension cannot be unpacked")

        index = self.get_new_variable()

        args = [index]
        target = IndexedElement(lhs, *args)
        target = Assign(target, result)
        assign1 = Assign(index, LiteralInteger(0))
        assign1.set_fst(stmt)
        target.set_fst(stmt)
        generators[-1].insert2body(target)
        assign2 = Assign(index, PyccelAdd(index, LiteralInteger(1)))
        assign2.set_fst(stmt)
        generators[-1].insert2body(assign2)

        indices = [generators[-1].target]
        while len(generators) > 1:
            F = generators.pop()
            generators[-1].insert2body(F)
            indices.append(generators[-1].target)
        indices = indices[::-1]
        return FunctionalFor([assign1, generators[-1]],target.rhs, target.lhs,
                             indices, index)

    def _visit_GeneratorExp(self, stmt):


        result = self._visit(stmt.elt)

        generators = self._visit(stmt.generators)
        parent = self._scope[-3]
        if not isinstance(parent, ast.Call):
            raise NotImplementedError("GeneratorExp is not the argument of a function call")

        name = str(self._visit(parent.func))

        grandparent = self._scope[-4]
        if isinstance(grandparent, ast.Assign):
            if len(grandparent.targets) != 1:
                raise NotImplementedError("Cannot unpack function with generator expression argument")
            lhs = self._visit(grandparent.targets[0])
        else:
            lhs = self.get_new_variable()

        body = result
        if name == 'sum':
            body = AugAssign(lhs, '+', body)
        else:
            body = FunctionCall(name, (lhs, body))
            body = Assign(lhs, body)

        body.set_fst(parent)
        indices = []
        generators = list(generators)
        while len(generators) > 0:
            indices.append(generators[-1].target)
            generators[-1].insert2body(body)
            body = generators.pop()
        indices = indices[::-1]
        body = [body]
        if name == 'sum':
            expr = FunctionalSum(body, result, lhs, indices, None)
        elif name == 'min':
            expr = FunctionalMin(body, result, lhs, indices, None)
        elif name == 'max':
            expr = FunctionalMax(body, result, lhs, indices, None)
        else:
            errors.report(PYCCEL_RESTRICTION_TODO,
                          symbol = name,
                          bounding_box=(stmt.lineno, stmt.col_offset),
                          severity='fatal')

        expr.set_fst(stmt)
        return expr

    def _visit_If(self, stmt):

        test = self._visit(stmt.test)
        body = self._visit(stmt.body)
        orelse = self._visit(stmt.orelse)
        if len(orelse)==1 and isinstance(orelse[0],If):
            orelse = orelse[0]._args
            return If((test, body), *orelse)
        else:
            orelse = (LiteralTrue(), orelse)
            return If((test, body), orelse)

    def _visit_IfExp(self, stmt):

        test1 = self._visit(stmt.test)
        first = self._visit(stmt.body)
        second = self._visit(stmt.orelse)
        expr = IfTernaryOperator(test1, first, second)
        expr.set_fst(stmt)
        return expr

    def _visit_While(self, stmt):

        test = self._visit(stmt.test)
        body = self._visit(stmt.body)
        return While(test, body)

    def _visit_Assert(self, stmt):
        expr = self._visit(stmt.test)
        return Assert(expr)

    def _visit_CommentMultiLine(self, stmt):

        exprs = []
        # if annotated comment
        for com in stmt.s.split('\n'):
            if com.startswith('#$'):
                env = com[2:].lstrip()
                if env.startswith('omp'):
                    exprs.append(omp_parse(stmts=com))
                elif env.startswith('acc'):
                    exprs.append(acc_parse(stmts=com))
                elif env.startswith('header'):
                    expr = hdr_parse(stmts=com)
                    if isinstance(expr, MetaVariable):

                        # a metavar will not appear in the semantic stage.
                        # but can be used to modify the ast

                        self._metavars[str(expr.name)] = str(expr.value)
                        expr = EmptyNode()
                    else:
                        expr.set_fst(stmt)

                    exprs.append(expr)
                else:
                    errors.report(PYCCEL_INVALID_HEADER,
                                  symbol = stmt,
                                  severity='error')
            else:

                txt = com[1:].lstrip()
                exprs.append(Comment(txt))

        if len(exprs) == 1:
            return exprs[0]
        else:
            return CodeBlock(exprs)

    def _visit_CommentLine(self, stmt):

        # if annotated comment

        if stmt.s.startswith('#$'):
            env = stmt.s[2:].lstrip()
            if env.startswith('omp'):
                return omp_parse(stmts=stmt.s)
            elif env.startswith('acc'):
                return acc_parse(stmts=stmt.s)
            elif env.startswith('header'):
                expr = hdr_parse(stmts=stmt.s)
                if isinstance(expr, MetaVariable):

                    # a metavar will not appear in the semantic stage.
                    # but can be used to modify the ast

                    self._metavars[str(expr.name)] = str(expr.value)
                    expr = EmptyNode()
                else:
                    expr.set_fst(stmt)

                return expr
            else:

                errors.report(PYCCEL_INVALID_HEADER,
                              symbol = stmt,
                              severity='error')

        else:
            txt = stmt.s[1:].lstrip()
            return Comment(txt)

    def _visit_Break(self, stmt):
        return Break()

    def _visit_Continue(self, stmt):
        return Continue()

    def _visit_Lambda(self, stmt):

        expr = self._visit(stmt.body)
        args = self._visit(stmt.args)

        return Lambda(tuple(args), expr)

    def _visit_withitem(self, stmt):
        # stmt.optional_vars
        context = self._visit(stmt.context_expr)
        if stmt.optional_vars:
            return AsName(context, stmt.optional_vars)
        else:
            return context

    def _visit_With(self, stmt):
        domain = self._visit(stmt.items)
        if len(domain) == 1:
            domain = domain[0]
        body = self._visit(stmt.body)
        settings = None
        return With(domain, body, settings)

    def _visit_Try(self, stmt):
        # this is a blocking error, since we don't want to convert the try body
        errors.report(PYCCEL_RESTRICTION_TRY_EXCEPT_FINALLY,
                      bounding_box=(stmt.lineno, stmt.col_offset),
                      severity='error')

    def _visit_Raise(self, stmt):
        errors.report(PYCCEL_RESTRICTION_RAISE,
                      bounding_box=(stmt.lineno, stmt.col_offset),
                      severity='error')

    def _visit_Yield(self, stmt):
        errors.report(PYCCEL_RESTRICTION_YIELD,
                      bounding_box=(stmt.lineno, stmt.col_offset),
                      severity='error')

    def _visit_Starred(self, stmt):
        return StarredArguments(self._visit(stmt.value))

#==============================================================================


if __name__ == '__main__':
    import sys

    try:
        filename = sys.argv[1]
    except IndexError:
        raise ValueError('Expecting an argument for filename')

    parser = SyntaxParser(filename)
    print(parser.ast)
<|MERGE_RESOLUTION|>--- conflicted
+++ resolved
@@ -14,11 +14,6 @@
 #==============================================================================
 
 from sympy import Symbol
-<<<<<<< HEAD
-from sympy import Tuple
-=======
-from sympy import IndexedBase
->>>>>>> 0f912ffe
 from sympy import Lambda
 from sympy import Dict
 from sympy.core import cache
