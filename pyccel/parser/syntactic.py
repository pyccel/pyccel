# -*- coding: utf-8 -*-
#------------------------------------------------------------------------------------------#
# This file is part of Pyccel which is released under MIT License. See the LICENSE file or #
# go to https://github.com/pyccel/pyccel/blob/master/LICENSE for full license details.     #
#------------------------------------------------------------------------------------------#

# pylint: disable=R0201, missing-function-docstring

import os
import re

import ast

#==============================================================================

from sympy.core import cache

#==============================================================================

from pyccel.ast.basic import Basic

from pyccel.ast.core import FunctionCall, FunctionCallArgument
from pyccel.ast.core import Module
from pyccel.ast.core import Assign
from pyccel.ast.core import AugAssign
from pyccel.ast.core import Return
from pyccel.ast.core import Pass
from pyccel.ast.core import FunctionDef, InlineFunctionDef
from pyccel.ast.core import SympyFunction
from pyccel.ast.core import ClassDef
from pyccel.ast.core import For
from pyccel.ast.core import If, IfSection
from pyccel.ast.core import While
from pyccel.ast.core import Del
from pyccel.ast.core import Assert
from pyccel.ast.core import Comment, EmptyNode
from pyccel.ast.core import Break, Continue
from pyccel.ast.core import FunctionDefArgument
from pyccel.ast.core import Import
from pyccel.ast.core import AsName
from pyccel.ast.core import CommentBlock
from pyccel.ast.core import With
from pyccel.ast.core import StarredArguments
from pyccel.ast.core import CodeBlock
from pyccel.ast.core import IndexedElement

from pyccel.ast.bitwise_operators import PyccelRShift, PyccelLShift, PyccelBitXor, PyccelBitOr, PyccelBitAnd, PyccelInvert
from pyccel.ast.operators import PyccelPow, PyccelAdd, PyccelMul, PyccelDiv, PyccelMod, PyccelFloorDiv
from pyccel.ast.operators import PyccelEq,  PyccelNe,  PyccelLt,  PyccelLe,  PyccelGt,  PyccelGe
from pyccel.ast.operators import PyccelAnd, PyccelOr,  PyccelNot, PyccelMinus
from pyccel.ast.operators import PyccelUnary, PyccelUnarySub
from pyccel.ast.operators import PyccelIs, PyccelIsNot
from pyccel.ast.operators import IfTernaryOperator
from pyccel.ast.numpyext  import NumpyMatmul

from pyccel.ast.builtins import PythonTuple, PythonList
from pyccel.ast.builtins import PythonPrint, Lambda
from pyccel.ast.headers  import MetaVariable
from pyccel.ast.literals import LiteralInteger, LiteralFloat, LiteralComplex
from pyccel.ast.literals import LiteralFalse, LiteralTrue, LiteralString
from pyccel.ast.literals import Nil
from pyccel.ast.functionalexpr import FunctionalSum, FunctionalMax, FunctionalMin, GeneratorComprehension, FunctionalFor
from pyccel.ast.variable  import DottedName

from pyccel.ast.internals import Slice, PyccelSymbol, PyccelInternalFunction

from pyccel.parser.base        import BasicParser
from pyccel.parser.extend_tree import extend_tree
from pyccel.parser.utilities   import read_file
from pyccel.parser.utilities   import get_default_path

from pyccel.parser.syntax.headers import parse as hdr_parse
from pyccel.parser.syntax.openmp  import parse as omp_parse
from pyccel.parser.syntax.openacc import parse as acc_parse

from pyccel.utilities.stage import PyccelStage

from pyccel.errors.errors import Errors

# TODO - remove import * and only import what we need
from pyccel.errors.messages import *

def get_name(a):
    """ get the name of variable or an argument of the AST node."""
    if isinstance(a, ast.Name):
        return a.id
    elif isinstance(a, ast.arg):
        return a.arg
    elif isinstance(a, ast.FunctionDef):
        return a.name
    else:
        raise NotImplementedError()

#==============================================================================
errors = Errors()
pyccel_stage = PyccelStage()
#==============================================================================

strip_ansi_escape = re.compile(r'(\x9B|\x1B\[)[0-?]*[ -\/]*[@-~]|[\n\t\r]')

# use this to delete ansi_escape characters from a string
# Useful for very coarse version differentiation.

#==============================================================================

class SyntaxParser(BasicParser):

    """ Class for a Syntax Parser.

        inputs: str
            filename or code to parse as a string
    """

    def __init__(self, inputs, **kwargs):
        BasicParser.__init__(self, **kwargs)

        # check if inputs is a file
        code = inputs
        if os.path.isfile(inputs):

            self._filename = inputs
            errors.set_target(self.filename, 'file')

            # we don't use is_valid_filename_py since it uses absolute path
            # file extension

            code = read_file(inputs)

        self._code    = code
        self._context = []

        self.load()

        tree                = extend_tree(code)
        self._fst           = tree
        self._used_names    = set(get_name(a) for a in ast.walk(self._fst) if isinstance(a, (ast.Name, ast.arg, ast.FunctionDef)))
        self._dummy_counter = 1
        self._in_lhs_assign = False

        self.parse(verbose=True)
        self.dump()

    def parse(self, verbose=False):
        """converts python ast to sympy ast."""

        if self.syntax_done:
            return self.ast

        # TODO - add settings to Errors
        #      - filename
        errors.set_parser_stage('syntax')

        pyccel_stage.set_stage('syntactic')
        ast       = self._visit(self.fst)
        self._ast = ast

        self._visit_done = True
        self._syntax_done = True

        return ast

    def _treat_iterable(self, stmt):
        return (self._visit(i) for i in stmt)

    def _treat_comment_line(self, line, stmt):
        if line.startswith('#$'):
            env = line[2:].lstrip()
            if env.startswith('omp'):
                expr = omp_parse(stmts=line)
            elif env.startswith('acc'):
                expr = acc_parse(stmts=line)
            elif env.startswith('header'):
                expr = hdr_parse(stmts=line)
                if isinstance(expr, MetaVariable):

                    # a metavar will not appear in the semantic stage.
                    # but can be used to modify the ast

                    self._metavars[str(expr.name)] = expr.value
                    expr = EmptyNode()
            else:

                raise errors.report(PYCCEL_INVALID_HEADER,
                              symbol = stmt,
                              severity='error')

        else:
            txt = line[1:].lstrip()
            expr = Comment(txt)

        expr.set_fst(stmt)
        return expr

    #====================================================
    #                 _visit functions
    #====================================================

    def _visit(self, stmt):
        """Creates AST from FST."""

        # TODO - add settings to Errors
        #      - line and column
        #      - blocking errors

        cls = type(stmt)
        syntax_method = '_visit_' + cls.__name__
        if hasattr(self, syntax_method):
            self._context.append(stmt)
            result = getattr(self, syntax_method)(stmt)
            if isinstance(result, Basic) and result.fst is None and isinstance(stmt, ast.AST):
                result.set_fst(stmt)
            self._context.pop()
            return result

        # Unknown object, we raise an error.
        errors.report(PYCCEL_RESTRICTION_UNSUPPORTED_SYNTAX, symbol=stmt,
                      severity='fatal')

    def _visit_Module(self, stmt):
        """ Visits the ast and splits the result into elements relevant for the module or the program"""
        body          = [self._visit(v) for v in stmt.body]

        # Define the name of the module
        # The module name allows it to be correctly referenced from an import command
        mod_name = os.path.splitext(os.path.basename(self._filename))[0]
        name = AsName(mod_name, self.namespace.get_new_name(mod_name))

        body = [b for i in body for b in (i.body if isinstance(i, CodeBlock) else [i])]
        return Module(name, [], [], program = CodeBlock(body), scope=self.scope)

    def _visit_Expr(self, stmt):
        val = self._visit(stmt.value)
        if not isinstance(val, (CommentBlock, PythonPrint)):
            # Collect any results of standalone expressions
            # into a variable to avoid errors in C/Fortran
            val = Assign(PyccelSymbol('_', is_temp=True), val)
        return val

    def _visit_Tuple(self, stmt):
        return PythonTuple(*self._treat_iterable(stmt.elts))

    def _visit_List(self, stmt):
        return PythonList(*self._treat_iterable(stmt.elts))

    def _visit_tuple(self, stmt):
        return tuple(self._treat_iterable(stmt))

    def _visit_list(self, stmt):
        return list(self._treat_iterable(stmt))

    def _visit_alias(self, stmt):
        if not isinstance(stmt.name, str):
            raise TypeError('Expecting a string')

        old = self._visit(stmt.name)

        if stmt.asname:
            new = self._visit(stmt.asname)
            return AsName(old, new)
        else:
            return old

    def _visit_Dict(self, stmt):
        errors.report(PYCCEL_RESTRICTION_TODO,
                symbol=stmt, severity='fatal')

    def _visit_NoneType(self, stmt):
        return Nil()

    def _visit_str(self, stmt):

        return stmt

    def _visit_Str(self, stmt):
        val =  stmt.s
        if isinstance(self._context[-2], ast.Expr):
            return CommentBlock(val)
        return LiteralString(val)

    def _visit_Num(self, stmt):
        val = stmt.n

        if isinstance(val, int):
            return LiteralInteger(val)
        elif isinstance(val, float):
            return LiteralFloat(val)
        elif isinstance(val, complex):
            return LiteralComplex(val.real, val.imag)
        else:
            raise NotImplementedError('Num type {} not recognised'.format(type(val)))

    def _visit_Assign(self, stmt):

        self._in_lhs_assign = True
        lhs = self._visit(stmt.targets)
        self._in_lhs_assign = False
        if len(lhs)==1:
            lhs = lhs[0]
        else:
            lhs = PythonTuple(*lhs)

        rhs = self._visit(stmt.value)

        expr = Assign(lhs, rhs)

        # we set the fst to keep track of needed information for errors

        return expr

    def _visit_AugAssign(self, stmt):

        lhs = self._visit(stmt.target)
        rhs = self._visit(stmt.value)
        if isinstance(stmt.op, ast.Add):
            expr = AugAssign(lhs, '+', rhs)
        elif isinstance(stmt.op, ast.Sub):
            expr = AugAssign(lhs, '-', rhs)
        elif isinstance(stmt.op, ast.Mult):
            expr = AugAssign(lhs, '*', rhs)
        elif isinstance(stmt.op, ast.Div):
            expr = AugAssign(lhs, '/', rhs)
        elif isinstance(stmt.op, ast.Mod):
            expr = AugAssign(lhs, '%', rhs)
        else:
            errors.report(PYCCEL_RESTRICTION_TODO, symbol = stmt,
                      severity='fatal')

        # we set the fst to keep track of needed information for errors

        return expr

    def _visit_arguments(self, stmt):

        if stmt.vararg or stmt.kwarg:
            errors.report(VARARGS, symbol = stmt,
                    severity='fatal')

        arguments       = []
        if stmt.args:
            n_expl = len(stmt.args)-len(stmt.defaults)
            positional_args        = [FunctionDefArgument(PyccelSymbol(a.arg),
                                            annotation=self._visit(a.annotation))
                                        for a in stmt.args[:n_expl]]
            valued_arguments       = [FunctionDefArgument(PyccelSymbol(a.arg),
                                            annotation=self._visit(a.annotation),
                                            value = self._visit(d))
                                        for a,d in zip(stmt.args[n_expl:],stmt.defaults)]
            arguments              = positional_args + valued_arguments
<<<<<<< HEAD
            self.namespace.insert_symbols(PyccelSymbol(a.arg) for a in stmt.args)
=======
            self.scope.insert_symbols(a.arg for a in stmt.args)
>>>>>>> 772ccf6b

        if stmt.kwonlyargs:
            for a,d in zip(stmt.kwonlyargs,stmt.kw_defaults):
                annotation = self._visit(a.annotation)
                val = self._visit(d) if d is not None else d
                arg = FunctionDefArgument(PyccelSymbol(a.arg),
                            annotation=annotation,
                            value=val, kwonly=True)

                arguments.append(arg)
                self.scope.insert_symbol(a.arg)

        return arguments

    def _visit_Constant(self, stmt):
        # New in python3.8 this class contains NameConstant, Num, and String types
        if stmt.value is None:
            return Nil()

        elif stmt.value is True:
            return LiteralTrue()

        elif stmt.value is False:
            return LiteralFalse()

        elif isinstance(stmt.value, int):
            return LiteralInteger(stmt.value)

        elif isinstance(stmt.value, float):
            return LiteralFloat(stmt.value)

        elif isinstance(stmt.value, complex):
            return LiteralComplex(stmt.value.real, stmt.value.imag)

        elif isinstance(stmt.value, str):
            return self._visit_Str(stmt)

        else:
            raise NotImplementedError('Constant type {} not recognised'.format(type(stmt.value)))

    def _visit_NameConstant(self, stmt):
        if stmt.value is None:
            return Nil()

        elif stmt.value is True:
            return LiteralTrue()

        elif stmt.value is False:
            return LiteralFalse()

        else:
            raise NotImplementedError("Unknown NameConstant : {}".format(stmt.value))


    def _visit_Name(self, stmt):
        name = PyccelSymbol(stmt.id)
        if self._in_lhs_assign:
<<<<<<< HEAD
            self.namespace.insert_symbol(name)
        return name
=======
            self.scope.insert_symbol(stmt.id)
        return PyccelSymbol(stmt.id)
>>>>>>> 772ccf6b

    def _treat_import_source(self, source, level):
        source = '.'*level + source
        if source.count('.') == 0:
<<<<<<< HEAD
=======
            self.scope.insert_symbol(source)
>>>>>>> 772ccf6b
            source = PyccelSymbol(source)
            self.namespace.insert_symbol(source)
        else:
            source = DottedName(*source.split('.'))

        return get_default_path(source)

    def _visit_Import(self, stmt):
        expr = []
        for name in stmt.names:
            imp = self._visit(name)
            if isinstance(imp, AsName):
                source = AsName(self._treat_import_source(imp.object, 0), imp.target)
            else:
                source = self._treat_import_source(imp, 0)
            import_line = Import(source)
            import_line.set_fst(stmt)
            self.insert_import(import_line)
            expr.append(import_line)

        if len(expr)==1:
            return expr[0]
        else:
            expr = CodeBlock(expr)
            return expr

    def _visit_ImportFrom(self, stmt):

        source = self._treat_import_source(stmt.module, stmt.level)

        targets = []
        for i in stmt.names:
            s = self._visit(i)
            if s == '*':
                errors.report(PYCCEL_RESTRICTION_IMPORT_STAR,
                              bounding_box=(stmt.lineno, stmt.col_offset),
                              severity='error')

            targets.append(s)

        expr = Import(source, targets)
        self.insert_import(expr)
        return expr

    def _visit_Delete(self, stmt):
        arg = self._visit(stmt.targets)
        return Del(arg)

    def _visit_UnaryOp(self, stmt):

        target = self._visit(stmt.operand)

        if isinstance(stmt.op, ast.Not):
            Func = PyccelNot

        elif isinstance(stmt.op, ast.UAdd):
            Func = PyccelUnary

        elif isinstance(stmt.op, ast.USub):
            Func = PyccelUnarySub

        elif isinstance(stmt.op, ast.Invert):
            Func = PyccelInvert
        else:
            errors.report(PYCCEL_RESTRICTION_UNSUPPORTED_SYNTAX,
                          symbol = stmt,
                          severity='fatal')

        return Func(target)

    def _visit_BinOp(self, stmt):

        first  = self._visit(stmt.left)
        second = self._visit(stmt.right)

        if isinstance(stmt.op, ast.Add):
            return PyccelAdd(first, second)

        elif isinstance(stmt.op, ast.Mult):
            return PyccelMul(first, second)

        elif isinstance(stmt.op, ast.Sub):
            return PyccelMinus(first, second)

        elif isinstance(stmt.op, ast.Div):
            return PyccelDiv(first, second)

        elif isinstance(stmt.op, ast.Pow):
            return PyccelPow(first, second)

        elif isinstance(stmt.op, ast.FloorDiv):
            return PyccelFloorDiv(first, second)

        elif isinstance(stmt.op, ast.Mod):
            return PyccelMod(first, second)

        elif isinstance(stmt.op, ast.RShift):
            return PyccelRShift(first, second)

        elif isinstance(stmt.op, ast.LShift):
            return PyccelLShift(first, second)

        elif isinstance(stmt.op, ast.BitXor):
            return PyccelBitXor(first, second)

        elif isinstance(stmt.op, ast.BitOr):
            return PyccelBitOr(first, second)

        elif isinstance(stmt.op, ast.BitAnd):
            return PyccelBitAnd(first, second)

        elif isinstance(stmt.op, ast.MatMult):
            return NumpyMatmul(first, second)

        else:
            errors.report(PYCCEL_RESTRICTION_UNSUPPORTED_SYNTAX,
                          symbol = stmt,
                          severity='fatal')

    def _visit_BoolOp(self, stmt):

        args = [self._visit(a) for a in stmt.values]

        if isinstance(stmt.op, ast.And):
            return PyccelAnd(*args)

        if isinstance(stmt.op, ast.Or):
            return PyccelOr(*args)

        errors.report(PYCCEL_RESTRICTION_UNSUPPORTED_SYNTAX,
                      symbol = stmt.op,
                      severity='fatal')

    def _visit_Compare(self, stmt):
        if len(stmt.ops)>1:
            errors.report(PYCCEL_RESTRICTION_MULTIPLE_COMPARISONS,
                      symbol = stmt,
                      severity='fatal')

        first = self._visit(stmt.left)
        second = self._visit(stmt.comparators[0])
        op = stmt.ops[0]

        if isinstance(op, ast.Eq):
            return PyccelEq(first, second)
        if isinstance(op, ast.NotEq):
            return PyccelNe(first, second)
        if isinstance(op, ast.Lt):
            return PyccelLt(first, second)
        if isinstance(op, ast.Gt):
            return PyccelGt(first, second)
        if isinstance(op, ast.LtE):
            return PyccelLe(first, second)
        if isinstance(op, ast.GtE):
            return PyccelGe(first, second)
        if isinstance(op, ast.Is):
            return PyccelIs(first, second)
        if isinstance(op, ast.IsNot):
            return PyccelIsNot(first, second)

        errors.report(PYCCEL_RESTRICTION_UNSUPPORTED_SYNTAX,
                      symbol = stmt,
                      severity='fatal')

    def _visit_Return(self, stmt):
        results = self._visit(stmt.value)
        if results is Nil():
            results = []
        elif not isinstance(results, (list, PythonTuple, PythonList)):
            results = [results]
        return Return(results)

    def _visit_Pass(self, stmt):
        return Pass()

    def _visit_FunctionDef(self, stmt):

        #  TODO check all inputs and which ones should be treated in stage 1 or 2

        name = PyccelSymbol(self._visit(stmt.name))
        self.namespace.insert_symbol(name)
        name = name.replace("'", '')

        scope = self.create_new_function_scope(name)

        arguments    = self._visit(stmt.args)

        global_vars  = []
        headers      = []
        template    = {}
        is_pure      = False
        is_elemental = False
        is_private   = False
        is_inline    = False
        imports      = []
        doc_string   = None

        def fill_types(ls):
            container = []
            for arg in ls:
                if isinstance(arg, FunctionCallArgument):
                    arg = arg.value

                if isinstance(arg, PyccelSymbol):
                    container.append(arg)
                elif isinstance(arg, LiteralString):
                    arg = str(arg)
                    arg = arg.strip("'").strip('"')
                    container.append(arg)
                else:
                    msg = 'Invalid argument of type {} passed to types decorator'.format(type(arg))
                    errors.report(msg,
                                bounding_box = (stmt.lineno, stmt.col_offset),
                                severity='error')
            return container

        decorators = {}

        # add the decorator @types if the arguments are annotated
        annotated_args = []
        for a in arguments:
            annotated_args.append(a.annotation)

        if all(not isinstance(a, Nil) for a in annotated_args):
            if stmt.returns:
                returns = FunctionCallArgument(self._visit(stmt.returns), keyword='results')
                annotated_args.append(returns)
            decorators['types'] = [FunctionCall('types', annotated_args)]

        for d in self._visit(stmt.decorator_list):
            tmp_var = d if isinstance(d, PyccelSymbol) else d.funcdef
            if tmp_var in decorators:
                decorators[tmp_var] += [d]
            else:
                decorators[tmp_var] = [d]

        if 'bypass' in decorators:
            return EmptyNode()

        if 'stack_array' in decorators:
            decorators['stack_array'] = tuple(str(b.value) for a in decorators['stack_array']
                for b in a.args)

        if 'allow_negative_index' in decorators:
            decorators['allow_negative_index'] = tuple(str(b.value) for a in decorators['allow_negative_index'] for b in a.args)
        template['template_dict'] = {}
        # extract the templates
        if 'template' in decorators:
            for comb_types in decorators['template']:
                cache.clear_cache()
                types = []
                if len(comb_types.args) != 2:
                    msg = 'Number of Arguments provided to the template decorator is not valid'
                    errors.report(msg,
                                    symbol = comb_types,
                                    bounding_box = (stmt.lineno, stmt.col_offset),
                                    severity='error')

                for i in comb_types.args:
                    if i.has_keyword and i.keyword not in ('name', 'types'):
                        msg = 'Argument provided to the template decorator is not valid'
                        errors.report(msg,
                                        symbol = comb_types,
                                        bounding_box = (stmt.lineno, stmt.col_offset),
                                        severity='error')
                if all(i.has_keyword for i in comb_types.args):
                    tp_name, ls = (comb_types.args[0].value, comb_types.args[1].value) if\
                            comb_types.args[0].keyword == 'name' else\
                            (comb_types.args[1].value, comb_types.args[0].value)
                else:
                    tp_name = comb_types.args[0].value
                    ls = comb_types.args[1].value
                try:
                    tp_name = str(tp_name)
                    ls = ls if isinstance(ls, PythonTuple) else list(ls)
                except TypeError:
                    msg = 'Argument provided to the template decorator is not valid'
                    errors.report(msg,
                                    symbol = comb_types,
                                    bounding_box = (stmt.lineno, stmt.col_offset),
                                    severity='fatal')

                types = fill_types(ls)

                txt  = '#$ header template ' + tp_name
                txt += '(' + '|'.join(types) + ')'
                if tp_name in template['template_dict']:
                    msg = 'The template "{}" is duplicated'.format(tp_name)
                    errors.report(msg,
                                bounding_box = (stmt.lineno, stmt.col_offset),
                                severity='warning')
                # Make templates decorator dict accessible from decorators dict
                template['template_dict'][tp_name] = hdr_parse(stmts=txt)
            # Make template decorator list accessible from decorators dict
            template['decorator_list'] = decorators['template']
            decorators['template'] = template

        if not template['template_dict']:
            decorators['template'] = None
        # extract the types to construct a header
        if 'types' in decorators:
            for comb_types in decorators['types']:

                cache.clear_cache()
                results = []
                ls = comb_types.args

                if len(ls) > 0 and ls[-1].has_keyword:
                    arg_name = ls[-1].keyword
                    if not arg_name == 'results':
                        msg = 'Argument "{}" provided to the types decorator is not valid'.format(arg_name)
                        errors.report(msg,
                                    symbol = comb_types,
                                    bounding_box = (stmt.lineno, stmt.col_offset),
                                    severity='error')
                    else:
                        container = ls[-1].value
                        container = container if isinstance(container, PythonTuple) else [container]
                        results = fill_types(container)
                    types = fill_types(ls[:-1])
                else:
                    types = fill_types(ls)

                txt  = '#$ header ' + name
                txt += '(' + ','.join(types) + ')'

                if results:
                    txt += ' results(' + ','.join(results) + ')'

                header = hdr_parse(stmts=txt)
                headers += [header]

        body = stmt.body

        if 'sympy' in decorators.keys():
            # TODO maybe we should run pylint here
            stmt.decorators.pop()
            func = SympyFunction(name, arguments, [],
                    [stmt.__str__()])
            func.set_fst(stmt)
            self.insert_function(func)
            return EmptyNode()

        else:
            body = self._visit(body)
        if len(body) > 0 and isinstance(body[0], CommentBlock):
            doc_string = body[0]
            doc_string.header = ''
            body = body[1:]

        if 'pure' in decorators.keys():
            is_pure = True

        if 'elemental' in decorators.keys():
            is_elemental = True
            if len(arguments) > 1:
                errors.report(FORTRAN_ELEMENTAL_SINGLE_ARGUMENT,
                              symbol=decorators['elemental'],
                              bounding_box=(stmt.lineno, stmt.col_offset),
                              severity='error')

        if 'private' in decorators.keys():
            is_private = True

        if 'inline' in decorators.keys():
            is_inline = True

        body = CodeBlock(body)

        returns = [i.expr for i in body.get_attribute_nodes(Return,
                    excluded_nodes = (Assign, FunctionCall, PyccelInternalFunction, FunctionDef))]
        assert all(len(i) == len(returns[0]) for i in returns)
        if is_inline and len(returns)>1:
            errors.report("Inline functions cannot have multiple return statements",
                    symbol = stmt,
                    severity = 'error')
        results = []
        result_counter = 1

        for r in zip(*returns):
            r0 = r[0]

            pyccel_symbol  = isinstance(r0, PyccelSymbol)
            same_results   = all(r0 == ri for ri in r)
            name_available = all(r0 != a.name for a in arguments)

            if pyccel_symbol and same_results and name_available:
                result_name = r0
            else:
                result_name, result_counter = self.scope.get_new_incremented_symbol('Out', result_counter)

            results.append(result_name)

        self.exit_function_scope()

        cls = InlineFunctionDef if is_inline else FunctionDef
        func = cls(
               name,
               arguments,
               results,
               body,
               global_vars=global_vars,
               is_pure=is_pure,
               is_elemental=is_elemental,
               is_private=is_private,
               imports=imports,
               decorators=decorators,
               headers=headers,
               doc_string=doc_string,
               scope=scope)

        return func

    def _visit_ClassDef(self, stmt):

        name = stmt.name
        scope = self.create_new_class_scope(name)
        methods = [self._visit(i) for i in stmt.body if isinstance(i, ast.FunctionDef)]
        for i in methods:
            i.cls_name = name
        attributes = [a.var for a in methods[0].arguments]
        parent = [self._visit(i) for i in stmt.bases]
        self.exit_class_scope()
        expr = ClassDef(name=name, attributes=attributes,
                        methods=methods, superclass=parent, scope=scope)

        # we set the fst to keep track of needed information for errors

        return expr

    def _visit_Subscript(self, stmt):

        ch = stmt
        args = []
        while isinstance(ch, ast.Subscript):
            val = self._visit(ch.slice)
            if isinstance(val, (PythonTuple, list)):
                args += val
            else:
                args.insert(0, val)
            ch = ch.value
        args = tuple(args)
        var = self._visit(ch)
        var = IndexedElement(var, *args)
        return var

    def _visit_ExtSlice(self, stmt):
        return self._visit(stmt.dims)

    def _visit_Slice(self, stmt):

        upper = self._visit(stmt.upper) if stmt.upper is not None else None
        lower = self._visit(stmt.lower) if stmt.lower is not None else None
        step = self._visit(stmt.step) if stmt.step is not None else None

        return Slice(lower, upper, step)

    def _visit_Index(self, stmt):
        return self._visit(stmt.value)

    def _visit_Attribute(self, stmt):
        val  = self._visit(stmt.value)
        if self._in_lhs_assign:
            self.scope.insert_symbol(stmt.attr)
        attr = PyccelSymbol(stmt.attr)
        return DottedName(val, attr)


    def _visit_Call(self, stmt):

        args = []
        if stmt.args:
            args += [FunctionCallArgument(self._visit(a)) for a in stmt.args]
        if stmt.keywords:
            args += self._visit(stmt.keywords)

        if len(args) == 0:
            args = ()

        if len(args) == 1 and isinstance(args[0].value, GeneratorComprehension):
            return args[0].value

        func = self._visit(stmt.func)

        if isinstance(func, PyccelSymbol):
            if func == "print":
                func = PythonPrint(PythonTuple(*args))
            else:
                func = FunctionCall(func, args)
        elif isinstance(func, DottedName):
            func_attr = FunctionCall(func.name[-1], args)
            func = DottedName(*func.name[:-1], func_attr)
        else:
            raise NotImplementedError(' Unknown function type {}'.format(str(type(func))))

        return func

    def _visit_keyword(self, stmt):

        target = stmt.arg
        val = self._visit(stmt.value)
        return FunctionCallArgument(val, keyword=target)

    def _visit_For(self, stmt):

        scope = self.create_new_loop_scope()

        self._in_lhs_assign = True
        iterator = self._visit(stmt.target)
        self._in_lhs_assign = False
        iterable = self._visit(stmt.iter)
        body = self._visit(stmt.body)

        self.exit_loop_scope()

        expr = For(iterator, iterable, body, scope=scope)
        return expr

    def _visit_comprehension(self, stmt):

        scope = self.create_new_loop_scope()

        self._in_lhs_assign = True
        iterator = self._visit(stmt.target)
        self._in_lhs_assign = False
        iterable = self._visit(stmt.iter)

        self.exit_loop_scope()

        expr = For(iterator, iterable, [], scope=scope)
        return expr

    def _visit_ListComp(self, stmt):

        result = self._visit(stmt.elt)

        generators = list(self._visit(stmt.generators))

        if not isinstance(self._context[-2],ast.Assign):
            errors.report(PYCCEL_RESTRICTION_LIST_COMPREHENSION_ASSIGN,
                          symbol = stmt,
                          severity='error')
            lhs = PyccelSymbol('_', is_temp=True)
        else:
            lhs = self._visit(self._context[-2].targets)
            if len(lhs)==1:
                lhs = lhs[0]
            else:
                raise NotImplementedError("A list comprehension cannot be unpacked")

        index = PyccelSymbol('_', is_temp=True)

        args = [index]
        target = IndexedElement(lhs, *args)
        target = Assign(target, result)
        assign1 = Assign(index, LiteralInteger(0))
        assign1.set_fst(stmt)
        target.set_fst(stmt)
        generators[-1].insert2body(target)
        assign2 = Assign(index, PyccelAdd(index, LiteralInteger(1)))
        assign2.set_fst(stmt)
        generators[-1].insert2body(assign2)

        indices = [generators[-1].target]
        while len(generators) > 1:
            F = generators.pop()
            generators[-1].insert2body(F)
            indices.append(generators[-1].target)
        indices = indices[::-1]

        return FunctionalFor([assign1, generators[-1]],target.rhs, target.lhs,
                             indices, index)

    def _visit_GeneratorExp(self, stmt):

        result = self._visit(stmt.elt)

        generators = self._visit(stmt.generators)
        parent = self._context[-2]
        if not isinstance(parent, ast.Call):
            raise NotImplementedError("GeneratorExp is not the argument of a function call")

        name = self._visit(parent.func)

        grandparent = self._context[-3]
        if isinstance(grandparent, ast.Assign):
            if len(grandparent.targets) != 1:
                raise NotImplementedError("Cannot unpack function with generator expression argument")
            lhs = self._visit(grandparent.targets[0])
        else:
            lhs = PyccelSymbol('_', is_temp=True)

        body = result
        if name == 'sum':
            body = AugAssign(lhs, '+', body)
        else:
            body = FunctionCall(name, (lhs, body))
            body = Assign(lhs, body)

        body.set_fst(parent)
        indices = []
        generators = list(generators)
        while len(generators) > 0:
            indices.append(generators[-1].target)
            generators[-1].insert2body(body)
            body = generators.pop()

        indices = indices[::-1]
        if name == 'sum':
            expr = FunctionalSum(body, result, lhs, indices)
        elif name == 'min':
            expr = FunctionalMin(body, result, lhs, indices)
        elif name == 'max':
            expr = FunctionalMax(body, result, lhs, indices)
        else:
            errors.report(PYCCEL_RESTRICTION_TODO,
                          symbol = name,
                          bounding_box=(stmt.lineno, stmt.col_offset),
                          severity='fatal')

        expr.set_fst(parent)

        return expr

    def _visit_If(self, stmt):

        test = self._visit(stmt.test)
        body = self._visit(stmt.body)
        orelse = self._visit(stmt.orelse)
        if len(orelse)==1 and isinstance(orelse[0],If):
            orelse = orelse[0].blocks
            return If(IfSection(test, body), *orelse)
        elif len(orelse)==0:
            return If(IfSection(test, body))
        else:
            orelse = IfSection(LiteralTrue(), orelse)
            return If(IfSection(test, body), orelse)

    def _visit_IfExp(self, stmt):

        test1 = self._visit(stmt.test)
        first = self._visit(stmt.body)
        second = self._visit(stmt.orelse)
        expr = IfTernaryOperator(test1, first, second)
        return expr

    def _visit_While(self, stmt):

        scope = self.create_new_loop_scope()

        test = self._visit(stmt.test)
        body = self._visit(stmt.body)

        self.exit_loop_scope()

        return While(test, body, scope=scope)

    def _visit_Assert(self, stmt):
        expr = self._visit(stmt.test)
        return Assert(expr)

    def _visit_CommentMultiLine(self, stmt):

        exprs = [self._treat_comment_line(com, stmt) for com in stmt.s.split('\n')]

        if len(exprs) == 1:
            return exprs[0]
        else:
            return CodeBlock(exprs)

    def _visit_CommentLine(self, stmt):
        return self._treat_comment_line(stmt.s, stmt)

    def _visit_Break(self, stmt):
        return Break()

    def _visit_Continue(self, stmt):
        return Continue()

    def _visit_Lambda(self, stmt):

        expr = self._visit(stmt.body)
        args = self._visit(stmt.args)

        return Lambda(tuple(args), expr)

    def _visit_withitem(self, stmt):
        # stmt.optional_vars
        context = self._visit(stmt.context_expr)
        if stmt.optional_vars:
            return AsName(context, stmt.optional_vars)
        else:
            return context

    def _visit_With(self, stmt):
        domain = self._visit(stmt.items)
        if len(domain) == 1:
            domain = domain[0]
        body = self._visit(stmt.body)
        return With(domain, body)

    def _visit_Try(self, stmt):
        # this is a blocking error, since we don't want to convert the try body
        errors.report(PYCCEL_RESTRICTION_TRY_EXCEPT_FINALLY,
                      bounding_box=(stmt.lineno, stmt.col_offset),
                      severity='error')

    def _visit_Raise(self, stmt):
        errors.report(PYCCEL_RESTRICTION_RAISE,
                      bounding_box=(stmt.lineno, stmt.col_offset),
                      severity='error')

    def _visit_Yield(self, stmt):
        errors.report(PYCCEL_RESTRICTION_YIELD,
                      bounding_box=(stmt.lineno, stmt.col_offset),
                      severity='error')

    def _visit_Starred(self, stmt):
        return StarredArguments(self._visit(stmt.value))

#==============================================================================


if __name__ == '__main__':
    import sys

    try:
        filename = sys.argv[1]
    except IndexError:
        raise ValueError('Expecting an argument for filename')

    parser = SyntaxParser(filename)
    print(parser.ast)
<|MERGE_RESOLUTION|>--- conflicted
+++ resolved
@@ -346,11 +346,7 @@
                                             value = self._visit(d))
                                         for a,d in zip(stmt.args[n_expl:],stmt.defaults)]
             arguments              = positional_args + valued_arguments
-<<<<<<< HEAD
-            self.namespace.insert_symbols(PyccelSymbol(a.arg) for a in stmt.args)
-=======
-            self.scope.insert_symbols(a.arg for a in stmt.args)
->>>>>>> 772ccf6b
+            self.scope.insert_symbols(PyccelSymbol(a.arg) for a in stmt.args)
 
         if stmt.kwonlyargs:
             for a,d in zip(stmt.kwonlyargs,stmt.kw_defaults):
@@ -408,21 +404,12 @@
     def _visit_Name(self, stmt):
         name = PyccelSymbol(stmt.id)
         if self._in_lhs_assign:
-<<<<<<< HEAD
-            self.namespace.insert_symbol(name)
+            self.scope.insert_symbol(name)
         return name
-=======
-            self.scope.insert_symbol(stmt.id)
-        return PyccelSymbol(stmt.id)
->>>>>>> 772ccf6b
 
     def _treat_import_source(self, source, level):
         source = '.'*level + source
         if source.count('.') == 0:
-<<<<<<< HEAD
-=======
-            self.scope.insert_symbol(source)
->>>>>>> 772ccf6b
             source = PyccelSymbol(source)
             self.namespace.insert_symbol(source)
         else:
