--- conflicted
+++ resolved
@@ -1007,14 +1007,7 @@
         decorators = {}
         for d in self._visit(stmt.decorator_list):
             tmp_var = d if isinstance(d, PyccelSymbol) else d.funcdef
-<<<<<<< HEAD
-            if tmp_var in decorators:
-                decorators[tmp_var] += [d]
-            else:
-                decorators[tmp_var] = [d]
-=======
             decorators.setdefault(tmp_var, []).append(d)
->>>>>>> 74febf0c
 
         scope = self.create_new_class_scope(name)
         methods = []
