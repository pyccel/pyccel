# -*- coding: utf-8 -*-
#------------------------------------------------------------------------------------------#
# This file is part of Pyccel which is released under MIT License. See the LICENSE file or #
# go to https://github.com/pyccel/pyccel/blob/master/LICENSE for full license details.     #
#------------------------------------------------------------------------------------------#

# pylint: disable=R0201, missing-function-docstring

import os
import re

import ast

#==============================================================================

from sympy.core import cache

#==============================================================================

from pyccel.ast.basic import Basic

from pyccel.ast.core import FunctionCall, FunctionCallArgument
from pyccel.ast.core import Module
from pyccel.ast.core import Assign
from pyccel.ast.core import AugAssign
from pyccel.ast.core import Return
from pyccel.ast.core import Pass
from pyccel.ast.core import FunctionDef, InlineFunctionDef
from pyccel.ast.core import SympyFunction
from pyccel.ast.core import ClassDef
from pyccel.ast.core import For
from pyccel.ast.core import If, IfSection
from pyccel.ast.core import While
from pyccel.ast.core import Del
from pyccel.ast.core import Assert
from pyccel.ast.core import Comment, EmptyNode
from pyccel.ast.core import Break, Continue
from pyccel.ast.core import FunctionDefArgument
from pyccel.ast.core import Import
from pyccel.ast.core import AsName
from pyccel.ast.core import CommentBlock
from pyccel.ast.core import With
from pyccel.ast.core import StarredArguments
from pyccel.ast.core import CodeBlock
from pyccel.ast.core import IndexedElement

from pyccel.ast.bitwise_operators import PyccelRShift, PyccelLShift, PyccelBitXor, PyccelBitOr, PyccelBitAnd, PyccelInvert
from pyccel.ast.operators import PyccelPow, PyccelAdd, PyccelMul, PyccelDiv, PyccelMod, PyccelFloorDiv
from pyccel.ast.operators import PyccelEq,  PyccelNe,  PyccelLt,  PyccelLe,  PyccelGt,  PyccelGe
from pyccel.ast.operators import PyccelAnd, PyccelOr,  PyccelNot, PyccelMinus
from pyccel.ast.operators import PyccelUnary, PyccelUnarySub
from pyccel.ast.operators import PyccelIs, PyccelIsNot
from pyccel.ast.operators import IfTernaryOperator
from pyccel.ast.numpyext  import NumpyMatmul

from pyccel.ast.builtins import PythonTuple, PythonList
from pyccel.ast.builtins import PythonPrint, Lambda
from pyccel.ast.headers  import MetaVariable
from pyccel.ast.literals import LiteralInteger, LiteralFloat, LiteralComplex
from pyccel.ast.literals import LiteralFalse, LiteralTrue, LiteralString
from pyccel.ast.literals import Nil
from pyccel.ast.functionalexpr import FunctionalSum, FunctionalMax, FunctionalMin, GeneratorComprehension, FunctionalFor
from pyccel.ast.variable  import DottedName

from pyccel.ast.internals import Slice, PyccelSymbol, PyccelInternalFunction

from pyccel.parser.base        import BasicParser
from pyccel.parser.extend_tree import extend_tree
from pyccel.parser.utilities   import read_file
from pyccel.parser.utilities   import get_default_path

from pyccel.parser.syntax.headers import parse as hdr_parse
from pyccel.parser.syntax.openmp  import parse as omp_parse
from pyccel.parser.syntax.openacc import parse as acc_parse

from pyccel.utilities.stage import PyccelStage

from pyccel.errors.errors import Errors

# TODO - remove import * and only import what we need
from pyccel.errors.messages import *

def get_name(a):
    """ get the name of variable or an argument of the AST node."""
    if isinstance(a, ast.Name):
        return a.id
    elif isinstance(a, ast.arg):
        return a.arg
    elif isinstance(a, ast.FunctionDef):
        return a.name
    else:
        raise NotImplementedError()

#==============================================================================
errors = Errors()
pyccel_stage = PyccelStage()
#==============================================================================

strip_ansi_escape = re.compile(r'(\x9B|\x1B\[)[0-?]*[ -\/]*[@-~]|[\n\t\r]')

# use this to delete ansi_escape characters from a string
# Useful for very coarse version differentiation.

#==============================================================================

class SyntaxParser(BasicParser):

    """ Class for a Syntax Parser.

        inputs: str
            filename or code to parse as a string
    """

    def __init__(self, inputs, **kwargs):
        BasicParser.__init__(self, **kwargs)

        # check if inputs is a file
        code = inputs
        if os.path.isfile(inputs):

            self._filename = inputs
            errors.set_target(self.filename, 'file')

            # we don't use is_valid_filename_py since it uses absolute path
            # file extension

            code = read_file(inputs)

        self._code    = code
        self._context = []

        self.load()

        tree                = extend_tree(code)
        self._fst           = tree
<<<<<<< HEAD
        self._used_names    = set(get_name(a) for a in ast.walk(self._fst) if isinstance(a, (ast.Name, ast.arg, ast.FunctionDef)))
        self._dummy_counter = 1
=======
>>>>>>> 65e1fc32
        self._in_lhs_assign = False

        self.parse(verbose=True)
        self.dump()

    def parse(self, verbose=False):
        """converts python ast to sympy ast."""

        if self.syntax_done:
            return self.ast

        # TODO - add settings to Errors
        #      - filename
        errors.set_parser_stage('syntax')

        pyccel_stage.set_stage('syntactic')
        ast       = self._visit(self.fst)
        self._ast = ast

        self._syntax_done = True

        return ast

    def _treat_iterable(self, stmt):
        return (self._visit(i) for i in stmt)

    def _treat_comment_line(self, line, stmt):
        if line.startswith('#$'):
            env = line[2:].lstrip()
            if env.startswith('omp'):
                expr = omp_parse(stmts=line)
            elif env.startswith('acc'):
                expr = acc_parse(stmts=line)
            elif env.startswith('header'):
                expr = hdr_parse(stmts=line)
                if isinstance(expr, MetaVariable):

                    # a metavar will not appear in the semantic stage.
                    # but can be used to modify the ast

                    self._metavars[str(expr.name)] = expr.value
                    expr = EmptyNode()
            else:

                raise errors.report(PYCCEL_INVALID_HEADER,
                              symbol = stmt,
                              severity='error')

        else:
            txt = line[1:].lstrip()
            expr = Comment(txt)

        expr.set_fst(stmt)
        return expr

    #====================================================
    #                 _visit functions
    #====================================================

    def _visit(self, stmt):
        """Creates AST from FST."""

        # TODO - add settings to Errors
        #      - line and column
        #      - blocking errors

        cls = type(stmt)
        syntax_method = '_visit_' + cls.__name__
        if hasattr(self, syntax_method):
            self._context.append(stmt)
            result = getattr(self, syntax_method)(stmt)
            if isinstance(result, Basic) and result.fst is None and isinstance(stmt, ast.AST):
                result.set_fst(stmt)
            self._context.pop()
            return result

        # Unknown object, we raise an error.
        errors.report(PYCCEL_RESTRICTION_UNSUPPORTED_SYNTAX, symbol=stmt,
                      severity='fatal')

    def _visit_Module(self, stmt):
        """ Visits the ast and splits the result into elements relevant for the module or the program"""
        body          = [self._visit(v) for v in stmt.body]

        # Define the name of the module
        # The module name allows it to be correctly referenced from an import command
        mod_name = os.path.splitext(os.path.basename(self._filename))[0]
<<<<<<< HEAD
        name = AsName(mod_name, self.namespace.get_new_name(mod_name))
=======
        name = AsName(mod_name, self.scope.get_new_name(mod_name))
>>>>>>> 65e1fc32

        body = [b for i in body for b in (i.body if isinstance(i, CodeBlock) else [i])]
        return Module(name, [], [], program = CodeBlock(body), scope=self.scope)

    def _visit_Expr(self, stmt):
        val = self._visit(stmt.value)
        if not isinstance(val, (CommentBlock, PythonPrint)):
            # Collect any results of standalone expressions
            # into a variable to avoid errors in C/Fortran
            val = Assign(PyccelSymbol('_', is_temp=True), val)
        return val

    def _visit_Tuple(self, stmt):
        return PythonTuple(*self._treat_iterable(stmt.elts))

    def _visit_List(self, stmt):
        return PythonList(*self._treat_iterable(stmt.elts))

    def _visit_tuple(self, stmt):
        return tuple(self._treat_iterable(stmt))

    def _visit_list(self, stmt):
        return list(self._treat_iterable(stmt))

    def _visit_alias(self, stmt):
        if not isinstance(stmt.name, str):
            raise TypeError('Expecting a string')

        old = self._visit(stmt.name)

        if stmt.asname:
            new = self._visit(stmt.asname)
            return AsName(old, new)
        else:
            return old

    def _visit_Dict(self, stmt):
        errors.report(PYCCEL_RESTRICTION_TODO,
                symbol=stmt, severity='fatal')

    def _visit_NoneType(self, stmt):
        return Nil()

    def _visit_str(self, stmt):

        return stmt

    def _visit_Str(self, stmt):
        val =  stmt.s
        if isinstance(self._context[-2], ast.Expr):
            return CommentBlock(val)
        return LiteralString(val)

    def _visit_Num(self, stmt):
        val = stmt.n

        if isinstance(val, int):
            return LiteralInteger(val)
        elif isinstance(val, float):
            return LiteralFloat(val)
        elif isinstance(val, complex):
            return LiteralComplex(val.real, val.imag)
        else:
            raise NotImplementedError('Num type {} not recognised'.format(type(val)))

    def _visit_Assign(self, stmt):

        self._in_lhs_assign = True
        lhs = self._visit(stmt.targets)
        self._in_lhs_assign = False
        if len(lhs)==1:
            lhs = lhs[0]
        else:
            lhs = PythonTuple(*lhs)

        rhs = self._visit(stmt.value)

        expr = Assign(lhs, rhs)

        # we set the fst to keep track of needed information for errors

        return expr

    def _visit_AugAssign(self, stmt):

        lhs = self._visit(stmt.target)
        rhs = self._visit(stmt.value)
        if isinstance(stmt.op, ast.Add):
            expr = AugAssign(lhs, '+', rhs)
        elif isinstance(stmt.op, ast.Sub):
            expr = AugAssign(lhs, '-', rhs)
        elif isinstance(stmt.op, ast.Mult):
            expr = AugAssign(lhs, '*', rhs)
        elif isinstance(stmt.op, ast.Div):
            expr = AugAssign(lhs, '/', rhs)
        elif isinstance(stmt.op, ast.Mod):
            expr = AugAssign(lhs, '%', rhs)
        else:
            errors.report(PYCCEL_RESTRICTION_TODO, symbol = stmt,
                      severity='fatal')

        # we set the fst to keep track of needed information for errors

        return expr

    def _visit_arguments(self, stmt):

        if stmt.vararg or stmt.kwarg:
            errors.report(VARARGS, symbol = stmt,
                    severity='fatal')

        arguments       = []
        if stmt.args:
            n_expl = len(stmt.args)-len(stmt.defaults)
            positional_args        = [FunctionDefArgument(PyccelSymbol(a.arg),
                                            annotation=self._visit(a.annotation))
                                        for a in stmt.args[:n_expl]]
            valued_arguments       = [FunctionDefArgument(PyccelSymbol(a.arg),
                                            annotation=self._visit(a.annotation),
                                            value = self._visit(d))
                                        for a,d in zip(stmt.args[n_expl:],stmt.defaults)]
            arguments              = positional_args + valued_arguments
<<<<<<< HEAD
            self.namespace.insert_symbols(PyccelSymbol(a.arg) for a in stmt.args)
=======
            self.scope.insert_symbols(PyccelSymbol(a.arg) for a in stmt.args)
>>>>>>> 65e1fc32

        if stmt.kwonlyargs:
            for a,d in zip(stmt.kwonlyargs,stmt.kw_defaults):
                annotation = self._visit(a.annotation)
                val = self._visit(d) if d is not None else d
                arg = FunctionDefArgument(PyccelSymbol(a.arg),
                            annotation=annotation,
                            value=val, kwonly=True)

                arguments.append(arg)
<<<<<<< HEAD
                self.namespace.insert_symbol(a.arg)
=======
                self.scope.insert_symbol(a.arg)
>>>>>>> 65e1fc32

        return arguments

    def _visit_Constant(self, stmt):
        # New in python3.8 this class contains NameConstant, Num, and String types
        if stmt.value is None:
            return Nil()

        elif stmt.value is True:
            return LiteralTrue()

        elif stmt.value is False:
            return LiteralFalse()

        elif isinstance(stmt.value, int):
            return LiteralInteger(stmt.value)

        elif isinstance(stmt.value, float):
            return LiteralFloat(stmt.value)

        elif isinstance(stmt.value, complex):
            return LiteralComplex(stmt.value.real, stmt.value.imag)

        elif isinstance(stmt.value, str):
            return self._visit_Str(stmt)

        else:
            raise NotImplementedError('Constant type {} not recognised'.format(type(stmt.value)))

    def _visit_NameConstant(self, stmt):
        if stmt.value is None:
            return Nil()

        elif stmt.value is True:
            return LiteralTrue()

        elif stmt.value is False:
            return LiteralFalse()

        else:
            raise NotImplementedError("Unknown NameConstant : {}".format(stmt.value))


    def _visit_Name(self, stmt):
        name = PyccelSymbol(stmt.id)
        if self._in_lhs_assign:
<<<<<<< HEAD
            self.namespace.insert_symbol(name)
=======
            self.scope.insert_symbol(name)
>>>>>>> 65e1fc32
        return name

    def _treat_import_source(self, source, level):
        source = '.'*level + source
        if source.count('.') == 0:
            source = PyccelSymbol(source)
<<<<<<< HEAD
            self.namespace.insert_symbol(source)
=======
            self.scope.insert_symbol(source)
>>>>>>> 65e1fc32
        else:
            source = DottedName(*source.split('.'))

        return get_default_path(source)

    def _visit_Import(self, stmt):
        expr = []
        for name in stmt.names:
            imp = self._visit(name)
            if isinstance(imp, AsName):
                source = AsName(self._treat_import_source(imp.object, 0), imp.target)
            else:
                source = self._treat_import_source(imp, 0)
            import_line = Import(source)
            import_line.set_fst(stmt)
            self.insert_import(import_line)
            expr.append(import_line)

        if len(expr)==1:
            return expr[0]
        else:
            expr = CodeBlock(expr)
            return expr

    def _visit_ImportFrom(self, stmt):

        source = self._treat_import_source(stmt.module, stmt.level)

        targets = []
        for i in stmt.names:
            s = self._visit(i)
            if s == '*':
                errors.report(PYCCEL_RESTRICTION_IMPORT_STAR,
                              bounding_box=(stmt.lineno, stmt.col_offset),
                              severity='error')

            targets.append(s)

        expr = Import(source, targets)
        self.insert_import(expr)
        return expr

    def _visit_Delete(self, stmt):
        arg = self._visit(stmt.targets)
        return Del(arg)

    def _visit_UnaryOp(self, stmt):

        target = self._visit(stmt.operand)

        if isinstance(stmt.op, ast.Not):
            Func = PyccelNot

        elif isinstance(stmt.op, ast.UAdd):
            Func = PyccelUnary

        elif isinstance(stmt.op, ast.USub):
            Func = PyccelUnarySub

        elif isinstance(stmt.op, ast.Invert):
            Func = PyccelInvert
        else:
            errors.report(PYCCEL_RESTRICTION_UNSUPPORTED_SYNTAX,
                          symbol = stmt,
                          severity='fatal')

        return Func(target)

    def _visit_BinOp(self, stmt):

        first  = self._visit(stmt.left)
        second = self._visit(stmt.right)

        if isinstance(stmt.op, ast.Add):
            return PyccelAdd(first, second)

        elif isinstance(stmt.op, ast.Mult):
            return PyccelMul(first, second)

        elif isinstance(stmt.op, ast.Sub):
            return PyccelMinus(first, second)

        elif isinstance(stmt.op, ast.Div):
            return PyccelDiv(first, second)

        elif isinstance(stmt.op, ast.Pow):
            return PyccelPow(first, second)

        elif isinstance(stmt.op, ast.FloorDiv):
            return PyccelFloorDiv(first, second)

        elif isinstance(stmt.op, ast.Mod):
            return PyccelMod(first, second)

        elif isinstance(stmt.op, ast.RShift):
            return PyccelRShift(first, second)

        elif isinstance(stmt.op, ast.LShift):
            return PyccelLShift(first, second)

        elif isinstance(stmt.op, ast.BitXor):
            return PyccelBitXor(first, second)

        elif isinstance(stmt.op, ast.BitOr):
            return PyccelBitOr(first, second)

        elif isinstance(stmt.op, ast.BitAnd):
            return PyccelBitAnd(first, second)

        elif isinstance(stmt.op, ast.MatMult):
            return NumpyMatmul(first, second)

        else:
            errors.report(PYCCEL_RESTRICTION_UNSUPPORTED_SYNTAX,
                          symbol = stmt,
                          severity='fatal')

    def _visit_BoolOp(self, stmt):

        args = [self._visit(a) for a in stmt.values]

        if isinstance(stmt.op, ast.And):
            return PyccelAnd(*args)

        if isinstance(stmt.op, ast.Or):
            return PyccelOr(*args)

        errors.report(PYCCEL_RESTRICTION_UNSUPPORTED_SYNTAX,
                      symbol = stmt.op,
                      severity='fatal')

    def _visit_Compare(self, stmt):
        if len(stmt.ops)>1:
            errors.report(PYCCEL_RESTRICTION_MULTIPLE_COMPARISONS,
                      symbol = stmt,
                      severity='fatal')

        first = self._visit(stmt.left)
        second = self._visit(stmt.comparators[0])
        op = stmt.ops[0]

        if isinstance(op, ast.Eq):
            return PyccelEq(first, second)
        if isinstance(op, ast.NotEq):
            return PyccelNe(first, second)
        if isinstance(op, ast.Lt):
            return PyccelLt(first, second)
        if isinstance(op, ast.Gt):
            return PyccelGt(first, second)
        if isinstance(op, ast.LtE):
            return PyccelLe(first, second)
        if isinstance(op, ast.GtE):
            return PyccelGe(first, second)
        if isinstance(op, ast.Is):
            return PyccelIs(first, second)
        if isinstance(op, ast.IsNot):
            return PyccelIsNot(first, second)

        errors.report(PYCCEL_RESTRICTION_UNSUPPORTED_SYNTAX,
                      symbol = stmt,
                      severity='fatal')

    def _visit_Return(self, stmt):
        results = self._visit(stmt.value)
        if results is Nil():
            results = []
        elif not isinstance(results, (list, PythonTuple, PythonList)):
            results = [results]
        return Return(results)

    def _visit_Pass(self, stmt):
        return Pass()

    def _visit_FunctionDef(self, stmt):

        #  TODO check all inputs and which ones should be treated in stage 1 or 2

        name = PyccelSymbol(self._visit(stmt.name))
<<<<<<< HEAD
        self.namespace.insert_symbol(name)
=======
        self.scope.insert_symbol(name)
>>>>>>> 65e1fc32
        name = name.replace("'", '')

        scope = self.create_new_function_scope(name)

        arguments    = self._visit(stmt.args)

        global_vars  = []
        headers      = []
        template    = {}
        is_pure      = False
        is_elemental = False
        is_private   = False
        is_inline    = False
        imports      = []
        doc_string   = None

        def fill_types(ls):
            container = []
            for arg in ls:
                if isinstance(arg, FunctionCallArgument):
                    arg = arg.value

                if isinstance(arg, PyccelSymbol):
                    container.append(arg)
                elif isinstance(arg, LiteralString):
                    arg = str(arg)
                    arg = arg.strip("'").strip('"')
                    container.append(arg)
                else:
                    msg = 'Invalid argument of type {} passed to types decorator'.format(type(arg))
                    errors.report(msg,
                                bounding_box = (stmt.lineno, stmt.col_offset),
                                severity='error')
            return container

        decorators = {}

        # add the decorator @types if the arguments are annotated
        annotated_args = []
        for a in arguments:
            annotated_args.append(a.annotation)

        if all(not isinstance(a, Nil) for a in annotated_args):
            if stmt.returns:
                returns = FunctionCallArgument(self._visit(stmt.returns), keyword='results')
                annotated_args.append(returns)
            decorators['types'] = [FunctionCall('types', annotated_args)]

        for d in self._visit(stmt.decorator_list):
            tmp_var = d if isinstance(d, PyccelSymbol) else d.funcdef
            if tmp_var in decorators:
                decorators[tmp_var] += [d]
            else:
                decorators[tmp_var] = [d]

        if 'bypass' in decorators:
            return EmptyNode()

        if 'stack_array' in decorators:
            decorators['stack_array'] = tuple(str(b.value) for a in decorators['stack_array']
                for b in a.args)

        if 'allow_negative_index' in decorators:
            decorators['allow_negative_index'] = tuple(str(b.value) for a in decorators['allow_negative_index'] for b in a.args)
        template['template_dict'] = {}
        # extract the templates
        if 'template' in decorators:
            for comb_types in decorators['template']:
                cache.clear_cache()
                types = []
                if len(comb_types.args) != 2:
                    msg = 'Number of Arguments provided to the template decorator is not valid'
                    errors.report(msg,
                                    symbol = comb_types,
                                    bounding_box = (stmt.lineno, stmt.col_offset),
                                    severity='error')

                for i in comb_types.args:
                    if i.has_keyword and i.keyword not in ('name', 'types'):
                        msg = 'Argument provided to the template decorator is not valid'
                        errors.report(msg,
                                        symbol = comb_types,
                                        bounding_box = (stmt.lineno, stmt.col_offset),
                                        severity='error')
                if all(i.has_keyword for i in comb_types.args):
                    tp_name, ls = (comb_types.args[0].value, comb_types.args[1].value) if\
                            comb_types.args[0].keyword == 'name' else\
                            (comb_types.args[1].value, comb_types.args[0].value)
                else:
                    tp_name = comb_types.args[0].value
                    ls = comb_types.args[1].value
                try:
                    tp_name = str(tp_name)
                    ls = ls if isinstance(ls, PythonTuple) else list(ls)
                except TypeError:
                    msg = 'Argument provided to the template decorator is not valid'
                    errors.report(msg,
                                    symbol = comb_types,
                                    bounding_box = (stmt.lineno, stmt.col_offset),
                                    severity='fatal')

                types = fill_types(ls)

                txt  = '#$ header template ' + tp_name
                txt += '(' + '|'.join(types) + ')'
                if tp_name in template['template_dict']:
                    msg = 'The template "{}" is duplicated'.format(tp_name)
                    errors.report(msg,
                                bounding_box = (stmt.lineno, stmt.col_offset),
                                severity='warning')
                # Make templates decorator dict accessible from decorators dict
                template['template_dict'][tp_name] = hdr_parse(stmts=txt)
            # Make template decorator list accessible from decorators dict
            template['decorator_list'] = decorators['template']
            decorators['template'] = template

        if not template['template_dict']:
            decorators['template'] = None
        # extract the types to construct a header
        if 'types' in decorators:
            for comb_types in decorators['types']:

                cache.clear_cache()
                results = []
                ls = comb_types.args

                if len(ls) > 0 and ls[-1].has_keyword:
                    arg_name = ls[-1].keyword
                    if not arg_name == 'results':
                        msg = 'Argument "{}" provided to the types decorator is not valid'.format(arg_name)
                        errors.report(msg,
                                    symbol = comb_types,
                                    bounding_box = (stmt.lineno, stmt.col_offset),
                                    severity='error')
                    else:
                        container = ls[-1].value
                        container = container if isinstance(container, PythonTuple) else [container]
                        results = fill_types(container)
                    types = fill_types(ls[:-1])
                else:
                    types = fill_types(ls)

                txt  = '#$ header ' + name
                txt += '(' + ','.join(types) + ')'

                if results:
                    txt += ' results(' + ','.join(results) + ')'

                header = hdr_parse(stmts=txt)
                headers += [header]

        body = stmt.body

        if 'sympy' in decorators.keys():
            # TODO maybe we should run pylint here
            stmt.decorators.pop()
            func = SympyFunction(name, arguments, [],
                    [stmt.__str__()])
            func.set_fst(stmt)
            self.insert_function(func)
            return EmptyNode()

        else:
            body = self._visit(body)
        if len(body) > 0 and isinstance(body[0], CommentBlock):
            doc_string = body[0]
            doc_string.header = ''
            body = body[1:]

        if 'pure' in decorators.keys():
            is_pure = True

        if 'elemental' in decorators.keys():
            is_elemental = True
            if len(arguments) > 1:
                errors.report(FORTRAN_ELEMENTAL_SINGLE_ARGUMENT,
                              symbol=decorators['elemental'],
                              bounding_box=(stmt.lineno, stmt.col_offset),
                              severity='error')

        if 'private' in decorators.keys():
            is_private = True

        if 'inline' in decorators.keys():
            is_inline = True

        body = CodeBlock(body)

        returns = [i.expr for i in body.get_attribute_nodes(Return,
                    excluded_nodes = (Assign, FunctionCall, PyccelInternalFunction, FunctionDef))]
        assert all(len(i) == len(returns[0]) for i in returns)
        if is_inline and len(returns)>1:
            errors.report("Inline functions cannot have multiple return statements",
                    symbol = stmt,
                    severity = 'error')
        results = []
        result_counter = 1

        for r in zip(*returns):
            r0 = r[0]

            pyccel_symbol  = isinstance(r0, PyccelSymbol)
            same_results   = all(r0 == ri for ri in r)
            name_available = all(r0 != a.name for a in arguments)

            if pyccel_symbol and same_results and name_available:
                result_name = r0
            else:
<<<<<<< HEAD
                result_name, result_counter = self.namespace.get_new_incremented_symbol('Out', result_counter)
=======
                result_name, result_counter = self.scope.get_new_incremented_symbol('Out', result_counter)
>>>>>>> 65e1fc32

            results.append(result_name)

        self.exit_function_scope()

        cls = InlineFunctionDef if is_inline else FunctionDef
        func = cls(
               name,
               arguments,
               results,
               body,
               global_vars=global_vars,
               is_pure=is_pure,
               is_elemental=is_elemental,
               is_private=is_private,
               imports=imports,
               decorators=decorators,
               headers=headers,
               doc_string=doc_string,
               scope=scope)

        return func

    def _visit_ClassDef(self, stmt):

        name = stmt.name
        scope = self.create_new_class_scope(name)
        methods = [self._visit(i) for i in stmt.body if isinstance(i, ast.FunctionDef)]
        for i in methods:
            i.cls_name = name
        attributes = [a.var for a in methods[0].arguments]
        parent = [self._visit(i) for i in stmt.bases]
        self.exit_class_scope()
        expr = ClassDef(name=name, attributes=attributes,
                        methods=methods, superclass=parent, scope=scope)

        # we set the fst to keep track of needed information for errors

        return expr

    def _visit_Subscript(self, stmt):

        ch = stmt
        args = []
        while isinstance(ch, ast.Subscript):
            val = self._visit(ch.slice)
            if isinstance(val, (PythonTuple, list)):
                args += val
            else:
                args.insert(0, val)
            ch = ch.value
        args = tuple(args)
        var = self._visit(ch)
        var = IndexedElement(var, *args)
        return var

    def _visit_ExtSlice(self, stmt):
        return self._visit(stmt.dims)

    def _visit_Slice(self, stmt):

        upper = self._visit(stmt.upper) if stmt.upper is not None else None
        lower = self._visit(stmt.lower) if stmt.lower is not None else None
        step = self._visit(stmt.step) if stmt.step is not None else None

        return Slice(lower, upper, step)

    def _visit_Index(self, stmt):
        return self._visit(stmt.value)

    def _visit_Attribute(self, stmt):
        val  = self._visit(stmt.value)
        if self._in_lhs_assign:
<<<<<<< HEAD
            self.namespace.insert_symbol(stmt.attr)
=======
            self.scope.insert_symbol(stmt.attr)
>>>>>>> 65e1fc32
        attr = PyccelSymbol(stmt.attr)
        return DottedName(val, attr)


    def _visit_Call(self, stmt):

        args = []
        if stmt.args:
            args += [FunctionCallArgument(self._visit(a)) for a in stmt.args]
        if stmt.keywords:
            args += self._visit(stmt.keywords)

        if len(args) == 0:
            args = ()

        if len(args) == 1 and isinstance(args[0].value, GeneratorComprehension):
            return args[0].value

        func = self._visit(stmt.func)

        if isinstance(func, PyccelSymbol):
            if func == "print":
                func = PythonPrint(PythonTuple(*args))
            else:
                func = FunctionCall(func, args)
        elif isinstance(func, DottedName):
            func_attr = FunctionCall(func.name[-1], args)
            func = DottedName(*func.name[:-1], func_attr)
        else:
            raise NotImplementedError(' Unknown function type {}'.format(str(type(func))))

        return func

    def _visit_keyword(self, stmt):

        target = stmt.arg
        val = self._visit(stmt.value)
        return FunctionCallArgument(val, keyword=target)

    def _visit_For(self, stmt):

        scope = self.create_new_loop_scope()

        self._in_lhs_assign = True
        iterator = self._visit(stmt.target)
        self._in_lhs_assign = False
        iterable = self._visit(stmt.iter)
        body = self._visit(stmt.body)

        self.exit_loop_scope()

        expr = For(iterator, iterable, body, scope=scope)
        return expr

    def _visit_comprehension(self, stmt):

        scope = self.create_new_loop_scope()

        self._in_lhs_assign = True
        iterator = self._visit(stmt.target)
        self._in_lhs_assign = False
        iterable = self._visit(stmt.iter)

        self.exit_loop_scope()

        expr = For(iterator, iterable, [], scope=scope)
        return expr

    def _visit_ListComp(self, stmt):

        result = self._visit(stmt.elt)

        generators = list(self._visit(stmt.generators))

        if not isinstance(self._context[-2],ast.Assign):
            errors.report(PYCCEL_RESTRICTION_LIST_COMPREHENSION_ASSIGN,
                          symbol = stmt,
                          severity='error')
            lhs = PyccelSymbol('_', is_temp=True)
        else:
            lhs = self._visit(self._context[-2].targets)
            if len(lhs)==1:
                lhs = lhs[0]
            else:
                raise NotImplementedError("A list comprehension cannot be unpacked")

        index = PyccelSymbol('_', is_temp=True)

        args = [index]
        target = IndexedElement(lhs, *args)
        target = Assign(target, result)
        assign1 = Assign(index, LiteralInteger(0))
        assign1.set_fst(stmt)
        target.set_fst(stmt)
        generators[-1].insert2body(target)
        assign2 = Assign(index, PyccelAdd(index, LiteralInteger(1)))
        assign2.set_fst(stmt)
        generators[-1].insert2body(assign2)

        indices = [generators[-1].target]
        while len(generators) > 1:
            F = generators.pop()
            generators[-1].insert2body(F)
            indices.append(generators[-1].target)
        indices = indices[::-1]

        return FunctionalFor([assign1, generators[-1]],target.rhs, target.lhs,
                             indices, index)

    def _visit_GeneratorExp(self, stmt):

        result = self._visit(stmt.elt)

        generators = self._visit(stmt.generators)
        parent = self._context[-2]
        if not isinstance(parent, ast.Call):
            raise NotImplementedError("GeneratorExp is not the argument of a function call")

        name = self._visit(parent.func)

        grandparent = self._context[-3]
        if isinstance(grandparent, ast.Assign):
            if len(grandparent.targets) != 1:
                raise NotImplementedError("Cannot unpack function with generator expression argument")
            lhs = self._visit(grandparent.targets[0])
        else:
            lhs = PyccelSymbol('_', is_temp=True)

        body = result
        if name == 'sum':
            body = AugAssign(lhs, '+', body)
        else:
            body = FunctionCall(name, (lhs, body))
            body = Assign(lhs, body)

        body.set_fst(parent)
        indices = []
        generators = list(generators)
        while len(generators) > 0:
            indices.append(generators[-1].target)
            generators[-1].insert2body(body)
            body = generators.pop()

        indices = indices[::-1]
        if name == 'sum':
            expr = FunctionalSum(body, result, lhs, indices)
        elif name == 'min':
            expr = FunctionalMin(body, result, lhs, indices)
        elif name == 'max':
            expr = FunctionalMax(body, result, lhs, indices)
        else:
            errors.report(PYCCEL_RESTRICTION_TODO,
                          symbol = name,
                          bounding_box=(stmt.lineno, stmt.col_offset),
                          severity='fatal')

        expr.set_fst(parent)

        return expr

    def _visit_If(self, stmt):

        test = self._visit(stmt.test)
        body = self._visit(stmt.body)
        orelse = self._visit(stmt.orelse)
        if len(orelse)==1 and isinstance(orelse[0],If):
            orelse = orelse[0].blocks
            return If(IfSection(test, body), *orelse)
        elif len(orelse)==0:
            return If(IfSection(test, body))
        else:
            orelse = IfSection(LiteralTrue(), orelse)
            return If(IfSection(test, body), orelse)

    def _visit_IfExp(self, stmt):

        test1 = self._visit(stmt.test)
        first = self._visit(stmt.body)
        second = self._visit(stmt.orelse)
        expr = IfTernaryOperator(test1, first, second)
        return expr

    def _visit_While(self, stmt):

        scope = self.create_new_loop_scope()

        test = self._visit(stmt.test)
        body = self._visit(stmt.body)

        self.exit_loop_scope()

        return While(test, body, scope=scope)

    def _visit_Assert(self, stmt):
        expr = self._visit(stmt.test)
        return Assert(expr)

    def _visit_CommentMultiLine(self, stmt):

        exprs = [self._treat_comment_line(com, stmt) for com in stmt.s.split('\n')]

        if len(exprs) == 1:
            return exprs[0]
        else:
            return CodeBlock(exprs)

    def _visit_CommentLine(self, stmt):
        return self._treat_comment_line(stmt.s, stmt)

    def _visit_Break(self, stmt):
        return Break()

    def _visit_Continue(self, stmt):
        return Continue()

    def _visit_Lambda(self, stmt):

        expr = self._visit(stmt.body)
        args = self._visit(stmt.args)

        return Lambda(tuple(args), expr)

    def _visit_withitem(self, stmt):
        # stmt.optional_vars
        context = self._visit(stmt.context_expr)
        if stmt.optional_vars:
            return AsName(context, stmt.optional_vars)
        else:
            return context

    def _visit_With(self, stmt):
        domain = self._visit(stmt.items)
        if len(domain) == 1:
            domain = domain[0]
        body = self._visit(stmt.body)
        return With(domain, body)

    def _visit_Try(self, stmt):
        # this is a blocking error, since we don't want to convert the try body
        errors.report(PYCCEL_RESTRICTION_TRY_EXCEPT_FINALLY,
                      bounding_box=(stmt.lineno, stmt.col_offset),
                      severity='error')

    def _visit_Raise(self, stmt):
        errors.report(PYCCEL_RESTRICTION_RAISE,
                      bounding_box=(stmt.lineno, stmt.col_offset),
                      severity='error')

    def _visit_Yield(self, stmt):
        errors.report(PYCCEL_RESTRICTION_YIELD,
                      bounding_box=(stmt.lineno, stmt.col_offset),
                      severity='error')

    def _visit_Starred(self, stmt):
        return StarredArguments(self._visit(stmt.value))

#==============================================================================


if __name__ == '__main__':
    import sys

    try:
        filename = sys.argv[1]
    except IndexError:
        raise ValueError('Expecting an argument for filename')

    parser = SyntaxParser(filename)
    print(parser.ast)
<|MERGE_RESOLUTION|>--- conflicted
+++ resolved
@@ -133,11 +133,6 @@
 
         tree                = extend_tree(code)
         self._fst           = tree
-<<<<<<< HEAD
-        self._used_names    = set(get_name(a) for a in ast.walk(self._fst) if isinstance(a, (ast.Name, ast.arg, ast.FunctionDef)))
-        self._dummy_counter = 1
-=======
->>>>>>> 65e1fc32
         self._in_lhs_assign = False
 
         self.parse(verbose=True)
@@ -225,11 +220,7 @@
         # Define the name of the module
         # The module name allows it to be correctly referenced from an import command
         mod_name = os.path.splitext(os.path.basename(self._filename))[0]
-<<<<<<< HEAD
-        name = AsName(mod_name, self.namespace.get_new_name(mod_name))
-=======
         name = AsName(mod_name, self.scope.get_new_name(mod_name))
->>>>>>> 65e1fc32
 
         body = [b for i in body for b in (i.body if isinstance(i, CodeBlock) else [i])]
         return Module(name, [], [], program = CodeBlock(body), scope=self.scope)
@@ -352,11 +343,7 @@
                                             value = self._visit(d))
                                         for a,d in zip(stmt.args[n_expl:],stmt.defaults)]
             arguments              = positional_args + valued_arguments
-<<<<<<< HEAD
-            self.namespace.insert_symbols(PyccelSymbol(a.arg) for a in stmt.args)
-=======
             self.scope.insert_symbols(PyccelSymbol(a.arg) for a in stmt.args)
->>>>>>> 65e1fc32
 
         if stmt.kwonlyargs:
             for a,d in zip(stmt.kwonlyargs,stmt.kw_defaults):
@@ -367,11 +354,7 @@
                             value=val, kwonly=True)
 
                 arguments.append(arg)
-<<<<<<< HEAD
-                self.namespace.insert_symbol(a.arg)
-=======
                 self.scope.insert_symbol(a.arg)
->>>>>>> 65e1fc32
 
         return arguments
 
@@ -418,22 +401,14 @@
     def _visit_Name(self, stmt):
         name = PyccelSymbol(stmt.id)
         if self._in_lhs_assign:
-<<<<<<< HEAD
-            self.namespace.insert_symbol(name)
-=======
             self.scope.insert_symbol(name)
->>>>>>> 65e1fc32
         return name
 
     def _treat_import_source(self, source, level):
         source = '.'*level + source
         if source.count('.') == 0:
             source = PyccelSymbol(source)
-<<<<<<< HEAD
-            self.namespace.insert_symbol(source)
-=======
             self.scope.insert_symbol(source)
->>>>>>> 65e1fc32
         else:
             source = DottedName(*source.split('.'))
 
@@ -612,11 +587,7 @@
         #  TODO check all inputs and which ones should be treated in stage 1 or 2
 
         name = PyccelSymbol(self._visit(stmt.name))
-<<<<<<< HEAD
-        self.namespace.insert_symbol(name)
-=======
         self.scope.insert_symbol(name)
->>>>>>> 65e1fc32
         name = name.replace("'", '')
 
         scope = self.create_new_function_scope(name)
@@ -825,11 +796,7 @@
             if pyccel_symbol and same_results and name_available:
                 result_name = r0
             else:
-<<<<<<< HEAD
-                result_name, result_counter = self.namespace.get_new_incremented_symbol('Out', result_counter)
-=======
                 result_name, result_counter = self.scope.get_new_incremented_symbol('Out', result_counter)
->>>>>>> 65e1fc32
 
             results.append(result_name)
 
@@ -903,11 +870,7 @@
     def _visit_Attribute(self, stmt):
         val  = self._visit(stmt.value)
         if self._in_lhs_assign:
-<<<<<<< HEAD
-            self.namespace.insert_symbol(stmt.attr)
-=======
             self.scope.insert_symbol(stmt.attr)
->>>>>>> 65e1fc32
         attr = PyccelSymbol(stmt.attr)
         return DottedName(val, attr)
 
