# -*- coding: utf-8 -*-
#------------------------------------------------------------------------------------------#
# This file is part of Pyccel which is released under MIT License. See the LICENSE file or #
# go to https://github.com/pyccel/pyccel/blob/master/LICENSE for full license details.     #
#------------------------------------------------------------------------------------------#

import os
import re

import ast
import warnings

from textx.exceptions import TextXSyntaxError
<<<<<<< HEAD
=======

#==============================================================================

from sympy.core import cache
>>>>>>> 125563cc

#==============================================================================

from pyccel.ast.basic import Basic

from pyccel.ast.core import FunctionCall, FunctionCallArgument
from pyccel.ast.core import Module
from pyccel.ast.core import Assign
from pyccel.ast.core import AugAssign
from pyccel.ast.core import Return
from pyccel.ast.core import Pass
from pyccel.ast.core import FunctionDef, InlineFunctionDef
from pyccel.ast.core import SympyFunction
from pyccel.ast.core import ClassDef
from pyccel.ast.core import For
from pyccel.ast.core import If, IfSection
from pyccel.ast.core import While
from pyccel.ast.core import Del
from pyccel.ast.core import Assert
from pyccel.ast.core import Comment, EmptyNode
from pyccel.ast.core import Break, Continue
from pyccel.ast.core import FunctionDefArgument
from pyccel.ast.core import FunctionDefResult
from pyccel.ast.core import Import
from pyccel.ast.core import AsName
from pyccel.ast.core import CommentBlock
from pyccel.ast.core import With
from pyccel.ast.core import StarredArguments
from pyccel.ast.core import CodeBlock
from pyccel.ast.core import IndexedElement

from pyccel.ast.bitwise_operators import PyccelRShift, PyccelLShift, PyccelBitXor, PyccelBitOr, PyccelBitAnd, PyccelInvert
from pyccel.ast.operators import PyccelPow, PyccelAdd, PyccelMul, PyccelDiv, PyccelMod, PyccelFloorDiv
from pyccel.ast.operators import PyccelEq,  PyccelNe,  PyccelLt,  PyccelLe,  PyccelGt,  PyccelGe
from pyccel.ast.operators import PyccelAnd, PyccelOr,  PyccelNot, PyccelMinus
from pyccel.ast.operators import PyccelUnary, PyccelUnarySub
from pyccel.ast.operators import PyccelIs, PyccelIsNot
from pyccel.ast.operators import IfTernaryOperator
from pyccel.ast.numpyext  import NumpyMatmul

from pyccel.ast.builtins import PythonTuple, PythonList
from pyccel.ast.builtins import PythonPrint, Lambda
from pyccel.ast.headers  import MetaVariable, FunctionHeader
from pyccel.ast.literals import LiteralInteger, LiteralFloat, LiteralComplex
from pyccel.ast.literals import LiteralFalse, LiteralTrue, LiteralString
from pyccel.ast.literals import Nil
from pyccel.ast.functionalexpr import FunctionalSum, FunctionalMax, FunctionalMin, GeneratorComprehension, FunctionalFor
from pyccel.ast.variable  import DottedName

from pyccel.ast.internals import Slice, PyccelSymbol, PyccelInternalFunction, AnnotatedPyccelSymbol
<<<<<<< HEAD

from pyccel.ast.type_annotations import SyntacticTypeAnnotation, UnionTypeAnnotation
=======
>>>>>>> 125563cc

from pyccel.parser.base        import BasicParser
from pyccel.parser.extend_tree import extend_tree
from pyccel.parser.utilities   import read_file
from pyccel.parser.utilities   import get_default_path

from pyccel.parser.syntax.headers import parse as hdr_parse, types_meta
from pyccel.parser.syntax.openmp  import parse as omp_parse
from pyccel.parser.syntax.openacc import parse as acc_parse

from pyccel.utilities.stage import PyccelStage

from pyccel.errors.errors import Errors

# TODO - remove import * and only import what we need
from pyccel.errors.messages import *

def get_name(a):
    """ get the name of variable or an argument of the AST node."""
    if isinstance(a, ast.Name):
        return a.id
    elif isinstance(a, ast.arg):
        return a.arg
    elif isinstance(a, ast.FunctionDef):
        return a.name
    else:
        raise NotImplementedError()

#==============================================================================
errors = Errors()
pyccel_stage = PyccelStage()
#==============================================================================

strip_ansi_escape = re.compile(r'(\x9B|\x1B\[)[0-?]*[ -\/]*[@-~]|[\n\t\r]')

# use this to delete ansi_escape characters from a string
# Useful for very coarse version differentiation.

#==============================================================================

class SyntaxParser(BasicParser):
    """
    Class which handles the syntactic stage as described in the developer docs.

    This class is described in detail in developer_docs/syntactic_stage.md.
    It extracts all necessary information from the Python AST in order to create
    a representation complete enough for the semantic stage to determine types, etc
    as described in developer_docs/semantic_stage.md.

    Parameters
    ----------
    inputs : str
        A string containing code or containing the name of a file whose code
        should be read.

    **kwargs : dict
        Additional keyword arguments for BasicParser.
    """

    def __init__(self, inputs, **kwargs):
        BasicParser.__init__(self, **kwargs)

        # check if inputs is a file
        code = inputs
        if os.path.isfile(inputs):

            self._filename = inputs
            errors.set_target(self.filename, 'file')

            # we don't use is_valid_filename_py since it uses absolute path
            # file extension

            code = read_file(inputs)

        self._code    = code
        self._context = []

        self.load()

        tree                = extend_tree(code)
        self._fst           = tree
        self._in_lhs_assign = False

        self.parse()
        self.dump()

    def parse(self):
        """
        Convert Python's AST to Pyccel's AST object.

        Convert Python's AST to Pyccel's AST object and raise errors
        for any unsupported objects.

        Returns
        -------
        pyccel.ast.basic.Basic
            The Pyccel AST object.
        """

        if self.syntax_done:
            return self.ast

        # TODO - add settings to Errors
        #      - filename
        errors.set_parser_stage('syntax')

        pyccel_stage.set_stage('syntactic')
        ast       = self._visit(self.fst)
        self._ast = ast

        self._syntax_done = True

        return ast

    def _treat_iterable(self, stmt):
        return (self._visit(i) for i in stmt)

    def _treat_comment_line(self, line, stmt):
        """
        Parse a comment line.

        Parse a comment which fits in a single line. If the comment
        begins with `#$` then it should contain a header recognised
        by Pyccel and should be parsed using textx.

        Parameters
        ----------
        line : str
            The comment line.
        stmt : ast.Ast
            The comment object in the code. This is useful for raising
            neat errors.

        Returns
        -------
        pyccel.ast.basic.Basic
            The treated object as a Pyccel ast node.
        """
        if line.startswith('#$'):
            env = line[2:].lstrip()
            if env.startswith('omp'):
                try:
                    expr = omp_parse(stmts=line)
                except TextXSyntaxError as e:
                    errors.report(f"Invalid OpenMP header. {e.message}",
                            symbol = stmt, column = e.col,
                              severity='fatal')
            elif env.startswith('acc'):
                try:
                    expr = acc_parse(stmts=line)
                except TextXSyntaxError as e:
                    errors.report(f"Invalid OpenACC header. {e.message}",
                            symbol = stmt, column = e.col,
                              severity='fatal')
            elif env.startswith('header'):
                try:
                    expr = hdr_parse(stmts=line)
                except TextXSyntaxError as e:
                    errors.report(f"Invalid header. {e.message}",
                            symbol = stmt, column = e.col,
                              severity='fatal')
<<<<<<< HEAD
                if isinstance(expr, FunctionHeader):
                    self.scope.insert_header(expr)
                    expr = EmptyNode()
                elif isinstance(expr, AnnotatedPyccelSymbol):
                    self.scope.insert_symbol(expr.name)
                elif isinstance(expr, MetaVariable):
=======
                if isinstance(expr, AnnotatedPyccelSymbol):
                    self.scope.insert_symbol(expr.name)
                if isinstance(expr, MetaVariable):

>>>>>>> 125563cc
                    # a metavar will not appear in the semantic stage.
                    # but can be used to modify the ast

                    self._metavars[str(expr.name)] = expr.value
                    expr = EmptyNode()
            else:
                errors.report(PYCCEL_INVALID_HEADER,
                              symbol = stmt,
                              severity='fatal')

        else:
            txt = line[1:].lstrip()
            expr = Comment(txt)

        expr.set_fst(stmt)
        return expr

    def _treat_type_annotation(self, stmt, annotation):
        if isinstance(annotation, FunctionCallArgument):
            annotation = annotation.value

        if isinstance(annotation, (tuple, list)):
            return tuple(self._treat_type_annotation(stmt, a) for a in annotation)
        if isinstance(annotation, (PyccelSymbol, DottedName, IndexedElement)):
            return SyntacticTypeAnnotation(dtypes=[annotation], ranks=[None], orders=[None], is_const=False)
        elif isinstance(annotation, LiteralString):
            try:
                annotation = types_meta.model_from_str(annotation.python_value)
            except TextXSyntaxError as e:
                errors.report(f"Invalid header. {e.message}",
                        symbol = stmt, column = e.col,
                        severity='fatal')
            annot = SyntacticTypeAnnotation.build_from_textx(annotation)
            if isinstance(stmt, Basic):
                annot.set_fst(stmt.fst)
            else:
                annot.set_fst(stmt)
            return annot
        elif annotation is Nil():
            return None
        else:
            errors.report('Invalid type annotation',
                        symbol = stmt, severity='error')
            return None

    #====================================================
    #                 _visit functions
    #====================================================

    def _visit(self, stmt):
        """Creates AST from FST."""

        # TODO - add settings to Errors
        #      - line and column
        #      - blocking errors

        cls = type(stmt)
        syntax_method = '_visit_' + cls.__name__
        if hasattr(self, syntax_method):
            self._context.append(stmt)
            result = getattr(self, syntax_method)(stmt)
            if isinstance(result, Basic) and result.fst is None and isinstance(stmt, ast.AST):
                result.set_fst(stmt)
            self._context.pop()
            return result

        # Unknown object, we raise an error.
        return errors.report(PYCCEL_RESTRICTION_UNSUPPORTED_SYNTAX, symbol=stmt,
                      severity='error')

    def _visit_Module(self, stmt):
        """ Visits the ast and splits the result into elements relevant for the module or the program"""
        body          = [self._visit(v) for v in stmt.body]

        # Define the name of the module
        # The module name allows it to be correctly referenced from an import command
        mod_name = os.path.splitext(os.path.basename(self._filename))[0]
        name = AsName(mod_name, self.scope.get_new_name(mod_name))

        body = [b for i in body for b in (i.body if isinstance(i, CodeBlock) else [i])]
        return Module(name, [], [], program = CodeBlock(body), scope=self.scope)

    def _visit_Expr(self, stmt):
        val = self._visit(stmt.value)
        if not isinstance(val, (CommentBlock, PythonPrint)):
            # Collect any results of standalone expressions
            # into a variable to avoid errors in C/Fortran
            val = Assign(PyccelSymbol('_', is_temp=True), val)
        return val

    def _visit_Tuple(self, stmt):
        return PythonTuple(*self._treat_iterable(stmt.elts))

    def _visit_List(self, stmt):
        return PythonList(*self._treat_iterable(stmt.elts))

    def _visit_tuple(self, stmt):
        return tuple(self._treat_iterable(stmt))

    def _visit_list(self, stmt):
        return list(self._treat_iterable(stmt))

    def _visit_alias(self, stmt):
        if not isinstance(stmt.name, str):
            raise TypeError('Expecting a string')

        old = self._visit(stmt.name)

        if stmt.asname:
            new = self._visit(stmt.asname)
            return AsName(old, new)
        else:
            return old

    def _visit_Dict(self, stmt):
        errors.report(PYCCEL_RESTRICTION_TODO,
                symbol=stmt, severity='error')

    def _visit_NoneType(self, stmt):
        return Nil()

    def _visit_str(self, stmt):

        return stmt

    def _visit_Str(self, stmt):
        val =  stmt.s
        if isinstance(self._context[-2], ast.Expr):
            return CommentBlock(val)
        return LiteralString(val)

    def _visit_Num(self, stmt):
        val = stmt.n

        if isinstance(val, int):
            return LiteralInteger(val)
        elif isinstance(val, float):
            return LiteralFloat(val)
        elif isinstance(val, complex):
            return LiteralComplex(val.real, val.imag)
        else:
            raise NotImplementedError('Num type {} not recognised'.format(type(val)))

    def _visit_Assign(self, stmt):

        self._in_lhs_assign = True
        lhs = self._visit(stmt.targets)
        self._in_lhs_assign = False
        if len(lhs)==1:
            lhs = lhs[0]
        else:
            lhs = PythonTuple(*lhs)

        rhs = self._visit(stmt.value)

        expr = Assign(lhs, rhs)

        # we set the fst to keep track of needed information for errors

        return expr

    def _visit_AugAssign(self, stmt):

        lhs = self._visit(stmt.target)
        rhs = self._visit(stmt.value)
        if isinstance(stmt.op, ast.Add):
            return AugAssign(lhs, '+', rhs)
        elif isinstance(stmt.op, ast.Sub):
            return AugAssign(lhs, '-', rhs)
        elif isinstance(stmt.op, ast.Mult):
            return AugAssign(lhs, '*', rhs)
        elif isinstance(stmt.op, ast.Div):
            return AugAssign(lhs, '/', rhs)
        elif isinstance(stmt.op, ast.Mod):
            return AugAssign(lhs, '%', rhs)
        else:
            return errors.report(PYCCEL_RESTRICTION_TODO, symbol = stmt,
                    severity='error')

    def _visit_arguments(self, stmt):

        if stmt.vararg or stmt.kwarg:
            errors.report(VARARGS, symbol = stmt,
                    severity='error')
            return []

        arguments       = []
        if stmt.args:
            n_expl = len(stmt.args)-len(stmt.defaults)

            arguments = []
            for a in stmt.args[:n_expl]:
                annotation=self._treat_type_annotation(a, self._visit(a.annotation))
                new_arg = FunctionDefArgument(AnnotatedPyccelSymbol(a.arg, annotation),
                                            annotation=annotation)
                new_arg.set_fst(a)
                arguments.append(new_arg)

            for a,d in zip(stmt.args[n_expl:], stmt.defaults):
                annotation=self._treat_type_annotation(a, self._visit(a.annotation))
                new_arg = FunctionDefArgument(AnnotatedPyccelSymbol(a.arg, annotation),
                                            annotation=annotation,
                                            value = self._visit(d))
                new_arg.set_fst(a)
                arguments.append(new_arg)

        if stmt.kwonlyargs:
            for a,d in zip(stmt.kwonlyargs,stmt.kw_defaults):
                annotation = self._visit(a.annotation)
                val = self._visit(d) if d is not None else d
                arg = FunctionDefArgument(AnnotatedPyccelSymbol(a.arg, annotation),
                            annotation=annotation,
                            value=val, kwonly=True)
                arg.set_fst(a)

                arguments.append(arg)

        self.scope.insert_symbols(a.var for a in arguments)

        return arguments

    def _visit_Constant(self, stmt):
        # New in python3.8 this class contains NameConstant, Num, and String types
        if stmt.value is None:
            return Nil()

        elif stmt.value is True:
            return LiteralTrue()

        elif stmt.value is False:
            return LiteralFalse()

        elif isinstance(stmt.value, int):
            return LiteralInteger(stmt.value)

        elif isinstance(stmt.value, float):
            return LiteralFloat(stmt.value)

        elif isinstance(stmt.value, complex):
            return LiteralComplex(stmt.value.real, stmt.value.imag)

        elif isinstance(stmt.value, str):
            return self._visit_Str(stmt)

        else:
            raise NotImplementedError('Constant type {} not recognised'.format(type(stmt.value)))

    def _visit_NameConstant(self, stmt):
        if stmt.value is None:
            return Nil()

        elif stmt.value is True:
            return LiteralTrue()

        elif stmt.value is False:
            return LiteralFalse()

        else:
            raise NotImplementedError("Unknown NameConstant : {}".format(stmt.value))


    def _visit_Name(self, stmt):
        name = PyccelSymbol(stmt.id)
        if self._in_lhs_assign:
            self.scope.insert_symbol(name)
        return name

    def _treat_import_source(self, source, level):
        source = '.'*level + source
        if source.count('.') == 0:
            source = PyccelSymbol(source)
            self.scope.insert_symbol(source)
        else:
            source = DottedName(*source.split('.'))

        return get_default_path(source)

    def _visit_Import(self, stmt):
        expr = []
        for name in stmt.names:
            imp = self._visit(name)
            if isinstance(imp, AsName):
                source = AsName(self._treat_import_source(imp.object, 0), imp.target)
            else:
                source = self._treat_import_source(imp, 0)
            import_line = Import(source)
            import_line.set_fst(stmt)
            self.insert_import(import_line)
            expr.append(import_line)

        if len(expr)==1:
            return expr[0]
        else:
            expr = CodeBlock(expr)
            return expr

    def _visit_ImportFrom(self, stmt):

        source = self._treat_import_source(stmt.module, stmt.level)

        targets = []
        for i in stmt.names:
            s = self._visit(i)
            if s == '*':
                errors.report(PYCCEL_RESTRICTION_IMPORT_STAR,
                              bounding_box=(stmt.lineno, stmt.col_offset),
                              severity='error')

            targets.append(s)

        expr = Import(source, targets)
        self.insert_import(expr)
        return expr

    def _visit_Delete(self, stmt):
        arg = self._visit(stmt.targets)
        return Del(arg)

    def _visit_UnaryOp(self, stmt):

        target = self._visit(stmt.operand)

        if isinstance(stmt.op, ast.Not):
            Func = PyccelNot

        elif isinstance(stmt.op, ast.UAdd):
            Func = PyccelUnary

        elif isinstance(stmt.op, ast.USub):
            Func = PyccelUnarySub

        elif isinstance(stmt.op, ast.Invert):
            Func = PyccelInvert
        else:
            errors.report(PYCCEL_RESTRICTION_UNSUPPORTED_SYNTAX,
                          symbol = stmt,
                          severity='error')

        return Func(target)

    def _visit_BinOp(self, stmt):

        first  = self._visit(stmt.left)
        second = self._visit(stmt.right)

        if isinstance(stmt.op, ast.Add):
            return PyccelAdd(first, second)

        elif isinstance(stmt.op, ast.Mult):
            return PyccelMul(first, second)

        elif isinstance(stmt.op, ast.Sub):
            return PyccelMinus(first, second)

        elif isinstance(stmt.op, ast.Div):
            return PyccelDiv(first, second)

        elif isinstance(stmt.op, ast.Pow):
            return PyccelPow(first, second)

        elif isinstance(stmt.op, ast.FloorDiv):
            return PyccelFloorDiv(first, second)

        elif isinstance(stmt.op, ast.Mod):
            return PyccelMod(first, second)

        elif isinstance(stmt.op, ast.RShift):
            return PyccelRShift(first, second)

        elif isinstance(stmt.op, ast.LShift):
            return PyccelLShift(first, second)

        elif isinstance(stmt.op, ast.BitXor):
            return PyccelBitXor(first, second)

        elif isinstance(stmt.op, ast.BitOr):
            return PyccelBitOr(first, second)

        elif isinstance(stmt.op, ast.BitAnd):
            return PyccelBitAnd(first, second)

        elif isinstance(stmt.op, ast.MatMult):
            return NumpyMatmul(first, second)

        else:
            return errors.report(PYCCEL_RESTRICTION_UNSUPPORTED_SYNTAX,
                          symbol = stmt,
                          severity='error')

    def _visit_BoolOp(self, stmt):

        args = [self._visit(a) for a in stmt.values]

        if isinstance(stmt.op, ast.And):
            return PyccelAnd(*args)

        if isinstance(stmt.op, ast.Or):
            return PyccelOr(*args)

        return errors.report(PYCCEL_RESTRICTION_UNSUPPORTED_SYNTAX,
                      symbol = stmt.op,
                      severity='error')

    def _visit_Compare(self, stmt):
        if len(stmt.ops)>1:
            return errors.report(PYCCEL_RESTRICTION_MULTIPLE_COMPARISONS,
                      symbol = stmt,
                      severity='error')

        first = self._visit(stmt.left)
        second = self._visit(stmt.comparators[0])
        op = stmt.ops[0]

        if isinstance(op, ast.Eq):
            return PyccelEq(first, second)
        if isinstance(op, ast.NotEq):
            return PyccelNe(first, second)
        if isinstance(op, ast.Lt):
            return PyccelLt(first, second)
        if isinstance(op, ast.Gt):
            return PyccelGt(first, second)
        if isinstance(op, ast.LtE):
            return PyccelLe(first, second)
        if isinstance(op, ast.GtE):
            return PyccelGe(first, second)
        if isinstance(op, ast.Is):
            return PyccelIs(first, second)
        if isinstance(op, ast.IsNot):
            return PyccelIsNot(first, second)

        return errors.report(PYCCEL_RESTRICTION_UNSUPPORTED_SYNTAX,
                      symbol = stmt,
                      severity='error')

    def _visit_Return(self, stmt):
        results = self._visit(stmt.value)
        if results is Nil():
            results = []
        elif not isinstance(results, (list, PythonTuple, PythonList)):
            results = [results]
        return Return(results)

    def _visit_Pass(self, stmt):
        return Pass()

    def _visit_FunctionDef(self, stmt):

        #  TODO check all inputs and which ones should be treated in stage 1 or 2

        name = PyccelSymbol(self._visit(stmt.name))
        self.scope.insert_symbol(name)

        headers = self.scope.headers.get(name, None)

        scope = self.create_new_function_scope(name)

        arguments    = self._visit(stmt.args)

        template    = {}
        is_pure      = False
        is_elemental = False
        is_private   = False
        is_inline    = False
        imports      = []
        doc_string   = None

        decorators = {}

        for d in self._visit(stmt.decorator_list):
            tmp_var = d if isinstance(d, PyccelSymbol) else d.funcdef
            if tmp_var in decorators:
                decorators[tmp_var] += [d]
            else:
                decorators[tmp_var] = [d]

        if 'types' in decorators:
            warnings.warn("The @types decorator will be removed in a future version of Pyccel. Please use type hints. The @template decorator can be used to specify multiple types", FutureWarning)

        if 'stack_array' in decorators:
            decorators['stack_array'] = tuple(str(b.value) for a in decorators['stack_array']
                for b in a.args)

        if 'allow_negative_index' in decorators:
            decorators['allow_negative_index'] = tuple(str(b.value) for a in decorators['allow_negative_index'] for b in a.args)

        if 'pure' in decorators:
            is_pure = True

        if 'elemental' in decorators:
            is_elemental = True
            if len(arguments) > 1:
                errors.report(FORTRAN_ELEMENTAL_SINGLE_ARGUMENT,
                              symbol=decorators['elemental'],
                              bounding_box=(stmt.lineno, stmt.col_offset),
                              severity='error')

        if 'private' in decorators:
            is_private = True

        if 'inline' in decorators:
            is_inline = True

        template['template_dict'] = {}
        # extract the templates
        if 'template' in decorators:
            for template_decorator in decorators['template']:
                dec_args = template_decorator.args
                if len(dec_args) != 2:
                    msg = 'Number of Arguments provided to the template decorator is not valid'
                    errors.report(msg, symbol = template_decorator,
                                    severity='error')

                if any(i.keyword not in (None, 'name', 'types') for i in dec_args):
                    errors.report('Argument provided to the template decorator is not valid',
                                    symbol = template_decorator, severity='error')

                if dec_args[0].has_keyword and dec_args[0].keyword != 'name':
                    type_name = dec_args[1].value.python_value
                    type_descriptors = dec_args[0].value
                else:
                    type_name = dec_args[0].value.python_value
                    type_descriptors = dec_args[1].value

                if not isinstance(type_descriptors, (PythonTuple, PythonList)):
                    type_descriptors = PythonTuple(*type_descriptors)

                if type_name in template['template_dict']:
                    errors.report(f'The template "{type_name}" is duplicated',
                                symbol = template_decorator, severity='warning')

                possible_types = self._treat_type_annotation(template_decorator, type_descriptors.args)

                # Make templates decorator dict accessible from decorators dict
                template['template_dict'][type_name] = possible_types

            # Make template decorator list accessible from decorators dict
            template['decorator_list'] = decorators['template']
            decorators['template'] = template

        if not template['template_dict']:
            decorators['template'] = None

        argument_annotations = [a.annotation for a in arguments]
        result_annotation = self._treat_type_annotation(stmt, self._visit(stmt.returns))

        if headers:
            warnings.warn("Support for specifying types via headers will be removed in a " +
                          "future version of Pyccel. Please use type hints. The @template " +
                          "decorator can be used to specify multiple types. See the " +
                          "documentation at " +
                          "https://github.com/pyccel/pyccel/blob/devel/docs/quickstart.md#type-annotations " +
                          "for examples.", FutureWarning)
            if any(a is not None for a in argument_annotations):
                errors.report("Type annotations and type specification via headers should not be mixed",
                        symbol=stmt, severity='error')

            for i, _ in enumerate(argument_annotations):
                argument_annotations[i] = UnionTypeAnnotation()
            if result_annotation is not None:
                errors.report("Type annotations and type specification via headers should not be mixed",
                            symbol=stmt, severity='error')
            for head in headers:
                if len(head.dtypes) != len(argument_annotations):
                    errors.report(f"Wrong number of types in header for function {name}",
                            severity='error', symbol=stmt)
                else:
                    for i,arg in enumerate(head.dtypes):
                        argument_annotations[i].add_type(arg)
                if head.results:
                    result_annotation = head.results

        # extract the types to construct a header
        if 'types' in decorators:
            if any(a is not None for a in argument_annotations):
                errors.report("Type annotations and type specification via headers should not be mixed",
                        symbol=stmt, severity='error')

            for i, _ in enumerate(argument_annotations):
                argument_annotations[i] = UnionTypeAnnotation()

            for types_decorator in decorators['types']:
                type_args = types_decorator.args

                args = [a for a in type_args if not a.has_keyword]
                kwargs = [a for a in type_args if a.has_keyword]

                if len(kwargs) > 1:
                    errors.report('Too many keyword arguments passed to @types decorator',
                                symbol = types_decorator,
                                bounding_box = (stmt.lineno, stmt.col_offset),
                                severity='error')
                elif kwargs:
                    if kwargs[0].keyword != 'results':
                        errors.report('Wrong keyword argument passed to @types decorator',
                                    symbol = types_decorator,
                                    bounding_box = (stmt.lineno, stmt.col_offset),
                                    severity='error')
                    result_annotation.dtypes += (kwargs[0].value,)

                if len(args) != len(argument_annotations):
                    errors.report(f"Wrong number of types in header for function {name}",
                            severity='error', symbol=stmt)
                else:
                    for i,arg in enumerate(args):
                        argument_annotations[i].add_type(self._treat_type_annotation(arg, arg.value))

        arguments = [FunctionDefArgument(AnnotatedPyccelSymbol(a.var.name, annot), annotation=annot, value=a.value, kwonly=a.is_kwonly)
                           for a, annot in zip(arguments, argument_annotations)]

        body = stmt.body

        if 'sympy' in decorators:
            # TODO maybe we should run pylint here
            stmt.decorators.pop()
            func = SympyFunction(name, arguments, [], [str(stmt)])
            func.set_fst(stmt)
            self.insert_function(func)
            return EmptyNode()

        else:
            body = self._visit(body)

        # Collect docstring
        if len(body) > 0 and isinstance(body[0], CommentBlock):
            doc_string = body[0]
            doc_string.header = ''
            body = body[1:]

        body = CodeBlock(body)

        returns = [i.expr for i in body.get_attribute_nodes(Return,
                    excluded_nodes = (Assign, FunctionCall, PyccelInternalFunction, FunctionDef))]
        assert all(len(i) == len(returns[0]) for i in returns)
        if is_inline and len(returns)>1:
            errors.report("Inline functions cannot have multiple return statements",
                    symbol = stmt,
                    severity = 'error')
        results = []
        result_counter = 1

        local_symbols = self.scope.local_used_symbols

        if result_annotation and not isinstance(result_annotation, tuple):
            result_annotation = [result_annotation]

        for i,r in enumerate(zip(*returns)):
            r0 = r[0]

            pyccel_symbol  = isinstance(r0, PyccelSymbol)
            same_results   = all(r0 == ri for ri in r)
            name_available = all(r0 != a.name for a in arguments) and r0 in local_symbols

            if pyccel_symbol and same_results and name_available:
                result_name = r0
            else:
                result_name, result_counter = self.scope.get_new_incremented_symbol('Out', result_counter)

            if result_annotation:
                result_name = AnnotatedPyccelSymbol(result_name, annotation = result_annotation[i])

            results.append(FunctionDefResult(result_name, annotation = result_annotation))

        self.exit_function_scope()

        cls = InlineFunctionDef if is_inline else FunctionDef
        func = cls(
               name,
               arguments,
               results,
               body,
               is_pure=is_pure,
               is_elemental=is_elemental,
               is_private=is_private,
               imports=imports,
               decorators=decorators,
               doc_string=doc_string,
               scope=scope)

        return func

    def _visit_ClassDef(self, stmt):

        name = stmt.name
        scope = self.create_new_class_scope(name)
        methods = []
        for i in stmt.body:
            if isinstance(i, ast.FunctionDef):
                methods.append(self._visit(i))
            elif isinstance(i, ast.Pass):
                return errors.report(UNSUPPORTED_FEATURE_OOP_EMPTY_CLASS, symbol = stmt, severity='error')
        for i in methods:
            i.cls_name = name
        attributes = [a.var for a in methods[0].arguments]
        parent = [p for p in (self._visit(i) for i in stmt.bases) if p != 'object']
        self.exit_class_scope()
        expr = ClassDef(name=name, attributes=attributes,
                        methods=methods, superclasses=parent, scope=scope)

        # we set the fst to keep track of needed information for errors

        return expr

    def _visit_Subscript(self, stmt):

        ch = stmt
        args = []
        while isinstance(ch, ast.Subscript):
            val = self._visit(ch.slice)
            if isinstance(val, (PythonTuple, list)):
                args += val
            else:
                args.insert(0, val)
            ch = ch.value
        args = tuple(args)
        var = self._visit(ch)
        var = IndexedElement(var, *args)
        return var

    def _visit_ExtSlice(self, stmt):
        return self._visit(stmt.dims)

    def _visit_Slice(self, stmt):

        upper = self._visit(stmt.upper) if stmt.upper is not None else None
        lower = self._visit(stmt.lower) if stmt.lower is not None else None
        step = self._visit(stmt.step) if stmt.step is not None else None

        return Slice(lower, upper, step)

    def _visit_Index(self, stmt):
        return self._visit(stmt.value)

    def _visit_Attribute(self, stmt):
        val  = self._visit(stmt.value)
        attr = PyccelSymbol(stmt.attr)
        dotted = DottedName(val, attr)
        if self._in_lhs_assign:
            self.scope.insert_symbol(dotted)
        return dotted


    def _visit_Call(self, stmt):

        args = []
        if stmt.args:
            args += [FunctionCallArgument(self._visit(a), fst=a) for a in stmt.args]
        if stmt.keywords:
            kwargs = self._visit(stmt.keywords)
            for k, a in zip(kwargs, stmt.keywords):
                k.set_fst(a)

            args += kwargs

        if len(args) == 0:
            args = ()

        if len(args) == 1 and isinstance(args[0].value, GeneratorComprehension):
            return args[0].value

        func = self._visit(stmt.func)

        if isinstance(func, PyccelSymbol):
            if func == "print":
                func = PythonPrint(PythonTuple(*args))
            else:
                func = FunctionCall(func, args)
        elif isinstance(func, DottedName):
            func_attr = FunctionCall(func.name[-1], args)
            func = DottedName(*func.name[:-1], func_attr)
        else:
            raise NotImplementedError(' Unknown function type {}'.format(str(type(func))))

        return func

    def _visit_keyword(self, stmt):

        target = stmt.arg
        val = self._visit(stmt.value)
        return FunctionCallArgument(val, keyword=target)

    def _visit_For(self, stmt):

        scope = self.create_new_loop_scope()

        self._in_lhs_assign = True
        iterator = self._visit(stmt.target)
        self._in_lhs_assign = False
        iterable = self._visit(stmt.iter)
        body = self._visit(stmt.body)

        self.exit_loop_scope()

        expr = For(iterator, iterable, body, scope=scope)
        return expr

    def _visit_comprehension(self, stmt):

        scope = self.create_new_loop_scope()

        self._in_lhs_assign = True
        iterator = self._visit(stmt.target)
        self._in_lhs_assign = False
        iterable = self._visit(stmt.iter)

        self.exit_loop_scope()

        expr = For(iterator, iterable, [], scope=scope)
        return expr

    def _visit_ListComp(self, stmt):

        result = self._visit(stmt.elt)

        generators = list(self._visit(stmt.generators))

        if not isinstance(self._context[-2],ast.Assign):
            errors.report(PYCCEL_RESTRICTION_LIST_COMPREHENSION_ASSIGN,
                          symbol = stmt,
                          severity='error')
            lhs = PyccelSymbol('_', is_temp=True)
        else:
            lhs = self._visit(self._context[-2].targets)
            if len(lhs)==1:
                lhs = lhs[0]
            else:
                raise NotImplementedError("A list comprehension cannot be unpacked")

        index = PyccelSymbol('_', is_temp=True)

        args = [index]
        target = IndexedElement(lhs, *args)
        target = Assign(target, result)
        assign1 = Assign(index, LiteralInteger(0))
        assign1.set_fst(stmt)
        target.set_fst(stmt)
        generators[-1].insert2body(target)
        assign2 = Assign(index, PyccelAdd(index, LiteralInteger(1)))
        assign2.set_fst(stmt)
        generators[-1].insert2body(assign2)

        indices = [generators[-1].target]
        while len(generators) > 1:
            F = generators.pop()
            generators[-1].insert2body(F)
            indices.append(generators[-1].target)
        indices = indices[::-1]

        return FunctionalFor([assign1, generators[-1]],target.rhs, target.lhs,
                             indices, index)

    def _visit_GeneratorExp(self, stmt):

        result = self._visit(stmt.elt)

        generators = self._visit(stmt.generators)
        parent = self._context[-2]
        if not isinstance(parent, ast.Call):
            raise NotImplementedError("GeneratorExp is not the argument of a function call")

        name = self._visit(parent.func)

        grandparent = self._context[-3]
        if isinstance(grandparent, ast.Assign):
            if len(grandparent.targets) != 1:
                raise NotImplementedError("Cannot unpack function with generator expression argument")
            lhs = self._visit(grandparent.targets[0])
        else:
            lhs = PyccelSymbol('_', is_temp=True)

        body = result
        if name == 'sum':
            body = AugAssign(lhs, '+', body)
        else:
            body = FunctionCall(name, (lhs, body))
            body = Assign(lhs, body)

        body.set_fst(parent)
        indices = []
        generators = list(generators)
        while len(generators) > 0:
            indices.append(generators[-1].target)
            generators[-1].insert2body(body)
            body = generators.pop()

        indices = indices[::-1]
        if name == 'sum':
            expr = FunctionalSum(body, result, lhs, indices)
        elif name == 'min':
            expr = FunctionalMin(body, result, lhs, indices)
        elif name == 'max':
            expr = FunctionalMax(body, result, lhs, indices)
        else:
            expr = EmptyNode()
            errors.report(PYCCEL_RESTRICTION_TODO,
                          symbol = name,
                          bounding_box=(stmt.lineno, stmt.col_offset),
                          severity='error')

        expr.set_fst(parent)

        return expr

    def _visit_If(self, stmt):

        test = self._visit(stmt.test)
        body = self._visit(stmt.body)
        orelse = self._visit(stmt.orelse)
        if len(orelse)==1 and isinstance(orelse[0],If):
            orelse = orelse[0].blocks
            return If(IfSection(test, body), *orelse)
        elif len(orelse)==0:
            return If(IfSection(test, body))
        else:
            orelse = IfSection(LiteralTrue(), orelse)
            return If(IfSection(test, body), orelse)

    def _visit_IfExp(self, stmt):

        test1 = self._visit(stmt.test)
        first = self._visit(stmt.body)
        second = self._visit(stmt.orelse)
        expr = IfTernaryOperator(test1, first, second)
        return expr

    def _visit_While(self, stmt):

        scope = self.create_new_loop_scope()

        test = self._visit(stmt.test)
        body = self._visit(stmt.body)

        self.exit_loop_scope()

        return While(test, body, scope=scope)

    def _visit_Assert(self, stmt):
        test = self._visit(stmt.test)
        return Assert(test)

    def _visit_CommentMultiLine(self, stmt):

        exprs = [self._treat_comment_line(com, stmt) for com in stmt.s.split('\n')]

        if len(exprs) == 1:
            return exprs[0]
        else:
            return CodeBlock(exprs)

    def _visit_CommentLine(self, stmt):
        return self._treat_comment_line(stmt.s, stmt)

    def _visit_Break(self, stmt):
        return Break()

    def _visit_Continue(self, stmt):
        return Continue()

    def _visit_Lambda(self, stmt):

        expr = self._visit(stmt.body)
        args = self._visit(stmt.args)

        return Lambda(tuple(args), expr)

    def _visit_withitem(self, stmt):
        # stmt.optional_vars
        context = self._visit(stmt.context_expr)
        if stmt.optional_vars:
            return AsName(context, stmt.optional_vars)
        else:
            return context

    def _visit_With(self, stmt):
        domain = self._visit(stmt.items)
        if len(domain) == 1:
            domain = domain[0]
        body = self._visit(stmt.body)
        return With(domain, body)

    def _visit_Try(self, stmt):
        # this is a blocking error, since we don't want to convert the try body
        errors.report(PYCCEL_RESTRICTION_TRY_EXCEPT_FINALLY,
                      bounding_box=(stmt.lineno, stmt.col_offset),
                      severity='error')

    def _visit_Raise(self, stmt):
        errors.report(PYCCEL_RESTRICTION_RAISE,
                      bounding_box=(stmt.lineno, stmt.col_offset),
                      severity='error')

    def _visit_Yield(self, stmt):
        errors.report(PYCCEL_RESTRICTION_YIELD,
                      bounding_box=(stmt.lineno, stmt.col_offset),
                      severity='error')

    def _visit_Starred(self, stmt):
        return StarredArguments(self._visit(stmt.value))

#==============================================================================


if __name__ == '__main__':
    import sys

    try:
        filename = sys.argv[1]
    except IndexError:
        raise ValueError('Expecting an argument for filename')

    parser = SyntaxParser(filename)
    print(parser.ast)
<|MERGE_RESOLUTION|>--- conflicted
+++ resolved
@@ -11,13 +11,6 @@
 import warnings
 
 from textx.exceptions import TextXSyntaxError
-<<<<<<< HEAD
-=======
-
-#==============================================================================
-
-from sympy.core import cache
->>>>>>> 125563cc
 
 #==============================================================================
 
@@ -68,11 +61,8 @@
 from pyccel.ast.variable  import DottedName
 
 from pyccel.ast.internals import Slice, PyccelSymbol, PyccelInternalFunction, AnnotatedPyccelSymbol
-<<<<<<< HEAD
 
 from pyccel.ast.type_annotations import SyntacticTypeAnnotation, UnionTypeAnnotation
-=======
->>>>>>> 125563cc
 
 from pyccel.parser.base        import BasicParser
 from pyccel.parser.extend_tree import extend_tree
@@ -234,19 +224,12 @@
                     errors.report(f"Invalid header. {e.message}",
                             symbol = stmt, column = e.col,
                               severity='fatal')
-<<<<<<< HEAD
                 if isinstance(expr, FunctionHeader):
                     self.scope.insert_header(expr)
                     expr = EmptyNode()
                 elif isinstance(expr, AnnotatedPyccelSymbol):
                     self.scope.insert_symbol(expr.name)
                 elif isinstance(expr, MetaVariable):
-=======
-                if isinstance(expr, AnnotatedPyccelSymbol):
-                    self.scope.insert_symbol(expr.name)
-                if isinstance(expr, MetaVariable):
-
->>>>>>> 125563cc
                     # a metavar will not appear in the semantic stage.
                     # but can be used to modify the ast
 
