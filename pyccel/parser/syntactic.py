--- conflicted
+++ resolved
@@ -535,11 +535,7 @@
         elif stmt.value == '*':
 
             if isinstance(first, (PythonTuple, Tuple, List)):
-<<<<<<< HEAD
                 return Dlist(first, second)
-=======
-                return Dlist(first[0], second)
->>>>>>> 24460f5c
             return Mul(first, second, evaluate=False)
         elif stmt.value == '-':
 
@@ -719,11 +715,7 @@
                     if not arg_name == 'results':
                         msg = '> Wrong argument, given {}'.format(arg_name)
                         raise NotImplementedError(msg)
-<<<<<<< HEAD
-                    ls = arg if isinstance(arg, (PythonTuple, Tuple)) else [arg]
-=======
                     ls = arg if isinstance(arg, PythonTuple) else [arg]
->>>>>>> 24460f5c
                     i = -1
                 else:
                     msg = '> Wrong type, given {}'.format(type(arg))
