# -*- coding: utf-8 -*-
#------------------------------------------------------------------------------------------#
# This file is part of Pyccel which is released under MIT License. See the LICENSE file or #
# go to https://github.com/pyccel/pyccel/blob/master/LICENSE for full license details.     #
#------------------------------------------------------------------------------------------#
""" File containing SemanticParser. This class handles the semantic stage of the translation.
See the developer docs for more details
"""

from itertools import chain
import warnings

from sympy.utilities.iterables import iterable as sympy_iterable

from sympy import Sum as Summation
from sympy import Symbol as sp_Symbol
from sympy import Integer as sp_Integer
from sympy import ceiling
from sympy.core import cache

#==============================================================================

from pyccel.ast.basic import Basic, PyccelAstNode, ScopedNode

from pyccel.ast.builtins import PythonPrint
from pyccel.ast.builtins import PythonInt, PythonBool, PythonFloat, PythonComplex
from pyccel.ast.builtins import python_builtin_datatype
from pyccel.ast.builtins import PythonList, PythonConjugate
from pyccel.ast.builtins import (PythonRange, PythonZip, PythonEnumerate,
                                 PythonTuple, Lambda)

from pyccel.ast.core import Comment, CommentBlock, Pass
from pyccel.ast.core import If, IfSection
from pyccel.ast.core import Allocate, Deallocate
from pyccel.ast.core import Assign, AliasAssign, SymbolicAssign
from pyccel.ast.core import AugAssign, CodeBlock
from pyccel.ast.core import Return, FunctionDefArgument, FunctionDefResult
from pyccel.ast.core import ConstructorCall, InlineFunctionDef
from pyccel.ast.core import FunctionDef, Interface, FunctionAddress, FunctionCall, FunctionCallArgument
from pyccel.ast.core import DottedFunctionCall
from pyccel.ast.core import ClassDef
from pyccel.ast.core import For
from pyccel.ast.core import Module
from pyccel.ast.core import While
from pyccel.ast.core import SymbolicPrint
from pyccel.ast.core import Del
from pyccel.ast.core import Program
from pyccel.ast.core import EmptyNode
from pyccel.ast.core import Concatenate
from pyccel.ast.core import Import
from pyccel.ast.core import AsName
from pyccel.ast.core import With
from pyccel.ast.core import Duplicate
from pyccel.ast.core import StarredArguments
from pyccel.ast.core import Iterable
from pyccel.ast.core import InProgram
from pyccel.ast.core import Decorator
from pyccel.ast.core import PyccelFunctionDef
from pyccel.ast.core import Assert

from pyccel.ast.class_defs import NumpyArrayClass, TupleClass, get_cls_base

from pyccel.ast.datatypes import NativeRange, str_dtype
from pyccel.ast.datatypes import NativeSymbol
from pyccel.ast.datatypes import default_precision
from pyccel.ast.datatypes import (NativeInteger, NativeBool,
                                  NativeFloat, NativeString,
                                  NativeGeneric, NativeComplex,
                                  NativeVoid)

from pyccel.ast.functionalexpr import FunctionalSum, FunctionalMax, FunctionalMin, GeneratorComprehension, FunctionalFor

from pyccel.ast.headers import FunctionHeader, MethodHeader, Header
from pyccel.ast.headers import MacroFunction, MacroVariable

from pyccel.ast.internals import PyccelInternalFunction, Slice, PyccelSymbol, get_final_precision
from pyccel.ast.itertoolsext import Product

from pyccel.ast.literals import LiteralTrue, LiteralFalse
from pyccel.ast.literals import LiteralInteger, LiteralFloat
from pyccel.ast.literals import Nil, LiteralString
from pyccel.ast.literals import Literal, convert_to_literal

from pyccel.ast.mathext  import math_constants

from pyccel.ast.numpyext import NumpyMatmul
from pyccel.ast.numpyext import NumpyBool
from pyccel.ast.numpyext import NumpyWhere, NumpyArray
from pyccel.ast.numpyext import NumpyInt, NumpyInt8, NumpyInt16, NumpyInt32, NumpyInt64
from pyccel.ast.numpyext import NumpyFloat, NumpyFloat32, NumpyFloat64
from pyccel.ast.numpyext import NumpyComplex, NumpyComplex64, NumpyComplex128
from pyccel.ast.numpyext import NumpyTranspose, NumpyConjugate
from pyccel.ast.numpyext import NumpyNewArray, NumpyNonZero, NumpyResultType
from pyccel.ast.numpyext import DtypePrecisionToCastFunction

from pyccel.ast.omp import (OMP_For_Loop, OMP_Simd_Construct, OMP_Distribute_Construct,
                            OMP_TaskLoop_Construct, OMP_Sections_Construct, Omp_End_Clause,
                            OMP_Single_Construct)

from pyccel.ast.operators import PyccelArithmeticOperator, PyccelIs, PyccelIsNot, IfTernaryOperator, PyccelUnarySub
from pyccel.ast.operators import PyccelNot, PyccelEq, PyccelAdd, PyccelMul, PyccelPow
from pyccel.ast.operators import PyccelAssociativeParenthesis, PyccelDiv

from pyccel.ast.sympy_helper import sympy_to_pyccel, pyccel_to_sympy

from pyccel.ast.utilities import builtin_function as pyccel_builtin_function
from pyccel.ast.utilities import builtin_import as pyccel_builtin_import
from pyccel.ast.utilities import builtin_import_registry as pyccel_builtin_import_registry
from pyccel.ast.utilities import split_positional_keyword_arguments
from pyccel.ast.utilities import recognised_source

from pyccel.ast.variable import Constant
from pyccel.ast.variable import Variable
from pyccel.ast.variable import TupleVariable, HomogeneousTupleVariable, InhomogeneousTupleVariable
from pyccel.ast.variable import IndexedElement
from pyccel.ast.variable import DottedName, DottedVariable

from pyccel.errors.errors import Errors
from pyccel.errors.errors import PyccelSemanticError

from pyccel.errors.messages import (PYCCEL_RESTRICTION_TODO, UNDERSCORE_NOT_A_THROWAWAY,
        UNDEFINED_VARIABLE, IMPORTING_EXISTING_IDENTIFIED, INDEXED_TUPLE, LIST_OF_TUPLES,
        INVALID_INDICES, INCOMPATIBLE_ARGUMENT, INCOMPATIBLE_ORDERING,
        UNRECOGNISED_FUNCTION_CALL, STACK_ARRAY_SHAPE_UNPURE_FUNC, STACK_ARRAY_UNKNOWN_SHAPE,
        ARRAY_DEFINITION_IN_LOOP, STACK_ARRAY_DEFINITION_IN_LOOP,
        INCOMPATIBLE_TYPES_IN_ASSIGNMENT, ARRAY_ALREADY_IN_USE, ASSIGN_ARRAYS_ONE_ANOTHER,
        INVALID_POINTER_REASSIGN, INCOMPATIBLE_REDEFINITION, ARRAY_IS_ARG,
        INCOMPATIBLE_REDEFINITION_STACK_ARRAY, ARRAY_REALLOCATION, RECURSIVE_RESULTS_REQUIRED,
        PYCCEL_RESTRICTION_INHOMOG_LIST, UNDEFINED_IMPORT_OBJECT, UNDEFINED_LAMBDA_VARIABLE,
        UNDEFINED_LAMBDA_FUNCTION, UNDEFINED_INIT_METHOD, UNDEFINED_FUNCTION,
        INVALID_MACRO_COMPOSITION, WRONG_NUMBER_OUTPUT_ARGS, INVALID_FOR_ITERABLE,
        PYCCEL_RESTRICTION_LIST_COMPREHENSION_LIMITS, PYCCEL_RESTRICTION_LIST_COMPREHENSION_SIZE,
        UNUSED_DECORATORS, DUPLICATED_SIGNATURE, FUNCTION_TYPE_EXPECTED,
        UNSUPPORTED_POINTER_RETURN_VALUE, PYCCEL_MISSING_HEADER, PYCCEL_RESTRICTION_OPTIONAL_NONE,
        PYCCEL_RESTRICTION_PRIMITIVE_IMMUTABLE, PYCCEL_RESTRICTION_IS_ISNOT,
        FOUND_DUPLICATED_IMPORT, UNDEFINED_WITH_ACCESS, MACRO_MISSING_HEADER_OR_FUNC,)

from pyccel.parser.base      import BasicParser
from pyccel.parser.syntactic import SyntaxParser

from pyccel.utilities.stage import PyccelStage

import pyccel.decorators as def_decorators
#==============================================================================

errors = Errors()
pyccel_stage = PyccelStage()

#==============================================================================

def _get_name(var):
    """."""

    if isinstance(var, str):
        return var
    if isinstance(var, (PyccelSymbol, DottedName)):
        return str(var)
    if isinstance(var, (IndexedElement)):
        return str(var.base)
    if isinstance(var, FunctionCall):
        return var.funcdef
    if isinstance(var, AsName):
        return var.target
    name = type(var).__name__
    msg = f'Name of Object : {name} cannot be determined'
    return errors.report(PYCCEL_RESTRICTION_TODO+'\n'+msg, symbol=var,
                severity='fatal')

#==============================================================================

class SemanticParser(BasicParser):
    """
    Class which handles the semantic stage as described in the developer docs.

    This class is described in detail in developer_docs/semantic_stage.md.
    It determines all semantic information which must be deduced in order to
    print a representation of the AST resulting from the syntactic stage in one
    of the target languages.

    Parameters
    ----------
    inputs : SyntaxParser
        A syntactic parser which has been used to generate a representation of
        the input code using Pyccel nodes.

    parents : list
        A list of parsers describing the files which import this file.

    d_parsers : list
        A list of parsers describing files imported by this file.

    **kwargs : dict
        Additional keyword arguments for BasicParser.
    """

    def __init__(self, inputs, *, parents = (), d_parsers = (), **kwargs):

        # a Parser can have parents, who are importing it.
        # imports are then its sons.
        self._parents = list(parents)
        self._d_parsers = dict(d_parsers)

        # ...
        if not isinstance(inputs, SyntaxParser):
            raise TypeError('> Expecting a syntactic parser as input')

        parser = inputs
        # ...

        # ...
        BasicParser.__init__(self, **kwargs)
        # ...

        # ...
        self._fst = parser._fst
        self._ast = parser._ast

        self._filename  = parser._filename
        self._mod_name  = ''
        self._metavars  = parser._metavars
        self.scope = parser.scope
        self.scope.imports['imports'] = {}
        self._module_namespace  = self.scope
        self._program_namespace = self.scope.new_child_scope('__main__')

        # used to store the local variables of a code block needed for garbage collecting
        self._allocs = []

        # used to store code split into multiple lines to be reinserted in the CodeBlock
        self._additional_exprs = []

        #
        self._code = parser._code
        # ...

        self.annotate()
        # ...

    #================================================================
    #                  Property accessors
    #================================================================

    @property
    def parents(self):
        """Returns the parents parser."""
        return self._parents

    @property
    def d_parsers(self):
        """Returns the d_parsers parser."""

        return self._d_parsers

    @property
    def program_namespace(self):
        """
        Get the namespace relevant to the program.

        Get the namespace which describes the section of
        code which is executed as a program. In other words
        the code inside an `if __name__ == '__main__':`
        block.

        Returns
        -------
        Scope : The program namespace.
        """
        return self._program_namespace

    #================================================================
    #                     Public functions
    #================================================================

    def annotate(self):
        """
        Add type information to the AST.

        This function is the entry point for this class. It annotates the
        AST object created by the syntactic stage which was collected
        in the constructor. The annotation adds all necessary information
        about the type etc to describe the object sufficiently well for
        printing. See the developer docs for more details.

        Returns
        -------
        pyccel.ast.basic.Basic
            An annotated object which can be printed.
        """

        if self.semantic_done:
            print ('> semantic analysis already done')
            return self.ast

        # TODO - add settings to Errors
        #      - filename

        errors = Errors()
        if self.filename:
            errors.set_target(self.filename, 'file')
        errors.set_parser_stage('semantic')

        # then we treat the current file

        ast = self.ast

        self._allocs.append([])
        # we add the try/except to allow the parser to find all possible errors
        pyccel_stage.set_stage('semantic')
        ast = self._visit(ast)

        self._ast = ast

        self._semantic_done = True

        return ast

    #================================================================
    #              Utility functions for scope handling
    #================================================================

    def change_to_program_scope(self):
        """
        Switch the focus to the program scope.

        Update the namespace variable so that it points at the
        program namespace (which describes the scope inside
        a `if __name__ == '__main__':` block). It is assumed that
        the current namespace is the module namespace.
        """
        self._allocs.append([])
        self._module_namespace = self.scope
        self.scope = self._program_namespace

    def change_to_module_scope(self):
        """
        Switch the focus to the module scope.

        Update the namespace variable so that it points
        at the module namespace. It is assumed that the
        current namespace is the program namespace.
        """
        self._program_namespace = self.scope
        self.scope = self._module_namespace

    def check_for_variable(self, name):
        """
        Search for a Variable object with the given name in the current scope,
        defined by the local and global Python scopes. Return None if not found.
        """

        if self.current_class:
            for i in self._current_class.attributes:
                if i.name == name:
                    var = i
                    return var
            return None
        else:
            return self.scope.find(name, 'variables')

    def get_variable(self, name):
        """ Like 'check_for_variable', but raise Pyccel error if Variable is not found.
        """
        var = self.check_for_variable(name)
        if var is None:
            if name == '_':
                errors.report(UNDERSCORE_NOT_A_THROWAWAY,
                    bounding_box=(self._current_fst_node.lineno, self._current_fst_node.col_offset),
                    severity='fatal')
            else:
                errors.report(UNDEFINED_VARIABLE, symbol=name,
                    bounding_box=(self._current_fst_node.lineno, self._current_fst_node.col_offset),
                    severity='fatal')

        return var

    def get_variables(self, container):
        """
        Get all variables in the scope of interest.

        Get a list of all variables which are

        Parameters
        ----------
        container : Scope
            The object describing the relevant scope.

        Returns
        -------
        list
            A list of variables.
        """
        # this only works if called on a function scope
        # TODO needs more tests when we have nested functions
        variables = []
        variables.extend(container.variables.values())
        for sub_container in container.loops:
            variables.extend(self.get_variables(sub_container))
        return variables

    def get_class_construct(self, name):
        """Returns the class datatype for name if it exists.
        Raises an error otherwise
        """
        result = self.scope.find(name, 'cls_constructs')

        if result is None:
            msg = f'class construct {name} not found'
            return errors.report(msg,
                bounding_box=(self._current_fst_node.lineno, self._current_fst_node.col_offset),
                severity='fatal')
        else:
            return result

    def insert_import(self, name, target, storage_name = None):
        """
        Create and insert a new import in scope if it's not defined
        otherwise append target to existing import.

        Parameters
        ----------
        name : str-like
               The source from which the object is imported
        target : AsName
               The imported object
        storage_name : str-like
                The name which will be used to identify the Import in the
                container
        """
        source = _get_name(name)
        if storage_name is None:
            storage_name = source
        imp = self.scope.find(source, 'imports')
        if imp is None:
            imp = self.scope.find(storage_name, 'imports')

        if imp is not None:
            imp_source = imp.source
            if imp_source == source:
                imp.define_target(target)
            else:
                errors.report(IMPORTING_EXISTING_IDENTIFIED,
                              symbol=name,
                              bounding_box=(self._current_fst_node.lineno, self._current_fst_node.col_offset),
                              severity='fatal')
        else:
            container = self.scope.imports
            container['imports'][storage_name] = Import(source, target, True)


    def get_headers(self, name):
        """ Get all headers in the scope which reference the
        requested name
        """
        container = self.scope
        headers = []
        while container:
            if name in container.headers:
                if isinstance(container.headers[name], list):
                    headers += container.headers[name]
                else:
                    headers.append(container.headers[name])
            container = container.parent_scope
        return headers


    #=======================================================
    #              Utility functions
    #=======================================================

    def _garbage_collector(self, expr):
        """
        Search in a CodeBlock if no trailing Return Node is present add the needed frees.
        """
        if len(expr.body)>0 and not isinstance(expr.body[-1], Return):
            deallocs = [Deallocate(i) for i in self._allocs[-1]]
        else:
            deallocs = []
        self._allocs.pop()
        return deallocs

    def _infer_type(self, expr):
        """
        Infer all relevant type information for the expression.

        Create a dictionary describing all the type information that can be
        inferred about the expression `expr`. This includes information about:
        - `datatype`
        - `precision`
        - `rank`
        - `shape`
        - `order`
        - `memory_handling`
        - `cls_base`
        - `is_target`

        Parameters
        ----------
        expr : pyccel.ast.basic.Basic
                An AST object representing an object in the code whose type
                must be determined.

        Returns
        -------
        dict
            Dictionary containing all the type information which was inferred.
        """
        # TODO - add settings to Errors
        #      - line and column
        #      - blocking errors

        errors = Errors()

        d_var = {}
        # TODO improve => put settings as attribut of Parser

        if expr in (PythonInt, PythonFloat, PythonComplex, PythonBool, NumpyBool, NumpyInt, NumpyInt8, NumpyInt16,
                      NumpyInt32, NumpyInt64, NumpyComplex, NumpyComplex64,
                      NumpyComplex128, NumpyFloat, NumpyFloat64, NumpyFloat32):

            d_var['datatype'   ] = '*'
            d_var['rank'       ] = 0
            d_var['precision'  ] = 0
            return d_var

        elif isinstance(expr, Variable):
            d_var['datatype'       ] = expr.dtype
            d_var['memory_handling'] = expr.memory_handling
            d_var['shape'          ] = expr.shape
            d_var['rank'           ] = expr.rank
            d_var['cls_base'       ] = expr.cls_base or self.scope.find(expr.dtype, 'classes')
            d_var['is_target'      ] = expr.is_target
            d_var['order'          ] = expr.order
            d_var['precision'      ] = expr.precision
            return d_var

        elif isinstance(expr, PythonTuple):
            d_var['datatype'       ] = expr.dtype
            d_var['precision'      ] = expr.precision
            d_var['memory_handling'] = 'heap'
            d_var['shape'          ] = expr.shape
            d_var['rank'           ] = expr.rank
            d_var['order'          ] = expr.order
            d_var['cls_base'       ] = TupleClass
            return d_var

        elif isinstance(expr, Concatenate):
            d_var['datatype'      ] = expr.dtype
            d_var['precision'     ] = expr.precision
            d_var['shape'         ] = expr.shape
            d_var['rank'          ] = expr.rank
            d_var['order'         ] = expr.order
            d_var['cls_base'      ] = TupleClass
            if any(getattr(a, 'on_heap', False) for a in expr.args):
                d_var['memory_handling'] = 'heap'
            else:
                d_var['memory_handling'] = 'stack'
            return d_var

        elif isinstance(expr, Duplicate):
            d = self._infer_type(expr.val)

            # TODO must check that it is consistent with pyccel's rules
            # TODO improve
            d_var['datatype'      ] = d['datatype']
            d_var['rank'          ] = expr.rank
            d_var['shape'         ] = expr.shape
            d_var['order'         ] = expr.order
            d_var['cls_base'      ] = TupleClass
            if d.get('on_stack', False) and isinstance(expr.length, LiteralInteger):
                d_var['memory_handling'] = 'stack'
            else:
                d_var['memory_handling'] = 'heap'
            return d_var

        elif isinstance(expr, NumpyNewArray):
            d_var['datatype'   ] = expr.dtype
            d_var['memory_handling'] = 'heap' if expr.rank > 0 else 'stack'
            d_var['shape'      ] = expr.shape
            d_var['rank'       ] = expr.rank
            d_var['order'      ] = expr.order
            d_var['precision'  ] = expr.precision
            d_var['cls_base'   ] = NumpyArrayClass
            return d_var

        elif isinstance(expr, NumpyTranspose):

            var = expr.internal_var

            d_var['memory_handling'] = 'alias' if isinstance(var, Variable) else 'heap'
            d_var['datatype'      ] = var.dtype
            d_var['shape'         ] = tuple(reversed(var.shape))
            d_var['rank'          ] = var.rank
            d_var['cls_base'      ] = var.cls_base
            d_var['is_target'     ] = var.is_target
            d_var['order'         ] = 'C' if var.order=='F' else 'F'
            d_var['precision'     ] = var.precision
            return d_var

        elif isinstance(expr, PyccelAstNode):

            d_var['datatype'   ] = expr.dtype
            d_var['memory_handling'] = 'heap' if expr.rank > 0 else 'stack'
            d_var['shape'      ] = expr.shape
            d_var['rank'       ] = expr.rank
            d_var['order'      ] = expr.order
            d_var['precision'  ] = expr.precision
            d_var['cls_base'   ] = get_cls_base(expr.dtype, expr.precision, expr.rank)
            return d_var

        elif isinstance(expr, PythonRange):

            d_var['datatype'   ] = NativeRange()
            d_var['memory_handling'] = 'stack' # because rank is 0 and no shape defined
            d_var['shape'      ] = None
            d_var['rank'       ] = 0
            d_var['cls_base'   ] = expr  # TODO: shall we keep it?
            return d_var

        elif isinstance(expr, Lambda):

            d_var['datatype'   ] = NativeSymbol()
            d_var['memory_handling'] = 'stack' # because rank is 0 and no shape defined
            d_var['rank'       ] = 0
            return d_var

        else:
            type_name = type(expr).__name__
            msg = f'Type of Object : {type_name} cannot be infered'
            return errors.report(PYCCEL_RESTRICTION_TODO+'\n'+msg, symbol=expr,
                bounding_box=(self._current_fst_node.lineno, self._current_fst_node.col_offset),
                severity='fatal')

    def _extract_indexed_from_var(self, var, indices, expr):
        """ Use indices to extract appropriate element from
        object 'var'
        This contains most of the contents of _visit_IndexedElement
        but is a separate function in order to be recursive
        """

        # case of Pyccel ast Variable
        # if not possible we use symbolic objects

        if isinstance(var, PythonTuple):
            def is_literal_index(a):
                def is_int(a):
                    return isinstance(a, (int, LiteralInteger)) or \
                        (isinstance(a, PyccelUnarySub) and \
                         isinstance(a.args[0], (int, LiteralInteger)))
                if isinstance(a, Slice):
                    return all(is_int(s) or s is None for s in (a.start, a.step, a.stop))
                else:
                    return is_int(a)
            if all(is_literal_index(a) for a in indices):
                if len(indices)==1:
                    return var[indices[0]]
                else:
                    return self._visit(var[indices[0]][indices[1:]])
            else:
                tmp_var = PyccelSymbol(self.scope.get_new_name())
                assign = Assign(tmp_var, var)
                assign.set_fst(expr.fst)
                self._additional_exprs[-1].append(self._visit(assign))
                var = self._visit(tmp_var)


        elif not isinstance(var, Variable):
            if hasattr(var,'__getitem__'):
                if len(indices)==1:
                    return var[indices[0]]
                else:
                    return self._visit(var[indices[0]][indices[1:]])
            else:
                var_type = type(var)
                errors.report(f"Can't index {var_type}", symbol=expr,
                    bounding_box=(self._current_fst_node.lineno, self._current_fst_node.col_offset),
                    severity='fatal')

        indices = tuple(indices)

        if isinstance(var, InhomogeneousTupleVariable):

            arg = indices[0]

            if isinstance(arg, Slice):
                if ((arg.start is not None and not isinstance(arg.start, LiteralInteger)) or
                        (arg.stop is not None and not isinstance(arg.stop, LiteralInteger))):
                    errors.report(INDEXED_TUPLE, symbol=var,
                        bounding_box=(self._current_fst_node.lineno, self._current_fst_node.col_offset),
                        severity='fatal')

                idx = slice(arg.start, arg.stop)
                selected_vars = var.get_var(idx)
                if len(selected_vars)==1:
                    if len(indices) == 1:
                        return selected_vars[0]
                    else:
                        var = selected_vars[0]
                        return self._extract_indexed_from_var(var, indices[1:], expr)
                elif len(selected_vars)<1:
                    return None
                elif len(indices)==1:
                    return PythonTuple(*selected_vars)
                else:
                    return PythonTuple(*[self._extract_indexed_from_var(var, indices[1:], expr) for var in selected_vars])

            elif isinstance(arg, LiteralInteger):

                if len(indices)==1:
                    return var[arg]

                var = var[arg]
                return self._extract_indexed_from_var(var, indices[1:], expr)

            else:
                errors.report(INDEXED_TUPLE, symbol=var,
                    bounding_box=(self._current_fst_node.lineno, self._current_fst_node.col_offset),
                    severity='fatal')

        if isinstance(var, PythonTuple) and not var.is_homogeneous:
            errors.report(LIST_OF_TUPLES, symbol=var,
                bounding_box=(self._current_fst_node.lineno, self._current_fst_node.col_offset),
                severity='error')

        for arg in var[indices].indices:
            if not isinstance(arg, Slice) and not \
                (hasattr(arg, 'dtype') and isinstance(arg.dtype, NativeInteger)):
                errors.report(INVALID_INDICES, symbol=var[indices],
                bounding_box=(self._current_fst_node.lineno, self._current_fst_node.col_offset),
                severity='error')
        return var[indices]

    def _create_PyccelOperator(self, expr, visited_args):
        """ Called by _visit_PyccelOperator and other classes
        inheriting from PyccelOperator
        """
        try:
            expr_new = type(expr)(*visited_args)
        except PyccelSemanticError as err:
            msg = str(err)
            errors.report(msg, symbol=expr,
                bounding_box=(self._current_fst_node.lineno, self._current_fst_node.col_offset),
                severity='fatal')
        return expr_new

    def _create_Duplicate(self, val, length):
        """ Called by _visit_PyccelMul when a Duplicate is
        identified
        """
        # Arguments have been visited in PyccelMul

        if not isinstance(val, (TupleVariable, PythonTuple)):
            errors.report("Unexpected Duplicate", symbol=Duplicate(val, length),
                bounding_box=(self._current_fst_node.lineno, self._current_fst_node.col_offset),
                severity='fatal')

        if val.is_homogeneous:
            return Duplicate(val, length)
        else:
            if isinstance(length, LiteralInteger):
                length = length.python_value
            else:
                errors.report("Cannot create inhomogeneous tuple of unknown size",
                    symbol=Duplicate(val, length),
                    bounding_box=(self._current_fst_node.lineno, self._current_fst_node.col_offset),
                    severity='fatal')
            if isinstance(val, TupleVariable):
                return PythonTuple(*(val.get_vars()*length))
            else:
                return PythonTuple(*(val.args*length))

    def _handle_function_args(self, arguments):
        """
        Get a list of all function arguments.

        Get a list of all the function arguments which are passed
        to a function. This is done by visiting the syntactic
        FunctionCallArguments. If this argument contains a
        starred arguments object then the contents of this object
        are extracted into the final list.

        Parameters
        ----------
        arguments : list of FunctionCallArgument
            The arguments which were passed to the function.

        Returns
        -------
        list of FunctionCallArgument
            The arguments passed to the function.
        """
        args  = []
        for arg in arguments:
            a = self._visit(arg)
            if isinstance(a.value, StarredArguments):
                args.extend([FunctionCallArgument(av) for av in a.value.args_var])
            else:
                args.append(a)
        return args

    def get_type_description(self, var, include_rank = True):
        """
        Provides a text description of the type of a variable
        (useful for error messages)
        Parameters
        ----------
        var          : Variable
                       The variable to describe
        include_rank : bool
                       Indicates whether rank information should be included
                       Default : True
        """
        dtype = var.dtype
        prec  = get_final_precision(var)
        descr = f'{dtype}{(prec * 2 if isinstance(dtype, NativeComplex) else prec) * 8 if prec else ""}'
        if include_rank and var.rank>0:
            dims = ','.join(':'*var.rank)
            descr += f'[{dims}]'
        return descr

    def _check_argument_compatibility(self, input_args, func_args, expr, elemental):
        """
        Check that the provided arguments match the expected types

        Parameters
        ----------
        input_args : list
                     The arguments provided to the function
        func_args  : list
                     The arguments expected by the function
        expr       : PyccelAstNode
                     The expression where this call is found (used for error output)
        elemental  : bool
                     Indicates if the function is elemental
        """
        if elemental:
            def incompatible(i_arg, f_arg):
                return (i_arg.dtype is not f_arg.dtype or \
                        get_final_precision(i_arg) != get_final_precision(f_arg))
        else:
            def incompatible(i_arg, f_arg):
                return (i_arg.dtype is not f_arg.dtype or \
                        get_final_precision(i_arg) != get_final_precision(f_arg) or
                        i_arg.rank != f_arg.rank)

        # Compare each set of arguments
        for idx, (i_arg, f_arg) in enumerate(zip(input_args, func_args)):
            i_arg = i_arg.value
            f_arg = f_arg.var
            # Ignore types which cannot be compared
            if (i_arg is Nil()
                    or isinstance(f_arg, FunctionAddress)
                    or f_arg.dtype is NativeGeneric()):
                continue
            # Check for compatibility
            if incompatible(i_arg, f_arg):
                expected  = self.get_type_description(f_arg, not elemental)
                type_name = self.get_type_description(i_arg, not elemental)
                received  = f'{i_arg} ({type_name})'

                errors.report(INCOMPATIBLE_ARGUMENT.format(idx+1, received, expr.func_name, expected),
                        symbol = expr,
                        severity='error')
            if f_arg.rank > 1 and i_arg.order != f_arg.order:
                errors.report(INCOMPATIBLE_ORDERING.format(idx=idx+1, arg=i_arg, func=expr.func_name, order=f_arg.order),
                        symbol = expr,
                        severity='error')

    def _handle_function(self, expr, func, args, is_method = False):
        """
        Create the node representing the function call.

        Create a FunctionCall or an instance of a PyccelInternalFunction
        from the function information and arguments.

        Parameters
        ----------
        expr : PyccelAstNode
               The expression where this call is found (used for error output).

        func : FunctionDef instance, Interface instance or PyccelInternalFunction type
               The function being called.

        args : tuple
               The arguments passed to the function.

        is_method : bool
                Indicates if the function is a method (and should return a DottedFunctionCall).

        Returns
        -------
        FunctionCall/PyccelInternalFunction
            The semantic representation of the call.
        """
        if isinstance(func, PyccelFunctionDef):
            argument_description = func.argument_description
            func = func.cls_name
            args, kwargs = split_positional_keyword_arguments(*args)

            # Ignore values passed by position but add any unspecified keywords
            # with the correct default value
            for kw, val in list(argument_description.items())[len(args):]:
                if kw not in kwargs:
                    kwargs[kw] = val

            try:
                new_expr = func(*args, **kwargs)
            except TypeError:
                errors.report(UNRECOGNISED_FUNCTION_CALL,
                        symbol = expr,
                        severity = 'fatal')

            return new_expr
        else:
            if self._current_function == func.name:
                if len(func.results)>0 and not isinstance(func.results[0].var, PyccelAstNode):
                    errors.report(RECURSIVE_RESULTS_REQUIRED, symbol=func, severity="fatal")

            parent_assign = expr.get_direct_user_nodes(lambda x: isinstance(x, Assign) and not isinstance(x, AugAssign))

            func_args = func.arguments if isinstance(func, FunctionDef) else func.functions[0].arguments
            func_results = func.results if isinstance(func, FunctionDef) else func.functions[0].results

            if not parent_assign and len(func_results) == 1 and func_results[0].var.rank > 0:
                tmp_var = PyccelSymbol(self.scope.get_new_name())
                assign = Assign(tmp_var, expr)
                assign.set_fst(expr.fst)
                self._additional_exprs[-1].append(self._visit(assign))
                return self._visit(tmp_var)

            if len(args) > len(func_args):
                errors.report("Too many arguments passed in function call",
                        symbol = expr,
                        severity='fatal')
            # Sort arguments to match the order in the function definition
            input_args = [a for a in args if a.keyword is None]
            nargs = len(input_args)
            for ka in func_args[nargs:]:
                key = ka.name
                relevant_args = [a for a in args[nargs:] if a.keyword == key]
                n_relevant_args = len(relevant_args)
                assert n_relevant_args <= 1
                if n_relevant_args == 0 and ka.has_default:
                    input_args.append(ka.default_call_arg)
                elif n_relevant_args == 1:
                    input_args.append(relevant_args[0])

            args = input_args

            if is_method:
                new_expr = DottedFunctionCall(func, args, current_function = self._current_function, prefix = args[0].value)
            else:
                new_expr = FunctionCall(func, args, self._current_function)

            if None in new_expr.args:
                errors.report("Too few arguments passed in function call",
                        symbol = expr,
                        severity='error')
            elif isinstance(func, FunctionDef):
                self._check_argument_compatibility(args, func_args,
                            expr, func.is_elemental)
            return new_expr

    def _create_variable(self, name, dtype, rhs, d_lhs, arr_in_multirets=False):
        """
        Create a new variable.

        Create a new variable. In most cases this is just a call to
        `Variable.__init__`
        but in the case of a tuple variable it is a recursive call to
        create all elements in the tuple.
        This is done separately to _assign_lhs_variable to ensure that
        elements of a tuple do not exist in the scope.

        Parameters
        ----------
        name : str
            The name of the new variable.

        dtype : DataType
            The data type of the new variable.

        rhs : Variable
            The value assigned to the lhs. This is required to call
            self._infer_type recursively for tuples.

        d_lhs : dict
            Dictionary of properties for the new Variable.

        arr_in_multirets : bool, default: False
            If True, the variable that will be created is an array
            in multi-values return, false otherwise.

        Returns
        -------
        Variable
            The variable that has been created.
        """
        if isinstance(name, PyccelSymbol):
            is_temp = name.is_temp
        else:
            is_temp = False

        if isinstance(rhs, (PythonTuple, InhomogeneousTupleVariable, NumpyNonZero)) or \
                ((isinstance(rhs, FunctionCall) and rhs.pyccel_staging != 'syntactic') and len(rhs.funcdef.results)>1):
            if isinstance(rhs, FunctionCall):
                iterable = [r.var for r in rhs.funcdef.results]
            else:
                iterable = rhs
            elem_vars = []
            is_homogeneous = True
            elem_d_lhs_ref = None
            for i,r in enumerate(iterable):
                elem_name = self.scope.get_new_name( name + '_' + str(i) )
                elem_d_lhs = self._infer_type( r )

                if not arr_in_multirets:
                    self._ensure_target( r, elem_d_lhs )
                if elem_d_lhs_ref is None:
                    elem_d_lhs_ref = elem_d_lhs.copy()
                    is_homogeneous = elem_d_lhs['datatype'] is not NativeGeneric()
                elif elem_d_lhs != elem_d_lhs_ref:
                    is_homogeneous = False

                elem_dtype = elem_d_lhs.pop('datatype')

                var = self._create_variable(elem_name, elem_dtype, r, elem_d_lhs)
                elem_vars.append(var)

            if any(v.is_alias for v in elem_vars):
                d_lhs['memory_handling'] = 'alias'
            else:
                d_lhs['memory_handling'] = d_lhs.get('memory_handling', False) or 'heap'

            if is_homogeneous and not (d_lhs['memory_handling'] == 'alias' and isinstance(rhs, PythonTuple)):
                lhs = HomogeneousTupleVariable(dtype, name, **d_lhs, is_temp=is_temp)
            else:
                lhs = InhomogeneousTupleVariable(elem_vars, dtype, name, **d_lhs, is_temp=is_temp)

        else:
            new_type = HomogeneousTupleVariable \
                    if isinstance(rhs, (HomogeneousTupleVariable, Concatenate, Duplicate)) \
                    else Variable
            lhs = new_type(dtype, name, **d_lhs, is_temp=is_temp)

        return lhs

    def _ensure_target(self, rhs, d_lhs):
        """ Function using data about the new lhs to determine
        whether the lhs is an alias and the rhs is a target
        """

        if isinstance(rhs, NumpyTranspose) and rhs.internal_var.on_heap:
            d_lhs['memory_handling'] = 'alias'
            rhs.internal_var.is_target = True

        if isinstance(rhs, Variable) and rhs.is_ndarray:
            d_lhs['memory_handling'] = 'alias'
            rhs.is_target = not rhs.is_alias

        if isinstance(rhs, IndexedElement) and rhs.rank > 0 and \
                (getattr(rhs.base, 'is_ndarray', False) or getattr(rhs.base, 'is_alias', False)):
            d_lhs['memory_handling'] = 'alias'
            rhs.base.is_target = not rhs.base.is_alias

    def _assign_lhs_variable(self, lhs, d_var, rhs, new_expressions, is_augassign,arr_in_multirets=False):
        """
        Create a variable from the left-hand side (lhs) of an assignment.
        
        Create a lhs based on the information in d_var, if the lhs already exists
        then check that it has the expected properties.

        Parameters
        ----------
        lhs : PyccelSymbol (or DottedName of PyccelSymbols)
            The representation of the lhs provided by the SyntacticParser.

        d_var : dict
            Dictionary of expected lhs properties.

        rhs : Variable / expression
            The representation of the rhs provided by the SemanticParser.
            This is necessary in order to set the rhs 'is_target' property
            if necessary.

        new_expressions : list
            A list which allows collection of any additional expressions
            resulting from this operation (e.g. Allocation).

        is_augassign : bool
            Indicates whether this is an assign ( = ) or an augassign ( += / -= / etc )
            This is necessary as the restrictions on the dtype are less strict in this
            case.

        arr_in_multirets : bool
            If True, rhs has an array in its results, otherwise, it should be set to False.
            It helps when we don't need lhs to be a pointer in case of a returned array in
            a tuple of results.

        Returns
        -------
        pyccel.ast.variable.Variable
            The representation of the lhs provided by the SemanticParser.
        """

        if isinstance(lhs, IndexedElement):
            lhs = self._visit(lhs)
        elif isinstance(lhs, PyccelSymbol):

            name = lhs
            if lhs == '_':
                name = self.scope.get_new_name()
            dtype = d_var.pop('datatype')

            d_lhs = d_var.copy()
            # ISSUES #177: lhs must be a pointer when rhs is heap array
            if not arr_in_multirets:
                self._ensure_target(rhs, d_lhs)

            var = self.check_for_variable(name)

            # Variable not yet declared (hence array not yet allocated)
            if var is None:

                # Update variable's dictionary with information from function decorators
                decorators = self.scope.decorators
                if decorators:
                    if 'stack_array' in decorators:
                        if name in decorators['stack_array']:
                            d_lhs.update(memory_handling='stack')
                    if 'allow_negative_index' in decorators:
                        if lhs in decorators['allow_negative_index']:
                            d_lhs.update(allows_negative_indexes=True)

                # We cannot allow the definition of a stack array from a shape which
                # is unknown at the declaration
                if d_lhs['rank'] > 0 and d_lhs.get('memory_handling', None) == 'stack':
                    for a in d_lhs['shape']:
                        if (isinstance(a, FunctionCall) and not a.funcdef.is_pure) or \
                                any(not f.funcdef.is_pure for f in a.get_attribute_nodes(FunctionCall)):
                            errors.report(STACK_ARRAY_SHAPE_UNPURE_FUNC, symbol=a.funcdef.name,
                            severity='error',
                            bounding_box=(self._current_fst_node.lineno,
                                self._current_fst_node.col_offset))
                        if (isinstance(a, Variable) and not a.is_argument) \
                                or not all(b.is_argument for b in a.get_attribute_nodes(Variable)):
                            errors.report(STACK_ARRAY_UNKNOWN_SHAPE, symbol=name,
                            severity='error',
                            bounding_box=(self._current_fst_node.lineno,
                                self._current_fst_node.col_offset))

                new_name = self.scope.get_expected_name(name)

                # Create new variable
                lhs = self._create_variable(new_name, dtype, rhs, d_lhs, arr_in_multirets=arr_in_multirets)

                # Add variable to scope
                self.scope.insert_variable(lhs, name)

                # ...
                # Add memory allocation if needed
                array_declared_in_function = (isinstance(rhs, FunctionCall) and not isinstance(rhs.funcdef, PyccelFunctionDef) \
                                            and not getattr(rhs.funcdef, 'is_elemental', False) and not isinstance(lhs, HomogeneousTupleVariable)) or arr_in_multirets
                if lhs.on_heap and not array_declared_in_function:
                    if self.scope.is_loop:
                        # Array defined in a loop may need reallocation at every cycle
                        errors.report(ARRAY_DEFINITION_IN_LOOP, symbol=name,
                            severity='warning',
                            bounding_box=(self._current_fst_node.lineno,
                                self._current_fst_node.col_offset))
                        status='unknown'
                    else:
                        # Array defined outside of a loop will be allocated only once
                        status='unallocated'

                    # Create Allocate node
                    if isinstance(lhs, InhomogeneousTupleVariable):
                        args = [v for v in lhs.get_vars() if v.rank>0]
                        new_args = []
                        while len(args) > 0:
                            for a in args:
                                if isinstance(a, InhomogeneousTupleVariable):
                                    new_args.extend(v for v in a.get_vars() if v.rank>0)
                                else:
                                    new_expressions.append(Allocate(a,
                                        shape=a.alloc_shape, order=a.order, status=status))
                                    # Add memory deallocation for array variables
                                    self._allocs[-1].append(a)
                            args = new_args
                    else:
                        new_expressions.append(Allocate(lhs, shape=lhs.alloc_shape, order=lhs.order, status=status))
                # ...

                # ...
                # Add memory deallocation for array variables
                if lhs.is_ndarray and not lhs.on_stack:
                    # Create Deallocate node
                    self._allocs[-1].append(lhs)
                # ...

                # We cannot allow the definition of a stack array in a loop
                if lhs.is_stack_array and self.scope.is_loop:
                    errors.report(STACK_ARRAY_DEFINITION_IN_LOOP, symbol=name,
                        severity='error',
                        bounding_box=(self._current_fst_node.lineno,
                            self._current_fst_node.col_offset))

                # Not yet supported for arrays: x=y+z, x=b[:]
                # Because we cannot infer shape of right-hand side yet
                know_lhs_shape = (lhs.rank == 0) or all(sh is not None for sh in lhs.alloc_shape)

                if not know_lhs_shape:
                    msg = f"Cannot infer shape of right-hand side for expression {lhs} = {rhs}"
                    errors.report(PYCCEL_RESTRICTION_TODO+'\n'+msg,
                        bounding_box=(self._current_fst_node.lineno, self._current_fst_node.col_offset),
                        severity='fatal')

            # Variable already exists
            else:

                self._ensure_inferred_type_matches_existing(dtype, d_var, var, is_augassign, new_expressions, rhs)

                # in the case of elemental, lhs is not of the same dtype as
                # var.
                # TODO d_lhs must be consistent with var!
                # the following is a small fix, since lhs must be already
                # declared
                lhs = var

        elif isinstance(lhs, DottedName):

            dtype = d_var.pop('datatype')
            name = self.scope.get_expected_name(lhs.name[-1])
            if self._current_function == '__init__':

                cls      = self.get_variable('self')
                cls_name = str(cls.cls_base.name)
                cls      = self.scope.find(cls_name, 'classes')

                attributes = cls.attributes
                parent     = cls.superclasses
                attributes = list(attributes)
                n_name     = str(lhs.name[-1])

                # update the self variable with the new attributes

                var      = self.get_variable('self')
                d_lhs    = d_var.copy()


                # ISSUES #177: lhs must be a pointer when rhs is heap array
                if not arr_in_multirets:
                    self._ensure_target(rhs, d_lhs)

                member = self._create_variable(n_name, dtype, rhs, d_lhs)
                lhs    = member.clone(member.name, new_class = DottedVariable, lhs = var)

                # update the attributes of the class and push it to the scope
                attributes += [member]
                new_cls = ClassDef(cls_name, attributes, [], superclasses=parent)
                self.scope.parent_scope.update_class(new_cls)
            else:
                lhs = self._visit(lhs)
        else:
            lhs_type = str(type(lhs))
            raise NotImplementedError(f"_assign_lhs_variable does not handle {lhs_type}")

        return lhs

    def _ensure_inferred_type_matches_existing(self, dtype, d_var, var, is_augassign, new_expressions, rhs):
        """
        Ensure that the inferred type of the new variable, matches the existing variable (which has the
        same name). If this is not the case then errors are raised preventing pyccel reaching the codegen
        stage.
        This function also handles any reallocations caused by differing shapes between the two objects.
        These allocations/deallocations are saved in the list new_expressions

        Parameters
        ----------
        dtype : DataType
                The inferred DataType
        d_var : dict
                The inferred information about the variable. Usually created by the _infer_type function
        var   : Variable
                The existing variable
        is_augassign : bool
                A boolean indicating if the assign statement is an augassign (tests are less strict)
        new_expressions : list
                A list to which any new expressions created are appended
        rhs   : PyccelAstNode
                The right hand side of the expression : lhs=rhs
                If is_augassign is False, this value is not used
        """
        precision = d_var.get('precision',None)
        internal_precision = default_precision[str(dtype)] if precision == -1 else precision

        # TODO improve check type compatibility
        if not hasattr(var, 'dtype'):
            name = var.name
            errors.report(INCOMPATIBLE_TYPES_IN_ASSIGNMENT.format('<module>', dtype),
                    symbol=f'{name}={dtype}',
                    bounding_box=(self._current_fst_node.lineno, self._current_fst_node.col_offset),
                    severity='fatal')

        elif not is_augassign and var.is_ndarray and var.is_target:
            errors.report(ARRAY_ALREADY_IN_USE,
                bounding_box=(self._current_fst_node.lineno,
                    self._current_fst_node.col_offset),
                        severity='error', symbol=var.name)

        elif not is_augassign and var.is_ndarray and isinstance(rhs, (Variable, IndexedElement)) and var.on_heap:
            errors.report(ASSIGN_ARRAYS_ONE_ANOTHER,
                bounding_box=(self._current_fst_node.lineno,
                    self._current_fst_node.col_offset),
                        severity='error', symbol=var)

        elif var.is_ndarray and var.is_alias and isinstance(rhs, NumpyNewArray):
            errors.report(INVALID_POINTER_REASSIGN,
                bounding_box=(self._current_fst_node.lineno,
                    self._current_fst_node.col_offset),
                        severity='error', symbol=var.name)

        elif var.is_ndarray and var.is_alias and not is_augassign:
            # we allow pointers to be reassigned multiple times
            # pointers reassigning need to call free_pointer func
            # to remove memory leaks
            new_expressions.append(Deallocate(var))

        elif str(dtype) != str(var.dtype) or \
                internal_precision != get_final_precision(var):
            if is_augassign:
                tmp_result = PyccelAdd(var, rhs)
                result_dtype = str(tmp_result.dtype)
                result_precision = get_final_precision(tmp_result)
                raise_error = (str(var.dtype) != result_dtype or \
                        get_final_precision(var) != result_precision)
            else:
                raise_error = True

            if raise_error:
                # Get type name from cast function (handles precision implicitly)
                try:
                    d1 = DtypePrecisionToCastFunction[var.dtype.name][var.precision].name
                except KeyError:
                    d1 = str(var.dtype)
                try:
                    d2 = DtypePrecisionToCastFunction[dtype.name][precision].name
                except KeyError:
                    d2 = str(var.dtype)

                name = var.name
                rhs_str = str(rhs)
                errors.report(INCOMPATIBLE_TYPES_IN_ASSIGNMENT.format(d1, d2),
                    symbol=f'{name}={rhs_str}',
                    bounding_box=(self._current_fst_node.lineno, self._current_fst_node.col_offset),
                    severity='error')

        elif not is_augassign:

            rank  = getattr(var, 'rank' , 'None')
            order = getattr(var, 'order', 'None')
            shape = getattr(var, 'shape', 'None')

            if (d_var['rank'] != rank) or (rank > 1 and d_var['order'] != order):

                txt = '|{name}| {dtype}{old} <-> {dtype}{new}'
                def format_shape(s):
                    return "" if s is None else s
                txt = txt.format(name=var.name, dtype=dtype, old=format_shape(var.shape),
                    new=format_shape(d_var['shape']))
                errors.report(INCOMPATIBLE_REDEFINITION, symbol=txt,
                    bounding_box=(self._current_fst_node.lineno, self._current_fst_node.col_offset),
                    severity='error')

            elif d_var['shape'] != shape:

                if var.is_argument:
                    errors.report(ARRAY_IS_ARG, symbol=var,
                        severity='error',
                        bounding_box=(self._current_fst_node.lineno,
                            self._current_fst_node.col_offset))

                elif var.is_stack_array:
                    errors.report(INCOMPATIBLE_REDEFINITION_STACK_ARRAY, symbol=var.name,
                        severity='error',
                        bounding_box=(self._current_fst_node.lineno,
                            self._current_fst_node.col_offset))

                else:
                    var.set_changeable_shape()
                    previous_allocations = var.get_direct_user_nodes(lambda p: isinstance(p, Allocate))
                    if not previous_allocations:
                        errors.report("PYCCEL INTERNAL ERROR : Variable exists already, but it has never been allocated",
                                symbol=var, severity='fatal')

                    last_allocation = previous_allocations[-1]

                    # Find outermost IfSection of last allocation
                    last_alloc_ifsection = last_allocation.get_user_nodes(IfSection)
                    alloc_ifsection = last_alloc_ifsection[-1] if last_alloc_ifsection else None
                    while len(last_alloc_ifsection)>0:
                        alloc_ifsection = last_alloc_ifsection[-1]
                        last_alloc_ifsection = alloc_ifsection.get_user_nodes(IfSection)

                    ifsection_has_if = len(alloc_ifsection.get_direct_user_nodes(
                                                        lambda x: isinstance(x,If))) == 1 \
                                    if alloc_ifsection else False

                    if alloc_ifsection and not ifsection_has_if:
                        status = last_allocation.status
                    elif last_allocation.get_user_nodes((If, For, While)):
                        status='unknown'
                    else:
                        status='allocated'
                    new_expressions.append(Allocate(var,
                        shape=d_var['shape'], order=d_var['order'],
                        status=status))

                    if status != 'unallocated':
                        errors.report(ARRAY_REALLOCATION, symbol=var.name,
                            severity='warning',
                            bounding_box=(self._current_fst_node.lineno,
                                self._current_fst_node.col_offset))
            else:
                # Same shape as before
                previous_allocations = var.get_direct_user_nodes(lambda p: isinstance(p, Allocate))

                if previous_allocations and previous_allocations[-1].get_user_nodes(IfSection) \
                        and not previous_allocations[-1].get_user_nodes((If)):
                    # If previously allocated in If still under construction
                    status = previous_allocations[-1].status

                    new_expressions.append(Allocate(var,
                        shape=d_var['shape'], order=d_var['order'],
                        status=status))

        if var.precision == -1 and precision != var.precision:
            var.use_exact_precision()

    def _assign_GeneratorComprehension(self, lhs_name, expr):
        """
        Visit the GeneratorComprehension node.

        Create all necessary expressions for the
        GeneratorComprehension node definition.

        Parameters
        ----------
        lhs_name : str
                    The name to which the expression is assigned.
        expr : GeneratorComprehension
                The GeneratorComprehension node.

        Returns
        -------
        pyccel.ast.functionalexpr.GeneratorComprehension
                CodeBlock containing the semantic version of the GeneratorComprehension node
        """
        result   = expr.expr

        loop = expr.loops
        nlevels = 0
        # Create throw-away variable to help obtain result type
        index   = Variable('int',self.scope.get_new_name('to_delete'), is_temp=True)
        self.scope.insert_variable(index)
        new_expr = []
        while isinstance(loop, For):
            nlevels+=1
            iterable = Iterable(self._visit(loop.iterable))
            n_index = max(1, iterable.num_loop_counters_required)
            # Set dummy indices to iterable object in order to be able to
            # obtain a target with a deducible dtype
            iterable.set_loop_counter(*[index]*n_index)

            iterator = loop.target

            # Collect a target with a deducible dtype
            iterator_rhs = iterable.get_target_from_range()
            # Use _visit_Assign to create the requested iterator with the correct type
            # The result of this operation is not stored, it is just used to declare
            # iterator with the correct dtype to allow correct dtype deductions later
            self._visit(Assign(iterator, iterator_rhs, fst=expr.fst))

            loop_elem = loop.body.body[0]

            if isinstance(loop_elem, Assign):
                # If the result contains a GeneratorComprehension, treat it and replace
                # it with it's lhs variable before continuing
                gens = set(loop_elem.get_attribute_nodes(GeneratorComprehension))
                if len(gens)==1:
                    gen = gens.pop()
                    assert isinstance(gen.lhs, PyccelSymbol) and gen.lhs.is_temp
                    gen_lhs = self.scope.get_new_name() if gen.lhs.is_temp else gen.lhs
                    assign = self._visit(Assign(gen_lhs, gen, fst=gen.fst))
                    new_expr.append(assign)
                    loop.substitute(gen, assign.lhs)
                    loop_elem = loop.body.body[0]
            loop = loop_elem
        # Remove the throw-away variable from the scope
        self.scope.remove_variable(index)

        # Visit result expression (correctly defined as iterator
        # objects exist in the scope despite not being defined)
        result = self._visit(result)
        if isinstance(result, CodeBlock):
            result = result.body[-1]

        # Infer the final dtype of the expression
        d_var = self._infer_type(result)
        dtype = d_var.pop('datatype')
        d_var['is_temp'] = expr.lhs.is_temp

        lhs  = self.check_for_variable(lhs_name)
        if lhs:
            self._ensure_inferred_type_matches_existing(dtype, d_var, lhs, False, new_expr, None)
        else:
            lhs_name = self.scope.get_expected_name(lhs_name)
            lhs = Variable(dtype, lhs_name, **d_var)
            self.scope.insert_variable(lhs)

        # Iterate over the loops
        # This provides the definitions of iterators as well
        # as the central expression
        loops = [self._visit(expr.loops)]

        # If necessary add additional expressions corresponding
        # to nested GeneratorComprehensions
        if new_expr:
            loop = loops[0]
            for _ in range(nlevels-1):
                loop = loop.body.body[0]
            for e in new_expr:
                loop.body.insert2body(e, back=False)
                e.loops[-1].scope.update_parent_scope(loop.scope, is_loop = True)

        if isinstance(expr, FunctionalSum):
            val = LiteralInteger(0)
            if str_dtype(dtype) in ['float', 'complex']:
                val = LiteralFloat(0.0)
        elif isinstance(expr, FunctionalMin):
            val = math_constants['inf']
        elif isinstance(expr, FunctionalMax):
            val = PyccelUnarySub(math_constants['inf'])

        # Initialise result with correct initial value
        stmt = Assign(lhs, val)
        stmt.set_fst(expr.fst)
        loops.insert(0, stmt)

        indices = [self._visit(i) for i in expr.indices]

        if isinstance(expr, FunctionalSum):
            expr_new = FunctionalSum(loops, lhs=lhs, indices = indices)
        elif isinstance(expr, FunctionalMin):
            expr_new = FunctionalMin(loops, lhs=lhs, indices = indices)
        elif isinstance(expr, FunctionalMax):
            expr_new = FunctionalMax(loops, lhs=lhs, indices = indices)
        expr_new.set_fst(expr.fst)
        return expr_new

    def _find_superclasses(self, expr):
        """
        Find all the superclasses in the scope.

        From a syntactic ClassDef, extract the names of the superclasses and
        search through the scope to find their definitions. If there is no
        definition then an error is raised.

        Parameters
        ----------
        expr : ClassDef
            The class whose superclasses we wish to find.

        Returns
        -------
        list
            An iterable containing the definitions of all the superclasses.

        Raises
        ------
        PyccelSemanticError
            A `PyccelSemanticError` is reported and will be raised after the
            semantic stage is complete.
        """
        parent = {s: self.scope.find(s, 'classes') for s in expr.superclasses}
        if any(c is None for c in parent.values()):
            for s,c in parent.items():
                if c is None:
                    errors.report(f"Couldn't find class {s} in scope", symbol=expr,
                            severity='error')
            parent = {s:c for s,c in parent.items() if c is not None}

        return list(parent.values())


    #====================================================
    #                 _visit functions
    #====================================================


    def _visit(self, expr):
        """
        Annotate the AST.

        The annotation is done by finding the appropriate function _visit_X
        for the object expr. X is the type of the object expr. If this function
        does not exist then the method resolution order is used to search for
        other compatible _visit_X functions. If none are found then an error is
        raised.
        
        Parameters
        ----------
        expr : pyccel.ast.basic.Basic
            Object to visit of type X.
        
        Returns
        -------
        pyccel.ast.basic.Basic
            AST object which is the semantic equivalent of expr.
        """

        # TODO - add settings to Errors
        #      - line and column
        #      - blocking errors
        current_fst = self._current_fst_node

        if hasattr(expr,'fst') and expr.fst is not None:
            self._current_fst_node = expr.fst

        classes = type(expr).__mro__
        for cls in classes:
            annotation_method = '_visit_' + cls.__name__
            if hasattr(self, annotation_method):
                obj = getattr(self, annotation_method)(expr)
                if isinstance(obj, Basic) and self._current_fst_node:
                    obj.set_fst(self._current_fst_node)
                self._current_fst_node = current_fst
                return obj

        # Unknown object, we raise an error.
        return errors.report(PYCCEL_RESTRICTION_TODO, symbol=type(expr),
            bounding_box=(self._current_fst_node.lineno, self._current_fst_node.col_offset),
            severity='fatal')

    def _visit_Module(self, expr):
        body = self._visit(expr.program).body
        program_body      = []
        init_func_body    = []
        mod_name = self.metavars.get('module_name', None)
        if mod_name is None:
            mod_name = expr.name
        else:
            self.scope.insert_symbol(mod_name)
        self._mod_name = mod_name
        if isinstance(expr.name, AsName):
            name_suffix = expr.name.name
        else:
            name_suffix = expr.name
        prog_name = 'prog_'+name_suffix
        prog_name = self.scope.get_new_name(prog_name)

        for b in body:
            if isinstance(b, If):
                if any(isinstance(i.condition, InProgram) for i in b.blocks):
                    for i in b.blocks:
                        if isinstance(i.condition, InProgram):
                            program_body.extend(i.body.body)
                        else:
                            init_func_body.append(i.body.body)
                else:
                    init_func_body.append(b)
            elif isinstance(b, CodeBlock):
                init_func_body.extend(b.body)
            else:
                init_func_body.append(b)

        variables = self.get_variables(self.scope)
        init_func = None
        free_func = None
        program   = None

        comment_types = (Header, MacroFunction, EmptyNode, Comment, CommentBlock)

        if not all(isinstance(l, comment_types) for l in init_func_body):
            # If there are any initialisation statements then create an initialisation function
            init_var = Variable(NativeBool(), self.scope.get_new_name('initialised'),
                                is_private=True)
            init_func_name = self.scope.get_new_name(name_suffix+'__init')
            # Ensure that the function is correctly defined within the namespaces
            init_scope = self.create_new_function_scope(init_func_name)
            for b in init_func_body:
                if isinstance(b, ScopedNode):
                    b.scope.update_parent_scope(init_scope, is_loop = True)
                if isinstance(b, FunctionalFor):
                    for l in b.loops:
                        if isinstance(l, ScopedNode):
                            l.scope.update_parent_scope(init_scope, is_loop = True)

            self.exit_function_scope()

            # Update variable scope for temporaries
            to_remove = []
            for v in self.scope.variables.values():
                if v.is_temp:
                    init_scope.insert_variable(v)
                    to_remove.append(v)

            # Remove in a second loop so the dictionary doesn't change during iteration
            for v in to_remove:
                self.scope.remove_variable(v)
                variables.remove(v)

            # Get deallocations
            deallocs = self._garbage_collector(CodeBlock(init_func_body))

            # Deallocate temporaries in init function
            dealloc_vars = [d.variable for d in deallocs]
            for i,v in enumerate(dealloc_vars):
                if v in to_remove:
                    d = deallocs.pop(i)
                    init_func_body.append(d)

            init_func_body = If(IfSection(PyccelNot(init_var),
                                init_func_body+[Assign(init_var, LiteralTrue())]))

            init_func = FunctionDef(init_func_name, [], [], [init_func_body],
                    global_vars = variables, scope=init_scope)
            self.insert_function(init_func)

        if init_func:
            free_func_name = self.scope.get_new_name(name_suffix+'__free')
            pyccelised_imports = [imp for imp_name, imp in self.scope.imports['imports'].items() \
                             if imp_name in self.d_parsers]

            import_frees = [self.d_parsers[imp.source].semantic_parser.ast.free_func for imp in pyccelised_imports \
                                if imp.source in self.d_parsers]
            import_frees = [f if f.name in imp.target else \
                             f.clone(next(i.target for i in imp.target \
                                        if isinstance(i, AsName) and i.name == f.name)) \
                            for f,imp in zip(import_frees, pyccelised_imports) if f]

            if deallocs or import_frees:
                # If there is anything that needs deallocating when the module goes out of scope
                # create a deallocation function
                import_free_calls = [FunctionCall(f,[],[]) for f in import_frees if f is not None]
                free_func_body = If(IfSection(init_var,
                    import_free_calls+deallocs+[Assign(init_var, LiteralFalse())]))
                # Ensure that the function is correctly defined within the namespaces
                scope = self.create_new_function_scope(free_func_name)
                free_func = FunctionDef(free_func_name, [], [], [free_func_body],
                                    global_vars = variables, scope = scope)
                self.exit_function_scope()
                self.insert_function(free_func)

        funcs = []
        interfaces = []
        for f in self.scope.functions.values():
            if isinstance(f, FunctionDef):
                funcs.append(f)
            elif isinstance(f, Interface):
                interfaces.append(f)

        # in the case of a header file, we need to convert all headers to
        # FunctionDef etc ...

        if self.is_header_file:
            # ARA : issue-999
            is_external = self.metavars.get('external', False)
            for name, headers in self.scope.headers.items():
                if all(isinstance(v, FunctionHeader) and \
                        not isinstance(v, MethodHeader) for v in headers):
                    F = self.scope.find(name, 'functions')
                    if F is None:
                        func_defs = [vi for v in headers for vi in v.create_definition(is_external=is_external)]
                        if len(func_defs) == 1:
                            F = func_defs[0]
                            funcs.append(F)
                        else:
                            F = Interface(name, func_defs)
                            interfaces.append(F)
                        self.insert_function(F)
                    else:
                        errors.report(IMPORTING_EXISTING_IDENTIFIED,
                                symbol=name,
                                severity='fatal')

        for v in variables:
            if v.rank > 0 and not v.is_alias:
                v.is_target = True

        mod = Module(mod_name,
                    variables,
                    funcs,
                    init_func = init_func,
                    free_func = free_func,
                    interfaces=interfaces,
                    classes=self.scope.classes.values(),
                    imports=self.scope.imports['imports'].values(),
                    scope=self.scope)
        container = self._program_namespace.imports
        container['imports'][mod_name] = Import(mod_name, mod)

        if program_body:
            if init_func:
                import_init  = FunctionCall(init_func,[],[])
                program_body = [import_init, *program_body]
            if free_func:
                import_free  = FunctionCall(free_func,[],[])
                program_body = [*program_body, import_free]
            container = self._program_namespace
            program = Program(prog_name,
                            self.get_variables(container),
                            program_body,
                            container.imports['imports'].values(),
                            scope=self._program_namespace)

            mod.program = program

        return mod

    def _visit_PythonTuple(self, expr):
        ls = [self._visit(i) for i in expr]
        return PythonTuple(*ls)

    def _visit_PythonList(self, expr):
        ls = [self._visit(i) for i in expr]
        expr = PythonList(*ls)

        if not expr.is_homogeneous:
            errors.report(PYCCEL_RESTRICTION_INHOMOG_LIST, symbol=expr,
                bounding_box=(self._current_fst_node.lineno, self._current_fst_node.col_offset),
                severity='fatal')
        return expr

    def _visit_FunctionCallArgument(self, expr):
        value = self._visit(expr.value)
        a = FunctionCallArgument(value, expr.keyword)
        if isinstance(value, (PyccelArithmeticOperator, PyccelInternalFunction)) and value.rank:
            tmp_var = self.scope.get_new_name()
            assign = self._visit(Assign(tmp_var, expr.value, fst = expr.value.fst))
            self._additional_exprs[-1].append(assign)
            a = FunctionCallArgument(self._visit(tmp_var))
        return a

    def _visit_CodeBlock(self, expr):
        ls = []
        self._additional_exprs.append([])
        for b in expr.body:

            # Save parsed code
            line = self._visit(b)
            ls.extend(self._additional_exprs[-1])
            self._additional_exprs[-1] = []
            if isinstance(line, CodeBlock):
                ls.extend(line.body)
            else:
                ls.append(line)
        self._additional_exprs.pop()

        return CodeBlock(ls)

    def _visit_Nil(self, expr):
        expr.clear_syntactic_user_nodes()
        expr.update_pyccel_staging()
        return expr

    def _visit_Break(self, expr):
        expr.clear_syntactic_user_nodes()
        expr.update_pyccel_staging()
        return expr

    def _visit_Continue(self, expr):
        expr.clear_syntactic_user_nodes()
        expr.update_pyccel_staging()
        return expr

    def _visit_Comment(self, expr):
        expr.clear_syntactic_user_nodes()
        expr.update_pyccel_staging()
        return expr

    def _visit_CommentBlock(self, expr):
        expr.clear_syntactic_user_nodes()
        expr.update_pyccel_staging()
        return expr

    def _visit_AnnotatedComment(self, expr):
        expr.clear_syntactic_user_nodes()
        expr.update_pyccel_staging()
        return expr

    def _visit_OmpAnnotatedComment(self, expr):
        code = expr._user_nodes
        code = code[-1]
        index = code.body.index(expr)
        combined_loop = expr.combined and ('for' in expr.combined or 'distribute' in expr.combined or 'taskloop' in expr.combined)

        if isinstance(expr, (OMP_Sections_Construct, OMP_Single_Construct)) \
           and expr.has_nowait:
            for node in code.body[index+1:]:
                if isinstance(node, Omp_End_Clause):
                    if node.txt.startswith(expr.name, 4):
                        node.has_nowait = True

        if isinstance(expr, (OMP_For_Loop, OMP_Simd_Construct,
                    OMP_Distribute_Construct, OMP_TaskLoop_Construct)) or combined_loop:
            index += 1
            while index < len(code.body) and isinstance(code.body[index], (Comment, CommentBlock, Pass)):
                index += 1

            if index < len(code.body) and isinstance(code.body[index], For):
                end_expr = ['!$omp', 'end', expr.name]
                if expr.combined:
                    end_expr.append(expr.combined)
                if expr.has_nowait:
                    end_expr.append('nowait')
                code.body[index].end_annotation = ' '.join(e for e in end_expr if e)+'\n'
            else:
                type_name = type(expr).__name__
                msg = f"Statement after {type_name} must be a for loop."
                errors.report(msg, symbol=expr,
                    severity='fatal')

        expr.clear_syntactic_user_nodes()
        expr.update_pyccel_staging()
        return expr

    def _visit_Omp_End_Clause(self, expr):
        end_loop = any(c in expr.txt for c in ['for', 'distribute', 'taskloop', 'simd'])
        if end_loop:
            errors.report("For loops do not require an end clause. This clause is ignored",
                    severity='warning', symbol=expr)
            return EmptyNode()
        else:
            expr.clear_syntactic_user_nodes()
            expr.update_pyccel_staging()
            return expr

    def _visit_Literal(self, expr):
        expr.clear_syntactic_user_nodes()
        expr.update_pyccel_staging()
        return expr

    def _visit_Pass(self, expr):
        expr.clear_syntactic_user_nodes()
        expr.update_pyccel_staging()
        return expr

    def _visit_Variable(self, expr):
        name = self.scope.get_python_name(expr.name)
        return self.get_variable(name)

    def _visit_str(self, expr):
        return repr(expr)

    def _visit_Slice(self, expr):
        start = self._visit(expr.start) if expr.start is not None else None
        stop = self._visit(expr.stop) if expr.stop is not None else None
        step = self._visit(expr.step) if expr.step is not None else None

        return Slice(start, stop, step)

    def _visit_IndexedElement(self, expr):
        var = self._visit(expr.base)
        # TODO check consistency of indices with shape/rank
        args = [self._visit(idx) for idx in expr.indices]

        if (len(args) == 1 and isinstance(args[0], (TupleVariable, PythonTuple))):
            args = args[0]

        elif any(isinstance(a, (TupleVariable, PythonTuple)) for a in args):
            n_exprs = None
            for a in args:
                if hasattr(a, '__len__'):
                    if n_exprs:
                        assert n_exprs == len(a)
                    else:
                        n_exprs = len(a)
            new_expr_args = [[a[i] if hasattr(a, '__getitem__') else a for a in args]
                             for i in range(n_exprs)]
            return NumpyArray(PythonTuple(*[var[a] for a in new_expr_args]))

        return self._extract_indexed_from_var(var, args, expr)

    def _visit_PyccelSymbol(self, expr):
        name = expr

        var = self.check_for_variable(name)

        if var is None:
            var = self.scope.find(name)
        if var is None:
            var = python_builtin_datatype(name)

        if var is None:
            if name == '_':
                errors.report(UNDERSCORE_NOT_A_THROWAWAY,
                    bounding_box=(self._current_fst_node.lineno, self._current_fst_node.col_offset),
                    severity='fatal')
            else:
                errors.report(UNDEFINED_VARIABLE, symbol=name,
                    bounding_box=(self._current_fst_node.lineno, self._current_fst_node.col_offset),
                    severity='fatal')
        return var


    def _visit_DottedName(self, expr):

        var = self.check_for_variable(_get_name(expr))
        if var:
            return var

        lhs = expr.name[0] if len(expr.name) == 2 \
                else DottedName(*expr.name[:-1])
        rhs = expr.name[-1]

        visited_lhs = self._visit(lhs)
        first = visited_lhs
        if isinstance(visited_lhs, FunctionCall):
            results = visited_lhs.funcdef.results
            if len(results) != 1:
                errors.report("Cannot get attribute of function call with multiple returns",
                        symbol=expr,
                        bounding_box=(self._current_fst_node.lineno, self._current_fst_node.col_offset),
                        severity='fatal')
            first = results[0].var
        rhs_name = _get_name(rhs)
        attr_name = []

        # Handle case of imported module
        if isinstance(first, Module):

            if rhs_name in first:
                imp = self.scope.find(_get_name(lhs), 'imports')

                new_name = rhs_name
                if imp is not None:
                    new_name = imp.find_module_target(rhs_name)
                    if new_name is None:
                        new_name = self.scope.get_new_name(rhs_name)

                        # Save the import target that has been used
                        imp.define_target(AsName(first[rhs_name], PyccelSymbol(new_name)))
                elif isinstance(rhs, FunctionCall):
                    self.scope.imports['functions'][new_name] = first[rhs_name]
                elif isinstance(rhs, ConstructorCall):
                    self.scope.imports['classes'][new_name] = first[rhs_name]
                elif isinstance(rhs, Variable):
                    self.scope.imports['variables'][new_name] = rhs

                if isinstance(rhs, FunctionCall):
                    # If object is a function
                    args  = self._handle_function_args(rhs.args)
                    func  = first[rhs_name]
                    if new_name != rhs_name:
                        if hasattr(func, 'clone') and not isinstance(func, PyccelFunctionDef):
                            func  = func.clone(new_name)
                    return self._handle_function(expr, func, args)
                elif isinstance(rhs, Constant):
                    var = first[rhs_name]
                    if new_name != rhs_name:
                        var.name = new_name
                    return var
                else:
                    # If object is something else (eg. dict)
                    var = first[rhs_name]
                    return var
            else:
                errors.report(UNDEFINED_IMPORT_OBJECT.format(rhs_name, str(lhs)),
                        symbol=expr,
                        bounding_box=(self._current_fst_node.lineno, self._current_fst_node.col_offset),
                        severity='fatal')
        if isinstance(first, ClassDef):
            errors.report("Static class methods are not yet supported", symbol=expr,
                    severity='fatal')

        d_var = self._infer_type(first)
        if d_var.get('cls_base', None) is None:
            errors.report(f'Attribute {rhs_name} not found',
                bounding_box=(self._current_fst_node.lineno, self._current_fst_node.col_offset),
                severity='fatal')

        cls_base = d_var['cls_base']

        if cls_base:
            attr_name = [i.name for i in cls_base.attributes]

        # look for a class method
        if isinstance(rhs, FunctionCall):
            macro = self.scope.find(rhs_name, 'macros')
            if macro is not None:
                master = macro.master
                args = rhs.args
                args = [lhs] + list(args)
                args = [self._visit(i) for i in args]
                args = macro.apply(args)
                return FunctionCall(master, args, self._current_function)

            args = [FunctionCallArgument(visited_lhs), *self._handle_function_args(rhs.args)]
            method = cls_base.get_method(rhs_name)
            if cls_base.name == 'numpy.ndarray':
                numpy_class = method.cls_name
                self.insert_import('numpy', AsName(numpy_class, numpy_class.name))
            return self._handle_function(expr, method, args, is_method = True)

        # look for a class attribute / property
        elif isinstance(rhs, PyccelSymbol) and cls_base:
            # standard class attribute
            if rhs in attr_name:
                self._current_class = cls_base
                second = self._visit(rhs)
                self._current_class = None
                return second.clone(second.name, new_class = DottedVariable, lhs = visited_lhs)

            # class property?
            else:
                method = cls_base.get_method(rhs_name)
                assert 'property' in method.decorators
                if cls_base.name == 'numpy.ndarray':
                    numpy_class = method.cls_name
                    self.insert_import('numpy', AsName(numpy_class, numpy_class.name))
                return self._handle_function(expr, method, [FunctionCallArgument(visited_lhs)], is_method = True)

        # look for a macro
        else:

            macro = self.scope.find(rhs_name, 'macros')

            # Macro
            if isinstance(macro, MacroVariable):
                return macro.master
            elif isinstance(macro, MacroFunction):
                args = macro.apply([visited_lhs])
                return FunctionCall(macro.master, args, self._current_function)

        # did something go wrong?
        return errors.report(f'Attribute {rhs_name} not found',
            bounding_box=(self._current_fst_node.lineno, self._current_fst_node.col_offset),
            severity='fatal')

    def _visit_PyccelOperator(self, expr):
        args     = [self._visit(a) for a in expr.args]
        return self._create_PyccelOperator(expr, args)

    def _visit_PyccelAdd(self, expr):
        args = [self._visit(a) for a in expr.args]
        if isinstance(args[0], (TupleVariable, PythonTuple, Concatenate, Duplicate)):
            is_homogeneous = all((isinstance(a, (TupleVariable, PythonTuple)) and a.is_homogeneous) \
                                or isinstance(a, (Concatenate, Duplicate)) for a in args)
            if is_homogeneous:
                return Concatenate(*args)
            else:
                def get_vars(a):
                    if isinstance(a, InhomogeneousTupleVariable):
                        return a.get_vars()
                    elif isinstance(a, PythonTuple):
                        return a.args
                    elif isinstance(a, HomogeneousTupleVariable):
                        n_vars = len(a)
                        if not isinstance(len(a), (LiteralInteger, int)):
                            errors.report("Can't create an inhomogeneous tuple using a homogeneous tuple of unknown size",
                                    symbol=expr, severity='fatal')
                        return [a[i] for i in range(n_vars)]
                    else:
                        a_type = type(a)
                        raise NotImplementedError(f"Unexpected type {a_type} in tuple addition")
                tuple_args = [ai for a in args for ai in get_vars(a)]
                expr_new = PythonTuple(*tuple_args)
        else:
            expr_new = self._create_PyccelOperator(expr, args)
        return expr_new

    def _visit_PyccelMul(self, expr):
        args = [self._visit(a) for a in expr.args]
        if isinstance(args[0], (TupleVariable, PythonTuple, PythonList)):
            expr_new = self._create_Duplicate(args[0], args[1])
        elif isinstance(args[1], (TupleVariable, PythonTuple, PythonList)):
            expr_new = self._create_Duplicate(args[1], args[0])
        else:
            expr_new = self._create_PyccelOperator(expr, args)
        return expr_new

    def _visit_PyccelPow(self, expr):
        base, exponent = [self._visit(a) for a in expr.args]

        exp_val = exponent
        if isinstance(exponent, LiteralInteger):
            exp_val = exponent.python_value
        elif isinstance(exponent, PyccelAssociativeParenthesis):
            exp = exponent.args[0]
            # Handle (1/2)
            if isinstance(exp, PyccelDiv) and all(isinstance(a, Literal) for a in exp.args):
                exp_val = exp.args[0].python_value / exp.args[1].python_value

        if isinstance(base, (Literal, Variable)) and exp_val == 2:
            return PyccelMul(base, base)
        elif exp_val == 0.5:
            pyccel_stage.set_stage('syntactic')

            sqrt_name = self.scope.get_new_name('sqrt')
            imp_name = AsName('sqrt', sqrt_name)
            new_import = Import('math',imp_name)
            self._visit(new_import)
            if isinstance(expr.args[0], PyccelAssociativeParenthesis):
                new_call = FunctionCall(sqrt_name, [expr.args[0].args[0]])
            else:
                new_call = FunctionCall(sqrt_name, [expr.args[0]])

            pyccel_stage.set_stage('semantic')

            return self._visit(new_call)
        else:
            return PyccelPow(base, exponent)

    def _visit_MathSqrt(self, expr):
        func = self.scope.find(expr.funcdef, 'functions')
        arg, = self._handle_function_args(expr.args) #pylint: disable=unbalanced-tuple-unpacking
        if isinstance(arg.value, PyccelMul):
            mul1, mul2 = arg.value.args
            mul1_syn, mul2_syn = expr.args[0].value.args
            is_abs = False
            if mul1 is mul2 and mul1.dtype in (NativeInteger(), NativeFloat()):
                pyccel_stage.set_stage('syntactic')

                fabs_name = self.scope.get_new_name('fabs')
                imp_name = AsName('fabs', fabs_name)
                new_import = Import('math',imp_name)
                self._visit(new_import)
                new_call = FunctionCall(fabs_name, [mul1_syn])

                pyccel_stage.set_stage('semantic')

                return self._visit(new_call)
            elif isinstance(mul1, (NumpyConjugate, PythonConjugate)) and mul1.internal_var is mul2:
                is_abs = True
                abs_arg = mul2_syn
            elif isinstance(mul2, (NumpyConjugate, PythonConjugate)) and mul1 is mul2.internal_var:
                is_abs = True
                abs_arg = mul1_syn

            if is_abs:
                pyccel_stage.set_stage('syntactic')

                abs_name = self.scope.get_new_name('abs')
                imp_name = AsName('abs', abs_name)
                new_import = Import('numpy',imp_name)
                self._visit(new_import)
                new_call = FunctionCall(abs_name, [abs_arg])

                pyccel_stage.set_stage('semantic')

                # Cast to preserve final dtype
                return PythonComplex(self._visit(new_call))
        elif isinstance(arg.value, PyccelPow):
            base, exponent = arg.value.args
            base_syn, _ = expr.args[0].value.args
            if exponent == 2 and base.dtype in (NativeInteger(), NativeFloat()):
                pyccel_stage.set_stage('syntactic')

                fabs_name = self.scope.get_new_name('fabs')
                imp_name = AsName('fabs', fabs_name)
                new_import = Import('math',imp_name)
                self._visit(new_import)
                new_call = FunctionCall(fabs_name, [base_syn])

                pyccel_stage.set_stage('semantic')

                return self._visit(new_call)

        return self._handle_function(expr, func, (arg,))

    def _visit_Lambda(self, expr):
        expr_names = set(str(a) for a in expr.expr.get_attribute_nodes(PyccelSymbol))
        var_names = map(str, expr.variables)
        missing_vars = expr_names.difference(var_names)
        if len(missing_vars) > 0:
            errors.report(UNDEFINED_LAMBDA_VARIABLE, symbol = missing_vars,
                bounding_box=(self._current_fst_node.lineno, self._current_fst_node.col_offset),
                severity='fatal')
        funcs = expr.expr.get_attribute_nodes(FunctionCall)
        for func in funcs:
            name = _get_name(func)
            f = self.scope.find(name, 'symbolic_functions')
            if f is None:
                errors.report(UNDEFINED_LAMBDA_FUNCTION, symbol=name,
                    bounding_box=(self._current_fst_node.lineno, self._current_fst_node.col_offset),
                    severity='fatal')
            else:

                f = f(*func.args)
                expr_new = expr.expr.subs(func, f)
                expr = Lambda(tuple(expr.variables), expr_new)
        return expr

    def _visit_FunctionCall(self, expr):
        name     = expr.funcdef
        try:
            name = self.scope.get_expected_name(name)
        except RuntimeError:
            pass

        func     = self.scope.find(name, 'functions')

        # Check for specialised method
        if isinstance(func, PyccelFunctionDef):
            annotation_method = '_visit_' + func.cls_name.__name__
            if hasattr(self, annotation_method):
                return getattr(self, annotation_method)(expr)

        args = self._handle_function_args(expr.args)
        # Correct keyword names if scope is available
        # The scope is only available if the function body has been parsed
        # (i.e. not for headers or builtin functions)
        if isinstance(func, FunctionDef) and func.scope:
            args = [a if a.keyword is None else \
                    FunctionCallArgument(a.value, func.scope.get_expected_name(a.keyword)) \
                    for a in args]


        if name == 'lambdify':
            args = self.scope.find(str(expr.args[0]), 'symbolic_functions')
        F = pyccel_builtin_function(expr, args)

        if F is not None:
            return F

        elif self.scope.find(name, 'cls_constructs'):

            # TODO improve the test
            # we must not invoke the scope like this

            cls = self.scope.find(name, 'classes')
            d_methods = cls.methods_as_dict
            method = d_methods.pop('__init__', None)

            if method is None:

                # TODO improve case of class with the no __init__

                errors.report(UNDEFINED_INIT_METHOD, symbol=name,
                bounding_box=(self._current_fst_node.lineno, self._current_fst_node.col_offset),
                severity='error')
            d_var = {'datatype': self.get_class_construct(method.cls_name)(),
                    'memory_handling':'stack',
                    'shape' : None,
                    'rank' : 0,
                    'is_target' : False,
                    'cls_base' : self.scope.find(method.cls_name, 'classes')}
            cls_variable = self._assign_lhs_variable(expr.current_user_node.lhs, d_var, expr, [], True)
            args = (FunctionCallArgument(cls_variable), *args)
            # TODO check compatibility
            # TODO treat parametrized arguments.

            expr = ConstructorCall(method, args, cls_variable)
            #if len(stmts) > 0:
            #    stmts.append(expr)
            #    return CodeBlock(stmts)
            return expr
        else:

            # first we check if it is a macro, in this case, we will create
            # an appropriate FunctionCall

            macro = self.scope.find(name, 'macros')
            if macro is not None:
                func = macro.master.funcdef
                name = _get_name(func.name)
                args = macro.apply(args)
            else:
                func = self.scope.find(name, 'functions')
            if func is None:
                return errors.report(UNDEFINED_FUNCTION, symbol=name,
                        bounding_box=(self._current_fst_node.lineno, self._current_fst_node.col_offset),
                        severity='fatal')
            else:
                return self._handle_function(expr, func, args)

    def _visit_Expr(self, expr):
        errors.report(PYCCEL_RESTRICTION_TODO, symbol=expr,
            bounding_box=(self._current_fst_node.lineno, self._current_fst_node.col_offset),
            severity='fatal')


    def _visit_Assign(self, expr):
        # TODO unset position at the end of this part
        new_expressions = []
        fst = expr.fst
        assert(fst)

        rhs = expr.rhs
        lhs = expr.lhs

        # Steps before visiting
        if isinstance(rhs, GeneratorComprehension):
            rhs.substitute(rhs.lhs, lhs)
            genexp = self._assign_GeneratorComprehension(_get_name(lhs), rhs)
            if isinstance(expr, AugAssign):
                new_expressions.append(genexp)
                rhs = genexp.lhs
            elif genexp.lhs.name == lhs:
                return genexp
            else:
                new_expressions.append(genexp)
                rhs = genexp.lhs
        elif isinstance(rhs, IfTernaryOperator):
            value_true  = self._visit(rhs.value_true)
            if value_true.rank > 0 or value_true.dtype is NativeString():
                # Temporarily deactivate type checks to construct syntactic assigns
                pyccel_stage.set_stage('syntactic')
                assign_true  = Assign(lhs, rhs.value_true, fst = fst)
                assign_false = Assign(lhs, rhs.value_false, fst = fst)
                pyccel_stage.set_stage('semantic')

                cond  = self._visit(rhs.cond)
                true_section  = IfSection(cond, [self._visit(assign_true)])
                false_section = IfSection(LiteralTrue(), [self._visit(assign_false)])
                return If(true_section, false_section)

        # Visit object
        if isinstance(rhs, FunctionCall):
            name = rhs.funcdef
            macro = self.scope.find(name, 'macros')
            if macro is None:
                rhs = self._visit(rhs)
            else:

                # TODO check types from FunctionDef
                master = macro.master
                results = []
                args = [self._visit(i) for i in rhs.args]
                args_names = [arg.value.name for arg in args if isinstance(arg.value, Variable)]
                d_m_args = {arg.value.name:arg.value for arg in macro.master_arguments
                                  if isinstance(arg.value, Variable)}

                if not sympy_iterable(lhs):
                    lhs = [lhs]
                results_shapes = macro.get_results_shapes(args)
                for m_result, shape, result in zip(macro.results, results_shapes, lhs):
                    if m_result in d_m_args and not result in args_names:
                        d_result = self._infer_type(d_m_args[m_result])
                        d_result['shape'] = shape
                        tmp = self._assign_lhs_variable(result, d_result, None, new_expressions, False)
                        results.append(tmp)
                    elif result in args_names:
                        _name = _get_name(result)
                        tmp = self.get_variable(_name)
                        results.append(tmp)
                    else:
                        # TODO: check for result in master_results
                        errors.report(INVALID_MACRO_COMPOSITION, symbol=result,
                        bounding_box=(self._current_fst_node.lineno, self._current_fst_node.col_offset),
                        severity='error')

                expr = macro.make_necessary_copies(args, results)
                new_expressions += expr
                args = macro.apply(args, results=results)
                if isinstance(master.funcdef, FunctionDef):
                    func_call = FunctionCall(master.funcdef, args, self._current_function)
                    if new_expressions:
                        return CodeBlock([*new_expressions, func_call])
                    else:
                        return func_call
                else:
                    # TODO treate interface case
                    errors.report(PYCCEL_RESTRICTION_TODO,
                                  bounding_box=(self._current_fst_node.lineno, self._current_fst_node.col_offset),
                                  severity='fatal')

        else:
            rhs = self._visit(rhs)

<<<<<<< HEAD
=======
        if isinstance(rhs, NumpyResultType):
            errors.report("Cannot assign a datatype to a variable.",
                    symbol=expr, severity='error')

>>>>>>> 2fb0e0da
        if isinstance(rhs, ConstructorCall):
            return rhs
        elif isinstance(rhs, FunctionDef):

            # case of lambdify

            rhs = rhs.rename(expr.lhs.name)
            for i in rhs.body:
                i.set_fst(fst)
            return rhs

        elif isinstance(rhs, CodeBlock):
            if len(rhs.body)>1 and isinstance(rhs.body[1], FunctionalFor):
                return rhs

            # case of complex stmt
            # that needs to be splitted
            # into a list of stmts
            stmts = rhs.body
            stmt  = stmts[-1]
            lhs   = expr.lhs
            if isinstance(lhs, PyccelSymbol):
                name = lhs
                if self.check_for_variable(name) is None:
                    d_var = self._infer_type(stmt)
                    dtype = d_var.pop('datatype')
                    lhs = Variable(dtype, name , **d_var, is_temp = lhs.is_temp)
                    self.scope.insert_variable(lhs)

            if isinstance(expr, Assign):
                stmt = Assign(lhs, stmt)
            elif isinstance(expr, AugAssign):
                stmt = AugAssign(lhs, expr.op, stmt)
            stmt.set_fst(fst)
            stmts[-1] = stmt
            return CodeBlock(stmts)

        elif isinstance(rhs, FunctionCall):
            func = rhs.funcdef
            results = func.results
            if results:
                if len(results)==1:
                    d_var = self._infer_type(results[0].var)
                else:
                    d_var = self._infer_type(PythonTuple(*[r.var for r in results]))
            elif expr.lhs.is_temp:
                return rhs
            else:
                raise NotImplementedError("Cannot assign result of a function without a return")

            # case of elemental function
            # if the input and args of func do not have the same shape,
            # then the lhs must be already declared
            if func.is_elemental:
                # we first compare the funcdef args with the func call
                # args
                # d_var = None
                func_args = func.arguments
                call_args = rhs.args
                f_ranks = [x.var.rank for x in func_args]
                c_ranks = [x.value.rank for x in call_args]
                same_ranks = [x==y for (x,y) in zip(f_ranks, c_ranks)]
                if not all(same_ranks):
                    assert(len(c_ranks) == 1)
                    arg = call_args[0].value
                    d_var['shape'          ] = arg.shape
                    d_var['rank'           ] = arg.rank
                    d_var['memory_handling'] = arg.memory_handling
                    d_var['order'          ] = arg.order

        elif isinstance(rhs, NumpyTranspose):
            d_var  = self._infer_type(rhs)
            if d_var['memory_handling'] == 'alias' and not isinstance(lhs, IndexedElement):
                rhs = rhs.internal_var
        elif isinstance(rhs, PyccelInternalFunction) and isinstance(rhs.dtype, NativeVoid):
            if expr.lhs.is_temp:
                return rhs
            else:
                raise NotImplementedError("Cannot assign result of a function without a return")

        else:
            d_var  = self._infer_type(rhs)
            d_list = d_var if isinstance(d_var, list) else [d_var]

            for d in d_list:
                name = d['datatype'].__class__.__name__

                if name.startswith('Pyccel'):
                    name = name[6:]
                    d['cls_base'] = self.scope.find(name, 'classes')
                    #TODO: Avoid writing the default variables here
                    if d_var.get('is_target', False) or d_var.get('memory_handling', False) == 'alias':
                        d['memory_handling'] = 'alias'
                    else:
                        d['memory_handling'] = d_var.get('memory_handling', False) or 'heap'

                    # TODO if we want to use pointers then we set target to true
                    # in the ConsturcterCall

                if isinstance(rhs, Variable) and rhs.is_target:
                    # case of rhs is a target variable the lhs must be a pointer
                    d['is_target' ] = False
                    d['memory_handling'] = 'alias'

        lhs = expr.lhs
        if isinstance(lhs, (PyccelSymbol, DottedName)):
            if isinstance(d_var, list):
                if len(d_var) == 1:
                    d_var = d_var[0]
                else:
                    errors.report(WRONG_NUMBER_OUTPUT_ARGS, symbol=expr,
                        bounding_box=(self._current_fst_node.lineno, self._current_fst_node.col_offset),
                        severity='error')
                    return None
            lhs = self._assign_lhs_variable(lhs, d_var, rhs, new_expressions, isinstance(expr, AugAssign))
        elif isinstance(lhs, PythonTuple):
            n = len(lhs)
            if isinstance(rhs, (PythonTuple, InhomogeneousTupleVariable, FunctionCall)):
                if isinstance(rhs, FunctionCall):
                    r_iter = [r.var for r in rhs.funcdef.results]
                else:
                    r_iter = rhs
                new_lhs = []
                for i,(l,r) in enumerate(zip(lhs,r_iter)):
                    d = self._infer_type(r)
                    new_lhs.append( self._assign_lhs_variable(l, d, r, new_expressions, isinstance(expr, AugAssign),arr_in_multirets=r.rank>0 ) )
                lhs = PythonTuple(*new_lhs)

            elif isinstance(rhs, HomogeneousTupleVariable):
                new_lhs = []
                d_var = self._infer_type(rhs[0])
                new_rhs = []
                for i,l in enumerate(lhs):
                    new_lhs.append( self._assign_lhs_variable(l, d_var.copy(),
                        rhs[i], new_expressions, isinstance(expr, AugAssign)) )
                    new_rhs.append(rhs[i])
                rhs = PythonTuple(*new_rhs)
                d_var = [d_var]
                lhs = PythonTuple(*new_lhs)

            elif isinstance(d_var, list) and len(d_var)== n:
                new_lhs = []
                if hasattr(rhs,'__getitem__'):
                    for i,l in enumerate(lhs):
                        new_lhs.append( self._assign_lhs_variable(l, d_var[i].copy(), rhs[i], new_expressions, isinstance(expr, AugAssign)) )
                else:
                    for i,l in enumerate(lhs):
                        new_lhs.append( self._assign_lhs_variable(l, d_var[i].copy(), rhs, new_expressions, isinstance(expr, AugAssign)) )
                lhs = PythonTuple(*new_lhs)

            elif d_var['shape'][0]==n:
                new_lhs = []
                new_rhs = []

                for l, r in zip(lhs, rhs):
                    new_lhs.append( self._assign_lhs_variable(l, self._infer_type(r), r, new_expressions, isinstance(expr, AugAssign)) )
                    new_rhs.append(r)

                lhs = PythonTuple(*new_lhs)
                rhs = new_rhs
            else:
                errors.report(WRONG_NUMBER_OUTPUT_ARGS, symbol=expr,
                    bounding_box=(self._current_fst_node.lineno, self._current_fst_node.col_offset),
                    severity='error')
                return None
        else:
            lhs = self._visit(lhs)

        if not isinstance(lhs, (list, tuple)):
            lhs = [lhs]
            if isinstance(d_var,dict):
                d_var = [d_var]

        if len(lhs) == 1:
            lhs = lhs[0]

        if isinstance(lhs, Variable):
            is_pointer = lhs.is_alias
        elif isinstance(lhs, IndexedElement):
            is_pointer = False
        elif isinstance(lhs, (PythonTuple, PythonList)):
            is_pointer = any(l.is_alias for l in lhs if isinstance(lhs, Variable))

        # TODO: does is_pointer refer to any/all or last variable in list (currently last)
        is_pointer = is_pointer and isinstance(rhs, (Variable, Duplicate))
        is_pointer = is_pointer or isinstance(lhs, Variable) and lhs.is_alias

        lhs = [lhs]
        rhs = [rhs]
        # Split into multiple Assigns to ensure AliasAssign is used where necessary
        unravelling = True
        while unravelling:
            unravelling = False
            new_lhs = []
            new_rhs = []
            for l,r in zip(lhs, rhs):
                # Split assign (e.g. for a,b = 1,c)
                if isinstance(l, (PythonTuple, InhomogeneousTupleVariable)) \
                        and isinstance(r,(PythonTuple, TupleVariable, list)):
                    new_lhs.extend(l)
                    new_rhs.extend(r)
                    # Repeat step to handle tuples of tuples of etc.
                    unravelling = True
                else:
                    new_lhs.append(l)
                    new_rhs.append(r)
            lhs = new_lhs
            rhs = new_rhs

        # Examine each assign and determine assign type (Assign, AliasAssign, etc)
        for l, r in zip(lhs,rhs):
            if isinstance(expr, AugAssign):
                new_expr = AugAssign(l, expr.op, r)
            else:
                is_pointer_i = l.is_alias if isinstance(l, Variable) else is_pointer
                new_expr = Assign(l, r)

                if is_pointer_i:
                    new_expr = AliasAssign(l, r)

                elif new_expr.is_symbolic_alias:
                    new_expr = SymbolicAssign(l, r)

                    # in a symbolic assign, the rhs can be a lambda expression
                    # it is then treated as a def node

                    F = self.scope.find(l, 'symbolic_functions')
                    if F is None:
                        self.insert_symbolic_function(new_expr)
                    else:
                        errors.report(PYCCEL_RESTRICTION_TODO,
                                      bounding_box=(self._current_fst_node.lineno, self._current_fst_node.col_offset),
                                      severity='fatal')

            new_expressions.append(new_expr)

        if (len(new_expressions)==1):
            new_expressions = new_expressions[0]

            return new_expressions
        else:
            result = CodeBlock(new_expressions)
            return result

    def _visit_For(self, expr):

        scope = self.create_new_loop_scope()

        # treatment of the index/indices
        iterable = Iterable(self._visit(expr.iterable))

        new_expr = []

        start = LiteralInteger(0)
        iterator_d_var = self._infer_type(start)

        iterator = expr.target

        if iterable.num_loop_counters_required:
            indices = [Variable('int', self.scope.get_new_name(), is_temp=True)
                        for i in range(iterable.num_loop_counters_required)]
            iterable.set_loop_counter(*indices)
        else:
            if isinstance(iterable.iterable, PythonEnumerate):
                syntactic_index = iterator[0]
            else:
                iterator = self.scope.get_expected_name(iterator)
                syntactic_index = iterator
            index = self.check_for_variable(syntactic_index)
            if index is None:
                index = self._assign_lhs_variable(syntactic_index, iterator_d_var,
                                rhs=start, new_expressions=new_expr,
                                is_augassign=False)
            iterable.set_loop_counter(index)

        if isinstance(iterator, PyccelSymbol):
            iterator_rhs = iterable.get_target_from_range()
            iterator_d_var = self._infer_type(iterator_rhs)

            target = self._assign_lhs_variable(iterator, iterator_d_var,
                            rhs=iterator_rhs, new_expressions=new_expr,
                            is_augassign=False)

        elif isinstance(iterator, PythonTuple):
            iterator_rhs = iterable.get_target_from_range()
            target = [self._assign_lhs_variable(it, self._infer_type(rhs),
                                rhs=rhs, new_expressions=new_expr,
                                is_augassign=False)
                        for it, rhs in zip(iterator, iterator_rhs)]
        else:

            errors.report(INVALID_FOR_ITERABLE, symbol=expr.target,
                   bounding_box=(self._current_fst_node.lineno, self._current_fst_node.col_offset),
                   severity='error')

        body = self._visit(expr.body)

        self.exit_loop_scope()

        if isinstance(iterable.iterable, Product):
            for_expr = body
            scopes = self.scope.create_product_loop_scope(scope, len(target))

            for t, i, r, s in zip(target[::-1], iterable.loop_counters[::-1], iterable.get_target_from_range()[::-1], scopes[::-1]):
                # Create Variable iterable
                loop_iter = Iterable(r.base)
                loop_iter.set_loop_counter(i)

                # Create a For loop for each level of the Product
                for_expr = For(t, loop_iter, for_expr, scope=s)
                for_expr.end_annotation = expr.end_annotation
                for_expr = [for_expr]
            for_expr = for_expr[0]
        else:
            for_expr = For(target, iterable, body, scope=scope)
            for_expr.end_annotation = expr.end_annotation
        return for_expr


    def _visit_FunctionalFor(self, expr):
        old_index   = expr.index
        new_index   = self.scope.get_new_name()
        expr.substitute(old_index, new_index)

        target  = expr.expr
        index   = new_index
        indices = [self.scope.get_expected_name(i) for i in expr.indices]
        dims    = []
        body    = expr.loops[1]

        idx_subs = {}
        #scope = self.create_new_loop_scope()

        # The symbols created to represent unknown valued objects are temporary
        tmp_used_names = self.scope.all_used_symbols.copy()
        i = 0
        while isinstance(body, For):

            stop  = None
            start = LiteralInteger(0)
            step  = LiteralInteger(1)
            var   = indices[i]
            i += 1
            a     = self._visit(body.iterable)
            if isinstance(a, PythonRange):
                var   = self._create_variable(var, 'int', start, {})
                dvar  = self._infer_type(var)
                stop  = a.stop
                start = a.start
                step  = a.step
            elif isinstance(a, (PythonZip, PythonEnumerate)):
                dvar  = self._infer_type(a.element)
                dtype = dvar.pop('datatype')
                if dvar['rank'] > 0:
                    dvar['rank' ] -= 1
                    dvar['shape'] = (dvar['shape'])[1:]
                if dvar['rank'] == 0:
                    dvar['memory_handling'] = 'stack'
                var  = Variable(dtype, var, **dvar)
                stop = a.element.shape[0]
            elif isinstance(a, Variable):
                dvar  = self._infer_type(a)
                dtype = dvar.pop('datatype')
                if dvar['rank'] == 1:
                    dvar['rank']  = 0
                    dvar['shape'] = None
                if dvar['rank'] > 1:
                    dvar['rank'] -= 1
                    dvar['shape'] = (dvar['shape'])[1:]
                if dvar['rank'] == 0:
                    dvar['memory_handling'] = 'stack'

                var  = Variable(dtype, var, **dvar)
                stop = a.shape[0]
            else:
                errors.report(PYCCEL_RESTRICTION_TODO,
                              bounding_box=(self._current_fst_node.lineno, self._current_fst_node.col_offset),
                              severity='fatal')
            existing_var = self.scope.find(var.name, 'variables')
            if existing_var:
                if self._infer_type(existing_var) != dvar:
                    errors.report(f"Variable {var} already exists with different type",
                            symbol = expr, severity='error')
            else:
                self.scope.insert_variable(var)
            step.invalidate_node()
            step  = pyccel_to_sympy(step , idx_subs, tmp_used_names)
            start.invalidate_node()
            start = pyccel_to_sympy(start, idx_subs, tmp_used_names)
            stop.invalidate_node()
            stop  = pyccel_to_sympy(stop , idx_subs, tmp_used_names)
            size = (stop - start) / step
            if (step != 1):
                size = ceiling(size)

            body = body.body.body[0]
            dims.append((size, step, start, stop))

        # we now calculate the size of the array which will be allocated

        for idx in indices:
            var = self.get_variable(idx)
            idx_subs[idx] = var


        sp_indices  = [sp_Symbol(i) for i in indices]

        dim = sp_Integer(1)

        for i in reversed(range(len(dims))):
            size  = dims[i][0]
            step  = dims[i][1]
            start = dims[i][2]
            stop  = dims[i][3]

            # For complicated cases we must ensure that the upper bound is never smaller than the
            # lower bound as this leads to too little memory being allocated
            min_size = size
            # Collect all uses of other indices
            start_idx = [-1] + [sp_indices.index(a) for a in start.atoms(sp_Symbol) if a in sp_indices]
            stop_idx  = [-1] + [sp_indices.index(a) for a in  stop.atoms(sp_Symbol) if a in sp_indices]
            start_idx.sort()
            stop_idx.sort()

            # Find the minimum size
            while max(len(start_idx),len(stop_idx))>1:
                # Use the maximum value of the start
                if start_idx[-1] > stop_idx[-1]:
                    s = start_idx.pop()
                    min_size = min_size.subs(sp_indices[s], dims[s][3])
                # and the minimum value of the stop
                else:
                    s = stop_idx.pop()
                    min_size = min_size.subs(sp_indices[s], dims[s][2])

            # While the min_size is not a known integer, assume that the bounds are positive
            j = 0
            while not isinstance(min_size, sp_Integer) and j<=i:
                min_size = min_size.subs(dims[j][3]-dims[j][2], 1).simplify()
                j+=1
            # If the min_size is negative then the size will be wrong and an error is raised
            if isinstance(min_size, sp_Integer) and min_size < 0:
                errors.report(PYCCEL_RESTRICTION_LIST_COMPREHENSION_LIMITS.format(indices[i]),
                          bounding_box=(self._current_fst_node.lineno, self._current_fst_node.col_offset),
                          severity='error')

            # sympy is necessary to carry out the summation
            dim   = dim.subs(sp_indices[i], start+step*sp_indices[i])
            dim   = Summation(dim, (sp_indices[i], 0, size-1))
            dim   = dim.doit()

        try:
            dim = sympy_to_pyccel(dim, idx_subs)
        except TypeError:
            errors.report(PYCCEL_RESTRICTION_LIST_COMPREHENSION_SIZE + f'\n Deduced size : {dim}',
                          bounding_box=(self._current_fst_node.lineno, self._current_fst_node.col_offset),
                          severity='fatal')

        # TODO find a faster way to calculate dim
        # when step>1 and not isinstance(dim, Sum)
        # maybe use the c++ library of sympy

        # we annotate the target to infere the type of the list created

        target = self._visit(target)
        d_var = self._infer_type(target)

        dtype = d_var['datatype']

        if dtype is NativeGeneric():
            errors.report(LIST_OF_TUPLES,
                          bounding_box=(self._current_fst_node.lineno, self._current_fst_node.col_offset),
                          severity='fatal')

        d_var['memory_handling'] = 'heap'
        d_var['rank'] += 1
        shape = [dim]
        if d_var['rank'] != 1:
            d_var['order'] = 'C'
            shape += list(d_var['shape'])
        else:
            d_var['order'] = None
        d_var['shape'] = shape

        # ...
        # TODO [YG, 30.10.2020]:
        #  - Check if we should allow the possibility that is_stack_array=True
        # ...
        lhs_symbol = expr.lhs.base
        ne = []
        lhs = self._assign_lhs_variable(lhs_symbol, d_var, rhs=expr, new_expressions=ne, is_augassign=False)
        lhs_alloc = ne[0]

        if isinstance(target, PythonTuple) and not target.is_homogeneous:
            errors.report(LIST_OF_TUPLES, symbol=expr,
                bounding_box=(self._current_fst_node.lineno, self._current_fst_node.col_offset),
                severity='error')

        target.invalidate_node()

        loops = [self._visit(i) for i in expr.loops]
        index = self._visit(index)

        l = loops[-1]
        for idx in indices:
            assert isinstance(l, For)
            # Sub in indices as defined here for coherent naming
            if idx.is_temp:
                self.scope.remove_variable(l.target)
                l.substitute(l.target, idx_subs[idx])
            l = l.body.body[-1]

        #self.exit_loop_scope()

        return CodeBlock([lhs_alloc, FunctionalFor(loops, lhs=lhs, indices=indices, index=index)])

    def _visit_GeneratorComprehension(self, expr):
        lhs = self.check_for_variable(expr.lhs)
        if lhs is None:
            if expr.lhs.is_temp:
                lhs = PyccelSymbol(self.scope.get_new_name(), is_temp=True)
            else:
                lhs = expr.lhs

            creation = self._visit(Assign(lhs, expr, fst=expr.fst))
            self._additional_exprs[-1].append(creation)
            return self.get_variable(lhs)
        else:
            return lhs

    def _visit_While(self, expr):

        scope = self.create_new_loop_scope()
        test = self._visit(expr.test)
        body = self._visit(expr.body)
        self.exit_loop_scope()

        return While(test, body, scope=scope)

    def _visit_IfSection(self, expr):
        condition = expr.condition

        name_symbol = PyccelSymbol('__name__')
        main = LiteralString('__main__')
        prog_check = isinstance(condition, PyccelEq) \
                and all(a in (name_symbol, main) for a in condition.args)

        if prog_check:
            cond = InProgram()
            self.change_to_program_scope()
        else:
            cond = self._visit(expr.condition)
        body = self._visit(expr.body)
        if prog_check:
            # Calling the Garbage collecting,
            # it will add the necessary Deallocate nodes
            # to the ast
            body.insert2body(*self._garbage_collector(body))
            self.change_to_module_scope()

        return IfSection(cond, body)

    def _visit_If(self, expr):
        args = [self._visit(i) for i in expr.blocks]

        conds = [b.condition for b in args]
        if any(isinstance(c, InProgram) for c in conds):
            if not all(isinstance(c, (InProgram,LiteralTrue)) for c in conds):
                errors.report("Determination of main module is too complicated to handle",
                        symbol=expr, severity='error')

        allocations = [arg.get_attribute_nodes(Allocate) for arg in args]

        var_shapes = [{a.variable : a.shape for a in allocs} for allocs in allocations]
        variables = [v for branch in var_shapes for v in branch]

        for v in variables:
            all_shapes_set = all(v in branch_shapes.keys() for branch_shapes in var_shapes)
            if all_shapes_set:
                shape_branch1 = var_shapes[0][v]
                same_shapes = all(shape_branch1==branch_shapes[v] \
                                for branch_shapes in var_shapes[1:])
            else:
                same_shapes = False

            if not same_shapes:
                v.set_changeable_shape()

        return If(*args)

    def _visit_IfTernaryOperator(self, expr):
        value_true  = self._visit(expr.value_true)
        if value_true.rank > 0 or value_true.dtype is NativeString():
            lhs = PyccelSymbol(self.scope.get_new_name(), is_temp=True)
            # Temporarily deactivate type checks to construct syntactic assigns
            pyccel_stage.set_stage('syntactic')
            assign_true  = Assign(lhs, expr.value_true, fst = expr.fst)
            assign_false = Assign(lhs, expr.value_false, fst = expr.fst)
            pyccel_stage.set_stage('semantic')

            cond  = self._visit(expr.cond)
            true_section  = IfSection(cond, [self._visit(assign_true)])
            false_section = IfSection(LiteralTrue(), [self._visit(assign_false)])
            self._additional_exprs[-1].append(If(true_section, false_section))

            return self._visit(lhs)
        else:
            cond        = self._visit(expr.cond)
            value_false = self._visit(expr.value_false)
            return IfTernaryOperator(cond, value_true, value_false)

    def _visit_VariableHeader(self, expr):
        warnings.warn("Support for specifying types via headers will be removed in " +
                      "a future version of Pyccel. This annotation may be unnecessary " +
                      "in your code. If you find it is necessary please open a discussion " +
                      "at https://github.com/pyccel/pyccel/discussions so we do not " +
                      "remove support until an alternative is in place.", FutureWarning)

        # TODO improve
        #      move it to the ast like create_definition for FunctionHeader?

        name  = expr.name
        d_var = expr.dtypes.copy()
        dtype = d_var.pop('datatype')
        d_var.pop('is_func')

        var = Variable(dtype, name, **d_var)
        self.scope.insert_variable(var)
        return expr

    def _visit_FunctionHeader(self, expr):
        warnings.warn("Support for specifying types via headers will be removed in a " +
                      "future version of Pyccel. Please use type hints. The @template " +
                      "decorator can be used to specify multiple types. See the " +
                      "documentation at " +
                      "https://github.com/pyccel/pyccel/blob/devel/docs/quickstart.md#type-annotations " +
                      "for examples.", FutureWarning)
        # TODO should we return it and keep it in the AST?
        expr.clear_syntactic_user_nodes()
        expr.update_pyccel_staging()
        self.scope.insert_header(expr)
        return expr

    def _visit_Template(self, expr):
        warnings.warn("Support for specifying templates via headers will be removed in " +
                      "a future version of Pyccel. Please use the @template decorator. " +
                      "See the documentatiosn at " +
                      "https://github.com/pyccel/pyccel/blob/devel/docs/templates.md " +
                      "for examples.", FutureWarning)
        expr.clear_syntactic_user_nodes()
        expr.update_pyccel_staging()
        self.scope.insert_template(expr)
        return expr

    def _visit_ClassHeader(self, expr):
        # TODO should we return it and keep it in the AST?
        expr.clear_syntactic_user_nodes()
        expr.update_pyccel_staging()
        self.scope.insert_header(expr)
        return expr

    def _visit_Return(self, expr):

        results     = expr.expr
        f_name      = self._current_function
        if isinstance(f_name, DottedName):
            f_name = f_name.name[-1]

        return_objs = self.scope.find(f_name, 'functions').results
        assigns     = []
        for o,r in zip(return_objs, results):
            v = o.var
            if not (isinstance(r, PyccelSymbol) and r == (v.name if isinstance(v, Variable) else v)):
                a = self._visit(Assign(v, r, fst=expr.fst))
                assigns.append(a)

        results = [self._visit(i.var) for i in return_objs]

        # add the Deallocate node before the Return node and eliminating the Deallocate nodes
        # the arrays that will be returned.
        code = assigns + [Deallocate(i) for i in self._allocs[-1] if i not in results]
        if code:
            expr  = Return(results, CodeBlock(code))
        else:
            expr  = Return(results)
        return expr

    def _visit_FunctionDef(self, expr):
        name            = self.scope.get_expected_name(expr.name)
        cls_name        = expr.cls_name
        decorators      = expr.decorators
        funcs           = []
        sub_funcs       = []
        func_interfaces = []
        is_pure         = expr.is_pure
        is_elemental    = expr.is_elemental
        is_private      = expr.is_private
        is_inline       = expr.is_inline
        doc_string      = self._visit(expr.doc_string) if expr.doc_string else expr.doc_string
        headers = []

        not_used = [d for d in decorators if d not in def_decorators.__all__]
        if len(not_used) >= 1:
            errors.report(UNUSED_DECORATORS, symbol=', '.join(not_used), severity='warning')

        args_number = len(expr.arguments)
        templates = self.scope.find_all('templates')
        if decorators['template']:
            # Load templates dict from decorators dict
            templates.update(decorators['template']['template_dict'])

        tmp_headers = expr.headers
        python_name = expr.scope.get_python_name(name)
        if cls_name:
            tmp_headers += self.get_headers(cls_name + '.' + python_name)
            args_number -= 1
        else:
            tmp_headers += self.get_headers(python_name)
        for header in tmp_headers:
            if all(header.dtypes != hd.dtypes for hd in headers):
                headers.append(header)
            else:
                errors.report(DUPLICATED_SIGNATURE, symbol=header,
                        severity='warning')
        for hd in headers:
            if (args_number != len(hd.dtypes)):
                n_types = len(hd.dtypes)
                msg = f"""The number of arguments in the function {name} ({args_number}) does not match the number
                        of types in decorator/header ({n_types})."""
                if (args_number < len(hd.dtypes)):
                    errors.report(msg, symbol=expr.arguments, severity='warning')
                else:
                    errors.report(msg, symbol=expr.arguments, severity='fatal')

        interfaces = []
        if len(headers) == 0:
            # check if a header is imported from a header file
            # TODO improve in the case of multiple headers ( interface )
            func       = self.scope.find(name, 'functions')
            if func and func.is_header:
                interfaces = [func]

        if expr.arguments and not headers and not interfaces:

            # TODO ERROR wrong position

            errors.report(FUNCTION_TYPE_EXPECTED, symbol=name,
                   bounding_box=(self._current_fst_node.lineno, self._current_fst_node.col_offset),
                   severity='error')

        # We construct a FunctionDef from each function header
        for hd in headers:
            interfaces += hd.create_definition(templates)

        if not interfaces:
            # this for the case of a function without arguments => no headers
            interfaces = [FunctionDef(name, [], [], [])]

#        TODO move this to codegen
#        vec_func = None
#        if 'vectorize' in decorators:
#            #TODO move to another place
#            vec_name  = 'vec_' + name
#            arg       = decorators['vectorize'][0]
#            arg       = str(arg.name)
#            args      = [str(i.name) for i in expr.arguments]
#            index_arg = args.index(arg)
#            arg       = Symbol(arg)
#            vec_arg   = arg
#            index     = self.namespace.get_new_name()
#            range_    = Function('range')(Function('len')(arg))
#            args      = symbols(args)
#            args[index_arg] = vec_arg[index]
#            body_vec        = Assign(args[index_arg], Function(name)(*args))
#            body_vec.set_fst(expr.fst)
#            body_vec   = [For(index, range_, [body_vec])]
#            header_vec = header.vectorize(index_arg)
#            vec_func   = expr.vectorize(body_vec, header_vec)

        interface_name = name

        for i, m in enumerate(interfaces):
            args           = []
            arg_vars       = []
            results        = []
            global_vars    = []
            imports        = []
            arg            = None
            arguments      = expr.arguments
            header_results = m.results

            if len(interfaces) > 1:
                name = interface_name + '_' + str(i).zfill(2)
            scope = self.create_new_function_scope(name, decorators = decorators,
                    used_symbols = expr.scope.local_used_symbols.copy(),
                    original_symbols = expr.scope.python_names.copy())

            if cls_name and str(arguments[0].name) == 'self':
                arg       = arguments[0]
                arguments = arguments[1:]
                dt        = self.get_class_construct(cls_name)()
                cls_base  = self.scope.find(cls_name, 'classes')
                var       = Variable(dt, 'self', cls_base=cls_base)
                self.scope.insert_variable(var)

            if arguments:
                for (a, ah) in zip(arguments, m.arguments):
                    ahv = ah.var
                    if isinstance(ahv, FunctionAddress):
                        d_var = {}
                        d_var['is_argument'] = True
                        d_var['memory_handling'] = 'alias'
                        if a.has_default:
                            # optional argument only if the value is None
                            if isinstance(a.value, Nil):
                                d_var['is_optional'] = True
                        a_new = FunctionAddress(self.scope.get_expected_name(a.name),
                                        ahv.arguments, ahv.results, [], **d_var)
                    else:
                        d_var = self._infer_type(ahv)
                        d_var['shape'] = ahv.alloc_shape
                        d_var['is_argument'] = True
                        d_var['is_const'] = ahv.is_const
                        dtype = d_var.pop('datatype')
                        if not d_var['cls_base']:
                            try:
                                d_var['cls_base'] = get_cls_base( dtype, d_var['precision'], d_var['rank'] )
                            except KeyError:
                                d_var['cls_base'] = self.scope.find( dtype, 'classes' )

                        if 'allow_negative_index' in self.scope.decorators:
                            if a.name in decorators['allow_negative_index']:
                                d_var.update(allows_negative_indexes=True)
                        if a.has_default:
                            # optional argument only if the value is None
                            if isinstance(a.value, Nil):
                                d_var['is_optional'] = True
                        a_new = Variable(dtype, self.scope.get_expected_name(a.name), **d_var)


                    value = None if a.value is None else self._visit(a.value)
                    if isinstance(value, Literal) and \
                            value.dtype is a_new.dtype and \
                            value.precision != a_new.precision:
                        value = convert_to_literal(value.python_value, a_new.dtype, a_new.precision)

                    arg_new = FunctionDefArgument(a_new,
                                value=value,
                                kwonly=a.is_kwonly,
                                annotation=ah.annotation)

                    args.append(arg_new)
                    arg_vars.append(a_new)
                    if isinstance(a_new, FunctionAddress):
                        self.insert_function(a_new)
                    else:
                        self.scope.insert_variable(a_new, a.name)
            results = expr.results
            if header_results:
                new_results = []

                for a, ah in zip(results, header_results):
                    av = a.var
                    d_var = self._infer_type(ah.var)
                    dtype = d_var.pop('datatype')
                    a_new = Variable(dtype, self.scope.get_expected_name(av),
                            **d_var, is_temp = av.is_temp)
                    self.scope.insert_variable(a_new, av)
                    new_results.append(FunctionDefResult(a_new, annotation = ah.annotation))

                results = new_results

            # insert the FunctionDef into the scope
            # to handle the case of a recursive function
            # TODO improve in the case of an interface
            recursive_func_obj = FunctionDef(name, args, results, [])
            self.insert_function(recursive_func_obj)

            # Create a new list that store local variables for each FunctionDef to handle nested functions
            self._allocs.append([])

            # we annotate the body
            body = self._visit(expr.body)

            # Calling the Garbage collecting,
            # it will add the necessary Deallocate nodes
            # to the body of the function
            body.insert2body(*self._garbage_collector(body))

            results = [self._visit(a) for a in results]

            if arg and cls_name:
                dt       = self.get_class_construct(cls_name)()
                cls_base = self.scope.find(cls_name, 'classes')
                var      = Variable(dt, 'self', cls_base=cls_base)
                args     = [FunctionDefArgument(var)] + args

            # Determine local and global variables
            global_vars = list(self.get_variables(self.scope.parent_scope))
            global_vars = [g for g in global_vars if body.is_user_of(g)]

            # get the imports
            imports   = self.scope.imports['imports'].values()
            # Prefer dict to set to preserve order
            imports   = list({imp:None for imp in imports}.keys())

            # remove the FunctionDef from the function scope
            # TODO improve func_ is None in the case of an interface
            func_     = self.scope.functions.pop(name, None)
            is_recursive = False
            # check if the function is recursive if it was called on the same scope
            if func_ and func_.is_recursive:
                is_recursive = True

            sub_funcs = [i for i in self.scope.functions.values() if not i.is_header and not isinstance(i, FunctionAddress)]

            func_args = [i for i in self.scope.functions.values() if isinstance(i, FunctionAddress)]
            if func_args:
                func_interfaces.append(Interface('', func_args, is_argument = True))

            namespace_imports = self.scope.imports
            self.exit_function_scope()

            results_names = [i.var.name for i in results]

            # Find all nodes which can modify variables
            assigns = body.get_attribute_nodes(Assign, excluded_nodes = (FunctionCall,))
            calls   = body.get_attribute_nodes(FunctionCall)

            # Collect the modified objects
            lhs_assigns   = [a.lhs for a in assigns]
            modified_args = [call_arg.value for f in calls
                                for call_arg, func_arg in zip(f.args, f.funcdef.arguments) if func_arg.inout]
            # Collect modified variables
            all_assigned = [v for a in (lhs_assigns + modified_args) for v in
                            (a.get_attribute_nodes(Variable) if not isinstance(a, Variable) else [a])]

            # ... computing inout arguments
            for a in args:
                if a.name in chain(results_names, ['self']) or a.var in all_assigned:
                    v = a.var
                    if isinstance(v, Variable) and v.is_const:
                        msg = f"Cannot modify 'const' argument ({v})"
                        errors.report(msg, bounding_box=(self._current_fst_node.lineno,
                            self._current_fst_node.col_offset),
                            severity='fatal')
                else:
                    a.make_const()
            # ...

            # Raise an error if one of the return arguments is an alias.
            for r in results:
                if r.var.is_alias:
                    errors.report(UNSUPPORTED_POINTER_RETURN_VALUE,
                    symbol=r,bounding_box=(self._current_fst_node.lineno, self._current_fst_node.col_offset),
                    severity='error')

            func_kwargs = {
                    'global_vars':global_vars,
                    'cls_name':cls_name,
                    'is_pure':is_pure,
                    'is_elemental':is_elemental,
                    'is_private':is_private,
                    'imports':imports,
                    'decorators':decorators,
                    'is_recursive':is_recursive,
                    'functions': sub_funcs,
                    'interfaces': func_interfaces,
                    'doc_string': doc_string,
                    'scope': scope
                    }
            if is_inline:
                func_kwargs['namespace_imports'] = namespace_imports
                global_funcs = [f for f in body.get_attribute_nodes(FunctionDef) if self.scope.find(f.name, 'functions')]
                func_kwargs['global_funcs'] = global_funcs
                cls = InlineFunctionDef
            else:
                cls = FunctionDef
            func = cls(name,
                    args,
                    results,
                    body,
                    **func_kwargs)
            if not is_recursive:
                recursive_func_obj.invalidate_node()

            if cls_name:
                cls = self.scope.find(cls_name, 'classes')
                methods = list(cls.methods) + [func]

                # update the class methods
                superclasses = self._find_superclasses(cls)
                self.scope.update_class(ClassDef(cls_name, cls.attributes,
                        methods, superclasses=superclasses))

            funcs += [func]

            #clear the sympy cache
            #TODO clear all variable except the global ones
            cache.clear_cache()
        if len(funcs) == 1:
            funcs = funcs[0]
            self.insert_function(funcs)

        else:
            for f in funcs:
                self.insert_function(f)

            funcs = Interface(interface_name, funcs)
            self.insert_function(funcs)
#        TODO move this to codegen
#        if vec_func:
#           self._visit_FunctionDef(vec_func)
#           vec_func = self.scope.functions.pop(vec_name)
#           if isinstance(funcs, Interface):
#               funcs = list(funcs.funcs)+[vec_func]
#           else:
#               self.scope.sons_scopes['sc_'+ name] = self.scope.sons_scopes[name]
#               funcs = funcs.rename('sc_'+ name)
#               funcs = [funcs, vec_func]
#           funcs = Interface(name, funcs)
#           self.insert_function(funcs)
        return EmptyNode()

    def _visit_PythonPrint(self, expr):
        args = [self._visit(i) for i in expr.expr]
        for i, arg in enumerate(args):
            rhs = arg.value
            if getattr(rhs, 'rank', 0) and isinstance(rhs, PyccelInternalFunction):
                tmp_var = self._assign_lhs_variable(self.scope.get_new_name(), self._infer_type(rhs) , rhs, self._additional_exprs[-1] , is_augassign=False)
                self._additional_exprs[-1].append(Assign(tmp_var, rhs, fst=rhs.fst))
                args[i] = FunctionCallArgument(tmp_var)
        if len(args) == 0:
            return PythonPrint(args)

        def is_symbolic(var):
            return isinstance(var, Variable) \
                and isinstance(var.dtype, NativeSymbol)

        # TODO fix: not yet working because of mpi examples
#        if not test:
#            # TODO: Add description to parser/messages.py
#            errors.report('Either all arguments must be symbolic or none of them can be',
#                   bounding_box=(self._current_fst_node.lineno, self._current_fst_node.col_offset),
#                   severity='fatal')

        if is_symbolic(args[0]):
            _args = []
            for a in args:
                f = self.scope.find(a.name, 'symbolic_functions')
                if f is None:
                    _args.append(a)
                else:

                    # TODO improve: how can we print SymbolicAssign as  lhs = rhs

                    _args.append(f)
            return SymbolicPrint(_args)
        else:
            return PythonPrint(args)

    def _visit_ClassDef(self, expr):

        # TODO - improve the use and def of interfaces
        #      - wouldn't be better if it is done inside ClassDef?

        name = expr.name
        # remove quotes for str representation
        name = name.replace("'", '')

        parent = self._find_superclasses(expr)

        cls = ClassDef(name, [], [], superclasses=parent)
        self.scope.insert_class(cls)

        scope = self.create_new_class_scope(name, used_symbols=expr.scope.local_used_symbols,
                    original_symbols = expr.scope.python_names.copy())
        methods = list(expr.methods)
        interfaces = []
        const = None

        for (i, method) in enumerate(methods):
            m_name = method.name.replace("'", '')

            if m_name == '__init__':
                self._visit_FunctionDef(method)
                methods.pop(i)
                const = self.scope.functions.pop(m_name)
                break



        if not const:
            errors.report(UNDEFINED_INIT_METHOD, symbol=name,
                   bounding_box=(self._current_fst_node.lineno, self._current_fst_node.col_offset),
                   severity='error')

        ms = []
        for i in methods:
            self._visit_FunctionDef(i)
            m_name = i.name.replace("'", '')
            m = self.scope.functions.pop(m_name)
            ms.append(m)

        methods = [const] + ms
        header = self.get_headers(name)

        if not header:
            errors.report(PYCCEL_MISSING_HEADER, symbol=name,
                   bounding_box=(self._current_fst_node.lineno, self._current_fst_node.col_offset),
                   severity='fatal')

        attributes = self.scope.find(name, 'classes').attributes

        for i in methods.copy():
            if isinstance(i, Interface):
                methods.remove(i)
                interfaces += [i]

        self.exit_class_scope()

        cls = ClassDef(name, attributes, methods,
              interfaces=interfaces, superclasses=parent, scope=scope)
        self.scope.update_class(cls)

        return EmptyNode()

    def _visit_Del(self, expr):

        ls = [self._visit(i) for i in expr.variables]
        return Del(ls)

    def _visit_PyccelIs(self, expr):
        # Handles PyccelIs and PyccelIsNot
        IsClass = type(expr)

        # TODO ERROR wrong position ??

        var1 = self._visit(expr.lhs)
        var2 = self._visit(expr.rhs)

        if (var1 is var2) or (isinstance(var2, Nil) and isinstance(var1, Nil)):
            if IsClass == PyccelIsNot:
                return LiteralFalse()
            elif IsClass == PyccelIs:
                return LiteralTrue()

        if isinstance(var1, Nil):
            var1, var2 = var2, var1

        if isinstance(var2, Nil):
            if not isinstance(var1, Variable):
                if IsClass == PyccelIsNot:
                    return LiteralTrue()
                elif IsClass == PyccelIs:
                    return LiteralFalse()
            elif not var1.is_optional:
                errors.report(PYCCEL_RESTRICTION_OPTIONAL_NONE,
                        bounding_box=(self._current_fst_node.lineno, self._current_fst_node.col_offset),
                        severity='error')
            return IsClass(var1, expr.rhs)

        if (var1.dtype != var2.dtype):
            if IsClass == PyccelIs:
                return LiteralFalse()
            elif IsClass == PyccelIsNot:
                return LiteralTrue()

        if (isinstance(var1.dtype, NativeBool) and
            isinstance(var2.dtype, NativeBool)):
            return IsClass(var1, var2)

        lst = [NativeString(), NativeComplex(), NativeFloat(), NativeInteger()]
        if (var1.dtype in lst):
            errors.report(PYCCEL_RESTRICTION_PRIMITIVE_IMMUTABLE, symbol=expr,
            bounding_box=(self._current_fst_node.lineno, self._current_fst_node.col_offset),
            severity='error')
            return IsClass(var1, var2)

        errors.report(PYCCEL_RESTRICTION_IS_ISNOT,
            bounding_box=(self._current_fst_node.lineno, self._current_fst_node.col_offset),
            severity='error')
        return IsClass(var1, var2)

    def _visit_Import(self, expr):

        # TODO - must have a dict where to store things that have been
        #        imported
        #      - should not use scope

        container = self.scope.imports

        result = EmptyNode()

        if isinstance(expr.source, AsName):
            source        = expr.source.name
            source_target = expr.source.target
        else:
            source        = str(expr.source)
            source_target = source

        if source in pyccel_builtin_import_registry:
            imports = pyccel_builtin_import(expr)

            def _insert_obj(location, target, obj):
                F = self.scope.find(target)

                if obj is F:
                    errors.report(FOUND_DUPLICATED_IMPORT,
                                symbol=target, severity='warning')
                elif F is None or isinstance(F, dict):
                    container[location][target] = obj
                else:
                    errors.report(IMPORTING_EXISTING_IDENTIFIED,
                                  bounding_box=(self._current_fst_node.lineno, self._current_fst_node.col_offset),
                                  severity='fatal')

            if expr.target:
                for t in expr.target:
                    t_name = t.name if isinstance(t, AsName) else t
                    if t_name not in pyccel_builtin_import_registry[source]:
                        errors.report(f"Function '{t}' from module '{source}' is not currently supported by pyccel",
                                symbol=expr,
                                severity='error')
                for (name, atom) in imports:
                    if not name is None:
                        if isinstance(atom, Decorator):
                            continue
                        elif isinstance(atom, Constant):
                            _insert_obj('variables', name, atom)
                        else:
                            _insert_obj('functions', name, atom)
            else:
                assert len(imports) == 1
                mod = imports[0][1]
                assert isinstance(mod, Module)
                _insert_obj('variables', source_target, mod)

            self.insert_import(source, [AsName(v,n) for n,v in imports], source_target)

        elif recognised_source(source):
            errors.report(f"Module {source} is not currently supported by pyccel",
                    symbol=expr,
                    severity='error')
        else:

            # we need to use str here since source has been defined
            # using repr.
            # TODO shall we improve it?

            p       = self.d_parsers[source_target]
            import_init = p.semantic_parser.ast.init_func if source_target not in container['imports'] else None
            import_free = p.semantic_parser.ast.free_func if source_target not in container['imports'] else None
            if expr.target:
                targets = {i.target if isinstance(i,AsName) else i:None for i in expr.target}
                names = [i.name if isinstance(i,AsName) else i for i in expr.target]
                for entry in ['variables', 'classes', 'functions']:
                    d_son = getattr(p.scope, entry)
                    for t,n in zip(targets.keys(),names):
                        if n in d_son:
                            e = d_son[n]
                            if t == n:
                                container[entry][t] = e
                            else:
                                container[entry][t] = e.clone(t)
                            targets[t] = e
                if None in targets.values():
                    errors.report("Import target {} could not be found",
                            severity="warning", symbol=expr)
                targets = [AsName(v,k) for k,v in targets.items() if v is not None]
            else:
                mod = p.semantic_parser.ast
                container['variables'][source_target] = mod
                targets = [AsName(mod, source_target)]

            self.scope.cls_constructs.update(p.scope.cls_constructs)
            self.scope.macros.update(p.scope.macros)

            # ... meta variables

            # in some cases (blas, lapack and openacc level-0)
            # the import should not appear in the final file
            # all metavars here, will have a prefix and suffix = __
            __ignore_at_import__ = p.metavars.get('ignore_at_import', False)

            # Indicates that the module must be imported with the syntax 'from mod import *'
            __import_all__ = p.metavars.get('import_all', False)

            # Indicates the name of the fortran module containing the functions
            __module_name__ = p.metavars.get('module_name', None)

            if source_target in container['imports']:
                targets = list(container['imports'][source_target].target.union(targets))

            if import_init:
                old_name = import_init.name
                new_name = self.scope.get_new_name(old_name)
                targets.append(AsName(import_init, new_name))

                if new_name != old_name:
                    import_init = import_init.clone(new_name)

                result  = FunctionCall(import_init,[],[])

            if import_free:
                old_name = import_free.name
                new_name = self.scope.get_new_name(old_name)
                targets.append(AsName(import_free, new_name))

                if new_name != old_name:
                    import_free = import_free.clone(new_name)

            mod = p.semantic_parser.ast

            if __import_all__:
                expr = Import(source_target, AsName(mod, __module_name__), mod=mod)
                container['imports'][source_target] = expr

            elif __module_name__:
                expr = Import(__module_name__, targets, mod=mod)
                container['imports'][source_target] = expr

            elif not __ignore_at_import__:
                expr = Import(source, targets, mod=mod)
                container['imports'][source_target] = expr

        return result



    def _visit_With(self, expr):
        scope = self.create_new_loop_scope()

        domaine = self._visit(expr.test)
        parent  = domaine.cls_base
        if not parent.is_with_construct:
            errors.report(UNDEFINED_WITH_ACCESS,
                   bounding_box=(self._current_fst_node.lineno, self._current_fst_node.col_offset),
                   severity='fatal')

        body = self._visit(expr.body)

        self.exit_loop_scope()
        return With(domaine, body, scope).block



    def _visit_MacroFunction(self, expr):
        # we change here the master name to its FunctionDef

        f_name = expr.master
        header = self.get_headers(f_name)
        if not header:
            func = self.scope.find(f_name, 'functions')
            if func is None:
                errors.report(MACRO_MISSING_HEADER_OR_FUNC,
                symbol=f_name,severity='error',
                bounding_box=(self._current_fst_node.lineno, self._current_fst_node.col_offset))
        else:
            interfaces = []
            for hd in header:
                interfaces += hd.create_definition()

            # TODO -> Said: must handle interface

            func = interfaces[0]

        name = expr.name
        args = [a if isinstance(a, FunctionDefArgument) else FunctionDefArgument(a) for a in expr.arguments]

        def get_arg(func_arg, master_arg):
            if isinstance(master_arg, PyccelSymbol):
                return FunctionCallArgument(func_arg.var.clone(str(master_arg)))
            else:
                return FunctionCallArgument(master_arg)

        master_args = [get_arg(a,m) for a,m in zip(func.arguments, expr.master_arguments)]

        master = FunctionCall(func, master_args)
        macro   = MacroFunction(name, args, master, master_args,
                                results=expr.results, results_shapes=expr.results_shapes)
        self.scope.insert_macro(macro)

        return macro

    def _visit_MacroShape(self, expr):
        expr.clear_syntactic_user_nodes()
        expr.update_pyccel_staging()
        return expr

    def _visit_MacroVariable(self, expr):

        master = expr.master
        if isinstance(master, DottedName):
            errors.report(PYCCEL_RESTRICTION_TODO,
                          bounding_box=(self._current_fst_node.lineno, self._current_fst_node.col_offset),
                          severity='fatal')
        header = self.get_headers(master)
        if header is None:
            var = self.get_variable(master)
        else:
            var = Variable(header.dtype, header.name)

                # TODO -> Said: must handle interface

        expr = MacroVariable(expr.name, var)
        self.scope.insert_macro(expr)
        return expr

    def _visit_StarredArguments(self, expr):
        var = self._visit(expr.args_var)
        assert(var.rank==1)
        size = var.shape[0]
        return StarredArguments([var[i] for i in range(size)])

    def _visit_NumpyMatmul(self, expr):
        if isinstance(expr, FunctionCall):
            a = self._visit(expr.args[0].value)
            b = self._visit(expr.args[1].value)
        else:
            self.insert_import('numpy', AsName(NumpyMatmul, 'matmul'))
            a = self._visit(expr.a)
            b = self._visit(expr.b)
        return NumpyMatmul(a, b)

    def _visit_Assert(self, expr):
        test = self._visit(expr.test)
        return Assert(test)

    def _visit_NumpyWhere(self, func_call):
        func_call_args = self._handle_function_args(func_call.args)
        # expr is a FunctionCall
        args = [a.value for a in func_call_args if not a.has_keyword]
        kwargs = {a.keyword: a.value for a in func_call.args if a.has_keyword}
        nargs = len(args)+len(kwargs)
        if nargs == 1:
            return self._visit_NumpyNonZero(func_call)
        return NumpyWhere(*args, **kwargs)

    def _visit_NumpyNonZero(self, func_call):
        func_call_args = self._handle_function_args(func_call.args)
        # expr is a FunctionCall
        arg = func_call_args[0].value
        if not isinstance(arg, Variable):
            new_symbol = PyccelSymbol(self.scope.get_new_name())
            creation = self._visit(Assign(new_symbol, arg, fst=func_call.fst))
            self._additional_exprs[-1].append(creation)
            arg = self._visit(new_symbol)
        return NumpyWhere(arg)

    def _visit_FunctionDefResult(self, expr):
        var = self._visit(expr.var)
        return FunctionDefResult(var, annotation = expr.annotation)<|MERGE_RESOLUTION|>--- conflicted
+++ resolved
@@ -2468,13 +2468,10 @@
         else:
             rhs = self._visit(rhs)
 
-<<<<<<< HEAD
-=======
         if isinstance(rhs, NumpyResultType):
             errors.report("Cannot assign a datatype to a variable.",
                     symbol=expr, severity='error')
 
->>>>>>> 2fb0e0da
         if isinstance(rhs, ConstructorCall):
             return rhs
         elif isinstance(rhs, FunctionDef):
