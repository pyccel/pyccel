--- conflicted
+++ resolved
@@ -135,14 +135,10 @@
         PYCCEL_RESTRICTION_LIST_COMPREHENSION_LIMITS, PYCCEL_RESTRICTION_LIST_COMPREHENSION_SIZE,
         UNUSED_DECORATORS, UNSUPPORTED_POINTER_RETURN_VALUE, PYCCEL_RESTRICTION_OPTIONAL_NONE,
         PYCCEL_RESTRICTION_PRIMITIVE_IMMUTABLE, PYCCEL_RESTRICTION_IS_ISNOT,
-<<<<<<< HEAD
         FOUND_DUPLICATED_IMPORT, UNDEFINED_WITH_ACCESS, MACRO_MISSING_HEADER_OR_FUNC,
         MISSING_KERNEL_CONFIGURATION,INVALID_KERNEL_LAUNCH_CONFIG_HEIGHT,
         INVALID_KERNEL_LAUNCH_CONFIG_LOW, INVALID_KERNEL_CALL_BP_GRID, INVALID_KERNEL_CALL_TP_BLOCK
         )
-=======
-        FOUND_DUPLICATED_IMPORT, UNDEFINED_WITH_ACCESS, MACRO_MISSING_HEADER_OR_FUNC, PYCCEL_RESTRICTION_INHOMOG_SET)
->>>>>>> f8884fee
 
 from pyccel.parser.base      import BasicParser
 from pyccel.parser.syntactic import SyntaxParser
