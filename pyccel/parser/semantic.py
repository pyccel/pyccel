# -*- coding: utf-8 -*-
#------------------------------------------------------------------------------------------#
# This file is part of Pyccel which is released under MIT License. See the LICENSE file or #
# go to https://github.com/pyccel/pyccel/blob/master/LICENSE for full license details.     #
#------------------------------------------------------------------------------------------#

# pylint: disable=R0201, missing-function-docstring

from collections import OrderedDict
from itertools import chain

from sympy.utilities.iterables import iterable as sympy_iterable

from sympy import Sum as Summation
from sympy import Symbol as sp_Symbol
from sympy import Integer as sp_Integer
from sympy import ceiling
from sympy.core import cache

#==============================================================================

from pyccel.ast.basic import Basic, PyccelAstNode

from pyccel.ast.builtins import PythonPrint
from pyccel.ast.builtins import PythonInt, PythonBool, PythonFloat, PythonComplex
from pyccel.ast.builtins import python_builtin_datatype
from pyccel.ast.builtins import PythonList
from pyccel.ast.builtins import (PythonRange, PythonZip, PythonEnumerate,
                                 PythonMap, PythonTuple, Lambda)

from pyccel.ast.core import Comment, CommentBlock, Pass
from pyccel.ast.core import If, IfSection
from pyccel.ast.core import Allocate, Deallocate
from pyccel.ast.core import Assign, AliasAssign, SymbolicAssign
from pyccel.ast.core import AugAssign, CodeBlock
from pyccel.ast.core import Return, Argument
from pyccel.ast.core import ConstructorCall
from pyccel.ast.core import ValuedFunctionAddress
from pyccel.ast.core import FunctionDef, Interface, FunctionAddress, FunctionCall
from pyccel.ast.core import DottedFunctionCall
from pyccel.ast.core import ClassDef
from pyccel.ast.core import For
from pyccel.ast.core import While
from pyccel.ast.core import SymbolicPrint
from pyccel.ast.core import Del
from pyccel.ast.core import EmptyNode
from pyccel.ast.core import Concatenate
from pyccel.ast.core import ValuedArgument
from pyccel.ast.core import Import
from pyccel.ast.core import AsName
from pyccel.ast.core import With
from pyccel.ast.core import Duplicate
from pyccel.ast.core import StarredArguments
from pyccel.ast.core import Iterable

from pyccel.ast.class_defs import NumpyArrayClass, TupleClass, get_cls_base

from pyccel.ast.datatypes import NativeRange, str_dtype
from pyccel.ast.datatypes import NativeSymbol
from pyccel.ast.datatypes import DataTypeFactory
from pyccel.ast.datatypes import (NativeInteger, NativeBool,
                                  NativeReal, NativeString,
                                  NativeGeneric, NativeComplex)

from pyccel.ast.functionalexpr import FunctionalSum, FunctionalMax, FunctionalMin, GeneratorComprehension, FunctionalFor

from pyccel.ast.headers import FunctionHeader, ClassHeader, MethodHeader
from pyccel.ast.headers import MacroFunction, MacroVariable

from pyccel.ast.internals import Slice, PyccelSymbol
from pyccel.ast.itertoolsext import Product

from pyccel.ast.literals import LiteralTrue, LiteralFalse
from pyccel.ast.literals import LiteralInteger, LiteralFloat
from pyccel.ast.literals import Nil

from pyccel.ast.mathext  import math_constants

from pyccel.ast.numpyext import NumpyZeros, NumpyMatmul
from pyccel.ast.numpyext import NumpyBool
from pyccel.ast.numpyext import NumpyWhere
from pyccel.ast.numpyext import NumpyInt, NumpyInt8, NumpyInt16, NumpyInt32, NumpyInt64
from pyccel.ast.numpyext import NumpyFloat, NumpyFloat32, NumpyFloat64
from pyccel.ast.numpyext import NumpyComplex, NumpyComplex64, NumpyComplex128
from pyccel.ast.numpyext import NumpyNewArray

from pyccel.ast.omp import (OMP_For_Loop, OMP_Simd_Construct, OMP_Distribute_Construct,
                            OMP_TaskLoop_Construct, OMP_Sections_Construct, Omp_End_Clause,
                            OMP_Single_Construct)

from pyccel.ast.operators import PyccelIs, PyccelIsNot, IfTernaryOperator, PyccelUnarySub

from pyccel.ast.sympy_helper import sympy_to_pyccel, pyccel_to_sympy

from pyccel.ast.utilities import builtin_function as pyccel_builtin_function
from pyccel.ast.utilities import python_builtin_libs
from pyccel.ast.utilities import builtin_import as pyccel_builtin_import
from pyccel.ast.utilities import builtin_import_registery as pyccel_builtin_import_registery
from pyccel.ast.utilities import split_positional_keyword_arguments

from pyccel.ast.variable import Constant
from pyccel.ast.variable import Variable
from pyccel.ast.variable import TupleVariable, HomogeneousTupleVariable, InhomogeneousTupleVariable
from pyccel.ast.variable import IndexedElement
from pyccel.ast.variable import DottedName, DottedVariable
from pyccel.ast.variable import ValuedVariable

from pyccel.errors.errors import Errors
from pyccel.errors.errors import PyccelSemanticError

# TODO - remove import * and only import what we need
#      - use OrderedDict whenever it is possible
from pyccel.errors.messages import *

from pyccel.parser.base      import BasicParser, Scope
from pyccel.parser.base      import get_filename_from_import
from pyccel.parser.syntactic import SyntaxParser

import pyccel.decorators as def_decorators
#==============================================================================

errors = Errors()

#==============================================================================

def _get_name(var):
    """."""

    if isinstance(var, str):
        return var
    if isinstance(var, (PyccelSymbol, DottedName)):
        return str(var)
    if isinstance(var, (IndexedElement)):
        return str(var.base)
    if isinstance(var, FunctionCall):
        return var.funcdef
    if isinstance(var, AsName):
        return var.target
    msg = 'Name of Object : {} cannot be determined'.format(type(var).__name__)
    errors.report(PYCCEL_RESTRICTION_TODO+'\n'+msg, symbol=var,
                severity='fatal')

#==============================================================================

class SemanticParser(BasicParser):

    """ Class for a Semantic Parser.
    It takes a syntactic parser as input for the moment"""

    def __init__(self, inputs, **kwargs):

        # a Parser can have parents, who are importing it.
        # imports are then its sons.
        self._parents = kwargs.pop('parents', [])
        self._d_parsers = kwargs.pop('d_parsers', OrderedDict())

        # ...
        if not isinstance(inputs, SyntaxParser):
            raise TypeError('> Expecting a syntactic parser as input')

        parser = inputs
        # ...

        # ...
        BasicParser.__init__(self, **kwargs)
        # ...

        # ...
        self._fst = parser._fst
        self._ast = parser._ast

        self._filename  = parser._filename
        self._metavars  = parser._metavars
        self._namespace = parser._namespace
        self._namespace.imports['imports'] = OrderedDict()
        self._used_names = parser.used_names
        self._dummy_counter = parser._dummy_counter

        # used to store the local variables of a code block needed for garbage collecting
        self._allocs = []

        # we use it to detect the current method or function

        #
        self._code = parser._code
        # ...

        # ... TOD add settings
        settings = {}
        self.annotate()
        # ...

    #================================================================
    #                  Property accessors
    #================================================================

    @property
    def parents(self):
        """Returns the parents parser."""
        return self._parents

    @property
    def d_parsers(self):
        """Returns the d_parsers parser."""

        return self._d_parsers

    #================================================================
    #                     Public functions
    #================================================================

    def annotate(self, **settings):
        """."""

        if self.semantic_done:
            print ('> semantic analysis already done')
            return self.ast

        # TODO - add settings to Errors
        #      - filename

        errors = Errors()
        if self.filename:
            errors.set_target(self.filename, 'file')
        errors.set_parser_stage('semantic')

        # then we treat the current file

        ast = self.ast

        self._allocs.append([])
        # we add the try/except to allow the parser to find all possible errors
        PyccelAstNode.stage = 'semantic'
        ast = self._visit(ast, **settings)

        self._ast = ast

        # in the case of a header file, we need to convert all headers to
        # FunctionDef etc ...

        if self.is_header_file:
            target = []

            for parent in self.parents:
                for (key, item) in parent.imports.items():
                    if get_filename_from_import(key) == self.filename:
                        target += item

            target = set(target)
            target_headers = target.intersection(self.namespace.headers.keys())
            for name in list(target_headers):
                v = self.namespace.headers[name][0]
                if isinstance(v, FunctionHeader) and not isinstance(v,
                        MethodHeader):
                    F = self.get_function(name)
                    if F is None:
                        interfaces = v.create_definition()
                        for F in interfaces:
                            self.insert_function(F)
                    else:
                        errors.report(IMPORTING_EXISTING_IDENTIFIED,
                                symbol=name, blocker=True,
                                severity='fatal')

        self._semantic_done = True

        # Calling the Garbage collecting,
        # it will add the necessary Deallocate nodes
        # to the ast
        self._ast = ast = self._garbage_collector(ast)

        return ast

    #================================================================
    #              Utility functions for scope handling
    #================================================================

    def get_variable_from_scope(self, name):
        """
        Search for a Variable object with the given name inside the local Python scope.
        If not found, return None.
        """
        # Walk up nested loops (if any)
        container = self.namespace
        while container.is_loop:
            container = container.parent_scope

        var = self._get_variable_from_scope(name, container)

        return var

    def _get_variable_from_scope(self, name, container):
        """
        Search for a Variable object with the given name in the given Python scope.
        This is a recursive function because it searches inside nested loops, where
        OpenMP variables could be defined.
        """
        if name in container.variables:
            return container.variables[name]

        if name in container.imports['variables']:
            return container.imports['variables'][name]

        # Search downwards, walking down the tree of nested loop Scopes
        for container in container.loops:
            var = self._get_variable_from_scope(name, container)
            if var:
                return var

        return None

    def check_for_variable(self, name):
        """
        Search for a Variable object with the given name in the current namespace,
        defined by the local and global Python scopes. Return None if not found.
        """

        if self.current_class:
            for i in self._current_class.attributes:
                if i.name == name:
                    var = i
                    return var

        # Walk up nested loops (if any)
        container = self.namespace
        while container.is_loop:
            container = container.parent_scope

        # Walk up the tree of Scope objects, until the root if needed
        while container:
            var = self._get_variable_from_scope(name, container)
            if var is not None:
                return var
            container = container.parent_scope

        return None

    def get_variable(self, name):
        """ Like 'check_for_variable', but raise Pyccel error if Variable is not found.
        """
        var = self.check_for_variable(name)
        if var is None:
            errors.report(UNDEFINED_VARIABLE, symbol=name,
            bounding_box=(self._current_fst_node.lineno, self._current_fst_node.col_offset),
            severity='fatal', blocker=True)
        else:
            return var

    def get_variables(self, container):
        # this only works if called on a function scope
        # TODO needs more tests when we have nested functions
        variables = []
        variables.extend(container.variables.values())
        for container in container.loops:
            variables.extend(self.get_variables(container))
        return variables


    def get_parent_functions(self):
        container = self.namespace
        funcs = container.functions.copy()
        container = container.parent_scope
        while container:
            for i in container.functions:
                if not i in funcs:
                    funcs[i] = container.functions[i]
            container = container.parent_scope
        return funcs


    def get_class(self, name):
        """."""

        container = self.namespace

        while container:
            if name in container.classes:
                return container.classes[name]
            elif name in container.imports['classes']:
                return container.imports['classes'][name]

            container = container.parent_scope
        return None

    def insert_variable(self, var, name=None):
        """."""

        # TODO add some checks before
        if not isinstance(var, Variable):
            raise TypeError('variable must be of type Variable')

        if name is None:
            name = var.name

        self.namespace.variables[name] = var


    def insert_class(self, cls, parent=False):
        """."""

        if isinstance(cls, ClassDef):
            name = cls.name
            container = self.namespace
            if parent:
                container = container.parent_scope
            container.classes[name] = cls
        else:
            raise TypeError('Expected A class definition ')

    def insert_template(self, expr):
        """append the scope's templates with the given template"""
        self.namespace.templates[expr.name] = expr

    def insert_header(self, expr):
        """."""
        if isinstance(expr, (FunctionHeader, MethodHeader)):
            if expr.name in self.namespace.headers:
                self.namespace.headers[expr.name].append(expr)
            else:
                self.namespace.headers[expr.name] = [expr]
        elif isinstance(expr, ClassHeader):
            self.namespace.headers[expr.name] = expr

            #  create a new Datatype for the current class

            iterable = 'iterable' in expr.options
            with_construct = 'with' in expr.options
            dtype = DataTypeFactory(expr.name, '_name',
                                    is_iterable=iterable,
                                    is_with_construct=with_construct)
            self.set_class_construct(expr.name, dtype)
        else:
            msg = 'header of type{0} is not supported'
            msg = msg.format(str(type(expr)))
            raise TypeError(msg)

    def get_function(self, name):
        """."""

        # TODO shall we keep the elif in _imports?

        func = None

        container = self.namespace
        while container:
            if name in container.functions:
                func = container.functions[name]
                break

            if name in container.imports['functions']:
                func =  container.imports['functions'][name]
                break
            container = container.parent_scope

        return func


    def get_import(self, name):
        """
        Search for an import with the given name in the current namespace.
        Return None if not found.
        """

        imp = None

        container = self.namespace
        while container:

            if name in container.imports['imports']:
                imp =  container.imports['imports'][name]
                break
            container = container.parent_scope


        return imp


    def get_symbolic_function(self, name):
        """."""

        # TODO shall we keep the elif in _imports?
        container = self.namespace
        while container:
            if name in container.symbolic_functions:
                return container.symbolic_functions[name]

            if name in container.imports['symbolic_functions']:
                return container.imports['symbolic_functions'][name]
            container = container.parent_scope

        return None

    def get_python_function(self, name):
        """."""

        # TODO shall we keep the elif in _imports?
        container = self.namespace
        while container:
            if name in container.python_functions:
                return container.python_functions[name]

            if name in container.imports['python_functions']:
                return container.imports['python_functions'][name]

            container = container.parent_scope

        return None

    def get_macro(self, name):
        """."""

        # TODO shall we keep the elif in _imports?

        container = self.namespace
        while container:
            if name in container.macros:
                return container.macros[name]
            container = container.parent_scope

        return None

    def insert_import(self, name, target):
        """
            Create and insert a new import in namespace if it's not defined
            otherwise append target to existing import.
        """
        str_name = _get_name(name)
        source = name.name if isinstance(name, AsName) else str_name
        imp = self.get_import(str_name)

        if imp is not None:
            imp_source = imp.source.name if isinstance(imp.source, AsName) else str_name
            if imp_source == source:
                imp.define_target(target)
            else:
                errors.report(IMPORTING_EXISTING_IDENTIFIED,
                              symbol=name,
                              bounding_box=(self._current_fst_node.lineno, self._current_fst_node.col_offset),
                              severity='fatal')
        else:
            container = self.namespace.imports
            container['imports'][str_name] = Import(name, target, True)

    def insert_macro(self, macro):
        """."""

        container = self.namespace.macros

        if isinstance(macro, (MacroFunction, MacroVariable)):
            name = macro.name
            if isinstance(macro.name, DottedName):
                name = name.name[-1]
            container[name] = macro
        else:
            raise TypeError('Expected a macro')

    def remove_variable(self, name):
        """."""

        container = self.namespace
        while container:
            if name in container.variables:
                container.pop(name)
                break
            container = container.parent_scope

    def get_header(self, name):
        """."""
        container = self.namespace
        headers = []
        while container:
            if name in container.headers:
                if isinstance(container.headers[name], list):
                    headers += container.headers[name]
                else:
                    headers.append(container.headers[name])
            container = container.parent_scope
        return headers

    def get_templates(self):
        """Returns templates of the current scope and all its parents scopes"""
        container = self.namespace
        templates = {}
        while container:
            templates.update({tmplt:container.templates[tmplt] for tmplt in container.templates\
                if tmplt not in templates})
            container = container.parent_scope
        return templates

    def find_class_construct(self, name):
        """Returns the class datatype for name if it exists.
        Returns None otherwise
        """
        container = self.namespace
        while container:
            if name in container.cls_constructs:
                return container.cls_constructs[name]
            container = container.parent_scope
        return None

    def get_class_construct(self, name):
        """Returns the class datatype for name if it exists.
        Raises an error otherwise
        """
        result = self.find_class_construct(name)

        if result:
            return result
        else:
            msg = 'class construct {} not found'.format(name)
            return errors.report(msg,
                bounding_box=(self._current_fst_node.lineno, self._current_fst_node.col_offset),
                severity='fatal', blocker=self.blocking)


    def set_class_construct(self, name, value):
        """Sets the class datatype for name."""

        self.namespace.cls_constructs[name] = value

    def create_new_function_scope(self, name, decorators):
        """
        Create a new Scope object for a Python function with the given name,
        and attach any decorators' information to the scope. The new scope is
        a child of the current one, and can be accessed from the dictionary of
        its children using the function name as key.

        Before returning control to the caller, the current scope (stored in
        self._namespace) is changed to the one just created, and the function's
        name is stored in self._current_function.

        Parameters
        ----------
        name : str
            Function's name, used as a key to retrieve the new scope.

        decorators : dict
            Decorators attached to FunctionDef object at syntactic stage.

        """
        child = self.namespace.new_child_scope(name, decorators=decorators)

        self._namespace = child
        if self._current_function:
            name = DottedName(self._current_function, name)
        self._current_function = name

    def exit_function_scope(self):

        self._namespace = self._namespace.parent_scope
        if isinstance(self._current_function, DottedName):

            name = self._current_function.name[:-1]
            if len(name)>1:
                name = DottedName(*name)
            else:
                name = name[0]
        else:
            name = None
        self._current_function = name

    def create_new_loop_scope(self):
        new_scope = Scope(decorators=self._namespace.decorators)
        new_scope._is_loop = True
        new_scope.parent_scope = self._namespace
        self._namespace._loops.append(new_scope)
        self._namespace = new_scope

    def exit_loop_scope(self):
        self._namespace = self._namespace.parent_scope

    #=======================================================
    #              Utility functions
    #=======================================================

    def _garbage_collector(self, expr):
        """
        Search in a CodeBlock if no trailing Return Node is present add the needed frees.

        Return the same CodeBlock if a trailing Return is found otherwise Return a new CodeBlock with additional Deallocate Nodes.
        """
        code = expr
        if len(expr.body)>0 and not isinstance(expr.body[-1], Return):
            code = expr.body + tuple(Deallocate(i) for i in self._allocs[-1])
            code = CodeBlock(code)
        self._allocs.pop()
        return code

    def _infere_type(self, expr, **settings):
        """
        type inference for expressions
        """

        # TODO - add settings to Errors
        #      - line and column
        #      - blocking errors

        errors = Errors()

        verbose = settings.pop('verbose', False)
        if verbose:
            print ('*** type inference for : ', type(expr))

        d_var = {}
        # TODO improve => put settings as attribut of Parser

        if expr in (PythonInt, PythonFloat, PythonComplex, PythonBool, NumpyBool, NumpyInt, NumpyInt8, NumpyInt16,
                      NumpyInt32, NumpyInt64, NumpyComplex, NumpyComplex64,
					  NumpyComplex128, NumpyFloat, NumpyFloat64, NumpyFloat32):

            d_var['datatype'   ] = '*'
            d_var['rank'       ] = 0
            d_var['precision'  ] = 0
            return d_var

        elif isinstance(expr, Variable):

            d_var['datatype'      ] = expr.dtype
            d_var['allocatable'   ] = expr.allocatable
            d_var['shape'         ] = expr.shape
            d_var['rank'          ] = expr.rank
            d_var['cls_base'      ] = expr.cls_base
            d_var['is_pointer'    ] = expr.is_pointer
            d_var['is_target'     ] = expr.is_target
            d_var['order'         ] = expr.order
            d_var['precision'     ] = expr.precision
            d_var['is_stack_array'] = expr.is_stack_array
            return d_var

        elif isinstance(expr, PythonTuple):
            d_var['datatype'      ] = expr.dtype
            d_var['precision'     ] = expr.precision
            d_var['is_stack_array'] = expr.is_homogeneous
            d_var['shape'         ] = expr.shape
            d_var['rank'          ] = expr.rank
            d_var['is_pointer'    ] = False
            d_var['cls_base'      ] = TupleClass
            return d_var

        elif isinstance(expr, Concatenate):
            d_var['datatype'      ] = expr.dtype
            d_var['precision'     ] = expr.precision
            d_var['shape'         ] = expr.shape
            d_var['rank'          ] = expr.rank
            d_var['is_pointer'    ] = False
            d_var['allocatable'   ] = any(getattr(a, 'allocatable', False) for a in expr.args)
            d_var['is_stack_array'] = not d_var['allocatable'   ]
            d_var['cls_base'      ] = TupleClass
            return d_var

        elif isinstance(expr, Duplicate):
            d = self._infere_type(expr.val, **settings)

            # TODO must check that it is consistent with pyccel's rules
            # TODO improve
            d_var['datatype'      ] = d['datatype']
            d_var['rank'          ] = expr.rank
            d_var['shape'         ] = expr.shape
            d_var['is_stack_array'] = d['is_stack_array'] and isinstance(expr.length, LiteralInteger)
            d_var['allocatable'   ] = not d_var['is_stack_array']
            d_var['is_pointer'    ] = False
            d_var['cls_base'      ] = TupleClass
            return d_var

        elif isinstance(expr, NumpyNewArray):
            d_var['datatype'   ] = expr.dtype
            d_var['allocatable'] = expr.rank>0
            d_var['shape'      ] = expr.shape
            d_var['rank'       ] = expr.rank
            d_var['order'      ] = expr.order
            d_var['precision'  ] = expr.precision
            d_var['cls_base'   ] = NumpyArrayClass
            return d_var

        elif isinstance(expr, PyccelAstNode):

            d_var['datatype'   ] = expr.dtype
            d_var['allocatable'] = expr.rank>0
            d_var['shape'      ] = expr.shape
            d_var['rank'       ] = expr.rank
            d_var['order'      ] = expr.order
            d_var['precision'  ] = expr.precision
            d_var['cls_base'   ] = get_cls_base(expr.dtype, expr.rank)
            return d_var

        elif isinstance(expr, IfTernaryOperator):
            return self._infere_type(expr.args[0][1].body[0])

        elif isinstance(expr, PythonRange):

            d_var['datatype'   ] = NativeRange()
            d_var['allocatable'] = False
            d_var['shape'      ] = ()
            d_var['rank'       ] = 0
            d_var['cls_base'   ] = expr  # TODO: shall we keep it?
            return d_var

        elif isinstance(expr, Lambda):

            d_var['datatype'   ] = NativeSymbol()
            d_var['allocatable'] = False
            d_var['is_pointer' ] = False
            d_var['rank'       ] = 0
            return d_var

        elif isinstance(expr, ConstructorCall):
            cls_name = expr.func.cls_name
            cls = self.get_class(cls_name)

            dtype = self.get_class_construct(cls_name)()

            d_var['datatype'   ] = dtype
            d_var['allocatable'] = False
            d_var['shape'      ] = ()
            d_var['rank'       ] = 0
            d_var['is_target'  ] = False

            # set target  to True if we want the class objects to be pointers

            d_var['cls_base'      ] = cls
            return d_var

        elif isinstance(expr, GeneratorComprehension):
            return self._infere_type(expr.lhs)

        else:
            msg = 'Type of Object : {} cannot be infered'.format(type(expr).__name__)
            errors.report(PYCCEL_RESTRICTION_TODO+'\n'+msg, symbol=expr,
                bounding_box=(self._current_fst_node.lineno, self._current_fst_node.col_offset),
                severity='fatal', blocker=self.blocking)

    def _extract_indexed_from_var(self, var, indices):
        """ Use indices to extract appropriate element from
        object 'var'
        This contains most of the contents of _visit_IndexedElement
        but is a separate function in order to be recursive
        """

        # case of Pyccel ast Variable
        # if not possible we use symbolic objects

        if not isinstance(var, Variable):
            assert(hasattr(var,'__getitem__'))
            if len(indices)==1:
                return var[indices[0]]
            else:
                return self._visit(var[indices[0]][indices[1:]])

        indices = tuple(indices)

        if isinstance(var, InhomogeneousTupleVariable):

            arg = indices[0]

            if isinstance(arg, Slice):
                if ((arg.start is not None and not isinstance(arg.start, LiteralInteger)) or
                        (arg.stop is not None and not isinstance(arg.stop, LiteralInteger))):
                    errors.report(INDEXED_TUPLE, symbol=var,
                        bounding_box=(self._current_fst_node.lineno, self._current_fst_node.col_offset),
                        severity='fatal', blocker=self.blocking)

                idx = slice(arg.start, arg.stop)
                selected_vars = var.get_var(idx)
                if len(selected_vars)==1:
                    if len(indices) == 1:
                        return selected_vars[0]
                    else:
                        var = selected_vars[0]
                        return self._extract_indexed_from_var(var, indices[1:])
                elif len(selected_vars)<1:
                    return None
                elif len(indices)==1:
                    return PythonTuple(*selected_vars)
                else:
                    return PythonTuple(*[self._extract_indexed_from_var(var, indices[1:]) for var in selected_vars])

            elif isinstance(arg, LiteralInteger):

                if len(indices)==1:
                    return var[arg]

                var = var[arg]
                return self._extract_indexed_from_var(var, indices[1:])

            else:
                errors.report(INDEXED_TUPLE, symbol=var,
                    bounding_box=(self._current_fst_node.lineno, self._current_fst_node.col_offset),
                    severity='fatal', blocker=self.blocking)

        if isinstance(var, PythonTuple) and not var.is_homogeneous:
            errors.report(LIST_OF_TUPLES, symbol=var,
                bounding_box=(self._current_fst_node.lineno, self._current_fst_node.col_offset),
                severity='error', blocker=self.blocking)

        for arg in var[indices].indices:
            if not isinstance(arg, Slice) and not \
                (hasattr(arg, 'dtype') and isinstance(arg.dtype, NativeInteger)):
                errors.report(INVALID_INDICES, symbol=var[indices],
                bounding_box=(self._current_fst_node.lineno, self._current_fst_node.col_offset),
                severity='error', blocker=self.blocking)
        return var[indices]

    def _create_PyccelOperator(self, expr, visited_args):
        """ Called by _visit_PyccelOperator and other classes
        inheriting from PyccelOperator
        """
        try:
            expr_new = type(expr)(*visited_args)
        except PyccelSemanticError as err:
            msg = str(err)
            errors.report(msg, symbol=expr,
                bounding_box=(self._current_fst_node.lineno, self._current_fst_node.col_offset),
                severity='fatal', blocker=True)
        #if stmts:
        #    expr_new = CodeBlock(stmts + [expr_new])
        return expr_new

    def _create_Duplicate(self, val, length):
        """ Called by _visit_PyccelMul when a Duplicate is
        identified
        """
        # Arguments have been visited in PyccelMul

        if not isinstance(val, (TupleVariable, PythonTuple)):
            errors.report("Unexpected Duplicate", symbol=Duplicate(val, length),
                bounding_box=(self._current_fst_node.lineno, self._current_fst_node.col_offset),
                severity='fatal', blocker=True)

        if val.is_homogeneous:
            return Duplicate(val, length)
        else:
            if isinstance(length, LiteralInteger):
                length = length.python_value
            else:
                errors.report("Cannot create inhomogeneous tuple of unknown size",
                    symbol=Duplicate(val, length),
                    bounding_box=(self._current_fst_node.lineno, self._current_fst_node.col_offset),
                    severity='fatal', blocker=True)
            if isinstance(val, TupleVariable):
                return PythonTuple(*(val.get_vars()*length))
            else:
                return PythonTuple(*(val.args*length))

    def _handle_function_args(self, arguments, **settings):
        args  = []
        for arg in arguments:
            a = self._visit(arg, **settings)
            if isinstance(a, StarredArguments):
                args.extend(a.args_var)
            else:
                args.append(a)
        return args

    def get_type_description(self, var, include_rank = True):
        """
        Provides a text description of the type of a variable
        (useful for error messages)
        Parameters
        ----------
        var          : Variable
                       The variable to describe
        include_rank : bool
                       Indicates whether rank information should be included
                       Default : True
        """
        descr = '{dtype}(kind={precision})'.format(
                        dtype     = var.dtype,
                        precision = var.precision)
        if include_rank and var.rank>0:
            descr += '[{}]'.format(','.join(':'*var.rank))
        return descr

    def _check_argument_compatibility(self, input_args, func_args, expr, elemental):
        """
        Check that the provided arguments match the expected types

        Parameters
        ----------
        input_args : list
                     The arguments provided to the function
        func_args  : list
                     The arguments expected by the function
        expr       : PyccelAstNode
                     The expression where this call is found (used for error output)
        elemental  : bool
                     Indicates if the function is elemental
        """
        if elemental:
            incompatible = lambda i_arg, f_arg: \
                        (i_arg.dtype is not f_arg.dtype or \
                        i_arg.precision != f_arg.precision)
        else:
            incompatible = lambda i_arg, f_arg: \
                        (i_arg.dtype is not f_arg.dtype or \
                        i_arg.precision != f_arg.precision or
                        i_arg.rank != f_arg.rank)

        for i_arg, f_arg in zip(input_args, func_args):
            # Ignore types which cannot be compared
            if (i_arg is Nil()
                    or isinstance(f_arg, FunctionAddress)
                    or f_arg.dtype is NativeGeneric()):
                continue
            # Check for compatibility
            if incompatible(i_arg, f_arg):
                expected = self.get_type_description(f_arg, not elemental)
                received = '{} ({})'.format(i_arg, self.get_type_description(i_arg, not elemental))

                errors.report(INCOMPATIBLE_ARGUMENT.format(received, expected),
                        symbol = expr,
                        severity='error')

    def _handle_function(self, expr, func, args, **settings):
        """
        Create a FunctionCall or an instance of a PyccelInternalFunction
        from the function information and arguments

        Parameters
        ==========
        expr : PyccelAstNode
               The expression where this call is found (used for error output)
        func : FunctionDef instance, Interface instance or PyccelInternalFunction type
               The function being called
        args : tuple
               The arguments passed to the function

        Returns
        =======
        new_expr : FunctionCall or PyccelInternalFunction
        """
        if not isinstance(func, (FunctionDef, Interface)):
            args, kwargs = split_positional_keyword_arguments(*args)
            for a in args:
                if getattr(a,'dtype',None) == 'tuple':
                    self._infere_type(a, **settings)
            for a in kwargs.values():
                if getattr(a,'dtype',None) == 'tuple':
                    self._infere_type(a, **settings)

            if func is NumpyWhere:
                if len(args) != 3:
                    errors.report(INVALID_WHERE_ARGUMENT,
                        symbol=func, blocker=True,
                        severity='fatal')

            try:
                new_expr = func(*args, **kwargs)
            except TypeError:
                errors.report(UNRECOGNISED_FUNCTION_CALL,
                        symbol = expr,
                        severity = 'fatal')

            return new_expr
        else:
            if isinstance(func, FunctionDef) and len(args) > len(func.arguments):
                errors.report("Too many arguments passed in function call",
                        symbol = expr,
                        severity='fatal')
            new_expr = FunctionCall(func, args, self._current_function)
            if None in new_expr.args:
                errors.report("Too few arguments passed in function call",
                        symbol = expr,
                        severity='error')
            elif isinstance(func, FunctionDef):
                self._check_argument_compatibility(new_expr.args, func.arguments,
                        expr, func.is_elemental)
            return new_expr

    def _create_variable(self, name, dtype, rhs, d_lhs):
        """
        Create a new variable. In most cases this is just a call to
        Variable.__init__
        but in the case of a tuple variable it is a recursive call to
        create all elements in the tuple.
        This is done separately to _assign_lhs_variable to ensure that
        elements of a tuple do not exist in the scope

        Parameters
        ----------
        name : str
            The name of the new variable

        dtype : DataType
            The data type of the new variable

        rhs : Variable
            The value assigned to the lhs. This is required to call
            self._infere_type recursively for tuples

        d_lhs : dict
            Dictionary of properties for the new Variable
        """
        if isinstance(name, PyccelSymbol):
            is_temp = name.is_temp
        else:
            is_temp = False

        if isinstance(rhs, (PythonTuple, InhomogeneousTupleVariable)) or \
                (isinstance(rhs, FunctionCall) and len(rhs.funcdef.results)>1):
            if isinstance(rhs, FunctionCall):
                iterable = rhs.funcdef.results
            else:
                iterable = rhs
            elem_vars = []
            is_homogeneous = True
            elem_d_lhs_ref = None
            for i,r in enumerate(iterable):
                elem_name = self.get_new_name( name + '_' + str(i) )
                elem_d_lhs = self._infere_type( r )

                self._ensure_target( r, elem_d_lhs )
                if elem_d_lhs_ref is None:
                    elem_d_lhs_ref = elem_d_lhs.copy()
                    is_homogeneous = elem_d_lhs['datatype'] is not NativeGeneric()
                elif elem_d_lhs != elem_d_lhs_ref:
                    is_homogeneous = False

                elem_dtype = elem_d_lhs.pop('datatype')

                var = self._create_variable(elem_name, elem_dtype, r, elem_d_lhs)
                elem_vars.append(var)

            d_lhs['is_pointer'] = any(v.is_pointer for v in elem_vars)
            d_lhs['is_stack_array'] = d_lhs.get('is_stack_array', False) and not d_lhs['is_pointer']
            if is_homogeneous and not (d_lhs['is_pointer'] and isinstance(rhs, PythonTuple)):
                lhs = HomogeneousTupleVariable(dtype, name, **d_lhs, is_temp=is_temp)
            else:
                lhs = InhomogeneousTupleVariable(elem_vars, dtype, name, **d_lhs, is_temp=is_temp)

        else:
            new_type = HomogeneousTupleVariable \
                    if isinstance(rhs, (HomogeneousTupleVariable, Concatenate, Duplicate)) \
                    else Variable
            lhs = new_type(dtype, name, **d_lhs, is_temp=is_temp)

        return lhs

    def _ensure_target(self, rhs, d_lhs):
        """ Function using data about the new lhs to determine
        whether the lhs is a pointer and the rhs is a target
        """
        if isinstance(rhs, Variable) and rhs.allocatable:
            d_lhs['allocatable'] = False
            d_lhs['is_pointer' ] = True
            d_lhs['is_stack_array'] = False

            rhs.is_target = True
        if isinstance(rhs, IndexedElement) and rhs.rank > 0 and (rhs.base.allocatable or rhs.base.is_pointer):
            d_lhs['allocatable'] = False
            d_lhs['is_pointer' ] = True
            d_lhs['is_stack_array'] = False

            rhs.base.is_target = not rhs.base.is_pointer

    def _assign_lhs_variable(self, lhs, d_var, rhs, new_expressions, is_augassign, **settings):
        """
        Create a lhs based on the information in d_var
        If the lhs already exists then check that it has the expected properties.

        Parameters
        ----------
        lhs : PyccelSymbol (or DottedName of PyccelSymbols)
            The representation of the lhs provided by the SyntacticParser

        d_var : dict
            Dictionary of expected lhs properties

        rhs : Variable / expression
            The representation of the rhs provided by the SemanticParser.
            This is necessary in order to set the rhs 'is_target' property
            if necessary

        new_expression : list
            A list which allows collection of any additional expressions
            resulting from this operation (e.g. Allocation)

        is_augassign : bool
            Indicates whether this is an assign ( = ) or an augassign ( += / -= / etc )
            This is necessary as the restrictions on the dtype are less strict in this
            case

        settings : dictionary
            Provided to all _visit_ClassName functions
        """

        if isinstance(lhs, IndexedElement):
            lhs = self._visit(lhs)
        elif isinstance(lhs, PyccelSymbol):

            name = lhs
            dtype = d_var.pop('datatype')

            d_lhs = d_var.copy()
            # ISSUES #177: lhs must be a pointer when rhs is allocatable array
            self._ensure_target(rhs, d_lhs)

            var = self.get_variable_from_scope(name)

            # Variable not yet declared (hence array not yet allocated)
            if var is None:

                # Update variable's dictionary with information from function decorators
                decorators = self._namespace.decorators
                if decorators:
                    if 'stack_array' in decorators:
                        if name in decorators['stack_array']:
                            d_lhs.update(is_stack_array=True,
                                    allocatable=False, is_pointer=False)
                    if 'allow_negative_index' in decorators:
                        if lhs in decorators['allow_negative_index']:
                            d_lhs.update(allows_negative_indexes=True)

                # Create new variable
                lhs = self._create_variable(name, dtype, rhs, d_lhs)

                # Add variable to scope
                self.insert_variable(lhs, name=lhs.name)

                # ...
                # Add memory allocation if needed
                if lhs.allocatable:
                    if self._namespace.is_loop:
                        # Array defined in a loop may need reallocation at every cycle
                        errors.report(ARRAY_DEFINITION_IN_LOOP, symbol=name,
                            severity='warning', blocker=False,
                            bounding_box=(self._current_fst_node.lineno,
                                self._current_fst_node.col_offset))
                        status='unknown'
                    else:
                        # Array defined outside of a loop will be allocated only once
                        status='unallocated'

                    # Create Allocate node
                    new_expressions.append(Allocate(lhs, shape=lhs.alloc_shape, order=lhs.order, status=status))
                # ...

                # ...
                # Add memory deallocation for array variables
                if lhs.is_ndarray and not lhs.is_stack_array:
                    # Create Deallocate node
                    self._allocs[-1].append(lhs)
                # ...

                # We cannot allow the definition of a stack array in a loop
                if lhs.is_stack_array and self._namespace.is_loop:
                    errors.report(STACK_ARRAY_DEFINITION_IN_LOOP, symbol=name,
                        severity='error', blocker=False,
                        bounding_box=(self._current_fst_node.lineno,
                            self._current_fst_node.col_offset))

                # Not yet supported for arrays: x=y+z, x=b[:]
                # Because we cannot infer shape of right-hand side yet
                know_lhs_shape = all(sh is not None for sh in lhs.alloc_shape) \
                    or (lhs.rank == 0)

                if not know_lhs_shape:
                    msg = "Cannot infer shape of right-hand side for expression {} = {}".format(lhs, rhs)
                    errors.report(PYCCEL_RESTRICTION_TODO+'\n'+msg,
                        bounding_box=(self._current_fst_node.lineno, self._current_fst_node.col_offset),
                        severity='fatal', blocker=self.blocking)

            # Variable already exists
            else:

                # TODO improve check type compatibility
                if not hasattr(var, 'dtype'):
                    errors.report(INCOMPATIBLE_TYPES_IN_ASSIGNMENT.format('<module>', dtype),
                            symbol='{}={}'.format(name, str(rhs)),
                            bounding_box=(self._current_fst_node.lineno, self._current_fst_node.col_offset),
                            severity='fatal', blocker=False)

                elif not is_augassign and var.is_ndarray and isinstance(rhs, (Variable, IndexedElement)) and var.allocatable:
                    errors.report(ASSIGN_ARRAYS_ONE_ANOTHER,
                        bounding_box=(self._current_fst_node.lineno,
                            self._current_fst_node.col_offset),
                                severity='error', symbol=lhs)

                elif not is_augassign and var.is_ndarray and var.is_target:
                    errors.report(ARRAY_ALREADY_IN_USE,
                        bounding_box=(self._current_fst_node.lineno,
                            self._current_fst_node.col_offset),
                                severity='error', symbol=var.name)

                elif var.is_ndarray and var.is_pointer and isinstance(rhs, NumpyNewArray):
                    errors.report(INVALID_POINTER_REASSIGN,
                        bounding_box=(self._current_fst_node.lineno,
                            self._current_fst_node.col_offset),
                                severity='error', symbol=var.name)

                elif var.is_ndarray and var.is_pointer:
                    # we allow pointers to be reassigned multiple times
                    # pointers reassigning need to call free_pointer func
                    # to remove memory leaks
                    new_expressions.append(Deallocate(var))

                elif not is_augassign and str(dtype) != str(getattr(var, 'dtype', 'None')):

                    errors.report(INCOMPATIBLE_TYPES_IN_ASSIGNMENT.format(var.dtype, dtype),
                        symbol='{}={}'.format(name, str(rhs)),
                        bounding_box=(self._current_fst_node.lineno, self._current_fst_node.col_offset),
                        severity='error', blocker=False)

                elif not is_augassign:

                    rank  = getattr(var, 'rank' , 'None')
                    order = getattr(var, 'order', 'None')
                    shape = getattr(var, 'shape', 'None')

                    if (d_var['rank'] != rank) or (rank > 1 and d_var['order'] != order):

                        txt = '|{name}| {dtype}{old} <-> {dtype}{new}'
                        format_shape = lambda s: "" if len(s)==0 else s
                        txt = txt.format(name=name, dtype=dtype, old=format_shape(var.shape),
                            new=format_shape(d_var['shape']))
                        errors.report(INCOMPATIBLE_REDEFINITION, symbol=txt,
                            bounding_box=(self._current_fst_node.lineno, self._current_fst_node.col_offset),
                            severity='error', blocker=False)

                    elif d_var['shape'] != shape:

                        if var.is_stack_array:
                            errors.report(INCOMPATIBLE_REDEFINITION_STACK_ARRAY, symbol=name,
                                severity='error', blocker=False,
                                bounding_box=(self._current_fst_node.lineno,
                                    self._current_fst_node.col_offset))

                        else:
                            previous_allocations = var.get_direct_user_nodes(lambda p: isinstance(p, Allocate))
                            if not previous_allocations:
                                errors.report("PYCCEL INTERNAL ERROR : Variable exists already, but it has never been allocated",
                                        symbol=var, severity='fatal')
                            if previous_allocations[-1].get_user_nodes((If, For, While)):
                                status='unknown'
                            elif previous_allocations[-1].get_user_nodes(IfSection):
                                status = previous_allocations[-1].status
                            else:
                                status='allocated'
                            new_expressions.append(Allocate(var,
                                shape=d_var['shape'], order=d_var['order'],
                                status=status))

                            if status != 'unallocated':
                                errors.report(ARRAY_REALLOCATION, symbol=name,
                                    severity='warning', blocker=False,
                                    bounding_box=(self._current_fst_node.lineno,
                                        self._current_fst_node.col_offset))

                # in the case of elemental, lhs is not of the same dtype as
                # var.
                # TODO d_lhs must be consistent with var!
                # the following is a small fix, since lhs must be already
                # declared
                lhs = var

        elif isinstance(lhs, DottedName):

            dtype = d_var.pop('datatype')
            name = lhs.name[:-1]
            if self._current_function == '__init__':

                cls      = self.get_variable('self')
                cls_name = str(cls.cls_base.name)
                cls      = self.get_class(cls_name)

                attributes = cls.attributes
                parent     = cls.superclass
                attributes = list(attributes)
                n_name     = str(lhs.name[-1])

                # update the self variable with the new attributes

                dt       = self.get_class_construct(cls_name)()
                cls_base = self.get_class(cls_name)
                var      = Variable(dt, 'self', cls_base=cls_base)
                d_lhs    = d_var.copy()
                self.insert_variable(var, 'self')


                # ISSUES #177: lhs must be a pointer when rhs is allocatable array
                self._ensure_target(rhs, d_lhs)

                member = self._create_variable(n_name, dtype, rhs, d_lhs)
                lhs    = member.clone(member.name, new_class = DottedVariable, lhs = var)

                # update the attributes of the class and push it to the namespace
                attributes += [member]
                new_cls = ClassDef(cls_name, attributes, [], superclass=parent)
                self.insert_class(new_cls, parent=True)
            else:
                lhs = self._visit(lhs, **settings)
        else:
            raise NotImplementedError("_assign_lhs_variable does not handle {}".format(str(type(lhs))))

        return lhs

<<<<<<< HEAD
=======
    def _assign_GeneratorComprehension(self, expr, **settings):
        """
        Visit the GeneratorComprehension node creating all necessary expressions
        for its definition

        Parameters
        ----------
        expr : GeneratorComprehension

        Results
        -------
        new_expr : CodeBlock
                   CodeBlock containing the semantic version of the GeneratorComprehension node
        """

        result   = expr.expr
        lhs_name = _get_name(expr.lhs)
        lhs  = self.check_for_variable(lhs_name)

        loop = expr.loops
        loops = expr.loops
        nlevels = 0
        # Create throw-away variable to help obtain result type
        index   = Variable('int',self.get_new_name('to_delete'), is_temp=True)
        self.insert_variable(index)
        new_expr = []
        while isinstance(loop, For):
            nlevels+=1
            iterable = Iterable(self._visit(loop.iterable, **settings))
            n_index = max(1, iterable.num_loop_counters_required)
            # Set dummy indices to iterable object in order to be able to
            # obtain a target with a deducible dtype
            iterable.set_loop_counter(*[index]*n_index)

            iterator = loop.target

            # Collect a target with a deducible dtype
            iterator_rhs = iterable.get_target_from_range()
            # Use _visit_Assign to create the requested iterator with the correct type
            # The result of this operation is not stored, it is just used to declare
            # iterator with the correct dtype to allow correct dtype deductions later
            self._visit(Assign(iterator, iterator_rhs, fst=expr.fst))

            loop_elem = loop.body.body[0]

            if isinstance(loop_elem, Assign):
                # If the result contains a GeneratorComprehension, treat it and replace
                # it with it's lhs variable before continuing
                gens = set(loop_elem.get_attribute_nodes(GeneratorComprehension))
                if len(gens)==1:
                    gen = gens.pop()
                    assign = self._visit(Assign(gen.lhs, gen, fst=gen.fst))
                    new_expr.append(assign)
                    loop.substitute(gen, assign.lhs)
                    loop_elem = loop.body.body[0]
            loop = loop_elem
        # Remove the throw-away variable from the namespace
        self.remove_variable(index)

        # Visit result expression (correctly defined as iterator
        # objects exist in the scope despite not being defined)
        result = self._visit(result, **settings)
        if isinstance(result, CodeBlock):
            result = result.body[-1]

        # Infer the final dtype of the expression
        d_var = self._infere_type(result, **settings)
        dtype = d_var.pop('datatype')
        lhs = Variable(dtype, lhs_name, **d_var)
        self.insert_variable(lhs)

        # Iterate over the loops
        # This provides the definitions of iterators as well
        # as the central expression
        loops  = [self._visit(expr.loops, **settings)]

        # If necessary add additional expressions corresponding
        # to nested GeneratorComprehensions
        if new_expr:
            loop = loops[0]
            for _ in range(nlevels-1):
                loop = loop.body.body[0]
            _ = [loop.body.insert2body(e, back=False) for e in new_expr]


        if isinstance(expr, FunctionalSum):
            val = LiteralInteger(0)
            if str_dtype(dtype) in ['real', 'complex']:
                val = LiteralFloat(0.0)
        elif isinstance(expr, FunctionalMin):
            val = math_constants['inf']
        elif isinstance(expr, FunctionalMax):
            val = PyccelUnarySub(math_constants['inf'])

        # Initialise result with correct initial value
        stmt = Assign(lhs, val)
        stmt.set_fst(expr.fst)
        loops.insert(0, stmt)

        indices = [self._visit(i) for i in expr.indices]

        if isinstance(expr, FunctionalSum):
            expr_new = FunctionalSum(loops, lhs=lhs, indices = indices)
        elif isinstance(expr, FunctionalMin):
            expr_new = FunctionalMin(loops, lhs=lhs, indices = indices)
        elif isinstance(expr, FunctionalMax):
            expr_new = FunctionalMax(loops, lhs=lhs, indices = indices)
        expr_new.set_fst(expr.fst)
        return expr_new

>>>>>>> 1f004ca3
    #====================================================
    #                 _visit functions
    #====================================================


    def _visit(self, expr, **settings):
        """Annotates the AST.

        The annotation is done by finding the appropriate function _visit_X
        for the object expr. X is the type of the object expr. If this function
        does not exist then the method resolution order is used to search for
        other compatible _visit_X functions. If none are found then an error is
        raised
        """

        # TODO - add settings to Errors
        #      - line and column
        #      - blocking errors
        current_fst = self._current_fst_node

        if hasattr(expr,'fst') and expr.fst is not None:
            self._current_fst_node = expr.fst

        classes = type(expr).__mro__
        for cls in classes:
            annotation_method = '_visit_' + cls.__name__
            if hasattr(self, annotation_method):
                obj = getattr(self, annotation_method)(expr, **settings)
                if isinstance(obj, Basic) and self._current_fst_node:
                    obj.set_fst(self._current_fst_node)
                self._current_fst_node = current_fst
                return obj

        # Unknown object, we raise an error.
        errors.report(PYCCEL_RESTRICTION_TODO, symbol=type(expr),
            bounding_box=(self._current_fst_node.lineno, self._current_fst_node.col_offset),
            severity='fatal', blocker=self.blocking)

    def _visit_tuple(self, expr, **settings):
        return tuple(self._visit(i, **settings) for i in expr)

    def _visit_PythonTuple(self, expr, **settings):
        ls = [self._visit(i, **settings) for i in expr]
        return PythonTuple(*ls)

    def _visit_PythonList(self, expr, **settings):
        ls = [self._visit(i, **settings) for i in expr]
        expr = PythonList(*ls)

        if not expr.is_homogeneous:
            errors.report(PYCCEL_RESTRICTION_INHOMOG_LIST, symbol=expr,
                bounding_box=(self._current_fst_node.lineno, self._current_fst_node.col_offset),
                severity='fatal')
        return expr

    def _visit_ValuedArgument(self, expr, **settings):
        value = self._visit(expr.value, **settings)
        d_var      = self._infere_type(value, **settings)
        dtype      = d_var.pop('datatype')
        return ValuedVariable(dtype, expr.name,
                               value=value, **d_var)

    def _visit_CodeBlock(self, expr, **settings):
        ls = []
        for b in expr.body:
            # Collect generator expressions in statements
            gen_exp = b.get_attribute_nodes(GeneratorComprehension,
                                     excluded_nodes = (FunctionDef,)) \
                        if not isinstance(b, FunctionDef) else []
            # Assign generator expressions to temporaries
            gen_exp = [self._visit(Assign(g.lhs,g, fst=g.fst)) \
                            for g in gen_exp if g.get_direct_user_nodes(
                                lambda x: not isinstance(x, (GeneratorComprehension, Assign, Return)))]

            # Save parsed code
            ls.extend(gen_exp)
            line = self._visit(b, **settings)
            if isinstance(line, CodeBlock):
                ls.extend(line.body)
            else:
                ls.append(line)

        return CodeBlock(ls)

    def _visit_Nil(self, expr, **settings):
        expr.clear_user_nodes()
        return expr

    def _visit_EmptyNode(self, expr, **settings):
        expr.clear_user_nodes()
        return expr

    def _visit_Break(self, expr, **settings):
        expr.clear_user_nodes()
        return expr

    def _visit_Continue(self, expr, **settings):
        expr.clear_user_nodes()
        return expr

    def _visit_Comment(self, expr, **settings):
        expr.clear_user_nodes()
        return expr

    def _visit_CommentBlock(self, expr, **settings):
        expr.clear_user_nodes()
        return expr

    def _visit_AnnotatedComment(self, expr, **settings):
        expr.clear_user_nodes()
        return expr

    def _visit_OmpAnnotatedComment(self, expr, **settings):
        code = expr._user_nodes
        code = code[-1]
        index = code.body.index(expr)
        combined_loop = expr.combined and ('for' in expr.combined or 'distribute' in expr.combined or 'taskloop' in expr.combined)

        if isinstance(expr, (OMP_Sections_Construct, OMP_Single_Construct)) \
           and expr.has_nowait:
            for node in code.body[index+1:]:
                if isinstance(node, Omp_End_Clause):
                    if node.txt.startswith(expr.name, 4):
                        node.has_nowait = True

        if isinstance(expr, (OMP_For_Loop, OMP_Simd_Construct,
                    OMP_Distribute_Construct, OMP_TaskLoop_Construct)) or combined_loop:
            msg = "Statement after {} must be a for loop.".format(type(expr).__name__)
            if index == (len(code.body) - 1):
                errors.report(msg, symbol=type(expr).__name__,
                severity='fatal', blocker=self.blocking)

            index += 1
            while isinstance(code.body[index], (Comment, CommentBlock, Pass)) and index < len(code.body):
                index += 1

            if index < len(code.body) and isinstance(code.body[index], For):
                if expr.has_nowait:
                    nowait_expr = '!$omp end do'
                    if expr.txt.startswith(' simd'):
                        nowait_expr += ' simd'
                    nowait_expr += ' nowait\n'
                    code.body[index].nowait_expr = nowait_expr
            else:
                errors.report(msg, symbol=type(code.body[index]).__name__,
                    severity='fatal', blocker=self.blocking)

        expr.clear_user_nodes()
        return expr

    def _visit_Literal(self, expr, **settings):
        expr.clear_user_nodes()
        return expr
    def _visit_PythonComplex(self, expr, **settings):
        expr.clear_user_nodes()
        return expr
    def _visit_Pass(self, expr, **settings):
        expr.clear_user_nodes()
        return expr

    def _visit_Variable(self, expr, **settings):
        name = expr.name
        return self.get_variable(name)

    def _visit_str(self, expr, **settings):
        return repr(expr)

    def _visit_Slice(self, expr, **settings):
        start = self._visit(expr.start) if expr.start is not None else None
        stop = self._visit(expr.stop) if expr.stop is not None else None
        step = self._visit(expr.step) if expr.step is not None else None

        return Slice(start, stop, step)

    def _visit_IndexedElement(self, expr, **settings):
        var = self._visit(expr.base)

         # TODO check consistency of indices with shape/rank

        args = list(expr.indices)

        new_args = [self._visit(arg, **settings) for arg in args]

        if (len(new_args)==1 and isinstance(new_args[0],(TupleVariable, PythonTuple))):
            len_args = len(new_args[0])
            args = [new_args[0][i] for i in range(len_args)]
        elif any(isinstance(arg,(TupleVariable, PythonTuple)) for arg in new_args):
            n_exprs = None
            for a in new_args:
                if hasattr(a,'__len__'):
                    if n_exprs:
                        assert(n_exprs)==len(a)
                    else:
                        n_exprs = len(a)
            new_expr_args = []
            for i in range(n_exprs):
                ls = []
                for j,a in enumerate(new_args):
                    if hasattr(a,'__getitem__'):
                        ls.append(args[j][i])
                    else:
                        ls.append(args[j])
                new_expr_args.append(ls)

            return tuple(var[a] for a in new_expr_args)
        else:
            args = new_args
            len_args = len(args)

        return self._extract_indexed_from_var(var, args)

    def _visit_PyccelSymbol(self, expr, **settings):
        name = expr

        var = self.check_for_variable(name)

        if var is None:
            var = self.get_function(name)
        if var is None:
            var = self.get_symbolic_function(name)
        if var is None:
            var = python_builtin_datatype(name)

        if var is None:

            errors.report(UNDEFINED_VARIABLE, symbol=name,
            bounding_box=(self._current_fst_node.lineno, self._current_fst_node.col_offset),
            severity='fatal', blocker=True)
        return var


    def _visit_DottedName(self, expr, **settings):

        var = self.check_for_variable(_get_name(expr))
        if var:
            return var

        lhs = expr.name[0] if len(expr.name) == 2 \
                else DottedName(*expr.name[:-1])
        rhs = expr.name[-1]

        visited_lhs = self._visit(lhs)
        first = visited_lhs
        if isinstance(visited_lhs, FunctionCall):
            results = visited_lhs.funcdef.results
            if len(results) != 1:
                errors.report("Cannot get attribute of function call with multiple returns",
                        symbol=expr,
                        bounding_box=(self._current_fst_node.lineno, self._current_fst_node.col_offset),
                        severity='fatal', blocker=True)
            first = results[0]
        rhs_name = _get_name(rhs)
        attr_name = []

        # Handle case of imported module
        if isinstance(first, dict):

            if rhs_name in first:
                imp = self.get_import(_get_name(lhs))

                new_name = rhs_name
                if imp is not None:
                    new_name = imp.find_module_target(rhs_name)
                    if new_name is None:
                        new_name = self.get_new_name(rhs_name)

                        # Save the import target that has been used
                        if new_name == rhs_name:
                            imp.define_target(PyccelSymbol(rhs_name))
                        else:
                            imp.define_target(AsName(PyccelSymbol(rhs_name), PyccelSymbol(new_name)))

                if isinstance(rhs, FunctionCall):
                    # If object is a function
                    args  = self._handle_function_args(rhs.args, **settings)
                    func  = first[rhs_name]
                    if new_name != rhs_name:
                        if hasattr(func, 'clone'):
                            func  = func.clone(new_name)
                    return self._handle_function(expr, func, args, **settings)
                elif isinstance(rhs, Constant):
                    var = first[rhs_name]
                    if new_name != rhs_name:
                        var.name = new_name
                    return var
                else:
                    # If object is something else (eg. dict)
                    var = first[rhs_name]
                    return var
            else:
                errors.report(UNDEFINED_IMPORT_OBJECT.format(rhs_name, str(lhs)),
                        symbol=expr,
                        bounding_box=(self._current_fst_node.lineno, self._current_fst_node.col_offset),
                        severity='fatal', blocker=True)

        d_var = self._infere_type(first)
        if d_var.get('cls_base', None) is None:
            errors.report('Attribute {} not found'.format(rhs_name),
                bounding_box=(self._current_fst_node.lineno, self._current_fst_node.col_offset),
                severity='fatal', blocker=True)

        cls_base = d_var['cls_base']

        if cls_base:
            attr_name = [i.name for i in cls_base.attributes]

        # look for a class method
        if isinstance(rhs, FunctionCall):
            methods = list(cls_base.methods) + list(cls_base.interfaces)
            for method in methods:
                if isinstance(method, Interface):
                    errors.report('Generic methods are not supported yet',
                        symbol=method.name,
                        bounding_box=(self._current_fst_node.lineno,
                            self._current_fst_node.col_offset),
                        severity='fatal')
            macro = self.get_macro(rhs_name)
            if macro is not None:
                master = macro.master
                name = macro.name
                args = rhs.args
                args = [lhs] + list(args)
                args = [self._visit(i, **settings) for i in args]
                args = macro.apply(args)
                return FunctionCall(master, args, self._current_function)

            args = [self._visit(arg, **settings) for arg in
                    rhs.args]
            for i in methods:
                if str(i.name) == rhs_name:
                    if 'numpy_wrapper' in i.decorators.keys():
                        self.insert_import('numpy', rhs_name)
                        func = i.decorators['numpy_wrapper']
                        return func(visited_lhs, *args)
                    else:
                        return DottedFunctionCall(i, args, prefix = visited_lhs,
                                    current_function = self._current_function)

        # look for a class attribute / property
        elif isinstance(rhs, PyccelSymbol) and cls_base:
            methods = list(cls_base.methods) + list(cls_base.interfaces)
            for method in methods:
                if isinstance(method, Interface):
                    errors.report('Generic methods are not supported yet',
                        symbol=method.name,
                        bounding_box=(self._current_fst_node.lineno,
                            self._current_fst_node.col_offset),
                        severity='fatal')
            # standard class attribute
            if rhs in attr_name:
                self._current_class = cls_base
                second = self._visit(rhs, **settings)
                self._current_class = None
                return second.clone(second.name, new_class = DottedVariable, lhs = visited_lhs)

            # class property?
            else:
                for i in methods:
                    if i.name == rhs and \
                            'property' in i.decorators.keys():
                        if 'numpy_wrapper' in i.decorators.keys():
                            func = i.decorators['numpy_wrapper']
                            self.insert_import('numpy', rhs)
                            return func(visited_lhs)
                        else:
                            return DottedFunctionCall(i, [], prefix = visited_lhs,
                                    current_function = self._current_function)

        # look for a macro
        else:

            macro = self.get_macro(rhs_name)

            # Macro
            if isinstance(macro, MacroVariable):
                return macro.master
            elif isinstance(macro, MacroFunction):
                args = macro.apply([visited_lhs])
                return FunctionCall(macro.master, args, self._current_function)

        # did something go wrong?
        return errors.report('Attribute {} not found'.format(rhs_name),
            bounding_box=(self._current_fst_node.lineno, self._current_fst_node.col_offset),
            severity='fatal', blocker=True)

    def _visit_PyccelOperator(self, expr, **settings):
        args     = [self._visit(a, **settings) for a in expr.args]
        return self._create_PyccelOperator(expr, args)

    def _visit_PyccelAdd(self, expr, **settings):
        args = [self._visit(a, **settings) for a in expr.args]
        if isinstance(args[0], (TupleVariable, PythonTuple, Concatenate, Duplicate)):
            is_homogeneous = all((isinstance(a, (TupleVariable, PythonTuple)) and a.is_homogeneous) \
                                or isinstance(a, (Concatenate, Duplicate)) for a in args)
            if is_homogeneous:
                return Concatenate(*args)
            else:
                def get_vars(a):
                    if isinstance(a, InhomogeneousTupleVariable):
                        return a.get_vars()
                    elif isinstance(a, PythonTuple):
                        return a.args
                    elif isinstance(a, HomogeneousTupleVariable):
                        n_vars = len(a)
                        if not isinstance(len(a), (LiteralInteger, int)):
                            errors.report("Can't create an inhomogeneous tuple using a homogeneous tuple of unknown size",
                                    symbol=expr, severity='fatal')
                        return [a[i] for i in range(n_vars)]
                    else:
                        raise NotImplementedError("Unexpected type {} in tuple addition".format(type(a)))
                tuple_args = [ai for a in args for ai in get_vars(a)]
                expr_new = PythonTuple(*tuple_args)
        else:
            expr_new = self._create_PyccelOperator(expr, args)
        return expr_new

    def _visit_PyccelMul(self, expr, **settings):
        args = [self._visit(a, **settings) for a in expr.args]
        if isinstance(args[0], (TupleVariable, PythonTuple, PythonList)):
            expr_new = self._create_Duplicate(args[0], args[1])
        elif isinstance(args[1], (TupleVariable, PythonTuple, PythonList)):
            expr_new = self._create_Duplicate(args[1], args[0])
        else:
            expr_new = self._create_PyccelOperator(expr, args)
        return expr_new

    def _visit_Lambda(self, expr, **settings):


        expr_names = set(map(str, expr.expr.get_attribute_nodes((PyccelSymbol, Argument), excluded_nodes = FunctionDef)))
        var_names = map(str, expr.variables)
        missing_vars = expr_names.difference(var_names)
        if len(missing_vars) > 0:
            errors.report(UNDEFINED_LAMBDA_VARIABLE, symbol = missing_vars,
                bounding_box=(self._current_fst_node.lineno, self._current_fst_node.col_offset),
                severity='fatal', blocker=True)
        funcs = expr.expr.get_attribute_nodes(FunctionCall)
        for func in funcs:
            name = _get_name(func)
            f = self.get_symbolic_function(name)
            if f is None:
                errors.report(UNDEFINED_LAMBDA_FUNCTION, symbol=name,
                    bounding_box=(self._current_fst_node.lineno, self._current_fst_node.col_offset),
                    severity='fatal', blocker=True)
            else:

                f = f(*func.args)
                expr_new = expr.expr.subs(func, f)
                expr = Lambda(tuple(expr.variables), expr_new)
        return expr

    def _visit_FunctionCall(self, expr, **settings):
        name     = expr.funcdef

        # Check for specialised method
        annotation_method = '_visit_' + name
        if hasattr(self, annotation_method):
            return getattr(self, annotation_method)(expr, **settings)

        func     = self.get_function(name)

        args = self._handle_function_args(expr.args, **settings)

        if name == 'lambdify':
            args = self.get_symbolic_function(str(expr.args[0]))
        F = pyccel_builtin_function(expr, args)

        if F is not None:
            return F

        elif self.find_class_construct(name):

            # TODO improve the test
            # we must not invoke the namespace like this

            cls = self.get_class(name)
            d_methods = cls.methods_as_dict
            method = d_methods.pop('__init__', None)

            if method is None:

                # TODO improve case of class with the no __init__

                errors.report(UNDEFINED_INIT_METHOD, symbol=name,
                bounding_box=(self._current_fst_node.lineno, self._current_fst_node.col_offset),
                severity='error', blocker=True)
            args = expr.args

            # TODO check compatibility
            # TODO treat parametrized arguments.

            expr = ConstructorCall(method, args, cls_variable=None)
            #if len(stmts) > 0:
            #    stmts.append(expr)
            #    return CodeBlock(stmts)
            return expr
        else:

            # first we check if it is a macro, in this case, we will create
            # an appropriate FunctionCall

            macro = self.get_macro(name)
            if macro is not None:
                func = macro.master
                name = _get_name(func.name)
                args = macro.apply(args)
            else:
                func = self.get_function(name)
            if func is None:
                return errors.report(UNDEFINED_FUNCTION, symbol=name,
                        bounding_box=(self._current_fst_node.lineno, self._current_fst_node.col_offset),
                        severity='fatal', blocker=self.blocking)
            else:
                return self._handle_function(expr, func, args, **settings)

    def _visit_Expr(self, expr, **settings):
        errors.report(PYCCEL_RESTRICTION_TODO, symbol=expr,
            bounding_box=(self._current_fst_node.lineno, self._current_fst_node.col_offset),
            severity='fatal', blocker=self.blocking)


    def _visit_Assign(self, expr, **settings):
        # TODO unset position at the end of this part
        new_expressions = []
        fst = expr.fst
        assert(fst)

        rhs = expr.rhs
        lhs = expr.lhs

        if isinstance(rhs, GeneratorComprehension):
            genexp = self._assign_GeneratorComprehension(rhs, **settings)
            if isinstance(expr, AugAssign):
                new_expressions.append(genexp)
                rhs = genexp.lhs
            elif rhs.lhs == lhs:
                return genexp
            else:
                new_expressions.append(genexp)
                rhs = genexp.lhs

        if isinstance(rhs, FunctionCall):
            name = rhs.funcdef
            macro = self.get_macro(name)
            if macro is None:
                rhs = self._visit(rhs, **settings)
            elif isinstance(lhs, PyccelSymbol) and lhs.is_temp:
                return self._visit(rhs, **settings)
            else:

                # TODO check types from FunctionDef

                master = macro.master
                name = _get_name(master.name)

                # all terms in lhs must be already declared and available
                # the namespace
                # TODO improve

                if not sympy_iterable(lhs):
                    lhs = [lhs]

                results = []
                for a in lhs:
                    _name = _get_name(a)
                    var = self.get_variable(_name)
                    results.append(var)

                # ...

                args = [self._visit(i, **settings) for i in
                            rhs.args]
                args = macro.apply(args, results=results)
                if isinstance(master, FunctionDef):
                    return FunctionCall(master, args, self._current_function)
                else:
                    # TODO treate interface case
                    errors.report(PYCCEL_RESTRICTION_TODO,
                                  bounding_box=(self._current_fst_node.lineno, self._current_fst_node.col_offset),
                                  severity='fatal')

        elif isinstance(rhs, DottedVariable):
            var = rhs.rhs
            name = _get_name(var)
            macro = self.get_macro(name)
            if macro is None:
                rhs = self._visit(rhs, **settings)
            else:
                master = macro.master
                if isinstance(macro, MacroVariable):
                    rhs = master
                else:
                    # If macro is function, create left-hand side variable
                    if isinstance(master, FunctionDef) and master.results:
                        d_var = self._infere_type(master.results[0], **settings)
                        dtype = d_var.pop('datatype')
                        lhs = Variable(dtype, lhs.name, **d_var)
                        var = self.get_variable_from_scope(lhs.name)
                        if var is None:
                            self.insert_variable(lhs)

                    name = macro.name
                    if not sympy_iterable(lhs):
                        lhs = [lhs]
                    results = []
                    for a in lhs:
                        _name = _get_name(a)
                        var = self.get_variable(_name)
                        results.append(var)

                    args = rhs.rhs.args
                    args = [rhs.lhs] + list(args)
                    args = [self._visit(i, **settings) for i in args]

                    args = macro.apply(args, results=results)

                    # Distinguish between function
                    if master.results:
                        return Assign(lhs[0], FunctionCall(master, args, self._current_function))
                    else:
                        return FunctionCall(master, args, self._current_function)

        else:
            rhs = self._visit(rhs, **settings)

        if isinstance(rhs, FunctionDef):

            # case of lambdify

            rhs = rhs.rename(expr.lhs.name)
            for i in rhs.body:
                i.set_fst(fst)
            rhs = self._visit_FunctionDef(rhs, **settings)
            return rhs

        elif isinstance(rhs, CodeBlock):
            if len(rhs.body)>1 and isinstance(rhs.body[1], FunctionalFor):
                return rhs

            # case of complex stmt
            # that needs to be splitted
            # into a list of stmts
            stmts = rhs.body
            stmt  = stmts[-1]
            lhs   = expr.lhs
            if isinstance(lhs, PyccelSymbol):
                name = lhs
                if self.check_for_variable(name) is None:
                    d_var = self._infere_type(stmt, **settings)
                    dtype = d_var.pop('datatype')
                    lhs = Variable(dtype, name , **d_var)
                    self.insert_variable(lhs)

            if isinstance(expr, Assign):
                stmt = Assign(lhs, stmt)
            elif isinstance(expr, AugAssign):
                stmt = AugAssign(lhs, expr.op, stmt)
            stmt.set_fst(fst)
            stmts[-1] = stmt
            return CodeBlock(stmts)

        elif isinstance(rhs, FunctionCall):

            func = rhs.funcdef
            if isinstance(func, FunctionDef):
                results = func.results
                if results:
                    if len(results)==1:
                        d_var = self._infere_type(results[0], **settings)
                    else:
                        d_var = self._infere_type(PythonTuple(*results), **settings)
                elif expr.lhs.is_temp:
                    return rhs
                else:
                    raise NotImplementedError("Cannot assign result of a function without a return")

                # case of elemental function
                # if the input and args of func do not have the same shape,
                # then the lhs must be already declared
                if func.is_elemental:
                    # we first compare the funcdef args with the func call
                    # args
#                   d_var = None
                    func_args = func.arguments
                    call_args = rhs.args
                    f_ranks = [x.rank for x in func_args]
                    c_ranks = [x.rank for x in call_args]
                    same_ranks = [x==y for (x,y) in zip(f_ranks, c_ranks)]
                    if not all(same_ranks):
                        assert(len(c_ranks) == 1)
                        d_var['shape'      ] = call_args[0].shape
                        d_var['rank'       ] = call_args[0].rank
                        d_var['allocatable'] = call_args[0].allocatable
                        d_var['order'      ] = call_args[0].order

            elif isinstance(func, Interface):
                d_var = [self._infere_type(i, **settings) for i in
                         func.functions[0].results]

                # TODO imporve this will not work for
                # the case of different results types
                d_var[0]['datatype'] = rhs.dtype

            else:
                d_var = self._infere_type(rhs, **settings)

        elif isinstance(rhs, PythonMap):

            name = str(rhs.args[0])
            func = self.get_function(name)

            if func is None:
                errors.report(UNDEFINED_FUNCTION, symbol=name,
                bounding_box=(self._current_fst_node.lineno, self._current_fst_node.col_offset),
                severity='error',blocker=self.blocking)

            dvar  = self._infere_type(rhs.args[1], **settings)
            d_var = [self._infere_type(result, **settings) for result in func.results]
            for d_var_i in d_var:
                d_var_i['shape'] = dvar['shape']
                d_var_i['rank' ]  = dvar['rank']

        else:
            d_var  = self._infere_type(rhs, **settings)
            d_list = d_var if isinstance(d_var, list) else [d_var]

            for d in d_list:
                name = d['datatype'].__class__.__name__

                if name.startswith('Pyccel'):
                    name = name[6:]
                    d['cls_base'] = self.get_class(name)
                    #TODO: Avoid writing the default variables here
                    d['is_pointer'] = d_var.get('is_target',False) or d_var.get('is_pointer',False)

                    # TODO if we want to use pointers then we set target to true
                    # in the ConsturcterCall

                if isinstance(rhs, Variable) and rhs.is_target:
                    # case of rhs is a target variable the lhs must be a pointer
                    d['is_target' ] = False
                    d['is_pointer'] = True

        lhs = expr.lhs
        if isinstance(lhs, (PyccelSymbol, DottedName)):
            if isinstance(d_var, list):
                if len(d_var) == 1:
                    d_var = d_var[0]
                else:
                    errors.report(WRONG_NUMBER_OUTPUT_ARGS, symbol=expr,
                        bounding_box=(self._current_fst_node.lineno, self._current_fst_node.col_offset),
                        severity='error', blocker=self.blocking)
                    return None

            lhs = self._assign_lhs_variable(lhs, d_var, rhs, new_expressions, isinstance(expr, AugAssign), **settings)
        elif isinstance(lhs, PythonTuple):
            n = len(lhs)
            if isinstance(rhs, (PythonTuple, InhomogeneousTupleVariable, FunctionCall)):
                if isinstance(rhs, FunctionCall):
                    r_iter = rhs.funcdef.results
                else:
                    r_iter = rhs
                new_lhs = []
                for i,(l,r) in enumerate(zip(lhs,r_iter)):
                    d = self._infere_type(r, **settings)
                    new_lhs.append( self._assign_lhs_variable(l, d, r, new_expressions, isinstance(expr, AugAssign), **settings) )
                lhs = PythonTuple(*new_lhs)

            elif isinstance(rhs, HomogeneousTupleVariable):
                new_lhs = []
                d_var = self._infere_type(rhs[0])
                new_rhs = []
                for i,l in enumerate(lhs):
                    new_lhs.append( self._assign_lhs_variable(l, d_var.copy(),
                        rhs[i], new_expressions, isinstance(expr, AugAssign), **settings) )
                    new_rhs.append(rhs[i])
                rhs = PythonTuple(*new_rhs)
                d_var = [d_var]
                lhs = PythonTuple(*new_lhs)

            elif isinstance(d_var, list) and len(d_var)== n:
                new_lhs = []
                if hasattr(rhs,'__getitem__'):
                    for i,l in enumerate(lhs):
                        new_lhs.append( self._assign_lhs_variable(l, d_var[i].copy(), rhs[i], new_expressions, isinstance(expr, AugAssign), **settings) )
                else:
                    for i,l in enumerate(lhs):
                        new_lhs.append( self._assign_lhs_variable(l, d_var[i].copy(), rhs, new_expressions, isinstance(expr, AugAssign), **settings) )
                lhs = PythonTuple(*new_lhs)

            elif d_var['shape'][0]==n:
                new_lhs = []
                new_rhs = []

                for l, r in zip(lhs, rhs):
                    new_lhs.append( self._assign_lhs_variable(l, self._infere_type(r), r, new_expressions, isinstance(expr, AugAssign), **settings) )
                    new_rhs.append(r)

                lhs = PythonTuple(*new_lhs)
                rhs = new_rhs
            else:
                errors.report(WRONG_NUMBER_OUTPUT_ARGS, symbol=expr,
                    bounding_box=(self._current_fst_node.lineno, self._current_fst_node.col_offset),
                    severity='error', blocker=self.blocking)
                return None
        else:
            lhs = self._visit(lhs, **settings)

        if isinstance(rhs, (PythonMap, PythonZip)):
            func  = _get_name(rhs.args[0])
            alloc = Assign(lhs, NumpyZeros(lhs.shape, lhs.dtype))
            alloc.set_fst(fst)
            index_name = self.get_new_name(expr)
            index = Variable('int',index_name, is_temp=True)
            range_ = FunctionCall('range', (FunctionCall('len', lhs,),))
            name  = _get_name(lhs)
            var   = IndexedElement(name, index)
            args  = rhs.args[1:]
            args  = [_get_name(arg) for arg in args]
            args  = [IndexedElement(arg, index) for arg in args]
            func  = FunctionCall(func, args)
            body  = [Assign(var, func)]
            body[0].set_fst(fst)
            body  = For(index, range_, body)
            body  = self._visit_For(body, **settings)
            body  = [alloc , body]
            return CodeBlock(body)

        elif not isinstance(lhs, (list, tuple)):
            lhs = [lhs]
            if isinstance(d_var,dict):
                d_var = [d_var]

        if len(lhs) == 1:
            lhs = lhs[0]

        if isinstance(lhs, Variable):
            is_pointer = lhs.is_pointer
        elif isinstance(lhs, IndexedElement):
            is_pointer = False
        elif isinstance(lhs, (PythonTuple, PythonList)):
            is_pointer = any(l.is_pointer for l in lhs if isinstance(lhs, Variable))

        # TODO: does is_pointer refer to any/all or last variable in list (currently last)
        is_pointer = is_pointer and isinstance(rhs, (Variable, Duplicate))
        is_pointer = is_pointer or isinstance(lhs, Variable) and lhs.is_pointer

        lhs = [lhs]
        rhs = [rhs]
        # Split into multiple Assigns to ensure AliasAssign is used where necessary
        unravelling = True
        while unravelling:
            unravelling = False
            new_lhs = []
            new_rhs = []
            for l,r in zip(lhs, rhs):
                # Split assign (e.g. for a,b = 1,c)
                if isinstance(l, (PythonTuple, InhomogeneousTupleVariable)) \
                        and isinstance(r,(PythonTuple, TupleVariable, list)):
                    new_lhs.extend(l)
                    new_rhs.extend(r)
                    # Repeat step to handle tuples of tuples of etc.
                    unravelling = True
                else:
                    new_lhs.append(l)
                    new_rhs.append(r)
            lhs = new_lhs
            rhs = new_rhs

        # Examine each assign and determine assign type (Assign, AliasAssign, etc)
        for l, r in zip(lhs,rhs):
            is_pointer_i = l.is_pointer if isinstance(l, Variable) else is_pointer

            new_expr = Assign(l, r)

            if is_pointer_i:
                new_expr = AliasAssign(l, r)

            elif isinstance(expr, AugAssign):
                new_expr = AugAssign(l, expr.op, r)


            elif new_expr.is_symbolic_alias:
                new_expr = SymbolicAssign(l, r)

                # in a symbolic assign, the rhs can be a lambda expression
                # it is then treated as a def node

                F = self.get_symbolic_function(l)
                if F is None:
                    self.insert_symbolic_function(new_expr)
                else:
                    errors.report(PYCCEL_RESTRICTION_TODO,
                                  bounding_box=(self._current_fst_node.lineno, self._current_fst_node.col_offset),
                                  severity='fatal')
            new_expressions.append(new_expr)
        if (len(new_expressions)==1):
            new_expressions = new_expressions[0]

            return new_expressions
        else:
            result = CodeBlock(new_expressions)
            return result

    def _visit_For(self, expr, **settings):

        self.create_new_loop_scope()

        # treatment of the index/indices
        iterable = Iterable(self._visit(expr.iterable, **settings))
        body     = list(expr.body.body)
        iterator = expr.target

        if iterable.num_loop_counters_required:
            indices = [Variable('int', self.get_new_name(), is_temp=True) for i in range(iterable.num_loop_counters_required)]
            iterable.set_loop_counter(*indices)
        else:
            if isinstance(iterable.iterable, PythonEnumerate):
                iterator = iterator[0]
            index = self.check_for_variable(iterator)
            if index is None:
                index = Variable('int', iterator, is_temp = iterator.is_temp)
                self.insert_variable(index)
            iterable.set_loop_counter(index)

        new_expr = []

        iterator = expr.target

        if isinstance(iterator, PyccelSymbol):
            iterator_rhs = iterable.get_target_from_range()
            iterator_d_var = self._infere_type(iterator_rhs)
            target = self._assign_lhs_variable(iterator, iterator_d_var,
                            rhs=iterator_rhs, new_expressions=new_expr,
                            is_augassign=False, **settings)

        elif isinstance(iterator, PythonTuple):
            iterator_rhs = iterable.get_target_from_range()
            target = [self._assign_lhs_variable(it, self._infere_type(rhs),
                                rhs=rhs, new_expressions=new_expr,
                                is_augassign=False, **settings)
                        for it, rhs in zip(iterator, iterator_rhs)]
        else:

            errors.report(INVALID_FOR_ITERABLE, symbol=expr.target,
                   bounding_box=(self._current_fst_node.lineno, self._current_fst_node.col_offset),
                   severity='error', blocker=self.blocking)


        body = [self._visit(i, **settings) for i in body]

        local_vars = list(self.namespace.variables.values())
        self.exit_loop_scope()

        if isinstance(iterable.iterable, Product):
            for_expr = body
            for t, r in zip(target, iterable.get_range()):
                for_expr = For(t, r, for_expr, local_vars=local_vars)
                for_expr.nowait_expr = expr.nowait_expr
                for_expr = [for_expr]
            for_expr = for_expr[0]
        else:
            for_expr = For(target, iterable, body, local_vars=local_vars)
            for_expr.nowait_expr = expr.nowait_expr
        return for_expr


    def _visit_FunctionalFor(self, expr, **settings):

        target  = expr.expr
        index   = expr.index
        indices = expr.indices
        dims    = []
        body    = expr.loops[1]

        sp_indices  = [sp_Symbol(i) for i in indices]
        idx_subs = dict()

        # The symbols created to represent unknown valued objects are temporary
        tmp_used_names = self.used_names.copy()
        while isinstance(body, For):

            stop  = None
            start = LiteralInteger(0)
            step  = LiteralInteger(1)
            var   = body.target
            a     = self._visit(body.iterable, **settings)
            if isinstance(a, PythonRange):
                var   = Variable('int', var)
                stop  = a.stop
                start = a.start
                step  = a.step
            elif isinstance(a, (PythonZip, PythonEnumerate)):
                dvar  = self._infere_type(a.element, **settings)
                dtype = dvar.pop('datatype')
                if dvar['rank'] > 0:
                    dvar['rank' ] -= 1
                    dvar['shape'] = (dvar['shape'])[1:]
                if dvar['rank'] == 0:
                    dvar['allocatable'] = dvar['is_pointer'] = False
                var  = Variable(dtype, var, **dvar)
                stop = a.element.shape[0]
            elif isinstance(a, Variable):
                dvar  = self._infere_type(a, **settings)
                dtype = dvar.pop('datatype')
                if dvar['rank'] > 0:
                    dvar['rank'] -= 1
                    dvar['shape'] = (dvar['shape'])[1:]
                if dvar['rank'] == 0:
                    dvar['allocatable'] = dvar['is_pointer'] = False

                var  = Variable(dtype, var, **dvar)
                stop = a.shape[0]
            else:
                errors.report(PYCCEL_RESTRICTION_TODO,
                              bounding_box=(self._current_fst_node.lineno, self._current_fst_node.col_offset),
                              severity='fatal')
            self.insert_variable(var)
            step.invalidate_node()
            step  = pyccel_to_sympy(step , idx_subs, tmp_used_names)
            start.invalidate_node()
            start = pyccel_to_sympy(start, idx_subs, tmp_used_names)
            stop.invalidate_node()
            stop  = pyccel_to_sympy(stop , idx_subs, tmp_used_names)
            size = (stop - start) / step
            if (step != 1):
                size = ceiling(size)

            body = body.body.body[0]
            dims.append((size, step, start, stop))

        # we now calculate the size of the array which will be allocated

        for idx in indices:
            var = self.get_variable(idx)
            idx_subs[idx] = var


        dim = sp_Integer(1)

        for i in reversed(range(len(dims))):
            size  = dims[i][0]
            step  = dims[i][1]
            start = dims[i][2]
            stop  = dims[i][3]

            # For complicated cases we must ensure that the upper bound is never smaller than the
            # lower bound as this leads to too little memory being allocated
            min_size = size
            # Collect all uses of other indices
            start_idx = [-1] + [sp_indices.index(a) for a in start.atoms(sp_Symbol) if a in sp_indices]
            stop_idx  = [-1] + [sp_indices.index(a) for a in  stop.atoms(sp_Symbol) if a in sp_indices]
            start_idx.sort()
            stop_idx.sort()

            # Find the minimum size
            while max(len(start_idx),len(stop_idx))>1:
                # Use the maximum value of the start
                if start_idx[-1] > stop_idx[-1]:
                    s = start_idx.pop()
                    min_size = min_size.subs(sp_indices[s], dims[s][3])
                # and the minimum value of the stop
                else:
                    s = stop_idx.pop()
                    min_size = min_size.subs(sp_indices[s], dims[s][2])

            # While the min_size is not a known integer, assume that the bounds are positive
            j = 0
            while not isinstance(min_size, sp_Integer) and j<=i:
                min_size = min_size.subs(dims[j][3]-dims[j][2], 1).simplify()
                j+=1
            # If the min_size is negative then the size will be wrong and an error is raised
            if isinstance(min_size, sp_Integer) and min_size < 0:
                errors.report(PYCCEL_RESTRICTION_LIST_COMPREHENSION_LIMITS.format(indices[i]),
                          bounding_box=(self._current_fst_node.lineno, self._current_fst_node.col_offset),
                          severity='error')

            # sympy is necessary to carry out the summation
            dim   = dim.subs(sp_indices[i], start+step*sp_indices[i])
            dim   = Summation(dim, (sp_indices[i], 0, size-1))
            dim   = dim.doit()

        try:
            dim = sympy_to_pyccel(dim, idx_subs)
        except TypeError:
            errors.report(PYCCEL_RESTRICTION_LIST_COMPREHENSION_SIZE + '\n Deduced size : {}'.format(dim),
                          bounding_box=(self._current_fst_node.lineno, self._current_fst_node.col_offset),
                          severity='fatal')

        # TODO find a faster way to calculate dim
        # when step>1 and not isinstance(dim, Sum)
        # maybe use the c++ library of sympy

        # we annotate the target to infere the type of the list created

        target = self._visit(target, **settings)
        d_var = self._infere_type(target, **settings)

        dtype = d_var['datatype']

        if dtype is NativeGeneric():
            errors.report(LIST_OF_TUPLES,
                          bounding_box=(self._current_fst_node.lineno, self._current_fst_node.col_offset),
                          severity='fatal')

        d_var['rank'] += 1
        d_var['allocatable'] = True
        shape = list(d_var['shape'])
        shape.insert(0, dim)
        d_var['shape'] = shape
        d_var['is_stack_array'] = False # PythonTuples can be stack arrays

        # ...
        # TODO [YG, 30.10.2020]:
        #  - Check if we should allow the possibility that is_stack_array=True
        # ...
        lhs_symbol = expr.lhs.base
        ne = []
        lhs = self._assign_lhs_variable(lhs_symbol, d_var, rhs=expr, new_expressions=ne, is_augassign=False, **settings)
        lhs_alloc = ne[0]

        if isinstance(target, PythonTuple) and not target.is_homogeneous:
            errors.report(LIST_OF_TUPLES, symbol=expr,
                bounding_box=(self._current_fst_node.lineno, self._current_fst_node.col_offset),
                severity='error', blocker=self.blocking)

        target.invalidate_node()

        loops = [self._visit(i, **settings) for i in expr.loops]
        index = self._visit(index, **settings)

        return CodeBlock([lhs_alloc, FunctionalFor(loops, lhs=lhs, indices=indices, index=index)])

    def _visit_GeneratorComprehension(self, expr, **settings):
        return self.get_variable(expr.lhs)

    def _visit_While(self, expr, **settings):

        self.create_new_loop_scope()
        test = self._visit(expr.test, **settings)
        body = self._visit(expr.body, **settings)
        local_vars = list(self.namespace.variables.values())
        self.exit_loop_scope()

        return While(test, body, local_vars)

    def _visit_IfSection(self, expr, **settings):
        cond = self._visit(expr.condition)
        body = self._visit(expr.body)
        return IfSection(cond, body)

    def _visit_If(self, expr, **settings):
        args = [self._visit(i, **settings) for i in expr.blocks]
        return If(*args)

    def _visit_IfTernaryOperator(self, expr, **settings):
        cond        = self._visit(expr.cond, **settings)
        value_true  = self._visit(expr.value_true, **settings)
        value_false = self._visit(expr.value_false, **settings)
        return IfTernaryOperator(cond, value_true, value_false)

    def _visit_VariableHeader(self, expr, **settings):

        # TODO improve
        #      move it to the ast like create_definition for FunctionHeader?

        name  = expr.name
        d_var = expr.dtypes.copy()
        dtype = d_var.pop('datatype')
        d_var.pop('is_func')

        var = Variable(dtype, name, **d_var)
        self.insert_variable(var)
        return expr

    def _visit_FunctionHeader(self, expr, **settings):
        # TODO should we return it and keep it in the AST?
        expr.clear_user_nodes()
        self.insert_header(expr)
        return expr

    def _visit_Template(self, expr, **settings):
        expr.clear_user_nodes()
        self.insert_template(expr)
        return expr

    def _visit_ClassHeader(self, expr, **settings):
        # TODO should we return it and keep it in the AST?
        expr.clear_user_nodes()
        self.insert_header(expr)
        return expr

    def _visit_Return(self, expr, **settings):

        results     = expr.expr
        f_name      = self._current_function
        if isinstance(f_name, DottedName):
            f_name = f_name.name[-1]

        return_vars = self.get_function(f_name).results
        assigns     = []
        for v,r in zip(return_vars, results):
            if not (isinstance(r, PyccelSymbol) and r == (v.name if isinstance(v, Variable) else v)):
                a = Assign(v, r)
                a.set_fst(expr.fst)
                a = self._visit_Assign(a)
                assigns.append(a)

        results = [self._visit(i, **settings) for i in return_vars]

        #add the Deallocate node before the Return node
        code = assigns + [Deallocate(i) for i in self._allocs[-1]]
        if code:
            expr  = Return(results, CodeBlock(code))
        else:
            expr  = Return(results)
        return expr

    def _visit_FunctionDef(self, expr, **settings):

        name            = expr.name
        name            = name.replace("'", '')
        cls_name        = expr.cls_name
        decorators      = expr.decorators
        funcs           = []
        sub_funcs       = []
        func_interfaces = []
        is_pure         = expr.is_pure
        is_elemental    = expr.is_elemental
        is_private      = expr.is_private
        doc_string      = self._visit(expr.doc_string) if expr.doc_string else expr.doc_string
        headers = []

        not_used = [d for d in decorators if d not in def_decorators.__all__]
        if len(not_used) >= 1:
            errors.report(UNUSED_DECORATORS, symbol=', '.join(not_used), severity='warning')

        args_number = len(expr.arguments)
        templates = self.get_templates()
        if decorators['template']:
            # Load templates dict from decorators dict
            templates.update(decorators['template']['template_dict'])

        tmp_headers = expr.headers
        if cls_name:
            tmp_headers += self.get_header(cls_name + '.' + name)
            args_number -= 1
        else:
            tmp_headers += self.get_header(name)
        for header in tmp_headers:
            if all(header.dtypes != hd.dtypes for hd in headers):
                headers.append(header)
            else:
                errors.report(DUPLICATED_SIGNATURE, symbol=header,
                        severity='warning')
        for hd in headers:
            if (args_number != len(hd.dtypes)):
                msg = """The number of arguments in the function {} ({}) does not match the number
                        of types in decorator/header ({}).'.format(name ,args_number, len(hd.dtypes))"""
                if (args_number < len(hd.dtypes)):
                    errors.report(msg, symbol=expr.arguments, severity='warning')
                else:
                    errors.report(msg, symbol=expr.arguments, severity='fatal')

        interfaces = []
        if len(headers) == 0:
            # check if a header is imported from a header file
            # TODO improve in the case of multiple headers ( interface )
            func       = self.get_function(name)
            if func and func.is_header:
                interfaces = [func]

        if expr.arguments and not headers and not interfaces:

            # TODO ERROR wrong position

            errors.report(FUNCTION_TYPE_EXPECTED, symbol=name,
                   bounding_box=(self._current_fst_node.lineno, self._current_fst_node.col_offset),
                   severity='error', blocker=self.blocking)

        # We construct a FunctionDef from each function header
        for hd in headers:
            interfaces += hd.create_definition(templates)

        if not interfaces:
            # this for the case of a function without arguments => no headers
            interfaces = [FunctionDef(name, [], [], [])]

#        TODO move this to codegen
#        vec_func = None
#        if 'vectorize' in decorators:
#            #TODO move to another place
#            vec_name  = 'vec_' + name
#            arg       = decorators['vectorize'][0]
#            arg       = str(arg.name)
#            args      = [str(i.name) for i in expr.arguments]
#            index_arg = args.index(arg)
#            arg       = Symbol(arg)
#            vec_arg   = arg
#            index     = self.get_new_variable()
#            range_    = Function('range')(Function('len')(arg))
#            args      = symbols(args)
#            args[index_arg] = vec_arg[index]
#            body_vec        = Assign(args[index_arg], Function(name)(*args))
#            body_vec.set_fst(expr.fst)
#            body_vec   = [For(index, range_, [body_vec])]
#            header_vec = header.vectorize(index_arg)
#            vec_func   = expr.vectorize(body_vec, header_vec)

        interface_name = name

        for i, m in enumerate(interfaces):
            args           = []
            results        = []
            local_vars     = []
            global_vars    = []
            imports        = []
            arg            = None
            arguments      = expr.arguments
            header_results = m.results

            if len(interfaces) > 1:
                name = interface_name + '_' + str(i).zfill(2)
            self.create_new_function_scope(name, decorators)

            if cls_name and str(arguments[0].name) == 'self':
                arg       = arguments[0]
                arguments = arguments[1:]
                dt        = self.get_class_construct(cls_name)()
                cls_base  = self.get_class(cls_name)
                var       = Variable(dt, 'self', cls_base=cls_base)
                self.insert_variable(var, 'self')

            if arguments:
                for (a, ah) in zip(arguments, m.arguments):
                    additional_args = []
                    if isinstance(ah, FunctionAddress):
                        d_var = {}
                        d_var['is_argument'] = True
                        d_var['is_pointer'] = True
                        d_var['is_kwonly'] = a.is_kwonly
                        if isinstance(a, ValuedArgument):

                            # optional argument only if the value is None
                            if isinstance(a.value, Nil):
                                d_var['is_optional'] = True

                            a_new = ValuedFunctionAddress(a.name, ah.arguments, ah.results, [],
                                        value=a.value, **d_var)
                        else:
                            a_new = FunctionAddress(a.name, ah.arguments, ah.results, [], **d_var)
                    else:
                        d_var = self._infere_type(ah, **settings)
                        d_var['shape'] = ah.alloc_shape
                        d_var['is_argument'] = True
                        d_var['is_kwonly'] = a.is_kwonly
                        d_var['is_const'] = ah.is_const
                        dtype = d_var.pop('datatype')
                        if d_var['rank']>0:
                            d_var['cls_base'] = NumpyArrayClass

                        if 'allow_negative_index' in self._namespace.decorators:
                            if a.name in decorators['allow_negative_index']:
                                d_var.update(allows_negative_indexes=True)
                        # this is needed for the static case
                        if isinstance(a, ValuedArgument):

                            # optional argument only if the value is None
                            if isinstance(a.value, Nil):
                                d_var['is_optional'] = True

                            a_new = ValuedVariable(dtype, a.name,
                                        value=a.value, **d_var)
                        else:
                            a_new = Variable(dtype, a.name, **d_var)

                    if additional_args:
                        args += additional_args

                    args.append(a_new)
                    if isinstance(a_new, FunctionAddress):
                        self.insert_function(a_new)
                    else:
                        self.insert_variable(a_new, name=a_new.name)
            results = expr.results
            if header_results:
                new_results = []

                for a, ah in zip(results, header_results):
                    d_var = self._infere_type(ah, **settings)
                    dtype = d_var.pop('datatype')
                    a_new = Variable(dtype, a, **d_var)
                    self.insert_variable(a_new, name=a_new.name)
                    new_results.append(a_new)

                results = new_results

            # insert the FunctionDef into the scope
            # to handle the case of a recursive function
            # TODO improve in the case of an interface
            recursive_func_obj = FunctionDef(name, args, results, [])
            self.insert_function(recursive_func_obj)

            # Create a new list that store local variables for each FunctionDef to handle nested functions
            self._allocs.append([])

            # we annotate the body
            body = self._visit(expr.body)

            # Calling the Garbage collecting,
            # it will add the necessary Deallocate nodes
            # to the body of the function
            body = self._garbage_collector(body)

            results = [self._visit(a) for a in results]

            if arg and cls_name:
                dt       = self.get_class_construct(cls_name)()
                cls_base = self.get_class(cls_name)
                var      = Variable(dt, 'self', cls_base=cls_base)
                args     = [var] + args

            # Determine local and global variables
            local_vars  = [v for v in self.get_variables(self.namespace)              if v not in args + results]
            global_vars = [v for v in self.get_variables(self.namespace.parent_scope) if v not in args + results + local_vars]

            # get the imports
            imports   = self.namespace.imports['imports'].values()
            imports   = list(set(imports))

            # remove the FunctionDef from the function scope
            # TODO improve func_ is None in the case of an interface
            func_     = self.namespace.functions.pop(name, None)
            is_recursive = False
            # check if the function is recursive if it was called on the same scope
            if func_ and func_.is_recursive:
                is_recursive = True

            sub_funcs = [i for i in self.namespace.functions.values() if not i.is_header and not isinstance(i, FunctionAddress)]

            func_args = [i for i in self.namespace.functions.values() if isinstance(i, FunctionAddress)]
            if func_args:
                func_interfaces.append(Interface('', func_args, is_argument = True))

            self.exit_function_scope()

            # ... computing inout arguments
            args_inout = [False] * len(args)

            results_names = [i.name for i in results]

            # Find all nodes which can modify variables
            assigns = body.get_attribute_nodes(Assign, excluded_nodes = (FunctionCall,))
            calls   = body.get_attribute_nodes(FunctionCall)

            # Collect the modified objects
            lhs_assigns   = [a.lhs for a in assigns]
            modified_args = [func_arg for f in calls
                                for func_arg, inout in zip(f.args,f.funcdef.arguments_inout) if inout]
            # Collect modified variables
            all_assigned = [v for a in (lhs_assigns + modified_args) for v in
                            (a.get_attribute_nodes(Variable) if not isinstance(a, Variable) else [a])]

            permanent_assign = [a.name for a in all_assigned if a.rank > 0]
            local_assign     = [i.name for i in all_assigned]

            apps = [i for i in calls if (i.funcdef.name
                    in self.get_parent_functions())]

            d_apps = OrderedDict((a, []) for a in args)
            for f in apps:
                a_args = set(f.args) & set(args)
                for a in a_args:
                    d_apps[a].append(f)

            for i, a in enumerate(args):
                if a.name in chain(results_names, permanent_assign, ['self']):
                    args_inout[i] = True

                if d_apps[a] and not( args_inout[i] ):
                    intent = False
                    n_fa = len(d_apps[a])
                    i_fa = 0
                    while not(intent) and i_fa < n_fa:
                        fa = d_apps[a][i_fa]
                        f_name = fa.funcdef.name
                        func = self.get_function(f_name)

                        j = list(fa.args).index(a)
                        intent = func.arguments_inout[j]
                        if intent:
                            args_inout[i] = True

                        i_fa += 1
                if isinstance(a, Variable):
                    if a.is_const and (args_inout[i] or (a.name in local_assign)):
                        msg = "Cannot modify 'const' argument ({})".format(a)
                        errors.report(msg, bounding_box=(self._current_fst_node.lineno,
                            self._current_fst_node.col_offset),
                            severity='fatal', blocker=self.blocking)
            # ...

            # Raise an error if one of the return arguments is either:
            #   a) a pointer
            #   b) array which is not among arguments, hence intent(out)
            for r in results:
                if r.is_pointer:
                    errors.report(UNSUPPORTED_ARRAY_RETURN_VALUE,
                    symbol=r,bounding_box=(self._current_fst_node.lineno, self._current_fst_node.col_offset),
                    severity='fatal')
                elif (r not in args) and r.rank > 0:
                    errors.report(UNSUPPORTED_ARRAY_RETURN_VALUE,
                    symbol=r,bounding_box=(self._current_fst_node.lineno, self._current_fst_node.col_offset),
                    severity='fatal')

            func = FunctionDef(name,
                    args,
                    results,
                    body,
                    local_vars=local_vars,
                    global_vars=global_vars,
                    cls_name=cls_name,
                    is_pure=is_pure,
                    is_elemental=is_elemental,
                    is_private=is_private,
                    imports=imports,
                    decorators=decorators,
                    is_recursive=is_recursive,
                    arguments_inout=args_inout,
                    functions = sub_funcs,
                    interfaces = func_interfaces,
                    doc_string = doc_string)
            if not is_recursive:
                recursive_func_obj.invalidate_node()

            if cls_name:
                cls = self.get_class(cls_name)
                methods = list(cls.methods) + [func]

                # update the class methods

                self.insert_class(ClassDef(cls_name, cls.attributes,
                        methods, superclass=cls.superclass))

            funcs += [func]

            #clear the sympy cache
            #TODO clear all variable except the global ones
            cache.clear_cache()
        if len(funcs) == 1:
            funcs = funcs[0]
            self.insert_function(funcs)

        else:
            for f in funcs:
                self.insert_function(f)

            funcs = Interface(interface_name, funcs)
            self.insert_function(funcs)
#        TODO move this to codegen
#        if vec_func:
#           self._visit_FunctionDef(vec_func, **settings)
#           vec_func = self.namespace.functions.pop(vec_name)
#           if isinstance(funcs, Interface):
#               funcs = list(funcs.funcs)+[vec_func]
#           else:
#               self.namespace.sons_scopes['sc_'+ name] = self.namespace.sons_scopes[name]
#               funcs = funcs.rename('sc_'+ name)
#               funcs = [funcs, vec_func]
#           funcs = Interface(name, funcs)
#           self.insert_function(funcs)
        return EmptyNode()

    def _visit_PythonPrint(self, expr, **settings):
        args = [self._visit(i, **settings) for i in expr.expr]
        if len(args) == 0:
            return PythonPrint(args)

        is_symbolic = lambda var: isinstance(var, Variable) \
            and isinstance(var.dtype, NativeSymbol)

        # TODO fix: not yet working because of mpi examples
#        if not test:
#            # TODO: Add description to parser/messages.py
#            errors.report('Either all arguments must be symbolic or none of them can be',
#                   bounding_box=(self._current_fst_node.lineno, self._current_fst_node.col_offset),
#                   severity='fatal', blocker=self.blocking)

        if is_symbolic(args[0]):
            _args = []
            for a in args:
                f = self.get_symbolic_function(a.name)
                if f is None:
                    _args.append(a)
                else:

                    # TODO improve: how can we print SymbolicAssign as  lhs = rhs

                    _args.append(f)
            return SymbolicPrint(_args)
        else:
            return PythonPrint(args)

    def _visit_ClassDef(self, expr, **settings):

        # TODO - improve the use and def of interfaces
        #      - wouldn't be better if it is done inside ClassDef?

        name = expr.name
        name = name.replace("'", '')
        methods = list(expr.methods)
        parent = expr.superclass
        interfaces = []

        # remove quotes for str representation
        cls = ClassDef(name, [], [], superclass=parent)
        self.insert_class(cls)
        const = None

        for (i, method) in enumerate(methods):
            m_name = method.name.replace("'", '')

            if m_name == '__init__':
                self._visit_FunctionDef(method, **settings)
                methods.pop(i)
                const = self.namespace.functions.pop(m_name)
                break



        if not const:
            errors.report(UNDEFINED_INIT_METHOD, symbol=name,
                   bounding_box=(self._current_fst_node.lineno, self._current_fst_node.col_offset),
                   severity='error', blocker=True)

        ms = []
        for i in methods:
            self._visit_FunctionDef(i, **settings)
            m_name = i.name.replace("'", '')
            m = self.namespace.functions.pop(m_name)
            ms.append(m)

        methods = [const] + ms
        header = self.get_header(name)

        if not header:
            errors.report(PYCCEL_MISSING_HEADER, symbol=name,
                   bounding_box=(self._current_fst_node.lineno, self._current_fst_node.col_offset),
                   severity='fatal', blocker=self.blocking)

        attributes = self.get_class(name).attributes

        for i in methods:
            if isinstance(i, Interface):
                methods.remove(i)
                interfaces += [i]

        cls = ClassDef(name, attributes, methods,
              interfaces=interfaces, superclass=parent)
        self.insert_class(cls)

        return EmptyNode()

    def _visit_Del(self, expr, **settings):

        ls = [self._visit(i, **settings) for i in expr.variables]
        return Del(ls)

    def _visit_PyccelIs(self, expr, **settings):
        # Handles PyccelIs and PyccelIsNot
        IsClass = type(expr)

        # TODO ERROR wrong position ??

        var1 = self._visit(expr.lhs)
        var2 = self._visit(expr.rhs)

        if (var1 is var2) or (isinstance(var2, Nil) and isinstance(var1, Nil)):
            if IsClass == PyccelIsNot:
                return LiteralFalse()
            elif IsClass == PyccelIs:
                return LiteralTrue()

        if isinstance(var1, Nil):
            var1, var2 = var2, var1

        if isinstance(var2, Nil):
            if not var1.is_optional:
                errors.report(PYCCEL_RESTRICTION_OPTIONAL_NONE,
                        bounding_box=(self._current_fst_node.lineno, self._current_fst_node.col_offset),
                        severity='error', blocker=self.blocking)
            return IsClass(var1, expr.rhs)

        if (var1.dtype != var2.dtype):
            if IsClass == PyccelIs:
                return LiteralFalse()
            elif IsClass == PyccelIsNot:
                return LiteralTrue()

        if (isinstance(var1.dtype, NativeBool) and
            isinstance(var2.dtype, NativeBool)):
            return IsClass(var1, var2)

        lst = [NativeString(), NativeComplex(), NativeReal(), NativeInteger()]
        if (var1.dtype in lst):
            errors.report(PYCCEL_RESTRICTION_PRIMITIVE_IMMUTABLE, symbol=expr,
            bounding_box=(self._current_fst_node.lineno, self._current_fst_node.col_offset),
            severity='error', blocker=self.blocking)
            return IsClass(var1, var2)

        errors.report(PYCCEL_RESTRICTION_IS_ISNOT,
            bounding_box=(self._current_fst_node.lineno, self._current_fst_node.col_offset),
            severity='error', blocker=self.blocking)
        return IsClass(var1, var2)

    def _visit_Import(self, expr, **settings):

        # TODO - must have a dict where to store things that have been
        #        imported
        #      - should not use namespace

        container = self.namespace.imports

        if isinstance(expr.source, AsName):
            source        = expr.source.name
            source_target = expr.source.target
        else:
            source        = str(expr.source)
            source_target = source

        if source in pyccel_builtin_import_registery:
            imports = pyccel_builtin_import(expr)

            def _insert_obj(location, target, obj):
                F = self.check_for_variable(target)
                if F is None:
                    F = self.get_function(target)

                if obj is F:
                    errors.report(FOUND_DUPLICATED_IMPORT,
                                symbol=target, severity='warning')
                elif F is None or isinstance(F, dict):
                    container[location][target] = obj
                else:
                    errors.report(IMPORTING_EXISTING_IDENTIFIED,
                                  bounding_box=(self._current_fst_node.lineno, self._current_fst_node.col_offset),
                                  severity='fatal')

            if expr.target:
                for t in expr.target:
                    t_name = t.name if isinstance(t, AsName) else t
                    if t_name not in pyccel_builtin_import_registery[source]:
                        errors.report("Function '{}' from module '{}' is not currently supported by pyccel".format(t, source),
                                symbol=expr,
                                severity='error')
                for (name, atom) in imports:
                    if not name is None:
                        if isinstance(atom, Constant):
                            _insert_obj('variables', name, atom)
                        else:
                            _insert_obj('functions', name, atom)
            else:
                _insert_obj('variables', source_target, imports)
            self.insert_import(expr.source, expr.target)

        elif source in python_builtin_libs:
            errors.report("Module {} is not currently supported by pyccel".format(source),
                    symbol=expr,
                    severity='error')
        else:

            # in some cases (blas, lapack, openmp and openacc level-0)
            # the import should not appear in the final file
            # all metavars here, will have a prefix and suffix = __

            __ignore_at_import__ = False
            __module_name__      = None
            __import_all__       = False
            __print__            = False

            # we need to use str here since source has been defined
            # using repr.
            # TODO shall we improve it?

            p       = self.d_parsers[source_target]
            if expr.target:
                targets = [i.target if isinstance(i,AsName) else i for i in expr.target]
                names = [i.name if isinstance(i,AsName) else i for i in expr.target]
                for entry in ['variables', 'classes', 'functions']:
                    d_son = getattr(p.namespace, entry)
                    for t,n in zip(targets,names):
                        if n in d_son:
                            e = d_son[n]
                            if t == n:
                                container[entry][t] = e
                            else:
                                container[entry][t] = e.clone(t)
            else:
                imported_dict = []
                for entry in ['variables', 'classes', 'functions']:
                    d_son = getattr(p.namespace, entry)
                    imported_dict.extend(d_son.items())
                container['variables'][source_target] = dict(imported_dict)

            self.namespace.cls_constructs.update(p.namespace.cls_constructs)
            self.namespace.macros.update(p.namespace.macros)

            # ... meta variables

            if 'ignore_at_import' in list(p.metavars.keys()):
                __ignore_at_import__ = p.metavars['ignore_at_import']

            if 'import_all' in list(p.metavars.keys()):
                __import_all__ = p.metavars['import_all']

            if 'module_name' in list(p.metavars.keys()):
                __module_name__ = p.metavars['module_name']

            if 'print' in list(p.metavars.keys()):
                __print__ = True

            if len(expr.target) == 0 and isinstance(expr.source,AsName):
                expr = Import(expr.source.name)

            if source_target in container['imports']:
                targets = container['imports'][source_target].target.union(expr.target)
            else:
                targets = expr.target

            expr = Import(expr.source, targets)

            if __import_all__:
                expr = Import(__module_name__)
                container['imports'][source_target] = expr

            elif __module_name__:
                expr = Import(__module_name__, expr.target)
                container['imports'][source_target] = expr

            # ...
            elif __print__ in p.metavars.keys():
                source = str(expr.source).split('.')[-1]
                source = 'mod_' + source
                expr   = Import(source, expr.target)
                container['imports'][source_target] = expr
            elif not __ignore_at_import__:

                container['imports'][source_target] = expr

        return EmptyNode()



    def _visit_With(self, expr, **settings):

        domaine = self._visit(expr.test, **settings)
        parent  = domaine.cls_base
        if not parent.is_with_construct:
            errors.report(UNDEFINED_WITH_ACCESS,
                   bounding_box=(self._current_fst_node.lineno, self._current_fst_node.col_offset),
                   severity='fatal', blocker=self.blocking)

        body = self._visit(expr.body, **settings)
        return With(domaine, body).block



    def _visit_MacroFunction(self, expr, **settings):
        # we change here the master name to its FunctionDef

        f_name = expr.master
        header = self.get_header(f_name)
        if not header:
            func = self.get_function(f_name)
            if func is None:
                errors.report(MACRO_MISSING_HEADER_OR_FUNC,
                symbol=f_name,severity='error', blocker=self.blocking,
                bounding_box=(self._current_fst_node.lineno, self._current_fst_node.col_offset))
        else:
            interfaces = []
            for hd in header:
                interfaces += hd.create_definition()

            # TODO -> Said: must handle interface

            func = interfaces[0]

        name = expr.name
        args = [self._visit(a, **settings) if isinstance(a, ValuedArgument)
                else a for a in expr.arguments]
        master_args = [self._visit(a, **settings) if isinstance(a, ValuedArgument)
                else a for a in expr.master_arguments]
        results = expr.results
        macro   = MacroFunction(name, args, func, master_args,
                                  results=results)
        self.insert_macro(macro)

        return macro

    def _visit_MacroShape(self, expr, **settings):
        expr.clear_user_nodes()
        return expr

    def _visit_MacroVariable(self, expr, **settings):

        master = expr.master
        if isinstance(master, DottedName):
            errors.report(PYCCEL_RESTRICTION_TODO,
                          bounding_box=(self._current_fst_node.lineno, self._current_fst_node.col_offset),
                          severity='fatal')
        header = self.get_header(master)
        if header is None:
            var = self.get_variable(master)
        else:
            var = Variable(header.dtype, header.name)

                # TODO -> Said: must handle interface

        expr = MacroVariable(expr.name, var)
        self.insert_macro(expr)
        return expr

    def _visit_StarredArguments(self, expr, **settings):
        var = self._visit(expr.args_var)
        assert(var.rank==1)
        size = var.shape[0]
        return StarredArguments([var[i] for i in range(size)])

    def _visit_NumpyMatmul(self, expr, **settings):
        self.insert_import('numpy', 'matmul')
        a = self._visit(expr.a)
        b = self._visit(expr.b)
        return NumpyMatmul(a, b)

#==============================================================================


if __name__ == '__main__':
    import sys

    try:
        filename = sys.argv[1]
    except IndexError:
        raise ValueError('Expecting an argument for filename')

    parser = SyntaxParser(filename)
#    print(parser.namespace)
    parser = SemanticParser(parser)
#    print(parser.ast)
#    parser.view_namespace('variables')<|MERGE_RESOLUTION|>--- conflicted
+++ resolved
@@ -1393,8 +1393,6 @@
 
         return lhs
 
-<<<<<<< HEAD
-=======
     def _assign_GeneratorComprehension(self, expr, **settings):
         """
         Visit the GeneratorComprehension node creating all necessary expressions
@@ -1505,7 +1503,6 @@
         expr_new.set_fst(expr.fst)
         return expr_new
 
->>>>>>> 1f004ca3
     #====================================================
     #                 _visit functions
     #====================================================
