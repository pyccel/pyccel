--- conflicted
+++ resolved
@@ -1280,7 +1280,7 @@
         d_var = self._infere_type(result, **settings)
         dtype = d_var.pop('datatype')
         d_var['is_temp'] = expr.lhs.is_temp
-<<<<<<< HEAD
+
         lhs  = self.check_for_variable(lhs_name)
         if lhs:
             self._ensure_infered_type_matches_existing(dtype, d_var, lhs, False, new_expr)
@@ -1288,10 +1288,6 @@
             lhs_name = self.namespace.get_expected_name(lhs_name)
             lhs = Variable(dtype, lhs_name, **d_var)
             self.namespace.insert_variable(lhs)
-=======
-        lhs = Variable(dtype, lhs_name, **d_var)
-        self.namespace.insert_variable(lhs)
->>>>>>> a4258c70
 
         # Iterate over the loops
         # This provides the definitions of iterators as well
