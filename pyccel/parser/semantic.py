# -*- coding: utf-8 -*-
#------------------------------------------------------------------------------------------#
# This file is part of Pyccel which is released under MIT License. See the LICENSE file or #
# go to https://github.com/pyccel/pyccel/blob/devel/LICENSE for full license details.      #
#------------------------------------------------------------------------------------------#
""" File containing SemanticParser. This class handles the semantic stage of the translation.
See the developer docs for more details
"""

from itertools import chain, product
import os
from types import ModuleType, BuiltinFunctionType
import sys
import typing
import warnings

from sympy.utilities.iterables import iterable as sympy_iterable

from sympy import Sum as Summation
from sympy import Symbol as sp_Symbol
from sympy import Integer as sp_Integer
from sympy.logic.boolalg import BooleanTrue as sp_True
from sympy.logic.boolalg import BooleanFalse as sp_False
from sympy import ceiling

from textx.exceptions import TextXSyntaxError

#==============================================================================
from pyccel.utilities.strings import random_string
from pyccel.ast.basic         import PyccelAstNode, TypedAstNode, ScopedAstNode, iterable

from pyccel.ast.bitwise_operators import PyccelBitOr, PyccelLShift, PyccelRShift, PyccelBitAnd

from pyccel.ast.builtins import PythonPrint, PythonTupleFunction, PythonSetFunction
from pyccel.ast.builtins import PythonComplex, PythonDict, PythonDictFunction, PythonListFunction
from pyccel.ast.builtins import builtin_functions_dict, PythonImag, PythonReal
from pyccel.ast.builtins import PythonList, PythonConjugate , PythonSet, VariableIterator
from pyccel.ast.builtins import PythonRange, PythonZip, PythonEnumerate, PythonTuple
from pyccel.ast.builtins import Lambda, PythonMap, PythonBool

from pyccel.ast.builtin_methods.dict_methods import DictKeys
from pyccel.ast.builtin_methods.list_methods import ListAppend, ListPop, ListInsert
from pyccel.ast.builtin_methods.set_methods  import SetAdd, SetUnion, SetCopy, SetIntersectionUpdate
from pyccel.ast.builtin_methods.set_methods  import SetPop
from pyccel.ast.builtin_methods.dict_methods  import DictGetItem, DictGet, DictPop, DictPopitem

from pyccel.ast.core import Comment, CommentBlock, Pass
from pyccel.ast.core import If, IfSection
from pyccel.ast.core import Allocate, Deallocate
from pyccel.ast.core import Assign, AliasAssign
from pyccel.ast.core import AugAssign, CodeBlock
from pyccel.ast.core import Return, FunctionDefArgument, FunctionDefResult
from pyccel.ast.core import ConstructorCall, InlineFunctionDef
from pyccel.ast.core import FunctionDef, Interface, FunctionAddress, FunctionCall, FunctionCallArgument
from pyccel.ast.core import ClassDef
from pyccel.ast.core import For
from pyccel.ast.core import Module
from pyccel.ast.core import While
from pyccel.ast.core import Del
from pyccel.ast.core import Program
from pyccel.ast.core import EmptyNode
from pyccel.ast.core import Concatenate
from pyccel.ast.core import Import
from pyccel.ast.core import AsName
from pyccel.ast.core import With
from pyccel.ast.core import Duplicate
from pyccel.ast.core import StarredArguments
from pyccel.ast.core import Decorator
from pyccel.ast.core import PyccelFunctionDef
from pyccel.ast.core import Assert
from pyccel.ast.core import AllDeclaration

from pyccel.ast.class_defs import get_cls_base, SetClass

from pyccel.ast.datatypes import CustomDataType, PyccelType, TupleType, VoidType, GenericType
from pyccel.ast.datatypes import PrimitiveIntegerType, StringType, SymbolicType
from pyccel.ast.datatypes import PythonNativeBool, PythonNativeInt, PythonNativeFloat
from pyccel.ast.datatypes import DataTypeFactory, HomogeneousContainerType
from pyccel.ast.datatypes import InhomogeneousTupleType, HomogeneousTupleType, HomogeneousSetType, HomogeneousListType
from pyccel.ast.datatypes import PrimitiveComplexType, FixedSizeNumericType, DictType, TypeAlias
from pyccel.ast.datatypes import original_type_to_pyccel_type

from pyccel.ast.functionalexpr import FunctionalSum, FunctionalMax, FunctionalMin, GeneratorComprehension, FunctionalFor
from pyccel.ast.functionalexpr import MaxLimit, MinLimit

from pyccel.ast.headers import Header
from pyccel.ast.headers import MacroFunction, MacroVariable

from pyccel.ast.internals import PyccelFunction, Slice, PyccelSymbol, PyccelArrayShapeElement
from pyccel.ast.internals import Iterable
from pyccel.ast.itertoolsext import Product

from pyccel.ast.literals import LiteralTrue, LiteralFalse
from pyccel.ast.literals import LiteralInteger, LiteralFloat
from pyccel.ast.literals import Nil, LiteralString, LiteralImaginaryUnit
from pyccel.ast.literals import Literal, convert_to_literal, LiteralEllipsis

from pyccel.ast.low_level_tools import MemoryHandlerType, UnpackManagedMemory, ManagedMemory

from pyccel.ast.mathext  import math_constants, MathSqrt, MathAtan2, MathSin, MathCos

from pyccel.ast.numpyext import NumpyMatmul, numpy_funcs
from pyccel.ast.numpyext import NumpyWhere, NumpyArray
from pyccel.ast.numpyext import NumpyTranspose, NumpyConjugate
from pyccel.ast.numpyext import NumpyNewArray, NumpyResultType
from pyccel.ast.numpyext import process_dtype as numpy_process_dtype
from pyccel.ast.numpyext import get_shape_of_multi_level_container

from pyccel.ast.numpytypes import NumpyNDArrayType

from pyccel.ast.omp import (OMP_For_Loop, OMP_Simd_Construct, OMP_Distribute_Construct,
                            OMP_TaskLoop_Construct, OMP_Sections_Construct, Omp_End_Clause,
                            OMP_Single_Construct)

from pyccel.ast.operators import PyccelArithmeticOperator, PyccelIs, PyccelIsNot, IfTernaryOperator, PyccelUnarySub
from pyccel.ast.operators import PyccelNot, PyccelAdd, PyccelMinus, PyccelMul, PyccelPow, PyccelOr
from pyccel.ast.operators import PyccelAssociativeParenthesis, PyccelDiv, PyccelIn, PyccelOperator
from pyccel.ast.operators import PyccelAnd

from pyccel.ast.sympy_helper import sympy_to_pyccel, pyccel_to_sympy

from pyccel.ast.type_annotations import VariableTypeAnnotation, UnionTypeAnnotation, SyntacticTypeAnnotation
from pyccel.ast.type_annotations import FunctionTypeAnnotation, typenames_to_dtypes

from pyccel.ast.typingext import TypingFinal, TypingTypeVar

from pyccel.ast.utilities import builtin_import as pyccel_builtin_import
from pyccel.ast.utilities import builtin_import_registry as pyccel_builtin_import_registry
from pyccel.ast.utilities import split_positional_keyword_arguments
from pyccel.ast.utilities import recognised_source, is_literal_integer, get_managed_memory_object

from pyccel.ast.variable import Constant
from pyccel.ast.variable import Variable
from pyccel.ast.variable import IndexedElement, AnnotatedPyccelSymbol
from pyccel.ast.variable import DottedName, DottedVariable

from pyccel.errors.errors import Errors, ErrorsMode, PyccelError, PyccelSemanticError

from pyccel.errors.messages import (PYCCEL_RESTRICTION_TODO, UNDERSCORE_NOT_A_THROWAWAY,
        UNDEFINED_VARIABLE, IMPORTING_EXISTING_IDENTIFIED, INDEXED_TUPLE, LIST_OF_TUPLES,
        INVALID_INDICES, INCOMPATIBLE_ARGUMENT,
        UNRECOGNISED_FUNCTION_CALL, STACK_ARRAY_SHAPE_UNPURE_FUNC, STACK_ARRAY_UNKNOWN_SHAPE,
        ARRAY_DEFINITION_IN_LOOP, STACK_ARRAY_DEFINITION_IN_LOOP, MISSING_TYPE_ANNOTATIONS,
        INCOMPATIBLE_TYPES_IN_ASSIGNMENT, ARRAY_ALREADY_IN_USE, ASSIGN_ARRAYS_ONE_ANOTHER,
        INVALID_POINTER_REASSIGN, ARRAY_IS_ARG,
        INCOMPATIBLE_REDEFINITION_STACK_ARRAY, ARRAY_REALLOCATION, RECURSIVE_RESULTS_REQUIRED,
        PYCCEL_RESTRICTION_INHOMOG_LIST, UNDEFINED_IMPORT_OBJECT, UNDEFINED_LAMBDA_VARIABLE,
        UNDEFINED_LAMBDA_FUNCTION, UNDEFINED_INIT_METHOD, UNDEFINED_FUNCTION,
        INVALID_MACRO_COMPOSITION, WRONG_NUMBER_OUTPUT_ARGS, INVALID_FOR_ITERABLE,
        PYCCEL_RESTRICTION_LIST_COMPREHENSION_LIMITS, PYCCEL_RESTRICTION_LIST_COMPREHENSION_SIZE,
        UNUSED_DECORATORS, UNSUPPORTED_POINTER_RETURN_VALUE, PYCCEL_RESTRICTION_OPTIONAL_NONE,
        PYCCEL_RESTRICTION_PRIMITIVE_IMMUTABLE, PYCCEL_RESTRICTION_IS_ISNOT,
        FOUND_DUPLICATED_IMPORT, UNDEFINED_WITH_ACCESS, MACRO_MISSING_HEADER_OR_FUNC,
        PYCCEL_INTERNAL_ERROR)

from pyccel.parser.base      import BasicParser
from pyccel.parser.syntactic import SyntaxParser
from pyccel.parser.syntax.headers import types_meta

from pyccel.utilities.stage import PyccelStage

import pyccel.decorators as def_decorators

if sys.version_info >= (3, 10):
    from types import UnionType
#==============================================================================

errors = Errors()
pyccel_stage = PyccelStage()

type_container = {
                   PythonTupleFunction : HomogeneousTupleType,
                   PythonListFunction : HomogeneousListType,
                   PythonSetFunction : HomogeneousSetType,
                   NumpyArray : NumpyNDArrayType,
                  }

#==============================================================================

def _get_name(var):
    """."""

    if isinstance(var, str):
        return var
    if isinstance(var, (PyccelSymbol, DottedName)):
        return str(var)
    if isinstance(var, (IndexedElement)):
        return str(var.base)
    if isinstance(var, FunctionCall):
        return var.funcdef
    name = type(var).__name__
    msg = f'Name of Object : {name} cannot be determined'
    return errors.report(PYCCEL_RESTRICTION_TODO+'\n'+msg, symbol=var,
                severity='fatal')

magic_method_map = {
        PyccelAdd: '__add__',
        PyccelMinus: '__sub__',
        PyccelMul: '__mul__',
        PyccelDiv: '__truediv__',
        PyccelPow: '__pow__',
        PyccelLShift: '__lshift__',
        PyccelRShift: '__rshift__',
        PyccelBitAnd : '__and__',
        PyccelBitOr: '__or__',
        }

#==============================================================================

class SemanticParser(BasicParser):
    """
    Class which handles the semantic stage as described in the developer docs.

    This class is described in detail in developer_docs/semantic_stage.md.
    It determines all semantic information which must be deduced in order to
    print a representation of the AST resulting from the syntactic stage in one
    of the target languages.

    Parameters
    ----------
    inputs : SyntaxParser
        A syntactic parser which has been used to generate a representation of
        the input code using Pyccel nodes.

    parents : list
        A list of parsers describing the files which import this file.

    d_parsers : list
        A list of parsers describing files imported by this file.

    context_dict : dict, optional
        A dictionary describing any variables in the context where the translated
        objected was defined.

    **kwargs : dict
        Additional keyword arguments for BasicParser.
    """

    def __init__(self, inputs, *, parents = (), d_parsers = (), context_dict = None, **kwargs):

        # a Parser can have parents, who are importing it.
        # imports are then its sons.
        self._parents = list(parents)
        self._d_parsers = dict(d_parsers)

        # ...
        if not isinstance(inputs, SyntaxParser):
            raise TypeError('> Expecting a syntactic parser as input')

        parser = inputs
        # ...

        # ...
        BasicParser.__init__(self, **kwargs)
        # ...

        # ...
        self._fst = parser._fst
        self._ast = parser._ast

        self._filename  = parser._filename
        self._mod_name  = ''
        self._metavars  = parser._metavars
        self.scope = parser.scope
        self.scope.imports['imports'] = {}
        self._module_namespace  = self.scope

        self._in_annotation = False

        # used to store the local variables of a code block needed for garbage collecting
        self._allocs = []

        # used to store code split into multiple lines to be reinserted in the CodeBlock
        self._additional_exprs = []

        # used to store variables if optional parameters are changed
        self._optional_params = {}

        # used to link pointers to their targets. This is important for classes which may
        # contain persistent pointers
        self._pointer_targets = []

        # provides information about the calling context to collect constants
        self._context_dict = context_dict or {}

        #
        self._code = parser._code
        # ...

        self.annotate()
        # ...

    #================================================================
    #                  Property accessors
    #================================================================

    @property
    def parents(self):
        """Returns the parents parser."""
        return self._parents

    @property
    def d_parsers(self):
        """Returns the d_parsers parser."""

        return self._d_parsers

    #================================================================
    #                     Public functions
    #================================================================

    def annotate(self):
        """
        Add type information to the AST.

        This function is the entry point for this class. It annotates the
        AST object created by the syntactic stage which was collected
        in the constructor. The annotation adds all necessary information
        about the type etc to describe the object sufficiently well for
        printing. See the developer docs for more details.

        Returns
        -------
        pyccel.ast.basic.PyccelAstNode
            An annotated object which can be printed.
        """

        if self.semantic_done:
            print ('> semantic analysis already done')
            return self.ast

        # TODO - add settings to Errors
        #      - filename

        errors = Errors()
        if self.filename:
            errors.set_target(self.filename)

        # then we treat the current file

        ast = self.ast

        self._allocs.append(set())
        self._pointer_targets.append({})
        # we add the try/except to allow the parser to find all possible errors
        pyccel_stage.set_stage('semantic')
        ast = self._visit(ast)

        self._ast = ast

        self._semantic_done = True

        return ast

    #================================================================
    #              Utility functions for scope handling
    #================================================================

    def create_new_function_scope(self, syntactic_name, semantic_name, **kwargs):
        """
        Create a new Scope object for a Python function.

        Create a new Scope object for a Python function with the given name,
        and attach any decorators' information to the scope. The new scope is
        a child of the current one, and can be accessed from the dictionary of
        its children using the function name as key.

        Before returning control to the caller, the current scope (stored in
        self._scope) is changed to the one just created, and the function's
        name is stored in self._current_function_name.

        Parameters
        ----------
        syntactic_name : str
            Function's original name in the translated code, used as a key to
            retrieve the new scope.

        semantic_name : str
            The new name of the function by which it will be known in the target
            language.

        **kwargs : dict
            Keyword arguments passed through to the new scope.

        Returns
        -------
        Scope
            The new scope for the function.
        """
        child = self.scope.new_child_scope(syntactic_name, **kwargs)
        child.local_used_symbols[syntactic_name] = semantic_name
        child.python_names[semantic_name] = syntactic_name

        self._scope = child
        self._current_function_name.append(semantic_name)

        return child

    def get_class_prefix(self, name):
        """
        Search for the class prefix of a dotted name in the current scope.

        Search for a Variable object with the class prefix found in the given
        name inside the current scope, defined by the local and global Python
        scopes. Return None if not found.

        Parameters
        ----------
        name : DottedName
            The dotted name which begins with a class definition.

        Returns
        -------
        Variable
            Returns the class definition if found or None otherwise.
        """
        prefix_parts = name.name[:-1]
        syntactic_prefix = prefix_parts[0] if len(prefix_parts) == 1 else DottedName(*prefix_parts)
        return self._visit(syntactic_prefix)

    def check_for_variable(self, name):
        """
        Search for a Variable object with the given name in the current scope.

        Search for a Variable object with the given name in the current scope,
        defined by the local and global Python scopes. Return None if not found.

        Parameters
        ----------
        name : str | DottedName
            The object describing the variable.

        Returns
        -------
        Variable
            Returns the variable if found or None.

        See Also
        --------
        get_variable
            A similar function which raises an error if the Variable is not found
            instead of returning None.
        """

        if isinstance(name, DottedName):
            prefix = self.get_class_prefix(name)
            try:
                class_def = prefix.cls_base
            except AttributeError:
                class_def = get_cls_base(prefix.class_type) or \
                            self.scope.find(str(prefix.class_type), 'classes')

            attr_name = name.name[-1]
            class_scope = class_def.scope
            if class_scope is None:
                # Pyccel defined classes have no variables
                return None

            attribute = class_scope.find(attr_name, 'variables') if class_def else None
            if attribute:
                return attribute.clone(attribute.name, new_class = DottedVariable, lhs = prefix)
            else:
                return None
        return self.scope.find(name, 'variables')

    def get_variable(self, name):
        """
        Get a Variable object with the given name from the current scope.

        Search for a Variable object with the given name in the current scope,
        defined by the local and global Python scopes. Raise an error if not found.

        Parameters
        ----------
        name : str
            The object describing the variable.

        Returns
        -------
        Variable
            Returns the variable found in the scope.

        Raises
        ------
        PyccelSemanticError
            Error raised if variable is not found.

        See Also
        --------
        check_for_variable
            A similar function which returns None if the Variable is not found
            instead of raising an error.
        """
        var = self.check_for_variable(name)
        if var is None:
            if name == '_':
                errors.report(UNDERSCORE_NOT_A_THROWAWAY,
                    bounding_box=(self.current_ast_node.lineno, self.current_ast_node.col_offset),
                    severity='fatal')
            else:
                errors.report(UNDEFINED_VARIABLE, symbol=name,
                    bounding_box=(self.current_ast_node.lineno, self.current_ast_node.col_offset),
                    severity='fatal')

        return var

    def get_variables(self, container):
        """
        Get all variables in the scope of interest.

        Get a list of all variables which are

        Parameters
        ----------
        container : Scope
            The object describing the relevant scope.

        Returns
        -------
        list
            A list of variables.
        """
        # this only works if called on a function scope
        # TODO needs more tests when we have nested functions
        variables = []
        variables.extend(container.variables.values())
        for sub_container in container.loops:
            variables.extend(self.get_variables(sub_container))
        return variables

    def get_class_construct(self, name):
        """
        Return the class datatype associated with name.

        Return the class datatype for name if it exists.
        Raise an error otherwise.

        Parameters
        ----------
        name : str
            The name of the class.

        Returns
        -------
        PyccelType
            The datatype for the class.

        Raises
        ------
        PyccelSemanticError
            Raised if the datatype cannot be found.
        """
        result = self.scope.find(name, 'cls_constructs')

        if result is None:
            msg = f'class construct {name} not found'
            return errors.report(msg,
                bounding_box=(self.current_ast_node.lineno, self.current_ast_node.col_offset),
                severity='fatal')
        else:
            return result

    def insert_import(self, name, target, storage_name = None):
        """
        Insert a new import into the scope.

        Create and insert a new import in scope if it's not defined
        otherwise append target to existing import.

        Parameters
        ----------
        name : str-like
               The source from which the object is imported.
        target : AsName
               The imported object.
        storage_name : str-like
                The name which will be used to identify the Import in the
                container.
        """
        source = _get_name(name)
        if storage_name is None:
            storage_name = next((n for n, imp in self.scope.find_all('imports').items()
                                if imp.source == source), None)
        imp = self.scope.find(source, 'imports')
        found_from_import_name = False
        if imp is None:
            imp = self.scope.find(storage_name, 'imports')
            found_from_import_name = True

        if imp is not None:
            if found_from_import_name or imp.source == source:
                imp.define_target(target)
            else:
                errors.report(IMPORTING_EXISTING_IDENTIFIED,
                              symbol=name,
                              bounding_box=(self.current_ast_node.lineno, self.current_ast_node.col_offset),
                              severity='fatal')
        else:
            current_scope = self.scope
            while current_scope.is_loop:
                current_scope = current_scope.parent_scope
            container = current_scope.imports
            container['imports'][storage_name] = Import(source, target, True)


    def create_tuple_of_inhomogeneous_elements(self, tuple_var):
        """
        Create a tuple of variables from a variable representing an inhomogeneous object.

        Create a tuple of variables that can be printed in a low-level language. An
        inhomogeneous object cannot be represented as is in a low-level language so
        it must be unpacked into a PythonTuple. This function is recursive so that
        variables with a type such as `tuple[tuple[int,bool],float]` generate
        `PythonTuple(PythonTuple(var_0_0, var_0_1), var_1)`.

        Parameters
        ----------
        tuple_var : Variable
            A variable which may or may not be an inhomogeneous tuple.

        Returns
        -------
        Variable | PythonTuple
            An object containing only variables that can be printed in a low-level language.
        """
        if isinstance(tuple_var.class_type, InhomogeneousTupleType):
            return PythonTuple(*[self.create_tuple_of_inhomogeneous_elements(self.scope.collect_tuple_element(v)) for v in tuple_var])
        else:
            return tuple_var

    #=======================================================
    #              Utility functions
    #=======================================================

    def _garbage_collector(self, expr):
        """
        Search in a CodeBlock if no trailing Return Node is present add the needed frees.

        The primary purpose of _garbage_collector is to search within a CodeBlock
        instance for cases where no trailing Return node is present, and when such
        situations occur, it adds the necessary deallocate operations to free up resources.

        Parameters
        ----------
        expr : CodeBlock
            The body where the method searches for the absence of trailing `Return` nodes.

        Returns
        -------
        List
            A list of instances of the `Deallocate` type.
        """

        deallocs = []
        if all(r.expr is None for r in expr.get_attribute_nodes(Return)):
            for i in self._allocs[-1]:
                if isinstance(i, DottedVariable):
                    if isinstance(i.lhs.class_type, CustomDataType) and self.current_function_name != '__del__':
                        continue
                if isinstance(i.class_type, CustomDataType) and i.is_alias:
                    continue
                deallocs.append(Deallocate(i))
        self._allocs.pop()
        return deallocs

    def _check_pointer_targets(self, exceptions = ()):
        """
        Check that all pointer targets to be deallocated are not needed beyond this scope.

        At the end of a scope (function/module/class) the objects contained within it are
        deallocated. However some objects may persist beyond the scope. For example a
        class instance persists after a call to a class method, and the arguments of a
        function persist after a call to that function. If one of these persistent objects
        contains a pointer then it is important that the target of that pointer has the
        same lifetime. The target must not be deallocated at the end of the function if
        the pointer persists.

        This function checks through self._pointer_targets[-1] which is the dictionary
        describing the association of pointers to targets in this scope. First it removes
        all pointers which are deallocated at the end of this context. Next it checks if
        any of the objects which will be deallocated are present amongst the targets for
        the scope. If this is the case then an error is raised. Finally it loops through
        the remaining pointer/target pairs and ensures that any arguments which are targets
        are marked as such.

        Parameters
        ----------
        exceptions : tuple of Variables
            A list of objects in `_allocs` which are to be ignored (variables appearing
            in a return statement).
        """
        assert len(self._allocs) == len(self._pointer_targets)
        assert not isinstance(exceptions, Variable)
        for i in self._allocs[-1]:
            if i in exceptions:
                continue
            self._pointer_targets[-1].pop(i, None)
        targets = {t[0]:t[1] for target_list in self._pointer_targets[-1].values() for t in target_list}
        for i in self._allocs[-1]:
            if i in exceptions:
                continue
            if i in targets:
                errors.report(f"Variable {i} goes out of scope but may be the target of a pointer which is still required",
                        severity='error', symbol=targets[i])

        if self.current_function_name:
            current_func = self._current_function[-1]
            arg_vars = {a.var:a for a in current_func.arguments}

            for p, t_list in self._pointer_targets[-1].items():
                if p in arg_vars and arg_vars[p].bound_argument:
                    for t,_ in t_list:
                        if t.is_argument:
                            argument_objects = t.get_direct_user_nodes(lambda x: isinstance(x, FunctionDefArgument))
                            assert len(argument_objects) == 1
                            argument_objects[0].persistent_target = True

    def _indicate_pointer_target(self, pointer, target, expr):
        """
        Indicate that a pointer is targeting a specific target.

        Indicate that a pointer is targeting a specific target by adding the pair
        to a dictionary in self._pointer_targets (the last dictionary in the list
        should be used as this is the one for the current scope).

        Parameters
        ----------
        pointer : Variable
            The variable which is pointing at something.

        target : Variable | IndexedElement
            The object being pointed at by the pointer.

        expr : PyccelAstNode
            The expression where the pointer was created (used for clear error
            messages).
        """
        if pointer is target:
            return

        assert pointer != target
        assert not isinstance(pointer.class_type, (StringType, FixedSizeNumericType))

        pointing_at_container_element = (isinstance(pointer.class_type, (HomogeneousSetType, HomogeneousListType)) \
                                        and (target.class_type is pointer.class_type.element_type)) or \
                                        (isinstance(pointer.class_type, DictType) \
                                        and (target.class_type is pointer.class_type.value_type))
        container_pointing_at_element = (isinstance(target.class_type, (HomogeneousSetType, HomogeneousListType)) \
                                        and (pointer.class_type is target.class_type.element_type)) or \
                                        (isinstance(target.class_type, DictType) \
                                        and (pointer.class_type is target.class_type.value_type))

        if pointing_at_container_element or container_pointing_at_element:
            managed_var = target if target.rank < pointer.rank else pointer
            if isinstance(managed_var, Variable):
                managed_mem = managed_var.get_direct_user_nodes(lambda u: isinstance(u, ManagedMemory))
                if not managed_mem:
                    mem_var = Variable(MemoryHandlerType(managed_var.class_type),
                                       self.scope.get_new_name(f'{managed_var.name}_mem'),
                                       shape=None, memory_handling='heap')
                    self.scope.insert_variable(mem_var)
                    ManagedMemory(managed_var, mem_var)

        # The class itself should also be aware of the target for freeing
        if isinstance(pointer, DottedVariable):
            self._indicate_pointer_target(pointer.lhs, target, expr)

        if isinstance(target, DottedVariable):
            self._indicate_pointer_target(pointer, target.lhs, expr)
        elif isinstance(target, IndexedElement):
            self._indicate_pointer_target(pointer, target.base, expr)
        elif isinstance(target, (DictGetItem, DictGet)):
            self._indicate_pointer_target(pointer, target.dict_obj, expr)
        elif isinstance(target, Variable):
            if target.is_alias:
                sub_targets = None
                try:
                    sub_targets = self._pointer_targets[-1][target]
                except KeyError:
                    errors.report("Pointer cannot point at a non-local pointer\n"+PYCCEL_RESTRICTION_TODO,
                        severity='error', symbol=expr)
                if sub_targets:
                    self._pointer_targets[-1].setdefault(pointer, []).extend((t[0], expr) for t in sub_targets)
            else:
                target.is_target = True
                self._pointer_targets[-1].setdefault(pointer, []).append((target, expr))
        elif isinstance(target, FunctionCall):
            if isinstance(target.funcdef, FunctionDef):
                if target.funcdef.result_pointer_map:
                    raise NotImplementedError("TODO results point at args")
        elif isinstance(target, (PythonList, PythonSet, PythonTuple)):
            if not isinstance(target.class_type.element_type, (StringType, FixedSizeNumericType)):
                for v in target:
                    self._indicate_pointer_target(pointer, v, expr)
        elif isinstance(target, (ListPop, DictPop)):
            target_var = target.list_obj if isinstance(target, ListPop) else target.dict_obj
            if target_var in self._pointer_targets[-1]:
                sub_targets = self._pointer_targets[-1][target_var]
                self._pointer_targets[-1].setdefault(pointer, []).extend((t[0], expr) for t in sub_targets)
            elif isinstance(pointer, Variable):
                self._allocs[-1].add(pointer)
            if isinstance(pointer, Variable):
                managed_mem = pointer.get_direct_user_nodes(lambda u: isinstance(u, ManagedMemory))
                if not managed_mem:
                    mem_var = Variable(MemoryHandlerType(pointer.class_type),
                                       self.scope.get_new_name(f'{pointer.name}_mem'),
                                       shape=None, memory_handling='heap')
                    self.scope.insert_variable(mem_var)
                    ManagedMemory(pointer, mem_var)
        elif isinstance(target, PythonDict):
            if not isinstance(target.class_type.value_type, (StringType, FixedSizeNumericType)):
                for v in target.values:
                    self._indicate_pointer_target(pointer, v, expr)
        elif isinstance(pointer, Variable) and pointer.is_alias:
            errors.report("Pointer cannot point at a temporary object",
                severity='error', symbol=expr)

    def _infer_type(self, expr):
        """
        Infer all relevant type information for the expression.

        Create a dictionary describing all the type information that can be
        inferred about the expression `expr`. This includes information about:
        - `class_type`
        - `shape`
        - `cls_base`
        - `memory_handling`

        Parameters
        ----------
        expr : pyccel.ast.basic.PyccelAstNode
                An AST object representing an object in the code whose type
                must be determined.

        Returns
        -------
        dict
            Dictionary containing all the type information which was inferred.
        """
        if not isinstance(expr, TypedAstNode):
            return {'class_type' : SymbolicType()}

        d_var = {
                'class_type' : expr.class_type,
                'shape'      : expr.shape,
                'cls_base'   : self.scope.find(str(expr.class_type), 'classes') or get_cls_base(expr.class_type),
                'memory_handling' : 'heap' if expr.rank > 0 else 'stack'
            }

        if isinstance(expr, Variable):
            d_var['memory_handling'] = expr.memory_handling
            if expr.cls_base:
                d_var['cls_base'   ] = expr.cls_base
            return d_var

        elif isinstance(expr, Concatenate):
            if any(getattr(a, 'on_heap', False) for a in expr.args):
                d_var['memory_handling'] = 'heap'
            else:
                d_var['memory_handling'] = 'stack'
            return d_var

        elif isinstance(expr, Duplicate):
            d = self._infer_type(expr.val)
            if d.get('on_stack', False) and isinstance(expr.length, LiteralInteger):
                d_var['memory_handling'] = 'stack'
            else:
                d_var['memory_handling'] = 'heap'
            return d_var

        elif isinstance(expr, NumpyTranspose):

            var = expr.internal_var

            d_var['memory_handling'] = 'alias' if isinstance(var, Variable) else 'heap'
            return d_var

        elif isinstance(expr, PythonTuple):

            if isinstance(expr.class_type, HomogeneousTupleType):
                d_var['shape'] = get_shape_of_multi_level_container(expr)
            return d_var

        elif isinstance(expr, (DictGetItem, DictGet)):

            d_var['memory_handling'] = 'alias' if not isinstance(expr.class_type, FixedSizeNumericType) else 'stack'
            return d_var

        elif isinstance(expr, TypedAstNode):

            d_var['memory_handling'] = 'heap' if expr.rank > 0 else 'stack'
            return d_var

        else:
            type_name = type(expr).__name__
            msg = f'Type of Object : {type_name} cannot be inferred'
            return errors.report(PYCCEL_RESTRICTION_TODO+'\n'+msg, symbol=expr,
                bounding_box=(self.current_ast_node.lineno, self.current_ast_node.col_offset),
                severity='fatal')

    def _extract_indexed_from_var(self, var, indices, expr):
        """
        Use indices to extract appropriate element from object 'var'.

        Use indices to extract appropriate element from object 'var'.
        This contains most of the contents of _visit_IndexedElement
        but is a separate function in order to be recursive.

        Parameters
        ----------
        var : Variable
            The variable being indexed.

        indices : iterable
            The indexes used to access the variable.

        expr : PyccelAstNode
            The node being parsed. This is useful for raising errors.

        Returns
        -------
        TypedAstNode
            The visited object.
        """

        # case of Pyccel ast Variable
        # if not possible we use symbolic objects

        if isinstance(var, PythonTuple):
            def is_literal_index(a):
                def is_int(a):
                    return isinstance(a, (int, LiteralInteger)) or \
                        (isinstance(a, PyccelUnarySub) and \
                         isinstance(a.args[0], (int, LiteralInteger)))
                if isinstance(a, Slice):
                    return all(is_int(s) or s is None for s in (a.start, a.step, a.stop))
                else:
                    return is_int(a)
            if all(is_literal_index(a) for a in indices):
                if len(indices)==1:
                    return var[indices[0]]
                else:
                    return self._visit(var[indices[0]][indices[1:]])
            else:
                pyccel_stage.set_stage('syntactic')
                tmp_var = PyccelSymbol(self.scope.get_new_name())
                assign = Assign(tmp_var, var)
                assign.set_current_ast(expr.python_ast)
                pyccel_stage.set_stage('semantic')
                self._additional_exprs[-1].append(self._visit(assign))
                var = self._visit(tmp_var)

        elif isinstance(var, Variable):
            # Nothing to do but excludes this case from the subsequent ifs
            pass

        elif hasattr(var,'__getitem__'):
            if len(indices)==1:
                return var[indices[0]]
            else:
                return self._visit(var[indices[0]][indices[1:]])

        elif isinstance(var, (PyccelFunction, FunctionCall)):
            pyccel_stage.set_stage('syntactic')
            tmp_var = PyccelSymbol(self.scope.get_new_name())
            assign = Assign(tmp_var, var)
            assign.set_current_ast(expr.python_ast)
            pyccel_stage.set_stage('semantic')
            self._additional_exprs[-1].append(self._visit(assign))
            var.remove_user_node(assign)
            var = self._visit(tmp_var)

        else:
            errors.report(f"Can't index {type(var)}", symbol=expr,
                severity='fatal')

        indices = tuple(indices)

        if isinstance(var.class_type, InhomogeneousTupleType):

            arg = indices[0]

            if isinstance(arg, Slice):
                if ((arg.start is not None and not is_literal_integer(arg.start)) or
                        (arg.stop is not None and not is_literal_integer(arg.stop))):
                    errors.report(INDEXED_TUPLE, symbol=var,
                        bounding_box=(self.current_ast_node.lineno, self.current_ast_node.col_offset),
                        severity='fatal')

                idx = slice(arg.start, arg.stop)
                orig_vars = [self.scope.collect_tuple_element(v) for v in var]
                selected_vars = orig_vars[idx]
                if len(indices)==1:
                    return PythonTuple(*selected_vars)
                else:
                    return PythonTuple(*[self._extract_indexed_from_var(var, indices[1:], expr) for var in selected_vars])

            elif isinstance(arg, LiteralInteger):

                if len(indices)==1:
                    return self.scope.collect_tuple_element(var[arg])

                var = var[arg]
                return self._extract_indexed_from_var(var, indices[1:], expr)

            else:
                errors.report(INDEXED_TUPLE, symbol=var,
                    bounding_box=(self.current_ast_node.lineno, self.current_ast_node.col_offset),
                    severity='fatal')

        if isinstance(var, PythonTuple) and not var.is_homogeneous:
            errors.report(LIST_OF_TUPLES, symbol=var,
                bounding_box=(self.current_ast_node.lineno, self.current_ast_node.col_offset),
                severity='error')

        for arg in var[indices].indices:
            if not isinstance(arg, (Slice, LiteralEllipsis)) and not (hasattr(arg, 'dtype') and
                    isinstance(getattr(arg.dtype, 'primitive_type', None), PrimitiveIntegerType)):
                errors.report(INVALID_INDICES, symbol=var[indices],
                    bounding_box=(self.current_ast_node.lineno, self.current_ast_node.col_offset),
                    severity='error')
        return var[indices]

    def _create_PyccelOperator(self, expr, visited_args):
        """
        Create a PyccelOperator.

        Create a PyccelOperator by passing the visited arguments
        to the class.
        Called by _visit_PyccelOperator and other classes
        inheriting from PyccelOperator.

        Parameters
        ----------
        expr : PyccelOperator
            The expression being visited.

        visited_args : tuple of TypedAstNode
            The arguments passed to the operator.

        Returns
        -------
        PyccelOperator
            The new operator.
        """
        arg1 = visited_args[0]
        if all(isinstance(a, PyccelFunctionDef) for a in visited_args):
            try:
                possible_types = [a.cls_name.static_type() for a in visited_args]
            except AttributeError:
                errors.report("Unrecognised type in type union statement",
                        severity='fatal', symbol=expr)
            return UnionTypeAnnotation(*[VariableTypeAnnotation(t) for t in possible_types])
        class_type = arg1.class_type
        class_base = self.scope.find(str(class_type), 'classes') or get_cls_base(class_type)
        magic_method_name = magic_method_map.get(type(expr), None)
        magic_method = None
        if magic_method_name:
            magic_method = class_base.get_method(magic_method_name)
            if magic_method is None:
                arg2 = visited_args[1]
                class_type = arg2.class_type
                class_base = self.scope.find(str(class_type), 'classes') or get_cls_base(class_type)
                magic_method_name = '__r'+magic_method_name[2:]
                magic_method = class_base.get_method(magic_method_name)
                if magic_method:
                    visited_args = [visited_args[1], visited_args[0]]
        if magic_method:
            expr_new = self._handle_function(expr, magic_method, [FunctionCallArgument(v) for v in visited_args])
        else:
            try:
                expr_new = type(expr)(*visited_args)
            except PyccelSemanticError as err:
                errors.report(str(err), symbol=expr, severity='fatal')
            except TypeError as err:
                types = ', '.join(str(a.class_type) for a in visited_args)
                errors.report(f"Operator {type(expr)} between objects of type ({types}) is not yet handled\n"
                        + PYCCEL_RESTRICTION_TODO, symbol=expr, severity='fatal',
                        traceback = err.__traceback__)
        return expr_new

    def _create_Duplicate(self, val, length):
        """
        Create a node which duplicates a tuple.

        Create a node which duplicates a tuple.
        Called by _visit_PyccelMul when a Duplicate is identified.

        Parameters
        ----------
        val : PyccelAstNode
            The tuple object. This object should have a class type which inherits from
            TupleType.

        length : LiteralInteger | TypedAstNode
            The number of times the tuple is duplicated.

        Returns
        -------
        Duplicate | PythonTuple
            The duplicated tuple.
        """
        # Arguments have been visited in PyccelMul

        if not isinstance(val.class_type, (TupleType, HomogeneousListType)):
            errors.report("Unexpected Duplicate", symbol=Duplicate(val, length),
                bounding_box=(self.current_ast_node.lineno, self.current_ast_node.col_offset),
                severity='fatal')

        if isinstance(val.class_type, (HomogeneousTupleType, HomogeneousListType)):
            return Duplicate(val, length)
        else:
            if isinstance(length, LiteralInteger):
                length = length.python_value
            else:
                symbol_map = {}
                used_symbols = set()
                sympy_length = pyccel_to_sympy(length, symbol_map, used_symbols)
                if isinstance(sympy_length, sp_Integer):
                    length = int(sympy_length)
                else:
                    errors.report("Cannot create inhomogeneous tuple of unknown size",
                        symbol=Duplicate(val, length),
                        bounding_box=(self.current_ast_node.lineno, self.current_ast_node.col_offset),
                        severity='fatal')

            return PythonTuple(*([self.scope.collect_tuple_element(v) for v in val]*length))

    def _create_class_destructor(self, expr):
        """
        Create the class destructor.

        Create the class destructor. This is important to ensure that the data in the
        class is correctly deallocated. If the class already has a destructor then the
        deallocations are added to the existing destructor. Similarly a flag is added
        to the init method to act as a guard in the class to tell if the destructor has
        been called.

        Parameters
        ----------
        expr : ClassDef
            The class that implicit __init__ and __del__ methods should be created for.
        """
        class_type = expr.class_type
        methods = expr.methods
        cls_scope = expr.scope

        init_func = cls_scope.functions['__init__']

        if isinstance(init_func, Interface):
            errors.report("Pyccel does not support interface constructor", symbol=init_func,
                severity='fatal')

        # create a new attribute to check allocation
        deallocater_lhs = Variable(class_type, 'self', cls_base = expr, is_argument=True)
        deallocater = DottedVariable(lhs = deallocater_lhs, name = self.scope.get_new_name('is_freed'),
                                     class_type = PythonNativeBool(), is_private=True)
        expr.add_new_attribute(deallocater)
        deallocater_assign = Assign(deallocater, LiteralFalse())
        init_func.body.insert2body(deallocater_assign, back=False)

        del_method = next((method for method in methods if method.name == '__del__'), None)
        if del_method is None:
            argument = FunctionDefArgument(Variable(class_type, 'self', cls_base = expr), bound_argument = True)
            del_name = cls_scope.get_new_name('__del__')
            scope = self.create_new_function_scope('__del__', del_name)
            scope.insert_variable(argument.var)
            self.exit_function_scope()
            del_method = FunctionDef(del_name, [argument], [Pass()], scope=scope)
            self.insert_function(del_method, cls_scope)
            expr.add_new_method(del_method)
        else:
            assert del_method.is_semantic

        # Add destructors to __del__ method
        self._current_function_name.append(del_method.name)
        attribute = []
        for attr in expr.attributes:
            if not attr.on_stack:
                attribute.append(attr)
            elif isinstance(attr.class_type, CustomDataType) and not attr.is_alias:
                attribute.append(attr)
        if attribute:
            # Create a new list that store local attributes
            self._allocs.append(set())
            self._pointer_targets.append({})
            self._allocs[-1].update(attribute)
            del_method.body.insert2body(*self._garbage_collector(del_method.body))
            self._pointer_targets.pop()
        condition = If(IfSection(PyccelNot(deallocater),
                        [del_method.body]+[Assign(deallocater, LiteralTrue())]))
        del_method.body = [condition]
        self._current_function_name.pop()

    def _handle_function_args(self, arguments):
        """
        Get a list of all function arguments.

        Get a list of all the function arguments which are passed
        to a function. This is done by visiting the syntactic
        FunctionCallArguments. If this argument contains a
        starred arguments object then the contents of this object
        are extracted into the final list.

        Parameters
        ----------
        arguments : list of FunctionCallArgument
            The arguments which were passed to the function.

        Returns
        -------
        list of FunctionCallArgument
            The arguments passed to the function.
        """
        args  = []
        for arg in arguments:
            a = self._visit(arg)
            val = a.value
            if isinstance(val, FunctionDef) and not isinstance(val, PyccelFunctionDef) and not val.is_semantic:
                semantic_func = self._annotate_the_called_function_def(val, ())
                a = FunctionCallArgument(semantic_func, keyword = a.keyword, python_ast = a.python_ast)

            if isinstance(val, StarredArguments):
                args.extend([FunctionCallArgument(av) for av in val.args_var])
            else:
                args.append(a)
        return args

    def _check_argument_compatibility(self, input_args, func_args, func, elemental, raise_error=True, error_type='error'):
        """
        Check that the provided arguments match the expected types.

        Check that the provided arguments match the expected types.

        Parameters
        ----------
        input_args : list
           The arguments provided to the function.
        func_args : list
           The arguments expected by the function.
        func : FunctionDef
           The called function (used for error output).
        elemental : bool
           Indicates if the function is elemental.
        raise_error : bool, default : True
           Raise the error if the arguments are incompatible.
        error_type : str, default : error
           The error type if errors are raised from the function.

        Returns
        -------
        bool
            Return True if the arguments are compatible, False otherwise.
        """
        if elemental:
            def incompatible(i_arg, f_arg):
                return i_arg.class_type.datatype != f_arg.class_type.datatype
        else:
            def incompatible(i_arg, f_arg):
                return i_arg.class_type != f_arg.class_type

        err_msgs = []
        # Compare each set of arguments
        for idx, (i_arg, f_arg) in enumerate(zip(input_args, func_args)):
            i_arg = i_arg.value
            f_arg = f_arg.var
            # Ignore types which cannot be compared
            if (i_arg is Nil()
                    or isinstance(f_arg, FunctionAddress)
                    or f_arg.class_type is GenericType()):
                continue

            # Check for compatibility
            if incompatible(i_arg, f_arg):
                expected  = str(f_arg.class_type)
                type_name = str(i_arg.class_type)
                received  = f'{i_arg} ({type_name})'
                err_msgs += [INCOMPATIBLE_ARGUMENT.format(idx+1, received, func, expected)]

        if err_msgs:
            if raise_error:
                bounding_box=(self.current_ast_node.lineno, self.current_ast_node.col_offset)
                errors.report('\n\n'.join(err_msgs), symbol = func, bounding_box=bounding_box, severity=error_type)
            else:
                return False
        return True

    def _handle_function(self, expr, func, args, *, is_method = False, use_build_functions = True):
        """
        Create the node representing the function call.

        Create a FunctionCall or an instance of a PyccelFunction
        from the function information and arguments.

        Parameters
        ----------
        expr : TypedAstNode
               The expression where this call is found (used for error output).

        func : FunctionDef | Interface
               The function being called.

        args : iterable
               The arguments passed to the function.

        is_method : bool, default = False
                Indicates if the function is a class method.

        use_build_functions : bool, default = True
                In `func` is a PyccelFunctionDef, indicates that the `_build_X` methods should
                be used. This is almost always true but may be false if this function is called
                from a `_build_X` method.

        Returns
        -------
        FunctionCall/PyccelFunction
            The semantic representation of the call.
        """
        if isinstance(func, PyccelFunctionDef):
            if use_build_functions:
                annotation_method = '_build_' + func.cls_name.__name__
                if hasattr(self, annotation_method):
                    if isinstance(expr, DottedName):
                        pyccel_stage.set_stage('syntactic')
                        if is_method:
                            new_expr = DottedName(args[0].value, FunctionCall(func, args[1:]))
                        else:
                            new_expr = FunctionCall(func, args)
                        new_expr.set_current_ast(expr.python_ast or self._current_ast_node)
                        pyccel_stage.set_stage('semantic')
                        for u in expr.get_all_user_nodes():
                            new_expr.set_current_user_node(u)
                        expr = new_expr
                    return getattr(self, annotation_method)(expr, args)

            argument_description = func.argument_description
            func = func.cls_name
            args, kwargs = split_positional_keyword_arguments(*args)

            # Ignore values passed by position but add any unspecified keywords
            # with the correct default value
            for kw, val in list(argument_description.items())[len(args):]:
                if kw not in kwargs:
                    kwargs[kw] = val

            try:
                new_expr = func(*args, **kwargs)
            except TypeError as e:
                message = str(e)
                if not message:
                    message = UNRECOGNISED_FUNCTION_CALL
                errors.report(message,
                              symbol = expr,
                              traceback = e.__traceback__,
                              severity = 'fatal')

            return new_expr
        else:
            is_inline = func.is_inline if isinstance(func, FunctionDef) else func.functions[0].is_inline
            if not func.is_semantic:
                func = self._annotate_the_called_function_def(func, args)
            elif is_inline and isinstance(func, Interface):
                is_compatible = False
                for f in func.functions:
                    fl = self._check_argument_compatibility(args, f.arguments, func, f.is_elemental, raise_error=False)
                    is_compatible |= fl
                if not is_compatible:
                    func = self._annotate_the_called_function_def(func, args)

            if self.current_function_name == func.name:
                if func.results and not isinstance(func.results.var, TypedAstNode):
                    errors.report(RECURSIVE_RESULTS_REQUIRED, symbol=func, severity="fatal")

            parent_assign = expr.get_direct_user_nodes(lambda x: isinstance(x, Assign) and not isinstance(x, AugAssign))

            func_results = func.results if isinstance(func, FunctionDef) else func.functions[0].results
            if not parent_assign and func_results.var.rank > 0:
                pyccel_stage.set_stage('syntactic')
                tmp_var = PyccelSymbol(self.scope.get_new_name())
                assign = Assign(tmp_var, expr)
                assign.set_current_ast(expr.python_ast)
                pyccel_stage.set_stage('semantic')
                self._additional_exprs[-1].append(self._visit(assign))
                return self._visit(tmp_var)

            func_args = func.arguments if isinstance(func,FunctionDef) else func.functions[0].arguments
            if len(args) > len(func_args):
                errors.report("Too many arguments passed in function call",
                        symbol = expr,
                        severity='fatal')

            new_expr = FunctionCall(func, args, self.current_function_name)
            for a, f_a in zip(new_expr.args, func_args):
                if f_a.persistent_target:
                    assert is_method
                    val = a.value
                    if isinstance(val, Variable):
                        a.value.is_target = True
                        self._indicate_pointer_target(args[0].value, a.value, expr)
                    else:
                        errors.report(f"{val} cannot be passed to function call as target. Please create a temporary variable.",
                                severity='error', symbol=expr)

            if None in new_expr.args:
                errors.report("Too few arguments passed in function call",
                        symbol = expr,
                        severity='error')
            elif isinstance(func, FunctionDef):
                self._check_argument_compatibility(args, func_args,
                            func, func.is_elemental)

            return new_expr

    def _sort_function_call_args(self, func_args, args):
        """
        Sort and add the missing call arguments to match the arguments in the function definition.

        We sort the call arguments by dividing them into two chunks, positional arguments and keyword arguments.
        We provide the default value of the keyword argument if the corresponding call argument is not present.

        Parameters
        ----------
        func_args : list[FunctionDefArgument]
          The arguments of the function definition.
        args : list[FunctionCallArgument]
          The arguments of the function call.

        Returns
        -------
        list[FunctionCallArgument]
            The sorted and complete call arguments.
        """
        input_args = [a for a in args if a.keyword is None]
        nargs = len(input_args)
        for ka in func_args[nargs:]:
            key = ka.name
            relevant_args = [a for a in args[nargs:] if a.keyword == key]
            n_relevant_args = len(relevant_args)
            assert n_relevant_args <= 1
            if n_relevant_args == 0 and ka.has_default:
                input_args.append(ka.default_call_arg)
            elif n_relevant_args == 1:
                input_args.append(relevant_args[0])

        return input_args

    def _annotate_the_called_function_def(self, old_func, function_call_args):
        """
        Annotate the called FunctionDef.

        Annotate the called FunctionDef.

        Parameters
        ----------
        old_func : FunctionDef|Interface
           The function that needs to be annotated.

        function_call_args : list[FunctionCallArgument]
           The list of the call arguments.

        Returns
        -------
        func: FunctionDef|Interface
            The new annotated function.
        """
        cls_base_syntactic = old_func.get_direct_user_nodes(lambda p: isinstance(p, ClassDef))
        if cls_base_syntactic:
            cls_name = cls_base_syntactic[0].name
            cls_base = self.scope.find(cls_name, 'classes')
            cls_scope = cls_base.scope
            new_scope = cls_scope
        else:
            func_scope = old_func.scope if isinstance(old_func, FunctionDef) else old_func.syntactic_node.scope
            new_scope = func_scope
        # The function call might be in a completely different scope from the FunctionDef
        # Store the current scope and go to the parent scope of the FunctionDef
        old_scope = self._scope
        old_current_function = self._current_function
        old_current_function_name = self._current_function_name

        # Walk up scope to root to find names of relevant scopes
        scope_names = []
        while new_scope.parent_scope is not None:
            new_scope = new_scope.parent_scope
            if not new_scope.name is None:
                scope_names.append(new_scope.name)

        # Use scope_names to find semantic scopes
        for n in scope_names[::-1]:
            new_scope = new_scope.sons_scopes[n]

        # Set the Scope to the FunctionDef's parent Scope and annotate the old_func
        self._scope = new_scope
        if old_func.is_inline:
            self._visit_FunctionDef(old_func, function_call_args = function_call_args)
        else:
            self._visit_FunctionDef(old_func)

        # Retrieve the annotated function
        if cls_base_syntactic:
            new_name = cls_scope.get_expected_name(old_func.name)
            func = cls_scope.find(new_name, 'functions')
        else:
            new_name = self.scope.get_expected_name(old_func.name)
            func = self.scope.find(new_name, 'functions')
        assert func is not None
        # Add the Module of the imported function to the new function
        if old_func.is_imported:
            mod = old_func.get_direct_user_nodes(lambda x: isinstance(x, Module))[0]
            func.set_current_user_node(mod)

        # Go back to the original Scope
        self._scope = old_scope
        self._current_function_name = old_current_function_name
        self._current_function = old_current_function
        # Remove the old_func from the imports dict and Assign the new annotated one
        if old_func.is_imported:
            scope = self.scope
            while new_name not in scope.imports['functions']:
                scope = scope.parent_scope
            assert old_func is scope.imports['functions'].get(new_name)
            func = func.clone(new_name, is_imported=True)
            func.set_current_user_node(mod)
            scope.imports['functions'][new_name] = func

        return func

    def _create_variable(self, name, class_type, rhs, d_lhs, *, arr_in_multirets=False,
                         insertion_scope = None, rhs_scope = None):
        """
        Create a new variable.

        Create a new variable. In most cases this is just a call to
        `Variable.__init__`
        but in the case of a tuple variable it is a recursive call to
        create all elements in the tuple.
        This is done separately to _assign_lhs_variable to ensure that
        elements of a tuple do not exist in the scope.

        Parameters
        ----------
        name : str
            The name of the new variable.

        class_type : PyccelType
            The type of the new variable.

        rhs : Variable
            The value assigned to the lhs. This is required to call
            self._infer_type recursively for tuples.

        d_lhs : dict
            Dictionary of properties for the new Variable.

        arr_in_multirets : bool, default: False
            If True, the variable that will be created is an array
            in multi-values return, false otherwise.

        insertion_scope : Scope, optional
            The scope where the variable will be inserted. This is used to add any
            symbolic aliases for inhomogeneous tuples.

        rhs_scope : Scope, optional
            The scope where the definition of the right hand side is found. This
            is used to locate any symbolic aliases for inhomogeneous tuples. It is
            necessary for tuples of tuples as function results.

        Returns
        -------
        Variable
            The variable that has been created.
        """
        if isinstance(name, PyccelSymbol):
            is_temp = name.is_temp
        else:
            is_temp = False

        if insertion_scope is None:
            insertion_scope = self.scope

        if isinstance(class_type, InhomogeneousTupleType):
            if rhs_scope is None:
                rhs_scope = self.scope

            if isinstance(rhs, FunctionCall):
                rhs_scope = rhs.funcdef.scope
                iterable = [rhs_scope.collect_tuple_element(v) for v in rhs.funcdef.results.var]
            elif isinstance(rhs, PyccelFunction):
                iterable = [IndexedElement(rhs, i)  for i in range(rhs.shape[0])]
            else:
                iterable = [rhs_scope.collect_tuple_element(r) for r in rhs]

            elem_vars = []
            for i,tuple_elem in enumerate(iterable):
                # Check if lhs element was named in the syntactic stage (this can happen for
                # results of functions)
                pyccel_stage.set_stage('syntactic')
                idx_name = IndexedElement(name, i)
                var = None
                if idx_name in self.scope.symbolic_aliases:
                    elem_name = self.scope.symbolic_aliases[idx_name]
                    var = self.check_for_variable(elem_name)
                else:
                    elem_name = self.scope.get_new_name( f'{name}_{i}' )
                pyccel_stage.set_stage('semantic')

                if var is None:
                    elem_d_lhs = self._infer_type( tuple_elem )

                    if not arr_in_multirets:
                        self._ensure_target( tuple_elem, elem_d_lhs )

                    elem_type = elem_d_lhs.pop('class_type')

                    var = self._create_variable(elem_name, elem_type, tuple_elem, elem_d_lhs,
                            insertion_scope = insertion_scope, rhs_scope = rhs_scope)

                elem_vars.append(var)

            if any(v.is_alias for v in elem_vars):
                d_lhs['memory_handling'] = 'alias'

            lhs = Variable(class_type, name, **d_lhs, is_temp=is_temp)

            for i, v in enumerate(elem_vars):
                insertion_scope.insert_symbolic_alias(IndexedElement(lhs, i), v)

        else:
            lhs = Variable(class_type, name, **d_lhs, is_temp=is_temp)

        return lhs

    def _ensure_target(self, rhs, d_lhs):
        """
        Function using data about the new lhs.

        Function using data about the new lhs to determine
        whether the lhs is an alias and the rhs is a target.

        Parameters
        ----------
        rhs : TypedAstNode
            The value assigned to the lhs.

        d_lhs : dict
            Dictionary of properties for the new Variable.
        """

        # rhs is None in an AugAssign
        if rhs is None or isinstance(rhs, FunctionalFor):
            return

        assert rhs.pyccel_staging != 'syntactic'

        if isinstance(rhs, NumpyTranspose) and rhs.internal_var.on_heap:
            d_lhs['memory_handling'] = 'alias'
            rhs.internal_var.is_target = True

        if not isinstance(rhs.class_type, (TupleType, StringType, FixedSizeNumericType)):
            if isinstance(rhs, Variable):
                d_lhs['memory_handling'] = 'alias'
                rhs.is_target = not rhs.is_alias

            elif isinstance(rhs, IndexedElement) and \
                    isinstance(rhs.class_type, (HomogeneousTupleType, NumpyNDArrayType)):
                d_lhs['memory_handling'] = 'alias'
                rhs.base.is_target = not rhs.base.is_alias

            elif isinstance(rhs, IndexedElement) and not rhs.is_slice:
                d_lhs['memory_handling'] = 'alias'

            elif isinstance(rhs, (DictPop, DictPopitem, ListPop)):
                target_var = rhs.list_obj if isinstance(rhs, ListPop) else rhs.dict_obj
                if target_var in self._pointer_targets[-1]:
                    d_lhs['memory_handling'] = 'alias'

    def _assign_lhs_variable(self, lhs, d_var, rhs, new_expressions, is_augassign = False,
            arr_in_multirets=False):
        """
        Create a variable from the left-hand side (lhs) of an assignment.
        
        Create a lhs based on the information in d_var, if the lhs already exists
        then check that it has the expected properties.

        Parameters
        ----------
        lhs : PyccelSymbol (or DottedName of PyccelSymbols)
            The representation of the lhs provided by the SyntacticParser.

        d_var : dict
            Dictionary of expected lhs properties.

        rhs : Variable / expression
            The representation of the rhs provided by the SemanticParser.
            This is necessary in order to set the rhs 'is_target' property
            if necessary. It is also used to determine the type of allocation
            (init/resize/reserve).

        new_expressions : list
            A list which allows collection of any additional expressions
            resulting from this operation (e.g. Allocation).

        is_augassign : bool, default=False
            Indicates whether this is an assign ( = ) or an augassign ( += / -= / etc )
            This is necessary as the restrictions on the dtype are less strict in this
            case.

        arr_in_multirets : bool, default=False
            If True, rhs has an array in its results, otherwise, it should be set to False.
            It helps when we don't need lhs to be a pointer in case of a returned array in
            a tuple of results.

        Returns
        -------
        pyccel.ast.variable.Variable
            The representation of the lhs provided by the SemanticParser.
        """
        if isinstance(lhs, IndexedElement):
            lhs = self._visit(lhs)
        elif isinstance(lhs, (PyccelSymbol, DottedName)):

            name = lhs
            if lhs == '_':
                name = self.scope.get_new_name()
            class_type = d_var.pop('class_type')

            d_lhs = d_var.copy()
            # ISSUES #177: lhs must be a pointer when rhs is heap array
            if not arr_in_multirets:
                self._ensure_target(rhs, d_lhs)

            if isinstance(lhs, DottedName):
                prefix = self.get_class_prefix(lhs)
                class_def = prefix.cls_base
                attr_name = lhs.name[-1]
                attribute = class_def.scope.variables.get(attr_name, None) \
                            if class_def else None
                if attribute:
                    var = attribute.clone(attribute.name, new_class = DottedVariable, lhs = prefix)
                else:
                    var = None
            else:
                symbolic_var = self.scope.find(lhs, 'symbolic_aliases')
                if symbolic_var:
                    errors.report(f"{lhs} variable represents a symbolic concept. Its value cannot be changed.",
                            severity='fatal')
                var = self.scope.find(lhs)

            # Variable not yet declared (hence array not yet allocated)
            if var is None:

                if isinstance(lhs, DottedName):
                    prefix_parts = lhs.name[:-1]
                    syntactic_prefix = prefix_parts[0] if len(prefix_parts) == 1 else DottedName(*prefix_parts)
                    prefix = self._visit(syntactic_prefix)
                    class_def = prefix.cls_base
                    if prefix.name == 'self':
                        var = self.get_variable('self')

                        # Collect the name that should be used in the generated code
                        attribute_name = lhs.name[-1]
                        new_name = class_def.scope.get_expected_name(attribute_name)
                        # Create the attribute
                        member = self._create_variable(new_name, class_type, rhs, d_lhs,
                                insertion_scope = class_def.scope)

                        # Insert the attribute to the class scope
                        # Passing the original name ensures that the attribute can be found under this name
                        class_def.scope.insert_variable(member, attribute_name)

                        lhs = self.insert_attribute_to_class(class_def, var, member)
                    else:
                        errors.report(f"{lhs.name[0]} should be named : self", symbol=lhs, severity='fatal')
                # Update variable's dictionary with information from function decorators
                decorators = self.scope.decorators
                if decorators:
                    if 'stack_array' in decorators:
                        if name in decorators['stack_array']:
                            d_lhs.update(memory_handling='stack')
                    if 'allow_negative_index' in decorators:
                        if lhs in decorators['allow_negative_index']:
                            d_lhs.update(allows_negative_indexes=True)

                # We cannot allow the definition of a stack array from a shape which
                # is unknown at the declaration
                if class_type.rank > 0 and d_lhs.get('memory_handling', None) == 'stack':
                    for a in d_lhs['shape']:
                        if (isinstance(a, FunctionCall) and not a.funcdef.is_pure) or \
                                any(not f.funcdef.is_pure for f in a.get_attribute_nodes(FunctionCall)):
                            errors.report(STACK_ARRAY_SHAPE_UNPURE_FUNC, symbol=a.funcdef.name,
                            severity='error',
                            bounding_box=(self.current_ast_node.lineno,
                                self.current_ast_node.col_offset))
                        if (isinstance(a, Variable) and not a.is_argument) \
                                or not all(b.is_argument for b in a.get_attribute_nodes(Variable)):
                            errors.report(STACK_ARRAY_UNKNOWN_SHAPE, symbol=name,
                            severity='error',
                            bounding_box=(self.current_ast_node.lineno,
                                self.current_ast_node.col_offset))

                if not isinstance(lhs, DottedVariable):
                    new_name = self.scope.get_expected_name(name)
                    # Create new variable
                    lhs = self._create_variable(new_name, class_type, rhs, d_lhs, arr_in_multirets=arr_in_multirets)

                    # Add variable to scope
                    self.scope.insert_variable(lhs, name)

                # ...
                # Add memory allocation if needed
                array_declared_in_function = (isinstance(rhs, FunctionCall) and not isinstance(rhs.funcdef, PyccelFunctionDef) \
                                            and not getattr(rhs.funcdef, 'is_elemental', False) and \
                                            not isinstance(lhs.class_type, HomogeneousTupleType)) or arr_in_multirets or \
                                            isinstance(rhs, (ListPop, SetPop, DictPop, DictPopitem, DictGet, DictGetItem))
                if lhs.on_heap and not array_declared_in_function:
                    if self.scope.is_loop:
                        # Array defined in a loop may need reallocation at every cycle
                        errors.report(ARRAY_DEFINITION_IN_LOOP, symbol=name,
                            severity='warning',
                            bounding_box=(self.current_ast_node.lineno,
                                self.current_ast_node.col_offset))
                        status='unknown'
                    else:
                        # Array defined outside of a loop will be allocated only once
                        status='unallocated'

                    # Create Allocate node
                    if isinstance(lhs.class_type, InhomogeneousTupleType):
                        args = [self.scope.collect_tuple_element(v) for v in lhs if v.rank>0]
                        new_args = []
                        while len(args) > 0:
                            for a in args:
                                if isinstance(a.class_type, InhomogeneousTupleType):
                                    new_args.extend(self.scope.collect_tuple_element(v) for v in a if v.rank>0)
                                elif a.rank > 0:
                                    new_expressions.append(Allocate(a,
                                        shape=a.alloc_shape, status=status))
                            args = new_args
                            new_args = []
                    elif isinstance(lhs.class_type, (HomogeneousListType, HomogeneousSetType,DictType)):
                        if isinstance(rhs, (PythonList, PythonDict, PythonSet, FunctionCall)):
                            alloc_type = 'init'
                        elif isinstance(rhs, IndexedElement) or rhs.get_attribute_nodes(IndexedElement):
                            alloc_type = 'resize'
                        else:
                            alloc_type = 'reserve'
                        new_expressions.append(Allocate(lhs, shape=lhs.alloc_shape, status=status, alloc_type=alloc_type))
                    else:
                        new_expressions.append(Allocate(lhs, shape=lhs.alloc_shape, status=status))
                # ...

                # ...
                # Add memory deallocation
                if isinstance(lhs.class_type, CustomDataType) or not lhs.on_stack:
                    if isinstance(lhs.class_type, InhomogeneousTupleType):
                        args = [self.scope.collect_tuple_element(v) for v in lhs if v.rank>0]
                        new_args = []
                        while len(args) > 0:
                            for a in args:
                                if isinstance(a.class_type, InhomogeneousTupleType):
                                    new_args.extend(self.scope.collect_tuple_element(v) for v in a if v.rank>0)
                                else:
                                    self._allocs[-1].add(a)
                            args = new_args
                            new_args = []
                    else:
                        self._allocs[-1].add(lhs)
                # ...

                # We cannot allow the definition of a stack array in a loop
                if lhs.is_stack_array and self.scope.is_loop:
                    errors.report(STACK_ARRAY_DEFINITION_IN_LOOP, symbol=name,
                        severity='error',
                        bounding_box=(self.current_ast_node.lineno,
                            self.current_ast_node.col_offset))

                # Not yet supported for arrays: x=y+z, x=b[:]
                # Because we cannot infer shape of right-hand side yet
                if array_declared_in_function:
                    know_lhs_shape = True
                elif isinstance(lhs.dtype, StringType):
                    know_lhs_shape = (lhs.rank == 1) or all(sh is not None for sh in lhs.alloc_shape[:-1])
                else:
                    know_lhs_shape = (lhs.rank == 0) or all(sh is not None for sh in lhs.alloc_shape)

                if isinstance(class_type, (NumpyNDArrayType, HomogeneousTupleType)) and not know_lhs_shape \
                        and not array_declared_in_function:
                    msg = f"Cannot infer shape of right-hand side for expression {lhs} = {rhs}"
                    errors.report(PYCCEL_RESTRICTION_TODO+'\n'+msg,
                        bounding_box=(self.current_ast_node.lineno, self.current_ast_node.col_offset),
                        severity='fatal')

            # Variable already exists
            else:

                self._ensure_inferred_type_matches_existing(class_type, d_lhs, var, is_augassign, new_expressions, rhs)

                # in the case of elemental, lhs is not of the same class_type as
                # var.
                # TODO d_lhs must be consistent with var!
                # the following is a small fix, since lhs must be already
                # declared
                if isinstance(lhs, DottedName):
                    lhs = var.clone(var.name, new_class = DottedVariable, lhs = self._visit(lhs.name[0]))
                else:
                    lhs = var
        else:
            lhs_type = str(type(lhs))
            raise NotImplementedError(f"_assign_lhs_variable does not handle {lhs_type}")

        return lhs

    def _ensure_inferred_type_matches_existing(self, class_type, d_var, var, is_augassign, new_expressions, rhs):
        """
        Ensure that the inferred type matches the existing variable.

        Ensure that the inferred type of the new variable, matches the existing variable (which has the
        same name). If this is not the case then errors are raised preventing pyccel reaching the codegen
        stage.
        This function also handles any reallocations caused by differing shapes between the two objects.
        These allocations/deallocations are saved in the list new_expressions

        Parameters
        ----------
        class_type : PyccelType
            The inferred PyccelType.
        d_var : dict
            The inferred information about the variable. Usually created by the _infer_type function.
        var : Variable
            The existing variable.
        is_augassign : bool
            A boolean indicating if the assign statement is an augassign (tests are less strict).
        new_expressions : list
            A list to which any new expressions created are appended.
        rhs : TypedAstNode
            The right hand side of the expression : lhs=rhs.
            If is_augassign is False, this value is not used.
        """

        # TODO improve check type compatibility
        if not isinstance(var, Variable):
            name = var.name
            message = INCOMPATIBLE_TYPES_IN_ASSIGNMENT.format(type(var), class_type)
            if var.pyccel_staging == "syntactic":
                new_name = self.scope.get_expected_name(name)
                if new_name != name:
                    message += '\nThis error may be due to object renaming to avoid name clashes (language-specific or otherwise).'
                    message += f'The conflict is with "{name}".'
                    name = new_name
            errors.report(message,
                    symbol=f'{name}={class_type}',
                    bounding_box=(self.current_ast_node.lineno, self.current_ast_node.col_offset),
                    severity='fatal')

        if not is_augassign and var.is_ndarray and var.is_target:
            errors.report(ARRAY_ALREADY_IN_USE,
                bounding_box=(self.current_ast_node.lineno,
                    self.current_ast_node.col_offset),
                        severity='error', symbol=var.name)
            return

        elif not is_augassign and not var.is_alias and var.rank > 0 and \
                isinstance(rhs, (Variable, IndexedElement)) and \
                not isinstance(var.class_type, (StringType, TupleType)):
            errors.report(ASSIGN_ARRAYS_ONE_ANOTHER,
                bounding_box=(self.current_ast_node.lineno,
                    self.current_ast_node.col_offset),
                        severity='error', symbol=var)
            return

        elif var.rank > 0 and var.is_alias and isinstance(rhs, (NumpyNewArray, PythonList, PythonSet, PythonDict)):
            errors.report(INVALID_POINTER_REASSIGN,
                bounding_box=(self.current_ast_node.lineno,
                    self.current_ast_node.col_offset),
                        severity='error', symbol=var.name)
            return

        elif var.is_ndarray and var.is_alias and not is_augassign:
            # we allow pointers to be reassigned multiple times
            # pointers reassigning need to call free_pointer func
            # to remove memory leaks
            new_expressions.append(Deallocate(var))
            return

        elif class_type != var.class_type:
            if is_augassign:
                tmp_result = PyccelAdd(var, rhs)
                result_type = tmp_result.class_type
                raise_error = var.class_type != result_type
            elif isinstance(var.class_type, InhomogeneousTupleType) and \
                    isinstance(class_type, HomogeneousTupleType):
                if d_var['shape'][0] == var.shape[0]:
                    rhs_elem = self.scope.collect_tuple_element(var[0])
                    self._ensure_inferred_type_matches_existing(class_type.element_type,
                            self._infer_type(rhs_elem), rhs_elem, is_augassign, new_expressions, rhs)
                    raise_error = False
                else:
                    raise_error = True
            elif isinstance(var.class_type, InhomogeneousTupleType) and \
                    isinstance(class_type, InhomogeneousTupleType):
                for i, element_type in enumerate(class_type):
                    rhs_elem = self.scope.collect_tuple_element(var[i])
                    self._ensure_inferred_type_matches_existing(element_type,
                            self._infer_type(rhs_elem), rhs_elem, is_augassign, new_expressions, rhs)
                raise_error = False
            elif isinstance(var.class_type, HomogeneousTupleType) and \
                    isinstance(class_type, InhomogeneousTupleType):
                # TODO: Remove isinstance(rhs, Variable) condition when tuples are saved like lists
                if isinstance(rhs, PythonTuple):
                    shape = get_shape_of_multi_level_container(rhs)
                    raise_error = len(shape) != class_type.rank or any(a != var.class_type.element_type for a in class_type)
                else:
                    raise_error = any(a != var.class_type.element_type for a in class_type) or \
                            not isinstance(rhs, Variable)
            else:
                raise_error = True

            if raise_error:
                name = var.name
                rhs_str = str(rhs)
                errors.report(INCOMPATIBLE_TYPES_IN_ASSIGNMENT.format(var.class_type, class_type),
                    symbol=f'{name}={rhs_str}',
                    bounding_box=(self.current_ast_node.lineno, self.current_ast_node.col_offset),
                    severity='error')
                return

        if not is_augassign:

            shape = var.shape

            # Get previous allocation calls
            previous_allocations = var.get_direct_user_nodes(lambda p: isinstance(p, Allocate))

            if len(previous_allocations) == 0:
                var.set_init_shape(d_var['shape'])

            if d_var['shape'] != shape:

                if var.is_argument:
                    errors.report(ARRAY_IS_ARG, symbol=var,
                        severity='error',
                        bounding_box=(self.current_ast_node.lineno,
                            self.current_ast_node.col_offset))

                elif var.is_stack_array:
                    if var.get_direct_user_nodes(lambda a: isinstance(a, Assign) and a.lhs is var):
                        errors.report(INCOMPATIBLE_REDEFINITION_STACK_ARRAY, symbol=var.name,
                            severity='error',
                            bounding_box=(self.current_ast_node.lineno,
                                self.current_ast_node.col_offset))

                else:
                    alloc_type = None
                    if isinstance(var.class_type, (HomogeneousListType, HomogeneousSetType,DictType)):
                        if isinstance(rhs, (PythonList, PythonDict, PythonSet, FunctionCall)):
                            alloc_type = 'init'
                        elif isinstance(rhs, IndexedElement) or rhs.get_attribute_nodes(IndexedElement):
                            alloc_type = 'resize'
                        else:
                            alloc_type = 'reserve'
                    if previous_allocations:
                        var.set_changeable_shape()
                        last_allocation = previous_allocations[-1]

                        # Find outermost IfSection of last allocation
                        last_alloc_ifsection = last_allocation.get_user_nodes(IfSection)
                        alloc_ifsection = last_alloc_ifsection[-1] if last_alloc_ifsection else None
                        while len(last_alloc_ifsection)>0:
                            alloc_ifsection = last_alloc_ifsection[-1]
                            last_alloc_ifsection = alloc_ifsection.get_user_nodes(IfSection)

                        ifsection_has_if = len(alloc_ifsection.get_direct_user_nodes(
                                                            lambda x: isinstance(x,If))) == 1 \
                                        if alloc_ifsection else False

                        if alloc_ifsection and not ifsection_has_if:
                            status = last_allocation.status
                        elif last_allocation.get_user_nodes((If, For, While)):
                            status='unknown'
                        else:
                            status='allocated'
                    else:
                        status = 'unallocated'

                    new_expressions.append(Allocate(var, shape=d_var['shape'], status=status, alloc_type=alloc_type))

                    if status == 'unallocated':
                        self._allocs[-1].add(var)
                    elif isinstance(var.class_type, NumpyNDArrayType):
                        errors.report(ARRAY_REALLOCATION.format(class_type = var.class_type), symbol=var.name,
                            severity='warning',
                            bounding_box=(self.current_ast_node.lineno,
                                self.current_ast_node.col_offset))
            elif previous_allocations and previous_allocations[-1].get_user_nodes(IfSection) \
                        and not previous_allocations[-1].get_user_nodes((If)):
                # If previously allocated in If still under construction
                status = previous_allocations[-1].status

                new_expressions.append(Allocate(var, shape=d_var['shape'], status=status))
            elif isinstance(var.class_type, CustomDataType) and not var.is_alias:
                new_expressions.append(Deallocate(var))

    def _assign_GeneratorComprehension(self, lhs_name, expr):
        """
        Visit the GeneratorComprehension node.

        Create all necessary expressions for the
        GeneratorComprehension node definition.

        Parameters
        ----------
        lhs_name : str
                    The name to which the expression is assigned.
        expr : GeneratorComprehension
                The GeneratorComprehension node.

        Returns
        -------
        pyccel.ast.functionalexpr.GeneratorComprehension
                CodeBlock containing the semantic version of the GeneratorComprehension node.
        """
        result   = expr.expr

        loop = expr.loops
        nlevels = 0
        # Create throw-away variable to help obtain result type
        index   = Variable(PythonNativeInt(),self.scope.get_new_name('to_delete'), is_temp=True)
        self.scope.insert_variable(index)
        new_expr = []
        while isinstance(loop, (For, If)):

            nlevels+=1
            self._get_for_iterators(loop.iterable, loop.target, new_expr, expr)

            loop_elem = loop.body.body[0]
            if isinstance(loop_elem, If):
                loop_elem = loop_elem.blocks[0].body.body[0]

            if isinstance(loop_elem, Assign):
                # If the result contains a GeneratorComprehension, treat it and replace
                # it with it's lhs variable before continuing
                gens = set(loop_elem.get_attribute_nodes(GeneratorComprehension))
                if len(gens)==1:
                    gen = gens.pop()
                    pyccel_stage.set_stage('syntactic')
                    assert isinstance(gen.lhs, PyccelSymbol) and gen.lhs.is_temp
                    gen_lhs = self.scope.get_new_name() if gen.lhs.is_temp else gen.lhs
                    syntactic_assign = Assign(gen_lhs, gen, python_ast=gen.python_ast)
                    pyccel_stage.set_stage('semantic')
                    assign = self._visit(syntactic_assign)

                    new_expr.append(assign)
                    loop.substitute(gen, assign.lhs)
                    loop_elem = loop.body.body[0]
            loop = loop_elem

        # Remove the throw-away variable from the scope
        self.scope.remove_variable(index)

        # Visit result expression (correctly defined as iterator
        # objects exist in the scope despite not being defined)
        result = self._visit(result)
        if isinstance(result, CodeBlock):
            result = result.body[-1]

        # Create start value
        if isinstance(expr, FunctionalSum):
            dtype = result.dtype
            if isinstance(dtype, PythonNativeBool):
                val = LiteralInteger(0, dtype)
            else:
                val = convert_to_literal(0, dtype)
            d_var = self._infer_type(PyccelAdd(result, val))
        elif isinstance(expr, FunctionalMin):
            d_var = self._infer_type(result)
            val = MaxLimit(d_var['class_type'])
        elif isinstance(expr, FunctionalMax):
            d_var = self._infer_type(result)
            val = MinLimit(d_var['class_type'])

        # Infer the final dtype of the expression
        class_type = d_var.pop('class_type')
        d_var['is_temp'] = expr.lhs.is_temp

        lhs  = self.check_for_variable(lhs_name)
        if lhs:
            self._ensure_inferred_type_matches_existing(class_type, d_var, lhs, False, new_expr, None)
        else:
            lhs_name = self.scope.get_expected_name(lhs_name)
            lhs = Variable(class_type, lhs_name, **d_var)
            self.scope.insert_variable(lhs)

        # Iterate over the loops
        # This provides the definitions of iterators as well
        # as the central expression
        loops = [self._visit(expr.loops)]

        # If necessary add additional expressions corresponding
        # to nested GeneratorComprehensions
        if new_expr:
            loop = loops[0]
            for _ in range(nlevels-1):
                loop = loop.body.body[0]
            for e in new_expr:
                loop.body.insert2body(e, back=False)
                e.loops[-1].scope.update_parent_scope(loop.scope, is_loop = True)

        # Initialise result with correct initial value
        stmt = Assign(lhs, val)
        stmt.set_current_ast(expr.python_ast)
        loops.insert(0, stmt)

        indices = [self._visit(i) for i in expr.indices]

        if isinstance(expr, FunctionalSum):
            expr_new = FunctionalSum(loops, lhs=lhs, indices = indices, conditions=expr.conditions)
        elif isinstance(expr, FunctionalMin):
            expr_new = FunctionalMin(loops, lhs=lhs, indices = indices, conditions=expr.conditions)
        elif isinstance(expr, FunctionalMax):
            expr_new = FunctionalMax(loops, lhs=lhs, indices = indices, conditions=expr.conditions)
        expr_new.set_current_ast(expr.python_ast)
        return expr_new

    def _find_superclasses(self, expr):
        """
        Find all the superclasses in the scope.

        From a syntactic ClassDef, extract the names of the superclasses and
        search through the scope to find their definitions. If there is no
        definition then an error is raised.

        Parameters
        ----------
        expr : ClassDef
            The class whose superclasses we wish to find.

        Returns
        -------
        list
            An iterable containing the definitions of all the superclasses.

        Raises
        ------
        PyccelSemanticError
            A `PyccelSemanticError` is reported and will be raised after the
            semantic stage is complete.
        """
        parent = {s: self.scope.find(s, 'classes') for s in expr.superclasses}
        if any(c is None for c in parent.values()):
            for s,c in parent.items():
                if c is None:
                    errors.report(f"Couldn't find class {s} in scope", symbol=expr,
                            severity='error')
            parent = {s:c for s,c in parent.items() if c is not None}

        return list(parent.values())

    def _convert_syntactic_object_to_type_annotation(self, syntactic_annotation):
        """
        Convert an arbitrary syntactic object to a type annotation.

        Convert an arbitrary syntactic object to a type annotation. This means that
        the syntactic object is wrapped in a SyntacticTypeAnnotation (if necessary).
        This ensures that a type annotation is obtained instead of e.g. a function.

        Parameters
        ----------
        syntactic_annotation : PyccelAstNode
            A syntactic object that needs to be visited as a type annotation.

        Returns
        -------
        SyntacticTypeAnnotation
            A syntactic object that will be recognised as a type annotation.
        """
        if not isinstance(syntactic_annotation, SyntacticTypeAnnotation):
            pyccel_stage.set_stage('syntactic')
            syntactic_annotation = SyntacticTypeAnnotation(dtype=syntactic_annotation)
            pyccel_stage.set_stage('semantic')
        return syntactic_annotation

    def _get_indexed_type(self, base, args, expr):
        """
        Extract a type annotation from an IndexedElement.

        Extract a type annotation from an IndexedElement. This may be a type indexed with
        slices (indicating a NumPy array), or a class type such as tuple/list/etc which is
        indexed with the datatype.

        Parameters
        ----------
        base : type deriving from PyccelAstNode
            The object being indexed.
        args : tuple of PyccelAstNode
            The indices being used to access the base.
        expr : PyccelAstNode
            The annotation, used for error printing.

        Returns
        -------
        UnionTypeAnnotation
            The type annotation described by this object.
        """
        if isinstance(base, PyccelFunctionDef) and base.cls_name is TypingFinal:
            syntactic_annotation = args[0]
            if not isinstance(syntactic_annotation, SyntacticTypeAnnotation):
                pyccel_stage.set_stage('syntactic')
                syntactic_annotation = SyntacticTypeAnnotation(dtype=syntactic_annotation)
                pyccel_stage.set_stage('semantic')
            annotation = self._visit(syntactic_annotation)
            for t in annotation.type_list:
                t.is_const = True
            return annotation
        elif isinstance(base, UnionTypeAnnotation):
            return UnionTypeAnnotation(*[self._get_indexed_type(t, args, expr) for t in base.type_list])

        if all(isinstance(a, Slice) for a in args):
            rank = len(args)
            order = None if rank < 2 else 'C'
            if isinstance(base, VariableTypeAnnotation):
                dtype = base.class_type
                if dtype.rank != 0:
                    raise errors.report("NumPy element must be a scalar type", severity='fatal', symbol=expr)
                class_type = NumpyNDArrayType(numpy_process_dtype(dtype), rank, order)
            elif isinstance(base, PyccelFunctionDef):
                dtype_cls = base.cls_name
                try:
                    dtype = numpy_process_dtype(dtype_cls.static_type())
                except AttributeError:
                    errors.report(f"Unrecognised datatype {dtype_cls}", severity='fatal', symbol=expr)
                class_type = NumpyNDArrayType(dtype, rank, order)
            return VariableTypeAnnotation(class_type)

        if not any(isinstance(a, Slice) for a in args):
            if isinstance(base, PyccelFunctionDef):
                dtype_cls = base.cls_name.static_type()
            else:
                raise errors.report(f"Unknown annotation base {base}\n"+PYCCEL_RESTRICTION_TODO,
                        severity='fatal', symbol=expr)
            if (len(args) == 2 and args[1] is LiteralEllipsis()) or \
                    (len(args) == 1 and dtype_cls is not TupleType):
                syntactic_annotation = self._convert_syntactic_object_to_type_annotation(args[0])
                internal_datatypes = self._visit(syntactic_annotation)
                class_type = HomogeneousTupleType if dtype_cls is TupleType else dtype_cls
                type_annotations = [VariableTypeAnnotation(class_type(u.class_type), u.is_const)
                                    for u in internal_datatypes.type_list]
                return UnionTypeAnnotation(*type_annotations)
            elif len(args) == 2 and dtype_cls is DictType:
                syntactic_key_annotation = self._convert_syntactic_object_to_type_annotation(args[0])
                syntactic_val_annotation = self._convert_syntactic_object_to_type_annotation(args[1])
                key_types = self._visit(syntactic_key_annotation)
                val_types = self._visit(syntactic_val_annotation)
                type_annotations = [VariableTypeAnnotation(dtype_cls(k.class_type, v.class_type)) \
                                    for k,v in zip(key_types.type_list, val_types.type_list)]
                return UnionTypeAnnotation(*type_annotations)
            elif dtype_cls is TupleType:
                syntactic_annotations = [self._convert_syntactic_object_to_type_annotation(a) for a in args]
                types = [self._visit(a).type_list for a in syntactic_annotations]
                internal_datatypes = list(product(*types))
                type_annotations = [VariableTypeAnnotation(InhomogeneousTupleType(*[ui.class_type for ui in u]), True)
                                    for u in internal_datatypes]
                return UnionTypeAnnotation(*type_annotations)
            else:
                raise errors.report("Cannot handle non-homogenous type index\n"+PYCCEL_RESTRICTION_TODO,
                        severity='fatal', symbol=expr)

        raise errors.report("Unrecognised type slice",
                severity='fatal', symbol=expr)

    def insert_attribute_to_class(self, class_def, self_var, attrib):
        """
        Insert a new attribute into an existing class.

        Insert a new attribute into an existing class definition. In order to do this a dotted
        variable must be created. If the new attribute is an inhomogeneous tuple then this
        function is called recursively to insert each variable comprising the tuple into the
        class definition.

        Parameters
        ----------
        class_def : ClassDef
            The class definition to which the attribute should be added.
        self_var : Variable
            The variable representing the 'self' variable of the class instance.
        attrib : Variable
            The attribute which should be inserted into the class definition.

        Returns
        -------
        DottedVariable | PythonTuple
            The object that was inserted into the class definition.
        """
        # Create the local DottedVariable
        lhs = attrib.clone(attrib.name, new_class = DottedVariable, lhs = self_var)

        if isinstance(attrib.class_type, InhomogeneousTupleType):
            for v in attrib:
                self.insert_attribute_to_class(class_def, self_var, class_def.scope.collect_tuple_element(v))
        else:
            # update the attributes of the class and push it to the scope
            class_def.add_new_attribute(lhs)

        return lhs

    def _get_iterable(self, syntactic_iterable):
        """
        Get an Iterable object from a syntactic object that is used in an iterable context.

        Get an Iterable object from a syntactic object that is used in an iterable context.
        A typical example of an iterable context is the iterable of a for loop.

        Parameters
        ----------
        syntactic_iterable : PyccelAstNode
            The syntactic object that should be usable as an iterable.

        Returns
        -------
        Iterable
            A semantic Iterable object.
        """
        iterable = self._visit(syntactic_iterable)
        if isinstance(iterable, (Variable, IndexedElement)):
            if isinstance(iterable.class_type, DictType):
                iterable = DictKeys(iterable)
            else:
                iterable = VariableIterator(iterable)
        elif not isinstance(iterable, Iterable):
            if isinstance(iterable, TypedAstNode):
                pyccel_stage.set_stage('syntactic')
                tmp_var = self.scope.get_new_name()
                syntactic_assign = Assign(tmp_var, iterable, python_ast = iterable.python_ast)
                pyccel_stage.set_stage('semantic')
                assign = self._visit(syntactic_assign)
                self._additional_exprs[-1].append(assign)
                iterable = VariableIterator(self._visit(tmp_var))
            else:
                errors.report(f"{iterable} is not handled as the iterable of a for loop",
                        symbol=syntactic_iterable, severity='fatal')

        return iterable

    def _get_for_iterators(self, syntactic_iterable, iterator, new_expr, expr):
        """
        Get the semantic target and iterable of a for loop.

        Get the semantic target and iterable of a for loop. This method can be used to
        handle generators, comprehension expressions or basic for loops.

        Parameters
        ----------
        syntactic_iterable : TypedAstNode
            The iterable that the for loop iterates over.
        iterator : TypedAstNode
            The syntactic iterator that takes the value of the elements of the iterable.
        new_expr : list[PyccelAstNode]
            A list which allows collection of any additional expressions
            resulting from this operation (e.g. Allocation).
        expr : PyccelAstNode
            The expression being visited. This is used for error handling.

        Returns
        -------
        target : TypedAstNode
            The semantic iterator that takes the value of the elements of the iterable.
        iterable : TypedAstNode
            The semantic iterable that the for loop iterates over.
        """
        iterable = self._get_iterable(syntactic_iterable)

        if iterable.num_loop_counters_required:
            indices = [Variable(PythonNativeInt(), self.scope.get_new_name(), is_temp=True)
                        for i in range(iterable.num_loop_counters_required)]
            iterable.set_loop_counter(*indices)
        else:
            if isinstance(iterable, PythonEnumerate):
                if isinstance(iterator, PythonTuple):
                    syntactic_index = iterator[0]
                else:
                    pyccel_stage.set_stage('syntactic')
                    syntactic_index = IndexedElement(iterator,0)
                    pyccel_stage.set_stage('semantic')
            else:
                syntactic_index = iterator

            index = self.check_for_variable(syntactic_index)
            if index is None:
                start = LiteralInteger(0)
                d_var = self._infer_type(start)
                if isinstance(syntactic_index, PyccelSymbol):
                    index = self._assign_lhs_variable(syntactic_index, d_var,
                                    rhs=start, new_expressions=new_expr)
                else:
                    index = self.scope.get_temporary_variable(PythonNativeInt())
            iterable.set_loop_counter(index)

        # Collect a target with a deducible dtype
        iterator_rhs = iterable.get_python_iterable_item()

        # Use _visit_Assign to create the requested iterator with the correct type
        # The result of this operation is not stored, it is just used to declare
        # iterator with the correct dtype to allow correct dtype deductions later
        if isinstance(iterator, PyccelSymbol):
            if len(iterator_rhs) != 1:
                iterator_rhs = PythonTuple(*iterator_rhs, prefer_inhomogeneous=True)
            else:
                iterator_rhs = iterator_rhs[0]

            iterator_d_var = self._infer_type(iterator_rhs)

            target = self._assign_lhs_variable(iterator, iterator_d_var,
                            rhs=iterator_rhs, new_expressions=new_expr)

            if target.is_alias:
                self._indicate_pointer_target(target, iterator_rhs, expr.python_ast)

            if isinstance(target.class_type, InhomogeneousTupleType):
                target = [self.scope.collect_tuple_element(v) for v in target]
            else:
                target = [target]

        elif isinstance(iterator, PythonTuple):
            target = [self._assign_lhs_variable(it, self._infer_type(rhs),
                                rhs=rhs, new_expressions=new_expr)
                        for it, rhs in zip(iterator, iterator_rhs)]

            for t, rhs in zip(target, iterator_rhs):
                if t.is_alias:
                    self._indicate_pointer_target(t, rhs, expr.python_ast)
        else:
            raise errors.report(INVALID_FOR_ITERABLE, symbol=iterator,
                   bounding_box=(self.current_ast_node.lineno, self.current_ast_node.col_offset),
                   severity='error')

        return target, iterable

    def env_var_to_pyccel(self, env_var, *, name = None):
        """
        Convert an environment variable to a Pyccel AST node.

        Convert an environment variable (i.e. a variable deduced from the
        context where epyccel was called) into a Pyccel AST node as though
        the object had been declared explicitly in the code.

        Parameters
        ----------
        env_var : object
            The environment variable.
        name : str, optional
            The name that was used to identify the variable.

        Returns
        -------
        PyccelAstNode
            The usable Pyccel AST node.
        """
        if env_var in original_type_to_pyccel_type:
            return VariableTypeAnnotation(original_type_to_pyccel_type[env_var])
        elif type(env_var) in original_type_to_pyccel_type:
            return convert_to_literal(env_var, dtype = original_type_to_pyccel_type[type(env_var)])
        elif env_var is typing.Final:
            return PyccelFunctionDef('Final', TypingFinal)
        elif isinstance(env_var, typing.GenericAlias):
            class_type = self.env_var_to_pyccel(typing.get_origin(env_var)).class_type.static_type()
            return VariableTypeAnnotation(class_type(*[self.env_var_to_pyccel(a).class_type for a in typing.get_args(env_var)]))
        elif isinstance(env_var, typing.TypeVar):
            constraints = [self.env_var_to_pyccel(c) for c in env_var.__constraints__]
            return TypingTypeVar(env_var.__name__, *constraints,
                                covariant = env_var.__covariant__,
                                contravariant = env_var.__contravariant__)
        elif isinstance(env_var, ModuleType):
            mod_name = env_var.__name__
            if recognised_source(mod_name):
                pyccel_stage.set_stage('syntactic')
                import_node = Import(AsName(mod_name, name))
                pyccel_stage.set_stage('semantic')
                self._additional_exprs[-1].append(self._visit(import_node))
                return self.scope.find(name)
            else:
                errors.report(f"Unrecognised module {mod_name} imported in global scope. Please import the module locally if it was previously Pyccelised.",
                        severity='error', symbol = self.current_ast_node)
        elif isinstance(env_var, (typing.ForwardRef, str)):
            pyccel_stage.set_stage('syntactic')
            try:
                annotation = types_meta.model_from_str(getattr(env_var, '__forward_arg__', env_var))
            except TextXSyntaxError as e:
                errors.report(f"Invalid annotation. {e.message}",
                        symbol = self.current_ast_node, severity='fatal')
            annot = annotation.expr
            pyccel_stage.set_stage('semantic')
            return self._visit(annot)

        errors.report(PYCCEL_RESTRICTION_TODO,
                severity='error', symbol = self.current_ast_node)
        return None

    #====================================================
    #                 _visit functions
    #====================================================


    def _visit(self, expr):
        """
        Annotate the AST.

        The annotation is done by finding the appropriate function _visit_X
        for the object expr. X is the type of the object expr. If this function
        does not exist then the method resolution order is used to search for
        other compatible _visit_X functions. If none are found then an error is
        raised.
        
        Parameters
        ----------
        expr : pyccel.ast.basic.PyccelAstNode | PyccelSymbol
            Object to visit of type X.
        
        Returns
        -------
        pyccel.ast.basic.PyccelAstNode
            AST object which is the semantic equivalent of expr.
        """
        if getattr(expr, 'pyccel_staging', 'syntactic') == 'semantic':
            return expr

        # TODO - add settings to Errors
        #      - line and column
        #      - blocking errors
        current_ast = self.current_ast_node

        if getattr(expr,'python_ast', None) is not None:
            self._current_ast_node = expr.python_ast

        classes = type(expr).__mro__
        for cls in classes:
            annotation_method = '_visit_' + cls.__name__
            try:
                if hasattr(self, annotation_method):
                    obj = getattr(self, annotation_method)(expr)
                    if isinstance(obj, PyccelAstNode) and self.current_ast_node:
                        obj.set_current_ast(self.current_ast_node)
                    self._current_ast_node = current_ast
                    return obj
            except (PyccelError, NotImplementedError) as err:
                raise err
            except Exception as err: #pylint: disable=broad-exception-caught
                if ErrorsMode().value == 'user':
                    errors.report(PYCCEL_INTERNAL_ERROR,
                            symbol = self._current_ast_node, severity='fatal')
                else:
                    raise err

        # Unknown object, we raise an error.
        return errors.report(PYCCEL_RESTRICTION_TODO, symbol=type(expr),
            bounding_box=(self.current_ast_node.lineno, self.current_ast_node.col_offset),
            severity='fatal')

    def _visit_Module(self, expr):
        imports = [self._visit(i) for i in expr.imports]
        init_func_body = [i for i in imports if not isinstance(i, EmptyNode)]

        for f in expr.funcs:
            self.insert_function(f)

        # Avoid conflicts with symbols from Program
        if expr.program:
            self.scope.insert_symbols(expr.program.scope.all_used_symbols)

        for c in expr.classes:
            self._visit(c)

        init_func_body += self._visit(expr.init_func).body
        mod_name = self.metavars.get('module_name', None)
        if mod_name is None:
            mod_name = expr.name
        else:
            self.scope.insert_symbol(mod_name)
        self._mod_name = mod_name
        if isinstance(expr.name, AsName):
            name_suffix = expr.name.name
        else:
            name_suffix = expr.name

        if expr.program:
            prog_name = 'prog_'+name_suffix
            prog_name = self.scope.get_new_name(prog_name)
            self._allocs.append(set())
            self._pointer_targets.append({})

            mod_scope = self.scope
            prog_syntactic_scope = expr.program.scope
            self.scope = mod_scope.new_child_scope(prog_name,
                    used_symbols = prog_syntactic_scope.local_used_symbols.copy(),
                    original_symbols = prog_syntactic_scope.python_names.copy())
            prog_scope = self.scope

            imports = [self._visit(i) for i in expr.program.imports]
            body = [i for i in imports if not isinstance(i, EmptyNode)]

            body += self._visit(expr.program.body).body

            program_body = CodeBlock(body)

            # Calling the Garbage collecting,
            # it will add the necessary Deallocate nodes
            # to the ast
            program_body.insert2body(*self._garbage_collector(program_body))
            self._pointer_targets.pop()

            self.scope = mod_scope

        funcs_to_visit = list(self.scope.functions.values())
        funcs_to_visit.extend(m for c in self.scope.classes.values() for m in c.methods)

        for f in funcs_to_visit:
            if not f.is_semantic and not isinstance(f, InlineFunctionDef):
                assert isinstance(f, FunctionDef)
                self._visit(f)

        classes = self.scope.classes.values()
        for c in classes:
            self._create_class_destructor(c)

        for f in self.scope.functions.values():
            assert f.is_semantic or f.is_inline

        variables = self.get_variables(self.scope)
        init_func = None
        free_func = None
        program   = None

        comment_types = (Header, MacroFunction, EmptyNode, Comment, CommentBlock)

        if not all(isinstance(l, comment_types) for l in init_func_body):
            # If there are any initialisation statements then create an initialisation function
            init_var = Variable(PythonNativeBool(), self.scope.get_new_name('initialised'),
                                is_private=True, is_temp = True)
            syntactic_init_func_name = name_suffix+'__init'
            init_func_name = self.scope.get_new_name(syntactic_init_func_name)
            # Ensure that the function is correctly defined within the namespaces
            init_scope = self.create_new_function_scope(syntactic_init_func_name, init_func_name)
            for b in init_func_body:
                if isinstance(b, ScopedAstNode):
                    b.scope.update_parent_scope(init_scope, is_loop = True)
                if isinstance(b, FunctionalFor):
                    for l in b.loops:
                        if isinstance(l, ScopedAstNode):
                            l.scope.update_parent_scope(init_scope, is_loop = True)

            self.exit_function_scope()

            # Update variable scope for temporaries
            to_remove = []
            scope_variables = list(self.scope.variables.values())
            for v in scope_variables:
                if v.is_temp:
                    self.scope.remove_variable(v)
                    init_scope.insert_variable(v)
                    to_remove.append(v)
                    variables.remove(v)

            # Get deallocations
            deallocs = self._garbage_collector(CodeBlock(init_func_body))

            # Deallocate temporaries in init function
            dealloc_vars = [d.variable for d in deallocs]
            for i,v in enumerate(dealloc_vars):
                if v in to_remove:
                    d = deallocs.pop(i)
                    init_func_body.append(d)

            init_func_body = If(IfSection(PyccelNot(init_var),
                                init_func_body+[Assign(init_var, LiteralTrue())]))

            init_func = FunctionDef(init_func_name, [], [init_func_body],
                    global_vars = variables, scope=init_scope)
            self.insert_function(init_func)

        if init_func:
            syntactic_free_func_name = name_suffix+'__free'
            free_func_name = self.scope.get_new_name(syntactic_free_func_name)
            pyccelised_imports = [imp for imp_name, imp in self.scope.imports['imports'].items() \
                             if imp_name in self.d_parsers]

            import_frees = [self.d_parsers[imp.source].semantic_parser.ast.free_func for imp in pyccelised_imports \
                                if imp.source in self.d_parsers]
            import_frees = [f if f.name in imp.target else \
                             f.clone(next(i.target for i in imp.target \
                                        if isinstance(i, AsName) and i.name == f.name)) \
                            for f,imp in zip(import_frees, pyccelised_imports) if f]

            if deallocs or import_frees:
                # If there is anything that needs deallocating when the module goes out of scope
                # create a deallocation function
                import_free_calls = [f() for f in import_frees if f is not None]
                free_func_body = If(IfSection(init_var,
                    import_free_calls+deallocs+[Assign(init_var, LiteralFalse())]))
                # Ensure that the function is correctly defined within the namespaces
                scope = self.create_new_function_scope(syntactic_free_func_name, free_func_name)
                free_func = FunctionDef(free_func_name, [], [free_func_body],
                                    global_vars = variables, scope = scope)
                self.exit_function_scope()
                self.insert_function(free_func)

        funcs = []
        interfaces = []
        for f in self.scope.functions.values():
            if isinstance(f, FunctionDef):
                funcs.append(f)
            elif isinstance(f, Interface):
                interfaces.append(f)

        # in the case of a header file, we need to convert all headers to
        # FunctionDef etc ...

        if self.is_header_file:
            if self.metavars.get('external', False):
                for f in funcs:
                    f.is_external = True
                for c in classes:
                    for m in c.methods:
                        m.is_external = True

        for v in variables:
            if v.rank > 0 and not v.is_alias:
                v.is_target = True

        mod = Module(mod_name,
                    variables,
                    funcs,
                    init_func = init_func,
                    free_func = free_func,
                    interfaces=interfaces,
                    classes=classes,
                    imports=self.scope.imports['imports'].values(),
                    scope=self.scope)

        if expr.program:
            container = prog_scope.imports
            container['imports'][mod_name] = Import(self.scope.get_python_name(mod_name), mod)

            if init_func:
                import_init  = init_func()
                program_body.insert2body(import_init, back=False)

            if free_func:
                import_free  = free_func()
                program_body.insert2body(import_free)

            imports = list(container['imports'].values())
            for i in self.scope.imports['imports'].values():
                target = []
                for t in i.target:
                    local_t = self.scope.find(t.name)
                    if local_t and program_body.is_user_of(local_t, excluded_nodes = (FunctionDef,)):
                        target.append(t)
                if target:
                    imports.append(Import(i.source, target, ignore_at_print = i.ignore, mod = i.source_module))
            program = Program(prog_name,
                            self.get_variables(prog_scope),
                            program_body,
                            imports,
                            scope=prog_scope)

            mod.program = program
        return mod

    def _visit_PythonTuple(self, expr):
        ls = [self._visit(i) for i in expr]
        prefer_inhomogeneous = False
        if expr.get_user_nodes(Return, (IndexedElement, FunctionCall, PyccelFunction, PyccelOperator)):
            func = expr.get_user_nodes(FunctionDef)[0]
            n_returns = set(r.n_explicit_results for r in func.get_attribute_nodes(Return))
            prefer_inhomogeneous = len(n_returns) == 1
        return PythonTuple(*ls, prefer_inhomogeneous = prefer_inhomogeneous)

    def _visit_PythonList(self, expr):
        ls = [self._visit(i) for i in expr]
        try:
            expr = PythonList(*ls)
        except TypeError:
            errors.report(PYCCEL_RESTRICTION_INHOMOG_LIST, symbol=expr,
                severity='fatal')
        return expr

    def _visit_PythonSet(self, expr):
        ls = [self._visit(i) for i in expr]
        try:
            expr = PythonSet(*ls)
        except TypeError as e:
            message = str(e)
            errors.report(message, symbol=expr,
                severity='fatal')
        return expr

    def _visit_PythonDict(self, expr):
        keys = [self._visit(k) for k in expr.keys]
        vals = [self._visit(v) for v in expr.values]
        try:
            expr = PythonDict(keys, vals)
        except TypeError as e:
            errors.report(str(e), symbol=expr,
                severity='fatal')
        return expr

    def _visit_FunctionCallArgument(self, expr):
        value = self._visit(expr.value)
        a = FunctionCallArgument(value, expr.keyword)
        def generate_and_assign_temp_var():
            pyccel_stage.set_stage('syntactic')
            tmp_var = self.scope.get_new_name()
            syntactic_assign = Assign(tmp_var, expr.value, python_ast = expr.value.python_ast)
            pyccel_stage.set_stage('semantic')

            assign = self._visit(syntactic_assign)
            self._additional_exprs[-1].append(assign)
            return FunctionCallArgument(self._visit(tmp_var))
        if isinstance(value, (PyccelArithmeticOperator, PyccelFunction)) and value.rank:
            a = generate_and_assign_temp_var()
        elif isinstance(value, FunctionCall) and isinstance(value.class_type, CustomDataType):
            if value.funcdef.results.var and not value.funcdef.results.var.is_alias:
                a = generate_and_assign_temp_var()
        return a

    def _visit_UnionTypeAnnotation(self, expr):
        annotations = [self._visit(syntax_type_annot) for syntax_type_annot in expr.type_list]
        types = [t for a in annotations for t in (a.type_list if isinstance(a, UnionTypeAnnotation) else [a])]
        return UnionTypeAnnotation(*types)

    def _visit_FunctionTypeAnnotation(self, expr):
        arg_types = [self._visit(a)[0] for a in expr.args]
        res_type = self._visit(expr.result)
        return UnionTypeAnnotation(FunctionTypeAnnotation(arg_types, res_type))

    def _visit_TypingFinal(self, expr):
        annotation = self._visit(expr.arg)
        for t in annotation:
            t.is_const = True
        return annotation

    def _visit_FunctionDefArgument(self, expr):
        arg = self._visit(expr.var)
        value = None if expr.value is None else self._visit(expr.value)
        kwonly = expr.is_kwonly
        is_optional = isinstance(value, Nil)
        bound_argument = expr.bound_argument

        args = []
        for v in arg:
            if isinstance(v, Variable):
                dtype = v.class_type
                if isinstance(value, Literal) and value is not Nil():
                    value = convert_to_literal(value.python_value, dtype)
                if isinstance(dtype, InhomogeneousTupleType):
                    # Raise an error as elements are not yet correctly marked with is_argument.
                    # This leads to printing errors
                    errors.report("Inhomogeneous tuples are not yet supported as arguments",
                            severity='error', symbol=expr)
                if isinstance(dtype, CustomDataType) and not bound_argument:
                    cls = self.scope.find(str(dtype), 'classes')
                    if cls:
                        init_method = cls.get_method('__init__', expr)
                        if not init_method.is_semantic:
                            self._visit(init_method)
                clone_var = v.clone(v.name, is_optional = is_optional, is_argument = True)
                args.append(FunctionDefArgument(clone_var, bound_argument = bound_argument,
                                        value = value, kwonly = kwonly, annotation = expr.annotation))
            else:
                args.append(FunctionDefArgument(v.clone(v.name, is_optional = is_optional,
                                is_kwonly = kwonly, is_argument = True), bound_argument = bound_argument,
                                value = value, kwonly = kwonly, annotation = expr.annotation))
        return args

    def _visit_CodeBlock(self, expr):
        ls = []
        self._additional_exprs.append([])
        for b in expr.body:

            # Save parsed code
            line = self._visit(b)
            ls.extend(self._additional_exprs[-1])
            self._additional_exprs[-1] = []
            if isinstance(line, CodeBlock):
                ls.extend(line.body)
            elif isinstance(line, list) and isinstance(line[0], Variable):
                self.scope.insert_variable(line[0])
            else:
                ls.append(line)
        self._additional_exprs.pop()

        return CodeBlock(ls)

    def _visit_Nil(self, expr):
        expr.clear_syntactic_user_nodes()
        expr.update_pyccel_staging()
        return expr

    def _visit_Break(self, expr):
        expr.clear_syntactic_user_nodes()
        expr.update_pyccel_staging()
        return expr

    def _visit_Continue(self, expr):
        expr.clear_syntactic_user_nodes()
        expr.update_pyccel_staging()
        return expr

    def _visit_Comment(self, expr):
        expr.clear_syntactic_user_nodes()
        expr.update_pyccel_staging()
        return expr

    def _visit_CommentBlock(self, expr):
        expr.clear_syntactic_user_nodes()
        expr.update_pyccel_staging()
        return expr

    def _visit_AnnotatedComment(self, expr):
        expr.clear_syntactic_user_nodes()
        expr.update_pyccel_staging()
        return expr

    def _visit_OmpAnnotatedComment(self, expr):
        code = expr._user_nodes
        code = code[-1]
        index = code.body.index(expr)
        combined_loop = expr.combined and ('for' in expr.combined or 'distribute' in expr.combined or 'taskloop' in expr.combined)

        if isinstance(expr, (OMP_Sections_Construct, OMP_Single_Construct)) \
           and expr.has_nowait:
            for node in code.body[index+1:]:
                if isinstance(node, Omp_End_Clause):
                    if node.txt.startswith(expr.name, 4):
                        node.has_nowait = True

        if isinstance(expr, (OMP_For_Loop, OMP_Simd_Construct,
                    OMP_Distribute_Construct, OMP_TaskLoop_Construct)) or combined_loop:
            index += 1
            while index < len(code.body) and isinstance(code.body[index], (Comment, CommentBlock, Pass)):
                index += 1

            if index < len(code.body) and isinstance(code.body[index], For):
                end_expr = ['!$omp', 'end', expr.name]
                if expr.combined:
                    end_expr.append(expr.combined)
                if expr.has_nowait:
                    end_expr.append('nowait')
                code.body[index].end_annotation = ' '.join(e for e in end_expr if e)+'\n'
            else:
                type_name = type(expr).__name__
                msg = f"Statement after {type_name} must be a for loop."
                errors.report(msg, symbol=expr,
                    severity='fatal')

        expr.clear_syntactic_user_nodes()
        expr.update_pyccel_staging()
        return expr

    def _visit_Omp_End_Clause(self, expr):
        end_loop = any(c in expr.txt for c in ['for', 'distribute', 'taskloop', 'simd'])
        if end_loop:
            errors.report("For loops do not require an end clause. This clause is ignored",
                    severity='warning', symbol=expr)
            return EmptyNode()
        else:
            expr.clear_syntactic_user_nodes()
            expr.update_pyccel_staging()
            return expr

    def _visit_Literal(self, expr):
        expr.clear_syntactic_user_nodes()
        expr.update_pyccel_staging()
        return expr

    def _visit_Pass(self, expr):
        expr.clear_syntactic_user_nodes()
        expr.update_pyccel_staging()
        return expr

    def _visit_Variable(self, expr):
        name = self.scope.get_python_name(expr.name)
        var = self.get_variable(name)
        return self._optional_params.get(var, var)

    def _visit_str(self, expr):
        return repr(expr)

    def _visit_Slice(self, expr):
        start = self._visit(expr.start) if expr.start is not None else None
        stop = self._visit(expr.stop) if expr.stop is not None else None
        step = self._visit(expr.step) if expr.step is not None else None

        return Slice(start, stop, step)

    def _visit_IndexedElement(self, expr):
        var = self._visit(expr.base)

        if isinstance(var, (PyccelFunctionDef, VariableTypeAnnotation, UnionTypeAnnotation)):
            return self._get_indexed_type(var, expr.indices, expr)

        class_type = var.class_type

        if isinstance(class_type, (NumpyNDArrayType, HomogeneousListType, TupleType)):
            # TODO check consistency of indices with shape/rank
            args = [self._visit(idx) for idx in expr.indices]

            if (len(args) == 1 and isinstance(getattr(args[0], 'class_type', None), TupleType)):
                args = args[0]

            elif any(isinstance(getattr(a, 'class_type', None), TupleType) for a in args):
                n_exprs = None
                for a in args:
                    if getattr(a, 'shape', None) and isinstance(a.shape[0], LiteralInteger):
                        a_len = a.shape[0]
                        if n_exprs:
                            assert n_exprs == a_len
                        else:
                            n_exprs = a_len

                if n_exprs is not None:
                    new_expr_args = [[a[i] if hasattr(a, '__getitem__') else a for a in args]
                                     for i in range(n_exprs)]
                    return NumpyArray(PythonTuple(*[var[a] for a in new_expr_args]))

            return self._extract_indexed_from_var(var, args, expr)
        else:
            cls_base = self.scope.find(str(class_type), 'classes') or get_cls_base(class_type)
            method = cls_base.get_method('__getitem__')
            if method:
                class_args = self._handle_function_args([FunctionCallArgument(a) for a in expr.indices])
                args = [FunctionCallArgument(var), *class_args]
                return self._handle_function(expr, method, args)
            else:
                raise errors.report(f"No __getitem__ found for type {class_type}",
                        severity='fatal', symbol=expr)

    def _visit_PyccelSymbol(self, expr):
        name = expr

        var = self.check_for_variable(name)

        if var is None:
            var = self.scope.find(name)
        if var is None:
            var = builtin_functions_dict.get(name, None)
            if var is not None:
                var = PyccelFunctionDef(name, var)

        if var is None and self._in_annotation:
            var = numpy_funcs.get(name, None)
            if name == '*':
                return GenericType()

        if var is None and name in self._context_dict:
            var = self.env_var_to_pyccel(self._context_dict[name], name = name)

        if var is None:
            if name == '_':
                errors.report(UNDERSCORE_NOT_A_THROWAWAY,
                    bounding_box=(self.current_ast_node.lineno, self.current_ast_node.col_offset),
                    severity='fatal')
            else:
                errors.report(UNDEFINED_VARIABLE, symbol=name,
                    bounding_box=(self.current_ast_node.lineno, self.current_ast_node.col_offset),
                    severity='fatal')
        return self._optional_params.get(var, var)

    def _visit_AnnotatedPyccelSymbol(self, expr):
        # Check if the variable already exists
        var = self.scope.find(expr.name, 'variables', local_only = True)
        if var is not None and not any(isinstance(n, FunctionDefResult) for n in var.get_all_user_nodes()):
            errors.report("Variable has been declared multiple times",
                    symbol=expr, severity='error')

        if expr.annotation is None:
            errors.report(MISSING_TYPE_ANNOTATIONS,
                    symbol=expr, severity='fatal')

        # Get the semantic type annotation (should be UnionTypeAnnotation)
        types = self._visit(expr.annotation)
        assert not isinstance(types, TypingTypeVar)

        if len(types.type_list) == 0:
            errors.report(MISSING_TYPE_ANNOTATIONS,
                    symbol=expr, severity='fatal')

        python_name = expr.name
        # Get the collisionless name from the scope
        if isinstance(python_name, DottedName):
            prefix_parts = python_name.name[:-1]
            syntactic_prefix = prefix_parts[0] if len(prefix_parts) == 1 else DottedName(*prefix_parts)
            prefix = self._visit(syntactic_prefix)
            class_def = prefix.cls_base
            attribute_name = python_name.name[-1]

            name = class_def.scope.get_expected_name(attribute_name)
            var_class = DottedVariable
            kwargs = {'lhs': prefix}
        else:
            name = self.scope.get_expected_name(python_name)
            var_class = Variable
            kwargs = {}

        # Use the local decorators to define the memory and index handling
        array_memory_handling = 'heap'
        decorators = self.scope.decorators
        if decorators:
            if 'stack_array' in decorators:
                if expr.name in decorators['stack_array']:
                    array_memory_handling = 'stack'
            if 'allow_negative_index' in decorators:
                if expr.name in decorators['allow_negative_index']:
                    kwargs['allows_negative_indexes'] = True

        # For each possible data type create the necessary variables
        possible_args = []
        for t in types.type_list:
            if isinstance(t, FunctionTypeAnnotation):
                args = t.args
                scope = self.create_new_function_scope(name, name)
                if t.result.var:
                    results = FunctionDefResult(t.result.var.clone(t.result.var.name, is_argument = False),
                                    annotation=t.result.annotation)

                else:
                    results = FunctionDefResult(Nil())
                self.exit_function_scope()
                address = FunctionAddress(name, args, results, scope = scope)
                possible_args.append(address)
            elif isinstance(t, VariableTypeAnnotation):
                class_type = t.class_type
                cls_base = self.scope.find(str(class_type), 'classes') or get_cls_base(class_type)
                if isinstance(class_type, InhomogeneousTupleType):
                    shape = (len(class_type),)
                elif isinstance(class_type, HomogeneousTupleType):
                    shape = (None,)*class_type.rank
                elif class_type.rank:
                    shape = (None,)*class_type.container_rank
                else:
                    shape = None
                v = var_class(class_type, name, cls_base = cls_base,
                        shape = shape,
                        is_const = t.is_const, is_optional = False,
                        memory_handling = array_memory_handling if class_type.rank > 0 else 'stack',
                        **kwargs)
                possible_args.append(v)
                if isinstance(class_type, InhomogeneousTupleType):
                    for i, t in enumerate(class_type):
                        pyccel_stage.set_stage('syntactic')
                        syntactic_elem = AnnotatedPyccelSymbol(self.scope.get_new_name( f'{name}_{i}'),
                                                annotation = UnionTypeAnnotation(VariableTypeAnnotation(t)))
                        pyccel_stage.set_stage('semantic')
                        elem = self._visit(syntactic_elem)
                        self.scope.insert_symbolic_alias(IndexedElement(v, i), elem[0])
            else:
                errors.report(PYCCEL_RESTRICTION_TODO + '\nUnrecognised type annotation',
                        severity='fatal', symbol=expr)

        # An annotated variable must have a type
        assert len(possible_args) != 0

        # If var was declared in results
        if var is not None:
            new_var = possible_args[0]
            if len(possible_args) != 1 or new_var.class_type != var.class_type:
                errors.report(f"Variable was declared as the result of the function {self.current_function_name} but is now declared with a different type",
                        symbol=expr, severity='error')
            # Remove variable from scope as AnnotatedPyccelSymbol is always inserted into scope
            self.scope.remove_variable(var)
            return [var]

        return possible_args

    def _visit_SyntacticTypeAnnotation(self, expr):
        self._in_annotation = True
        visited_dtype = self._visit(expr.dtype)
        self._in_annotation = False
        order = expr.order

        if isinstance(visited_dtype, UnionTypeAnnotation) and len(visited_dtype.type_list) == 1:
            visited_dtype = visited_dtype.type_list[0]

        if isinstance(visited_dtype, PyccelFunctionDef):
            dtype_cls = visited_dtype.cls_name
            try:
                class_type = dtype_cls.static_type()
            except AttributeError:
                errors.report(f"Unrecognised datatype {dtype_cls}", severity='fatal', symbol=expr)
            return UnionTypeAnnotation(VariableTypeAnnotation(class_type))
        elif isinstance(visited_dtype, VariableTypeAnnotation):
            if order and order != visited_dtype.class_type.order:
                visited_dtype = VariableTypeAnnotation(visited_dtype.class_type.swap_order())
            return UnionTypeAnnotation(visited_dtype)
        elif isinstance(visited_dtype, (UnionTypeAnnotation, TypingTypeVar)):
            return visited_dtype
        elif isinstance(visited_dtype, ClassDef):
            # TODO: Improve when #1676 is merged
            dtype = self.get_class_construct(visited_dtype.name)
            return UnionTypeAnnotation(VariableTypeAnnotation(dtype))
        elif isinstance(visited_dtype, PyccelType):
            return UnionTypeAnnotation(VariableTypeAnnotation(visited_dtype))
        else:
            raise errors.report(PYCCEL_RESTRICTION_TODO + ' Could not deduce type information',
                    severity='fatal', symbol=expr)

    def _visit_VariableTypeAnnotation(self, expr):
        return expr

    def _visit_DottedName(self, expr):

        var = self.check_for_variable(_get_name(expr))
        if var:
            return var

        lhs = expr.name[0] if len(expr.name) == 2 \
                else DottedName(*expr.name[:-1])
        rhs = expr.name[-1]

        visited_lhs = self._visit(lhs)
        first = visited_lhs
        if isinstance(visited_lhs, FunctionCall):
            results = visited_lhs.funcdef.results
            if len(results) != 1:
                errors.report("Cannot get attribute of function call with multiple returns",
                        symbol=expr, severity='fatal')
            first = results.var
        rhs_name = _get_name(rhs)

        # Handle case of imported module
        if isinstance(first, Module):

            if rhs_name in first:
                imp = self.scope.find(_get_name(lhs), 'imports')

                new_name = rhs_name
                if imp is not None:
                    new_name = imp.find_module_target(rhs_name)
                    if new_name is None:
                        new_name = self.scope.get_new_name(rhs_name)

                        # Save the import target that has been used
                        imp.define_target(AsName(first[rhs_name], PyccelSymbol(new_name)))
                elif isinstance(rhs, FunctionCall):
                    self.scope.imports['functions'][new_name] = first[rhs_name]
                elif isinstance(rhs, ConstructorCall):
                    self.scope.imports['classes'][new_name] = first[rhs_name]
                elif isinstance(rhs, Variable):
                    self.scope.imports['variables'][new_name] = rhs

                if isinstance(rhs, FunctionCall):
                    # If object is a function
                    args  = self._handle_function_args(rhs.args)
                    func  = first[rhs_name]
                    if new_name != rhs_name:
                        if hasattr(func, 'clone') and not isinstance(func, PyccelFunctionDef):
                            func  = func.clone(new_name)
                    pyccel_stage.set_stage('syntactic')
                    syntactic_call = FunctionCall(func, args)
                    pyccel_stage.set_stage('semantic')
                    if first.__module__.startswith('pyccel.'):
                        self.insert_import(first.name, AsName(func, func.name), _get_name(lhs))
                    return self._handle_function(syntactic_call, func, args)
                elif isinstance(rhs, Constant):
                    var = first[rhs_name]
                    if new_name != rhs_name:
                        var.name = new_name
                    return var
                else:
                    # If object is something else (eg. dict)
                    var = first[rhs_name]
                    return var
            else:
                errors.report(UNDEFINED_IMPORT_OBJECT.format(rhs_name, str(lhs)),
                        symbol=expr, severity='fatal')
        if isinstance(first, ClassDef):
            errors.report("Static class methods are not yet supported", symbol=expr,
                    severity='fatal')

        d_var = self._infer_type(first)
        class_type = d_var['class_type']
        cls_base = get_cls_base(class_type)
        if cls_base is None:
            cls_base = self.scope.find(str(class_type), 'classes')

        # look for a class method
        if isinstance(rhs, FunctionCall):
            macro = self.scope.find(rhs_name, 'macros')
            if macro is not None:
                master = macro.master
                args = rhs.args
                args = [lhs] + list(args)
                args = [self._visit(i) for i in args]
                args = macro.apply(args)
                return FunctionCall(master, args, self.current_function_name)

            method = cls_base.get_method(rhs_name, expr)

            args = [FunctionCallArgument(visited_lhs), *self._handle_function_args(rhs.args)]
            if cls_base.name == 'numpy.ndarray':
                numpy_class = method.cls_name
                self.insert_import('numpy', AsName(numpy_class, numpy_class.name))

            return self._handle_function(expr, method, args, is_method = True)

        # look for a class attribute / property
        elif isinstance(rhs, PyccelSymbol) and cls_base:
            # standard class attribute
            second = self.check_for_variable(expr)
            if second:
                return second

            # class property?
            else:
                method = cls_base.get_method(rhs_name, expr)
                assert 'property' in method.decorators
                if cls_base.name == 'numpy.ndarray':
                    numpy_class = method.cls_name
                    self.insert_import('numpy', AsName(numpy_class, numpy_class.name))
                return self._handle_function(expr, method, [FunctionCallArgument(visited_lhs)], is_method = True)

        # look for a macro
        else:

            macro = self.scope.find(rhs_name, 'macros')

            # Macro
            if isinstance(macro, MacroVariable):
                return macro.master
            elif isinstance(macro, MacroFunction):
                args = macro.apply([visited_lhs])
                return FunctionCall(macro.master, args, self.current_function_name)

        # did something go wrong?
        return errors.report(f'Attribute {rhs_name} not found',
            bounding_box=(self.current_ast_node.lineno, self.current_ast_node.col_offset),
            severity='fatal')

    def _visit_PyccelOperator(self, expr):
        args = [self._visit(a) for a in expr.args]
        return self._create_PyccelOperator(expr, args)

    def _visit_PyccelBooleanOperator(self, expr):
        args = [self._visit(a) for a in expr.args]
        args = [a if a.dtype is PythonNativeBool() else PythonBool(a) for a in args]
        return self._create_PyccelOperator(expr, args)

    def _visit_PyccelAdd(self, expr):
        args = [self._visit(a) for a in expr.args]
        arg0 = args[0]
        if isinstance(arg0.class_type, (TupleType, HomogeneousListType)):
            arg1 = args[1]
            is_homogeneous = not isinstance(arg0.class_type, InhomogeneousTupleType) and \
                                arg0.class_type == arg1.class_type
            if is_homogeneous:
                return Concatenate(*args)
            else:
                if not (isinstance(arg0.shape[0], (LiteralInteger, int)) and isinstance(arg1.shape[0], (LiteralInteger, int))):
                    errors.report("Can't create an inhomogeneous object from objects of unknown size",
                            severity='fatal', symbol=expr)

                tuple_args = [self.scope.collect_tuple_element(v) for v in arg0] + [self.scope.collect_tuple_element(v) for v in arg1]
                expr_new = PythonTuple(*tuple_args)
        else:
            expr_new = self._create_PyccelOperator(expr, args)
        return expr_new

    def _visit_PyccelMul(self, expr):
        args = [self._visit(a) for a in expr.args]
        if isinstance(args[0].class_type, (TupleType, HomogeneousListType)):
            expr_new = self._create_Duplicate(args[0], args[1])
        elif isinstance(args[1].class_type, (TupleType, HomogeneousListType)):
            expr_new = self._create_Duplicate(args[1], args[0])
        else:
            expr_new = self._create_PyccelOperator(expr, args)
        return expr_new

    def _visit_PyccelPow(self, expr):
        base, exponent = [self._visit(a) for a in expr.args]

        exp_val = exponent
        if isinstance(exponent, LiteralInteger):
            exp_val = exponent.python_value
        elif isinstance(exponent, PyccelAssociativeParenthesis):
            exp = exponent.args[0]
            # Handle (1/2)
            if isinstance(exp, PyccelDiv) and all(isinstance(a, Literal) for a in exp.args):
                exp_val = exp.args[0].python_value / exp.args[1].python_value

        if isinstance(base, (Literal, Variable)) and exp_val == 2:
            return PyccelMul(base, base)
        elif exp_val == 0.5:
            pyccel_stage.set_stage('syntactic')

            sqrt_name = self.scope.get_new_name('sqrt')
            imp_name = AsName('sqrt', sqrt_name)
            if isinstance(base.class_type.primitive_type, PrimitiveComplexType) or isinstance(exponent.class_type.primitive_type, PrimitiveComplexType):
                new_import = Import('cmath',imp_name)
            else:
                new_import = Import('math',imp_name)
            self._visit(new_import)
            if isinstance(expr.args[0], PyccelAssociativeParenthesis):
                new_call = FunctionCall(sqrt_name, [expr.args[0].args[0]])
            else:
                new_call = FunctionCall(sqrt_name, [expr.args[0]])

            pyccel_stage.set_stage('semantic')

            return self._visit(new_call)
        else:
            return PyccelPow(base, exponent)

    def _visit_PyccelIn(self, expr):
        element = self._visit(expr.element)
        container = self._visit(expr.container)
        container_type = container.class_type
        if isinstance(container_type, (DictType, HomogeneousSetType, HomogeneousListType)):
            element_type = container_type.key_type if isinstance(container_type, DictType) else container_type.element_type
            if element.class_type == element_type:
                return PyccelIn(element, container)
            else:
                return LiteralFalse()

        container_base = self.scope.find(str(container_type), 'classes') or get_cls_base(container_type)
        contains_method = container_base.get_method('__contains__',
                        raise_error_from = expr if isinstance(container_type, CustomDataType) else None)
        if contains_method:
            return self._handle_function(expr, contains_method, [FunctionCallArgument(container), FunctionCallArgument(element)])
        else:
            raise errors.report(f"In operator is not yet implemented for type {container_type}",
                    severity='fatal', symbol=expr)

    def _visit_Lambda(self, expr):
        errors.report("Lambda functions are not currently supported",
                symbol=expr, severity='fatal')
        expr_names = set(str(a) for a in expr.expr.get_attribute_nodes(PyccelSymbol))
        var_names = map(str, expr.variables)
        missing_vars = expr_names.difference(var_names)
        if len(missing_vars) > 0:
            errors.report(UNDEFINED_LAMBDA_VARIABLE, symbol = missing_vars,
                bounding_box=(self.current_ast_node.lineno, self.current_ast_node.col_offset),
                severity='fatal')
        funcs = expr.expr.get_attribute_nodes(FunctionCall)
        for func in funcs:
            name = _get_name(func)
            f = self.scope.find(name, 'symbolic_functions')
            if f is None:
                errors.report(UNDEFINED_LAMBDA_FUNCTION, symbol=name,
                    bounding_box=(self.current_ast_node.lineno, self.current_ast_node.col_offset),
                    severity='fatal')
            else:

                f = f(*func.args)
                expr_new = expr.expr.subs(func, f)
                expr = Lambda(tuple(expr.variables), expr_new)
        return expr

    def _visit_FunctionCall(self, expr):
        name     = expr.funcdef
        try:
            name = self.scope.get_expected_name(name)
        except RuntimeError:
            pass

        func = self.scope.find(name, 'functions')

        if func is None:
            name = str(expr.funcdef)
            if name in builtin_functions_dict:
                func = PyccelFunctionDef(name, builtin_functions_dict[name])

        args = self._handle_function_args(expr.args)

        if isinstance(func, PyccelFunctionDef) and func.cls_name is TypingTypeVar:
            new_args = [args[0]]
            for a in args[1:]:
                a_val = a.value
                if isinstance(a_val, LiteralString):
                    pyccel_stage.set_stage('syntactic')
                    try:
                        syntactic_a = types_meta.model_from_str(a_val.python_value)
                    except TextXSyntaxError as e:
                        errors.report(f"Invalid annotation. {e.message}",
                                symbol = self.current_ast_node, severity='fatal')
                    annot = syntactic_a.expr
                    pyccel_stage.set_stage('semantic')
                    new_args.append(FunctionCallArgument(self._visit(annot)))
                else:
                    new_args.append(a)
            args = new_args

        # Correct keyword names if scope is available
        # The scope is only available if the function body has been parsed
        # (i.e. not for headers or builtin functions)
        if (isinstance(func, FunctionDef) and func.scope) or isinstance(func, Interface):
            scope = func.scope if isinstance(func, FunctionDef) else func.functions[0].scope
            args = [a if a.keyword is None else \
                    FunctionCallArgument(a.value, scope.get_expected_name(a.keyword)) \
                    for a in args]
            func_args = func.arguments if isinstance(func,FunctionDef) else func.functions[0].arguments
            if not func.is_semantic:
                # Correct func_args keyword names
                func_args = [FunctionDefArgument(AnnotatedPyccelSymbol(scope.get_expected_name(a.var.name), a.annotation),
                            annotation=a.annotation, value=a.value, kwonly=a.is_kwonly, bound_argument=a.bound_argument)
                            for a in func_args]
            args      = self._sort_function_call_args(func_args, args)

        if name == 'lambdify':
            args = self.scope.find(str(expr.args[0]), 'symbolic_functions')

        if self.scope.find(name, 'cls_constructs'):

            # TODO improve the test
            # we must not invoke the scope like this

            cls = self.scope.find(name, 'classes')
            d_methods = cls.methods_as_dict
            method = d_methods.pop('__init__', None)

            if not method.is_semantic:
                method = self._annotate_the_called_function_def(method, args)

            if method is None:

                # TODO improve case of class with the no __init__

                errors.report(UNDEFINED_INIT_METHOD, symbol=name,
                    bounding_box=(self.current_ast_node.lineno, self.current_ast_node.col_offset),
                    severity='error')
            dtype = cls.class_type
            cls_def = cls
            d_var = {'class_type' : dtype,
                    'memory_handling':'stack',
                    'shape' : None,
                    'cls_base' : cls_def,
                    }
            new_expression = []

            assigns = expr.get_direct_user_nodes(lambda a: isinstance(a, Assign))
            if assigns:
                lhs = assigns[0].lhs
            else:
                lhs = self.scope.get_new_name()

            if isinstance(lhs, AnnotatedPyccelSymbol):
                annotation = self._visit(lhs.annotation)
                if len(annotation.type_list) != 1 or annotation.type_list[0].class_type != method.arguments[0].var.class_type:
                    errors.report(f"Unexpected type annotation in creation of {cls_def.name}",
                            symbol=annotation, severity='error')
                lhs = lhs.name

            cls_variable = self._assign_lhs_variable(lhs, d_var,
                                    rhs = method.results.var,
                                    new_expressions = new_expression,
                                    is_augassign = False)
            self._additional_exprs[-1].extend(new_expression)
            args = (FunctionCallArgument(cls_variable), *args)

            self._check_argument_compatibility(args, method.arguments,
                            method, method.is_elemental)

            new_expr = ConstructorCall(method, args, cls_variable)

            for a, f_a in zip(new_expr.args, method.arguments):
                if f_a.persistent_target:
                    val = a.value
                    if isinstance(val, Variable):
                        a.value.is_target = True
                        self._indicate_pointer_target(cls_variable, a.value, expr.get_user_nodes(Assign)[0])
                    else:
                        errors.report(f"{val} cannot be passed to class constructor call as target. Please create a temporary variable.",
                                severity='error', symbol=expr)

            self._allocs[-1].add(cls_variable)
            return new_expr
        else:

            # first we check if it is a macro, in this case, we will create
            # an appropriate FunctionCall

            macro = self.scope.find(name, 'macros')
            if macro is not None:
                func = macro.master.funcdef
                name = _get_name(func.name)
                args = macro.apply(args)

            if func is None and name in self._context_dict:
                env_var = self._context_dict[name]
                func = builtin_functions_dict.get(env_var.__name__, None)
                if func is not None:
                    func = PyccelFunctionDef(env_var.__name__, func)
                mod_name = env_var.__module__
                if mod_name:
                    recognised_mod = recognised_source(mod_name)
                elif mod_name is None and isinstance(env_var, BuiltinFunctionType):
                    # Handling of BuiltinFunctionType is necessary for Python 3.9 (NumPy 1.* doesn't specify __module__)
                    mod_name = str(env_var).split(' of ',1)[-1].split(' object ',1)[0]
                    while mod_name and not recognised_source(mod_name):
                        mod_name = mod_name.rsplit('.', 1)[0]

                    recognised_mod = len(mod_name) != 0
                else:
                    recognised_mod = False

                if func is None and recognised_mod:
                    pyccel_stage.set_stage('syntactic')
                    import_node = Import(mod_name, name)
                    pyccel_stage.set_stage('semantic')
                    self._additional_exprs[-1].append(self._visit(import_node))
                    func = self.scope.find(name)

            if func is None:
                return errors.report(UNDEFINED_FUNCTION, symbol=name,
                        bounding_box=(self.current_ast_node.lineno, self.current_ast_node.col_offset),
                        severity='fatal')
            else:
                return self._handle_function(expr, func, args)

    def _visit_Assign(self, expr):
        # TODO unset position at the end of this part
        new_expressions = []
        python_ast = expr.python_ast
        assert python_ast

        rhs = expr.rhs
        lhs = expr.lhs

        if isinstance(lhs, AnnotatedPyccelSymbol):
            semantic_lhs = self._visit(lhs)
            if len(semantic_lhs) != 1:
                errors.report("Cannot declare variable with multiple types",
                        symbol=expr, severity='error')
            semantic_lhs_var = semantic_lhs[0]
            if isinstance(semantic_lhs_var, DottedVariable):
                cls_def = semantic_lhs_var.lhs.cls_base
                insert_scope = cls_def.scope
                cls_def.add_new_attribute(semantic_lhs_var)
                lhs_scope_name = lhs.name.name[-1]
            else:
                insert_scope = self.scope
                lhs_scope_name = lhs.name
            lhs = lhs.name

            if semantic_lhs_var.class_type is TypeAlias():
                pyccel_stage.set_stage('syntactic')
                if isinstance(rhs, LiteralString):
                    try:
                        annotation = types_meta.model_from_str(rhs.python_value)
                    except TextXSyntaxError as e:
                        errors.report(f"Invalid header. {e.message}",
                                symbol = expr, severity = 'fatal')
                    rhs = annotation.expr
                    rhs.set_current_ast(expr.python_ast)
                elif not isinstance(rhs, (SyntacticTypeAnnotation, FunctionTypeAnnotation,
                                          VariableTypeAnnotation, UnionTypeAnnotation)):
                    rhs = SyntacticTypeAnnotation(rhs)
                pyccel_stage.set_stage('semantic')
                type_annot = self._visit(rhs)
                self.scope.insert_symbolic_alias(lhs, type_annot)
                return EmptyNode()

            try:
                insert_scope.insert_variable(semantic_lhs_var, lhs_scope_name)
            except RuntimeError as e:
                errors.report(e, symbol=expr, severity='error')

        if isinstance(rhs, (PythonTuple, PythonList)):
            assign_elems = None
            if isinstance(lhs, PythonTuple):
                # Create variables to handle swap expressions
                unsaved_vars = set()
                pyccel_stage.set_stage('syntactic')
                unsaved_vars = set(rhs.get_attribute_nodes((PyccelSymbol, DottedName, IndexedElement),
                                                            excluded_nodes = (FunctionDef,)))
                pyccel_stage.set_stage('semantic')

                # Test if the expression describes a basic swap or if the rhs contains expressions
                # (e.g. arithmetic expressions or further tuples)
                # using variables from the left-hand side.
                modified_vars = set(lhs.get_attribute_nodes((PyccelSymbol, DottedName, IndexedElement)))
                used_vars = set(rhs.get_attribute_nodes((PyccelSymbol, DottedName, IndexedElement),
                                    excluded_nodes = (FunctionDef,)))
                trivial_assign = len(modified_vars.intersection(unsaved_vars)) == 0
                all_indexed_are_simple = all(all(isinstance(idx, (PyccelSymbol, DottedName, Literal)) for idx in elem.indices)
                                             for elem in modified_vars if isinstance(elem, IndexedElement))
                if not trivial_assign and (used_vars.intersection(modified_vars).difference(unsaved_vars) or not all_indexed_are_simple):
                    errors.report("Assign statement is too complex. It seems that some of the variables used non-trivially on the right-hand side appear on the left-hand side.",
                            severity='error', symbol=expr)

                assign_elems = []
                for i, l in enumerate(lhs):
                    r = rhs[i]
                    # Get unsaved variables that are still needed
                    pyccel_stage.set_stage('syntactic')
                    tmp_rhs_tuple = PythonTuple(*rhs.args[i+1:])
                    unsaved_vars = set(tmp_rhs_tuple.get_attribute_nodes((PyccelSymbol, DottedName, IndexedElement),
                                                                         excluded_nodes = (FunctionDef,)))
                    pyccel_stage.set_stage('semantic')

                    # If the lhs element has not yet been saved to a variable create a new
                    # variable to hold this value
                    if l in unsaved_vars:
                        temp = self.scope.get_new_name()
                        pyccel_stage.set_stage('syntactic')
                        local_assign = Assign(temp, l, python_ast = expr.python_ast)
                        pyccel_stage.set_stage('semantic')
                        assign_elems.append(self._visit(local_assign))
                        # Save the variable containing the value to rhs so it can be
                        # used when it appears in the assignment
                        if isinstance(l, IndexedElement):
                            # A list is required for IndexedElements as they are not singletons
                            l_list = [r for r in rhs.get_attribute_nodes(IndexedElement) if r == l]
                        else:
                            l_list = [l]
                        for l_elem in l_list:
                            rhs.substitute(l_elem, temp)
                        if r == l:
                            r = temp

                    # Check for a replacement right-hand side if the rhs is found among the lhs variables
                    pyccel_stage.set_stage('syntactic')
                    local_assign = Assign(l, r, python_ast = expr.python_ast)
                    pyccel_stage.set_stage('semantic')
                    assign_elems.append(self._visit(local_assign))
            elif isinstance(lhs, (PyccelSymbol, DottedName)):
                semantic_lhs = self.scope.find(lhs)
                if semantic_lhs and isinstance(semantic_lhs.class_type, InhomogeneousTupleType):
                    pyccel_stage.set_stage('syntactic')
                    syntactic_assign_elems = [Assign(IndexedElement(lhs,i), r, python_ast=expr.python_ast) for i, r in enumerate(rhs)]
                    pyccel_stage.set_stage('semantic')
                    assign_elems = [self._visit(a) for a in syntactic_assign_elems]
            elif isinstance(lhs, IndexedElement):
                semantic_lhs = self._visit(lhs)
                if isinstance(semantic_lhs.class_type, InhomogeneousTupleType):
                    pyccel_stage.set_stage('syntactic')
                    syntactic_assign_elems = [Assign(IndexedElement(lhs,i), r, python_ast=expr.python_ast) for i, r in enumerate(rhs)]
                    pyccel_stage.set_stage('semantic')
                    assign_elems = [self._visit(a) for a in syntactic_assign_elems]

            if assign_elems is not None:
                return CodeBlock([l for a in assign_elems for l in (a.body if isinstance(a, CodeBlock) else [a])])

        # Steps before visiting
        if isinstance(rhs, GeneratorComprehension):
            rhs.substitute(rhs.lhs, lhs)
            genexp = self._assign_GeneratorComprehension(_get_name(lhs), rhs)
            if isinstance(expr, AugAssign):
                new_expressions.append(genexp)
                rhs = genexp.lhs
            elif genexp.lhs.name == lhs:
                return genexp
            else:
                new_expressions.append(genexp)
                rhs = genexp.lhs
        elif isinstance(rhs, IfTernaryOperator):
            value_true  = self._visit(rhs.value_true)
            if value_true.rank > 0 or value_true.dtype is StringType():
                # Temporarily deactivate type checks to construct syntactic assigns
                pyccel_stage.set_stage('syntactic')
                assign_true  = Assign(lhs, rhs.value_true, python_ast = python_ast)
                assign_false = Assign(lhs, rhs.value_false, python_ast = python_ast)
                pyccel_stage.set_stage('semantic')

                cond  = self._visit(rhs.cond)
                true_section  = IfSection(cond, [self._visit(assign_true)])
                false_section = IfSection(LiteralTrue(), [self._visit(assign_false)])
                return If(true_section, false_section)

        # Visit object
        if isinstance(rhs, FunctionCall):
            name = rhs.funcdef
            macro = self.scope.find(name, 'macros')
            if macro is None:
                rhs = self._visit(rhs)
                if isinstance(rhs, (PythonMap, PythonZip, PythonEnumerate, PythonRange)):
                    errors.report(f"{type(rhs)} cannot be saved to variables", symbol=expr, severity='fatal')
            else:

                # TODO check types from FunctionDef
                master = macro.master
                results = []
                args = [self._visit(i) for i in rhs.args]
                args_names = [arg.value.name for arg in args if isinstance(arg.value, Variable)]
                d_m_args = {arg.value.name:arg.value for arg in macro.master_arguments
                                  if isinstance(arg.value, Variable)}

                lhs_iter = lhs

                if not sympy_iterable(lhs_iter):
                    lhs_iter = [lhs]
                results_shapes = macro.get_results_shapes(args)
                for m_result, shape, result in zip(macro.results, results_shapes, lhs_iter):
                    if m_result in d_m_args and not result in args_names:
                        d_result = self._infer_type(d_m_args[m_result])
                        d_result['shape'] = shape
                        tmp = self._assign_lhs_variable(result, d_result, None, new_expressions, False)
                        results.append(tmp)
                    elif result in args_names:
                        _name = _get_name(result)
                        tmp = self.get_variable(_name)
                        results.append(tmp)
                    else:
                        # TODO: check for result in master_results
                        errors.report(INVALID_MACRO_COMPOSITION, symbol=result,
                            bounding_box=(self.current_ast_node.lineno, self.current_ast_node.col_offset),
                            severity='error')

                expr = macro.make_necessary_copies(args, results)
                new_expressions += expr
                args = macro.apply(args, results=results)
                if isinstance(master.funcdef, FunctionDef):
                    func_call = FunctionCall(master.funcdef, args, self.current_function_name)
                    if new_expressions:
                        return CodeBlock([*new_expressions, func_call])
                    else:
                        return func_call
                else:
                    # TODO treat interface case
                    errors.report(PYCCEL_RESTRICTION_TODO,
                                  bounding_box=(self.current_ast_node.lineno, self.current_ast_node.col_offset),
                                  severity='fatal')

        else:
            rhs = self._visit(rhs)

        if isinstance(rhs, NumpyResultType):
            errors.report("Cannot assign a datatype to a variable.",
                    symbol=expr, severity='error')

        # Checking for the result of _build_ListExtend or _build_PythonSetFunction
        if isinstance(rhs, (For, CodeBlock, ConstructorCall)):
            return rhs

        elif isinstance(rhs, FunctionCall):
            func = rhs.funcdef
            results = func.results.var
            if results:
                d_var = self._infer_type(results)
            elif expr.lhs.is_temp:
                return rhs
            else:
                errors.report("Cannot assign result of a function without a return",
                        severity='fatal', symbol=expr)

            if isinstance(results.class_type, NumpyNDArrayType) and isinstance(lhs, IndexedElement):
                temp = self.scope.get_new_name()
                semantic_temp = self._assign_lhs_variable(temp, d_var, rhs, new_expressions)
                new_expressions.append(Assign(semantic_temp, rhs))
                rhs = semantic_temp
                errors.report((f"Saving the result of the function {func.name} to a slice requires unnecessary "
                               "data allocation and copies. This has a performance cost. Consider modifying "
                               f"{func.name} so {lhs} can be passed as an argument whose contents are modified."),
                        severity='warning', symbol=expr)

            # case of elemental function
            # if the input and args of func do not have the same shape,
            # then the lhs must be already declared
            if func.is_elemental:
                # we first compare the funcdef args with the func call
                # args
                # d_var = None
                func_args = func.arguments
                call_args = rhs.args
                f_ranks = [x.var.rank for x in func_args]
                c_ranks = [x.value.rank for x in call_args]
                same_ranks = [x==y for (x,y) in zip(f_ranks, c_ranks)]
                if not all(same_ranks):
                    assert len(c_ranks) == 1
                    arg = call_args[0].value
                    d_var['shape'          ] = arg.shape
                    d_var['memory_handling'] = arg.memory_handling
                    d_var['class_type'     ] = arg.class_type
                    d_var['cls_base'       ] = arg.cls_base

        elif isinstance(rhs, NumpyTranspose):
            d_var  = self._infer_type(rhs)
            if d_var['memory_handling'] == 'alias' and not isinstance(lhs, IndexedElement):
                rhs = rhs.internal_var
        elif isinstance(rhs, PyccelFunction) and isinstance(rhs.dtype, VoidType):
            if expr.lhs.is_temp:
                return rhs
            else:
                raise NotImplementedError("Cannot assign result of a function without a return")

        elif isinstance(rhs, TypingTypeVar):
            self.scope.insert_symbolic_alias(lhs, rhs)
            return EmptyNode()

        else:
            d_var  = self._infer_type(rhs)
            d_list = d_var if isinstance(d_var, list) else [d_var]

            for d in d_list:
                name = d['class_type'].__class__.__name__

                if name.startswith('Pyccel'):
                    name = name[6:]
                    d['cls_base'] = self.scope.find(name, 'classes')
                    if d_var['memory_handling'] == 'alias':
                        d['memory_handling'] = 'alias'
                    else:
                        d['memory_handling'] = d_var['memory_handling'] or 'heap'

                    # TODO if we want to use pointers then we set target to true
                    # in the ConsturcterCall

                if isinstance(rhs, Variable) and rhs.is_target:
                    # case of rhs is a target variable the lhs must be a pointer
                    d['memory_handling'] = 'alias'

        if isinstance(lhs, (PyccelSymbol, DottedName)):
            if isinstance(d_var, list):
                if len(d_var) == 1:
                    d_var = d_var[0]
                else:
                    errors.report(WRONG_NUMBER_OUTPUT_ARGS, symbol=expr,
                        severity='error')
                    return None
            lhs = self._assign_lhs_variable(lhs, d_var, rhs, new_expressions,
                    arr_in_multirets = (isinstance(rhs, FunctionCall) and \
                                        not getattr(rhs.funcdef, 'is_elemental', False)))

            # If lhs is a purely symbolic object to link tuple elements to their containing tuple
            # then no semantic object should be returned
            # This can happen when returning an inhomogeneous tuple
            if isinstance(rhs, PythonTuple) and isinstance(lhs.class_type, InhomogeneousTupleType):
                for li, ri in zip(lhs, rhs):
                    li_var = self.scope.collect_tuple_element(li)
                    if li_var == ri:
                        new_expressions = [n for n in new_expressions if not n.is_user_of(li_var)]

        # Handle assignment to multiple variables
        elif isinstance(lhs, (PythonTuple, PythonList)):
            if isinstance(rhs, FunctionCall):
                new_lhs = []
                for i,(l,r) in enumerate(zip(lhs, rhs.funcdef.results.var)):
                    d = self._infer_type(r)
                    new_lhs.append( self._assign_lhs_variable(l, d, r, new_expressions,
                                                    arr_in_multirets=r.rank>0 ) )
                if not isinstance(rhs.class_type, InhomogeneousTupleType):
                    rhs_var = self.scope.get_temporary_variable(rhs.funcdef.results.var)
                    new_expressions.append(Assign(rhs_var, rhs))
                    rhs = rhs_var
                lhs = PythonTuple(*new_lhs)
            elif isinstance(rhs, PyccelFunction):
                assert isinstance(rhs.class_type, InhomogeneousTupleType)
                r_iter = [self.scope.collect_tuple_element(v) for v in rhs]
                new_lhs = []
                for i,(l,r) in enumerate(zip(lhs, r_iter)):
                    d = self._infer_type(r)
                    new_lhs.append( self._assign_lhs_variable(l, d, r, new_expressions,
                                                    arr_in_multirets=r.rank>0 ) )
                lhs = PythonTuple(*new_lhs)
            else:
                if isinstance(rhs.class_type, InhomogeneousTupleType):
                    r_iter = [self.scope.collect_tuple_element(v) for v in rhs]
                else:
                    r_iter = rhs

                body = []
                for i,(l,r) in enumerate(zip(lhs,r_iter)):
                    pyccel_stage.set_stage('syntactic')
                    local_assign = Assign(l, r, python_ast = expr.python_ast)
                    pyccel_stage.set_stage('semantic')
                    body.append(self._visit(local_assign))
                return CodeBlock(body)
        else:
            lhs = self._visit(lhs)

        if not isinstance(lhs, (list, tuple)):
            lhs = [lhs]
            if isinstance(d_var,dict):
                d_var = [d_var]

        if len(lhs) == 1:
            lhs = lhs[0]

        if isinstance(lhs, Variable):
            is_pointer = lhs.is_alias
        elif isinstance(lhs, (IndexedElement, DictGetItem)):
            is_pointer = False
        elif isinstance(lhs, (PythonTuple, PythonList)):
            is_pointer = any(l.is_alias for l in lhs if isinstance(lhs, Variable))
        else:
            raise NotImplementedError()

        # TODO: does is_pointer refer to any/all or last variable in list (currently last)
        is_pointer = is_pointer and isinstance(rhs, (Variable, Duplicate))
        is_pointer = is_pointer or isinstance(lhs, Variable) and lhs.is_alias

        lhs = [lhs]
        rhs = [rhs]
        # Split into multiple Assigns to ensure AliasAssign is used where necessary
        unravelling = True
        while unravelling:
            unravelling = False
            new_lhs = []
            new_rhs = []
            for l,r in zip(lhs, rhs):
                # Split assign (e.g. for a,b = 1,c)
                if (isinstance(l.class_type, InhomogeneousTupleType) or isinstance(l, PythonTuple)) \
                        and not isinstance(r, (FunctionCall, PyccelFunction)):
                    new_lhs.extend(self.scope.collect_tuple_element(v) for v in l)
                    new_rhs.extend(self.scope.collect_tuple_element(r[i]) \
                            for i in range(l.shape[0]))
                    # Repeat step to handle tuples of tuples of etc.
                    unravelling = True
                elif isinstance(l, Variable) and isinstance(l.class_type, InhomogeneousTupleType):
                    new_lhs.append(PythonTuple(*self.scope.collect_all_tuple_elements(l)))
                    new_rhs.append(r)
                    # Repeat step to handle tuples of tuples of etc.
                    unravelling = True
                elif isinstance(l, Variable) and isinstance(r.class_type, InhomogeneousTupleType):
                    new_lhs.extend(l[i] for i in range(len(r.class_type)))
                    new_rhs.extend(self.scope.collect_tuple_element(ri) for ri in r)
                    # Repeat step to handle tuples of tuples of etc.
                    unravelling = True
                elif l is not r:
                    # Manage a non-tuple assignment

                    # Manage memory for optionals
                    if isinstance(l, Variable) and l.is_optional:
                        if l in self._optional_params:
                            # Collect temporary variable which provides
                            # allocated memory space for this optional variable
                            new_lhs.append(self._optional_params[l])
                        else:
                            # Create temporary variable to provide allocated
                            # memory space before assigning to the pointer value
                            # (may be NULL)
                            tmp_var = self.scope.get_temporary_variable(l,
                                    name = l.name+'_loc', is_optional = False,
                                    is_argument = False)
                            self._optional_params[l] = tmp_var
                            l = tmp_var

                    if isinstance(r, ConstructorCall):
                        # Manage a ConstructorCall in a tuple assignment.
                        # In this case a temporary variable is created which must be
                        # replaced with the tuple element.
                        cls_var = r.cls_variable
                        if cls_var.is_temp:
                            r.substitute(cls_var, l)
                            self._allocs[-1].remove(cls_var)
                            self.scope.remove_variable(cls_var)
                            self._allocs[-1].add(l)
                        new_expressions.append(r)
                    else:
                        new_lhs.append(l)
                        new_rhs.append(r)
            lhs = new_lhs
            rhs = new_rhs

        # Examine each assign and determine assign type (Assign, AliasAssign, etc)
        for l, r in zip(lhs,rhs):
            if isinstance(l, PythonTuple):
                for li in l:
                    if li.is_const:
                        # If constant (can't use annotations on tuple assignment)
                        errors.report("Cannot modify 'const' variable",
                            bounding_box=(self.current_ast_node.lineno, self.current_ast_node.col_offset),
                            symbol=li, severity='error')
            else:
                if getattr(l, 'is_const', False) and (not isinstance(expr.lhs, AnnotatedPyccelSymbol) or \
                        any(not isinstance(u, (Allocate, PyccelArrayShapeElement)) for u in l.get_all_user_nodes())):
                    # If constant and not the initialising declaration of a constant variable
                    errors.report("Cannot modify 'const' variable",
                        bounding_box=(self.current_ast_node.lineno, self.current_ast_node.col_offset),
                        symbol=l, severity='error')
            if isinstance(expr, AugAssign):
                new_expr = AugAssign(l, expr.op, r)
            else:
                is_pointer_i = l.is_alias if isinstance(l, Variable) else is_pointer
                new_expr = Assign(l, r)

                if is_pointer_i:
                    if isinstance(r, FunctionCall):
                        funcdef = r.funcdef
                        target_r_idx = funcdef.result_pointer_map[funcdef.results.var]
                        for ti in target_r_idx:
                            self._indicate_pointer_target(l, r.args[ti].value, expr)
                        new_expr = AliasAssign(l, r)
                    else:
                        self._indicate_pointer_target(l, r, expr)

                        if not isinstance(r.class_type, NumpyNDArrayType) and not isinstance(r, Variable):
                            mem_var = get_managed_memory_object(l)
                            new_expr = UnpackManagedMemory(l, r, mem_var)
                        else:
                            new_expr = AliasAssign(l, r)

                elif isinstance(l.class_type, SymbolicType):
                    errors.report(PYCCEL_RESTRICTION_TODO,
                                  symbol=expr,
                                  severity='fatal')
                elif isinstance(r, (PythonList, PythonSet, PythonTuple, PythonDict)):
                    self._indicate_pointer_target(l, r, expr)

            new_expressions.append(new_expr)

        if expr.lhs == '__all__':
            self.scope.remove_variable(lhs[0])
            self._allocs[-1].discard(lhs[0])
            if isinstance(lhs[0].class_type, HomogeneousListType):
                # Remove the last element of the errors (if it is a warning)
                # This will be the list of list warning
                try:
                    error_info_map = errors.error_info_map[os.path.basename(errors.target)]
                    if error_info_map[-1].severity == 'warning':
                        error_info_map.pop()
                except KeyError:
                    # There may be a KeyError if this is not the first time that this DataType
                    # of list of rank>0 is created.
                    pass
            return AllDeclaration(new_expressions[-1].rhs)

        if (len(new_expressions)==1):
            new_expressions = new_expressions[0]

            return new_expressions
        else:
            result = CodeBlock(new_expressions)
            return result

    def _visit_AugAssign(self, expr):
        lhs = self._visit(expr.lhs)
        if lhs.is_const:
            errors.report("Cannot modify 'const' variable",
                bounding_box=(self.current_ast_node.lineno, self.current_ast_node.col_offset),
                symbol=lhs, severity='error')
        rhs = self._visit(expr.rhs)
        operator = expr.pyccel_operator
        new_expressions = []
        try:
            test_node = operator(lhs, rhs)
        except TypeError:
            test_node = None
        if test_node:
            lhs.remove_user_node(test_node, invalidate = False)
            if test_node in rhs.get_all_user_nodes():
                rhs.remove_user_node(test_node, invalidate = False)
            else:
                assert isinstance(rhs.current_user_node, PyccelAssociativeParenthesis)
                mid = rhs.current_user_node
                rhs.remove_user_node(mid, invalidate=False)
            lhs = self._assign_lhs_variable(expr.lhs, self._infer_type(test_node), test_node,
                    new_expressions, is_augassign = True)
            lhs = self._optional_params.get(lhs, lhs)
            aug_assign = AugAssign(lhs, expr.op, rhs)
        else:
            magic_method_name = magic_method_map[operator]
            increment_magic_method_name = '__i' + magic_method_name[2:]
            class_type = lhs.class_type
            class_base = self.scope.find(str(class_type), 'classes') or get_cls_base(class_type)
            increment_magic_method = class_base.get_method(increment_magic_method_name)
            args = [FunctionCallArgument(lhs), FunctionCallArgument(rhs)]
            if increment_magic_method:
                lhs = self._optional_params.get(lhs, lhs)
                return self._handle_function(expr, increment_magic_method, args)
            magic_method = class_base.get_method(magic_method_name, expr)
            operator_node = self._handle_function(expr, magic_method, args)
            lhs = self._assign_lhs_variable(expr.lhs, self._infer_type(operator_node), test_node,
                    new_expressions, is_augassign = True)
            lhs = self._optional_params.get(lhs, lhs)
            aug_assign = Assign(lhs, operator_node)
        if new_expressions:
            return CodeBlock(new_expressions + [aug_assign])
        else:
            return aug_assign

    def _visit_For(self, expr):

        scope = self.create_new_loop_scope()

        new_expr = []

        # treatment of the index/indices
        target, iterable = self._get_for_iterators(expr.iterable, expr.target, new_expr, expr)

        body = self._visit(expr.body)

        self.exit_loop_scope()

        if isinstance(iterable, Product):
            for_expr = body
            scopes = self.scope.create_product_loop_scope(scope, len(target))

            for t, i, r, s in zip(target[::-1], iterable.loop_counters[::-1], iterable.get_python_iterable_item()[::-1], scopes[::-1]):
                # Create Variable iterable
                loop_iter = VariableIterator(r.base)
                loop_iter.set_loop_counter(i)

                # Create a For loop for each level of the Product
                for_expr = For((t,), loop_iter, for_expr, scope=s)
                for_expr.end_annotation = expr.end_annotation
                for_expr = [for_expr]
            for_expr = for_expr[0]
        else:
            for_expr = For(target, iterable, body, scope=scope)
            for_expr.end_annotation = expr.end_annotation
        return for_expr

    def _visit_FunctionalFor(self, expr):
        """
        Visit and transform a FunctionalFor AST node into an equivalent code block.

        This method processes a `FunctionalFor` expression and transforms the loop structure
        into a corresponding code block.

        Parameters
        ----------
        expr : pyccel.ast.functionalexpr.FunctionalFor
            The FunctionalFor AST node.

        Returns
        -------
        pyccel.ast.basic.CodeBlock
            A code block containing the equivalent loops and necessary variable allocations for the given `FunctionalFor` expression.
        """
        target  = expr.expr
        indices = []
        dims = []
        idx_subs = {}
        tmp_used_names = self.scope.all_used_symbols.copy()
        i = 0
        loops = list(expr.loops)

        # Inner function to handle PythonNativeInt variables
        def handle_int_loop_variable(var_name, var_scope):
            indices.append(var_name)
            var = self._create_variable(var_name, PythonNativeInt(), None, {}, insertion_scope=var_scope)
            return var

        # Inner function to handle iterable variables
        def handle_iterable_variable(var_name, element, var_scope):
            indices.append(var_name)
            dvar = self._infer_type(element)
            class_type = dvar.pop('class_type')
            if class_type.rank > 0:
                class_type = class_type.switch_rank(class_type.rank - 1)
                dvar['shape'] = dvar['shape'][1:]
            if class_type.rank == 0:
                dvar['shape'] = None
                dvar['memory_handling'] = 'stack'
            var = self._create_variable(var_name, class_type, None, dvar, insertion_scope=var_scope)
            return var

        for loop, condition in zip(loops, expr.conditions):
            if condition:
                loop.insert2body(condition)

        while len(loops) > 1:
            outer_loop = loops.pop()
            inserted_into = loops[-1]
            if inserted_into.body.body:
                inserted_into.body.body[0].blocks[0].body.insert2body(outer_loop)
            else:
                inserted_into.insert2body(outer_loop)

        body = loops[0]

        while isinstance(body, (For, If)):

            if isinstance(body, If):
                body = None if not body.blocks[0].body.body else body.blocks[0].body.body[0]
                continue

            stop = None
            start = LiteralInteger(0)
            step = LiteralInteger(1)
            variables = []
            a = self._get_iterable(self._visit(body.iterable))
            if isinstance(a, PythonRange):
                var_name = self.scope.get_expected_name(expr.indices[i])
                variables.append(handle_int_loop_variable(var_name, body.scope))
                start = a.start
                stop  = a.stop
                step  = a.step

            elif isinstance(a, PythonEnumerate):
                var_name1 = self.scope.get_expected_name(expr.indices[i][0])
                var_name2 = self.scope.get_expected_name(expr.indices[i][1])
                variables.append(handle_int_loop_variable(var_name1, body.scope))
                variables.append(handle_iterable_variable(var_name2, a.element, body.scope))
                stop = a.element.shape[0]

            elif isinstance(a, PythonZip):
                for idx, arg in enumerate(a.args):
                    var = self.scope.get_expected_name(expr.indices[i][idx])
                    variables.append(handle_iterable_variable(var, arg, body.scope))
                stop = a.get_range().stop

            elif isinstance(a, VariableIterator):
                var = self.scope.get_expected_name(expr.indices[i])
                variables.append(handle_iterable_variable(var, a.variable, body.scope))
                stop = a.variable.shape[0]

            else:
                errors.report(PYCCEL_RESTRICTION_TODO,
                              bounding_box=(self.current_ast_node.lineno, self.current_ast_node.col_offset),
                              severity='fatal')

            for var in variables:
                existing_var = self.scope.find(var.name, 'variables')
                if var.name == expr.lhs:
                    errors.report(f"Variable {var} has the same name as the left hand side",
                            symbol = expr, severity='fatal')
                if existing_var or var.name ==  expr.lhs:
                    if self._infer_type(existing_var)['class_type'] != var.class_type:
                        errors.report(f"Variable {var} already exists with different type",
                                symbol = expr, severity='fatal')
                else:
                    self.scope.insert_variable(var)

            step  = pyccel_to_sympy(step , idx_subs, tmp_used_names)
            start = pyccel_to_sympy(start, idx_subs, tmp_used_names)
            stop  = pyccel_to_sympy(stop , idx_subs, tmp_used_names)
            size = (stop - start) / step
            if (step != 1):
                size = ceiling(size)
            body = None if not body.body.body else body.body.body[0]
            dims.append((size, step, start, stop))
            i += 1

        for idx in indices:
            var = self.get_variable(idx)
            idx_subs[idx] = var


        sp_indices  = [sp_Symbol(i) for i in indices]

        dim = sp_Integer(1)

        for i in reversed(range(len(dims))):
            size  = dims[i][0]
            step  = dims[i][1]
            start = dims[i][2]
            stop  = dims[i][3]

            # For complicated cases we must ensure that the upper bound is never smaller than the
            # lower bound as this leads to too little memory being allocated
            min_size = size
            # Collect all uses of other indices
            start_idx = [-1] + [sp_indices.index(a) for a in start.atoms(sp_Symbol) if a in sp_indices]
            stop_idx  = [-1] + [sp_indices.index(a) for a in  stop.atoms(sp_Symbol) if a in sp_indices]
            start_idx.sort()
            stop_idx.sort()

            # Find the minimum size
            while max(len(start_idx),len(stop_idx))>1:
                # Use the maximum value of the start
                if start_idx[-1] > stop_idx[-1]:
                    s = start_idx.pop()
                    min_size = min_size.subs(sp_indices[s], dims[s][3])
                # and the minimum value of the stop
                else:
                    s = stop_idx.pop()
                    min_size = min_size.subs(sp_indices[s], dims[s][2])

            # While the min_size is not a known integer, assume that the bounds are positive
            j = 0
            while not isinstance(min_size, sp_Integer) and j<=i:
                min_size = min_size.subs(dims[j][3]-dims[j][2], 1).simplify()
                j+=1
            # If the min_size is negative then the size will be wrong and an error is raised
            if isinstance(min_size, sp_Integer) and min_size < 0:
                errors.report(PYCCEL_RESTRICTION_LIST_COMPREHENSION_LIMITS.format(indices[i]),
                          bounding_box=(self.current_ast_node.lineno, self.current_ast_node.col_offset),
                          severity='error')

            # sympy is necessary to carry out the summation
            dim   = dim.subs(sp_indices[i], start+step*sp_indices[i])
            dim   = Summation(dim, (sp_indices[i], 0, size-1))
            dim   = dim.doit()

        try:
            dim = sympy_to_pyccel(dim, idx_subs)
        except TypeError:
            errors.report(PYCCEL_RESTRICTION_LIST_COMPREHENSION_SIZE + f'\n Deduced size : {dim}',
                          symbol=expr,
                          severity='fatal')

        target = self._visit(target)
        d_var = self._infer_type(target)

        class_type = d_var['class_type']

        if class_type is GenericType():
            errors.report(LIST_OF_TUPLES,
                          bounding_box=(self.current_ast_node.lineno, self.current_ast_node.col_offset),
                          severity='fatal')

        d_var['memory_handling'] = 'heap'
        target_type_name = 'list' if not expr.target_type else expr.target_type
        if isinstance(target_type_name, DottedName):
            lhs = target_type_name.name[0] if len(target_type_name.name) == 2 \
                    else DottedName(*target_type_name.name[:-1])
            first = self._visit(lhs)
            if isinstance(first, Module):
                conversion_func = first[target_type_name.name[-1]]
            else:
                conversion_func = None
        else:
            conversion_func = self.scope.find(target_type_name, 'functions')
            if conversion_func is None:
                if target_type_name in builtin_functions_dict:
                    conversion_func = PyccelFunctionDef(target_type_name,
                                            builtin_functions_dict[target_type_name])
        if conversion_func is None:
            errors.report("Unrecognised output type from functional for.\n"+PYCCEL_RESTRICTION_TODO,
                          symbol=expr,
                          severity='fatal')
        if target_type_name != 'list' and any(cond is not None for cond in  expr.conditions):
            errors.report("Cannot handle if statements in list comprehensions if lhs is a numpy array.\
                          List length cannot be calculated.\n" + PYCCEL_RESTRICTION_TODO,
                           symbol=expr, severity='error')
        try:
            class_type = type_container[conversion_func.cls_name](class_type)
        except TypeError:
            if class_type.rank > 0:
                errors.report("ND comprehension expressions cannot be saved directly to an array yet.\n"+PYCCEL_RESTRICTION_TODO,
                              symbol=expr,
                              severity='fatal')

            class_type = type_container[conversion_func.cls_name](numpy_process_dtype(class_type), rank=1, order=None)
        d_var['class_type'] = class_type
        d_var['shape'] = (dim,)
        d_var['cls_base'] = get_cls_base(class_type)

        # ...
        # TODO [YG, 30.10.2020]:
        #  - Check if we should allow the possibility that is_stack_array=True
        # ...
        lhs_symbol = expr.lhs
        ne = []
        lhs = self._assign_lhs_variable(lhs_symbol, d_var, rhs=expr, new_expressions=ne)
        lhs_alloc = ne[0]

        if isinstance(target, PythonTuple) and not target.is_homogeneous:
            errors.report(LIST_OF_TUPLES, symbol=expr, severity='error')

        target.invalidate_node()
        operations = []
        assign = None
        target_conversion_func = self._visit(target_type_name)
        if (isinstance(target_conversion_func, PyccelFunctionDef)
                and target_conversion_func.cls_name is NumpyArray):
            old_index   = expr.index
            new_index   = self.scope.get_new_name()
            expr.substitute(old_index, new_index, is_equivalent = lambda x,y: x is y)
            array_ops = expr.operations['numpy_array']
            for operation in array_ops:
                operation.substitute(old_index, new_index, is_equivalent = lambda x,y: x is y)
            assign = array_ops[0]
            assign = self._visit(array_ops[0])
            operations.extend(array_ops[1:])
            index = new_index
            index = self._visit(index)
        elif target_conversion_func == "'list'":
            index = None
            operations.extend(expr.operations['list'])
        else:
            errors.report("Unrecognised target for functional for.\n"+PYCCEL_RESTRICTION_TODO,
                          symbol=expr,
                          severity='fatal')

        if expr.loops[-1].body.body:
            for operation in operations:
                expr.loops[-1].body.body[0].blocks[0].body.insert2body(self._visit(operation))
        else:
            for operation in operations:
                expr.loops[-1].insert2body(self._visit(operation))


        loops = [self._visit(i) for i in loops]
        if assign:
            loops = [assign, *loops]

        l = loops[-1]
        cnt = 0
        for idx in indices:
            assert isinstance(l, For)
            if idx.is_temp:
                self.scope.remove_variable(l.target[cnt])
                l.substitute(l.target[cnt], idx_subs[idx])
            cnt += 1
            if cnt == len(l.target):
                if l.body.body:
                    if isinstance(l.body.body[0], If):
                        l = l.body.body[0].blocks[0].body.body[0]
                    else:
                        l = l.body.body[0]
                cnt = 0

        return CodeBlock([lhs_alloc, FunctionalFor(loops, lhs=lhs, index=index, indices=expr.indices, target_type=target_type_name, conditions=expr.conditions)])

    def _visit_GeneratorComprehension(self, expr):
        lhs = self.check_for_variable(expr.lhs)
        if lhs is None:
            pyccel_stage.set_stage('syntactic')
            if expr.lhs.is_temp:
                lhs = PyccelSymbol(self.scope.get_new_name(), is_temp=True)
            else:
                lhs = expr.lhs
            syntactic_assign = Assign(lhs, expr, python_ast=expr.python_ast)
            pyccel_stage.set_stage('semantic')

            creation = self._visit(syntactic_assign)
            self._additional_exprs[-1].append(creation)
            return self.get_variable(lhs)
        else:
            return lhs

    def _visit_While(self, expr):

        scope = self.create_new_loop_scope()
        test = self._visit(expr.test)
        body = self._visit(expr.body)
        self.exit_loop_scope()

        return While(test, body, scope=scope)

    def _visit_IfSection(self, expr):
        condition = expr.condition

        cond = self._visit(expr.condition)

        symbol_map = {}
        used_names = self.scope.all_used_symbols.copy()
        try:
            sympy_cond = pyccel_to_sympy(cond, symbol_map, used_names)
        except TypeError:
            sympy_cond = 'unknown'

        if sympy_cond == sp_False():
            return IfSection(LiteralFalse(), CodeBlock([]))
        elif sympy_cond == sp_True():
            cond = LiteralTrue()

        if cond.dtype is not PythonNativeBool():
            cond = PythonBool(cond)
            cond.set_current_ast(cond.python_ast or expr.python_ast)

        body = self._visit(expr.body)

        if_block = expr.get_direct_user_nodes(lambda u: isinstance(u, If))[0]
        is_last_block = expr is if_block.blocks[-1]

        def treat_condition(cond, body):
            """
            Run through the condition of the If to try to extract `if a is not None`
            conditions. These must be done in their own line in low-level languages.
            """
            is_not_conds = cond.get_attribute_nodes(PyccelIsNot)
            non_conditional_list = [c for c in is_not_conds if c.args[1] is Nil()]
            for non_conditional in non_conditional_list:
                v = non_conditional.args[0]
                var_use = v.get_direct_user_nodes(cond.is_user_of)
                # If variable is only used in `a is not None` the condition is ok
                if len(var_use) > 1:
                    # If `a is not None` is in an `and` we can split this into valid conditions
                    if isinstance(cond, PyccelAnd) and non_conditional in cond.args:
                        remaining_cond = PyccelAnd(*[a for a in cond.args if a is not non_conditional]) \
                                if len(cond.args) > 2 else next(a for a in cond.args if a is not non_conditional)
                        remaining_cond.set_current_ast(cond.python_ast)
                        cond_var = self.scope.get_temporary_variable(PythonNativeBool(),
                                                                     self.scope.get_new_name('condition'))
                        treated_remaining_cond, body = treat_condition(remaining_cond, body)
                        if is_last_block:
                            # if in the last block create an if in the current if
                            body = [If(IfSection(treated_remaining_cond, body))]
                            cond = non_conditional
                        else:
                            # Otherwise evaluate the condition before the if block
                            self._additional_exprs[-1].append(If(IfSection(non_conditional, [Assign(cond_var, treated_remaining_cond)]),
                                        IfSection(LiteralTrue(), [Assign(cond_var, LiteralFalse())])))
                            cond = cond_var
                        return cond, body
                    else:
                        errors.report("Cannot evaluate condition. Checking if a variable is present must be done before using the variable",
                                      severity='error', symbol=cond)
            return cond, body

        return IfSection(*treat_condition(cond, body))

    def _visit_If(self, expr):
        args = []

        for b in expr.blocks:
            new_b = self._visit(b)
            cond = new_b.condition
            if not isinstance(cond, LiteralFalse):
                args.append(new_b)
            if isinstance(cond, LiteralTrue):
                if len(args) == 1:
                    return new_b.body
                break

        allocations = [arg.get_attribute_nodes(Allocate) for arg in args]

        var_shapes = [{a.variable : a.shape for a in allocs} for allocs in allocations]
        variables = [v for branch in var_shapes for v in branch]

        for v in variables:
            all_shapes_set = all(v in branch_shapes.keys() for branch_shapes in var_shapes)
            if all_shapes_set:
                shape_branch1 = var_shapes[0][v]
                same_shapes = all(shape_branch1==branch_shapes[v] \
                                for branch_shapes in var_shapes[1:])
            else:
                same_shapes = False

            if not same_shapes:
                v.set_changeable_shape()

        return If(*args)

    def _visit_IfTernaryOperator(self, expr):
        value_true  = self._visit(expr.value_true)
        if value_true.rank > 0 or value_true.dtype is StringType():
            lhs = PyccelSymbol(self.scope.get_new_name(), is_temp=True)
            # Temporarily deactivate type checks to construct syntactic assigns
            pyccel_stage.set_stage('syntactic')
            assign_true  = Assign(lhs, expr.value_true, python_ast = expr.python_ast)
            assign_false = Assign(lhs, expr.value_false, python_ast = expr.python_ast)
            pyccel_stage.set_stage('semantic')

            cond  = self._visit(expr.cond)
            true_section  = IfSection(cond, [self._visit(assign_true)])
            false_section = IfSection(LiteralTrue(), [self._visit(assign_false)])
            self._additional_exprs[-1].append(If(true_section, false_section))

            return self._visit(lhs)
        else:
            cond        = self._visit(expr.cond)
            value_false = self._visit(expr.value_false)
            return IfTernaryOperator(cond, value_true, value_false)

<<<<<<< HEAD
=======
    def _visit_FunctionHeader(self, expr):
        warnings.warn("Support for specifying types via headers will be removed in a " +
                      "future version of Pyccel. Please use type hints. TypeVar from " +
                      "Python's typing module can be used to specify multiple types. " +
                      "See the documentation at " +
                      "https://github.com/pyccel/pyccel/blob/devel/docs/quickstart.md#type-annotations"
                      "for examples.", FutureWarning)
        # TODO should we return it and keep it in the AST?
        expr.clear_syntactic_user_nodes()
        expr.update_pyccel_staging()
        self.scope.insert_header(expr)
        return expr

>>>>>>> 9dd18dc3
    def _visit_Return(self, expr):

        results     = expr.expr
        f_name      = self.current_function_name
        if isinstance(f_name, DottedName):
            f_name = f_name.name[-1]

        func = self._current_function[-1]

        original_name = self.scope.get_python_name(f_name)
        if original_name.startswith('__i') and ('__'+original_name[3:]) in magic_method_map.values():
            valid_return = isinstance(expr.expr, PyccelSymbol) and expr.stmt is None and len(func.arguments) > 0
            if valid_return:
                out = self._visit(expr.expr)
                expected = func.arguments[0].var
                valid_return &= (out == expected)
            if valid_return:
                return EmptyNode()
            else:
                errors.report("Increment functions must return the class instance",
                        severity='fatal', symbol=expr)

        return_objs = func.results
        return_var = getattr(return_objs.var, 'name', return_objs.var)
        assigns     = []
        if return_var != results:
            # Create a syntactic object to visit
            pyccel_stage.set_stage('syntactic')
            syntactic_assign = Assign(return_var, results, python_ast=expr.python_ast)
            pyccel_stage.set_stage('semantic')

            a = self._visit(syntactic_assign)
            assigns.append(a)
            if isinstance(a, ConstructorCall):
                a.cls_variable.is_temp = False

        results = self._visit(return_var)

        # add the Deallocate node before the Return node and eliminating the Deallocate nodes
        # the arrays that will be returned.
        results_vars = self.scope.collect_all_tuple_elements(results)
        self._check_pointer_targets(results_vars)
        code = assigns + [Deallocate(i) for i in self._allocs[-1] if i not in results_vars]
        if results is Nil():
            results = None
        if code:
            expr  = Return(results, CodeBlock(code))
        else:
            expr  = Return(results)
        return expr

    def _visit_FunctionDef(self, expr, function_call_args=None):
        """
        Annotate the FunctionDef if necessary.

        The FunctionDef is only annotated if the flag annotate is set to True.
        In the case of an inlined function, we always annotate the function partially,
        depending on the function call if it is an interface, otherwise we annotate it
        if the function_call argument are compatible with the FunctionDef arguments.
        In the case of non inlined function, we only pass through this method
        twice, the first time we do nothing and the second time we annotate all of functions.

        Parameter
        ---------
        expr : FunctionDef|Interface
           The node that needs to be annotated.
           If we provide an Interface, this means that the function has been annotated partially,
           and we need to continue annotating the needed ones.

        function_call_args : list[FunctionCallArgument], optional
            The list of call arguments, needed only in the case of an inlined function.
        """
        if expr.get_direct_user_nodes(lambda u: isinstance(u, CodeBlock)):
            errors.report("Functions can only be declared in modules or inside other functions.",
                    symbol=expr, severity='error')

        current_class = expr.get_direct_user_nodes(lambda u: isinstance(u, ClassDef))
        cls_name = current_class[0].name if current_class else None
        insertion_scope = self.scope
        if cls_name:
            bound_class = self.scope.find(cls_name, 'classes', raise_if_missing = True)
            insertion_scope = bound_class.scope

        existing_semantic_funcs = []
        if not expr.is_semantic:
            name = expr.scope.get_expected_name(expr.name)
            func = insertion_scope.functions.get(name, None)
            if func:
                if func.is_semantic:
                    if self.is_header_file:
                        # Only Interfaces should be revisited in a header file
                        assert isinstance(func, Interface)
                        existing_semantic_funcs = [*func.functions]
                    else:
                        return EmptyNode()
                else:
                    insertion_scope.functions.pop(name)
        elif isinstance(expr, Interface):
            existing_semantic_funcs = [*expr.functions]
            expr.invalidate_node()
            expr = expr.syntactic_node
            name = expr.scope.get_expected_name(expr.name)

        decorators         = expr.decorators.copy()
        new_semantic_funcs = []
        sub_funcs          = []
        func_interfaces    = []
        docstring          = self._visit(expr.docstring) if expr.docstring else expr.docstring
        is_pure            = expr.is_pure
        is_elemental       = expr.is_elemental
        is_private         = expr.is_private
        is_inline          = expr.is_inline

        if function_call_args is not None:
            assert is_inline
            found_func = False

        not_used = [d for d in decorators if d not in (*def_decorators.__all__, 'property', 'overload')]
        if len(not_used) >= 1:
            errors.report(UNUSED_DECORATORS, symbol=', '.join(not_used), severity='warning')

        available_type_vars = {n:v for n,v in self._context_dict.items() if isinstance(v, typing.TypeVar)}
        available_type_vars.update(self.scope.collect_all_type_vars())
        used_type_vars = {}
        for a in expr.arguments:
            used_objs = a.annotation.get_attribute_nodes(PyccelSymbol)
            for o in used_objs:
                if o in available_type_vars:
                    used_type_vars[o] = available_type_vars[o]

        for o, t in used_type_vars.items():
            if isinstance(t, typing.TypeVar):
                pyccel_type_var = self.env_var_to_pyccel(t)
                used_type_vars[o] = pyccel_type_var
                global_scope = self.scope
                while global_scope.parent_scope:
                    global_scope = global_scope.parent_scope
                global_scope.insert_symbol(o)
                global_scope.insert_symbolic_alias(o, pyccel_type_var)

        possible_combinations = list(product(*[t.type_list for t in used_type_vars.values()]))

        argument_combinations = []
        type_var_indices = []
        for i,p in enumerate(possible_combinations):
            scope = self.create_new_function_scope(expr.name, '_', decorators = decorators,
                    used_symbols = expr.scope.local_used_symbols.copy(),
                    original_symbols = expr.scope.python_names.copy(),
                    symbolic_aliases = expr.scope.symbolic_aliases)
            for n, dtype in zip(used_type_vars, p):
                self.scope.insert_symbolic_alias(n, dtype)
            args = list(product(*[self._visit(a) for a in expr.arguments]))
            argument_combinations.extend(args)
            type_var_indices.extend([i]*len(args))
            self.exit_function_scope()

        # this for the case of a function without arguments => no headers
        interface_name = name
        interface_counter = 0
        is_interface = len(argument_combinations) > 1 or 'overload' in decorators
        annotated_args = [] # collect annotated arguments to check for argument incompatibility errors
        for interface_idx, (arguments, type_var_idx) in enumerate(zip(argument_combinations, type_var_indices)):
            if function_call_args is not None and found_func:
                break

            if is_interface:
                name, _ = self.scope.get_new_incremented_symbol(interface_name, interface_idx)

            insertion_scope.python_names[name] = expr.name

            scope = self.create_new_function_scope(expr.name, name, decorators = decorators,
                    used_symbols = expr.scope.local_used_symbols.copy(),
                    original_symbols = expr.scope.python_names.copy(),
                    symbolic_aliases = expr.scope.symbolic_aliases)

            self.scope.decorators.update(decorators)

            for n, dtype in zip(used_type_vars, possible_combinations[type_var_idx]):
                self.scope.insert_symbolic_alias(n, dtype)

            arg_dict  = {a.name:a.var for a in arguments}
            annotated_args.append(arguments)

            if function_call_args is not None:
                is_compatible = self._check_argument_compatibility(function_call_args, arguments, expr, is_elemental, raise_error=False)
                if not is_compatible:
                    self.exit_function_scope()
                    # remove the new created scope and the function name
                    self.scope.sons_scopes.pop(expr.name)
                    if is_interface:
                        self.scope.remove_symbol(name)
                    continue
                #In the case of an Interface we set found_func to True so that we don't continue
                #searching for the other functions
                found_func = True

            for a in arguments:
                a_var = a.var
                if isinstance(a_var, FunctionAddress):
                    self.insert_function(a_var)
                else:
                    self.scope.insert_variable(a_var, expr.scope.get_python_name(a.name))

            if arguments and arguments[0].bound_argument:
                if arguments[0].var.cls_base.name != cls_name:
                    errors.report('Class method self argument does not have the expected type',
                            severity='error', symbol=arguments[0])
                for s in expr.scope.dotted_symbols:
                    base = s.name[0]
                    if base in arg_dict:
                        cls_base = arg_dict[base].cls_base
                        cls_base.scope.insert_symbol(DottedName(*s.name[1:]))

            results = expr.results
            if results.annotation:
                results = self._visit(expr.results)

            # insert the FunctionDef into the scope
            # to handle the case of a recursive function
            # TODO improve in the case of an interface
            recursive_func_obj = FunctionDef(name, arguments, [], results, scope = scope)
            self.insert_function(recursive_func_obj, insertion_scope)

            # Create a new list that store local variables for each FunctionDef to handle nested functions
            self._allocs.append(set())
            self._pointer_targets.append({})

            import_init_calls = [self._visit(i) for i in expr.imports]

            for f in expr.functions:
                self.insert_function(f)

            # we annotate the body
            body = self._visit(expr.body)
            body.insert2body(*import_init_calls, back=False)

            # Annotate the remaining functions
            sub_funcs = [i for i in self.scope.functions.values() if not i.is_header and\
                        not isinstance(i, (InlineFunctionDef, FunctionAddress)) and \
                        not i.is_semantic]
            for i in sub_funcs:
                self._visit(i)

            results = self._visit(results)
            if isinstance(results, EmptyNode):
                results = FunctionDefResult(Nil())

            if results.var is Nil():
                results_vars = []
            else:
                results_vars = self.scope.collect_all_tuple_elements(results.var)

            self._check_pointer_targets(results_vars)

            # Calling the Garbage collecting,
            # it will add the necessary Deallocate nodes
            # to the body of the function
            body.insert2body(*self._garbage_collector(body))

            # Determine local and global variables
            global_vars = list(self.get_variables(self.scope.parent_scope))
            global_vars = [g for g in global_vars if body.is_user_of(g)]

            # get the imports
            imports   = self.scope.imports['imports'].values()
            # Prefer dict to set to preserve order
            imports   = list({imp:None for imp in imports}.keys())

            # remove the FunctionDef from the function scope
            func_ = insertion_scope.functions.pop(name)
            is_recursive = False
            # check if the function is recursive if it was called on the same scope
            if func_.is_recursive and not is_inline:
                is_recursive = True
            elif func_.is_recursive and is_inline:
                errors.report("Pyccel does not support an inlined recursive function", symbol=expr,
                        severity='fatal')

            sub_funcs = [i for i in self.scope.functions.values() if not i.is_header and not isinstance(i, FunctionAddress)]

            func_args = [i for i in self.scope.functions.values() if isinstance(i, FunctionAddress)]
            if func_args:
                func_interfaces.append(Interface('', func_args, is_argument = True))

            namespace_imports = self.scope.imports
            self.exit_function_scope()

            # Raise an error if one of the return arguments is an alias.
            pointer_targets = self._pointer_targets.pop()
            result_pointer_map = {}
            for r in results_vars:
                t = pointer_targets.get(r, ())
                if r.is_alias:
                    arg_vars = [a.var for a in arguments]
                    temp_targets = [target for target, _ in t if target not in arg_vars]
                    if temp_targets:
                        errors.report(UNSUPPORTED_POINTER_RETURN_VALUE,
                            symbol=r, severity='error')
                    else:
                        result_pointer_map[r] = [next(i for i,a in enumerate(arguments) if a.var == target) for target, _ in t]

            optional_inits = []
            for a in arguments:
                var = self._optional_params.pop(a.var, None)
                if var:
                    optional_inits.append(If(IfSection(PyccelIsNot(a.var, Nil()),
                                                       [Assign(var, a.var)])))
            body.insert2body(*optional_inits, back=False)

            func_kwargs = {
                    'global_vars':global_vars,
                    'is_pure':is_pure,
                    'is_elemental':is_elemental,
                    'is_private':is_private,
                    'imports':imports,
                    'decorators':decorators,
                    'is_recursive':is_recursive,
                    'functions': sub_funcs,
                    'interfaces': func_interfaces,
                    'result_pointer_map': result_pointer_map,
                    'docstring': docstring,
                    'scope': scope,
            }
            if is_inline:
                func_kwargs['namespace_imports'] = namespace_imports
                global_funcs = [f for f in body.get_attribute_nodes(FunctionDef) if self.scope.find(f.name, 'functions')]
                func_kwargs['global_funcs'] = global_funcs
                cls = InlineFunctionDef
            else:
                cls = FunctionDef
            func = cls(name,
                    arguments,
                    body,
                    results,
                    **func_kwargs)
            if not is_recursive:
                recursive_func_obj.invalidate_node()

            if cls_name:
                # update the class methods
                if not is_interface:
                    bound_class.update_method(expr, func)

            new_semantic_funcs += [func]
            if expr.python_ast:
                func.set_current_ast(expr.python_ast)

        if function_call_args is not None and len(new_semantic_funcs) == 0:
            for args in annotated_args[:-1]:
                #raise errors if we do not find any compatible function def
                self._check_argument_compatibility(function_call_args, args, expr, is_elemental, error_type='error')
            self._check_argument_compatibility(function_call_args, annotated_args[-1], expr, is_elemental, error_type='fatal')

        if existing_semantic_funcs:
            new_semantic_funcs = existing_semantic_funcs + new_semantic_funcs

        if len(new_semantic_funcs) == 1 and not is_interface:
            new_semantic_funcs = new_semantic_funcs[0]
            self.insert_function(new_semantic_funcs, insertion_scope)
        else:
            for f in new_semantic_funcs:
                self.insert_function(f, insertion_scope)

            new_semantic_funcs = Interface(interface_name, new_semantic_funcs, syntactic_node=expr)
            if expr.python_ast:
                new_semantic_funcs.set_current_ast(expr.python_ast)
            if cls_name:
                bound_class.update_interface(expr, new_semantic_funcs)
            self.insert_function(new_semantic_funcs, insertion_scope)

        return EmptyNode()

    def _visit_PythonPrint(self, expr):
        args = [self._visit(i) for i in expr.expr]
        if len(args) == 0:
            return PythonPrint(args)

        def is_symbolic(var):
            return isinstance(var, Variable) \
                and isinstance(var.dtype, SymbolicType)

        if any(isinstance(a.value.class_type, InhomogeneousTupleType) for a in args):
            new_args = []
            for a in args:
                val = a.value
                if isinstance(val.class_type, InhomogeneousTupleType):
                    assert not a.has_keyword
                    if isinstance(val, FunctionCall):
                        pyccel_stage.set_stage('syntactic')
                        tmp_var = PyccelSymbol(self.scope.get_new_name())
                        assign = Assign(tmp_var, val)
                        assign.set_current_ast(expr.python_ast)
                        pyccel_stage.set_stage('semantic')
                        self._additional_exprs[-1].append(self._visit(assign))
                        val.remove_user_node(assign)
                        val = self._visit(tmp_var)
                    new_args.append(FunctionCallArgument(self.create_tuple_of_inhomogeneous_elements(val)))
                else:
                    new_args.append(a)

            args = new_args

        # TODO fix: not yet working because of mpi examples
#        if not test:
#            # TODO: Add description to parser/messages.py
#            errors.report('Either all arguments must be symbolic or none of them can be',
#                   bounding_box=(self.current_ast_node.lineno, self.current_ast_node.col_offset),
#                   severity='fatal')

        return PythonPrint(args)

    def _visit_ClassDef(self, expr):
        # TODO - improve the use and def of interfaces
        #      - wouldn't be better if it is done inside ClassDef?

        if expr.get_direct_user_nodes(lambda u: isinstance(u, CodeBlock)):
            errors.report("Classes can only be declared in modules.",
                    symbol=expr, severity='error')

        name = self.scope.get_expected_name(expr.name)

        #  create a new Datatype for the current class
        dtype = DataTypeFactory(name)()
        typenames_to_dtypes[name] = dtype
        self.scope.cls_constructs[name] = dtype

        parent = self._find_superclasses(expr)

        cls_scope = self.create_new_class_scope(name, used_symbols=expr.scope.local_used_symbols,
                    original_symbols = expr.scope.python_names.copy())

        attribute_annotations = [self._visit(a) for a in expr.attributes]
        attributes = []
        for a in attribute_annotations:
            if len(a) != 1:
                errors.report(f"Couldn't determine type of {a}",
                        severity='error', symbol=a)
            else:
                v = a[0]
                cls_scope.insert_variable(v)
                attributes.append(v)

        self.exit_class_scope()

        docstring = self._visit(expr.docstring) if expr.docstring else expr.docstring

        cls = ClassDef(name, attributes, [], superclasses=parent, scope=cls_scope,
                docstring = docstring, class_type = dtype)
        self.scope.insert_class(cls)

        methods = expr.methods
        for method in methods:
            cls.add_new_method(method)

        return EmptyNode()

    def _visit_Del(self, expr):

        ls = [Deallocate(self._visit(i)) for i in expr.variables]
        return Del(ls)

    def _visit_PyccelIs(self, expr):
        # Handles PyccelIs and PyccelIsNot
        IsClass = type(expr)

        # TODO ERROR wrong position ??

        var1 = self._visit(expr.lhs)
        var2 = self._visit(expr.rhs)

        if (var1 is var2) or (isinstance(var2, Nil) and isinstance(var1, Nil)):
            if IsClass == PyccelIsNot:
                return LiteralFalse()
            elif IsClass == PyccelIs:
                return LiteralTrue()

        if isinstance(var1, Nil):
            var1, var2 = var2, var1

        if isinstance(var2, Nil):
            if not isinstance(var1, Variable):
                if IsClass == PyccelIsNot:
                    return LiteralTrue()
                elif IsClass == PyccelIs:
                    return LiteralFalse()
            elif not var1.is_optional:
                errors.report(PYCCEL_RESTRICTION_OPTIONAL_NONE,
                        bounding_box=(self.current_ast_node.lineno, self.current_ast_node.col_offset),
                        severity='error')
            return IsClass(var1, expr.rhs)

        if (var1.dtype != var2.dtype):
            if IsClass == PyccelIs:
                return LiteralFalse()
            elif IsClass == PyccelIsNot:
                return LiteralTrue()

        if (isinstance(var1.dtype, PythonNativeBool) and
            isinstance(var2.dtype, PythonNativeBool)):
            return IsClass(var1, var2)

        if isinstance(var1.class_type, (StringType, FixedSizeNumericType)):
            errors.report(PYCCEL_RESTRICTION_PRIMITIVE_IMMUTABLE, symbol=expr,
                severity='error')
            return IsClass(var1, var2)

        errors.report(PYCCEL_RESTRICTION_IS_ISNOT,
            symbol=expr, severity='error')
        return IsClass(var1, var2)

    def _visit_Import(self, expr):

        # TODO - must have a dict where to store things that have been
        #        imported
        #      - should not use scope

        if expr.get_direct_user_nodes(lambda u: isinstance(u, CodeBlock)):
            errors.report("Imports can only be used in modules or inside functions.",
                    symbol=expr, severity='error')

        container = self.scope.imports

        result = EmptyNode()

        if isinstance(expr.source, AsName):
            source        = expr.source.name
            source_target = expr.source.local_alias
        else:
            source        = str(expr.source)
            source_target = source

        if source in pyccel_builtin_import_registry:
            imports = pyccel_builtin_import(expr)

            def _insert_obj(location, target, obj):
                F = self.scope.find(target)

                if obj is F:
                    errors.report(FOUND_DUPLICATED_IMPORT,
                                symbol=target, severity='warning')
                elif F is None or isinstance(F, dict):
                    container[location][target] = obj
                else:
                    errors.report(IMPORTING_EXISTING_IDENTIFIED, symbol=expr,
                                  severity='fatal')

            if expr.target:
                for t in expr.target:
                    t_name = t.name if isinstance(t, AsName) else t
                    if t_name not in pyccel_builtin_import_registry[source]:
                        errors.report(f"Function '{t}' from module '{source}' is not currently supported by pyccel",
                                symbol=expr,
                                severity='error')
                for (name, atom) in imports:
                    if not name is None:
                        if isinstance(atom, Decorator):
                            continue
                        elif isinstance(atom, Constant):
                            _insert_obj('variables', name, atom)
                        else:
                            _insert_obj('functions', name, atom)
            else:
                assert len(imports) == 1
                mod = imports[0][1]
                assert isinstance(mod, Module)
                _insert_obj('variables', source_target, mod)

            self.insert_import(source, [AsName(v,n) for n,v in imports], source_target)

        elif recognised_source(source):
            errors.report(f"Module {source} is not currently supported by pyccel",
                    symbol=expr,
                    severity='error')
        else:

            # we need to use str here since source has been defined
            # using repr.
            # TODO shall we improve it?

            p       = self.d_parsers[source_target]
            import_init = p.semantic_parser.ast.init_func if source_target not in container['imports'] else None
            import_free = p.semantic_parser.ast.free_func if source_target not in container['imports'] else None
            if expr.target:
                targets = {i.local_alias if isinstance(i,AsName) else i:None for i in expr.target}
                names = [i.name if isinstance(i,AsName) else i for i in expr.target]

                p_scope = p.scope
                p_imports = p_scope.imports
                entries = ['variables', 'classes', 'functions']
                direct_sons = ((e,getattr(p.scope, e)) for e in entries)
                import_sons = ((e,p_imports[e]) for e in entries)
                for entry, d_son in chain(direct_sons, import_sons):
                    for t,n in zip(targets.keys(),names):
                        if n in d_son:
                            e = d_son[n]
                            if entry == 'functions':
                                container[entry][t] = e.clone(t, is_imported=True)
                                m = e.get_direct_user_nodes(lambda x: isinstance(x, Module))[0]
                                container[entry][t].set_current_user_node(m)
                            elif entry == 'variables':
                                container[entry][t] = e.clone(t)
                            else:
                                container[entry][t] = e
                            targets[t] = e
                if None in targets.values():
                    errors.report("Import target {} could not be found",
                            severity="warning", symbol=expr)
                targets = [AsName(v,k) for k,v in targets.items() if v is not None]
            else:
                mod = p.semantic_parser.ast
                container['variables'][source_target] = mod
                targets = [AsName(mod, source_target)]

            self.scope.cls_constructs.update(p.scope.cls_constructs)
            self.scope.macros.update(p.scope.macros)

            # ... meta variables

            # in some cases (blas, lapack and openacc level-0)
            # the import should not appear in the final file
            # all metavars here, will have a prefix and suffix = __
            __ignore_at_import__ = p.metavars.get('ignore_at_import', False)

            # Indicates that the module must be imported with the syntax 'from mod import *'
            __import_all__ = p.metavars.get('import_all', False)

            # Indicates the name of the fortran module containing the functions
            __module_name__ = p.metavars.get('module_name', None)

            if source_target in container['imports']:
                targets.extend(container['imports'][source_target].target)

            if import_init:
                old_name = import_init.name
                new_name = self.scope.get_new_name(old_name)
                targets.append(AsName(import_init, new_name))

                if new_name != old_name:
                    import_init = import_init.clone(new_name)

                result  = import_init()

            if import_free:
                old_name = import_free.name
                new_name = self.scope.get_new_name(old_name)
                targets.append(AsName(import_free, new_name))

                if new_name != old_name:
                    import_free = import_free.clone(new_name)

            mod = p.semantic_parser.ast

            if __import_all__:
                expr = Import(source_target, AsName(mod, __module_name__), mod=mod)
                container['imports'][source_target] = expr

            elif __module_name__:
                expr = Import(__module_name__, targets, mod=mod)
                container['imports'][source_target] = expr

            elif not __ignore_at_import__:
                expr = Import(source, targets, mod=mod)
                container['imports'][source_target] = expr

        return result



    def _visit_With(self, expr):
        scope = self.create_new_loop_scope()

        domaine = self._visit(expr.test)
        parent  = domaine.cls_base
        if not parent.is_with_construct:
            errors.report(UNDEFINED_WITH_ACCESS, symbol=expr,
                   severity='fatal')

        body = self._visit(expr.body)

        self.exit_loop_scope()
        return With(domaine, body, scope).block



    def _visit_MacroFunction(self, expr):
        # we change here the master name to its FunctionDef

        f_name = expr.master
        func = self.scope.find(f_name, 'functions')
        if func is None:
            errors.report(MACRO_MISSING_HEADER_OR_FUNC,
                symbol=f_name,severity='error',
                bounding_box=(self.current_ast_node.lineno, self.current_ast_node.col_offset))
        if not func.is_semantic:
            func = self._annotate_the_called_function_def(func, expr.master_arguments)

        name = expr.name
        args = [a if isinstance(a, FunctionDefArgument) else FunctionDefArgument(a) for a in expr.arguments]

        def get_arg(func_arg, master_arg):
            if isinstance(master_arg, PyccelSymbol):
                return FunctionCallArgument(func_arg.var.clone(str(master_arg)))
            else:
                return FunctionCallArgument(master_arg)

        master_args = [get_arg(a,m) for a,m in zip(func.arguments, expr.master_arguments)]

        master = func(*master_args)
        macro   = MacroFunction(name, args, master, master_args,
                                results=expr.results, results_shapes=expr.results_shapes)
        self.scope.insert_macro(macro)

        return macro

    def _visit_MacroShape(self, expr):
        expr.clear_syntactic_user_nodes()
        expr.update_pyccel_staging()
        return expr

    def _visit_MacroVariable(self, expr):

        master = expr.master
        if isinstance(master, DottedName):
            errors.report(PYCCEL_RESTRICTION_TODO,
                          bounding_box=(self.current_ast_node.lineno, self.current_ast_node.col_offset),
                          severity='fatal')
        var = self.get_variable(master)

                # TODO -> Said: must handle interface

        expr = MacroVariable(expr.name, var)
        self.scope.insert_macro(expr)
        return expr

    def _visit_StarredArguments(self, expr):
        var = self._visit(expr.args_var)
        assert var.rank==1
        size = var.shape[0]
        return StarredArguments([var[i] for i in range(size)])

    def _visit_NumpyMatmul(self, expr):
        self.insert_import('numpy', AsName(NumpyMatmul, 'matmul'))
        a = self._visit(expr.a)
        b = self._visit(expr.b)
        return NumpyMatmul(a, b)

    def _visit_Assert(self, expr):
        test = self._visit(expr.test)
        return Assert(test)

    def _visit_FunctionDefResult(self, expr):
        f_name      = self.current_function_name
        if isinstance(f_name, DottedName):
            f_name = f_name.name[-1]

        # There may be no name if we are in a FunctionTypeAnnotation
        if f_name:
            original_name = self.scope.get_python_name(f_name)
            if original_name.startswith('__i') and ('__'+original_name[3:]) in magic_method_map.values():
                return EmptyNode()

        var = self._visit(expr.var)
        if isinstance(var, list):
            n_types = len(var)
            if n_types == 0:
                errors.report("Can't deduce type for function definition result.",
                        severity = 'fatal', symbol = expr)
            elif n_types != 1:
                errors.report("The type of the result of a function definition cannot be a union of multiple types.",
                        severity = 'error', symbol = expr)
            var = var[0]
            self.scope.insert_variable(var)
        return FunctionDefResult(var, annotation = expr.annotation)

    #====================================================
    #                 _build functions
    #====================================================

    def _build_NumpyWhere(self, func_call, func_call_args):
        """
        Method for building the node created by a call to `numpy.where`.

        Method for building the node created by a call to `numpy.where`. If only one argument is passed to `numpy.where`
        then it is equivalent to a call to `numpy.nonzero`. The result of a call to `numpy.nonzero`
        is a complex object so there is a `_build_NumpyNonZero` function which must be called.

        Parameters
        ----------
        func_call : FunctionCall
            The syntactic FunctionCall describing the call to `numpy.nonzero.

        func_call_args : iterable[FunctionCallArgument]
            The semantic arguments passed to the function.

        Returns
        -------
        TypedAstNode
            A node describing the result of a call to the `numpy.nonzero` function.
        """
        # expr is a FunctionCall
        args = [a.value for a in func_call_args if not a.has_keyword]
        kwargs = {a.keyword: a.value for a in func_call.args if a.has_keyword}
        nargs = len(args)+len(kwargs)
        if nargs == 1:
            return self._build_NumpyNonZero(func_call, func_call_args)
        return NumpyWhere(*args, **kwargs)

    def _build_NumpyNonZero(self, func_call, func_call_args):
        """
        Method for building the node created by a call to `numpy.nonzero`.

        Method for building the node created by a call to `numpy.nonzero`. The result of a call to `numpy.nonzero`
        is a complex object (tuple of arrays) in order to ensure that the results are correctly saved into the
        correct objects it is therefore important to call `_visit` on any intermediate expressions that are required.

        Parameters
        ----------
        func_call : FunctionCall
            The syntactic FunctionCall describing the call to `numpy.nonzero.

        func_call_args : iterable[FunctionCallArgument]
            The semantic arguments passed to the function.

        Returns
        -------
        TypedAstNode
            A node describing the result of a call to the `numpy.nonzero` function.
        """
        # expr is a FunctionCall
        arg = func_call_args[0].value
        if not isinstance(arg, Variable):
            pyccel_stage.set_stage('syntactic')
            new_symbol = PyccelSymbol(self.scope.get_new_name())
            syntactic_assign = Assign(new_symbol, arg, python_ast=func_call.python_ast)
            pyccel_stage.set_stage('semantic')

            creation = self._visit(syntactic_assign)
            self._additional_exprs[-1].append(creation)
            arg = self._visit(new_symbol)
        return NumpyWhere(arg)

    def _build_ListExtend(self, expr, args):
        """
        Method to navigate the syntactic DottedName node of an `extend()` call.

        The purpose of this `_build` method is to construct new nodes from a syntactic 
        DottedName node. It checks the type of the iterable passed to `extend()`.
        If the iterable is an instance of `PythonList` or `PythonTuple`, it constructs 
        a CodeBlock node where its body consists of `ListAppend` objects with the 
        elements of the iterable. If not, it attempts to construct a syntactic `For` 
        loop to iterate over the iterable object and append its elements to the list 
        object. Finally, it passes to a `_visit()` call for semantic parsing.

        Parameters
        ----------
        expr : DottedName
            The syntactic DottedName node that represents the call to `.extend()`.

        args : iterable[FunctionCallArgument]
            The semantic arguments passed to the function.

        Returns
        -------
        PyccelAstNode
            CodeBlock or For containing ListAppend objects.
        """
        iterable = expr.name[1].args[0].value

        if isinstance(iterable, (PythonList, PythonTuple)):
            list_variable = self._visit(expr.name[0])
            added_list = self._visit(iterable)
            try:
                store = [ListAppend(list_variable, a) for a in added_list]
            except TypeError as e:
                msg = str(e)
                errors.report(msg, symbol=expr, severity='fatal')
            if not isinstance(list_variable.class_type.element_type, (StringType, FixedSizeNumericType)):
                for a in added_list:
                    if not isinstance(a, (PythonList, PythonSet, PythonTuple, NumpyNewArray)):
                        self._indicate_pointer_target(list_variable, a, expr)
            return CodeBlock(store)
        else:
            pyccel_stage.set_stage('syntactic')
            for_target = self.scope.get_new_name('index')
            arg = FunctionCallArgument(for_target)
            func_call = FunctionCall('append', [arg])
            dotted = DottedName(expr.name[0], func_call)
            dotted.set_current_ast(expr.python_ast)
            lhs = PyccelSymbol('_', is_temp=True)
            assign = Assign(lhs, dotted)
            assign.set_current_ast(expr.python_ast)
            body = CodeBlock([assign])
            for_obj = For(for_target, iterable, body)
            pyccel_stage.set_stage('semantic')
            return self._visit(for_obj)

    def _build_MathSqrt(self, func_call, func_call_args):
        """
        Method for building the node created by a call to `math.sqrt`.

        Method for building the node created by a call to `math.sqrt`. A separate method is needed for
        this because some expressions are simplified. This is notably the case for expressions such as
        `math.sqrt(a**2)`. When `a` is a complex number this expression is equivalent to a call to `math.fabs`.
        The expression is translated to this node. The associated imports therefore need to be inserted into the parser.

        Parameters
        ----------
        func_call : FunctionCall
            The syntactic FunctionCall describing the call to `cmath.sqrt`.

        func_call_args : iterable[FunctionCallArgument]
            The semantic argument passed to the function.

        Returns
        -------
        TypedAstNode
            A node describing the result of a call to the `cmath.sqrt` function.
        """
        func = self.scope.find(func_call.funcdef, 'functions')
        arg = func_call_args[0]
        if isinstance(arg.value, PyccelMul):
            mul1, mul2 = arg.value.args
            if mul1 is mul2:
                pyccel_stage.set_stage('syntactic')

                fabs_name = self.scope.get_new_name('fabs')
                imp_name = AsName('fabs', fabs_name)
                new_import = Import('math',imp_name)
                new_call = FunctionCall(fabs_name, [mul1])

                pyccel_stage.set_stage('semantic')

                self._visit(new_import)

                return self._visit(new_call)
        elif isinstance(arg.value, PyccelPow):
            base, exponent = arg.value.args
            if exponent == 2:
                pyccel_stage.set_stage('syntactic')

                fabs_name = self.scope.get_new_name('fabs')
                imp_name = AsName('fabs', fabs_name)
                new_import = Import('math',imp_name)
                new_call = FunctionCall(fabs_name, [base])

                pyccel_stage.set_stage('semantic')

                self._visit(new_import)

                return self._visit(new_call)

        return self._handle_function(func_call, func, (arg,), use_build_functions = False)

    def _build_CmathSqrt(self, func_call, func_call_args):
        """
        Method for building the node created by a call to `cmath.sqrt`.

        Method for building the node created by a call to `cmath.sqrt`. A separate method is needed for
        this because some expressions are simplified. This is notably the case for expressions such as
        `cmath.sqrt(a**2)`. When `a` is a complex number this expression is equivalent to a call to `cmath.fabs`.
        The expression is translated to this node. The associated imports therefore need to be inserted into the parser.

        Parameters
        ----------
        func_call : FunctionCall
            The syntactic FunctionCall describing the call to `cmath.sqrt`.

        func_call_args : iterable[FunctionCallArgument]
            The semantic argument passed to the function.

        Returns
        -------
        TypedAstNode
            A node describing the result of a call to the `cmath.sqrt` function.
        """
        func = self.scope.find(func_call.funcdef, 'functions')
        arg = func_call_args[0]
        if isinstance(arg.value, PyccelMul):
            mul1, mul2 = arg.value.args
            is_abs = False
            if isinstance(mul1, (NumpyConjugate, PythonConjugate)) and mul1.internal_var is mul2:
                is_abs = True
                abs_arg = mul2
            elif isinstance(mul2, (NumpyConjugate, PythonConjugate)) and mul1 is mul2.internal_var:
                is_abs = True
                abs_arg = mul1

            if is_abs:
                pyccel_stage.set_stage('syntactic')

                abs_name = self.scope.get_new_name('abs')
                imp_name = AsName('abs', abs_name)
                new_import = Import('numpy',imp_name)
                new_call = FunctionCall(abs_name, [abs_arg])

                pyccel_stage.set_stage('semantic')

                self._visit(new_import)

                # Cast to preserve final dtype
                return PythonComplex(self._visit(new_call))

        return self._handle_function(func_call, func, (arg,), use_build_functions = False)

    def _build_CmathPolar(self, func_call, func_call_args):
        """
        Method for building the node created by a call to `cmath.polar`.

        Method for building the node created by a call to `cmath.polar`. A separate method is needed for
        this because the function is translated to an expression including calls to `math.sqrt` and
        `math.atan2`. The associated imports therefore need to be inserted into the parser.

        Parameters
        ----------
        func_call : FunctionCall
            The syntactic FunctionCall describing the call to `cmath.polar`.

        func_call_args : iterable[FunctionCallArgument]
            The semantic argument passed to the function.

        Returns
        -------
        TypedAstNode
            A node describing the result of a call to the `cmath.polar` function.
        """
        arg = func_call_args[0]
        z = arg.value
        x = PythonReal(z)
        y = PythonImag(z)
        x_var = self.scope.get_temporary_variable(z, class_type=PythonNativeFloat(),
                    is_argument=False)
        y_var = self.scope.get_temporary_variable(z, class_type=PythonNativeFloat(),
                    is_argument=False)
        self._additional_exprs[-1].append(Assign(x_var, x))
        self._additional_exprs[-1].append(Assign(y_var, y))
        r = MathSqrt(PyccelAdd(PyccelMul(x_var,x_var), PyccelMul(y_var,y_var)))
        t = MathAtan2(y_var, x_var)
        self.insert_import('math', AsName(MathSqrt, 'sqrt'))
        self.insert_import('math', AsName(MathAtan2, 'atan2'))
        return PythonTuple(r,t)

    def _build_CmathRect(self, func_call, func_call_args):
        """
        Method for building the node created by a call to `cmath.rect`.

        Method for building the node created by a call to `cmath.rect`. A separate method is needed for
        this because the function is translated to an expression including calls to `math.cos` and
        `math.sin`. The associated imports therefore need to be inserted into the parser.

        Parameters
        ----------
        func_call : FunctionCall
            The syntactic FunctionCall describing the call to `cmath.rect`.

        func_call_args : iterable[FunctionCallArgument]
            The 2 semantic arguments passed to the function.

        Returns
        -------
        TypedAstNode
            A node describing the result of a call to the `cmath.rect` function.
        """
        arg_r, arg_phi = func_call_args
        r = arg_r.value
        phi = arg_phi.value
        x = PyccelMul(r, MathCos(phi))
        y = PyccelMul(r, MathSin(phi))
        self.insert_import('math', AsName(MathCos, 'cos'))
        self.insert_import('math', AsName(MathSin, 'sin'))
        return PyccelAdd(x, PyccelMul(y, LiteralImaginaryUnit()))

    def _build_CmathPhase(self, func_call, func_call_args):
        """
        Method for building the node created by a call to `cmath.phase`.

        Method for building the node created by a call to `cmath.phase`. A separate method is needed for
        this because the function is translated to a call to `math.atan2`. The associated import therefore
        needs to be inserted into the parser.

        Parameters
        ----------
        func_call : FunctionCall
            The syntactic FunctionCall describing the call to `cmath.phase`.

        func_call_args : iterable[FunctionCallArgument]
            The semantic argument passed to the function.

        Returns
        -------
        TypedAstNode
            A node describing the result of a call to the `cmath.phase` function.
        """
        arg = func_call_args[0]
        var = arg.value
        if not isinstance(var.dtype.primitive_type, PrimitiveComplexType):
            return LiteralFloat(0.0)
        else:
            self.insert_import('math', AsName(MathAtan2, 'atan2'))
            return MathAtan2(PythonImag(var), PythonReal(var))

    def _build_PythonTupleFunction(self, func_call, func_args):
        """
        Method for building the node created by a call to `tuple()`.

        Method for building the node created by a call to `tuple()`. A separate method is needed for
        this because inhomogeneous variables can be passed to this function. In order to access the
        underlying variables for the indexed elements access to the scope is required.

        Parameters
        ----------
        func_call : FunctionCall
            The syntactic FunctionCall describing the call to `tuple()`.

        func_args : iterable[FunctionCallArgument]
            The semantic arguments passed to the function.

        Returns
        -------
        PythonTuple
            A node describing the result of a call to the `tuple()` function.
        """
        arg = func_args[0].value
        if isinstance(arg, PythonTuple):
            return arg
        elif isinstance(arg.shape[0], LiteralInteger):
            return PythonTuple(*[self.scope.collect_tuple_element(a) for a in arg])
        else:
            raise TypeError(f"Can't unpack {arg} into a tuple")

    def _build_NumpyArray(self, expr, func_call_args):
        """
        Method for building the node created by a call to `numpy.array`.

        Method for building the node created by a call to `numpy.array`. A separate method is needed for
        this because inhomogeneous variables can be passed to this function. In order to access the
        underlying variables for the indexed elements access to the scope is required.

        Parameters
        ----------
        expr : FunctionCall | DottedName
            The syntactic FunctionCall describing the call to `numpy.array`.
            If `numpy.array` is called via a call to `numpy.copy` then this is a DottedName describing the call.

        func_call_args : iterable[FunctionCallArgument]
            The semantic arguments passed to the function.

        Returns
        -------
        NumpyArray
            A node describing the result of a call to the `numpy.array` function.
        """
        if isinstance(expr, DottedName):
            arg = expr.name[0]
            dtype = None
            ndmin = None
            func_call = expr.name[1]
            func = func_call.funcdef
            func_call_args = func_call.args
            order = func_call_args[0].value if func_call_args else func.argument_description['order']
        else:
            args, kwargs = split_positional_keyword_arguments(*func_call_args)

            def unpack_args(arg, dtype = None, order = 'K', ndmin = None):
                """ Small function to reorder and get access to the named variables from args and kwargs.
                """
                return arg, dtype,  order, ndmin

            arg, dtype,  order, ndmin = unpack_args(*args, **kwargs)

        if not isinstance(arg, (PythonTuple, PythonList, Variable, IndexedElement)):
            errors.report('Unexpected object passed to numpy.array',
                    severity='fatal', symbol=expr)

        is_homogeneous_tuple = isinstance(arg.class_type, HomogeneousTupleType)
        # Inhomogeneous tuples can contain homogeneous data if it is inhomogeneous due to pointers
        if isinstance(arg.class_type, InhomogeneousTupleType):
            is_homogeneous_tuple = isinstance(arg.dtype, FixedSizeNumericType) and len(set(a.rank for a in arg))
            if not isinstance(arg, PythonTuple):
                arg = PythonTuple(*(self.scope.collect_tuple_element(a) for a in arg))

        if not (is_homogeneous_tuple or isinstance(arg.class_type, HomogeneousContainerType)):
            errors.report('Inhomogeneous type passed to numpy.array',
                    severity='fatal', symbol=expr)

        if not isinstance(order, (LiteralString, str)):
            errors.report('Order must be specified with a literal string',
                    severity='fatal', symbol=expr)
        elif isinstance(order, LiteralString):
            order = order.python_value

        if ndmin is not None:
            if not isinstance(ndmin, (LiteralInteger, int)):
                errors.report("The minimum number of dimensions must be specified explicitly with an integer.",
                        severity='fatal', symbol=expr)
            elif isinstance(ndmin, LiteralInteger):
                ndmin = ndmin.python_value


        return NumpyArray(arg, dtype, order, ndmin)

    def _build_SetUpdate(self, expr, args):
        """
        Method to navigate the syntactic DottedName node of an `update()` call.

        The purpose of this `_build` method is to construct new nodes from a syntactic 
        DottedName node. It checks the type of the iterable passed to `update()`.
        If the iterable is an instance of `PythonList`, `PythonSet` or `PythonTuple`, it constructs 
        a CodeBlock node where its body consists of `SetAdd` objects with the 
        elements of the iterable. If not, it attempts to construct a syntactic `For` 
        loop to iterate over the iterable object and added its elements to the set 
        object. Finally, it passes to a `_visit()` call for semantic parsing.

        Parameters
        ----------
        expr : DottedName | AugAssign
            The syntactic DottedName node that represents the call to `.update()`.

        args : iterable[FunctionCallArgument]
            The semantic arguments passed to the function.

        Returns
        -------
        PyccelAstNode
            CodeBlock or For containing SetAdd objects.
        """
        if isinstance(expr, DottedName):
            iterable_args = [a.value for a in expr.name[1].args]
            set_obj = expr.name[0]
        elif isinstance(expr, AugAssign):
            iterable_args = [expr.rhs]
            set_obj = expr.lhs
        else:
            raise NotImplementedError(f"Function doesn't handle {type(expr)}")

        code = []
        for iterable in iterable_args:
            if isinstance(iterable, (PythonList, PythonSet, PythonTuple)):
                list_variable = self._visit(set_obj)
                added_list = self._visit(iterable)
                try:
                    code.extend(SetAdd(list_variable, a) for a in added_list)
                except TypeError as e:
                    msg = str(e)
                    errors.report(msg, symbol=expr, severity='fatal')
            else:
                pyccel_stage.set_stage('syntactic')
                for_target = self.scope.get_new_name()
                arg = FunctionCallArgument(for_target)
                func_call = FunctionCall('add', [arg])
                dotted = DottedName(set_obj, func_call)
                lhs = PyccelSymbol('_', is_temp=True)
                assign = Assign(lhs, dotted)
                assign.set_current_ast(expr.python_ast)
                body = CodeBlock([assign])
                for_obj = For(for_target, iterable, body)
                pyccel_stage.set_stage('semantic')
                code.append(self._visit(for_obj))

        if len(code) == 1:
            return code[0]
        else:
            return CodeBlock(code)

    def _build_SetUnion(self, expr, function_call_args):
        """
        Method to navigate the syntactic DottedName node of a `set.union()` call.

        The purpose of this `_build` method is to construct new nodes from a syntactic
        DottedName node. It creates a SetUnion node if the type of the arguments matches
        the type of the original set. Otherwise it uses `set.copy` and `set.update` to
        handle iterators.

        Parameters
        ----------
        expr : DottedName
            The syntactic DottedName node that represents the call to `.union()`.

        function_call_args : iterable[FunctionCallArgument]
            The semantic arguments passed to the function.

        Returns
        -------
        SetUnion | CodeBlock
            The nodes describing the union operator.
        """
        if isinstance(expr, DottedName):
            syntactic_set_obj = expr.name[0]
            syntactic_args = [a.value for a in expr.name[1].args]
        elif isinstance(expr, PyccelBitOr):
            syntactic_set_obj = expr.args[0]
            syntactic_args = expr.args[1:]
        else:
            raise NotImplementedError(f"Function doesn't handle {type(expr)}")

        args = [a.value for a in function_call_args]
        set_obj = self._visit(syntactic_set_obj)
        class_type = set_obj.class_type
        if all(a.class_type == class_type for a in args):
            return SetUnion(set_obj, *args[1:])
        else:
            element_type = class_type.element_type
            if any(a.class_type.element_type != element_type for a in args):
                errors.report(("Containers containing objects of a different type cannot be used as "
                               f"arguments to {class_type}.union"),
                        severity='fatal', symbol=expr)

            lhs = expr.get_user_nodes(Assign)[0].lhs
            pyccel_stage.set_stage('syntactic')
            body = [Assign(lhs, DottedName(syntactic_set_obj, FunctionCall('copy', ())),
                           python_ast = expr.python_ast)]
            update_calls = [DottedName(lhs, FunctionCall('update', (s_a,))) for s_a in syntactic_args]
            for c in update_calls:
                c.set_current_ast(expr.python_ast)
            body += [Assign(PyccelSymbol('_', is_temp=True), c, python_ast = expr.python_ast)
                     for c in update_calls]
            pyccel_stage.set_stage('semantic')
            return CodeBlock([self._visit(b) for b in body])

    def _build_SetIntersection(self, expr, function_call_args):
        """
        Method to visit a SetIntersection node.

        The purpose of this `_build` method is to construct multiple nodes to represent
        the single DottedName node representing the call to SetIntersection. It
        replaces the call with a call to copy followed by multiple calls to
        SetIntersectionUpdate.

        Parameters
        ----------
        expr : DottedName
            The syntactic DottedName node that represents the call to `.intersection()`.

        function_call_args : iterable[FunctionCallArgument]
            The semantic arguments passed to the function.

        Returns
        -------
        CodeBlock
            CodeBlock containing SetCopy and SetIntersectionUpdate objects.
        """
        start_set = function_call_args[0].value
        set_args = [self._visit(a.value) for a in function_call_args[1:]]
        assign = expr.get_direct_user_nodes(lambda a: isinstance(a, Assign))
        if assign:
            syntactic_lhs = assign[-1].lhs
        else:
            syntactic_lhs = self.scope.get_new_name()
        d_var = self._infer_type(start_set)
        if isinstance(start_set, PythonSet):
            rhs = start_set
        else:
            rhs = SetCopy(start_set)
        body = []
        lhs = self._assign_lhs_variable(syntactic_lhs, d_var, rhs, body)
        body.append(Assign(lhs, rhs, python_ast = expr.python_ast))
        try:
            body += [SetIntersectionUpdate(lhs, s) for s in set_args]
        except TypeError as e:
            errors.report(e, symbol=expr, severity='error')
        if assign:
            return CodeBlock(body)
        else:
            self._additional_exprs[-1].extend(body)
            return lhs

    def _build_PythonLen(self, expr, function_call_args):
        """
        Method to visit a PythonLen node.

        The purpose of this `_build` method is to construct a node representing
        a call to the PythonLen function. This function returns the first element
        of the shape of a variable, or a call to a method which calculates the
        length (e.g. the `__len__` function).

        Parameters
        ----------
        expr : FunctionCall
            The syntactic node that represents the call to `len()`.

        function_call_args : iterable[FunctionCallArgument]
            The semantic argument passed to the function.

        Returns
        -------
        TypedAstNode
            The node representing an object which allows the result of the
            PythonLen function to be obtained.
        """
        arg = function_call_args[0].value
        class_type = arg.class_type
        if isinstance(arg, LiteralString):
            return LiteralInteger(len(arg.python_value))
        elif isinstance(arg.class_type, CustomDataType):
            class_base = self.scope.find(str(class_type), 'classes') or get_cls_base(class_type)
            magic_method = class_base.get_method('__len__')
            if magic_method:
                return self._handle_function(expr, magic_method, function_call_args)
            else:
                raise errors.report(f"__len__ not implemented for type {class_type}",
                        severity='fatal', symbol=expr)
        elif arg.rank > 0:
            return arg.shape[0]
        else:
            raise errors.report(f"__len__ not implemented for type {class_type}",
                    severity='fatal', symbol=expr)

    def _build_PythonSetFunction(self, expr, function_call_args):
        """
        Method to visit a PythonSetFunction node.

        The purpose of this `_build` method is to construct a node representing
        a set which is built from another object. A build function is required
        as sets of unknown length must be built by calling the add function
        repeatedly. This means that the entire assignment statement must be used.

        Parameters
        ----------
        expr : FunctionCall
            The syntactic node that represents the call to `PythonSetFunction`.

        function_call_args : iterable[FunctionCallArgument]
            The semantic arguments passed to the function.

        Returns
        -------
        TypedAstNode | CodeBlock
            The node representing an object which allows the set to be created.
        """
        if len(function_call_args) == 0:
            return PythonSet()

        arg = function_call_args[0].value
        class_type = arg.class_type
        if isinstance(arg, (PythonList, PythonSet, PythonTuple)):
            return PythonSet(*arg)
        elif isinstance(class_type, HomogeneousSetType):
            return SetCopy(arg)
        else:
            assigns = expr.get_direct_user_nodes(lambda a: isinstance(a, Assign))
            if not assigns:
                lhs = self.scope.get_new_name()
            else:
                assert len(assigns) == 1
                lhs = assigns[0].lhs
            d_var = {
                    'class_type' : HomogeneousSetType(class_type.element_type),
                    'shape' : arg.shape,
                    'cls_base' : SetClass,
                    'memory_handling' : 'heap'
                    }
            body = []
            lhs_semantic_var = self._assign_lhs_variable(lhs, d_var, PythonSetFunction(arg), body)
            scope = self.create_new_loop_scope()
            targets, iterable = self._get_for_iterators(arg, self.scope.get_new_name(), body, expr)
            self.exit_loop_scope()
            body.append(For(targets, iterable, [SetAdd(lhs_semantic_var, targets[0])], scope=scope))
            if assigns:
                return CodeBlock(body)
            else:
                self._additional_exprs[-1].extend(body)
                return lhs_semantic_var

    def _build_PythonIsInstance(self, expr, function_call_args):
        """
        Method to visit a PythonIsInstance node.

        The purpose of this `_build` method is to construct a literal boolean indicating
        whether or not the expression has the expected type.
        The syntactic node that represents the call to `isinstance()`.

        Parameters
        ----------
        expr : FunctionCall
            The syntactic node that represents the call to `PythonSetFunction`.

        function_call_args : iterable[FunctionCallArgument]
            The 2 semantic arguments passed to the function.

        Returns
        -------
        Literal
            A LiteralTrue or LiteralFalse node describing the result of the `isinstance`
            call.
        """
        obj = function_call_args[0].value
        class_or_tuple = function_call_args[1].value
        if isinstance(class_or_tuple, PythonTuple):
            obj_arg = function_call_args[0]
            return PyccelOr(*[self._build_PythonIsInstance(expr, [obj_arg, FunctionCallArgument(class_type)]) \
                                for class_type in class_or_tuple], simplify=True)
        elif isinstance(class_or_tuple, UnionTypeAnnotation):
            obj_arg = function_call_args[0]
            return PyccelOr(*[self._build_PythonIsInstance(expr, [obj_arg, FunctionCallArgument(var_annot)]) \
                                for var_annot in class_or_tuple.type_list], simplify=True)
        else:
            if isinstance(class_or_tuple, VariableTypeAnnotation):
                expected_type = class_or_tuple.class_type
            else:
                class_type = class_or_tuple.cls_name
                try:
                    expected_type = class_type.static_type()
                except AttributeError:
                    expected_type = None

            if isinstance(expected_type, type):
                return convert_to_literal(isinstance(obj.class_type, expected_type))

            elif expected_type:
                class_type = obj.class_type
                cls_base_to_insert = [self.scope.find(str(class_type), 'classes') or get_cls_base(class_type)]
                possible_types = {class_type}
                while cls_base_to_insert:
                    cls_base = cls_base_to_insert.pop()
                    class_type = cls_base.class_type
                    possible_types.add(class_type)
                    cls_base_to_insert.extend(cls_base.superclasses)

                possible_types.discard(None)

                return convert_to_literal(expected_type in possible_types)

            else:
                errors.report(f"Type {class_or_tuple} is not handled in isinstance call.",
                        severity='error', symbol=expr)
                return LiteralTrue()

    def _build_ListAppend(self, expr, args):
        """
        Method to create the semantic ListAppend node.

        Method to create the semantic ListAppend node ensuring that pointers are
        correctly handled.

        Parameters
        ----------
        expr : DottedName
            The syntactic DottedName node that represents the call to `.append()`.

        args : iterable[FunctionCallArgument]
            An iterable containing the 1 semantic argument passed to the function.

        Returns
        -------
        ListAppend
            The semantic ListAppend object.
        """
        list_obj, append_arg = [a.value for a in args]
        semantic_node = ListAppend(list_obj, append_arg)
        if not isinstance(append_arg.class_type, (StringType, FixedSizeNumericType)) \
                and not isinstance(append_arg, (PythonList, PythonSet, PythonTuple, NumpyNewArray)):
            self._indicate_pointer_target(list_obj, append_arg, expr)
        return semantic_node

    def _build_ListInsert(self, expr, args):
        """
        Method to create the semantic ListInsert node.

        Method to create the semantic ListInsert node ensuring that pointers are
        correctly handled.

        Parameters
        ----------
        expr : DottedName
            The syntactic DottedName node that represents the call to `.insert()`.

        args : iterable[FunctionCallArgument]
            The 2 semantic arguments passed to the function.

        Returns
        -------
        ListInsert
            The semantic ListInsert object.
        """
        list_obj, index, new_elem = [a.value for a in args]
        semantic_node = ListInsert(list_obj, index, new_elem)
        if not isinstance(new_elem.class_type, (StringType, FixedSizeNumericType)) \
                and not isinstance(new_elem, (PythonList, PythonSet, PythonTuple, NumpyNewArray)):
            self._indicate_pointer_target(list_obj, new_elem, expr)
        return semantic_node<|MERGE_RESOLUTION|>--- conflicted
+++ resolved
@@ -4734,22 +4734,6 @@
             value_false = self._visit(expr.value_false)
             return IfTernaryOperator(cond, value_true, value_false)
 
-<<<<<<< HEAD
-=======
-    def _visit_FunctionHeader(self, expr):
-        warnings.warn("Support for specifying types via headers will be removed in a " +
-                      "future version of Pyccel. Please use type hints. TypeVar from " +
-                      "Python's typing module can be used to specify multiple types. " +
-                      "See the documentation at " +
-                      "https://github.com/pyccel/pyccel/blob/devel/docs/quickstart.md#type-annotations"
-                      "for examples.", FutureWarning)
-        # TODO should we return it and keep it in the AST?
-        expr.clear_syntactic_user_nodes()
-        expr.update_pyccel_staging()
-        self.scope.insert_header(expr)
-        return expr
-
->>>>>>> 9dd18dc3
     def _visit_Return(self, expr):
 
         results     = expr.expr
