--- conflicted
+++ resolved
@@ -3659,18 +3659,11 @@
         if test_node:
             lhs.remove_user_node(test_node, invalidate = False)
             if test_node in rhs.get_all_user_nodes():
-<<<<<<< HEAD
-                rhs.remove_user_node(test_node, invalidate=False)
-            for elem in rhs.get_all_user_nodes():
-                if test_node in elem.get_all_user_nodes():
-                    elem.remove_user_node(test_node, invalidate = False)
-=======
                 rhs.remove_user_node(test_node, invalidate = False)
             else:
                 assert isinstance(rhs.current_user_node, PyccelAssociativeParenthesis)
                 mid = rhs.current_user_node
                 rhs.remove_user_node(mid, invalidate=False)
->>>>>>> 1e89a52b
             lhs = self._assign_lhs_variable(expr.lhs, self._infer_type(test_node), test_node,
                     new_expressions, is_augassign = True)
             lhs = self._optional_params.get(lhs, lhs)
