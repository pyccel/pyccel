# -*- coding: utf-8 -*-
#------------------------------------------------------------------------------------------#
# This file is part of Pyccel which is released under MIT License. See the LICENSE file or #
# go to https://github.com/pyccel/pyccel/blob/devel/LICENSE for full license details.      #
#------------------------------------------------------------------------------------------#
""" File containing SemanticParser. This class handles the semantic stage of the translation.
See the developer docs for more details
"""

from itertools import chain, product
import os
import warnings

from sympy.utilities.iterables import iterable as sympy_iterable

from sympy import Sum as Summation
from sympy import Symbol as sp_Symbol
from sympy import Integer as sp_Integer
from sympy import ceiling

from textx.exceptions import TextXSyntaxError

#==============================================================================
from pyccel.utilities.strings import random_string
from pyccel.ast.basic         import PyccelAstNode, TypedAstNode, ScopedAstNode

from pyccel.ast.bitwise_operators import PyccelBitOr, PyccelLShift, PyccelRShift, PyccelBitAnd

from pyccel.ast.builtins import PythonPrint, PythonTupleFunction, PythonSetFunction
from pyccel.ast.builtins import PythonComplex, PythonDict, PythonDictFunction, PythonListFunction
from pyccel.ast.builtins import builtin_functions_dict, PythonImag, PythonReal
from pyccel.ast.builtins import PythonList, PythonConjugate , PythonSet, VariableIterator
from pyccel.ast.builtins import PythonRange, PythonZip, PythonEnumerate, PythonTuple
from pyccel.ast.builtins import Lambda, PythonMap

from pyccel.ast.builtin_methods.dict_methods import DictKeys
from pyccel.ast.builtin_methods.list_methods import ListMethod, ListAppend
from pyccel.ast.builtin_methods.set_methods  import SetAdd, SetUnion, SetCopy, SetIntersectionUpdate
from pyccel.ast.builtin_methods.dict_methods  import DictGetItem, DictGet

from pyccel.ast.core import Comment, CommentBlock, Pass
from pyccel.ast.core import If, IfSection
from pyccel.ast.core import Allocate, Deallocate
from pyccel.ast.core import Assign, AliasAssign
from pyccel.ast.core import AugAssign, CodeBlock
from pyccel.ast.core import Return, FunctionDefArgument, FunctionDefResult
from pyccel.ast.core import ConstructorCall, InlineFunctionDef
from pyccel.ast.core import FunctionDef, Interface, FunctionAddress, FunctionCall, FunctionCallArgument
from pyccel.ast.core import ClassDef
from pyccel.ast.core import For
from pyccel.ast.core import Module
from pyccel.ast.core import While
from pyccel.ast.core import Del
from pyccel.ast.core import Program
from pyccel.ast.core import EmptyNode
from pyccel.ast.core import Concatenate
from pyccel.ast.core import Import
from pyccel.ast.core import AsName
from pyccel.ast.core import With
from pyccel.ast.core import Duplicate
from pyccel.ast.core import StarredArguments
from pyccel.ast.core import Decorator
from pyccel.ast.core import PyccelFunctionDef
from pyccel.ast.core import Assert
from pyccel.ast.core import AllDeclaration

from pyccel.ast.class_defs import get_cls_base, SetClass

from pyccel.ast.datatypes import CustomDataType, PyccelType, TupleType, VoidType, GenericType
from pyccel.ast.datatypes import PrimitiveIntegerType, StringType, SymbolicType
from pyccel.ast.datatypes import PythonNativeBool, PythonNativeInt, PythonNativeFloat
from pyccel.ast.datatypes import DataTypeFactory, HomogeneousContainerType
from pyccel.ast.datatypes import InhomogeneousTupleType, HomogeneousTupleType, HomogeneousSetType, HomogeneousListType
from pyccel.ast.datatypes import PrimitiveComplexType, FixedSizeNumericType, DictType, TypeAlias

from pyccel.ast.functionalexpr import FunctionalSum, FunctionalMax, FunctionalMin, GeneratorComprehension, FunctionalFor

from pyccel.ast.headers import FunctionHeader, MethodHeader, Header
from pyccel.ast.headers import MacroFunction, MacroVariable

from pyccel.ast.internals import PyccelFunction, Slice, PyccelSymbol, PyccelArrayShapeElement
from pyccel.ast.internals import Iterable
from pyccel.ast.itertoolsext import Product

from pyccel.ast.literals import LiteralTrue, LiteralFalse
from pyccel.ast.literals import LiteralInteger, LiteralFloat
from pyccel.ast.literals import Nil, LiteralString, LiteralImaginaryUnit
from pyccel.ast.literals import Literal, convert_to_literal, LiteralEllipsis

from pyccel.ast.mathext  import math_constants, MathSqrt, MathAtan2, MathSin, MathCos

from pyccel.ast.numpyext import NumpyMatmul, numpy_funcs
from pyccel.ast.numpyext import NumpyWhere, NumpyArray
from pyccel.ast.numpyext import NumpyTranspose, NumpyConjugate
from pyccel.ast.numpyext import NumpyNewArray, NumpyResultType
from pyccel.ast.numpyext import process_dtype as numpy_process_dtype

from pyccel.ast.numpytypes import NumpyNDArrayType

from pyccel.ast.omp import (OMP_For_Loop, OMP_Simd_Construct, OMP_Distribute_Construct,
                            OMP_TaskLoop_Construct, OMP_Sections_Construct, Omp_End_Clause,
                            OMP_Single_Construct)

from pyccel.ast.operators import PyccelArithmeticOperator, PyccelIs, PyccelIsNot, IfTernaryOperator, PyccelUnarySub
from pyccel.ast.operators import PyccelNot, PyccelAdd, PyccelMinus, PyccelMul, PyccelPow, PyccelOr
from pyccel.ast.operators import PyccelAssociativeParenthesis, PyccelDiv, PyccelIn

from pyccel.ast.sympy_helper import sympy_to_pyccel, pyccel_to_sympy

from pyccel.ast.type_annotations import VariableTypeAnnotation, UnionTypeAnnotation, SyntacticTypeAnnotation
from pyccel.ast.type_annotations import FunctionTypeAnnotation, typenames_to_dtypes

from pyccel.ast.typingext import TypingFinal

from pyccel.ast.utilities import builtin_import as pyccel_builtin_import
from pyccel.ast.utilities import builtin_import_registry as pyccel_builtin_import_registry
from pyccel.ast.utilities import split_positional_keyword_arguments
from pyccel.ast.utilities import recognised_source, is_literal_integer

from pyccel.ast.variable import Constant
from pyccel.ast.variable import Variable
from pyccel.ast.variable import IndexedElement, AnnotatedPyccelSymbol
from pyccel.ast.variable import DottedName, DottedVariable

from pyccel.errors.errors import Errors
from pyccel.errors.errors import PyccelSemanticError

from pyccel.errors.messages import (PYCCEL_RESTRICTION_TODO, UNDERSCORE_NOT_A_THROWAWAY,
        UNDEFINED_VARIABLE, IMPORTING_EXISTING_IDENTIFIED, INDEXED_TUPLE, LIST_OF_TUPLES,
        INVALID_INDICES, INCOMPATIBLE_ARGUMENT,
        UNRECOGNISED_FUNCTION_CALL, STACK_ARRAY_SHAPE_UNPURE_FUNC, STACK_ARRAY_UNKNOWN_SHAPE,
        ARRAY_DEFINITION_IN_LOOP, STACK_ARRAY_DEFINITION_IN_LOOP, MISSING_TYPE_ANNOTATIONS,
        INCOMPATIBLE_TYPES_IN_ASSIGNMENT, ARRAY_ALREADY_IN_USE, ASSIGN_ARRAYS_ONE_ANOTHER,
        INVALID_POINTER_REASSIGN, ARRAY_IS_ARG,
        INCOMPATIBLE_REDEFINITION_STACK_ARRAY, ARRAY_REALLOCATION, RECURSIVE_RESULTS_REQUIRED,
        PYCCEL_RESTRICTION_INHOMOG_LIST, UNDEFINED_IMPORT_OBJECT, UNDEFINED_LAMBDA_VARIABLE,
        UNDEFINED_LAMBDA_FUNCTION, UNDEFINED_INIT_METHOD, UNDEFINED_FUNCTION,
        INVALID_MACRO_COMPOSITION, WRONG_NUMBER_OUTPUT_ARGS, INVALID_FOR_ITERABLE,
        PYCCEL_RESTRICTION_LIST_COMPREHENSION_LIMITS, PYCCEL_RESTRICTION_LIST_COMPREHENSION_SIZE,
        UNUSED_DECORATORS, UNSUPPORTED_POINTER_RETURN_VALUE, PYCCEL_RESTRICTION_OPTIONAL_NONE,
        PYCCEL_RESTRICTION_PRIMITIVE_IMMUTABLE, PYCCEL_RESTRICTION_IS_ISNOT,
        FOUND_DUPLICATED_IMPORT, UNDEFINED_WITH_ACCESS, MACRO_MISSING_HEADER_OR_FUNC)

from pyccel.parser.base      import BasicParser
from pyccel.parser.syntactic import SyntaxParser
from pyccel.parser.syntax.headers import types_meta

from pyccel.utilities.stage import PyccelStage

import pyccel.decorators as def_decorators
#==============================================================================

errors = Errors()
pyccel_stage = PyccelStage()

type_container = {
                   PythonTupleFunction : HomogeneousTupleType,
                   PythonListFunction : HomogeneousListType,
                   PythonSetFunction : HomogeneousSetType,
                   NumpyArray : NumpyNDArrayType,
                  }

#==============================================================================

def _get_name(var):
    """."""

    if isinstance(var, str):
        return var
    if isinstance(var, (PyccelSymbol, DottedName)):
        return str(var)
    if isinstance(var, (IndexedElement)):
        return str(var.base)
    if isinstance(var, FunctionCall):
        return var.funcdef
    name = type(var).__name__
    msg = f'Name of Object : {name} cannot be determined'
    return errors.report(PYCCEL_RESTRICTION_TODO+'\n'+msg, symbol=var,
                severity='fatal')

magic_method_map = {
        PyccelAdd: '__add__',
        PyccelMinus: '__sub__',
        PyccelMul: '__mul__',
        PyccelDiv: '__truediv__',
        PyccelPow: '__pow__',
        PyccelLShift: '__lshift__',
        PyccelRShift: '__rshift__',
        PyccelBitAnd : '__and__',
        PyccelBitOr: '__or__',
        }

#==============================================================================

class SemanticParser(BasicParser):
    """
    Class which handles the semantic stage as described in the developer docs.

    This class is described in detail in developer_docs/semantic_stage.md.
    It determines all semantic information which must be deduced in order to
    print a representation of the AST resulting from the syntactic stage in one
    of the target languages.

    Parameters
    ----------
    inputs : SyntaxParser
        A syntactic parser which has been used to generate a representation of
        the input code using Pyccel nodes.

    parents : list
        A list of parsers describing the files which import this file.

    d_parsers : list
        A list of parsers describing files imported by this file.

    **kwargs : dict
        Additional keyword arguments for BasicParser.
    """

    def __init__(self, inputs, *, parents = (), d_parsers = (), **kwargs):

        # a Parser can have parents, who are importing it.
        # imports are then its sons.
        self._parents = list(parents)
        self._d_parsers = dict(d_parsers)

        # ...
        if not isinstance(inputs, SyntaxParser):
            raise TypeError('> Expecting a syntactic parser as input')

        parser = inputs
        # ...

        # ...
        BasicParser.__init__(self, **kwargs)
        # ...

        # ...
        self._fst = parser._fst
        self._ast = parser._ast

        self._filename  = parser._filename
        self._mod_name  = ''
        self._metavars  = parser._metavars
        self.scope = parser.scope
        self.scope.imports['imports'] = {}
        self._module_namespace  = self.scope

        self._in_annotation = False

        # used to store the local variables of a code block needed for garbage collecting
        self._allocs = []

        # used to store code split into multiple lines to be reinserted in the CodeBlock
        self._additional_exprs = []

        # used to store variables if optional parameters are changed
        self._optional_params = {}

        # used to link pointers to their targets. This is important for classes which may
        # contain persistent pointers
        self._pointer_targets = []

        #
        self._code = parser._code
        # ...

        self.annotate()
        # ...

    #================================================================
    #                  Property accessors
    #================================================================

    @property
    def parents(self):
        """Returns the parents parser."""
        return self._parents

    @property
    def d_parsers(self):
        """Returns the d_parsers parser."""

        return self._d_parsers

    #================================================================
    #                     Public functions
    #================================================================

    def annotate(self):
        """
        Add type information to the AST.

        This function is the entry point for this class. It annotates the
        AST object created by the syntactic stage which was collected
        in the constructor. The annotation adds all necessary information
        about the type etc to describe the object sufficiently well for
        printing. See the developer docs for more details.

        Returns
        -------
        pyccel.ast.basic.PyccelAstNode
            An annotated object which can be printed.
        """

        if self.semantic_done:
            print ('> semantic analysis already done')
            return self.ast

        # TODO - add settings to Errors
        #      - filename

        errors = Errors()
        if self.filename:
            errors.set_target(self.filename)

        # then we treat the current file

        ast = self.ast

        self._allocs.append(set())
        self._pointer_targets.append({})
        # we add the try/except to allow the parser to find all possible errors
        pyccel_stage.set_stage('semantic')
        ast = self._visit(ast)

        self._ast = ast

        self._semantic_done = True

        return ast

    #================================================================
    #              Utility functions for scope handling
    #================================================================

    def get_class_prefix(self, name):
        """
        Search for the class prefix of a dotted name in the current scope.

        Search for a Variable object with the class prefix found in the given
        name inside the current scope, defined by the local and global Python
        scopes. Return None if not found.

        Parameters
        ----------
        name : DottedName
            The dotted name which begins with a class definition.

        Returns
        -------
        Variable
            Returns the class definition if found or None otherwise.
        """
        prefix_parts = name.name[:-1]
        syntactic_prefix = prefix_parts[0] if len(prefix_parts) == 1 else DottedName(*prefix_parts)
        return self._visit(syntactic_prefix)

    def check_for_variable(self, name):
        """
        Search for a Variable object with the given name in the current scope.

        Search for a Variable object with the given name in the current scope,
        defined by the local and global Python scopes. Return None if not found.

        Parameters
        ----------
        name : str | DottedName
            The object describing the variable.

        Returns
        -------
        Variable
            Returns the variable if found or None.

        See Also
        --------
        get_variable
            A similar function which raises an error if the Variable is not found
            instead of returning None.
        """

        if isinstance(name, DottedName):
            prefix = self.get_class_prefix(name)
            try:
                class_def = prefix.cls_base
            except AttributeError:
                class_def = get_cls_base(prefix.class_type) or \
                            self.scope.find(str(prefix.class_type), 'classes')

            attr_name = name.name[-1]
            class_scope = class_def.scope
            if class_scope is None:
                # Pyccel defined classes have no variables
                return None

            attribute = class_scope.find(attr_name, 'variables') if class_def else None
            if attribute:
                return attribute.clone(attribute.name, new_class = DottedVariable, lhs = prefix)
            else:
                return None
        return self.scope.find(name, 'variables')

    def get_variable(self, name):
        """
        Get a Variable object with the given name from the current scope.

        Search for a Variable object with the given name in the current scope,
        defined by the local and global Python scopes. Raise an error if not found.

        Parameters
        ----------
        name : str
            The object describing the variable.

        Returns
        -------
        Variable
            Returns the variable found in the scope.

        Raises
        ------
        PyccelSemanticError
            Error raised if variable is not found.

        See Also
        --------
        check_for_variable
            A similar function which returns None if the Variable is not found
            instead of raising an error.
        """
        var = self.check_for_variable(name)
        if var is None:
            if name == '_':
                errors.report(UNDERSCORE_NOT_A_THROWAWAY,
                    bounding_box=(self.current_ast_node.lineno, self.current_ast_node.col_offset),
                    severity='fatal')
            else:
                errors.report(UNDEFINED_VARIABLE, symbol=name,
                    bounding_box=(self.current_ast_node.lineno, self.current_ast_node.col_offset),
                    severity='fatal')

        return var

    def get_variables(self, container):
        """
        Get all variables in the scope of interest.

        Get a list of all variables which are

        Parameters
        ----------
        container : Scope
            The object describing the relevant scope.

        Returns
        -------
        list
            A list of variables.
        """
        # this only works if called on a function scope
        # TODO needs more tests when we have nested functions
        variables = []
        variables.extend(container.variables.values())
        for sub_container in container.loops:
            variables.extend(self.get_variables(sub_container))
        return variables

    def get_class_construct(self, name):
        """
        Return the class datatype associated with name.

        Return the class datatype for name if it exists.
        Raise an error otherwise.

        Parameters
        ----------
        name : str
            The name of the class.

        Returns
        -------
        PyccelType
            The datatype for the class.

        Raises
        ------
        PyccelSemanticError
            Raised if the datatype cannot be found.
        """
        result = self.scope.find(name, 'cls_constructs')

        if result is None:
            msg = f'class construct {name} not found'
            return errors.report(msg,
                bounding_box=(self.current_ast_node.lineno, self.current_ast_node.col_offset),
                severity='fatal')
        else:
            return result

    def insert_import(self, name, target, storage_name = None):
        """
        Insert a new import into the scope.

        Create and insert a new import in scope if it's not defined
        otherwise append target to existing import.

        Parameters
        ----------
        name : str-like
               The source from which the object is imported.
        target : AsName
               The imported object.
        storage_name : str-like
                The name which will be used to identify the Import in the
                container.
        """
        source = _get_name(name)
        if storage_name is None:
            storage_name = source
        imp = self.scope.find(source, 'imports')
        if imp is None:
            imp = self.scope.find(storage_name, 'imports')

        if imp is not None:
            imp_source = imp.source
            if imp_source == source:
                imp.define_target(target)
            else:
                errors.report(IMPORTING_EXISTING_IDENTIFIED,
                              symbol=name,
                              bounding_box=(self.current_ast_node.lineno, self.current_ast_node.col_offset),
                              severity='fatal')
        else:
            container = self.scope.imports
            container['imports'][storage_name] = Import(source, target, True)


    def get_headers(self, name):
        """ Get all headers in the scope which reference the
        requested name
        """
        container = self.scope
        headers = []
        while container:
            if name in container.headers:
                if isinstance(container.headers[name], list):
                    headers += container.headers[name]
                else:
                    headers.append(container.headers[name])
            container = container.parent_scope
        return headers

    def create_tuple_of_inhomogeneous_elements(self, tuple_var):
        """
        Create a tuple of variables from a variable representing an inhomogeneous object.

        Create a tuple of variables that can be printed in a low-level language. An
        inhomogeneous object cannot be represented as is in a low-level language so
        it must be unpacked into a PythonTuple. This function is recursive so that
        variables with a type such as `tuple[tuple[int,bool],float]` generate
        `PythonTuple(PythonTuple(var_0_0, var_0_1), var_1)`.

        Parameters
        ----------
        tuple_var : Variable
            A variable which may or may not be an inhomogeneous tuple.

        Returns
        -------
        Variable | PythonTuple
            An object containing only variables that can be printed in a low-level language.
        """
        if isinstance(tuple_var.class_type, InhomogeneousTupleType):
            return PythonTuple(*[self.create_tuple_of_inhomogeneous_elements(self.scope.collect_tuple_element(v)) for v in tuple_var])
        else:
            return tuple_var

    #=======================================================
    #              Utility functions
    #=======================================================

    def _garbage_collector(self, expr):
        """
        Search in a CodeBlock if no trailing Return Node is present add the needed frees.

        The primary purpose of _garbage_collector is to search within a CodeBlock
        instance for cases where no trailing Return node is present, and when such
        situations occur, it adds the necessary deallocate operations to free up resources.

        Parameters
        ----------
        expr : CodeBlock
            The body where the method searches for the absence of trailing `Return` nodes.

        Returns
        -------
        List
            A list of instances of the `Deallocate` type.
        """

        deallocs = []
        if len(expr.body)>0 and not isinstance(expr.body[-1], Return):
            for i in self._allocs[-1]:
                if isinstance(i, DottedVariable):
                    if isinstance(i.lhs.class_type, CustomDataType) and self._current_function != '__del__':
                        continue
                if isinstance(i.class_type, CustomDataType) and i.is_alias:
                    continue
                deallocs.append(Deallocate(i))
        self._allocs.pop()
        return deallocs

    def _check_pointer_targets(self, exceptions = ()):
        """
        Check that all pointer targets to be deallocated are not needed beyond this scope.

        At the end of a scope (function/module/class) the objects contained within it are
        deallocated. However some objects may persist beyond the scope. For example a
        class instance persists after a call to a class method, and the arguments of a
        function persist after a call to that function. If one of these persistent objects
        contains a pointer then it is important that the target of that pointer has the
        same lifetime. The target must not be deallocated at the end of the function if
        the pointer persists.

        This function checks through self._pointer_targets[-1] which is the dictionary
        describing the association of pointers to targets in this scope. First it removes
        all pointers which are deallocated at the end of this context. Next it checks if
        any of the objects which will be deallocated are present amongst the targets for
        the scope. If this is the case then an error is raised. Finally it loops through
        the remaining pointer/target pairs and ensures that any arguments which are targets
        are marked as such.

        Parameters
        ----------
        exceptions : tuple of Variables
            A list of objects in `_allocs` which are to be ignored (variables appearing
            in a return statement).
        """
        for i in self._allocs[-1]:
            if isinstance(i, DottedVariable):
                if isinstance(i.lhs.class_type, CustomDataType) and self._current_function != '__del__':
                    continue
            if i in exceptions:
                continue
            self._pointer_targets[-1].pop(i, None)
        targets = {t[0]:t[1] for target_list in self._pointer_targets[-1].values() for t in target_list}
        for i in self._allocs[-1]:
            if isinstance(i, DottedVariable):
                if isinstance(i.lhs.class_type, CustomDataType) and self._current_function != '__del__':
                    continue
            if i in exceptions:
                continue
            if i in targets:
                errors.report(f"Variable {i} goes out of scope but may be the target of a pointer which is still required",
                        severity='error', symbol=targets[i])

        if self._current_function:
            func_name = self._current_function.name[-1] if isinstance(self._current_function, DottedName) else self._current_function
            current_func = self.scope.find(func_name, 'functions')
            arg_vars = {a.var:a for a in current_func.arguments}

            for p, t_list in self._pointer_targets[-1].items():
                if p in arg_vars and arg_vars[p].bound_argument:
                    for t,_ in t_list:
                        if t.is_argument:
                            argument_objects = t.get_direct_user_nodes(lambda x: isinstance(x, FunctionDefArgument))
                            assert len(argument_objects) == 1
                            argument_objects[0].persistent_target = True

    def _indicate_pointer_target(self, pointer, target, expr):
        """
        Indicate that a pointer is targetting a specific target.

        Indicate that a pointer is targetting a specific target by adding the pair
        to a dictionary in self._pointer_targets (the last dictionary in the list
        should be used as this is the one for the current scope).

        Parameters
        ----------
        pointer : Variable
            The variable which is pointing at something.

        target : Variable | IndexedElement
            The object being pointed at by the pointer.

        expr : PyccelAstNode
            The expression where the pointer was created (used for clear error
            messages).
        """
        if isinstance(pointer, DottedVariable):
            self._indicate_pointer_target(pointer.lhs, target, expr)
        elif isinstance(target, DottedVariable):
            self._indicate_pointer_target(pointer, target.lhs, expr)
        elif isinstance(target, IndexedElement):
            self._indicate_pointer_target(pointer, target.base, expr)
        elif isinstance(target, (DictGetItem, DictGet)):
            self._indicate_pointer_target(pointer, target.dict_obj, expr)
        elif isinstance(target, Variable):
            if target.is_alias:
                try:
                    sub_targets = self._pointer_targets[-1][target]
                except KeyError:
                    errors.report("Pointer cannot point at a non-local pointer\n"+PYCCEL_RESTRICTION_TODO,
                        severity='error', symbol=expr)
                self._pointer_targets[-1].setdefault(pointer, []).extend((t[0], expr) for t in sub_targets)
            else:
                target.is_target = True
                self._pointer_targets[-1].setdefault(pointer, []).append((target, expr))
        else:
            errors.report("Pointer cannot point at a temporary object",
                severity='error', symbol=expr)

    def _infer_type(self, expr):
        """
        Infer all relevant type information for the expression.

        Create a dictionary describing all the type information that can be
        inferred about the expression `expr`. This includes information about:
        - `class_type`
        - `shape`
        - `cls_base`
        - `memory_handling`

        Parameters
        ----------
        expr : pyccel.ast.basic.PyccelAstNode
                An AST object representing an object in the code whose type
                must be determined.

        Returns
        -------
        dict
            Dictionary containing all the type information which was inferred.
        """
        if not isinstance(expr, TypedAstNode):
            return {'class_type' : SymbolicType()}

        d_var = {
                'class_type' : expr.class_type,
                'shape'      : expr.shape,
                'cls_base'   : self.scope.find(str(expr.class_type), 'classes') or get_cls_base(expr.class_type),
                'memory_handling' : 'heap' if expr.rank > 0 else 'stack'
            }

        if isinstance(expr, Variable):
            d_var['memory_handling'] = expr.memory_handling
            if expr.cls_base:
                d_var['cls_base'   ] = expr.cls_base
            return d_var

        elif isinstance(expr, Concatenate):
            if any(getattr(a, 'on_heap', False) for a in expr.args):
                d_var['memory_handling'] = 'heap'
            else:
                d_var['memory_handling'] = 'stack'
            return d_var

        elif isinstance(expr, Duplicate):
            d = self._infer_type(expr.val)
            if d.get('on_stack', False) and isinstance(expr.length, LiteralInteger):
                d_var['memory_handling'] = 'stack'
            else:
                d_var['memory_handling'] = 'heap'
            return d_var

        elif isinstance(expr, NumpyTranspose):

            var = expr.internal_var

            d_var['memory_handling'] = 'alias' if isinstance(var, Variable) else 'heap'
            return d_var

        elif isinstance(expr, (DictGetItem, DictGet)):

            d_var['memory_handling'] = 'alias' if not isinstance(expr.class_type, FixedSizeNumericType) else 'stack'
            return d_var

        elif isinstance(expr, TypedAstNode):

            d_var['memory_handling'] = 'heap' if expr.rank > 0 else 'stack'
            d_var['cls_base'   ] = get_cls_base(expr.class_type)
            return d_var

        else:
            type_name = type(expr).__name__
            msg = f'Type of Object : {type_name} cannot be infered'
            return errors.report(PYCCEL_RESTRICTION_TODO+'\n'+msg, symbol=expr,
                bounding_box=(self.current_ast_node.lineno, self.current_ast_node.col_offset),
                severity='fatal')

    def _extract_indexed_from_var(self, var, indices, expr):
        """
        Use indices to extract appropriate element from object 'var'.

        Use indices to extract appropriate element from object 'var'.
        This contains most of the contents of _visit_IndexedElement
        but is a separate function in order to be recursive.

        Parameters
        ----------
        var : Variable
            The variable being indexed.

        indices : iterable
            The indexes used to access the variable.

        expr : PyccelAstNode
            The node being parsed. This is useful for raising errors.

        Returns
        -------
        TypedAstNode
            The visited object.
        """

        # case of Pyccel ast Variable
        # if not possible we use symbolic objects

        if isinstance(var, PythonTuple):
            def is_literal_index(a):
                def is_int(a):
                    return isinstance(a, (int, LiteralInteger)) or \
                        (isinstance(a, PyccelUnarySub) and \
                         isinstance(a.args[0], (int, LiteralInteger)))
                if isinstance(a, Slice):
                    return all(is_int(s) or s is None for s in (a.start, a.step, a.stop))
                else:
                    return is_int(a)
            if all(is_literal_index(a) for a in indices):
                if len(indices)==1:
                    return var[indices[0]]
                else:
                    return self._visit(var[indices[0]][indices[1:]])
            else:
                pyccel_stage.set_stage('syntactic')
                tmp_var = PyccelSymbol(self.scope.get_new_name())
                assign = Assign(tmp_var, var)
                assign.set_current_ast(expr.python_ast)
                pyccel_stage.set_stage('semantic')
                self._additional_exprs[-1].append(self._visit(assign))
                var = self._visit(tmp_var)

        elif isinstance(var, Variable):
            # Nothing to do but excludes this case from the subsequent ifs
            pass

        elif hasattr(var,'__getitem__'):
            if len(indices)==1:
                return var[indices[0]]
            else:
                return self._visit(var[indices[0]][indices[1:]])

        elif isinstance(var, PyccelFunction):
            pyccel_stage.set_stage('syntactic')
            tmp_var = PyccelSymbol(self.scope.get_new_name())
            assign = Assign(tmp_var, var)
            assign.set_current_ast(expr.python_ast)
            pyccel_stage.set_stage('semantic')
            self._additional_exprs[-1].append(self._visit(assign))
            var = self._visit(tmp_var)

        else:
            errors.report(f"Can't index {type(var)}", symbol=expr,
                severity='fatal')

        indices = tuple(indices)

        if isinstance(var.class_type, InhomogeneousTupleType):

            arg = indices[0]

            if isinstance(arg, Slice):
                if ((arg.start is not None and not is_literal_integer(arg.start)) or
                        (arg.stop is not None and not is_literal_integer(arg.stop))):
                    errors.report(INDEXED_TUPLE, symbol=var,
                        bounding_box=(self.current_ast_node.lineno, self.current_ast_node.col_offset),
                        severity='fatal')

                idx = slice(arg.start, arg.stop)
                orig_vars = [self.scope.collect_tuple_element(v) for v in var]
                selected_vars = orig_vars[idx]
                if len(indices)==1:
                    return PythonTuple(*selected_vars)
                else:
                    return PythonTuple(*[self._extract_indexed_from_var(var, indices[1:], expr) for var in selected_vars])

            elif isinstance(arg, LiteralInteger):

                if len(indices)==1:
                    return self.scope.collect_tuple_element(var[arg])

                var = var[arg]
                return self._extract_indexed_from_var(var, indices[1:], expr)

            else:
                errors.report(INDEXED_TUPLE, symbol=var,
                    bounding_box=(self.current_ast_node.lineno, self.current_ast_node.col_offset),
                    severity='fatal')

        if isinstance(var, PythonTuple) and not var.is_homogeneous:
            errors.report(LIST_OF_TUPLES, symbol=var,
                bounding_box=(self.current_ast_node.lineno, self.current_ast_node.col_offset),
                severity='error')

        for arg in var[indices].indices:
            if not isinstance(arg, (Slice, LiteralEllipsis)) and not (hasattr(arg, 'dtype') and
                    isinstance(getattr(arg.dtype, 'primitive_type', None), PrimitiveIntegerType)):
                errors.report(INVALID_INDICES, symbol=var[indices],
                    bounding_box=(self.current_ast_node.lineno, self.current_ast_node.col_offset),
                    severity='error')
        return var[indices]

    def _create_PyccelOperator(self, expr, visited_args):
        """
        Create a PyccelOperator.

        Create a PyccelOperator by passing the visited arguments
        to the class.
        Called by _visit_PyccelOperator and other classes
        inheriting from PyccelOperator.

        Parameters
        ----------
        expr : PyccelOperator
            The expression being visited.

        visited_args : tuple of TypedAstNode
            The arguments passed to the operator.

        Returns
        -------
        PyccelOperator
            The new operator.
        """
        arg1 = visited_args[0]
        if all(isinstance(a, PyccelFunctionDef) for a in visited_args):
            try:
                possible_types = [a.cls_name.static_type() for a in visited_args]
            except AttributeError:
                errors.report("Unrecognised type in type union statement",
                        severity='fatal', symbol=expr)
            return UnionTypeAnnotation(*[VariableTypeAnnotation(t) for t in possible_types])
        class_type = arg1.class_type
        class_base = self.scope.find(str(class_type), 'classes') or get_cls_base(class_type)
        magic_method_name = magic_method_map.get(type(expr), None)
        magic_method = None
        if magic_method_name:
            magic_method = class_base.get_method(magic_method_name)
            if magic_method is None:
                arg2 = visited_args[1]
                class_type = arg2.class_type
                class_base = self.scope.find(str(class_type), 'classes') or get_cls_base(class_type)
                magic_method_name = '__r'+magic_method_name[2:]
                magic_method = class_base.get_method(magic_method_name)
                if magic_method:
                    visited_args = [visited_args[1], visited_args[0]]
        if magic_method:
            expr_new = self._handle_function(expr, magic_method, [FunctionCallArgument(v) for v in visited_args])
        else:
            try:
                expr_new = type(expr)(*visited_args)
            except PyccelSemanticError as err:
                errors.report(str(err), symbol=expr, severity='fatal')
            except TypeError as err:
                types = ', '.join(str(a.class_type) for a in visited_args)
                errors.report(f"Operator {type(expr)} between objects of type ({types}) is not yet handled\n"
                        + PYCCEL_RESTRICTION_TODO, symbol=expr, severity='fatal',
                        traceback = err.__traceback__)
        return expr_new

    def _create_Duplicate(self, val, length):
        """
        Create a node which duplicates a tuple.

        Create a node which duplicates a tuple.
        Called by _visit_PyccelMul when a Duplicate is identified.

        Parameters
        ----------
        val : PyccelAstNode
            The tuple object. This object should have a class type which inherits from
            TupleType.

        length : LiteralInteger | TypedAstNode
            The number of times the tuple is duplicated.

        Returns
        -------
        Duplicate | PythonTuple
            The duplicated tuple.
        """
        # Arguments have been visited in PyccelMul

        if not isinstance(val.class_type, (TupleType, HomogeneousListType)):
            errors.report("Unexpected Duplicate", symbol=Duplicate(val, length),
                bounding_box=(self.current_ast_node.lineno, self.current_ast_node.col_offset),
                severity='fatal')

        if isinstance(val.class_type, (HomogeneousTupleType, HomogeneousListType)):
            return Duplicate(val, length)
        else:
            if isinstance(length, LiteralInteger):
                length = length.python_value
            else:
                symbol_map = {}
                used_symbols = set()
                sympy_length = pyccel_to_sympy(length, symbol_map, used_symbols)
                if isinstance(sympy_length, sp_Integer):
                    length = int(sympy_length)
                else:
                    errors.report("Cannot create inhomogeneous tuple of unknown size",
                        symbol=Duplicate(val, length),
                        bounding_box=(self.current_ast_node.lineno, self.current_ast_node.col_offset),
                        severity='fatal')

            return PythonTuple(*([self.scope.collect_tuple_element(v) for v in val]*length))

    def _handle_function_args(self, arguments):
        """
        Get a list of all function arguments.

        Get a list of all the function arguments which are passed
        to a function. This is done by visiting the syntactic
        FunctionCallArguments. If this argument contains a
        starred arguments object then the contents of this object
        are extracted into the final list.

        Parameters
        ----------
        arguments : list of FunctionCallArgument
            The arguments which were passed to the function.

        Returns
        -------
        list of FunctionCallArgument
            The arguments passed to the function.
        """
        args  = []
        for arg in arguments:
            a = self._visit(arg)
            val = a.value
            if isinstance(val, FunctionDef) and not isinstance(val, PyccelFunctionDef) and not val.is_semantic:
                semantic_func = self._annotate_the_called_function_def(val)
                a = FunctionCallArgument(semantic_func, keyword = a.keyword, python_ast = a.python_ast)

            if isinstance(val, StarredArguments):
                args.extend([FunctionCallArgument(av) for av in val.args_var])
            else:
                args.append(a)
        return args

    def _check_argument_compatibility(self, input_args, func_args, func, elemental, raise_error=True, error_type='error'):
        """
        Check that the provided arguments match the expected types.

        Check that the provided arguments match the expected types.

        Parameters
        ----------
        input_args : list
           The arguments provided to the function.
        func_args : list
           The arguments expected by the function.
        func : FunctionDef
           The called function (used for error output).
        elemental : bool
           Indicates if the function is elemental.
        raise_error : bool, default : True
           Raise the error if the arguments are incompatible.
        error_type : str, default : error
           The error type if errors are raised from the function.

        Returns
        -------
        bool
            Return True if the arguments are compatible, False otherwise.
        """
        if elemental:
            def incompatible(i_arg, f_arg):
                return i_arg.class_type.datatype != f_arg.class_type.datatype
        else:
            def incompatible(i_arg, f_arg):
                return i_arg.class_type != f_arg.class_type

        err_msgs = []
        # Compare each set of arguments
        for idx, (i_arg, f_arg) in enumerate(zip(input_args, func_args)):
            i_arg = i_arg.value
            f_arg = f_arg.var
            # Ignore types which cannot be compared
            if (i_arg is Nil()
                    or isinstance(f_arg, FunctionAddress)
                    or f_arg.class_type is GenericType()):
                continue

            # Check for compatibility
            if incompatible(i_arg, f_arg):
                expected  = str(f_arg.class_type)
                type_name = str(i_arg.class_type)
                received  = f'{i_arg} ({type_name})'
                err_msgs += [INCOMPATIBLE_ARGUMENT.format(idx+1, received, func, expected)]

        if err_msgs:
            if raise_error:
                bounding_box=(self.current_ast_node.lineno, self.current_ast_node.col_offset)
                errors.report('\n\n'.join(err_msgs), symbol = func, bounding_box=bounding_box, severity=error_type)
            else:
                return False
        return True

    def _handle_function(self, expr, func, args, *, is_method = False, use_build_functions = True):
        """
        Create the node representing the function call.

        Create a FunctionCall or an instance of a PyccelFunction
        from the function information and arguments.

        Parameters
        ----------
        expr : TypedAstNode
               The expression where this call is found (used for error output).

        func : FunctionDef | Interface
               The function being called.

        args : iterable
               The arguments passed to the function.

        is_method : bool, default = False
                Indicates if the function is a class method.

        use_build_functions : bool, default = True
                In `func` is a PyccelFunctionDef, indicates that the `_build_X` methods should
                be used. This is almost always true but may be false if this function is called
                from a `_build_X` method.

        Returns
        -------
        FunctionCall/PyccelFunction
            The semantic representation of the call.
        """
        if isinstance(func, PyccelFunctionDef):
            if use_build_functions:
                annotation_method = '_build_' + func.cls_name.__name__
                if hasattr(self, annotation_method):
                    if isinstance(expr, DottedName):
                        pyccel_stage.set_stage('syntactic')
                        if is_method:
                            new_expr = DottedName(args[0].value, FunctionCall(func, args[1:]))
                        else:
                            new_expr = FunctionCall(func, args)
                        new_expr.set_current_ast(expr.python_ast)
                        pyccel_stage.set_stage('semantic')
                        new_expr.set_current_user_node(expr.current_user_node)
                        expr = new_expr
                    return getattr(self, annotation_method)(expr, args)

            argument_description = func.argument_description
            func = func.cls_name
            args, kwargs = split_positional_keyword_arguments(*args)

            # Ignore values passed by position but add any unspecified keywords
            # with the correct default value
            for kw, val in list(argument_description.items())[len(args):]:
                if kw not in kwargs:
                    kwargs[kw] = val

            try:
                new_expr = func(*args, **kwargs)
            except TypeError as e:
                message = str(e)
                if not message:
                    message = UNRECOGNISED_FUNCTION_CALL
                errors.report(message,
                              symbol = expr,
                              traceback = e.__traceback__,
                              severity = 'fatal')

            return new_expr
        else:
            if self._current_function == func.name:
                if len(func.results)>0 and not isinstance(func.results[0].var, TypedAstNode):
                    errors.report(RECURSIVE_RESULTS_REQUIRED, symbol=func, severity="fatal")

            parent_assign = expr.get_direct_user_nodes(lambda x: isinstance(x, Assign) and not isinstance(x, AugAssign))

            func_results = func.results if isinstance(func, FunctionDef) else func.functions[0].results
            if not parent_assign and len(func_results) == 1 and func_results[0].var.rank > 0:
                pyccel_stage.set_stage('syntactic')
                tmp_var = PyccelSymbol(self.scope.get_new_name())
                assign = Assign(tmp_var, expr)
                assign.set_current_ast(expr.python_ast)
                pyccel_stage.set_stage('semantic')
                self._additional_exprs[-1].append(self._visit(assign))
                return self._visit(tmp_var)

            func_args = func.arguments if isinstance(func,FunctionDef) else func.functions[0].arguments
            if len(args) > len(func_args):
                errors.report("Too many arguments passed in function call",
                        symbol = expr,
                        severity='fatal')

            new_expr = FunctionCall(func, args, self._current_function)
            for a, f_a in zip(new_expr.args, func_args):
                if f_a.persistent_target:
                    assert is_method
                    val = a.value
                    if isinstance(val, Variable):
                        a.value.is_target = True
                        self._indicate_pointer_target(args[0].value, a.value, expr)
                    else:
                        errors.report(f"{val} cannot be passed to function call as target. Please create a temporary variable.",
                                severity='error', symbol=expr)

            if None in new_expr.args:
                errors.report("Too few arguments passed in function call",
                        symbol = expr,
                        severity='error')
            elif isinstance(func, FunctionDef):
                self._check_argument_compatibility(args, func_args,
                            func, func.is_elemental)

            return new_expr

    def _sort_function_call_args(self, func_args, args):
        """
        Sort and add the missing call arguments to match the arguments in the function definition.

        We sort the call arguments by dividing them into two chunks, positional arguments and keyword arguments.
        We provide the default value of the keyword argument if the corresponding call argument is not present.

        Parameters
        ----------
        func_args : list[FunctionDefArgument]
          The arguments of the function definition.
        args : list[FunctionCallArgument]
          The arguments of the function call.

        Returns
        -------
        list[FunctionCallArgument]
            The sorted and complete call arguments.
        """
        input_args = [a for a in args if a.keyword is None]
        nargs = len(input_args)
        for ka in func_args[nargs:]:
            key = ka.name
            relevant_args = [a for a in args[nargs:] if a.keyword == key]
            n_relevant_args = len(relevant_args)
            assert n_relevant_args <= 1
            if n_relevant_args == 0 and ka.has_default:
                input_args.append(ka.default_call_arg)
            elif n_relevant_args == 1:
                input_args.append(relevant_args[0])

        return input_args

    def _annotate_the_called_function_def(self, old_func, function_call_args=None):
        """
        Annotate the called FunctionDef.

        Annotate the called FunctionDef.

        Parameters
        ----------
        old_func : FunctionDef|Interface
           The function that needs to be annotated.

        function_call_args : list[FunctionCallArgument], optional
           The list of the call arguments.

        Returns
        -------
        func: FunctionDef|Interface
            The new annotated function.
        """
        # The function call might be in a completely different scope from the FunctionDef
        # Store the current scope and go to the parent scope of the FunctionDef
        old_scope            = self._scope
        old_current_function = self._current_function
        names = []
        sc = old_func.scope if isinstance(old_func, FunctionDef) else old_func.syntactic_node.scope
        while sc.parent_scope is not None:
            sc = sc.parent_scope
            if not sc.name is None:
                names.append(sc.name)
        names.reverse()
        if names:
            self._current_function = DottedName(*names) if len(names)>1 else names[0]
        else:
            self._current_function = None

        while names:
            sc = sc.sons_scopes[names[0]]
            names = names[1:]

        # Set the Scope to the FunctionDef's parent Scope and annotate the old_func
        self._scope = sc
        self._visit_FunctionDef(old_func, function_call_args=function_call_args)
        new_name = self.scope.get_expected_name(old_func.name)
        # Retreive the annotated function
        func = self.scope.find(new_name, 'functions')
        # Add the Module of the imported function to the new function
        if old_func.is_imported:
            mod = old_func.get_direct_user_nodes(lambda x: isinstance(x, Module))[0]
            func.set_current_user_node(mod)

        # Go back to the original Scope
        self._scope = old_scope
        self._current_function = old_current_function
        # Remove the old_func from the imports dict and Assign the new annotated one
        if old_func.is_imported:
            scope = self.scope
            while new_name not in scope.imports['functions']:
                scope = scope.parent_scope
            assert old_func is scope.imports['functions'].get(new_name)
            func = func.clone(new_name, is_imported=True)
            func.set_current_user_node(mod)
            scope.imports['functions'][new_name] = func
        return func

    def _create_variable(self, name, class_type, rhs, d_lhs, *, arr_in_multirets=False,
                         insertion_scope = None):
        """
        Create a new variable.

        Create a new variable. In most cases this is just a call to
        `Variable.__init__`
        but in the case of a tuple variable it is a recursive call to
        create all elements in the tuple.
        This is done separately to _assign_lhs_variable to ensure that
        elements of a tuple do not exist in the scope.

        Parameters
        ----------
        name : str
            The name of the new variable.

        class_type : PyccelType
            The type of the new variable.

        rhs : Variable
            The value assigned to the lhs. This is required to call
            self._infer_type recursively for tuples.

        d_lhs : dict
            Dictionary of properties for the new Variable.

        arr_in_multirets : bool, default: False
            If True, the variable that will be created is an array
            in multi-values return, false otherwise.

        insertion_scope : Scope, optional
            The scope where the variable will be inserted. This is used to add any
            symbolic aliases for inhomogeneous tuples.

        Returns
        -------
        Variable
            The variable that has been created.
        """
        if isinstance(name, PyccelSymbol):
            is_temp = name.is_temp
        else:
            is_temp = False

        if insertion_scope is None:
            insertion_scope = self.scope

        if isinstance(class_type, InhomogeneousTupleType):
            if isinstance(rhs, FunctionCall):
                iterable = [self.scope.collect_tuple_element(r.var) for r in rhs.funcdef.results]
            elif isinstance(rhs, PyccelFunction):
                iterable = [IndexedElement(rhs, i)  for i in range(rhs.shape[0])]
            else:
                iterable = [self.scope.collect_tuple_element(r) for r in rhs]
            elem_vars = []
            for i,tuple_elem in enumerate(iterable):
                elem_name = self.scope.get_new_name( name + '_' + str(i) )
                elem_d_lhs = self._infer_type( tuple_elem )

                if not arr_in_multirets:
                    self._ensure_target( tuple_elem, elem_d_lhs )

                elem_type = elem_d_lhs.pop('class_type')

                var = self._create_variable(elem_name, elem_type, tuple_elem, elem_d_lhs,
                        insertion_scope = insertion_scope)
                elem_vars.append(var)

            if any(v.is_alias for v in elem_vars):
                d_lhs['memory_handling'] = 'alias'

            lhs = Variable(class_type, name, **d_lhs, is_temp=is_temp)

            for i, v in enumerate(elem_vars):
                insertion_scope.insert_symbolic_alias(IndexedElement(lhs, i), v)

        else:
            lhs = Variable(class_type, name, **d_lhs, is_temp=is_temp)

        return lhs

    def _ensure_target(self, rhs, d_lhs):
        """
        Function using data about the new lhs.

        Function using data about the new lhs to determine
        whether the lhs is an alias and the rhs is a target.

        Parameters
        ----------
        rhs : TypedAstNode
            The value assigned to the lhs.

        d_lhs : dict
            Dictionary of properties for the new Variable.
        """

        if isinstance(rhs, NumpyTranspose) and rhs.internal_var.on_heap:
            d_lhs['memory_handling'] = 'alias'
            rhs.internal_var.is_target = True

        if isinstance(rhs, Variable) and (rhs.rank > 0 or isinstance(rhs.class_type, CustomDataType)) \
                and not isinstance(rhs.class_type, (TupleType, StringType)):
            d_lhs['memory_handling'] = 'alias'
            rhs.is_target = not rhs.is_alias

        if isinstance(rhs, IndexedElement) and rhs.rank > 0 and \
                (getattr(rhs.base, 'is_ndarray', False) or getattr(rhs.base, 'is_alias', False)):
            d_lhs['memory_handling'] = 'alias'
            rhs.base.is_target = not rhs.base.is_alias

    def _assign_lhs_variable(self, lhs, d_var, rhs, new_expressions, is_augassign = False,
            arr_in_multirets=False):
        """
        Create a variable from the left-hand side (lhs) of an assignment.
        
        Create a lhs based on the information in d_var, if the lhs already exists
        then check that it has the expected properties.

        Parameters
        ----------
        lhs : PyccelSymbol (or DottedName of PyccelSymbols)
            The representation of the lhs provided by the SyntacticParser.

        d_var : dict
            Dictionary of expected lhs properties.

        rhs : Variable / expression
            The representation of the rhs provided by the SemanticParser.
            This is necessary in order to set the rhs 'is_target' property
            if necessary. It is also used to determine the type of allocation
            (init/resize/reserve).

        new_expressions : list
            A list which allows collection of any additional expressions
            resulting from this operation (e.g. Allocation).

        is_augassign : bool, default=False
            Indicates whether this is an assign ( = ) or an augassign ( += / -= / etc )
            This is necessary as the restrictions on the dtype are less strict in this
            case.

        arr_in_multirets : bool, default=False
            If True, rhs has an array in its results, otherwise, it should be set to False.
            It helps when we don't need lhs to be a pointer in case of a returned array in
            a tuple of results.

        Returns
        -------
        pyccel.ast.variable.Variable
            The representation of the lhs provided by the SemanticParser.
        """

        if isinstance(lhs, IndexedElement):
            lhs = self._visit(lhs)
        elif isinstance(lhs, (PyccelSymbol, DottedName)):

            name = lhs
            if lhs == '_':
                name = self.scope.get_new_name()
            class_type = d_var.pop('class_type')

            d_lhs = d_var.copy()
            # ISSUES #177: lhs must be a pointer when rhs is heap array
            if not arr_in_multirets:
                self._ensure_target(rhs, d_lhs)

            if isinstance(lhs, DottedName):
                prefix = self.get_class_prefix(lhs)
                class_def = prefix.cls_base
                attr_name = lhs.name[-1]
                attribute = class_def.scope.find(attr_name) if class_def else None
                if attribute:
                    var = attribute.clone(attribute.name, new_class = DottedVariable, lhs = prefix)
                else:
                    var = None
            else:
                symbolic_var = self.scope.find(lhs, 'symbolic_alias')
                if symbolic_var:
                    errors.report(f"{lhs} variable represents a symbolic concept. Its value cannot be changed.",
                            severity='fatal')
                var = self.scope.find(lhs)

            # Variable not yet declared (hence array not yet allocated)
            if var is None:

                if isinstance(lhs, DottedName):
                    prefix_parts = lhs.name[:-1]
                    syntactic_prefix = prefix_parts[0] if len(prefix_parts) == 1 else DottedName(*prefix_parts)
                    prefix = self._visit(syntactic_prefix)
                    class_def = prefix.cls_base
                    if prefix.name == 'self':
                        var = self.get_variable('self')

                        # Collect the name that should be used in the generated code
                        attribute_name = lhs.name[-1]
                        new_name = class_def.scope.get_expected_name(attribute_name)
                        # Create the attribute
                        member = self._create_variable(new_name, class_type, rhs, d_lhs,
                                insertion_scope = class_def.scope)

                        # Insert the attribute to the class scope
                        # Passing the original name ensures that the attribute can be found under this name
                        class_def.scope.insert_variable(member, attribute_name)

                        lhs = self.insert_attribute_to_class(class_def, var, member)
                    else:
                        errors.report(f"{lhs.name[0]} should be named : self", symbol=lhs, severity='fatal')
                # Update variable's dictionary with information from function decorators
                decorators = self.scope.decorators
                if decorators:
                    if 'stack_array' in decorators:
                        if name in decorators['stack_array']:
                            d_lhs.update(memory_handling='stack')
                    if 'allow_negative_index' in decorators:
                        if lhs in decorators['allow_negative_index']:
                            d_lhs.update(allows_negative_indexes=True)

                # We cannot allow the definition of a stack array from a shape which
                # is unknown at the declaration
                if class_type.rank > 0 and d_lhs.get('memory_handling', None) == 'stack':
                    for a in d_lhs['shape']:
                        if (isinstance(a, FunctionCall) and not a.funcdef.is_pure) or \
                                any(not f.funcdef.is_pure for f in a.get_attribute_nodes(FunctionCall)):
                            errors.report(STACK_ARRAY_SHAPE_UNPURE_FUNC, symbol=a.funcdef.name,
                            severity='error',
                            bounding_box=(self.current_ast_node.lineno,
                                self.current_ast_node.col_offset))
                        if (isinstance(a, Variable) and not a.is_argument) \
                                or not all(b.is_argument for b in a.get_attribute_nodes(Variable)):
                            errors.report(STACK_ARRAY_UNKNOWN_SHAPE, symbol=name,
                            severity='error',
                            bounding_box=(self.current_ast_node.lineno,
                                self.current_ast_node.col_offset))

                if not isinstance(lhs, DottedVariable):
                    new_name = self.scope.get_expected_name(name)
                    # Create new variable
                    lhs = self._create_variable(new_name, class_type, rhs, d_lhs, arr_in_multirets=arr_in_multirets)

                    # Add variable to scope
                    self.scope.insert_variable(lhs, name)

                # ...
                # Add memory allocation if needed
                array_declared_in_function = (isinstance(rhs, FunctionCall) and not isinstance(rhs.funcdef, PyccelFunctionDef) \
                                            and not getattr(rhs.funcdef, 'is_elemental', False) and not isinstance(lhs.class_type, HomogeneousTupleType)) or arr_in_multirets
                if lhs.on_heap and not array_declared_in_function:
                    if self.scope.is_loop:
                        # Array defined in a loop may need reallocation at every cycle
                        errors.report(ARRAY_DEFINITION_IN_LOOP, symbol=name,
                            severity='warning',
                            bounding_box=(self.current_ast_node.lineno,
                                self.current_ast_node.col_offset))
                        status='unknown'
                    else:
                        # Array defined outside of a loop will be allocated only once
                        status='unallocated'

                    # Create Allocate node
                    if isinstance(lhs.class_type, InhomogeneousTupleType):
                        args = [self.scope.collect_tuple_element(v) for v in lhs if v.rank>0]
                        new_args = []
                        while len(args) > 0:
                            for a in args:
                                if isinstance(a.class_type, InhomogeneousTupleType):
                                    new_args.extend(self.scope.collect_tuple_element(v) for v in a if v.rank>0)
                                elif a.rank > 0:
                                    new_expressions.append(Allocate(a,
                                        shape=a.alloc_shape, status=status))
                            args = new_args
                            new_args = []
                    elif isinstance(lhs.class_type, (HomogeneousListType, HomogeneousSetType,DictType)):
                        if isinstance(rhs, (PythonList, PythonDict, PythonSet, FunctionCall)):
                            alloc_type = 'init'
                        elif isinstance(rhs, IndexedElement) or rhs.get_attribute_nodes(IndexedElement):
                            alloc_type = 'resize'
                        else:
                            alloc_type = 'reserve'
                        new_expressions.append(Allocate(lhs, shape=lhs.alloc_shape, status=status, alloc_type=alloc_type))
                    else:
                        new_expressions.append(Allocate(lhs, shape=lhs.alloc_shape, status=status))
                # ...

                # ...
                # Add memory deallocation
                if isinstance(lhs.class_type, CustomDataType) or not lhs.on_stack:
                    if isinstance(lhs.class_type, InhomogeneousTupleType):
                        args = [self.scope.collect_tuple_element(v) for v in lhs if v.rank>0]
                        new_args = []
                        while len(args) > 0:
                            for a in args:
                                if isinstance(a.class_type, InhomogeneousTupleType):
                                    new_args.extend(self.scope.collect_tuple_element(v) for v in a if v.rank>0)
                                else:
                                    self._allocs[-1].add(a)
                            args = new_args
                            new_args = []
                    else:
                        self._allocs[-1].add(lhs)
                # ...

                # We cannot allow the definition of a stack array in a loop
                if lhs.is_stack_array and self.scope.is_loop:
                    errors.report(STACK_ARRAY_DEFINITION_IN_LOOP, symbol=name,
                        severity='error',
                        bounding_box=(self.current_ast_node.lineno,
                            self.current_ast_node.col_offset))

                # Not yet supported for arrays: x=y+z, x=b[:]
                # Because we cannot infer shape of right-hand side yet
                if isinstance(lhs.dtype, StringType):
                    know_lhs_shape = (lhs.rank == 1) or all(sh is not None for sh in lhs.alloc_shape[:-1])
                else:
                    know_lhs_shape = (lhs.rank == 0) or all(sh is not None for sh in lhs.alloc_shape)

                if isinstance(class_type, (NumpyNDArrayType, HomogeneousTupleType)) and not know_lhs_shape:
                    msg = f"Cannot infer shape of right-hand side for expression {lhs} = {rhs}"
                    errors.report(PYCCEL_RESTRICTION_TODO+'\n'+msg,
                        bounding_box=(self.current_ast_node.lineno, self.current_ast_node.col_offset),
                        severity='fatal')

            # Variable already exists
            else:

                self._ensure_inferred_type_matches_existing(class_type, d_var, var, is_augassign, new_expressions, rhs)

                # in the case of elemental, lhs is not of the same class_type as
                # var.
                # TODO d_lhs must be consistent with var!
                # the following is a small fix, since lhs must be already
                # declared
                if isinstance(lhs, DottedName):
                    lhs = var.clone(var.name, new_class = DottedVariable, lhs = self._visit(lhs.name[0]))
                else:
                    lhs = var
        else:
            lhs_type = str(type(lhs))
            raise NotImplementedError(f"_assign_lhs_variable does not handle {lhs_type}")

        return lhs

    def _ensure_inferred_type_matches_existing(self, class_type, d_var, var, is_augassign, new_expressions, rhs):
        """
        Ensure that the inferred type matches the existing variable.

        Ensure that the inferred type of the new variable, matches the existing variable (which has the
        same name). If this is not the case then errors are raised preventing pyccel reaching the codegen
        stage.
        This function also handles any reallocations caused by differing shapes between the two objects.
        These allocations/deallocations are saved in the list new_expressions

        Parameters
        ----------
        class_type : PyccelType
            The inferred PyccelType.
        d_var : dict
            The inferred information about the variable. Usually created by the _infer_type function.
        var : Variable
            The existing variable.
        is_augassign : bool
            A boolean indicating if the assign statement is an augassign (tests are less strict).
        new_expressions : list
            A list to which any new expressions created are appended.
        rhs : TypedAstNode
            The right hand side of the expression : lhs=rhs.
            If is_augassign is False, this value is not used.
        """

        # TODO improve check type compatibility
        if not isinstance(var, Variable):
            name = var.name
            message = INCOMPATIBLE_TYPES_IN_ASSIGNMENT.format(type(var), class_type)
            if var.pyccel_staging == "syntactic":
                new_name = self.scope.get_expected_name(name)
                if new_name != name:
                    message += '\nThis error may be due to object renaming to avoid name clashes (language-specific or otherwise).'
                    message += f'The conflict is with "{name}".'
                    name = new_name
            errors.report(message,
                    symbol=f'{name}={class_type}',
                    bounding_box=(self.current_ast_node.lineno, self.current_ast_node.col_offset),
                    severity='fatal')

        if not is_augassign and var.is_ndarray and var.is_target:
            errors.report(ARRAY_ALREADY_IN_USE,
                bounding_box=(self.current_ast_node.lineno,
                    self.current_ast_node.col_offset),
                        severity='error', symbol=var.name)

        elif not is_augassign and var.is_ndarray and isinstance(rhs, (Variable, IndexedElement)) and var.on_heap:
            errors.report(ASSIGN_ARRAYS_ONE_ANOTHER,
                bounding_box=(self.current_ast_node.lineno,
                    self.current_ast_node.col_offset),
                        severity='error', symbol=var)

        elif var.is_ndarray and var.is_alias and isinstance(rhs, NumpyNewArray):
            errors.report(INVALID_POINTER_REASSIGN,
                bounding_box=(self.current_ast_node.lineno,
                    self.current_ast_node.col_offset),
                        severity='error', symbol=var.name)

        elif var.is_ndarray and var.is_alias and not is_augassign:
            # we allow pointers to be reassigned multiple times
            # pointers reassigning need to call free_pointer func
            # to remove memory leaks
            new_expressions.append(Deallocate(var))

        elif class_type != var.class_type:
            if is_augassign:
                tmp_result = PyccelAdd(var, rhs)
                result_type = tmp_result.class_type
                raise_error = var.class_type != result_type
            elif isinstance(var.class_type, InhomogeneousTupleType) and \
                    isinstance(class_type, HomogeneousTupleType):
                if d_var['shape'][0] == var.shape[0]:
                    rhs_elem = self.scope.collect_tuple_element(var[0])
                    self._ensure_inferred_type_matches_existing(class_type.element_type,
                            self._infer_type(rhs_elem), rhs_elem, is_augassign, new_expressions, rhs)
                    raise_error = False
                else:
                    raise_error = True
            elif isinstance(var.class_type, InhomogeneousTupleType) and \
                    isinstance(class_type, InhomogeneousTupleType):
                for i, element_type in enumerate(class_type):
                    rhs_elem = self.scope.collect_tuple_element(var[i])
                    self._ensure_inferred_type_matches_existing(element_type,
                            self._infer_type(rhs_elem), rhs_elem, is_augassign, new_expressions, rhs)
                raise_error = False
            elif isinstance(var.class_type, HomogeneousTupleType) and \
                    isinstance(class_type, InhomogeneousTupleType):
                # TODO: Remove isinstance(rhs, Variable) condition when tuples are saved like lists
                raise_error = any(a != var.class_type.element_type for a in class_type) or not isinstance(rhs, Variable)
            else:
                raise_error = True

            if raise_error:
                name = var.name
                rhs_str = str(rhs)
                errors.report(INCOMPATIBLE_TYPES_IN_ASSIGNMENT.format(var.class_type, class_type),
                    symbol=f'{name}={rhs_str}',
                    bounding_box=(self.current_ast_node.lineno, self.current_ast_node.col_offset),
                    severity='error')

        elif not is_augassign:

            shape = var.shape

            # Get previous allocation calls
            previous_allocations = var.get_direct_user_nodes(lambda p: isinstance(p, Allocate))

            if len(previous_allocations) == 0:
                var.set_init_shape(d_var['shape'])

            if d_var['shape'] != shape:

                if var.is_argument:
                    errors.report(ARRAY_IS_ARG, symbol=var,
                        severity='error',
                        bounding_box=(self.current_ast_node.lineno,
                            self.current_ast_node.col_offset))

                elif var.is_stack_array:
                    if var.get_direct_user_nodes(lambda a: isinstance(a, Assign) and a.lhs is var):
                        errors.report(INCOMPATIBLE_REDEFINITION_STACK_ARRAY, symbol=var.name,
                            severity='error',
                            bounding_box=(self.current_ast_node.lineno,
                                self.current_ast_node.col_offset))

                else:
                    alloc_type = None
                    if isinstance(var.class_type, (HomogeneousListType, HomogeneousSetType,DictType)):
                        if isinstance(rhs, (PythonList, PythonDict, PythonSet, FunctionCall)):
                            alloc_type = 'init'
                        elif isinstance(rhs, IndexedElement) or rhs.get_attribute_nodes(IndexedElement):
                            alloc_type = 'resize'
                        else:
                            alloc_type = 'reserve'
                    if previous_allocations:
                        var.set_changeable_shape()
                        last_allocation = previous_allocations[-1]

                        # Find outermost IfSection of last allocation
                        last_alloc_ifsection = last_allocation.get_user_nodes(IfSection)
                        alloc_ifsection = last_alloc_ifsection[-1] if last_alloc_ifsection else None
                        while len(last_alloc_ifsection)>0:
                            alloc_ifsection = last_alloc_ifsection[-1]
                            last_alloc_ifsection = alloc_ifsection.get_user_nodes(IfSection)

                        ifsection_has_if = len(alloc_ifsection.get_direct_user_nodes(
                                                            lambda x: isinstance(x,If))) == 1 \
                                        if alloc_ifsection else False

                        if alloc_ifsection and not ifsection_has_if:
                            status = last_allocation.status
                        elif last_allocation.get_user_nodes((If, For, While)):
                            status='unknown'
                        else:
                            status='allocated'
                    else:
                        status = 'unallocated'

                    new_expressions.append(Allocate(var, shape=d_var['shape'], status=status, alloc_type=alloc_type))

                    if status == 'unallocated':
                        self._allocs[-1].add(var)
                    else:
                        errors.report(ARRAY_REALLOCATION.format(class_type = var.class_type), symbol=var.name,
                            severity='warning',
                            bounding_box=(self.current_ast_node.lineno,
                                self.current_ast_node.col_offset))
            elif previous_allocations and previous_allocations[-1].get_user_nodes(IfSection) \
                        and not previous_allocations[-1].get_user_nodes((If)):
                # If previously allocated in If still under construction
                status = previous_allocations[-1].status

                new_expressions.append(Allocate(var, shape=d_var['shape'], status=status))
            elif isinstance(var.class_type, CustomDataType) and not var.is_alias:
                new_expressions.append(Deallocate(var))

    def _assign_GeneratorComprehension(self, lhs_name, expr):
        """
        Visit the GeneratorComprehension node.

        Create all necessary expressions for the
        GeneratorComprehension node definition.

        Parameters
        ----------
        lhs_name : str
                    The name to which the expression is assigned.
        expr : GeneratorComprehension
                The GeneratorComprehension node.

        Returns
        -------
        pyccel.ast.functionalexpr.GeneratorComprehension
                CodeBlock containing the semantic version of the GeneratorComprehension node.
        """
        result   = expr.expr

        loop = expr.loops
        nlevels = 0
        # Create throw-away variable to help obtain result type
        index   = Variable(PythonNativeInt(),self.scope.get_new_name('to_delete'), is_temp=True)
        self.scope.insert_variable(index)
        new_expr = []
        while isinstance(loop, For):
            nlevels+=1
            self._get_for_iterators(loop.iterable, loop.target, new_expr)

            loop_elem = loop.body.body[0]

            if isinstance(loop_elem, Assign):
                # If the result contains a GeneratorComprehension, treat it and replace
                # it with it's lhs variable before continuing
                gens = set(loop_elem.get_attribute_nodes(GeneratorComprehension))
                if len(gens)==1:
                    gen = gens.pop()
                    pyccel_stage.set_stage('syntactic')
                    assert isinstance(gen.lhs, PyccelSymbol) and gen.lhs.is_temp
                    gen_lhs = self.scope.get_new_name() if gen.lhs.is_temp else gen.lhs
                    syntactic_assign = Assign(gen_lhs, gen, python_ast=gen.python_ast)
                    pyccel_stage.set_stage('semantic')
                    assign = self._visit(syntactic_assign)

                    new_expr.append(assign)
                    loop.substitute(gen, assign.lhs)
                    loop_elem = loop.body.body[0]
            loop = loop_elem

        # Remove the throw-away variable from the scope
        self.scope.remove_variable(index)

        # Visit result expression (correctly defined as iterator
        # objects exist in the scope despite not being defined)
        result = self._visit(result)
        if isinstance(result, CodeBlock):
            result = result.body[-1]

        # Create start value
        if isinstance(expr, FunctionalSum):
            dtype = result.dtype
            if isinstance(dtype, PythonNativeBool):
                val = LiteralInteger(0, dtype)
            else:
                val = convert_to_literal(0, dtype)
            d_var = self._infer_type(PyccelAdd(result, val))
        elif isinstance(expr, FunctionalMin):
            val = math_constants['inf']
            d_var = self._infer_type(result)
        elif isinstance(expr, FunctionalMax):
            val = PyccelUnarySub(math_constants['inf'])
            d_var = self._infer_type(result)

        # Infer the final dtype of the expression
        class_type = d_var.pop('class_type')
        d_var['is_temp'] = expr.lhs.is_temp

        lhs  = self.check_for_variable(lhs_name)
        if lhs:
            self._ensure_inferred_type_matches_existing(class_type, d_var, lhs, False, new_expr, None)
        else:
            lhs_name = self.scope.get_expected_name(lhs_name)
            lhs = Variable(class_type, lhs_name, **d_var)
            self.scope.insert_variable(lhs)

        # Iterate over the loops
        # This provides the definitions of iterators as well
        # as the central expression
        loops = [self._visit(expr.loops)]

        # If necessary add additional expressions corresponding
        # to nested GeneratorComprehensions
        if new_expr:
            loop = loops[0]
            for _ in range(nlevels-1):
                loop = loop.body.body[0]
            for e in new_expr:
                loop.body.insert2body(e, back=False)
                e.loops[-1].scope.update_parent_scope(loop.scope, is_loop = True)

        # Initialise result with correct initial value
        stmt = Assign(lhs, val)
        stmt.set_current_ast(expr.python_ast)
        loops.insert(0, stmt)

        indices = [self._visit(i) for i in expr.indices]

        if isinstance(expr, FunctionalSum):
            expr_new = FunctionalSum(loops, lhs=lhs, indices = indices)
        elif isinstance(expr, FunctionalMin):
            expr_new = FunctionalMin(loops, lhs=lhs, indices = indices)
        elif isinstance(expr, FunctionalMax):
            expr_new = FunctionalMax(loops, lhs=lhs, indices = indices)
        expr_new.set_current_ast(expr.python_ast)
        return expr_new

    def _find_superclasses(self, expr):
        """
        Find all the superclasses in the scope.

        From a syntactic ClassDef, extract the names of the superclasses and
        search through the scope to find their definitions. If there is no
        definition then an error is raised.

        Parameters
        ----------
        expr : ClassDef
            The class whose superclasses we wish to find.

        Returns
        -------
        list
            An iterable containing the definitions of all the superclasses.

        Raises
        ------
        PyccelSemanticError
            A `PyccelSemanticError` is reported and will be raised after the
            semantic stage is complete.
        """
        parent = {s: self.scope.find(s, 'classes') for s in expr.superclasses}
        if any(c is None for c in parent.values()):
            for s,c in parent.items():
                if c is None:
                    errors.report(f"Couldn't find class {s} in scope", symbol=expr,
                            severity='error')
            parent = {s:c for s,c in parent.items() if c is not None}

        return list(parent.values())

    def _convert_syntactic_object_to_type_annotation(self, syntactic_annotation):
        """
        Convert an arbitrary syntactic object to a type annotation.

        Convert an arbitrary syntactic object to a type annotation. This means that
        the syntactic object is wrapped in a SyntacticTypeAnnotation (if necessary).
        This ensures that a type annotation is obtained instead of e.g. a function.

        Parameters
        ----------
        syntactic_annotation : PyccelAstNode
            A syntactic object that needs to be visited as a type annotation.

        Returns
        -------
        SyntacticTypeAnnotation
            A syntactic object that will be recognised as a type annotation.
        """
        if not isinstance(syntactic_annotation, SyntacticTypeAnnotation):
            pyccel_stage.set_stage('syntactic')
            syntactic_annotation = SyntacticTypeAnnotation(dtype=syntactic_annotation)
            pyccel_stage.set_stage('semantic')
        return syntactic_annotation

    def _get_indexed_type(self, base, args, expr):
        """
        Extract a type annotation from an IndexedElement.

        Extract a type annotation from an IndexedElement. This may be a type indexed with
        slices (indicating a NumPy array), or a class type such as tuple/list/etc which is
        indexed with the datatype.

        Parameters
        ----------
        base : type deriving from PyccelAstNode
            The object being indexed.
        args : tuple of PyccelAstNode
            The indices being used to access the base.
        expr : PyccelAstNode
            The annotation, used for error printing.

        Returns
        -------
        UnionTypeAnnotation
            The type annotation described by this object.
        """
        if isinstance(base, PyccelFunctionDef) and base.cls_name is TypingFinal:
            syntactic_annotation = args[0]
            if not isinstance(syntactic_annotation, SyntacticTypeAnnotation):
                pyccel_stage.set_stage('syntactic')
                syntactic_annotation = SyntacticTypeAnnotation(dtype=syntactic_annotation)
                pyccel_stage.set_stage('semantic')
            annotation = self._visit(syntactic_annotation)
            for t in annotation.type_list:
                t.is_const = True
            return annotation
        elif isinstance(base, UnionTypeAnnotation):
            return UnionTypeAnnotation(*[self._get_indexed_type(t, args, expr) for t in base.type_list])

        if all(isinstance(a, Slice) for a in args):
            rank = len(args)
            order = None if rank < 2 else 'C'
            if isinstance(base, VariableTypeAnnotation):
                dtype = base.class_type
                if dtype.rank != 0:
                    raise errors.report("NumPy element must be a scalar type", severity='fatal', symbol=expr)
                class_type = NumpyNDArrayType(numpy_process_dtype(dtype), rank, order)
            elif isinstance(base, PyccelFunctionDef):
                dtype_cls = base.cls_name
                dtype = numpy_process_dtype(dtype_cls.static_type())
                class_type = NumpyNDArrayType(dtype, rank, order)
            return VariableTypeAnnotation(class_type)

        if not any(isinstance(a, Slice) for a in args):
            if isinstance(base, PyccelFunctionDef):
                dtype_cls = base.cls_name
            else:
                raise errors.report(f"Unknown annotation base {base}\n"+PYCCEL_RESTRICTION_TODO,
                        severity='fatal', symbol=expr)
            if (len(args) == 2 and args[1] is LiteralEllipsis()) or \
                    (len(args) == 1 and dtype_cls is not PythonTupleFunction):
                syntactic_annotation = self._convert_syntactic_object_to_type_annotation(args[0])
                internal_datatypes = self._visit(syntactic_annotation)
                if dtype_cls in type_container:
                    class_type = type_container[dtype_cls]
                else:
                    raise errors.report(f"Unknown annotation base {base}\n"+PYCCEL_RESTRICTION_TODO,
                            severity='fatal', symbol=expr)
                type_annotations = [VariableTypeAnnotation(class_type(u.class_type), u.is_const)
                                    for u in internal_datatypes.type_list]
                return UnionTypeAnnotation(*type_annotations)
            elif len(args) == 2 and dtype_cls is PythonDictFunction:
                syntactic_key_annotation = self._convert_syntactic_object_to_type_annotation(args[0])
                syntactic_val_annotation = self._convert_syntactic_object_to_type_annotation(args[1])
                key_types = self._visit(syntactic_key_annotation)
                val_types = self._visit(syntactic_val_annotation)
                type_annotations = [VariableTypeAnnotation(DictType(k.class_type, v.class_type)) \
                                    for k,v in zip(key_types.type_list, val_types.type_list)]
                return UnionTypeAnnotation(*type_annotations)
            elif dtype_cls is PythonTupleFunction:
                syntactic_annotations = [self._convert_syntactic_object_to_type_annotation(a) for a in args]
                types = [self._visit(a).type_list for a in syntactic_annotations]
                internal_datatypes = list(product(*types))
                type_annotations = [VariableTypeAnnotation(InhomogeneousTupleType(*[ui.class_type for ui in u]), True)
                                    for u in internal_datatypes]
                return UnionTypeAnnotation(*type_annotations)
            else:
                raise errors.report("Cannot handle non-homogenous type index\n"+PYCCEL_RESTRICTION_TODO,
                        severity='fatal', symbol=expr)

        raise errors.report("Unrecognised type slice",
                severity='fatal', symbol=expr)

    def insert_attribute_to_class(self, class_def, self_var, attrib):
        """
        Insert a new attribute into an existing class.

        Insert a new attribute into an existing class definition. In order to do this a dotted
        variable must be created. If the new attribute is an inhomogeneous tuple then this
        function is called recursively to insert each variable comprising the tuple into the
        class definition.

        Parameters
        ----------
        class_def : ClassDef
            The class defintion to which the attribute should be added.
        self_var : Variable
            The variable representing the 'self' variable of the class instance.
        attrib : Variable
            The attribute which should be inserted into the class defintion.

        Returns
        -------
        DottedVariable | PythonTuple
            The object that was inserted into the class definition.
        """
        # Create the local DottedVariable
        lhs = attrib.clone(attrib.name, new_class = DottedVariable, lhs = self_var)

        if isinstance(attrib.class_type, InhomogeneousTupleType):
            for v in attrib:
                self.insert_attribute_to_class(class_def, self_var, class_def.scope.collect_tuple_element(v))
        else:
            # update the attributes of the class and push it to the scope
            class_def.add_new_attribute(lhs)

        return lhs

    def _get_iterable(self, syntactic_iterable):
        """
        Get an Iterable obect from a syntatic object that is used in an iterable context.

        Get an Iterable obect from a syntatic object that is used in an iterable context.
        A typical example of an iterable context is the iterable of a for loop.

        Parameters
        ----------
        syntactic_iterable : PyccelAstNode
            The syntatic object that should be usable as an iterable.

        Returns
        -------
        Iterable
            A semantic Iterable object.
        """
        iterable = self._visit(syntactic_iterable)
        if isinstance(iterable, (Variable, IndexedElement)):
            if isinstance(iterable.class_type, DictType):
                iterable = DictKeys(iterable)
            else:
                iterable = VariableIterator(iterable)
        elif not isinstance(iterable, Iterable):
            if isinstance(iterable, TypedAstNode):
                pyccel_stage.set_stage('syntactic')
                tmp_var = self.scope.get_new_name()
                syntactic_assign = Assign(tmp_var, iterable, python_ast = iterable.python_ast)
                pyccel_stage.set_stage('semantic')
                assign = self._visit(syntactic_assign)
                self._additional_exprs[-1].append(assign)
                iterable = VariableIterator(self._visit(tmp_var))
            else:
                errors.report(f"{iterable} is not handled as the iterable of a for loop",
                        symbol=syntactic_iterable, severity='fatal')

        return iterable

    def _get_for_iterators(self, syntactic_iterable, iterator, new_expr):
        """
        Get the semantic target and iterable of a for loop.

        Get the semantic target and iterable of a for loop. This method can be used to
        handle generators, comprehension expressions or basic for loops.

        Parameters
        ----------
        syntactic_iterable : TypedAstNode
            The iterable that the for loop iterates over.
        iterator : TypedAstNode
            The syntactic iterator that takes the value of the elements of the iterable.
        new_expr : list[PyccelAstNode]
            A list which allows collection of any additional expressions
            resulting from this operation (e.g. Allocation).

        Returns
        -------
        target : TypedAstNode
            The semantic iterator that takes the value of the elements of the iterable.
        iterable : TypedAstNode
            The semantic iterable that the for loop iterates over.
        """
        iterable = self._get_iterable(syntactic_iterable)

        if iterable.num_loop_counters_required:
            indices = [Variable(PythonNativeInt(), self.scope.get_new_name(), is_temp=True)
                        for i in range(iterable.num_loop_counters_required)]
            iterable.set_loop_counter(*indices)
        else:
            if isinstance(iterable, PythonEnumerate):
                if isinstance(iterator, PythonTuple):
                    syntactic_index = iterator[0]
                else:
                    pyccel_stage.set_stage('syntactic')
                    syntactic_index = IndexedElement(iterator,0)
                    pyccel_stage.set_stage('semantic')
            else:
                syntactic_index = iterator

            index = self.check_for_variable(syntactic_index)
            if index is None:
                start = LiteralInteger(0)
                d_var = self._infer_type(start)
                if isinstance(syntactic_index, PyccelSymbol):
                    index = self._assign_lhs_variable(syntactic_index, d_var,
                                    rhs=start, new_expressions=new_expr)
                else:
                    index = self.scope.get_temporary_variable(PythonNativeInt())
            iterable.set_loop_counter(index)

        # Collect a target with a deducible dtype
        iterator_rhs = iterable.get_python_iterable_item()

        # Use _visit_Assign to create the requested iterator with the correct type
        # The result of this operation is not stored, it is just used to declare
        # iterator with the correct dtype to allow correct dtype deductions later
        if isinstance(iterator, PyccelSymbol):
            if len(iterator_rhs) != 1:
                iterator_rhs = PythonTuple(*iterator_rhs, prefer_inhomogeneous=True)
            else:
                iterator_rhs = iterator_rhs[0]

            iterator_d_var = self._infer_type(iterator_rhs)

            target = self._assign_lhs_variable(iterator, iterator_d_var,
                            rhs=iterator_rhs, new_expressions=new_expr)
            if isinstance(target.class_type, InhomogeneousTupleType):
                target = [self.scope.collect_tuple_element(v) for v in target]
            else:
                target = [target]

        elif isinstance(iterator, PythonTuple):
            target = [self._assign_lhs_variable(it, self._infer_type(rhs),
                                rhs=rhs, new_expressions=new_expr)
                        for it, rhs in zip(iterator, iterator_rhs)]
        else:
            raise errors.report(INVALID_FOR_ITERABLE, symbol=iterator,
                   bounding_box=(self.current_ast_node.lineno, self.current_ast_node.col_offset),
                   severity='error')

        return target, iterable

    #====================================================
    #                 _visit functions
    #====================================================


    def _visit(self, expr):
        """
        Annotate the AST.

        The annotation is done by finding the appropriate function _visit_X
        for the object expr. X is the type of the object expr. If this function
        does not exist then the method resolution order is used to search for
        other compatible _visit_X functions. If none are found then an error is
        raised.
        
        Parameters
        ----------
        expr : pyccel.ast.basic.PyccelAstNode | PyccelSymbol
            Object to visit of type X.
        
        Returns
        -------
        pyccel.ast.basic.PyccelAstNode
            AST object which is the semantic equivalent of expr.
        """
        if getattr(expr, 'pyccel_staging', 'syntactic') == 'semantic':
            return expr

        # TODO - add settings to Errors
        #      - line and column
        #      - blocking errors
        current_ast = self.current_ast_node

        if getattr(expr,'python_ast', None) is not None:
            self._current_ast_node = expr.python_ast

        classes = type(expr).__mro__
        for cls in classes:
            annotation_method = '_visit_' + cls.__name__
            if hasattr(self, annotation_method):
                obj = getattr(self, annotation_method)(expr)
                if isinstance(obj, PyccelAstNode) and self.current_ast_node:
                    obj.set_current_ast(self.current_ast_node)
                self._current_ast_node = current_ast
                return obj

        # Unknown object, we raise an error.
        return errors.report(PYCCEL_RESTRICTION_TODO, symbol=type(expr),
            bounding_box=(self.current_ast_node.lineno, self.current_ast_node.col_offset),
            severity='fatal')

    def _visit_Module(self, expr):
        imports = [self._visit(i) for i in expr.imports]
        init_func_body = [i for i in imports if not isinstance(i, EmptyNode)]

        for f in expr.funcs:
            self.insert_function(f)

        # Avoid conflicts with symbols from Program
        if expr.program:
            self.scope.insert_symbols(expr.program.scope.all_used_symbols)

        for c in expr.classes:
            self._visit(c)

        init_func_body += self._visit(expr.init_func).body
        mod_name = self.metavars.get('module_name', None)
        if mod_name is None:
            mod_name = expr.name
        else:
            self.scope.insert_symbol(mod_name)
        self._mod_name = mod_name
        if isinstance(expr.name, AsName):
            name_suffix = expr.name.name
        else:
            name_suffix = expr.name

        if expr.program:
            prog_name = 'prog_'+name_suffix
            prog_name = self.scope.get_new_name(prog_name)
            self._allocs.append(set())
            self._pointer_targets.append({})

            mod_scope = self.scope
            prog_syntactic_scope = expr.program.scope
            self.scope = mod_scope.new_child_scope(prog_name,
                    used_symbols = prog_syntactic_scope.local_used_symbols.copy(),
                    original_symbols = prog_syntactic_scope.python_names.copy())
            prog_scope = self.scope

            imports = [self._visit(i) for i in expr.program.imports]
            body = [i for i in imports if not isinstance(i, EmptyNode)]

            body += self._visit(expr.program.body).body

            program_body = CodeBlock(body)

            # Calling the Garbage collecting,
            # it will add the necessary Deallocate nodes
            # to the ast
            program_body.insert2body(*self._garbage_collector(program_body))

            self.scope = mod_scope

        for f in self.scope.functions.copy().values():
            if not f.is_semantic and not isinstance(f, InlineFunctionDef):
                assert isinstance(f, FunctionDef)
                self._visit(f)

        variables = self.get_variables(self.scope)
        init_func = None
        free_func = None
        program   = None

        comment_types = (Header, MacroFunction, EmptyNode, Comment, CommentBlock)

        if not all(isinstance(l, comment_types) for l in init_func_body):
            # If there are any initialisation statements then create an initialisation function
            init_var = Variable(PythonNativeBool(), self.scope.get_new_name('initialised'),
                                is_private=True)
            init_func_name = self.scope.get_new_name(name_suffix+'__init')
            # Ensure that the function is correctly defined within the namespaces
            init_scope = self.create_new_function_scope(init_func_name)
            for b in init_func_body:
                if isinstance(b, ScopedAstNode):
                    b.scope.update_parent_scope(init_scope, is_loop = True)
                if isinstance(b, FunctionalFor):
                    for l in b.loops:
                        if isinstance(l, ScopedAstNode):
                            l.scope.update_parent_scope(init_scope, is_loop = True)

            self.exit_function_scope()

            # Update variable scope for temporaries
            to_remove = []
            scope_variables = list(self.scope.variables.values())
            for v in scope_variables:
                if v.is_temp:
                    self.scope.remove_variable(v)
                    init_scope.insert_variable(v)
                    to_remove.append(v)
                    variables.remove(v)

            # Get deallocations
            deallocs = self._garbage_collector(CodeBlock(init_func_body))

            # Deallocate temporaries in init function
            dealloc_vars = [d.variable for d in deallocs]
            for i,v in enumerate(dealloc_vars):
                if v in to_remove:
                    d = deallocs.pop(i)
                    init_func_body.append(d)

            init_func_body = If(IfSection(PyccelNot(init_var),
                                init_func_body+[Assign(init_var, LiteralTrue())]))

            init_func = FunctionDef(init_func_name, [], [init_func_body],
                    global_vars = variables, scope=init_scope)
            self.insert_function(init_func)

        if init_func:
            free_func_name = self.scope.get_new_name(name_suffix+'__free')
            pyccelised_imports = [imp for imp_name, imp in self.scope.imports['imports'].items() \
                             if imp_name in self.d_parsers]

            import_frees = [self.d_parsers[imp.source].semantic_parser.ast.free_func for imp in pyccelised_imports \
                                if imp.source in self.d_parsers]
            import_frees = [f if f.name in imp.target else \
                             f.clone(next(i.target for i in imp.target \
                                        if isinstance(i, AsName) and i.name == f.name)) \
                            for f,imp in zip(import_frees, pyccelised_imports) if f]

            if deallocs or import_frees:
                # If there is anything that needs deallocating when the module goes out of scope
                # create a deallocation function
                import_free_calls = [f() for f in import_frees if f is not None]
                free_func_body = If(IfSection(init_var,
                    import_free_calls+deallocs+[Assign(init_var, LiteralFalse())]))
                # Ensure that the function is correctly defined within the namespaces
                scope = self.create_new_function_scope(free_func_name)
                free_func = FunctionDef(free_func_name, [], [free_func_body],
                                    global_vars = variables, scope = scope)
                self.exit_function_scope()
                self.insert_function(free_func)

        funcs = []
        interfaces = []
        for f in self.scope.functions.values():
            if isinstance(f, FunctionDef):
                funcs.append(f)
            elif isinstance(f, Interface):
                interfaces.append(f)

        # in the case of a header file, we need to convert all headers to
        # FunctionDef etc ...

        if self.is_header_file:
            # ARA : issue-999
            is_external = self.metavars.get('external', False)
            for name, headers in self.scope.headers.items():
                if all(isinstance(v, FunctionHeader) and \
                        not isinstance(v, MethodHeader) for v in headers):
                    F = self.scope.find(name, 'functions')
                    if F is None:
                        func_defs = []
                        for v in headers:
                            types = [self._visit(d).type_list[0] for d in v.dtypes]
                            args = [Variable(t.class_type, PyccelSymbol(f'anon_{i}'),
                                shape = None, is_const = t.is_const, is_optional = False,
                                cls_base = t.class_type,
                                memory_handling = 'heap' if t.rank > 0 else 'stack') for i,t in enumerate(types)]

                            types = [self._visit(d).type_list[0] for d in v.results]
                            results = [Variable(t.class_type, PyccelSymbol(f'result_{i}'), shape = None,
                                cls_base = t.class_type,
                                is_const = t.is_const, is_optional = False,
                                memory_handling = 'heap' if t.rank > 0 else 'stack') for i,t in enumerate(types)]

                            args = [FunctionDefArgument(a) for a in args]
                            results = [FunctionDefResult(r) for r in results]
                            func_defs.append(FunctionDef(v.name, args, [], results, is_external = is_external, is_header = True))

                        if len(func_defs) == 1:
                            F = func_defs[0]
                            funcs.append(F)
                        else:
                            F = Interface(name, func_defs)
                            interfaces.append(F)
                        self.insert_function(F)
                    else:
                        errors.report(IMPORTING_EXISTING_IDENTIFIED,
                                symbol=name,
                                severity='fatal')

        for v in variables:
            if v.rank > 0 and not v.is_alias:
                v.is_target = True

        mod = Module(mod_name,
                    variables,
                    funcs,
                    init_func = init_func,
                    free_func = free_func,
                    interfaces=interfaces,
                    classes=self.scope.classes.values(),
                    imports=self.scope.imports['imports'].values(),
                    scope=self.scope)

        if expr.program:
            container = prog_scope.imports
            container['imports'][mod_name] = Import(self.scope.get_python_name(mod_name), mod)

            if init_func:
                import_init  = init_func()
                program_body.insert2body(import_init, back=False)

            if free_func:
                import_free  = free_func()
                program_body.insert2body(import_free)

            program = Program(prog_name,
                            self.get_variables(prog_scope),
                            program_body,
                            container['imports'].values(),
                            scope=prog_scope)

            mod.program = program
        return mod

    def _visit_PythonTuple(self, expr):
        ls = [self._visit(i) for i in expr]
        return PythonTuple(*ls)

    def _visit_PythonList(self, expr):
        ls = [self._visit(i) for i in expr]
        try:
            expr = PythonList(*ls)
        except TypeError:
            errors.report(PYCCEL_RESTRICTION_INHOMOG_LIST, symbol=expr,
                severity='fatal')
        return expr

    def _visit_PythonSet(self, expr):
        ls = [self._visit(i) for i in expr]
        try:
            expr = PythonSet(*ls)
        except TypeError as e:
            message = str(e)
            errors.report(message, symbol=expr,
                severity='fatal')
        return expr

    def _visit_PythonDict(self, expr):
        keys = [self._visit(k) for k in expr.keys]
        vals = [self._visit(v) for v in expr.values]
        try:
            expr = PythonDict(keys, vals)
        except TypeError as e:
            errors.report(str(e), symbol=expr,
                severity='fatal')
        return expr

    def _visit_FunctionCallArgument(self, expr):
        value = self._visit(expr.value)
        a = FunctionCallArgument(value, expr.keyword)
        def generate_and_assign_temp_var():
            pyccel_stage.set_stage('syntactic')
            tmp_var = self.scope.get_new_name()
            syntactic_assign = Assign(tmp_var, expr.value, python_ast = expr.value.python_ast)
            pyccel_stage.set_stage('semantic')

            assign = self._visit(syntactic_assign)
            self._additional_exprs[-1].append(assign)
            return FunctionCallArgument(self._visit(tmp_var))
        if isinstance(value, (PyccelArithmeticOperator, PyccelFunction)) and value.rank:
            a = generate_and_assign_temp_var()
        elif isinstance(value, FunctionCall) and isinstance(value.class_type, CustomDataType):
            if not value.funcdef.results[0].var.is_alias:
                a = generate_and_assign_temp_var()
        return a

    def _visit_UnionTypeAnnotation(self, expr):
        annotations = [self._visit(syntax_type_annot) for syntax_type_annot in expr.type_list]
        types = [t for a in annotations for t in (a.type_list if isinstance(a, UnionTypeAnnotation) else [a])]
        return UnionTypeAnnotation(*types)

    def _visit_FunctionTypeAnnotation(self, expr):
        arg_types = [self._visit(a)[0] for a in expr.args]
        res_types = [self._visit(r)[0] for r in expr.results]
        return UnionTypeAnnotation(FunctionTypeAnnotation(arg_types, res_types))

    def _visit_TypingFinal(self, expr):
        annotation = self._visit(expr.arg)
        for t in annotation:
            t.is_const = True
        return annotation

    def _visit_FunctionDefArgument(self, expr):
        arg = self._visit(expr.var)
        value = None if expr.value is None else self._visit(expr.value)
        kwonly = expr.is_kwonly
        is_optional = isinstance(value, Nil)
        bound_argument = expr.bound_argument

        args = []
        for v in arg:
            if isinstance(v, Variable):
                dtype = v.class_type
                if isinstance(value, Literal) and value is not Nil():
                    value = convert_to_literal(value.python_value, dtype)
                clone_var = v.clone(v.name, is_optional = is_optional, is_argument = True)
                args.append(FunctionDefArgument(clone_var, bound_argument = bound_argument,
                                        value = value, kwonly = kwonly, annotation = expr.annotation))
            else:
                args.append(FunctionDefArgument(v.clone(v.name, is_optional = is_optional,
                                is_kwonly = kwonly, is_argument = True), bound_argument = bound_argument,
                                value = value, kwonly = kwonly, annotation = expr.annotation))
        return args

    def _visit_CodeBlock(self, expr):
        ls = []
        self._additional_exprs.append([])
        for b in expr.body:

            # Save parsed code
            line = self._visit(b)
            ls.extend(self._additional_exprs[-1])
            self._additional_exprs[-1] = []
            if isinstance(line, CodeBlock):
                ls.extend(line.body)
            # ----- If block to handle VariableHeader. To be removed when headers are deprecated. ---
            elif isinstance(line, list) and isinstance(line[0], Variable):
                self.scope.insert_variable(line[0])
                if len(line) != 1:
                    errors.report(f"Variable {line[0]} cannot have multiple types",
                            severity='error', symbol=line[0])
            # ---------------------------- End of if block ------------------------------------------
            else:
                ls.append(line)
        self._additional_exprs.pop()

        return CodeBlock(ls)

    def _visit_Nil(self, expr):
        expr.clear_syntactic_user_nodes()
        expr.update_pyccel_staging()
        return expr

    def _visit_Break(self, expr):
        expr.clear_syntactic_user_nodes()
        expr.update_pyccel_staging()
        return expr

    def _visit_Continue(self, expr):
        expr.clear_syntactic_user_nodes()
        expr.update_pyccel_staging()
        return expr

    def _visit_Comment(self, expr):
        expr.clear_syntactic_user_nodes()
        expr.update_pyccel_staging()
        return expr

    def _visit_CommentBlock(self, expr):
        expr.clear_syntactic_user_nodes()
        expr.update_pyccel_staging()
        return expr

    def _visit_AnnotatedComment(self, expr):
        expr.clear_syntactic_user_nodes()
        expr.update_pyccel_staging()
        return expr

    def _visit_OmpAnnotatedComment(self, expr):
        code = expr._user_nodes
        code = code[-1]
        index = code.body.index(expr)
        combined_loop = expr.combined and ('for' in expr.combined or 'distribute' in expr.combined or 'taskloop' in expr.combined)

        if isinstance(expr, (OMP_Sections_Construct, OMP_Single_Construct)) \
           and expr.has_nowait:
            for node in code.body[index+1:]:
                if isinstance(node, Omp_End_Clause):
                    if node.txt.startswith(expr.name, 4):
                        node.has_nowait = True

        if isinstance(expr, (OMP_For_Loop, OMP_Simd_Construct,
                    OMP_Distribute_Construct, OMP_TaskLoop_Construct)) or combined_loop:
            index += 1
            while index < len(code.body) and isinstance(code.body[index], (Comment, CommentBlock, Pass)):
                index += 1

            if index < len(code.body) and isinstance(code.body[index], For):
                end_expr = ['!$omp', 'end', expr.name]
                if expr.combined:
                    end_expr.append(expr.combined)
                if expr.has_nowait:
                    end_expr.append('nowait')
                code.body[index].end_annotation = ' '.join(e for e in end_expr if e)+'\n'
            else:
                type_name = type(expr).__name__
                msg = f"Statement after {type_name} must be a for loop."
                errors.report(msg, symbol=expr,
                    severity='fatal')

        expr.clear_syntactic_user_nodes()
        expr.update_pyccel_staging()
        return expr

    def _visit_Omp_End_Clause(self, expr):
        end_loop = any(c in expr.txt for c in ['for', 'distribute', 'taskloop', 'simd'])
        if end_loop:
            errors.report("For loops do not require an end clause. This clause is ignored",
                    severity='warning', symbol=expr)
            return EmptyNode()
        else:
            expr.clear_syntactic_user_nodes()
            expr.update_pyccel_staging()
            return expr

    def _visit_Literal(self, expr):
        expr.clear_syntactic_user_nodes()
        expr.update_pyccel_staging()
        return expr

    def _visit_Pass(self, expr):
        expr.clear_syntactic_user_nodes()
        expr.update_pyccel_staging()
        return expr

    def _visit_Variable(self, expr):
        name = self.scope.get_python_name(expr.name)
        var = self.get_variable(name)
        return self._optional_params.get(var, var)

    def _visit_str(self, expr):
        return repr(expr)

    def _visit_Slice(self, expr):
        start = self._visit(expr.start) if expr.start is not None else None
        stop = self._visit(expr.stop) if expr.stop is not None else None
        step = self._visit(expr.step) if expr.step is not None else None

        return Slice(start, stop, step)

    def _visit_IndexedElement(self, expr):
        var = self._visit(expr.base)

        if isinstance(var, (PyccelFunctionDef, VariableTypeAnnotation, UnionTypeAnnotation)):
            return self._get_indexed_type(var, expr.indices, expr)

        class_type = var.class_type

        if isinstance(class_type, (NumpyNDArrayType, HomogeneousListType, TupleType)):
            # TODO check consistency of indices with shape/rank
            args = [self._visit(idx) for idx in expr.indices]

            if (len(args) == 1 and isinstance(getattr(args[0], 'class_type', None), TupleType)):
                args = args[0]

            elif any(isinstance(getattr(a, 'class_type', None), TupleType) for a in args):
                n_exprs = None
                for a in args:
                    if getattr(a, 'shape', None) and isinstance(a.shape[0], LiteralInteger):
                        a_len = a.shape[0]
                        if n_exprs:
                            assert n_exprs == a_len
                        else:
                            n_exprs = a_len

                if n_exprs is not None:
                    new_expr_args = [[a[i] if hasattr(a, '__getitem__') else a for a in args]
                                     for i in range(n_exprs)]
                    return NumpyArray(PythonTuple(*[var[a] for a in new_expr_args]))

            return self._extract_indexed_from_var(var, args, expr)
        else:
            cls_base = self.scope.find(str(class_type), 'classes') or get_cls_base(class_type)
            method = cls_base.get_method('__getitem__')
            if method:
                class_args = self._handle_function_args([FunctionCallArgument(a) for a in expr.indices])
                args = [FunctionCallArgument(var), *class_args]
                return self._handle_function(expr, method, args)
            else:
                raise errors.report(f"No __getitem__ found for type {class_type}",
                        severity='fatal', symbol=expr)

    def _visit_PyccelSymbol(self, expr):
        name = expr

        var = self.check_for_variable(name)

        if var is None:
            var = self.scope.find(name)
        if var is None:
            var = builtin_functions_dict.get(name, None)
            if var is not None:
                var = PyccelFunctionDef(name, var)

        if var is None and self._in_annotation:
            var = numpy_funcs.get(name, None)
            if name == 'real':
                var = numpy_funcs['float']
            elif name == '*':
                return GenericType()

        if var is None:
            if name == '_':
                errors.report(UNDERSCORE_NOT_A_THROWAWAY,
                    bounding_box=(self.current_ast_node.lineno, self.current_ast_node.col_offset),
                    severity='fatal')
            else:
                errors.report(UNDEFINED_VARIABLE, symbol=name,
                    bounding_box=(self.current_ast_node.lineno, self.current_ast_node.col_offset),
                    severity='fatal')
        return self._optional_params.get(var, var)

    def _visit_AnnotatedPyccelSymbol(self, expr):
        # Check if the variable already exists
        var = self.scope.find(expr, 'variables', local_only = True)
        if var is not None:
            errors.report("Variable has been declared multiple times",
                    symbol=expr, severity='error')

        if expr.annotation is None:
            errors.report(MISSING_TYPE_ANNOTATIONS,
                    symbol=expr, severity='fatal')

        # Get the semantic type annotation (should be UnionTypeAnnotation)
        types = self._visit(expr.annotation)

        if len(types.type_list) == 0:
            errors.report(MISSING_TYPE_ANNOTATIONS,
                    symbol=expr, severity='fatal')

        python_name = expr.name
        # Get the collisionless name from the scope
        if isinstance(python_name, DottedName):
            prefix_parts = python_name.name[:-1]
            syntactic_prefix = prefix_parts[0] if len(prefix_parts) == 1 else DottedName(*prefix_parts)
            prefix = self._visit(syntactic_prefix)
            class_def = prefix.cls_base
            attribute_name = python_name.name[-1]

            name = class_def.scope.get_expected_name(attribute_name)
            var_class = DottedVariable
            kwargs = {'lhs': prefix}
        else:
            name = self.scope.get_expected_name(python_name)
            var_class = Variable
            kwargs = {}

        # Use the local decorators to define the memory and index handling
        array_memory_handling = 'heap'
        decorators = self.scope.decorators
        if decorators:
            if 'stack_array' in decorators:
                if expr.name in decorators['stack_array']:
                    array_memory_handling = 'stack'
            if 'allow_negative_index' in decorators:
                if expr.name in decorators['allow_negative_index']:
                    kwargs['allows_negative_indexes'] = True

        # For each possible data type create the necessary variables
        possible_args = []
        for t in types.type_list:
            if isinstance(t, FunctionTypeAnnotation):
                args = t.args
                results = [FunctionDefResult(r.var.clone(r.var.name, is_argument = False), annotation=r.annotation) for r in t.results]
                address = FunctionAddress(name, args, results)
                possible_args.append(address)
            elif isinstance(t, VariableTypeAnnotation):
                class_type = t.class_type
                cls_base = self.scope.find(str(class_type), 'classes') or get_cls_base(class_type)
                shape = len(class_type) if isinstance(class_type, InhomogeneousTupleType) else None
                v = var_class(class_type, name, cls_base = cls_base,
                        shape = shape,
                        is_const = t.is_const, is_optional = False,
                        memory_handling = array_memory_handling if class_type.rank > 0 else 'stack',
                        **kwargs)
                possible_args.append(v)
                if isinstance(class_type, InhomogeneousTupleType):
                    for i, t in enumerate(class_type):
                        pyccel_stage.set_stage('syntactic')
                        syntactic_elem = AnnotatedPyccelSymbol(self.scope.get_new_name( f'{name}_{i}'),
                                                annotation = UnionTypeAnnotation(VariableTypeAnnotation(t)))
                        pyccel_stage.set_stage('semantic')
                        elem = self._visit(syntactic_elem)
                        self.scope.insert_symbolic_alias(IndexedElement(v, i), elem[0])
            else:
                errors.report(PYCCEL_RESTRICTION_TODO + '\nUnrecoginsed type annotation',
                        severity='fatal', symbol=expr)

        # An annotated variable must have a type
        assert len(possible_args) != 0

        return possible_args

    def _visit_SyntacticTypeAnnotation(self, expr):
        self._in_annotation = True
        visited_dtype = self._visit(expr.dtype)
        self._in_annotation = False
        order = expr.order

        if isinstance(visited_dtype, PyccelFunctionDef):
            dtype_cls = visited_dtype.cls_name
            class_type = dtype_cls.static_type()
            return UnionTypeAnnotation(VariableTypeAnnotation(class_type))
        elif isinstance(visited_dtype, VariableTypeAnnotation):
            if order and order != visited_dtype.class_type.order:
                visited_dtype = VariableTypeAnnotation(visited_dtype.class_type.swap_order())
            return UnionTypeAnnotation(visited_dtype)
        elif isinstance(visited_dtype, UnionTypeAnnotation):
            return visited_dtype
        elif isinstance(visited_dtype, ClassDef):
            # TODO: Improve when #1676 is merged
            dtype = self.get_class_construct(visited_dtype.name)
            return UnionTypeAnnotation(VariableTypeAnnotation(dtype))
        elif isinstance(visited_dtype, PyccelType):
            return UnionTypeAnnotation(VariableTypeAnnotation(visited_dtype))
        else:
            raise errors.report(PYCCEL_RESTRICTION_TODO + ' Could not deduce type information',
                    severity='fatal', symbol=expr)

    def _visit_VariableTypeAnnotation(self, expr):
        return expr

    def _visit_DottedName(self, expr):

        var = self.check_for_variable(_get_name(expr))
        if var:
            return var

        lhs = expr.name[0] if len(expr.name) == 2 \
                else DottedName(*expr.name[:-1])
        rhs = expr.name[-1]

        visited_lhs = self._visit(lhs)
        first = visited_lhs
        if isinstance(visited_lhs, FunctionCall):
            results = visited_lhs.funcdef.results
            if len(results) != 1:
                errors.report("Cannot get attribute of function call with multiple returns",
                        symbol=expr, severity='fatal')
            first = results[0].var
        rhs_name = _get_name(rhs)

        # Handle case of imported module
        if isinstance(first, Module):

            if rhs_name in first:
                imp = self.scope.find(_get_name(lhs), 'imports')

                new_name = rhs_name
                if imp is not None:
                    new_name = imp.find_module_target(rhs_name)
                    if new_name is None:
                        new_name = self.scope.get_new_name(rhs_name)

                        # Save the import target that has been used
                        imp.define_target(AsName(first[rhs_name], PyccelSymbol(new_name)))
                elif isinstance(rhs, FunctionCall):
                    self.scope.imports['functions'][new_name] = first[rhs_name]
                elif isinstance(rhs, ConstructorCall):
                    self.scope.imports['classes'][new_name] = first[rhs_name]
                elif isinstance(rhs, Variable):
                    self.scope.imports['variables'][new_name] = rhs

                if isinstance(rhs, FunctionCall):
                    # If object is a function
                    args  = self._handle_function_args(rhs.args)
                    func  = first[rhs_name]
                    if new_name != rhs_name:
                        if hasattr(func, 'clone') and not isinstance(func, PyccelFunctionDef):
                            func  = func.clone(new_name)
                    pyccel_stage.set_stage('syntactic')
                    syntactic_call = FunctionCall(func, args)
                    pyccel_stage.set_stage('semantic')
                    return self._handle_function(syntactic_call, func, args)
                elif isinstance(rhs, Constant):
                    var = first[rhs_name]
                    if new_name != rhs_name:
                        var.name = new_name
                    return var
                else:
                    # If object is something else (eg. dict)
                    var = first[rhs_name]
                    return var
            else:
                errors.report(UNDEFINED_IMPORT_OBJECT.format(rhs_name, str(lhs)),
                        symbol=expr, severity='fatal')
        if isinstance(first, ClassDef):
            errors.report("Static class methods are not yet supported", symbol=expr,
                    severity='fatal')

        d_var = self._infer_type(first)
        class_type = d_var['class_type']
        cls_base = get_cls_base(class_type)
        if cls_base is None:
            cls_base = self.scope.find(str(class_type), 'classes')

        # look for a class method
        if isinstance(rhs, FunctionCall):
            macro = self.scope.find(rhs_name, 'macros')
            if macro is not None:
                master = macro.master
                args = rhs.args
                args = [lhs] + list(args)
                args = [self._visit(i) for i in args]
                args = macro.apply(args)
                return FunctionCall(master, args, self._current_function)

            method = cls_base.get_method(rhs_name, expr)

            args = [FunctionCallArgument(visited_lhs), *self._handle_function_args(rhs.args)]
            if not method.is_semantic:
                if not method.is_inline:
                    method = self._annotate_the_called_function_def(method)
                else:
                    method = self._annotate_the_called_function_def(method, function_call_args=args)

            if cls_base.name == 'numpy.ndarray':
                numpy_class = method.cls_name
                self.insert_import('numpy', AsName(numpy_class, numpy_class.name))
            return self._handle_function(expr, method, args, is_method = True)

        # look for a class attribute / property
        elif isinstance(rhs, PyccelSymbol) and cls_base:
            # standard class attribute
            second = self.check_for_variable(expr)
            if second:
                return second

            # class property?
            else:
                method = cls_base.get_method(rhs_name, expr)
                if not method.is_semantic:
                    if not method.is_inline:
                        method = self._annotate_the_called_function_def(method)
                    else:
                        method = self._annotate_the_called_function_def(method,
                                    function_call_args=(FunctionCallArgument(visited_lhs),))
                assert 'property' in method.decorators
                if cls_base.name == 'numpy.ndarray':
                    numpy_class = method.cls_name
                    self.insert_import('numpy', AsName(numpy_class, numpy_class.name))
                return self._handle_function(expr, method, [FunctionCallArgument(visited_lhs)], is_method = True)

        # look for a macro
        else:

            macro = self.scope.find(rhs_name, 'macros')

            # Macro
            if isinstance(macro, MacroVariable):
                return macro.master
            elif isinstance(macro, MacroFunction):
                args = macro.apply([visited_lhs])
                return FunctionCall(macro.master, args, self._current_function)

        # did something go wrong?
        return errors.report(f'Attribute {rhs_name} not found',
            bounding_box=(self.current_ast_node.lineno, self.current_ast_node.col_offset),
            severity='fatal')

    def _visit_PyccelOperator(self, expr):
        args     = [self._visit(a) for a in expr.args]
        return self._create_PyccelOperator(expr, args)

    def _visit_PyccelAdd(self, expr):
        args = [self._visit(a) for a in expr.args]
        arg0 = args[0]
        if isinstance(arg0.class_type, (TupleType, HomogeneousListType)):
            arg1 = args[1]
            is_homogeneous = not isinstance(arg0.class_type, InhomogeneousTupleType) and \
                                arg0.class_type == arg1.class_type
            if is_homogeneous:
                return Concatenate(*args)
            else:
                if not (isinstance(arg0.shape[0], (LiteralInteger, int)) and isinstance(arg1.shape[0], (LiteralInteger, int))):
                    errors.report("Can't create an inhomogeneous object from objects of unknown size",
                            severity='fatal', symbol=expr)

                tuple_args = [self.scope.collect_tuple_element(v) for v in arg0] + [self.scope.collect_tuple_element(v) for v in arg1]
                expr_new = PythonTuple(*tuple_args)
        else:
            expr_new = self._create_PyccelOperator(expr, args)
        return expr_new

    def _visit_PyccelMul(self, expr):
        args = [self._visit(a) for a in expr.args]
        if isinstance(args[0].class_type, (TupleType, HomogeneousListType)):
            expr_new = self._create_Duplicate(args[0], args[1])
        elif isinstance(args[1].class_type, (TupleType, HomogeneousListType)):
            expr_new = self._create_Duplicate(args[1], args[0])
        else:
            expr_new = self._create_PyccelOperator(expr, args)
        return expr_new

    def _visit_PyccelPow(self, expr):
        base, exponent = [self._visit(a) for a in expr.args]

        exp_val = exponent
        if isinstance(exponent, LiteralInteger):
            exp_val = exponent.python_value
        elif isinstance(exponent, PyccelAssociativeParenthesis):
            exp = exponent.args[0]
            # Handle (1/2)
            if isinstance(exp, PyccelDiv) and all(isinstance(a, Literal) for a in exp.args):
                exp_val = exp.args[0].python_value / exp.args[1].python_value

        if isinstance(base, (Literal, Variable)) and exp_val == 2:
            return PyccelMul(base, base)
        elif exp_val == 0.5:
            pyccel_stage.set_stage('syntactic')

            sqrt_name = self.scope.get_new_name('sqrt')
            imp_name = AsName('sqrt', sqrt_name)
            if isinstance(base.class_type.primitive_type, PrimitiveComplexType) or isinstance(exponent.class_type.primitive_type, PrimitiveComplexType):
                new_import = Import('cmath',imp_name)
            else:
                new_import = Import('math',imp_name)
            self._visit(new_import)
            if isinstance(expr.args[0], PyccelAssociativeParenthesis):
                new_call = FunctionCall(sqrt_name, [expr.args[0].args[0]])
            else:
                new_call = FunctionCall(sqrt_name, [expr.args[0]])

            pyccel_stage.set_stage('semantic')

            return self._visit(new_call)
        else:
            return PyccelPow(base, exponent)

    def _visit_PyccelIn(self, expr):
        element = self._visit(expr.element)
        container = self._visit(expr.container)
        container_type = container.class_type
        if isinstance(container_type, (DictType, HomogeneousSetType, HomogeneousListType)):
            element_type = container_type.key_type if isinstance(container_type, DictType) else container_type.element_type
            if element.class_type == element_type:
                return PyccelIn(element, container)
            else:
                return LiteralFalse()

        container_base = self.scope.find(str(container_type), 'classes') or get_cls_base(container_type)
        contains_method = container_base.get_method('__contains__',
                        raise_error_from = expr if isinstance(container_type, CustomDataType) else None)
        if contains_method:
            return contains_method(container, element)
        else:
            raise errors.report(f"In operator is not yet implemented for type {container_type}",
                    severity='fatal', symbol=expr)

    def _visit_Lambda(self, expr):
        errors.report("Lambda functions are not currently supported",
                symbol=expr, severity='fatal')
        expr_names = set(str(a) for a in expr.expr.get_attribute_nodes(PyccelSymbol))
        var_names = map(str, expr.variables)
        missing_vars = expr_names.difference(var_names)
        if len(missing_vars) > 0:
            errors.report(UNDEFINED_LAMBDA_VARIABLE, symbol = missing_vars,
                bounding_box=(self.current_ast_node.lineno, self.current_ast_node.col_offset),
                severity='fatal')
        funcs = expr.expr.get_attribute_nodes(FunctionCall)
        for func in funcs:
            name = _get_name(func)
            f = self.scope.find(name, 'symbolic_functions')
            if f is None:
                errors.report(UNDEFINED_LAMBDA_FUNCTION, symbol=name,
                    bounding_box=(self.current_ast_node.lineno, self.current_ast_node.col_offset),
                    severity='fatal')
            else:

                f = f(*func.args)
                expr_new = expr.expr.subs(func, f)
                expr = Lambda(tuple(expr.variables), expr_new)
        return expr

    def _visit_FunctionCall(self, expr):
        name     = expr.funcdef
        try:
            name = self.scope.get_expected_name(name)
        except RuntimeError:
            pass

        func = self.scope.find(name, 'functions')

        if func is None:
            name = str(expr.funcdef)
            if name in builtin_functions_dict:
                func = PyccelFunctionDef(name, builtin_functions_dict[name])

        args = self._handle_function_args(expr.args)

        # Correct keyword names if scope is available
        # The scope is only available if the function body has been parsed
        # (i.e. not for headers or builtin functions)
        if (isinstance(func, FunctionDef) and func.scope) or isinstance(func, Interface):
            scope = func.scope if isinstance(func, FunctionDef) else func.functions[0].scope
            args = [a if a.keyword is None else \
                    FunctionCallArgument(a.value, scope.get_expected_name(a.keyword)) \
                    for a in args]
            func_args = func.arguments if isinstance(func,FunctionDef) else func.functions[0].arguments
            if not func.is_semantic:
                # Correct func_args keyword names
                func_args = [FunctionDefArgument(AnnotatedPyccelSymbol(scope.get_expected_name(a.var.name), a.annotation),
                            annotation=a.annotation, value=a.value, kwonly=a.is_kwonly, bound_argument=a.bound_argument)
                            for a in func_args]
            args      = self._sort_function_call_args(func_args, args)
            is_inline = func.is_inline if isinstance(func, FunctionDef) else func.functions[0].is_inline
            if not func.is_semantic:
                if not is_inline:
                    func = self._annotate_the_called_function_def(func)
                else:
                    func = self._annotate_the_called_function_def(func, function_call_args=args)
            elif is_inline and isinstance(func, Interface):
                is_compatible = False
                for f in func.functions:
                    fl = self._check_argument_compatibility(args, f.arguments, func, f.is_elemental, raise_error=False)
                    is_compatible |= fl
                if not is_compatible:
                    func = self._annotate_the_called_function_def(func, function_call_args=args)

        if name == 'lambdify':
            args = self.scope.find(str(expr.args[0]), 'symbolic_functions')

        if self.scope.find(name, 'cls_constructs'):

            # TODO improve the test
            # we must not invoke the scope like this

            cls = self.scope.find(name, 'classes')
            d_methods = cls.methods_as_dict
            method = d_methods.pop('__init__', None)

            if method is None:

                # TODO improve case of class with the no __init__

                errors.report(UNDEFINED_INIT_METHOD, symbol=name,
                    bounding_box=(self.current_ast_node.lineno, self.current_ast_node.col_offset),
                    severity='error')
            dtype = method.arguments[0].var.class_type
            cls_def = method.arguments[0].var.cls_base
            d_var = {'class_type' : dtype,
                    'memory_handling':'stack',
                    'shape' : None,
                    'cls_base' : cls_def,
                    }
            new_expression = []

            lhs = expr.get_user_nodes(Assign)[0].lhs
            if isinstance(lhs, AnnotatedPyccelSymbol):
                annotation = self._visit(lhs.annotation)
                if len(annotation.type_list) != 1 or annotation.type_list[0].class_type != method.arguments[0].var.class_type:
                    errors.report(f"Unexpected type annotation in creation of {cls_def.name}",
                            symbol=annotation, severity='error')
                lhs = lhs.name

            cls_variable = self._assign_lhs_variable(lhs, d_var, expr, new_expression, False)
            self._additional_exprs[-1].extend(new_expression)
            args = (FunctionCallArgument(cls_variable), *args)
            self._check_argument_compatibility(args, method.arguments,
                            method, method.is_elemental)

            new_expr = ConstructorCall(method, args, cls_variable)

            for a, f_a in zip(new_expr.args, method.arguments):
                if f_a.persistent_target:
                    val = a.value
                    if isinstance(val, Variable):
                        a.value.is_target = True
                        self._indicate_pointer_target(cls_variable, a.value, expr.get_user_nodes(Assign)[0])
                    else:
                        errors.report(f"{val} cannot be passed to class constructor call as target. Please create a temporary variable.",
                                severity='error', symbol=expr)

            self._allocs[-1].add(cls_variable)
            return new_expr
        else:

            # first we check if it is a macro, in this case, we will create
            # an appropriate FunctionCall

            macro = self.scope.find(name, 'macros')
            if macro is not None:
                func = macro.master.funcdef
                name = _get_name(func.name)
                args = macro.apply(args)

            if func is None:
                return errors.report(UNDEFINED_FUNCTION, symbol=name,
                        bounding_box=(self.current_ast_node.lineno, self.current_ast_node.col_offset),
                        severity='fatal')
            else:
                return self._handle_function(expr, func, args)

    def _visit_Assign(self, expr):
        # TODO unset position at the end of this part
        new_expressions = []
        python_ast = expr.python_ast
        assert python_ast

        rhs = expr.rhs
        lhs = expr.lhs

        if isinstance(lhs, AnnotatedPyccelSymbol):
            semantic_lhs = self._visit(lhs)
            if len(semantic_lhs) != 1:
                errors.report("Cannot declare variable with multiple types",
                        symbol=expr, severity='error')
            semantic_lhs_var = semantic_lhs[0]
            if isinstance(semantic_lhs_var, DottedVariable):
                cls_def = semantic_lhs_var.lhs.cls_base
                insert_scope = cls_def.scope
                cls_def.add_new_attribute(semantic_lhs_var)
                lhs = lhs.name.name[-1]
            else:
                insert_scope = self.scope
                lhs = lhs.name

            if semantic_lhs_var.class_type is TypeAlias():
                pyccel_stage.set_stage('syntactic')
                if isinstance(rhs, LiteralString):
                    try:
                        annotation = types_meta.model_from_str(rhs.python_value)
                    except TextXSyntaxError as e:
                        errors.report(f"Invalid header. {e.message}",
                                symbol = expr, severity = 'fatal')
                    rhs = annotation.expr
                    rhs.set_current_ast(expr.python_ast)
                elif not isinstance(rhs, (SyntacticTypeAnnotation, FunctionTypeAnnotation,
                                          VariableTypeAnnotation, UnionTypeAnnotation)):
                    rhs = SyntacticTypeAnnotation(rhs)
                pyccel_stage.set_stage('semantic')
                type_annot = self._visit(rhs)
                self.scope.insert_symbolic_alias(lhs, type_annot)
                return EmptyNode()

            try:
                insert_scope.insert_variable(semantic_lhs_var, lhs)
            except RuntimeError as e:
                errors.report(e, symbol=expr, severity='error')


        # Steps before visiting
        if isinstance(rhs, GeneratorComprehension):
            rhs.substitute(rhs.lhs, lhs)
            genexp = self._assign_GeneratorComprehension(_get_name(lhs), rhs)
            if isinstance(expr, AugAssign):
                new_expressions.append(genexp)
                rhs = genexp.lhs
            elif genexp.lhs.name == lhs:
                return genexp
            else:
                new_expressions.append(genexp)
                rhs = genexp.lhs
        elif isinstance(rhs, IfTernaryOperator):
            value_true  = self._visit(rhs.value_true)
            if value_true.rank > 0 or value_true.dtype is StringType():
                # Temporarily deactivate type checks to construct syntactic assigns
                pyccel_stage.set_stage('syntactic')
                assign_true  = Assign(lhs, rhs.value_true, python_ast = python_ast)
                assign_false = Assign(lhs, rhs.value_false, python_ast = python_ast)
                pyccel_stage.set_stage('semantic')

                cond  = self._visit(rhs.cond)
                true_section  = IfSection(cond, [self._visit(assign_true)])
                false_section = IfSection(LiteralTrue(), [self._visit(assign_false)])
                return If(true_section, false_section)

        # Visit object
        if isinstance(rhs, FunctionCall):
            name = rhs.funcdef
            macro = self.scope.find(name, 'macros')
            if macro is None:
                rhs = self._visit(rhs)
                if isinstance(rhs, (PythonMap, PythonZip, PythonEnumerate, PythonRange)):
                    errors.report(f"{type(rhs)} cannot be saved to variables", symbol=expr, severity='fatal')
            else:

                # TODO check types from FunctionDef
                master = macro.master
                results = []
                args = [self._visit(i) for i in rhs.args]
                args_names = [arg.value.name for arg in args if isinstance(arg.value, Variable)]
                d_m_args = {arg.value.name:arg.value for arg in macro.master_arguments
                                  if isinstance(arg.value, Variable)}

                lhs_iter = lhs

                if not sympy_iterable(lhs_iter):
                    lhs_iter = [lhs]
                results_shapes = macro.get_results_shapes(args)
                for m_result, shape, result in zip(macro.results, results_shapes, lhs_iter):
                    if m_result in d_m_args and not result in args_names:
                        d_result = self._infer_type(d_m_args[m_result])
                        d_result['shape'] = shape
                        tmp = self._assign_lhs_variable(result, d_result, None, new_expressions, False)
                        results.append(tmp)
                    elif result in args_names:
                        _name = _get_name(result)
                        tmp = self.get_variable(_name)
                        results.append(tmp)
                    else:
                        # TODO: check for result in master_results
                        errors.report(INVALID_MACRO_COMPOSITION, symbol=result,
                            bounding_box=(self.current_ast_node.lineno, self.current_ast_node.col_offset),
                            severity='error')

                expr = macro.make_necessary_copies(args, results)
                new_expressions += expr
                args = macro.apply(args, results=results)
                if isinstance(master.funcdef, FunctionDef):
                    func_call = FunctionCall(master.funcdef, args, self._current_function)
                    if new_expressions:
                        return CodeBlock([*new_expressions, func_call])
                    else:
                        return func_call
                else:
                    # TODO treate interface case
                    errors.report(PYCCEL_RESTRICTION_TODO,
                                  bounding_box=(self.current_ast_node.lineno, self.current_ast_node.col_offset),
                                  severity='fatal')

        else:
            rhs = self._visit(rhs)

        if isinstance(rhs, NumpyResultType):
            errors.report("Cannot assign a datatype to a variable.",
                    symbol=expr, severity='error')

        # Checking for the result of _build_ListExtend or _build_PythonSetFunction
        if isinstance(rhs, (For, CodeBlock, ConstructorCall)):
            return rhs

        elif isinstance(rhs, FunctionCall):
            func = rhs.funcdef
            results = func.results
            if results:
                if len(results)==1:
                    d_var = self._infer_type(results[0].var)
                else:
                    d_var = self._infer_type(PythonTuple(*[r.var for r in results]))
            elif expr.lhs.is_temp:
                return rhs
            else:
                raise NotImplementedError("Cannot assign result of a function without a return")

            # case of elemental function
            # if the input and args of func do not have the same shape,
            # then the lhs must be already declared
            if func.is_elemental:
                # we first compare the funcdef args with the func call
                # args
                # d_var = None
                func_args = func.arguments
                call_args = rhs.args
                f_ranks = [x.var.rank for x in func_args]
                c_ranks = [x.value.rank for x in call_args]
                same_ranks = [x==y for (x,y) in zip(f_ranks, c_ranks)]
                if not all(same_ranks):
                    assert len(c_ranks) == 1
                    arg = call_args[0].value
                    d_var['shape'          ] = arg.shape
                    d_var['memory_handling'] = arg.memory_handling
                    d_var['class_type'     ] = arg.class_type
                    d_var['cls_base'       ] = arg.cls_base

        elif isinstance(rhs, NumpyTranspose):
            d_var  = self._infer_type(rhs)
            if d_var['memory_handling'] == 'alias' and not isinstance(lhs, IndexedElement):
                rhs = rhs.internal_var
        elif isinstance(rhs, PyccelFunction) and isinstance(rhs.dtype, VoidType):
            if expr.lhs.is_temp:
                return rhs
            else:
                raise NotImplementedError("Cannot assign result of a function without a return")

        else:
            d_var  = self._infer_type(rhs)
            d_list = d_var if isinstance(d_var, list) else [d_var]

            for d in d_list:
                name = d['class_type'].__class__.__name__

                if name.startswith('Pyccel'):
                    name = name[6:]
                    d['cls_base'] = self.scope.find(name, 'classes')
                    if d_var['memory_handling'] == 'alias':
                        d['memory_handling'] = 'alias'
                    else:
                        d['memory_handling'] = d_var['memory_handling'] or 'heap'

                    # TODO if we want to use pointers then we set target to true
                    # in the ConsturcterCall

                if isinstance(rhs, Variable) and rhs.is_target:
                    # case of rhs is a target variable the lhs must be a pointer
                    d['memory_handling'] = 'alias'

        if isinstance(lhs, (PyccelSymbol, DottedName)):
            if isinstance(d_var, list):
                if len(d_var) == 1:
                    d_var = d_var[0]
                else:
                    errors.report(WRONG_NUMBER_OUTPUT_ARGS, symbol=expr,
                        severity='error')
                    return None
            lhs = self._assign_lhs_variable(lhs, d_var, rhs, new_expressions)

        # Handle assignment to multiple variables
        elif isinstance(lhs, (PythonTuple, PythonList)):
            if isinstance(rhs, FunctionCall):
                new_lhs = []
                r_iter = [r.var for r in rhs.funcdef.results]
                for i,(l,r) in enumerate(zip(lhs,r_iter)):
                    d = self._infer_type(r)
                    new_lhs.append( self._assign_lhs_variable(l, d, r, new_expressions,
                                                    arr_in_multirets=r.rank>0 ) )
                lhs = PythonTuple(*new_lhs)
            else:
                if isinstance(rhs.class_type, InhomogeneousTupleType):
                    r_iter = [self.scope.collect_tuple_element(v) for v in rhs]
                else:
                    r_iter = rhs

                body = []
                for i,(l,r) in enumerate(zip(lhs,r_iter)):
                    pyccel_stage.set_stage('syntactic')
                    local_assign = Assign(l,r, python_ast = expr.python_ast)
                    pyccel_stage.set_stage('semantic')
                    body.append(self._visit(local_assign))
                return CodeBlock(body)
        else:
            lhs = self._visit(lhs)

        if not isinstance(lhs, (list, tuple)):
            lhs = [lhs]
            if isinstance(d_var,dict):
                d_var = [d_var]

        if len(lhs) == 1:
            lhs = lhs[0]

        if isinstance(lhs, Variable):
            is_pointer = lhs.is_alias
        elif isinstance(lhs, (IndexedElement, DictGetItem)):
            is_pointer = False
        elif isinstance(lhs, (PythonTuple, PythonList)):
            is_pointer = any(l.is_alias for l in lhs if isinstance(lhs, Variable))
        else:
            raise NotImplementedError()

        # TODO: does is_pointer refer to any/all or last variable in list (currently last)
        is_pointer = is_pointer and isinstance(rhs, (Variable, Duplicate))
        is_pointer = is_pointer or isinstance(lhs, Variable) and lhs.is_alias

        lhs = [lhs]
        rhs = [rhs]
        # Split into multiple Assigns to ensure AliasAssign is used where necessary
        unravelling = True
        while unravelling:
            unravelling = False
            new_lhs = []
            new_rhs = []
            for l,r in zip(lhs, rhs):
                # Split assign (e.g. for a,b = 1,c)
                if isinstance(l.class_type, InhomogeneousTupleType) \
                        and not isinstance(r, (FunctionCall, PyccelFunction)):
                    new_lhs.extend(self.scope.collect_tuple_element(v) for v in l)
                    new_rhs.extend(self.scope.collect_tuple_element(r[i]) \
                            for i in range(len(l.class_type)))
                    # Repeat step to handle tuples of tuples of etc.
                    unravelling = True
                elif isinstance(l, Variable) and isinstance(l.class_type, InhomogeneousTupleType):
                    new_lhs.append(self.create_tuple_of_inhomogeneous_elements(l))
                    new_rhs.append(r)
                    # Repeat step to handle tuples of tuples of etc.
                    unravelling = True
                elif isinstance(l, Variable) and l.is_optional:
                    if l in self._optional_params:
                        # Collect temporary variable which provides
                        # allocated memory space for this optional variable
                        new_lhs.append(self._optional_params[l])
                    else:
                        # Create temporary variable to provide allocated
                        # memory space before assigning to the pointer value
                        # (may be NULL)
                        tmp_var = self.scope.get_temporary_variable(l,
                                name = l.name+'_loc', is_optional = False)
                        self._optional_params[l] = tmp_var
                        new_lhs.append(tmp_var)
                    new_rhs.append(r)
                else:
                    new_lhs.append(l)
                    new_rhs.append(r)
            lhs = new_lhs
            rhs = new_rhs

        # Examine each assign and determine assign type (Assign, AliasAssign, etc)
        for l, r in zip(lhs,rhs):
            if isinstance(l, PythonTuple):
                for li in l:
                    if li.is_const:
                        # If constant (can't use annotations on tuple assignment)
                        errors.report("Cannot modify 'const' variable",
                            bounding_box=(self.current_ast_node.lineno, self.current_ast_node.col_offset),
                            symbol=li, severity='error')
            else:
                if getattr(l, 'is_const', False) and (not isinstance(expr.lhs, AnnotatedPyccelSymbol) or \
                        any(not isinstance(u, (Allocate, PyccelArrayShapeElement)) for u in l.get_all_user_nodes())):
                    # If constant and not the initialising declaration of a constant variable
                    errors.report("Cannot modify 'const' variable",
                        bounding_box=(self.current_ast_node.lineno, self.current_ast_node.col_offset),
                        symbol=l, severity='error')
            if isinstance(expr, AugAssign):
                new_expr = AugAssign(l, expr.op, r)
            else:
                is_pointer_i = l.is_alias if isinstance(l, Variable) else is_pointer
                new_expr = Assign(l, r)

                if is_pointer_i:
                    new_expr = AliasAssign(l, r)
                    if isinstance(r, FunctionCall):
                        funcdef = r.funcdef
                        target_r_idx = funcdef.result_pointer_map[funcdef.results[0].var]
                        for ti in target_r_idx:
                            self._indicate_pointer_target(l, r.args[ti].value, expr)
                    else:
                        self._indicate_pointer_target(l, r, expr)

                elif isinstance(l.class_type, SymbolicType):
                    errors.report(PYCCEL_RESTRICTION_TODO,
                                  bounding_box=(self.current_ast_node.lineno, self.current_ast_node.col_offset),
                                  severity='fatal')

            new_expressions.append(new_expr)

        if expr.lhs == '__all__':
            self.scope.remove_variable(lhs[0])
            self._allocs[-1].discard(lhs[0])
            if isinstance(lhs[0].class_type, HomogeneousListType):
                # Remove the last element of the errors (if it is a warning)
                # This will be the list of list warning
                try:
                    error_info_map = errors.error_info_map[os.path.basename(errors.target)]
                    if error_info_map[-1].severity == 'warning':
                        error_info_map.pop()
                except KeyError:
                    # There may be a KeyError if this is not the first time that this DataType
                    # of list of rank>0 is created.
                    pass
            return AllDeclaration(new_expressions[-1].rhs)

        if (len(new_expressions)==1):
            new_expressions = new_expressions[0]

            return new_expressions
        else:
            result = CodeBlock(new_expressions)
            return result

    def _visit_AugAssign(self, expr):
        lhs = self._visit(expr.lhs)
        if lhs.is_const:
            errors.report("Cannot modify 'const' variable",
                bounding_box=(self.current_ast_node.lineno, self.current_ast_node.col_offset),
                symbol=lhs, severity='error')
        rhs = self._visit(expr.rhs)
        operator = expr.pyccel_operator
        new_expressions = []
        try:
            test_node = operator(lhs, rhs)
        except TypeError:
            test_node = None
        if test_node:
            lhs.remove_user_node(test_node, invalidate = False)
            if test_node in rhs.get_all_user_nodes():
                rhs.remove_user_node(test_node, invalidate = False)
            else:
                assert isinstance(rhs.current_user_node, PyccelAssociativeParenthesis)
                mid = rhs.current_user_node
                rhs.remove_user_node(mid, invalidate=False)
            lhs = self._assign_lhs_variable(expr.lhs, self._infer_type(test_node), test_node,
                    new_expressions, is_augassign = True)
            lhs = self._optional_params.get(lhs, lhs)
            aug_assign = AugAssign(lhs, expr.op, rhs)
        else:
            magic_method_name = magic_method_map[operator]
            increment_magic_method_name = '__i' + magic_method_name[2:]
            class_type = lhs.class_type
            class_base = self.scope.find(str(class_type), 'classes') or get_cls_base(class_type)
            increment_magic_method = class_base.get_method(increment_magic_method_name)
            args = [FunctionCallArgument(lhs), FunctionCallArgument(rhs)]
            if increment_magic_method:
                lhs = self._optional_params.get(lhs, lhs)
                return self._handle_function(expr, increment_magic_method, args)
            magic_method = class_base.get_method(magic_method_name, expr)
            operator_node = self._handle_function(expr, magic_method, args)
            lhs = self._assign_lhs_variable(expr.lhs, self._infer_type(operator_node), test_node,
                    new_expressions, is_augassign = True)
            lhs = self._optional_params.get(lhs, lhs)
            aug_assign = Assign(lhs, operator_node)
        if new_expressions:
            return CodeBlock(new_expressions + [aug_assign])
        else:
            return aug_assign

    def _visit_For(self, expr):

        scope = self.create_new_loop_scope()

        new_expr = []

        # treatment of the index/indices
        target, iterable = self._get_for_iterators(expr.iterable, expr.target, new_expr)

        body = self._visit(expr.body)

        self.exit_loop_scope()

        if isinstance(iterable, Product):
            for_expr = body
            scopes = self.scope.create_product_loop_scope(scope, len(target))

            for t, i, r, s in zip(target[::-1], iterable.loop_counters[::-1], iterable.get_python_iterable_item()[::-1], scopes[::-1]):
                # Create Variable iterable
                loop_iter = VariableIterator(r.base)
                loop_iter.set_loop_counter(i)

                # Create a For loop for each level of the Product
                for_expr = For((t,), loop_iter, for_expr, scope=s)
                for_expr.end_annotation = expr.end_annotation
                for_expr = [for_expr]
            for_expr = for_expr[0]
        else:
            for_expr = For(target, iterable, body, scope=scope)
            for_expr.end_annotation = expr.end_annotation
        return for_expr


    def _visit_FunctionalFor(self, expr):
        old_index   = expr.index
        new_index   = self.scope.get_new_name()
        expr.substitute(old_index, new_index)

        target  = expr.expr
        index   = new_index
        indices = [self.scope.get_expected_name(i) for i in expr.indices]
        dims    = []
        body    = expr.loops[1]

        idx_subs = {}
        #scope = self.create_new_loop_scope()

        # The symbols created to represent unknown valued objects are temporary
        tmp_used_names = self.scope.all_used_symbols.copy()
        i = 0
        while isinstance(body, For):

            stop  = None
            start = LiteralInteger(0)
            step  = LiteralInteger(1)
            var   = indices[i]
            i += 1
            a     = self._visit(body.iterable)
            if isinstance(a, PythonRange):
                var   = self._create_variable(var, PythonNativeInt(), start, {})
                dvar  = self._infer_type(var)
                stop  = a.stop
                start = a.start
                step  = a.step

            elif isinstance(a, (PythonZip, PythonEnumerate)):
                dvar  = self._infer_type(a.element)
                class_type = dvar.pop('class_type')
                if class_type.rank > 0:
                    class_type = class_type.switch_rank(class_type.rank-1)
                    dvar['shape'] = (dvar['shape'])[1:]
                if class_type.rank == 0:
                    dvar['shape'] = None
                    dvar['memory_handling'] = 'stack'
                var  = Variable(class_type, var, **dvar)
                stop = a.element.shape[0]

            elif isinstance(a, Variable):
                dvar  = self._infer_type(a)
                class_type = dvar.pop('class_type')
                if class_type.rank > 0:
                    class_type = class_type.switch_rank(class_type.rank-1)
                    dvar['shape'] = (dvar['shape'])[1:]
                if class_type.rank == 0:
                    dvar['shape'] = None
                    dvar['memory_handling'] = 'stack'
                var  = Variable(class_type, var, **dvar)
                stop = a.shape[0]

            else:
                errors.report(PYCCEL_RESTRICTION_TODO,
                              bounding_box=(self.current_ast_node.lineno, self.current_ast_node.col_offset),
                              severity='fatal')
            existing_var = self.scope.find(var.name, 'variables')
            if existing_var:
                if self._infer_type(existing_var) != dvar:
                    errors.report(f"Variable {var} already exists with different type",
                            symbol = expr, severity='error')
            else:
                self.scope.insert_variable(var)
            step.invalidate_node()
            step  = pyccel_to_sympy(step , idx_subs, tmp_used_names)
            start.invalidate_node()
            start = pyccel_to_sympy(start, idx_subs, tmp_used_names)
            stop.invalidate_node()
            stop  = pyccel_to_sympy(stop , idx_subs, tmp_used_names)
            size = (stop - start) / step
            if (step != 1):
                size = ceiling(size)

            body = body.body.body[0]
            dims.append((size, step, start, stop))

        # we now calculate the size of the array which will be allocated

        for idx in indices:
            var = self.get_variable(idx)
            idx_subs[idx] = var


        sp_indices  = [sp_Symbol(i) for i in indices]

        dim = sp_Integer(1)

        for i in reversed(range(len(dims))):
            size  = dims[i][0]
            step  = dims[i][1]
            start = dims[i][2]
            stop  = dims[i][3]

            # For complicated cases we must ensure that the upper bound is never smaller than the
            # lower bound as this leads to too little memory being allocated
            min_size = size
            # Collect all uses of other indices
            start_idx = [-1] + [sp_indices.index(a) for a in start.atoms(sp_Symbol) if a in sp_indices]
            stop_idx  = [-1] + [sp_indices.index(a) for a in  stop.atoms(sp_Symbol) if a in sp_indices]
            start_idx.sort()
            stop_idx.sort()

            # Find the minimum size
            while max(len(start_idx),len(stop_idx))>1:
                # Use the maximum value of the start
                if start_idx[-1] > stop_idx[-1]:
                    s = start_idx.pop()
                    min_size = min_size.subs(sp_indices[s], dims[s][3])
                # and the minimum value of the stop
                else:
                    s = stop_idx.pop()
                    min_size = min_size.subs(sp_indices[s], dims[s][2])

            # While the min_size is not a known integer, assume that the bounds are positive
            j = 0
            while not isinstance(min_size, sp_Integer) and j<=i:
                min_size = min_size.subs(dims[j][3]-dims[j][2], 1).simplify()
                j+=1
            # If the min_size is negative then the size will be wrong and an error is raised
            if isinstance(min_size, sp_Integer) and min_size < 0:
                errors.report(PYCCEL_RESTRICTION_LIST_COMPREHENSION_LIMITS.format(indices[i]),
                          bounding_box=(self.current_ast_node.lineno, self.current_ast_node.col_offset),
                          severity='error')

            # sympy is necessary to carry out the summation
            dim   = dim.subs(sp_indices[i], start+step*sp_indices[i])
            dim   = Summation(dim, (sp_indices[i], 0, size-1))
            dim   = dim.doit()

        try:
            dim = sympy_to_pyccel(dim, idx_subs)
        except TypeError:
            errors.report(PYCCEL_RESTRICTION_LIST_COMPREHENSION_SIZE + f'\n Deduced size : {dim}',
                          symbol=expr,
                          severity='fatal')

        # TODO find a faster way to calculate dim
        # when step>1 and not isinstance(dim, Sum)
        # maybe use the c++ library of sympy

        # we annotate the target to infere the type of the list created

        target = self._visit(target)
        d_var = self._infer_type(target)

        class_type = d_var['class_type']

        if class_type is GenericType():
            errors.report(LIST_OF_TUPLES,
                          bounding_box=(self.current_ast_node.lineno, self.current_ast_node.col_offset),
                          severity='fatal')

        d_var['memory_handling'] = 'heap'
        target_type_name = expr.target_type
        if isinstance(target_type_name, DottedName):
            lhs = target_type_name.name[0] if len(target_type_name.name) == 2 \
                    else DottedName(*target_type_name.name[:-1])
            first = self._visit(lhs)
            if isinstance(first, Module):
                conversion_func = first[target_type_name.name[-1]]
            else:
                conversion_func = None
        else:
            conversion_func = self.scope.find(target_type_name, 'functions')
            if conversion_func is None:
                if target_type_name in builtin_functions_dict:
                    conversion_func = PyccelFunctionDef(target_type_name,
                                            builtin_functions_dict[target_type_name])
        if conversion_func is None:
            errors.report("Unrecognised output type from functional for.\n"+PYCCEL_RESTRICTION_TODO,
                          symbol=expr,
                          severity='fatal')

        try:
            class_type = type_container[conversion_func.cls_name](class_type)
        except TypeError:
            if class_type.rank > 0:
                errors.report("ND comprehension expressions cannot be saved directly to an array yet.\n"+PYCCEL_RESTRICTION_TODO,
                              symbol=expr,
                              severity='fatal')

            class_type = type_container[conversion_func.cls_name](numpy_process_dtype(class_type), rank=1, order=None)
        d_var['class_type'] = class_type
        shape = [dim]
        if d_var['shape']:
            shape.extend(d_var['shape'])
        d_var['shape'] = shape
        d_var['cls_base'] = get_cls_base(class_type)

        # ...
        # TODO [YG, 30.10.2020]:
        #  - Check if we should allow the possibility that is_stack_array=True
        # ...
        lhs_symbol = expr.lhs.base
        ne = []
        lhs = self._assign_lhs_variable(lhs_symbol, d_var, rhs=expr, new_expressions=ne)
        lhs_alloc = ne[0]

        if isinstance(target, PythonTuple) and not target.is_homogeneous:
            errors.report(LIST_OF_TUPLES, symbol=expr, severity='error')

        target.invalidate_node()

        loops = [self._visit(i) for i in expr.loops]
        index = self._visit(index)

        l = loops[-1]
        for idx in indices:
            assert isinstance(l, For)
            # Sub in indices as defined here for coherent naming
            if idx.is_temp:
                self.scope.remove_variable(l.target[0])
                l.substitute(l.target[0], idx_subs[idx])
            l = l.body.body[-1]

        #self.exit_loop_scope()

        return CodeBlock([lhs_alloc, FunctionalFor(loops, lhs=lhs, indices=indices, index=index)])

    def _visit_GeneratorComprehension(self, expr):
        lhs = self.check_for_variable(expr.lhs)
        if lhs is None:
            pyccel_stage.set_stage('syntactic')
            if expr.lhs.is_temp:
                lhs = PyccelSymbol(self.scope.get_new_name(), is_temp=True)
            else:
                lhs = expr.lhs
            syntactic_assign = Assign(lhs, expr, python_ast=expr.python_ast)
            pyccel_stage.set_stage('semantic')

            creation = self._visit(syntactic_assign)
            self._additional_exprs[-1].append(creation)
            return self.get_variable(lhs)
        else:
            return lhs

    def _visit_While(self, expr):

        scope = self.create_new_loop_scope()
        test = self._visit(expr.test)
        body = self._visit(expr.body)
        self.exit_loop_scope()

        return While(test, body, scope=scope)

    def _visit_IfSection(self, expr):
        condition = expr.condition

        cond = self._visit(expr.condition)

        body = self._visit(expr.body)

        return IfSection(cond, body)

    def _visit_If(self, expr):
        args = [self._visit(i) for i in expr.blocks]

        conds = [b.condition for b in args]

        allocations = [arg.get_attribute_nodes(Allocate) for arg in args]

        var_shapes = [{a.variable : a.shape for a in allocs} for allocs in allocations]
        variables = [v for branch in var_shapes for v in branch]

        for v in variables:
            all_shapes_set = all(v in branch_shapes.keys() for branch_shapes in var_shapes)
            if all_shapes_set:
                shape_branch1 = var_shapes[0][v]
                same_shapes = all(shape_branch1==branch_shapes[v] \
                                for branch_shapes in var_shapes[1:])
            else:
                same_shapes = False

            if not same_shapes:
                v.set_changeable_shape()

        return If(*args)

    def _visit_IfTernaryOperator(self, expr):
        value_true  = self._visit(expr.value_true)
        if value_true.rank > 0 or value_true.dtype is StringType():
            lhs = PyccelSymbol(self.scope.get_new_name(), is_temp=True)
            # Temporarily deactivate type checks to construct syntactic assigns
            pyccel_stage.set_stage('syntactic')
            assign_true  = Assign(lhs, expr.value_true, python_ast = expr.python_ast)
            assign_false = Assign(lhs, expr.value_false, python_ast = expr.python_ast)
            pyccel_stage.set_stage('semantic')

            cond  = self._visit(expr.cond)
            true_section  = IfSection(cond, [self._visit(assign_true)])
            false_section = IfSection(LiteralTrue(), [self._visit(assign_false)])
            self._additional_exprs[-1].append(If(true_section, false_section))

            return self._visit(lhs)
        else:
            cond        = self._visit(expr.cond)
            value_false = self._visit(expr.value_false)
            return IfTernaryOperator(cond, value_true, value_false)

    def _visit_FunctionHeader(self, expr):
        warnings.warn("Support for specifying types via headers will be removed in a " +
                      "future version of Pyccel. Please use type hints. The @template " +
                      "decorator can be used to specify multiple types. See the " +
                      "documentation at " +
                      "https://github.com/pyccel/pyccel/blob/devel/docs/quickstart.md#type-annotations " +
                      "for examples.", FutureWarning)
        # TODO should we return it and keep it in the AST?
        expr.clear_syntactic_user_nodes()
        expr.update_pyccel_staging()
        self.scope.insert_header(expr)
        return expr

    def _visit_Template(self, expr):
        warnings.warn("Support for specifying templates via headers will be removed in " +
                      "a future version of Pyccel. Please use the @template decorator. " +
                      "See the documentatiosn at " +
                      "https://github.com/pyccel/pyccel/blob/devel/docs/templates.md " +
                      "for examples.", FutureWarning)
        expr.clear_syntactic_user_nodes()
        expr.update_pyccel_staging()
        self.scope.insert_template(expr)
        return expr

    def _visit_Return(self, expr):

        results     = expr.expr
        f_name      = self._current_function
        if isinstance(f_name, DottedName):
            f_name = f_name.name[-1]

        func = self.scope.find(f_name, 'functions')

        original_name = self.scope.get_python_name(f_name)
        if original_name.startswith('__i') and ('__'+original_name[3:]) in magic_method_map.values():
            valid_return = len(expr.expr) == 1 and expr.stmt is None and len(func.arguments) > 0
            if valid_return:
                out = self._visit(expr.expr[0])
                expected = func.arguments[0].var
                valid_return &= (out == expected)
            if valid_return:
                return EmptyNode()
            else:
                errors.report("Increment functions must return the class instance",
                        severity='fatal', symbol=expr)

        return_objs = func.results
        assigns     = []
        for o,r in zip(return_objs, results):
            v = o.var
            if not (isinstance(r, PyccelSymbol) and r == (v.name if isinstance(v, Variable) else v)):
                # Create a syntactic object to visit
                pyccel_stage.set_stage('syntactic')
                if isinstance(v, Variable):
                    v = PyccelSymbol(v.name)
                syntactic_assign = Assign(v, r, python_ast=expr.python_ast)
                pyccel_stage.set_stage('semantic')

                a = self._visit(syntactic_assign)
                assigns.append(a)
                if isinstance(a, ConstructorCall):
                    a.cls_variable.is_temp = False

        results = [self._visit(i.var) for i in return_objs]
        if any(isinstance(i.class_type, InhomogeneousTupleType) for i in results):
            # Extraction of underlying variables is not yet implemented here
            errors.report("Returning tuples is not yet implemented",
                    severity='error', symbol=expr)

        # add the Deallocate node before the Return node and eliminating the Deallocate nodes
        # the arrays that will be returned.
        self._check_pointer_targets(results)
        code = assigns + [Deallocate(i) for i in self._allocs[-1] if i not in results]
        if code:
            expr  = Return(results, CodeBlock(code))
        else:
            expr  = Return(results)
        return expr

    def _visit_FunctionDef(self, expr, function_call_args=None):
        """
        Annotate the FunctionDef if necessary.

        The FunctionDef is only annotated if the flag annotate is set to True.
        In the case of an inlined function, we always annotate the function partially,
        depending on the function call if it is an interface, otherwise we annotate it
        if the function_call argument are compatible with the FunctionDef arguments.
        In the case of non inlined function, we only pass through this method
        twice, the first time we do nothing and the second time we annotate all of functions.

        Parameter
        ---------
        expr : FunctionDef|Interface
           The node that needs to be annotated.
           If we provide an Interface, this means that the function has been annotated partially,
           and we need to continue annotating the needed ones.

        function_call_args : list[FunctionCallArgument], optional
            The list of call arguments, needed only in the case of an inlined function.
        """
        if expr.get_direct_user_nodes(lambda u: isinstance(u, CodeBlock)):
            errors.report("Functions can only be declared in modules or inside other functions.",
                    symbol=expr, severity='error')

        existing_semantic_funcs = []
        if not expr.is_semantic:
            self.scope.functions.pop(self.scope.get_expected_name(expr.name), None)
        elif isinstance(expr, Interface):
            existing_semantic_funcs = [*expr.functions]
            expr                    = expr.syntactic_node

        name               = self.scope.get_expected_name(expr.name)
        decorators         = expr.decorators
        new_semantic_funcs = []
        sub_funcs          = []
        func_interfaces    = []
        docstring          = self._visit(expr.docstring) if expr.docstring else expr.docstring
        is_pure            = expr.is_pure
        is_elemental       = expr.is_elemental
        is_private         = expr.is_private
        is_inline          = expr.is_inline

        if function_call_args is not None:
            assert is_inline
            found_func = False

        current_class = expr.get_direct_user_nodes(lambda u: isinstance(u, ClassDef))
        cls_name = current_class[0].name if current_class else None
        if cls_name:
            bound_class = self.scope.find(cls_name, 'classes', raise_if_missing = True)

        not_used = [d for d in decorators if d not in (*def_decorators.__all__, 'property')]
        if len(not_used) >= 1:
            errors.report(UNUSED_DECORATORS, symbol=', '.join(not_used), severity='warning')

        templates = self.scope.find_all('templates')
        if decorators['template']:
            # Load templates dict from decorators dict
            templates.update(decorators['template']['template_dict'])

        for t,v in templates.items():
            templates[t] = UnionTypeAnnotation(*[self._visit(vi) for vi in v])

        def unpack(ann):
            if isinstance(ann, UnionTypeAnnotation):
                return ann.type_list
            else:
                return [ann]

        # Filter out unused templates
        templatable_args = [unpack(a.annotation) for a in expr.arguments \
                if isinstance(a.annotation, (SyntacticTypeAnnotation, UnionTypeAnnotation, TypingFinal))]
        arg_annotations = [annot for a in templatable_args for annot in a \
                if isinstance(annot, (SyntacticTypeAnnotation, TypingFinal))]
        used_type_names = set(t for a in arg_annotations for t in a.get_attribute_nodes(PyccelSymbol))
        templates = {t: v for t,v in templates.items() if t in used_type_names}

        # Create new temparary templates for the arguments with a Union data type.
        tmp_templates = {}
        new_expr_args = []
        for a in expr.arguments:
            annot = a.annotation
            if isinstance(annot, UnionTypeAnnotation):
                annotation = [aa for a in annot for aa in unpack(a)]
            elif isinstance(annot, SyntacticTypeAnnotation):
                elem = annot.dtype
                if isinstance(elem, IndexedElement):
                    elem = [elem.base] + [a.dtype for a in elem.indices if isinstance(a, SyntacticTypeAnnotation)]
                else:
                    elem = [elem]
                if all(e not in templates for e in elem):
                    annotation = unpack(self._visit(annot))
                else:
                    annotation = [annot]
            else:
                annotation = [annot]
            if len(annotation)>1:
                tmp_template_name = a.name + '_' + random_string(12)
                tmp_template_name = self.scope.get_new_name(tmp_template_name)
                pyccel_stage.set_stage('syntactic')
                tmp_templates[tmp_template_name] = UnionTypeAnnotation(*[self._visit(vi) for vi in annotation])
                dtype_symb = PyccelSymbol(tmp_template_name, is_temp=True)
                dtype_symb = SyntacticTypeAnnotation(dtype_symb)
                var_clone = AnnotatedPyccelSymbol(a.var.name, annotation=dtype_symb, is_temp=a.var.name.is_temp)
                new_expr_args.append(FunctionDefArgument(var_clone, bound_argument=a.bound_argument,
                                        value=a.value, kwonly=a.is_kwonly, annotation=dtype_symb))
                pyccel_stage.set_stage('semantic')
            else:
                new_expr_args.append(a)

        templates.update(tmp_templates)
        template_combinations = list(product(*[v.type_list for v in templates.values()]))
        template_names = list(templates.keys())
        n_templates = len(template_combinations)

        # this for the case of a function without arguments => no headers
        interface_name = name
        interface_counter = 0
        is_interface = n_templates > 1
        annotated_args = [] # collect annotated arguments to check for argument incompatibility errors
        for tmpl_idx in range(n_templates):
            if function_call_args is not None and found_func:
                break

            if is_interface:
                name, _ = self.scope.get_new_incremented_symbol(interface_name, tmpl_idx)

            scope = self.create_new_function_scope(name, decorators = decorators,
                    used_symbols = expr.scope.local_used_symbols.copy(),
                    original_symbols = expr.scope.python_names.copy())

            for n, v in zip(template_names, template_combinations[tmpl_idx]):
                self.scope.insert_symbolic_alias(n, v)
            self.scope.decorators.update(decorators)

            # Here _visit_AnnotatedPyccelSymbol always give us an list of size 1
            # so we flatten the arguments
            arguments = [i for a in new_expr_args for i in self._visit(a)]
            assert len(arguments) == len(expr.arguments)
            arg_dict  = {a.name:a.var for a in arguments}
            annotated_args.append(arguments)
            for n in template_names:
                self.scope.symbolic_alias.pop(n)

            if function_call_args is not None:
                is_compatible = self._check_argument_compatibility(function_call_args, arguments, expr, is_elemental, raise_error=False)
                if not is_compatible:
                    self.exit_function_scope()
                    # remove the new created scope and the function name
                    self.scope.sons_scopes.pop(name)
                    if is_interface:
                        self.scope.remove_symbol(name)
                    continue
                #In the case of an Interface we set found_func to True so that we don't continue
                #searching for the other functions
                found_func = True

            for a in arguments:
                a_var = a.var
                if isinstance(a_var, FunctionAddress):
                    self.insert_function(a_var)
                else:
                    self.scope.insert_variable(a_var, expr.scope.get_python_name(a.name))

            if arguments and arguments[0].bound_argument:
                if arguments[0].var.cls_base.name != cls_name:
                    errors.report('Class method self argument does not have the expected type',
                            severity='error', symbol=arguments[0])
                for s in expr.scope.dotted_symbols:
                    base = s.name[0]
                    if base in arg_dict:
                        cls_base = arg_dict[base].cls_base
                        cls_base.scope.insert_symbol(DottedName(*s.name[1:]))

            results = expr.results
            if results and results[0].annotation:
                results = [self._visit(r) for r in expr.results]

            # insert the FunctionDef into the scope
            # to handle the case of a recursive function
            # TODO improve in the case of an interface
            recursive_func_obj = FunctionDef(name, arguments, [], results)
            self.insert_function(recursive_func_obj)

            # Create a new list that store local variables for each FunctionDef to handle nested functions
            self._allocs.append(set())
            self._pointer_targets.append({})

            import_init_calls = [self._visit(i) for i in expr.imports]

            for f in expr.functions:
                self.insert_function(f)

            # we annotate the body
            body = self._visit(expr.body)
            body.insert2body(*import_init_calls, back=False)

            # Annotate the remaining functions
            sub_funcs = [i for i in self.scope.functions.values() if not i.is_header and\
                        not isinstance(i, (InlineFunctionDef, FunctionAddress)) and \
                        not i.is_semantic]
            for i in sub_funcs:
                self._visit(i)

            # Calling the Garbage collecting,
            # it will add the necessary Deallocate nodes
            # to the body of the function
            body.insert2body(*self._garbage_collector(body))
            self._check_pointer_targets(results)

            results = [self._visit(a) for a in results]
            results = [r for r in results if not isinstance(r, EmptyNode)]

            # Determine local and global variables
            global_vars = list(self.get_variables(self.scope.parent_scope))
            global_vars = [g for g in global_vars if body.is_user_of(g)]

            # get the imports
            imports   = self.scope.imports['imports'].values()
            # Prefer dict to set to preserve order
            imports   = list({imp:None for imp in imports}.keys())

            # remove the FunctionDef from the function scope
            func_     = self.scope.functions.pop(name)
            is_recursive = False
            # check if the function is recursive if it was called on the same scope
            if func_.is_recursive and not is_inline:
                is_recursive = True
            elif func_.is_recursive and is_inline:
                errors.report("Pyccel does not support an inlined recursive function", symbol=expr,
                        severity='fatal')

            sub_funcs = [i for i in self.scope.functions.values() if not i.is_header and not isinstance(i, FunctionAddress)]

            func_args = [i for i in self.scope.functions.values() if isinstance(i, FunctionAddress)]
            if func_args:
                func_interfaces.append(Interface('', func_args, is_argument = True))

            namespace_imports = self.scope.imports
            self.exit_function_scope()

            results_names = [i.var.name for i in results]

            # Find all nodes which can modify variables
            assigns = body.get_attribute_nodes((Assign, AliasAssign), excluded_nodes = (FunctionCall,))
            calls   = body.get_attribute_nodes(FunctionCall)
            builtin_calls = body.get_attribute_nodes((Allocate, Deallocate))

            # Collect the modified objects
            lhs_assigns   = [a.lhs for a in assigns]
            modified_args = [call_arg.value for f in calls
                                for call_arg, func_arg in zip(f.args, f.funcdef.arguments) if func_arg.inout]
            modified_args += [f.variable for f in builtin_calls]
            # Collect modified variables
            all_assigned = [v for a in (lhs_assigns + modified_args) for v in
                            (a.get_attribute_nodes(Variable) if not isinstance(a, Variable) else [a])]

            # Search for Variables in DottedVariable (get_attribute_nodes is not sufficient
            # as a DottedVariable is a Variable)
            while any(isinstance(v, DottedVariable) for v in all_assigned):
                all_assigned = [v for a in all_assigned for v in (a.get_attribute_nodes(Variable) \
                                                                 if isinstance(a, DottedVariable) else [a])]

            # ... computing inout arguments
            for a in arguments:
                if a.var not in all_assigned and expr.name not in ('__del__', '__init__'):
                    a.make_const()
            # ...
            # Raise an error if one of the return arguments is an alias.
            pointer_targets = self._pointer_targets.pop()
            result_pointer_map = {}
            for r in results:
                t = pointer_targets.get(r.var, ())
                if r.var.is_alias:
                    persistent_targets = []
                    for target, _ in t:
                        target_argument_index = next((i for i,a in enumerate(arguments) if a.var == target), -1)
                        if target_argument_index != -1:
                            persistent_targets.append(target_argument_index)
                    if not persistent_targets:
                        errors.report(UNSUPPORTED_POINTER_RETURN_VALUE,
                            symbol=r, severity='error',
                            bounding_box=(self.current_ast_node.lineno, self.current_ast_node.col_offset))
                    else:
                        result_pointer_map[r.var] = persistent_targets

            optional_inits = []
            for a in arguments:
                var = self._optional_params.pop(a.var, None)
                if var:
                    optional_inits.append(If(IfSection(PyccelIsNot(a.var, Nil()),
                                                       [Assign(var, a.var)])))
            body.insert2body(*optional_inits, back=False)

            func_kwargs = {
                    'global_vars':global_vars,
                    'is_pure':is_pure,
                    'is_elemental':is_elemental,
                    'is_private':is_private,
                    'imports':imports,
                    'decorators':decorators,
                    'is_recursive':is_recursive,
                    'functions': sub_funcs,
                    'interfaces': func_interfaces,
                    'result_pointer_map': result_pointer_map,
                    'docstring': docstring,
                    'scope': scope,
            }
            if is_inline:
                func_kwargs['namespace_imports'] = namespace_imports
                global_funcs = [f for f in body.get_attribute_nodes(FunctionDef) if self.scope.find(f.name, 'functions')]
                func_kwargs['global_funcs'] = global_funcs
                cls = InlineFunctionDef
            else:
                cls = FunctionDef
            func = cls(name,
                    arguments,
                    body,
                    results,
                    **func_kwargs)
            if not is_recursive:
                recursive_func_obj.invalidate_node()

            if cls_name:
                # update the class methods
                if not is_interface:
                    bound_class.update_method(expr, func)

            new_semantic_funcs += [func]
            if expr.python_ast:
                func.set_current_ast(expr.python_ast)

        if function_call_args is not None and len(new_semantic_funcs) == 0:
            for args in annotated_args[:-1]:
                #raise errors if we do not find any compatible function def
                self._check_argument_compatibility(function_call_args, args, expr, is_elemental, error_type='error')
            self._check_argument_compatibility(function_call_args, annotated_args[-1], expr, is_elemental, error_type='fatal')

        if existing_semantic_funcs:
            new_semantic_funcs = existing_semantic_funcs + new_semantic_funcs

        if len(new_semantic_funcs) == 1 and not is_interface:
            new_semantic_funcs = new_semantic_funcs[0]
            self.insert_function(new_semantic_funcs)
        else:
            for f in new_semantic_funcs:
                self.insert_function(f)

            new_semantic_funcs = Interface(interface_name, new_semantic_funcs, syntactic_node=expr)
            if expr.python_ast:
                new_semantic_funcs.set_current_ast(expr.python_ast)
            if cls_name:
                bound_class.update_interface(expr, new_semantic_funcs)
            self.insert_function(new_semantic_funcs)

        return EmptyNode()

    def _visit_PythonPrint(self, expr):
        args = [self._visit(i) for i in expr.expr]
        if len(args) == 0:
            return PythonPrint(args)

        def is_symbolic(var):
            return isinstance(var, Variable) \
                and isinstance(var.dtype, SymbolicType)

        if any(isinstance(a.value.class_type, InhomogeneousTupleType) for a in args):
            new_args = []
            for a in args:
                val = a.value
                if isinstance(val.class_type, InhomogeneousTupleType):
                    assert not a.has_keyword
                    if isinstance(val, FunctionCall):
                        pyccel_stage.set_stage('syntactic')
                        tmp_var = PyccelSymbol(self.scope.get_new_name())
                        assign = Assign(tmp_var, val)
                        assign.set_current_ast(expr.python_ast)
                        pyccel_stage.set_stage('semantic')
                        self._additional_exprs[-1].append(self._visit(assign))
                        val.remove_user_node(assign)
                        val = self._visit(tmp_var)
                    new_args.append(FunctionCallArgument(self.create_tuple_of_inhomogeneous_elements(val)))
                else:
                    new_args.append(a)

            args = new_args

        # TODO fix: not yet working because of mpi examples
#        if not test:
#            # TODO: Add description to parser/messages.py
#            errors.report('Either all arguments must be symbolic or none of them can be',
#                   bounding_box=(self.current_ast_node.lineno, self.current_ast_node.col_offset),
#                   severity='fatal')

        return PythonPrint(args)

    def _visit_ClassDef(self, expr):
        # TODO - improve the use and def of interfaces
        #      - wouldn't be better if it is done inside ClassDef?

        if expr.get_direct_user_nodes(lambda u: isinstance(u, CodeBlock)):
            errors.report("Classes can only be declared in modules.",
                    symbol=expr, severity='error')

        name = self.scope.get_expected_name(expr.name)

        #  create a new Datatype for the current class
        dtype = DataTypeFactory(name)()
        typenames_to_dtypes[name] = dtype
        self.scope.cls_constructs[name] = dtype

        parent = self._find_superclasses(expr)

        scope = self.create_new_class_scope(name, used_symbols=expr.scope.local_used_symbols,
                    original_symbols = expr.scope.python_names.copy())

        attribute_annotations = [self._visit(a) for a in expr.attributes]
        attributes = []
        for a in attribute_annotations:
            if len(a) != 1:
                errors.report(f"Couldn't determine type of {a}",
                        severity='error', symbol=a)
            else:
                v = a[0]
                scope.insert_variable(v)
                attributes.append(v)

        docstring = self._visit(expr.docstring) if expr.docstring else expr.docstring

        cls = ClassDef(name, attributes, [], superclasses=parent, scope=scope,
                docstring = docstring, class_type = dtype)
        self.scope.parent_scope.insert_class(cls)

        methods = expr.methods
        for method in methods:
            cls.add_new_method(method)

        syntactic_init_func = next((method for method in methods if method.name == '__init__'), None)
        if syntactic_init_func is None:
            argument = FunctionDefArgument(Variable(dtype, 'self', cls_base = cls), bound_argument = True)
            self.scope.insert_symbol('__init__')
            scope = self.create_new_function_scope('__init__')
            init_func = FunctionDef('__init__', [argument], (), cls_name=cls.name, scope=scope)
            self.exit_function_scope()
            self.insert_function(init_func)
            cls.add_new_method(init_func)
        else:
            self._visit(syntactic_init_func)
            init_func = self.scope.functions.pop('__init__')

        if isinstance(init_func, Interface):
            errors.report("Pyccel does not support interface constructor", symbol=init_func,
                severity='fatal')

        # create a new attribute to check allocation
        deallocater_lhs = Variable(dtype, 'self', cls_base = cls, is_argument=True)
        deallocater = DottedVariable(lhs = deallocater_lhs, name = self.scope.get_new_name('is_freed'),
                                     class_type = PythonNativeBool(), is_private=True)
        cls.add_new_attribute(deallocater)
        deallocater_assign = Assign(deallocater, LiteralFalse())
        init_func.body.insert2body(deallocater_assign, back=False)

        syntactic_method = next((m for m in cls.methods if not m.is_semantic), None)
        while syntactic_method:
            self._visit(syntactic_method)
            syntactic_method = next((m for m in cls.methods if not m.is_semantic), None)

        syntactic_del_func = next((method for method in methods if method.name == '__del__'), None)
        if syntactic_del_func is None:
            argument = FunctionDefArgument(Variable(dtype, 'self', cls_base = cls), bound_argument = True)
            self.scope.insert_symbol('__del__')
            scope = self.create_new_function_scope('__del__')
            del_method = FunctionDef('__del__', [argument], [Pass()], scope=scope)
            self.exit_function_scope()
            self.insert_function(del_method)
            cls.add_new_method(del_method)
        else:
            del_method = cls.get_method('__del__', expr)

        # Add destructors to __del__ method
        self._current_function = del_method.name
        attribute = []
        for attr in cls.attributes:
            if not attr.on_stack:
                attribute.append(attr)
            elif isinstance(attr.class_type, CustomDataType) and not attr.is_alias:
                attribute.append(attr)
        if attribute:
            # Create a new list that store local attributes
            self._allocs.append(set())
            self._pointer_targets.append({})
            self._allocs[-1].update(attribute)
            del_method.body.insert2body(*self._garbage_collector(del_method.body))
            self._pointer_targets.pop()
        condition = If(IfSection(PyccelNot(deallocater),
                        [del_method.body]+[Assign(deallocater, LiteralTrue())]))
        del_method.body = [condition]
        self._current_function = None

        self.exit_class_scope()

        return EmptyNode()

    def _visit_Del(self, expr):

        ls = [Deallocate(self._visit(i)) for i in expr.variables]
        return Del(ls)

    def _visit_PyccelIs(self, expr):
        # Handles PyccelIs and PyccelIsNot
        IsClass = type(expr)

        # TODO ERROR wrong position ??

        var1 = self._visit(expr.lhs)
        var2 = self._visit(expr.rhs)

        if (var1 is var2) or (isinstance(var2, Nil) and isinstance(var1, Nil)):
            if IsClass == PyccelIsNot:
                return LiteralFalse()
            elif IsClass == PyccelIs:
                return LiteralTrue()

        if isinstance(var1, Nil):
            var1, var2 = var2, var1

        if isinstance(var2, Nil):
            if not isinstance(var1, Variable):
                if IsClass == PyccelIsNot:
                    return LiteralTrue()
                elif IsClass == PyccelIs:
                    return LiteralFalse()
            elif not var1.is_optional:
                errors.report(PYCCEL_RESTRICTION_OPTIONAL_NONE,
                        bounding_box=(self.current_ast_node.lineno, self.current_ast_node.col_offset),
                        severity='error')
            return IsClass(var1, expr.rhs)

        if (var1.dtype != var2.dtype):
            if IsClass == PyccelIs:
                return LiteralFalse()
            elif IsClass == PyccelIsNot:
                return LiteralTrue()

        if (isinstance(var1.dtype, PythonNativeBool) and
            isinstance(var2.dtype, PythonNativeBool)):
            return IsClass(var1, var2)

        if isinstance(var1.class_type, (StringType, FixedSizeNumericType)):
            errors.report(PYCCEL_RESTRICTION_PRIMITIVE_IMMUTABLE, symbol=expr,
                severity='error')
            return IsClass(var1, var2)

        errors.report(PYCCEL_RESTRICTION_IS_ISNOT,
            symbol=expr, severity='error')
        return IsClass(var1, var2)

    def _visit_Import(self, expr):

        # TODO - must have a dict where to store things that have been
        #        imported
        #      - should not use scope

        if expr.get_direct_user_nodes(lambda u: isinstance(u, CodeBlock)):
            errors.report("Imports can only be used in modules or inside functions.",
                    symbol=expr, severity='error')

        container = self.scope.imports

        result = EmptyNode()

        if isinstance(expr.source, AsName):
            source        = expr.source.name
            source_target = expr.source.local_alias
        else:
            source        = str(expr.source)
            source_target = source

        if source in pyccel_builtin_import_registry:
            imports = pyccel_builtin_import(expr)

            def _insert_obj(location, target, obj):
                F = self.scope.find(target)

                if obj is F:
                    errors.report(FOUND_DUPLICATED_IMPORT,
                                symbol=target, severity='warning')
                elif F is None or isinstance(F, dict):
                    container[location][target] = obj
                else:
                    errors.report(IMPORTING_EXISTING_IDENTIFIED, symbol=expr,
                                  severity='fatal')

            if expr.target:
                for t in expr.target:
                    t_name = t.name if isinstance(t, AsName) else t
                    if t_name not in pyccel_builtin_import_registry[source]:
                        errors.report(f"Function '{t}' from module '{source}' is not currently supported by pyccel",
                                symbol=expr,
                                severity='error')
                for (name, atom) in imports:
                    if not name is None:
                        if isinstance(atom, Decorator):
                            continue
                        elif isinstance(atom, Constant):
                            _insert_obj('variables', name, atom)
                        else:
                            _insert_obj('functions', name, atom)
            else:
                assert len(imports) == 1
                mod = imports[0][1]
                assert isinstance(mod, Module)
                _insert_obj('variables', source_target, mod)

            self.insert_import(source, [AsName(v,n) for n,v in imports], source_target)

        elif recognised_source(source):
            errors.report(f"Module {source} is not currently supported by pyccel",
                    symbol=expr,
                    severity='error')
        else:

            # we need to use str here since source has been defined
            # using repr.
            # TODO shall we improve it?

            p       = self.d_parsers[source_target]
            import_init = p.semantic_parser.ast.init_func if source_target not in container['imports'] else None
            import_free = p.semantic_parser.ast.free_func if source_target not in container['imports'] else None
            if expr.target:
                targets = {i.local_alias if isinstance(i,AsName) else i:None for i in expr.target}
                names = [i.name if isinstance(i,AsName) else i for i in expr.target]

                p_scope = p.scope
                p_imports = p_scope.imports
                entries = ['variables', 'classes', 'functions']
                direct_sons = ((e,getattr(p.scope, e)) for e in entries)
                import_sons = ((e,p_imports[e]) for e in entries)
                for entry, d_son in chain(direct_sons, import_sons):
                    for t,n in zip(targets.keys(),names):
                        if n in d_son:
                            e = d_son[n]
                            if entry == 'functions':
                                container[entry][t] = e.clone(t, is_imported=True)
                                m = e.get_direct_user_nodes(lambda x: isinstance(x, Module))[0]
                                container[entry][t].set_current_user_node(m)
                            elif entry == 'variables':
                                container[entry][t] = e.clone(t)
                            else:
                                container[entry][t] = e
                            targets[t] = e
                if None in targets.values():
                    errors.report("Import target {} could not be found",
                            severity="warning", symbol=expr)
                targets = [AsName(v,k) for k,v in targets.items() if v is not None]
            else:
                mod = p.semantic_parser.ast
                container['variables'][source_target] = mod
                targets = [AsName(mod, source_target)]

            self.scope.cls_constructs.update(p.scope.cls_constructs)
            self.scope.macros.update(p.scope.macros)

            # ... meta variables

            # in some cases (blas, lapack and openacc level-0)
            # the import should not appear in the final file
            # all metavars here, will have a prefix and suffix = __
            __ignore_at_import__ = p.metavars.get('ignore_at_import', False)

            # Indicates that the module must be imported with the syntax 'from mod import *'
            __import_all__ = p.metavars.get('import_all', False)

            # Indicates the name of the fortran module containing the functions
            __module_name__ = p.metavars.get('module_name', None)

            if source_target in container['imports']:
                targets.extend(container['imports'][source_target].target)

            if import_init:
                old_name = import_init.name
                new_name = self.scope.get_new_name(old_name)
                targets.append(AsName(import_init, new_name))

                if new_name != old_name:
                    import_init = import_init.clone(new_name)

                result  = import_init()

            if import_free:
                old_name = import_free.name
                new_name = self.scope.get_new_name(old_name)
                targets.append(AsName(import_free, new_name))

                if new_name != old_name:
                    import_free = import_free.clone(new_name)

            mod = p.semantic_parser.ast

            if __import_all__:
                expr = Import(source_target, AsName(mod, __module_name__), mod=mod)
                container['imports'][source_target] = expr

            elif __module_name__:
                expr = Import(__module_name__, targets, mod=mod)
                container['imports'][source_target] = expr

            elif not __ignore_at_import__:
                expr = Import(source, targets, mod=mod)
                container['imports'][source_target] = expr

        return result



    def _visit_With(self, expr):
        scope = self.create_new_loop_scope()

        domaine = self._visit(expr.test)
        parent  = domaine.cls_base
        if not parent.is_with_construct:
            errors.report(UNDEFINED_WITH_ACCESS, symbol=expr,
                   severity='fatal')

        body = self._visit(expr.body)

        self.exit_loop_scope()
        return With(domaine, body, scope).block



    def _visit_MacroFunction(self, expr):
        # we change here the master name to its FunctionDef

        f_name = expr.master
        header = self.get_headers(f_name)
        if not header:
            func = self.scope.find(f_name, 'functions')
            if func is None:
                errors.report(MACRO_MISSING_HEADER_OR_FUNC,
                    symbol=f_name,severity='error',
                    bounding_box=(self.current_ast_node.lineno, self.current_ast_node.col_offset))
        else:
            interfaces = []
            for hd in header:
                for i,_ in enumerate(hd.dtypes):
                    self.scope.insert_symbol(f'arg_{i}')
                pyccel_stage.set_stage('syntactic')
                syntactic_args = [AnnotatedPyccelSymbol(f'arg_{i}', annotation = arg) \
                        for i, arg in enumerate(hd.dtypes)]
                syntactic_results = [AnnotatedPyccelSymbol(f'out_{i}', annotation = arg) \
                        for i, arg in enumerate(hd.results)]
                pyccel_stage.set_stage('semantic')

                arguments = [FunctionDefArgument(self._visit(a)[0]) for a in syntactic_args]
                results = [FunctionDefResult(self._visit(r)[0]) for r in syntactic_results]
                interfaces.append(FunctionDef(f_name, arguments, [], results))

            # TODO -> Said: must handle interface

            func = interfaces[0]

        name = expr.name
        args = [a if isinstance(a, FunctionDefArgument) else FunctionDefArgument(a) for a in expr.arguments]

        def get_arg(func_arg, master_arg):
            if isinstance(master_arg, PyccelSymbol):
                return FunctionCallArgument(func_arg.var.clone(str(master_arg)))
            else:
                return FunctionCallArgument(master_arg)

        master_args = [get_arg(a,m) for a,m in zip(func.arguments, expr.master_arguments)]

        master = func(*master_args)
        macro   = MacroFunction(name, args, master, master_args,
                                results=expr.results, results_shapes=expr.results_shapes)
        self.scope.insert_macro(macro)

        return macro

    def _visit_MacroShape(self, expr):
        expr.clear_syntactic_user_nodes()
        expr.update_pyccel_staging()
        return expr

    def _visit_MacroVariable(self, expr):

        master = expr.master
        if isinstance(master, DottedName):
            errors.report(PYCCEL_RESTRICTION_TODO,
                          bounding_box=(self.current_ast_node.lineno, self.current_ast_node.col_offset),
                          severity='fatal')
        header = self.get_headers(master)
        if header is None:
            var = self.get_variable(master)
        else:
            var = self.get_variable(master)

                # TODO -> Said: must handle interface

        expr = MacroVariable(expr.name, var)
        self.scope.insert_macro(expr)
        return expr

    def _visit_StarredArguments(self, expr):
        var = self._visit(expr.args_var)
        assert var.rank==1
        size = var.shape[0]
        return StarredArguments([var[i] for i in range(size)])

    def _visit_NumpyMatmul(self, expr):
        self.insert_import('numpy', AsName(NumpyMatmul, 'matmul'))
        a = self._visit(expr.a)
        b = self._visit(expr.b)
        return NumpyMatmul(a, b)

    def _visit_Assert(self, expr):
        test = self._visit(expr.test)
        return Assert(test)

    def _visit_FunctionDefResult(self, expr):
        f_name      = self._current_function
        if isinstance(f_name, DottedName):
            f_name = f_name.name[-1]
        original_name = self.scope.get_python_name(f_name)
        if original_name.startswith('__i') and ('__'+original_name[3:]) in magic_method_map.values():
            return EmptyNode()

        var = self._visit(expr.var)
        if isinstance(var, list):
            n_types = len(var)
            if n_types == 0:
                errors.report("Can't deduce type for function definition result.",
                        severity = 'fatal', symbol = expr)
            elif n_types != 1:
                errors.report("The type of the result of a function definition cannot be a union of multiple types.",
                        severity = 'error', symbol = expr)
            var = var[0]
            self.scope.insert_variable(var)
        return FunctionDefResult(var, annotation = expr.annotation)

    #====================================================
    #                 _build functions
    #====================================================

    def _build_NumpyWhere(self, func_call, func_call_args):
        """
        Method for building the node created by a call to `numpy.where`.

        Method for building the node created by a call to `numpy.where`. If only one argument is passed to `numpy.where`
        then it is equivalent to a call to `numpy.nonzero`. The result of a call to `numpy.nonzero`
        is a complex object so there is a `_build_NumpyNonZero` function which must be called.

        Parameters
        ----------
        func_call : FunctionCall
            The syntactic FunctionCall describing the call to `numpy.nonzero.

        func_call_args : iterable[FunctionCallArgument]
            The semantic arguments passed to the function.

        Returns
        -------
        TypedAstNode
            A node describing the result of a call to the `numpy.nonzero` function.
        """
        # expr is a FunctionCall
        args = [a.value for a in func_call_args if not a.has_keyword]
        kwargs = {a.keyword: a.value for a in func_call.args if a.has_keyword}
        nargs = len(args)+len(kwargs)
        if nargs == 1:
            return self._build_NumpyNonZero(func_call, func_call_args)
        return NumpyWhere(*args, **kwargs)

    def _build_NumpyNonZero(self, func_call, func_call_args):
        """
        Method for building the node created by a call to `numpy.nonzero`.

        Method for building the node created by a call to `numpy.nonzero`. The result of a call to `numpy.nonzero`
        is a complex object (tuple of arrays) in order to ensure that the results are correctly saved into the
        correct objects it is therefore important to call `_visit` on any intermediate expressions that are required.

        Parameters
        ----------
        func_call : FunctionCall
            The syntactic FunctionCall describing the call to `numpy.nonzero.

        func_call_args : iterable[FunctionCallArgument]
            The semantic arguments passed to the function.

        Returns
        -------
        TypedAstNode
            A node describing the result of a call to the `numpy.nonzero` function.
        """
        # expr is a FunctionCall
        arg = func_call_args[0].value
        if not isinstance(arg, Variable):
            pyccel_stage.set_stage('syntactic')
            new_symbol = PyccelSymbol(self.scope.get_new_name())
            syntactic_assign = Assign(new_symbol, arg, python_ast=func_call.python_ast)
            pyccel_stage.set_stage('semantic')

            creation = self._visit(syntactic_assign)
            self._additional_exprs[-1].append(creation)
            arg = self._visit(new_symbol)
        return NumpyWhere(arg)

    def _build_ListExtend(self, expr, args):
        """
        Method to navigate the syntactic DottedName node of an `extend()` call.

        The purpose of this `_build` method is to construct new nodes from a syntactic 
        DottedName node. It checks the type of the iterable passed to `extend()`.
        If the iterable is an instance of `PythonList` or `PythonTuple`, it constructs 
        a CodeBlock node where its body consists of `ListAppend` objects with the 
        elements of the iterable. If not, it attempts to construct a syntactic `For` 
        loop to iterate over the iterable object and append its elements to the list 
        object. Finally, it passes to a `_visit()` call for semantic parsing.

        Parameters
        ----------
        expr : DottedName
            The syntactic DottedName node that represent the call to `.extend()`.

        args : iterable[FunctionCallArgument]
            The semantic arguments passed to the function.

        Returns
        -------
        PyccelAstNode
            CodeBlock or For containing ListAppend objects.
        """
        iterable = expr.name[1].args[0].value

        if isinstance(iterable, (PythonList, PythonTuple)):
            list_variable = self._visit(expr.name[0])
            added_list = self._visit(iterable)
            try:
                store = [ListAppend(list_variable, a) for a in added_list]
            except TypeError as e:
                msg = str(e)
                errors.report(msg, symbol=expr, severity='fatal')
            return CodeBlock(store)
        else:
            pyccel_stage.set_stage('syntactic')
            for_target = self.scope.get_new_name('index')
            arg = FunctionCallArgument(for_target)
            func_call = FunctionCall('append', [arg])
            dotted = DottedName(expr.name[0], func_call)
            lhs = PyccelSymbol('_', is_temp=True)
            assign = Assign(lhs, dotted)
            assign.set_current_ast(expr.python_ast)
            body = CodeBlock([assign])
            for_obj = For(for_target, iterable, body)
            pyccel_stage.set_stage('semantic')
            return self._visit(for_obj)

    def _build_MathSqrt(self, func_call, func_call_args):
        """
        Method for building the node created by a call to `math.sqrt`.

        Method for building the node created by a call to `math.sqrt`. A separate method is needed for
        this because some expressions are simplified. This is notably the case for expressions such as
        `math.sqrt(a**2)`. When `a` is a complex number this expression is equivalent to a call to `math.fabs`.
        The expression is translated to this node. The associated imports therefore need to be inserted into the parser.

        Parameters
        ----------
        func_call : FunctionCall
            The syntactic FunctionCall describing the call to `cmath.sqrt`.

        func_call_args : iterable[FunctionCallArgument]
            The semantic arguments passed to the function.

        Returns
        -------
        TypedAstNode
            A node describing the result of a call to the `cmath.sqrt` function.
        """
        func = self.scope.find(func_call.funcdef, 'functions')
        arg = func_call_args[0]
        if isinstance(arg.value, PyccelMul):
            mul1, mul2 = arg.value.args
            if mul1 is mul2:
                pyccel_stage.set_stage('syntactic')

                fabs_name = self.scope.get_new_name('fabs')
                imp_name = AsName('fabs', fabs_name)
                new_import = Import('math',imp_name)
                new_call = FunctionCall(fabs_name, [mul1])

                pyccel_stage.set_stage('semantic')

                self._visit(new_import)

                return self._visit(new_call)
        elif isinstance(arg.value, PyccelPow):
            base, exponent = arg.value.args
            if exponent == 2:
                pyccel_stage.set_stage('syntactic')

                fabs_name = self.scope.get_new_name('fabs')
                imp_name = AsName('fabs', fabs_name)
                new_import = Import('math',imp_name)
                new_call = FunctionCall(fabs_name, [base])

                pyccel_stage.set_stage('semantic')

                self._visit(new_import)

                return self._visit(new_call)

        return self._handle_function(func_call, func, (arg,), use_build_functions = False)

    def _build_CmathSqrt(self, func_call, func_call_args):
        """
        Method for building the node created by a call to `cmath.sqrt`.

        Method for building the node created by a call to `cmath.sqrt`. A separate method is needed for
        this because some expressions are simplified. This is notably the case for expressions such as
        `cmath.sqrt(a**2)`. When `a` is a complex number this expression is equivalent to a call to `cmath.fabs`.
        The expression is translated to this node. The associated imports therefore need to be inserted into the parser.

        Parameters
        ----------
        func_call : FunctionCall
            The syntactic FunctionCall describing the call to `cmath.sqrt`.

        func_call_args : iterable[FunctionCallArgument]
            The semantic arguments passed to the function.

        Returns
        -------
        TypedAstNode
            A node describing the result of a call to the `cmath.sqrt` function.
        """
        func = self.scope.find(func_call.funcdef, 'functions')
        arg = func_call_args[0]
        if isinstance(arg.value, PyccelMul):
            mul1, mul2 = arg.value.args
            is_abs = False
            if isinstance(mul1, (NumpyConjugate, PythonConjugate)) and mul1.internal_var is mul2:
                is_abs = True
                abs_arg = mul2
            elif isinstance(mul2, (NumpyConjugate, PythonConjugate)) and mul1 is mul2.internal_var:
                is_abs = True
                abs_arg = mul1

            if is_abs:
                pyccel_stage.set_stage('syntactic')

                abs_name = self.scope.get_new_name('abs')
                imp_name = AsName('abs', abs_name)
                new_import = Import('numpy',imp_name)
                new_call = FunctionCall(abs_name, [abs_arg])

                pyccel_stage.set_stage('semantic')

                self._visit(new_import)

                # Cast to preserve final dtype
                return PythonComplex(self._visit(new_call))

        return self._handle_function(func_call, func, (arg,), use_build_functions = False)

    def _build_CmathPolar(self, func_call, func_call_args):
        """
        Method for building the node created by a call to `cmath.polar`.

        Method for building the node created by a call to `cmath.polar`. A separate method is needed for
        this because the function is translated to an expression including calls to `math.sqrt` and
        `math.atan2`. The associated imports therefore need to be inserted into the parser.

        Parameters
        ----------
        func_call : FunctionCall
            The syntactic FunctionCall describing the call to `cmath.polar`.

        func_call_args : iterable[FunctionCallArgument]
            The semantic arguments passed to the function.

        Returns
        -------
        TypedAstNode
            A node describing the result of a call to the `cmath.polar` function.
        """
        arg = func_call_args[0]
        z = arg.value
        x = PythonReal(z)
        y = PythonImag(z)
        x_var = self.scope.get_temporary_variable(z, class_type=PythonNativeFloat())
        y_var = self.scope.get_temporary_variable(z, class_type=PythonNativeFloat())
        self._additional_exprs[-1].append(Assign(x_var, x))
        self._additional_exprs[-1].append(Assign(y_var, y))
        r = MathSqrt(PyccelAdd(PyccelMul(x_var,x_var), PyccelMul(y_var,y_var)))
        t = MathAtan2(y_var, x_var)
        self.insert_import('math', AsName(MathSqrt, 'sqrt'))
        self.insert_import('math', AsName(MathAtan2, 'atan2'))
        return PythonTuple(r,t)

    def _build_CmathRect(self, func_call, func_call_args):
        """
        Method for building the node created by a call to `cmath.rect`.

        Method for building the node created by a call to `cmath.rect`. A separate method is needed for
        this because the function is translated to an expression including calls to `math.cos` and
        `math.sin`. The associated imports therefore need to be inserted into the parser.

        Parameters
        ----------
        func_call : FunctionCall
            The syntactic FunctionCall describing the call to `cmath.rect`.

        func_call_args : iterable[FunctionCallArgument]
            The semantic arguments passed to the function.

        Returns
        -------
        TypedAstNode
            A node describing the result of a call to the `cmath.rect` function.
        """
        arg_r, arg_phi = func_call_args
        r = arg_r.value
        phi = arg_phi.value
        x = PyccelMul(r, MathCos(phi))
        y = PyccelMul(r, MathSin(phi))
        self.insert_import('math', AsName(MathCos, 'cos'))
        self.insert_import('math', AsName(MathSin, 'sin'))
        return PyccelAdd(x, PyccelMul(y, LiteralImaginaryUnit()))

    def _build_CmathPhase(self, func_call, func_call_args):
        """
        Method for building the node created by a call to `cmath.phase`.

        Method for building the node created by a call to `cmath.phase`. A separate method is needed for
        this because the function is translated to a call to `math.atan2`. The associated import therefore
        needs to be inserted into the parser.

        Parameters
        ----------
        func_call : FunctionCall
            The syntactic FunctionCall describing the call to `cmath.phase`.

        func_call_args : iterable[FunctionCallArgument]
            The semantic arguments passed to the function.

        Returns
        -------
        TypedAstNode
            A node describing the result of a call to the `cmath.phase` function.
        """
        arg = func_call_args[0]
        var = arg.value
        if not isinstance(var.dtype.primitive_type, PrimitiveComplexType):
            return LiteralFloat(0.0)
        else:
            self.insert_import('math', AsName(MathAtan2, 'atan2'))
            return MathAtan2(PythonImag(var), PythonReal(var))

    def _build_PythonTupleFunction(self, func_call, func_args):
        """
        Method for building the node created by a call to `tuple()`.

        Method for building the node created by a call to `tuple()`. A separate method is needed for
        this because inhomogeneous variables can be passed to this function. In order to access the
        underlying variables for the indexed elements access to the scope is required.

        Parameters
        ----------
        func_call : FunctionCall
            The syntactic FunctionCall describing the call to `tuple()`.

        func_args : iterable[FunctionCallArgument]
            The semantic arguments passed to the function.

        Returns
        -------
        PythonTuple
            A node describing the result of a call to the `tuple()` function.
        """
        arg = func_args[0].value
        if isinstance(arg, PythonTuple):
            return arg
        elif isinstance(arg.shape[0], LiteralInteger):
            return PythonTuple(*[self.scope.collect_tuple_element(a) for a in arg])
        else:
            raise TypeError(f"Can't unpack {arg} into a tuple")

    def _build_NumpyArray(self, expr, func_call_args):
        """
        Method for building the node created by a call to `numpy.array`.

        Method for building the node created by a call to `numpy.array`. A separate method is needed for
        this because inhomogeneous variables can be passed to this function. In order to access the
        underlying variables for the indexed elements access to the scope is required.

        Parameters
        ----------
        expr : FunctionCall | DottedName
            The syntactic FunctionCall describing the call to `numpy.array`.
            If `numpy.array` is called via a call to `numpy.copy` then this is a DottedName describing the call.

        func_call_args : iterable[FunctionCallArgument]
            The semantic arguments passed to the function.

        Returns
        -------
        NumpyArray
            A node describing the result of a call to the `numpy.array` function.
        """
        if isinstance(expr, DottedName):
            arg = expr.name[0]
            dtype = None
            ndmin = None
            func_call = expr.name[1]
            func = func_call.funcdef
            func_call_args = func_call.args
            order = func_call_args[0].value if func_call_args else func.argument_description['order']
        else:
            args, kwargs = split_positional_keyword_arguments(*func_call_args)

            def unpack_args(arg, dtype = None, order = 'K', ndmin = None):
                """ Small function to reorder and get access to the named variables from args and kwargs.
                """
                return arg, dtype,  order, ndmin

            arg, dtype,  order, ndmin = unpack_args(*args, **kwargs)

        if not isinstance(arg, (PythonTuple, PythonList, Variable, IndexedElement)):
            errors.report('Unexpected object passed to numpy.array',
                    severity='fatal', symbol=expr)

        is_homogeneous_tuple = isinstance(arg.class_type, HomogeneousTupleType)
        # Inhomogeneous tuples can contain homogeneous data if it is inhomogeneous due to pointers
        if isinstance(arg.class_type, InhomogeneousTupleType):
            is_homogeneous_tuple = isinstance(arg.dtype, FixedSizeNumericType) and len(set(a.rank for a in arg))
            if not isinstance(arg, PythonTuple):
                arg = PythonTuple(*(self.scope.collect_tuple_element(a) for a in arg))

        if not (is_homogeneous_tuple or isinstance(arg.class_type, HomogeneousContainerType)):
            errors.report('Inhomogeneous type passed to numpy.array',
                    severity='fatal', symbol=expr)

        if not isinstance(order, (LiteralString, str)):
            errors.report('Order must be specified with a literal string',
                    severity='fatal', symbol=expr)
        elif isinstance(order, LiteralString):
            order = order.python_value

        if ndmin is not None:
            if not isinstance(ndmin, (LiteralInteger, int)):
                errors.report("The minimum number of dimensions must be specified explicitly with an integer.",
                        severity='fatal', symbol=expr)
            elif isinstance(ndmin, LiteralInteger):
                ndmin = ndmin.python_value


        return NumpyArray(arg, dtype, order, ndmin)

    def _build_SetUpdate(self, expr, args):
        """
        Method to navigate the syntactic DottedName node of an `update()` call.

        The purpose of this `_build` method is to construct new nodes from a syntactic 
        DottedName node. It checks the type of the iterable passed to `update()`.
        If the iterable is an instance of `PythonList`, `PythonSet` or `PythonTuple`, it constructs 
        a CodeBlock node where its body consists of `SetAdd` objects with the 
        elements of the iterable. If not, it attempts to construct a syntactic `For` 
        loop to iterate over the iterable object and added its elements to the set 
        object. Finally, it passes to a `_visit()` call for semantic parsing.

        Parameters
        ----------
        expr : DottedName | AugAssign
            The syntactic DottedName node that represent the call to `.update()`.

        args : iterable[FunctionCallArgument]
            The semantic arguments passed to the function.

        Returns
        -------
        PyccelAstNode
            CodeBlock or For containing SetAdd objects.
        """
        if isinstance(expr, DottedName):
            iterable_args = [a.value for a in expr.name[1].args]
            set_obj = expr.name[0]
        elif isinstance(expr, AugAssign):
            iterable_args = [expr.rhs]
            set_obj = expr.lhs
        else:
            raise NotImplementedError(f"Function doesn't handle {type(expr)}")

        code = []
        for iterable in iterable_args:
            if isinstance(iterable, (PythonList, PythonSet, PythonTuple)):
                list_variable = self._visit(set_obj)
                added_list = self._visit(iterable)
                try:
                    code.extend(SetAdd(list_variable, a) for a in added_list)
                except TypeError as e:
                    msg = str(e)
                    errors.report(msg, symbol=expr, severity='fatal')
            else:
                pyccel_stage.set_stage('syntactic')
                for_target = self.scope.get_new_name()
                arg = FunctionCallArgument(for_target)
                func_call = FunctionCall('add', [arg])
                dotted = DottedName(set_obj, func_call)
                lhs = PyccelSymbol('_', is_temp=True)
                assign = Assign(lhs, dotted)
                assign.set_current_ast(expr.python_ast)
                body = CodeBlock([assign])
                for_obj = For(for_target, iterable, body)
                pyccel_stage.set_stage('semantic')
                code.append(self._visit(for_obj))

        if len(code) == 1:
            return code[0]
        else:
            return CodeBlock(code)

    def _build_SetUnion(self, expr, function_call_args):
        """
        Method to navigate the syntactic DottedName node of a `set.union()` call.

        The purpose of this `_build` method is to construct new nodes from a syntactic
        DottedName node. It creates a SetUnion node if the type of the arguments matches
        the type of the original set. Otherwise it uses `set.copy` and `set.update` to
        handle iterators.

        Parameters
        ----------
        expr : DottedName
            The syntactic DottedName node that represent the call to `.union()`.

        function_call_args : iterable[FunctionCallArgument]
            The semantic arguments passed to the function.

        Returns
        -------
        SetUnion | CodeBlock
            The nodes describing the union operator.
        """
        if isinstance(expr, DottedName):
            syntactic_set_obj = expr.name[0]
            syntactic_args = [a.value for a in expr.name[1].args]
        elif isinstance(expr, PyccelBitOr):
            syntactic_set_obj = expr.args[0]
            syntactic_args = expr.args[1:]
        else:
            raise NotImplementedError(f"Function doesn't handle {type(expr)}")

        args = [a.value for a in function_call_args]
        set_obj = self._visit(syntactic_set_obj)
        class_type = set_obj.class_type
        if all(a.class_type == class_type for a in args):
            return SetUnion(set_obj, *args[1:])
        else:
            element_type = class_type.element_type
            if any(a.class_type.element_type != element_type for a in args):
                errors.report(("Containers containing objects of a different type cannot be used as "
                               f"arguments to {class_type}.union"),
                        severity='fatal', symbol=expr)

            lhs = expr.get_user_nodes(Assign)[0].lhs
            pyccel_stage.set_stage('syntactic')
            body = [Assign(lhs, DottedName(syntactic_set_obj, FunctionCall('copy', ())),
                           python_ast = expr.python_ast)]
            update_calls = [DottedName(lhs, FunctionCall('update', (s_a,))) for s_a in syntactic_args]
            for c in update_calls:
                c.set_current_ast(expr.python_ast)
            body += [Assign(PyccelSymbol('_', is_temp=True), c, python_ast = expr.python_ast)
                     for c in update_calls]
            pyccel_stage.set_stage('semantic')
            return CodeBlock([self._visit(b) for b in body])

    def _build_SetIntersection(self, expr, function_call_args):
        """
        Method to visit a SetIntersection node.

        The purpose of this `_build` method is to construct multiple nodes to represent
        the single DottedName node representing the call to SetIntersection. It
        replaces the call with a call to copy followed by multiple calls to
        SetIntersectionUpdate.

        Parameters
        ----------
        expr : DottedName
            The syntactic DottedName node that represent the call to `.intersection()`.

        function_call_args : iterable[FunctionCallArgument]
            The semantic arguments passed to the function.

        Returns
        -------
        CodeBlock
            CodeBlock containing SetCopy and SetIntersectionUpdate objects.
        """
        start_set = function_call_args[0].value
        set_args = [self._visit(a.value) for a in function_call_args[1:]]
        assign = expr.get_direct_user_nodes(lambda a: isinstance(a, Assign))
        if assign:
            syntactic_lhs = assign[-1].lhs
        else:
            syntactic_lhs = self.scope.get_new_name()
        d_var = self._infer_type(start_set)
        if isinstance(start_set, PythonSet):
            rhs = start_set
        else:
            rhs = SetCopy(start_set)
        body = []
        lhs = self._assign_lhs_variable(syntactic_lhs, d_var, rhs, body)
        body.append(Assign(lhs, rhs, python_ast = expr.python_ast))
        try:
            body += [SetIntersectionUpdate(lhs, s) for s in set_args]
        except TypeError as e:
            errors.report(e, symbol=expr, severity='error')
        if assign:
            return CodeBlock(body)
        else:
            self._additional_exprs[-1].extend(body)
            return lhs

    def _build_PythonLen(self, expr, function_call_args):
        """
        Method to visit a PythonLen node.

        The purpose of this `_build` method is to construct a node representing
        a call to the PythonLen function. This function returns the first element
        of the shape of a variable, or a call to a method which calculates the
        length (e.g. the `__len__` function).

        Parameters
        ----------
        expr : FunctionCall
            The syntactic node that represent the call to `len()`.

        function_call_args : iterable[FunctionCallArgument]
            The semantic arguments passed to the function.

        Returns
        -------
        TypedAstNode
            The node representing an object which allows the result of the
            PythonLen function to be obtained.
        """
        arg = function_call_args[0].value
        class_type = arg.class_type
        if isinstance(arg, LiteralString):
            return LiteralInteger(len(arg.python_value))
        elif isinstance(arg.class_type, CustomDataType):
            class_base = self.scope.find(str(class_type), 'classes') or get_cls_base(class_type)
            magic_method = class_base.get_method('__len__')
            if magic_method:
                return self._handle_function(expr, magic_method, function_call_args)
            else:
                raise errors.report(f"__len__ not implemented for type {class_type}",
                        severity='fatal', symbol=expr)
        elif arg.rank > 0:
            return arg.shape[0]
        else:
            raise errors.report(f"__len__ not implemented for type {class_type}",
                    severity='fatal', symbol=expr)

<<<<<<< HEAD
    def _build_PythonIsInstance(self, expr, function_call_args):
        """
        Method to visit a PythonIsInstance node.

        The purpose of this `_build` method is to construct a literal boolean indicating
        whether or not the expression has the expected type.
=======
    def _build_PythonSetFunction(self, expr, function_call_args):
        """
        Method to visit a PythonSetFunction node.

        The purpose of this `_build` method is to construct a node representing
        a set which is built from another object. A build function is required
        as sets of unknown length must be built by calling the add function
        repeatedly. This means that the entire assignment statement must be used.
>>>>>>> 330de393

        Parameters
        ----------
        expr : FunctionCall
<<<<<<< HEAD
            The syntactic node that represent the call to `isinstance()`.
=======
            The syntactic node that represent the call to `PythonSetFunction`.
>>>>>>> 330de393

        function_call_args : iterable[FunctionCallArgument]
            The semantic arguments passed to the function.

        Returns
        -------
<<<<<<< HEAD
        Literal
            A LiteralTrue or LiteralFalse node describing the result of the `isinstance`
            call.
        """
        obj = function_call_args[0].value
        class_or_tuple = function_call_args[1].value
        if isinstance(class_or_tuple, PythonTuple):
            obj_arg = function_call_args[0]
            return PyccelOr(*[self._build_PythonIsInstance(expr, [obj_arg, FunctionCallArgument(class_type)]) \
                                for class_type in class_or_tuple], simplify=True)
        elif isinstance(class_or_tuple, UnionTypeAnnotation):
            obj_arg = function_call_args[0]
            return PyccelOr(*[self._build_PythonIsInstance(expr, [obj_arg, FunctionCallArgument(var_annot)]) \
                                for var_annot in class_or_tuple.type_list], simplify=True)
        else:
            if isinstance(class_or_tuple, VariableTypeAnnotation):
                expected_type = class_or_tuple.class_type
            else:
                class_type = class_or_tuple.cls_name
                try:
                    expected_type = class_type.static_type()
                except AttributeError:
                    expected_type = None

            if isinstance(expected_type, type):
                return convert_to_literal(isinstance(obj.class_type, expected_type))

            elif expected_type:
                class_type = obj.class_type
                cls_base_to_insert = [self.scope.find(str(class_type), 'classes') or get_cls_base(class_type)]
                possible_types = {class_type}
                while cls_base_to_insert:
                    cls_base = cls_base_to_insert.pop()
                    class_type = cls_base.class_type
                    possible_types.add(class_type)
                    cls_base_to_insert.extend(cls_base.superclasses)

                possible_types.discard(None)

                return convert_to_literal(expected_type in possible_types)

            else:
                errors.report(f"Type {class_or_tuple} is not handled in isinstance call.",
                        severity='error', symbol=expr)
                return LiteralTrue()
=======
        TypedAstNode | CodeBlock
            The node representing an object which allows the set to be created.
        """
        if len(function_call_args) == 0:
            return PythonSet()

        arg = function_call_args[0].value
        class_type = arg.class_type
        if isinstance(arg, (PythonList, PythonSet, PythonTuple)):
            return PythonSet(*arg)
        elif isinstance(class_type, HomogeneousSetType):
            return SetCopy(arg)
        else:
            assigns = expr.get_direct_user_nodes(lambda a: isinstance(a, Assign))
            if not assigns:
                lhs = self.scope.get_new_name()
            else:
                assert len(assigns) == 1
                lhs = assigns[0].lhs
            d_var = {
                    'class_type' : HomogeneousSetType(class_type.element_type),
                    'shape' : arg.shape,
                    'cls_base' : SetClass,
                    'memory_handling' : 'heap'
                    }
            body = []
            lhs_semantic_var = self._assign_lhs_variable(lhs, d_var, PythonSetFunction(arg), body)
            scope = self.create_new_loop_scope()
            targets, iterable = self._get_for_iterators(arg, self.scope.get_new_name(), body)
            self.exit_loop_scope()
            body.append(For(targets, iterable, [SetAdd(lhs_semantic_var, targets[0])], scope=scope))
            if assigns:
                return CodeBlock(body)
            else:
                self._additional_exprs[-1].extend(body)
                return lhs_semantic_var
>>>>>>> 330de393
<|MERGE_RESOLUTION|>--- conflicted
+++ resolved
@@ -5595,14 +5595,6 @@
             raise errors.report(f"__len__ not implemented for type {class_type}",
                     severity='fatal', symbol=expr)
 
-<<<<<<< HEAD
-    def _build_PythonIsInstance(self, expr, function_call_args):
-        """
-        Method to visit a PythonIsInstance node.
-
-        The purpose of this `_build` method is to construct a literal boolean indicating
-        whether or not the expression has the expected type.
-=======
     def _build_PythonSetFunction(self, expr, function_call_args):
         """
         Method to visit a PythonSetFunction node.
@@ -5611,69 +5603,17 @@
         a set which is built from another object. A build function is required
         as sets of unknown length must be built by calling the add function
         repeatedly. This means that the entire assignment statement must be used.
->>>>>>> 330de393
 
         Parameters
         ----------
         expr : FunctionCall
-<<<<<<< HEAD
-            The syntactic node that represent the call to `isinstance()`.
-=======
             The syntactic node that represent the call to `PythonSetFunction`.
->>>>>>> 330de393
 
         function_call_args : iterable[FunctionCallArgument]
             The semantic arguments passed to the function.
 
         Returns
         -------
-<<<<<<< HEAD
-        Literal
-            A LiteralTrue or LiteralFalse node describing the result of the `isinstance`
-            call.
-        """
-        obj = function_call_args[0].value
-        class_or_tuple = function_call_args[1].value
-        if isinstance(class_or_tuple, PythonTuple):
-            obj_arg = function_call_args[0]
-            return PyccelOr(*[self._build_PythonIsInstance(expr, [obj_arg, FunctionCallArgument(class_type)]) \
-                                for class_type in class_or_tuple], simplify=True)
-        elif isinstance(class_or_tuple, UnionTypeAnnotation):
-            obj_arg = function_call_args[0]
-            return PyccelOr(*[self._build_PythonIsInstance(expr, [obj_arg, FunctionCallArgument(var_annot)]) \
-                                for var_annot in class_or_tuple.type_list], simplify=True)
-        else:
-            if isinstance(class_or_tuple, VariableTypeAnnotation):
-                expected_type = class_or_tuple.class_type
-            else:
-                class_type = class_or_tuple.cls_name
-                try:
-                    expected_type = class_type.static_type()
-                except AttributeError:
-                    expected_type = None
-
-            if isinstance(expected_type, type):
-                return convert_to_literal(isinstance(obj.class_type, expected_type))
-
-            elif expected_type:
-                class_type = obj.class_type
-                cls_base_to_insert = [self.scope.find(str(class_type), 'classes') or get_cls_base(class_type)]
-                possible_types = {class_type}
-                while cls_base_to_insert:
-                    cls_base = cls_base_to_insert.pop()
-                    class_type = cls_base.class_type
-                    possible_types.add(class_type)
-                    cls_base_to_insert.extend(cls_base.superclasses)
-
-                possible_types.discard(None)
-
-                return convert_to_literal(expected_type in possible_types)
-
-            else:
-                errors.report(f"Type {class_or_tuple} is not handled in isinstance call.",
-                        severity='error', symbol=expr)
-                return LiteralTrue()
-=======
         TypedAstNode | CodeBlock
             The node representing an object which allows the set to be created.
         """
@@ -5710,4 +5650,66 @@
             else:
                 self._additional_exprs[-1].extend(body)
                 return lhs_semantic_var
->>>>>>> 330de393
+
+    def _build_PythonIsInstance(self, expr, function_call_args):
+        """
+        Method to visit a PythonIsInstance node.
+
+        The purpose of this `_build` method is to construct a literal boolean indicating
+        whether or not the expression has the expected type.
+            The syntactic node that represent the call to `isinstance()`.
+
+        Parameters
+        ----------
+        expr : FunctionCall
+
+        function_call_args : iterable[FunctionCallArgument]
+            The semantic arguments passed to the function.
+
+        Returns
+        -------
+        Literal
+            A LiteralTrue or LiteralFalse node describing the result of the `isinstance`
+            call.
+        """
+        obj = function_call_args[0].value
+        class_or_tuple = function_call_args[1].value
+        if isinstance(class_or_tuple, PythonTuple):
+            obj_arg = function_call_args[0]
+            return PyccelOr(*[self._build_PythonIsInstance(expr, [obj_arg, FunctionCallArgument(class_type)]) \
+                                for class_type in class_or_tuple], simplify=True)
+        elif isinstance(class_or_tuple, UnionTypeAnnotation):
+            obj_arg = function_call_args[0]
+            return PyccelOr(*[self._build_PythonIsInstance(expr, [obj_arg, FunctionCallArgument(var_annot)]) \
+                                for var_annot in class_or_tuple.type_list], simplify=True)
+        else:
+            if isinstance(class_or_tuple, VariableTypeAnnotation):
+                expected_type = class_or_tuple.class_type
+            else:
+                class_type = class_or_tuple.cls_name
+                try:
+                    expected_type = class_type.static_type()
+                except AttributeError:
+                    expected_type = None
+
+            if isinstance(expected_type, type):
+                return convert_to_literal(isinstance(obj.class_type, expected_type))
+
+            elif expected_type:
+                class_type = obj.class_type
+                cls_base_to_insert = [self.scope.find(str(class_type), 'classes') or get_cls_base(class_type)]
+                possible_types = {class_type}
+                while cls_base_to_insert:
+                    cls_base = cls_base_to_insert.pop()
+                    class_type = cls_base.class_type
+                    possible_types.add(class_type)
+                    cls_base_to_insert.extend(cls_base.superclasses)
+
+                possible_types.discard(None)
+
+                return convert_to_literal(expected_type in possible_types)
+
+            else:
+                errors.report(f"Type {class_or_tuple} is not handled in isinstance call.",
+                        severity='error', symbol=expr)
+                return LiteralTrue()