# -*- coding: utf-8 -*-
#------------------------------------------------------------------------------------------#
# This file is part of Pyccel which is released under MIT License. See the LICENSE file or #
# go to https://github.com/pyccel/pyccel/blob/master/LICENSE for full license details.     #
#------------------------------------------------------------------------------------------#

# pylint: disable=R0201, missing-function-docstring

from collections import OrderedDict
from itertools import chain

from sympy.utilities.iterables import iterable as sympy_iterable

from sympy import Sum as Summation
from sympy import Symbol as sp_Symbol
from sympy import Integer as sp_Integer
from sympy import ceiling
from sympy.core import cache

#==============================================================================

from pyccel.ast.basic import Basic, PyccelAstNode

from pyccel.ast.builtins import PythonPrint
from pyccel.ast.builtins import PythonInt, PythonBool, PythonFloat, PythonComplex
from pyccel.ast.builtins import python_builtin_datatype
from pyccel.ast.builtins import PythonList
from pyccel.ast.builtins import (PythonRange, PythonZip, PythonEnumerate,
                                 PythonMap, PythonTuple, Lambda)

from pyccel.ast.core import Comment, CommentBlock, Pass
from pyccel.ast.core import If, IfSection
from pyccel.ast.core import Allocate, Deallocate
from pyccel.ast.core import Assign, AliasAssign, SymbolicAssign
from pyccel.ast.core import AugAssign, CodeBlock
from pyccel.ast.core import Return, FunctionDefArgument
from pyccel.ast.core import ConstructorCall
from pyccel.ast.core import FunctionDef, Interface, FunctionAddress, FunctionCall, FunctionCallArgument
from pyccel.ast.core import DottedFunctionCall
from pyccel.ast.core import ClassDef
from pyccel.ast.core import For
from pyccel.ast.core import While
from pyccel.ast.core import SymbolicPrint
from pyccel.ast.core import Del
from pyccel.ast.core import EmptyNode
from pyccel.ast.core import Concatenate
from pyccel.ast.core import Import
from pyccel.ast.core import AsName
from pyccel.ast.core import With
from pyccel.ast.core import Duplicate
from pyccel.ast.core import StarredArguments
from pyccel.ast.core import Iterable

from pyccel.ast.class_defs import NumpyArrayClass, TupleClass, get_cls_base

from pyccel.ast.datatypes import NativeRange, str_dtype
from pyccel.ast.datatypes import NativeSymbol
from pyccel.ast.datatypes import DataTypeFactory
from pyccel.ast.datatypes import (NativeInteger, NativeBool,
                                  NativeReal, NativeString,
                                  NativeGeneric, NativeComplex)

from pyccel.ast.functionalexpr import FunctionalSum, FunctionalMax, FunctionalMin, GeneratorComprehension, FunctionalFor

from pyccel.ast.headers import FunctionHeader, ClassHeader, MethodHeader
from pyccel.ast.headers import MacroFunction, MacroVariable

from pyccel.ast.internals import Slice, PyccelSymbol
from pyccel.ast.itertoolsext import Product

from pyccel.ast.literals import LiteralTrue, LiteralFalse
from pyccel.ast.literals import LiteralInteger, LiteralFloat
from pyccel.ast.literals import Nil

from pyccel.ast.mathext  import math_constants

from pyccel.ast.numpyext import NumpyZeros, NumpyMatmul
from pyccel.ast.numpyext import NumpyBool
from pyccel.ast.numpyext import NumpyWhere
from pyccel.ast.numpyext import NumpyInt, NumpyInt8, NumpyInt16, NumpyInt32, NumpyInt64
from pyccel.ast.numpyext import NumpyFloat, NumpyFloat32, NumpyFloat64
from pyccel.ast.numpyext import NumpyComplex, NumpyComplex64, NumpyComplex128
from pyccel.ast.numpyext import NumpyTranspose
from pyccel.ast.numpyext import NumpyNewArray

from pyccel.ast.omp import (OMP_For_Loop, OMP_Simd_Construct, OMP_Distribute_Construct,
                            OMP_TaskLoop_Construct, OMP_Sections_Construct, Omp_End_Clause,
                            OMP_Single_Construct)

from pyccel.ast.operators import PyccelIs, PyccelIsNot, IfTernaryOperator, PyccelUnarySub

from pyccel.ast.sympy_helper import sympy_to_pyccel, pyccel_to_sympy

from pyccel.ast.utilities import builtin_function as pyccel_builtin_function
from pyccel.ast.utilities import python_builtin_libs
from pyccel.ast.utilities import builtin_import as pyccel_builtin_import
from pyccel.ast.utilities import builtin_import_registery as pyccel_builtin_import_registery
from pyccel.ast.utilities import split_positional_keyword_arguments

from pyccel.ast.variable import Constant
from pyccel.ast.variable import Variable
from pyccel.ast.variable import TupleVariable, HomogeneousTupleVariable, InhomogeneousTupleVariable
from pyccel.ast.variable import IndexedElement
from pyccel.ast.variable import DottedName, DottedVariable

from pyccel.errors.errors import Errors
from pyccel.errors.errors import PyccelSemanticError

# TODO - remove import * and only import what we need
#      - use OrderedDict whenever it is possible
from pyccel.errors.messages import *

from pyccel.parser.base      import BasicParser, Scope
from pyccel.parser.base      import get_filename_from_import
from pyccel.parser.syntactic import SyntaxParser

import pyccel.decorators as def_decorators
#==============================================================================

errors = Errors()

#==============================================================================

def _get_name(var):
    """."""

    if isinstance(var, str):
        return var
    if isinstance(var, (PyccelSymbol, DottedName)):
        return str(var)
    if isinstance(var, (IndexedElement)):
        return str(var.base)
    if isinstance(var, FunctionCall):
        return var.funcdef
    if isinstance(var, AsName):
        return var.target
    msg = 'Name of Object : {} cannot be determined'.format(type(var).__name__)
    errors.report(PYCCEL_RESTRICTION_TODO+'\n'+msg, symbol=var,
                severity='fatal')

#==============================================================================

class SemanticParser(BasicParser):

    """ Class for a Semantic Parser.
    It takes a syntactic parser as input for the moment"""

    def __init__(self, inputs, **kwargs):

        # a Parser can have parents, who are importing it.
        # imports are then its sons.
        self._parents = kwargs.pop('parents', [])
        self._d_parsers = kwargs.pop('d_parsers', OrderedDict())

        # ...
        if not isinstance(inputs, SyntaxParser):
            raise TypeError('> Expecting a syntactic parser as input')

        parser = inputs
        # ...

        # ...
        BasicParser.__init__(self, **kwargs)
        # ...

        # ...
        self._fst = parser._fst
        self._ast = parser._ast

        self._filename  = parser._filename
        self._metavars  = parser._metavars
        self._namespace = parser._namespace
        self._namespace.imports['imports'] = OrderedDict()
        self._used_names = parser.used_names
        self._dummy_counter = parser._dummy_counter

        # used to store the local variables of a code block needed for garbage collecting
        self._allocs = []

        # used to store code split into multiple lines to be reinserted in the CodeBlock
        self._additional_exprs = []

        #
        self._code = parser._code
        # ...

        # ... TOD add settings
        settings = {}
        self.annotate()
        # ...

    #================================================================
    #                  Property accessors
    #================================================================

    @property
    def parents(self):
        """Returns the parents parser."""
        return self._parents

    @property
    def d_parsers(self):
        """Returns the d_parsers parser."""

        return self._d_parsers

    #================================================================
    #                     Public functions
    #================================================================

    def annotate(self, **settings):
        """."""

        if self.semantic_done:
            print ('> semantic analysis already done')
            return self.ast

        # TODO - add settings to Errors
        #      - filename

        errors = Errors()
        if self.filename:
            errors.set_target(self.filename, 'file')
        errors.set_parser_stage('semantic')

        # then we treat the current file

        ast = self.ast

        self._allocs.append([])
        # we add the try/except to allow the parser to find all possible errors
        PyccelAstNode.stage = 'semantic'
        ast = self._visit(ast, **settings)

        self._ast = ast

        # in the case of a header file, we need to convert all headers to
        # FunctionDef etc ...

        if self.is_header_file:
            target = []

            for parent in self.parents:
                for (key, item) in parent.imports.items():
                    if get_filename_from_import(key) == self.filename:
                        target += item

            target = set(target)
            target_headers = target.intersection(self.namespace.headers.keys())
            for name in list(target_headers):
                v = self.namespace.headers[name][0]
                if isinstance(v, FunctionHeader) and not isinstance(v,
                        MethodHeader):
                    F = self.get_function(name)
                    if F is None:
                        interfaces = v.create_definition()
                        for F in interfaces:
                            self.insert_function(F)
                    else:
                        errors.report(IMPORTING_EXISTING_IDENTIFIED,
                                symbol=name, blocker=True,
                                severity='fatal')

        self._semantic_done = True

        # Calling the Garbage collecting,
        # it will add the necessary Deallocate nodes
        # to the ast
        self._ast = ast = self._garbage_collector(ast)

        return ast

    #================================================================
    #              Utility functions for scope handling
    #================================================================

    def get_variable_from_scope(self, name):
        """
        Search for a Variable object with the given name inside the local Python scope.
        If not found, return None.
        """
        # Walk up nested loops (if any)
        container = self.namespace
        while container.is_loop:
            container = container.parent_scope

        var = self._get_variable_from_scope(name, container)

        return var

    def _get_variable_from_scope(self, name, container):
        """
        Search for a Variable object with the given name in the given Python scope.
        This is a recursive function because it searches inside nested loops, where
        OpenMP variables could be defined.
        """
        if name in container.variables:
            return container.variables[name]

        if name in container.imports['variables']:
            return container.imports['variables'][name]

        # Search downwards, walking down the tree of nested loop Scopes
        for container in container.loops:
            var = self._get_variable_from_scope(name, container)
            if var:
                return var

        return None

    def check_for_variable(self, name):
        """
        Search for a Variable object with the given name in the current namespace,
        defined by the local and global Python scopes. Return None if not found.
        """

        if self.current_class:
            for i in self._current_class.attributes:
                if i.name == name:
                    var = i
                    return var

        # Walk up nested loops (if any)
        container = self.namespace
        while container.is_loop:
            container = container.parent_scope

        # Walk up the tree of Scope objects, until the root if needed
        while container:
            var = self._get_variable_from_scope(name, container)
            if var is not None:
                return var
            container = container.parent_scope

        return None

    def get_variable(self, name):
        """ Like 'check_for_variable', but raise Pyccel error if Variable is not found.
        """
        var = self.check_for_variable(name)
        if var is None:
            errors.report(UNDEFINED_VARIABLE, symbol=name,
            bounding_box=(self._current_fst_node.lineno, self._current_fst_node.col_offset),
            severity='fatal', blocker=True)
        else:
            return var

    def get_variables(self, container):
        # this only works if called on a function scope
        # TODO needs more tests when we have nested functions
        variables = []
        variables.extend(container.variables.values())
        for container in container.loops:
            variables.extend(self.get_variables(container))
        return variables


    def get_parent_functions(self):
        container = self.namespace
        funcs = container.functions.copy()
        container = container.parent_scope
        while container:
            for i in container.functions:
                if not i in funcs:
                    funcs[i] = container.functions[i]
            container = container.parent_scope
        return funcs


    def get_class(self, name):
        """."""

        container = self.namespace

        while container:
            if name in container.classes:
                return container.classes[name]
            elif name in container.imports['classes']:
                return container.imports['classes'][name]

            container = container.parent_scope
        return None

    def insert_variable(self, var, name=None):
        """."""

        # TODO add some checks before
        if not isinstance(var, Variable):
            raise TypeError('variable must be of type Variable')

        if name is None:
            name = var.name

        self.namespace.variables[name] = var


    def insert_class(self, cls, parent=False):
        """."""

        if isinstance(cls, ClassDef):
            name = cls.name
            container = self.namespace
            if parent:
                container = container.parent_scope
            container.classes[name] = cls
        else:
            raise TypeError('Expected A class definition ')

    def insert_template(self, expr):
        """append the scope's templates with the given template"""
        self.namespace.templates[expr.name] = expr

    def insert_header(self, expr):
        """."""
        if isinstance(expr, (FunctionHeader, MethodHeader)):
            if expr.name in self.namespace.headers:
                self.namespace.headers[expr.name].append(expr)
            else:
                self.namespace.headers[expr.name] = [expr]
        elif isinstance(expr, ClassHeader):
            self.namespace.headers[expr.name] = expr

            #  create a new Datatype for the current class

            iterable = 'iterable' in expr.options
            with_construct = 'with' in expr.options
            dtype = DataTypeFactory(expr.name, '_name',
                                    is_iterable=iterable,
                                    is_with_construct=with_construct)
            self.set_class_construct(expr.name, dtype)
        else:
            msg = 'header of type{0} is not supported'
            msg = msg.format(str(type(expr)))
            raise TypeError(msg)

    def get_function(self, name):
        """."""

        # TODO shall we keep the elif in _imports?

        func = None

        container = self.namespace
        while container:
            if name in container.functions:
                func = container.functions[name]
                break

            if name in container.imports['functions']:
                func =  container.imports['functions'][name]
                break
            container = container.parent_scope

        return func


    def get_import(self, name):
        """
        Search for an import with the given name in the current namespace.
        Return None if not found.
        """

        imp = None

        container = self.namespace
        while container:

            if name in container.imports['imports']:
                imp =  container.imports['imports'][name]
                break
            container = container.parent_scope


        return imp


    def get_symbolic_function(self, name):
        """."""

        # TODO shall we keep the elif in _imports?
        container = self.namespace
        while container:
            if name in container.symbolic_functions:
                return container.symbolic_functions[name]

            if name in container.imports['symbolic_functions']:
                return container.imports['symbolic_functions'][name]
            container = container.parent_scope

        return None

    def get_python_function(self, name):
        """."""

        # TODO shall we keep the elif in _imports?
        container = self.namespace
        while container:
            if name in container.python_functions:
                return container.python_functions[name]

            if name in container.imports['python_functions']:
                return container.imports['python_functions'][name]

            container = container.parent_scope

        return None

    def get_macro(self, name):
        """."""

        # TODO shall we keep the elif in _imports?

        container = self.namespace
        while container:
            if name in container.macros:
                return container.macros[name]
            container = container.parent_scope

        return None

    def insert_import(self, name, target):
        """
            Create and insert a new import in namespace if it's not defined
            otherwise append target to existing import.
        """
        str_name = _get_name(name)
        source = name.name if isinstance(name, AsName) else str_name
        imp = self.get_import(str_name)

        if imp is not None:
            imp_source = imp.source.name if isinstance(imp.source, AsName) else str_name
            if imp_source == source:
                imp.define_target(target)
            else:
                errors.report(IMPORTING_EXISTING_IDENTIFIED,
                              symbol=name,
                              bounding_box=(self._current_fst_node.lineno, self._current_fst_node.col_offset),
                              severity='fatal')
        else:
            container = self.namespace.imports
            container['imports'][str_name] = Import(name, target, True)

    def insert_macro(self, macro):
        """."""

        container = self.namespace.macros

        if isinstance(macro, (MacroFunction, MacroVariable)):
            name = macro.name
            if isinstance(macro.name, DottedName):
                name = name.name[-1]
            container[name] = macro
        else:
            raise TypeError('Expected a macro')

    def remove_variable(self, name):
        """."""

        container = self.namespace
        while container:
            if name in container.variables:
                container.pop(name)
                break
            container = container.parent_scope

    def get_header(self, name):
        """."""
        container = self.namespace
        headers = []
        while container:
            if name in container.headers:
                if isinstance(container.headers[name], list):
                    headers += container.headers[name]
                else:
                    headers.append(container.headers[name])
            container = container.parent_scope
        return headers

    def get_templates(self):
        """Returns templates of the current scope and all its parents scopes"""
        container = self.namespace
        templates = {}
        while container:
            templates.update({tmplt:container.templates[tmplt] for tmplt in container.templates\
                if tmplt not in templates})
            container = container.parent_scope
        return templates

    def find_class_construct(self, name):
        """Returns the class datatype for name if it exists.
        Returns None otherwise
        """
        container = self.namespace
        while container:
            if name in container.cls_constructs:
                return container.cls_constructs[name]
            container = container.parent_scope
        return None

    def get_class_construct(self, name):
        """Returns the class datatype for name if it exists.
        Raises an error otherwise
        """
        result = self.find_class_construct(name)

        if result:
            return result
        else:
            msg = 'class construct {} not found'.format(name)
            return errors.report(msg,
                bounding_box=(self._current_fst_node.lineno, self._current_fst_node.col_offset),
                severity='fatal', blocker=self.blocking)


    def set_class_construct(self, name, value):
        """Sets the class datatype for name."""

        self.namespace.cls_constructs[name] = value

    def create_new_function_scope(self, name, decorators):
        """
        Create a new Scope object for a Python function with the given name,
        and attach any decorators' information to the scope. The new scope is
        a child of the current one, and can be accessed from the dictionary of
        its children using the function name as key.

        Before returning control to the caller, the current scope (stored in
        self._namespace) is changed to the one just created, and the function's
        name is stored in self._current_function.

        Parameters
        ----------
        name : str
            Function's name, used as a key to retrieve the new scope.

        decorators : dict
            Decorators attached to FunctionDef object at syntactic stage.

        """
        child = self.namespace.new_child_scope(name, decorators=decorators)

        self._namespace = child
        if self._current_function:
            name = DottedName(self._current_function, name)
        self._current_function = name

    def exit_function_scope(self):

        self._namespace = self._namespace.parent_scope
        if isinstance(self._current_function, DottedName):

            name = self._current_function.name[:-1]
            if len(name)>1:
                name = DottedName(*name)
            else:
                name = name[0]
        else:
            name = None
        self._current_function = name

    def create_new_loop_scope(self):
        new_scope = Scope(decorators=self._namespace.decorators)
        new_scope._is_loop = True
        new_scope.parent_scope = self._namespace
        self._namespace._loops.append(new_scope)
        self._namespace = new_scope

    def exit_loop_scope(self):
        self._namespace = self._namespace.parent_scope

    #=======================================================
    #              Utility functions
    #=======================================================

    def _garbage_collector(self, expr):
        """
        Search in a CodeBlock if no trailing Return Node is present add the needed frees.

        Return the same CodeBlock if a trailing Return is found otherwise Return a new CodeBlock with additional Deallocate Nodes.
        """
        code = expr
        if len(expr.body)>0 and not isinstance(expr.body[-1], Return):
            code = expr.body + tuple(Deallocate(i) for i in self._allocs[-1])
            code = CodeBlock(code)
        self._allocs.pop()
        return code

    def _infere_type(self, expr, **settings):
        """
        type inference for expressions
        """

        # TODO - add settings to Errors
        #      - line and column
        #      - blocking errors

        errors = Errors()

        verbose = settings.pop('verbose', False)
        if verbose:
            print ('*** type inference for : ', type(expr))

        d_var = {}
        # TODO improve => put settings as attribut of Parser

        if expr in (PythonInt, PythonFloat, PythonComplex, PythonBool, NumpyBool, NumpyInt, NumpyInt8, NumpyInt16,
                      NumpyInt32, NumpyInt64, NumpyComplex, NumpyComplex64,
					  NumpyComplex128, NumpyFloat, NumpyFloat64, NumpyFloat32):

            d_var['datatype'   ] = '*'
            d_var['rank'       ] = 0
            d_var['precision'  ] = 0
            return d_var

        elif isinstance(expr, Variable):

            d_var['datatype'      ] = expr.dtype
            d_var['allocatable'   ] = expr.allocatable if expr.rank>0 else False
            d_var['shape'         ] = expr.shape
            d_var['rank'          ] = expr.rank
            d_var['cls_base'      ] = expr.cls_base
            d_var['is_pointer'    ] = expr.is_pointer
            d_var['is_target'     ] = expr.is_target
            d_var['order'         ] = expr.order
            d_var['precision'     ] = expr.precision
            d_var['is_stack_array'] = expr.is_stack_array
            return d_var

        elif isinstance(expr, PythonTuple):
            d_var['datatype'      ] = expr.dtype
            d_var['precision'     ] = expr.precision
            d_var['allocatable'   ] = True
            d_var['shape'         ] = expr.shape
            d_var['rank'          ] = expr.rank
            d_var['order'         ] = expr.order
            d_var['is_pointer'    ] = False
            d_var['cls_base'      ] = TupleClass
            return d_var

        elif isinstance(expr, Concatenate):
            d_var['datatype'      ] = expr.dtype
            d_var['precision'     ] = expr.precision
            d_var['shape'         ] = expr.shape
            d_var['rank'          ] = expr.rank
            d_var['order'         ] = expr.order
            d_var['is_pointer'    ] = False
            d_var['allocatable'   ] = any(getattr(a, 'allocatable', False) for a in expr.args)
            d_var['is_stack_array'] = not d_var['allocatable'   ]
            d_var['cls_base'      ] = TupleClass
            return d_var

        elif isinstance(expr, Duplicate):
            d = self._infere_type(expr.val, **settings)

            # TODO must check that it is consistent with pyccel's rules
            # TODO improve
            d_var['datatype'      ] = d['datatype']
            d_var['rank'          ] = expr.rank
            d_var['shape'         ] = expr.shape
            d_var['order'         ] = expr.order
            d_var['is_stack_array'] = d.get('is_stack_array',False) and isinstance(expr.length, LiteralInteger)
            d_var['allocatable'   ] = not d_var['is_stack_array']
            d_var['is_pointer'    ] = False
            d_var['cls_base'      ] = TupleClass
            return d_var

        elif isinstance(expr, NumpyNewArray):
            d_var['datatype'   ] = expr.dtype
            d_var['allocatable'] = expr.rank>0
            d_var['shape'      ] = expr.shape
            d_var['rank'       ] = expr.rank
            d_var['order'      ] = expr.order
            d_var['precision'  ] = expr.precision
            d_var['cls_base'   ] = NumpyArrayClass
            return d_var

        elif isinstance(expr, NumpyTranspose):

            var = expr.internal_var

            d_var['datatype'      ] = var.dtype
            d_var['allocatable'   ] = var.allocatable
            d_var['shape'         ] = tuple(reversed(var.shape))
            d_var['rank'          ] = var.rank
            d_var['cls_base'      ] = var.cls_base
            d_var['is_pointer'    ] = isinstance(var, Variable)
            d_var['is_target'     ] = var.is_target
            d_var['order'         ] = 'C' if var.order=='F' else 'F'
            d_var['precision'     ] = var.precision
            d_var['is_stack_array'] = var.is_stack_array
            return d_var

        elif isinstance(expr, PyccelAstNode):

            d_var['datatype'   ] = expr.dtype
            d_var['allocatable'] = expr.rank>0
            d_var['shape'      ] = expr.shape
            d_var['rank'       ] = expr.rank
            d_var['order'      ] = expr.order
            d_var['precision'  ] = expr.precision
            d_var['cls_base'   ] = get_cls_base(expr.dtype, expr.rank)
            return d_var

        elif isinstance(expr, IfTernaryOperator):
            return self._infere_type(expr.args[0][1].body[0])

        elif isinstance(expr, PythonRange):

            d_var['datatype'   ] = NativeRange()
            d_var['allocatable'] = False
            d_var['shape'      ] = ()
            d_var['rank'       ] = 0
            d_var['cls_base'   ] = expr  # TODO: shall we keep it?
            return d_var

        elif isinstance(expr, Lambda):

            d_var['datatype'   ] = NativeSymbol()
            d_var['allocatable'] = False
            d_var['is_pointer' ] = False
            d_var['rank'       ] = 0
            return d_var

        elif isinstance(expr, ConstructorCall):
            cls_name = expr.func.cls_name
            cls = self.get_class(cls_name)

            dtype = self.get_class_construct(cls_name)()

            d_var['datatype'   ] = dtype
            d_var['allocatable'] = False
            d_var['shape'      ] = ()
            d_var['rank'       ] = 0
            d_var['is_target'  ] = False

            # set target  to True if we want the class objects to be pointers

            d_var['cls_base'      ] = cls
            return d_var

        elif isinstance(expr, GeneratorComprehension):
            return self._infere_type(expr.lhs)

        else:
            msg = 'Type of Object : {} cannot be infered'.format(type(expr).__name__)
            errors.report(PYCCEL_RESTRICTION_TODO+'\n'+msg, symbol=expr,
                bounding_box=(self._current_fst_node.lineno, self._current_fst_node.col_offset),
                severity='fatal', blocker=self.blocking)

    def _extract_indexed_from_var(self, var, indices):
        """ Use indices to extract appropriate element from
        object 'var'
        This contains most of the contents of _visit_IndexedElement
        but is a separate function in order to be recursive
        """

        # case of Pyccel ast Variable
        # if not possible we use symbolic objects

        if not isinstance(var, Variable):
            assert(hasattr(var,'__getitem__'))
            if len(indices)==1:
                return var[indices[0]]
            else:
                return self._visit(var[indices[0]][indices[1:]])

        indices = tuple(indices)

        if isinstance(var, InhomogeneousTupleVariable):

            arg = indices[0]

            if isinstance(arg, Slice):
                if ((arg.start is not None and not isinstance(arg.start, LiteralInteger)) or
                        (arg.stop is not None and not isinstance(arg.stop, LiteralInteger))):
                    errors.report(INDEXED_TUPLE, symbol=var,
                        bounding_box=(self._current_fst_node.lineno, self._current_fst_node.col_offset),
                        severity='fatal', blocker=self.blocking)

                idx = slice(arg.start, arg.stop)
                selected_vars = var.get_var(idx)
                if len(selected_vars)==1:
                    if len(indices) == 1:
                        return selected_vars[0]
                    else:
                        var = selected_vars[0]
                        return self._extract_indexed_from_var(var, indices[1:])
                elif len(selected_vars)<1:
                    return None
                elif len(indices)==1:
                    return PythonTuple(*selected_vars)
                else:
                    return PythonTuple(*[self._extract_indexed_from_var(var, indices[1:]) for var in selected_vars])

            elif isinstance(arg, LiteralInteger):

                if len(indices)==1:
                    return var[arg]

                var = var[arg]
                return self._extract_indexed_from_var(var, indices[1:])

            else:
                errors.report(INDEXED_TUPLE, symbol=var,
                    bounding_box=(self._current_fst_node.lineno, self._current_fst_node.col_offset),
                    severity='fatal', blocker=self.blocking)

        if isinstance(var, PythonTuple) and not var.is_homogeneous:
            errors.report(LIST_OF_TUPLES, symbol=var,
                bounding_box=(self._current_fst_node.lineno, self._current_fst_node.col_offset),
                severity='error', blocker=self.blocking)

        for arg in var[indices].indices:
            if not isinstance(arg, Slice) and not \
                (hasattr(arg, 'dtype') and isinstance(arg.dtype, NativeInteger)):
                errors.report(INVALID_INDICES, symbol=var[indices],
                bounding_box=(self._current_fst_node.lineno, self._current_fst_node.col_offset),
                severity='error', blocker=self.blocking)
        return var[indices]

    def _create_PyccelOperator(self, expr, visited_args):
        """ Called by _visit_PyccelOperator and other classes
        inheriting from PyccelOperator
        """
        try:
            expr_new = type(expr)(*visited_args)
        except PyccelSemanticError as err:
            msg = str(err)
            errors.report(msg, symbol=expr,
                bounding_box=(self._current_fst_node.lineno, self._current_fst_node.col_offset),
                severity='fatal', blocker=True)
        #if stmts:
        #    expr_new = CodeBlock(stmts + [expr_new])
        return expr_new

    def _create_Duplicate(self, val, length):
        """ Called by _visit_PyccelMul when a Duplicate is
        identified
        """
        # Arguments have been visited in PyccelMul

        if not isinstance(val, (TupleVariable, PythonTuple)):
            errors.report("Unexpected Duplicate", symbol=Duplicate(val, length),
                bounding_box=(self._current_fst_node.lineno, self._current_fst_node.col_offset),
                severity='fatal', blocker=True)

        if val.is_homogeneous:
            return Duplicate(val, length)
        else:
            if isinstance(length, LiteralInteger):
                length = length.python_value
            else:
                errors.report("Cannot create inhomogeneous tuple of unknown size",
                    symbol=Duplicate(val, length),
                    bounding_box=(self._current_fst_node.lineno, self._current_fst_node.col_offset),
                    severity='fatal', blocker=True)
            if isinstance(val, TupleVariable):
                return PythonTuple(*(val.get_vars()*length))
            else:
                return PythonTuple(*(val.args*length))

    def _handle_function_args(self, arguments, **settings):
        args  = []
        for arg in arguments:
            a = self._visit(arg, **settings)
            if isinstance(a.value, StarredArguments):
                args.extend([FunctionCallArgument(av) for av in a.value.args_var])
            else:
                args.append(a)
        return args

    def get_type_description(self, var, include_rank = True):
        """
        Provides a text description of the type of a variable
        (useful for error messages)
        Parameters
        ----------
        var          : Variable
                       The variable to describe
        include_rank : bool
                       Indicates whether rank information should be included
                       Default : True
        """
        descr = '{dtype}(kind={precision})'.format(
                        dtype     = var.dtype,
                        precision = var.precision)
        if include_rank and var.rank>0:
            descr += '[{}]'.format(','.join(':'*var.rank))
        return descr

    def _check_argument_compatibility(self, input_args, func_args, expr, elemental):
        """
        Check that the provided arguments match the expected types

        Parameters
        ----------
        input_args : list
                     The arguments provided to the function
        func_args  : list
                     The arguments expected by the function
        expr       : PyccelAstNode
                     The expression where this call is found (used for error output)
        elemental  : bool
                     Indicates if the function is elemental
        """
        if elemental:
            incompatible = lambda i_arg, f_arg: \
                        (i_arg.dtype is not f_arg.dtype or \
                        i_arg.precision != f_arg.precision)
        else:
            incompatible = lambda i_arg, f_arg: \
                        (i_arg.dtype is not f_arg.dtype or \
                        i_arg.precision != f_arg.precision or
                        i_arg.rank != f_arg.rank)

        for i_arg, f_arg in zip(input_args, func_args):
            i_arg = i_arg.value
            f_arg = f_arg.var
            # Ignore types which cannot be compared
            if (i_arg is Nil()
                    or isinstance(f_arg, FunctionAddress)
                    or f_arg.dtype is NativeGeneric()):
                continue
            # Check for compatibility
            if incompatible(i_arg, f_arg):
                expected = self.get_type_description(f_arg, not elemental)
                received = '{} ({})'.format(i_arg, self.get_type_description(i_arg, not elemental))

                errors.report(INCOMPATIBLE_ARGUMENT.format(received, expected),
                        symbol = expr,
                        severity='error')

    def _handle_function(self, expr, func, args, **settings):
        """
        Create a FunctionCall or an instance of a PyccelInternalFunction
        from the function information and arguments

        Parameters
        ==========
        expr : PyccelAstNode
               The expression where this call is found (used for error output)
        func : FunctionDef instance, Interface instance or PyccelInternalFunction type
               The function being called
        args : tuple
               The arguments passed to the function

        Returns
        =======
        new_expr : FunctionCall or PyccelInternalFunction
        """
        if not isinstance(func, (FunctionDef, Interface)):
            args, kwargs = split_positional_keyword_arguments(*args)
            for a in args:
                if getattr(a,'dtype',None) == 'tuple':
                    self._infere_type(a, **settings)
            for a in kwargs.values():
                if getattr(a,'dtype',None) == 'tuple':
                    self._infere_type(a, **settings)

            if func is NumpyWhere:
                if len(args) != 3:
                    errors.report(INVALID_WHERE_ARGUMENT,
                        symbol=func, blocker=True,
                        severity='fatal')

            try:
                new_expr = func(*args, **kwargs)
            except TypeError:
                errors.report(UNRECOGNISED_FUNCTION_CALL,
                        symbol = expr,
                        severity = 'fatal')

            return new_expr
        else:
            if isinstance(func, FunctionDef) and len(args) > len(func.arguments):
                errors.report("Too many arguments passed in function call",
                        symbol = expr,
                        severity='fatal')
            new_expr = FunctionCall(func, args, self._current_function)
            if None in new_expr.args:
                errors.report("Too few arguments passed in function call",
                        symbol = expr,
                        severity='error')
            elif isinstance(func, FunctionDef):
                self._check_argument_compatibility(new_expr.args, func.arguments,
                        expr, func.is_elemental)
            return new_expr

    def _create_variable(self, name, dtype, rhs, d_lhs):
        """
        Create a new variable. In most cases this is just a call to
        Variable.__init__
        but in the case of a tuple variable it is a recursive call to
        create all elements in the tuple.
        This is done separately to _assign_lhs_variable to ensure that
        elements of a tuple do not exist in the scope

        Parameters
        ----------
        name : str
            The name of the new variable

        dtype : DataType
            The data type of the new variable

        rhs : Variable
            The value assigned to the lhs. This is required to call
            self._infere_type recursively for tuples

        d_lhs : dict
            Dictionary of properties for the new Variable
        """
        if isinstance(name, PyccelSymbol):
            is_temp = name.is_temp
        else:
            is_temp = False

        if isinstance(rhs, (PythonTuple, InhomogeneousTupleVariable)) or \
                (isinstance(rhs, FunctionCall) and len(rhs.funcdef.results)>1):
            if isinstance(rhs, FunctionCall):
                iterable = rhs.funcdef.results
            else:
                iterable = rhs
            elem_vars = []
            is_homogeneous = True
            elem_d_lhs_ref = None
            for i,r in enumerate(iterable):
                elem_name = self.get_new_name( name + '_' + str(i) )
                elem_d_lhs = self._infere_type( r )

                self._ensure_target( r, elem_d_lhs )
                if elem_d_lhs_ref is None:
                    elem_d_lhs_ref = elem_d_lhs.copy()
                    is_homogeneous = elem_d_lhs['datatype'] is not NativeGeneric()
                elif elem_d_lhs != elem_d_lhs_ref:
                    is_homogeneous = False

                elem_dtype = elem_d_lhs.pop('datatype')

                var = self._create_variable(elem_name, elem_dtype, r, elem_d_lhs)
                elem_vars.append(var)

            d_lhs['is_pointer'] = any(v.is_pointer for v in elem_vars)
            d_lhs['is_stack_array'] = d_lhs.get('is_stack_array', False) and not d_lhs['is_pointer']
            if is_homogeneous and not (d_lhs['is_pointer'] and isinstance(rhs, PythonTuple)):
                lhs = HomogeneousTupleVariable(dtype, name, **d_lhs, is_temp=is_temp)
            else:
                lhs = InhomogeneousTupleVariable(elem_vars, dtype, name, **d_lhs, is_temp=is_temp)

        else:
            new_type = HomogeneousTupleVariable \
                    if isinstance(rhs, (HomogeneousTupleVariable, Concatenate, Duplicate)) \
                    else Variable
            lhs = new_type(dtype, name, **d_lhs, is_temp=is_temp)

        return lhs

    def _ensure_target(self, rhs, d_lhs):
        """ Function using data about the new lhs to determine
        whether the lhs is a pointer and the rhs is a target
        """
        if isinstance(rhs, NumpyTranspose) and rhs.internal_var.allocatable:
            d_lhs['allocatable'] = False
            d_lhs['is_pointer' ] = True
            d_lhs['is_stack_array'] = False

            rhs.internal_var.is_target = True
        if isinstance(rhs, Variable) and rhs.is_ndarray:
            d_lhs['allocatable'] = False
            d_lhs['is_pointer' ] = True
            d_lhs['is_stack_array'] = False

            rhs.is_target = not rhs.is_pointer
        if isinstance(rhs, IndexedElement) and rhs.rank > 0 and (rhs.base.is_ndarray or rhs.base.is_pointer):
            d_lhs['allocatable'] = False
            d_lhs['is_pointer' ] = True
            d_lhs['is_stack_array'] = False

            rhs.base.is_target = not rhs.base.is_pointer

    def _assign_lhs_variable(self, lhs, d_var, rhs, new_expressions, is_augassign, **settings):
        """
        Create a lhs based on the information in d_var
        If the lhs already exists then check that it has the expected properties.

        Parameters
        ----------
        lhs : PyccelSymbol (or DottedName of PyccelSymbols)
            The representation of the lhs provided by the SyntacticParser

        d_var : dict
            Dictionary of expected lhs properties

        rhs : Variable / expression
            The representation of the rhs provided by the SemanticParser.
            This is necessary in order to set the rhs 'is_target' property
            if necessary

        new_expression : list
            A list which allows collection of any additional expressions
            resulting from this operation (e.g. Allocation)

        is_augassign : bool
            Indicates whether this is an assign ( = ) or an augassign ( += / -= / etc )
            This is necessary as the restrictions on the dtype are less strict in this
            case

        settings : dictionary
            Provided to all _visit_ClassName functions
        """

        if isinstance(lhs, IndexedElement):
            lhs = self._visit(lhs)
        elif isinstance(lhs, PyccelSymbol):

            name = lhs
            dtype = d_var.pop('datatype')

            d_lhs = d_var.copy()
            # ISSUES #177: lhs must be a pointer when rhs is allocatable array
            self._ensure_target(rhs, d_lhs)

            var = self.get_variable_from_scope(name)

            # Variable not yet declared (hence array not yet allocated)
            if var is None:

                # Update variable's dictionary with information from function decorators
                decorators = self._namespace.decorators
                if decorators:
                    if 'stack_array' in decorators:
                        if name in decorators['stack_array']:
                            d_lhs.update(is_stack_array=True,
                                    allocatable=False, is_pointer=False)
                    if 'allow_negative_index' in decorators:
                        if lhs in decorators['allow_negative_index']:
                            d_lhs.update(allows_negative_indexes=True)

                # Create new variable
                lhs = self._create_variable(name, dtype, rhs, d_lhs)

                # Add variable to scope
                self.insert_variable(lhs, name=lhs.name)

                # ...
                # Add memory allocation if needed
                if lhs.allocatable:
                    if self._namespace.is_loop:
                        # Array defined in a loop may need reallocation at every cycle
                        errors.report(ARRAY_DEFINITION_IN_LOOP, symbol=name,
                            severity='warning', blocker=False,
                            bounding_box=(self._current_fst_node.lineno,
                                self._current_fst_node.col_offset))
                        status='unknown'
                    else:
                        # Array defined outside of a loop will be allocated only once
                        status='unallocated'

                    # Create Allocate node
                    if isinstance(lhs, InhomogeneousTupleVariable):
                        args = [v for v in lhs.get_vars() if v.rank>0]
                        new_args = []
                        while len(args)>0:
                            for a in args:
                                if isinstance(a, InhomogeneousTupleVariable):
                                    new_args.extend(v for v in a.get_vars() if v.rank>0)
                                else:
                                    new_expressions.append(Allocate(a,
                                        shape=a.alloc_shape, order=a.order, status=status))
                                    # Add memory deallocation for array variables
                                    self._allocs[-1].append(a)
                            args = new_args
                    else:
                        new_expressions.append(Allocate(lhs, shape=lhs.alloc_shape, order=lhs.order, status=status))
                # ...

                # ...
                # Add memory deallocation for array variables
                if lhs.is_ndarray and not lhs.is_stack_array:
                    # Create Deallocate node
                    self._allocs[-1].append(lhs)
                # ...

                # We cannot allow the definition of a stack array in a loop
                if lhs.is_stack_array and self._namespace.is_loop:
                    errors.report(STACK_ARRAY_DEFINITION_IN_LOOP, symbol=name,
                        severity='error', blocker=False,
                        bounding_box=(self._current_fst_node.lineno,
                            self._current_fst_node.col_offset))

                # Not yet supported for arrays: x=y+z, x=b[:]
                # Because we cannot infer shape of right-hand side yet
                know_lhs_shape = all(sh is not None for sh in lhs.alloc_shape) \
                    or (lhs.rank == 0)

                if not know_lhs_shape:
                    msg = "Cannot infer shape of right-hand side for expression {} = {}".format(lhs, rhs)
                    errors.report(PYCCEL_RESTRICTION_TODO+'\n'+msg,
                        bounding_box=(self._current_fst_node.lineno, self._current_fst_node.col_offset),
                        severity='fatal', blocker=self.blocking)

            # Variable already exists
            else:

                # TODO improve check type compatibility
                if not hasattr(var, 'dtype'):
                    errors.report(INCOMPATIBLE_TYPES_IN_ASSIGNMENT.format('<module>', dtype),
                            symbol='{}={}'.format(name, str(rhs)),
                            bounding_box=(self._current_fst_node.lineno, self._current_fst_node.col_offset),
                            severity='fatal', blocker=False)

                elif not is_augassign and var.is_ndarray and isinstance(rhs, (Variable, IndexedElement)) and var.allocatable:
                    errors.report(ASSIGN_ARRAYS_ONE_ANOTHER,
                        bounding_box=(self._current_fst_node.lineno,
                            self._current_fst_node.col_offset),
                                severity='error', symbol=lhs)

                elif not is_augassign and var.is_ndarray and var.is_target:
                    errors.report(ARRAY_ALREADY_IN_USE,
                        bounding_box=(self._current_fst_node.lineno,
                            self._current_fst_node.col_offset),
                                severity='error', symbol=var.name)

                elif var.is_ndarray and var.is_pointer and isinstance(rhs, NumpyNewArray):
                    errors.report(INVALID_POINTER_REASSIGN,
                        bounding_box=(self._current_fst_node.lineno,
                            self._current_fst_node.col_offset),
                                severity='error', symbol=var.name)

                elif var.is_ndarray and var.is_pointer:
                    # we allow pointers to be reassigned multiple times
                    # pointers reassigning need to call free_pointer func
                    # to remove memory leaks
                    new_expressions.append(Deallocate(var))

                elif not is_augassign and str(dtype) != str(getattr(var, 'dtype', 'None')):

                    errors.report(INCOMPATIBLE_TYPES_IN_ASSIGNMENT.format(var.dtype, dtype),
                        symbol='{}={}'.format(name, str(rhs)),
                        bounding_box=(self._current_fst_node.lineno, self._current_fst_node.col_offset),
                        severity='error', blocker=False)

                elif not is_augassign:

                    rank  = getattr(var, 'rank' , 'None')
                    order = getattr(var, 'order', 'None')
                    shape = getattr(var, 'shape', 'None')

                    if (d_var['rank'] != rank) or (rank > 1 and d_var['order'] != order):

                        txt = '|{name}| {dtype}{old} <-> {dtype}{new}'
                        format_shape = lambda s: "" if len(s)==0 else s
                        txt = txt.format(name=name, dtype=dtype, old=format_shape(var.shape),
                            new=format_shape(d_var['shape']))
                        errors.report(INCOMPATIBLE_REDEFINITION, symbol=txt,
                            bounding_box=(self._current_fst_node.lineno, self._current_fst_node.col_offset),
                            severity='error', blocker=False)

                    elif d_var['shape'] != shape:

                        if var.is_argument:
                            errors.report(ARRAY_IS_ARG, symbol=var,
                                severity='error', blocker=False,
                                bounding_box=(self._current_fst_node.lineno,
                                    self._current_fst_node.col_offset))

                        elif var.is_stack_array:
                            errors.report(INCOMPATIBLE_REDEFINITION_STACK_ARRAY, symbol=name,
                                severity='error', blocker=False,
                                bounding_box=(self._current_fst_node.lineno,
                                    self._current_fst_node.col_offset))

                        else:
                            var.set_changeable_shape()
                            previous_allocations = var.get_direct_user_nodes(lambda p: isinstance(p, Allocate))
                            if not previous_allocations:
                                errors.report("PYCCEL INTERNAL ERROR : Variable exists already, but it has never been allocated",
                                        symbol=var, severity='fatal')

                            last_allocation = previous_allocations[-1]

                            # Find outermost IfSection of last allocation
                            last_alloc_ifsection = last_allocation.get_user_nodes(IfSection)
                            alloc_ifsection = last_alloc_ifsection[-1] if last_alloc_ifsection else None
                            while len(last_alloc_ifsection)>0:
                                alloc_ifsection = last_alloc_ifsection[-1]
                                last_alloc_ifsection = alloc_ifsection.get_user_nodes(IfSection)

                            ifsection_has_if = len(alloc_ifsection.get_direct_user_nodes(
                                                                lambda x: isinstance(x,If))) == 1 \
                                            if alloc_ifsection else False

                            if alloc_ifsection and not ifsection_has_if:
                                status = last_allocation.status
                            elif last_allocation.get_user_nodes((If, For, While)):
                                status='unknown'
                            else:
                                status='allocated'
                            new_expressions.append(Allocate(var,
                                shape=d_var['shape'], order=d_var['order'],
                                status=status))

                            if status != 'unallocated':
                                errors.report(ARRAY_REALLOCATION, symbol=name,
                                    severity='warning', blocker=False,
                                    bounding_box=(self._current_fst_node.lineno,
                                        self._current_fst_node.col_offset))
                    else:
                        # Same shape as before
                        previous_allocations = var.get_direct_user_nodes(lambda p: isinstance(p, Allocate))

                        if previous_allocations and previous_allocations[-1].get_user_nodes(IfSection) \
                                and not previous_allocations[-1].get_user_nodes((If)):
                            # If previously allocated in If still under construction
                            status = previous_allocations[-1].status

                            new_expressions.append(Allocate(var,
                                shape=d_var['shape'], order=d_var['order'],
                                status=status))

                # in the case of elemental, lhs is not of the same dtype as
                # var.
                # TODO d_lhs must be consistent with var!
                # the following is a small fix, since lhs must be already
                # declared
                lhs = var

        elif isinstance(lhs, DottedName):

            dtype = d_var.pop('datatype')
            name = lhs.name[:-1]
            if self._current_function == '__init__':

                cls      = self.get_variable('self')
                cls_name = str(cls.cls_base.name)
                cls      = self.get_class(cls_name)

                attributes = cls.attributes
                parent     = cls.superclass
                attributes = list(attributes)
                n_name     = str(lhs.name[-1])

                # update the self variable with the new attributes

                dt       = self.get_class_construct(cls_name)()
                cls_base = self.get_class(cls_name)
                var      = Variable(dt, 'self', cls_base=cls_base)
                d_lhs    = d_var.copy()
                self.insert_variable(var, 'self')


                # ISSUES #177: lhs must be a pointer when rhs is allocatable array
                self._ensure_target(rhs, d_lhs)

                member = self._create_variable(n_name, dtype, rhs, d_lhs)
                lhs    = member.clone(member.name, new_class = DottedVariable, lhs = var)

                # update the attributes of the class and push it to the namespace
                attributes += [member]
                new_cls = ClassDef(cls_name, attributes, [], superclass=parent)
                self.insert_class(new_cls, parent=True)
            else:
                lhs = self._visit(lhs, **settings)
        else:
            raise NotImplementedError("_assign_lhs_variable does not handle {}".format(str(type(lhs))))

        return lhs

<<<<<<< HEAD
=======
    def _assign_GeneratorComprehension(self, expr, **settings):
        """
        Visit the GeneratorComprehension node creating all necessary expressions
        for its definition

        Parameters
        ----------
        expr : GeneratorComprehension

        Results
        -------
        new_expr : CodeBlock
                   CodeBlock containing the semantic version of the GeneratorComprehension node
        """

        result   = expr.expr
        lhs_name = _get_name(expr.lhs)
        lhs  = self.check_for_variable(lhs_name)

        loop = expr.loops
        loops = expr.loops
        nlevels = 0
        # Create throw-away variable to help obtain result type
        index   = Variable('int',self.get_new_name('to_delete'), is_temp=True)
        self.insert_variable(index)
        new_expr = []
        while isinstance(loop, For):
            nlevels+=1
            iterable = Iterable(self._visit(loop.iterable, **settings))
            n_index = max(1, iterable.num_loop_counters_required)
            # Set dummy indices to iterable object in order to be able to
            # obtain a target with a deducible dtype
            iterable.set_loop_counter(*[index]*n_index)

            iterator = loop.target

            # Collect a target with a deducible dtype
            iterator_rhs = iterable.get_target_from_range()
            # Use _visit_Assign to create the requested iterator with the correct type
            # The result of this operation is not stored, it is just used to declare
            # iterator with the correct dtype to allow correct dtype deductions later
            self._visit(Assign(iterator, iterator_rhs, fst=expr.fst))

            loop_elem = loop.body.body[0]

            if isinstance(loop_elem, Assign):
                # If the result contains a GeneratorComprehension, treat it and replace
                # it with it's lhs variable before continuing
                gens = set(loop_elem.get_attribute_nodes(GeneratorComprehension))
                if len(gens)==1:
                    gen = gens.pop()
                    assign = self._visit(Assign(gen.lhs, gen, fst=gen.fst))
                    new_expr.append(assign)
                    loop.substitute(gen, assign.lhs)
                    loop_elem = loop.body.body[0]
            loop = loop_elem
        # Remove the throw-away variable from the namespace
        self.remove_variable(index)

        # Visit result expression (correctly defined as iterator
        # objects exist in the scope despite not being defined)
        result = self._visit(result, **settings)
        if isinstance(result, CodeBlock):
            result = result.body[-1]

        # Infer the final dtype of the expression
        d_var = self._infere_type(result, **settings)
        dtype = d_var.pop('datatype')
        lhs = Variable(dtype, lhs_name, **d_var)
        self.insert_variable(lhs)

        # Iterate over the loops
        # This provides the definitions of iterators as well
        # as the central expression
        loops  = [self._visit(expr.loops, **settings)]

        # If necessary add additional expressions corresponding
        # to nested GeneratorComprehensions
        if new_expr:
            loop = loops[0]
            for _ in range(nlevels-1):
                loop = loop.body.body[0]
            _ = [loop.body.insert2body(e, back=False) for e in new_expr]


        if isinstance(expr, FunctionalSum):
            val = LiteralInteger(0)
            if str_dtype(dtype) in ['real', 'complex']:
                val = LiteralFloat(0.0)
        elif isinstance(expr, FunctionalMin):
            val = math_constants['inf']
        elif isinstance(expr, FunctionalMax):
            val = PyccelUnarySub(math_constants['inf'])

        # Initialise result with correct initial value
        stmt = Assign(lhs, val)
        stmt.set_fst(expr.fst)
        loops.insert(0, stmt)

        indices = [self._visit(i) for i in expr.indices]

        if isinstance(expr, FunctionalSum):
            expr_new = FunctionalSum(loops, lhs=lhs, indices = indices)
        elif isinstance(expr, FunctionalMin):
            expr_new = FunctionalMin(loops, lhs=lhs, indices = indices)
        elif isinstance(expr, FunctionalMax):
            expr_new = FunctionalMax(loops, lhs=lhs, indices = indices)
        expr_new.set_fst(expr.fst)
        return expr_new

>>>>>>> 6ebc6d1f
    #====================================================
    #                 _visit functions
    #====================================================


    def _visit(self, expr, **settings):
        """Annotates the AST.

        The annotation is done by finding the appropriate function _visit_X
        for the object expr. X is the type of the object expr. If this function
        does not exist then the method resolution order is used to search for
        other compatible _visit_X functions. If none are found then an error is
        raised
        """

        # TODO - add settings to Errors
        #      - line and column
        #      - blocking errors
        current_fst = self._current_fst_node

        if hasattr(expr,'fst') and expr.fst is not None:
            self._current_fst_node = expr.fst

        classes = type(expr).__mro__
        for cls in classes:
            annotation_method = '_visit_' + cls.__name__
            if hasattr(self, annotation_method):
                obj = getattr(self, annotation_method)(expr, **settings)
                if isinstance(obj, Basic) and self._current_fst_node:
                    obj.set_fst(self._current_fst_node)
                self._current_fst_node = current_fst
                return obj

        # Unknown object, we raise an error.
        errors.report(PYCCEL_RESTRICTION_TODO, symbol=type(expr),
            bounding_box=(self._current_fst_node.lineno, self._current_fst_node.col_offset),
            severity='fatal', blocker=self.blocking)

    def _visit_tuple(self, expr, **settings):
        return tuple(self._visit(i, **settings) for i in expr)

    def _visit_PythonTuple(self, expr, **settings):
        ls = [self._visit(i, **settings) for i in expr]
        return PythonTuple(*ls)

    def _visit_PythonList(self, expr, **settings):
        ls = [self._visit(i, **settings) for i in expr]
        expr = PythonList(*ls)

        if not expr.is_homogeneous:
            errors.report(PYCCEL_RESTRICTION_INHOMOG_LIST, symbol=expr,
                bounding_box=(self._current_fst_node.lineno, self._current_fst_node.col_offset),
                severity='fatal')
        return expr

    def _visit_FunctionCallArgument(self, expr, **settings):
        value = self._visit(expr.value, **settings)
        return FunctionCallArgument(value, expr.keyword)

    def _visit_FunctionDefArgument(self, expr, **settings):
        var   = self._visit(expr.var, **settings)
        value = self._visit(expr.value, **settings)
        return FunctionDefArgument(var, value=value,
                annotation=expr.annotation,
                kwonly=expr.is_kwonly)

    def _visit_CodeBlock(self, expr, **settings):
        ls = []
        self._additional_exprs.append([])
        for b in expr.body:

            # Save parsed code
            line = self._visit(b, **settings)
            ls.extend(self._additional_exprs[-1])
            self._additional_exprs[-1] = []
            if isinstance(line, CodeBlock):
                ls.extend(line.body)
            else:
                ls.append(line)
        self._additional_exprs.pop()

        return CodeBlock(ls)

    def _visit_Nil(self, expr, **settings):
        expr.clear_user_nodes()
        return expr

    def _visit_EmptyNode(self, expr, **settings):
        expr.clear_user_nodes()
        return expr

    def _visit_Break(self, expr, **settings):
        expr.clear_user_nodes()
        return expr

    def _visit_Continue(self, expr, **settings):
        expr.clear_user_nodes()
        return expr

    def _visit_Comment(self, expr, **settings):
        expr.clear_user_nodes()
        return expr

    def _visit_CommentBlock(self, expr, **settings):
        expr.clear_user_nodes()
        return expr

    def _visit_AnnotatedComment(self, expr, **settings):
        expr.clear_user_nodes()
        return expr

    def _visit_OmpAnnotatedComment(self, expr, **settings):
        code = expr._user_nodes
        code = code[-1]
        index = code.body.index(expr)
        combined_loop = expr.combined and ('for' in expr.combined or 'distribute' in expr.combined or 'taskloop' in expr.combined)

        if isinstance(expr, (OMP_Sections_Construct, OMP_Single_Construct)) \
           and expr.has_nowait:
            for node in code.body[index+1:]:
                if isinstance(node, Omp_End_Clause):
                    if node.txt.startswith(expr.name, 4):
                        node.has_nowait = True

        if isinstance(expr, (OMP_For_Loop, OMP_Simd_Construct,
                    OMP_Distribute_Construct, OMP_TaskLoop_Construct)) or combined_loop:
            msg = "Statement after {} must be a for loop.".format(type(expr).__name__)
            if index == (len(code.body) - 1):
                errors.report(msg, symbol=type(expr).__name__,
                severity='fatal', blocker=self.blocking)

            index += 1
            while isinstance(code.body[index], (Comment, CommentBlock, Pass)) and index < len(code.body):
                index += 1

            if index < len(code.body) and isinstance(code.body[index], For):
                if expr.has_nowait:
                    nowait_expr = '!$omp end do'
                    if expr.txt.startswith(' simd'):
                        nowait_expr += ' simd'
                    nowait_expr += ' nowait\n'
                    code.body[index].nowait_expr = nowait_expr
            else:
                errors.report(msg, symbol=type(code.body[index]).__name__,
                    severity='fatal', blocker=self.blocking)

        expr.clear_user_nodes()
        return expr

    def _visit_Literal(self, expr, **settings):
        expr.clear_user_nodes()
        return expr
    def _visit_PythonComplex(self, expr, **settings):
        expr.clear_user_nodes()
        return expr
    def _visit_Pass(self, expr, **settings):
        expr.clear_user_nodes()
        return expr

    def _visit_Variable(self, expr, **settings):
        name = expr.name
        return self.get_variable(name)

    def _visit_str(self, expr, **settings):
        return repr(expr)

    def _visit_Slice(self, expr, **settings):
        start = self._visit(expr.start) if expr.start is not None else None
        stop = self._visit(expr.stop) if expr.stop is not None else None
        step = self._visit(expr.step) if expr.step is not None else None

        return Slice(start, stop, step)

    def _visit_IndexedElement(self, expr, **settings):
        var = self._visit(expr.base)

         # TODO check consistency of indices with shape/rank

        args = list(expr.indices)

        new_args = [self._visit(arg, **settings) for arg in args]

        if (len(new_args)==1 and isinstance(new_args[0],(TupleVariable, PythonTuple))):
            len_args = len(new_args[0])
            args = [new_args[0][i] for i in range(len_args)]
        elif any(isinstance(arg,(TupleVariable, PythonTuple)) for arg in new_args):
            n_exprs = None
            for a in new_args:
                if hasattr(a,'__len__'):
                    if n_exprs:
                        assert(n_exprs)==len(a)
                    else:
                        n_exprs = len(a)
            new_expr_args = []
            for i in range(n_exprs):
                ls = []
                for j,a in enumerate(new_args):
                    if hasattr(a,'__getitem__'):
                        ls.append(args[j][i])
                    else:
                        ls.append(args[j])
                new_expr_args.append(ls)

            return tuple(var[a] for a in new_expr_args)
        else:
            args = new_args
            len_args = len(args)

        return self._extract_indexed_from_var(var, args)

    def _visit_PyccelSymbol(self, expr, **settings):
        name = expr

        var = self.check_for_variable(name)

        if var is None:
            var = self.get_function(name)
        if var is None:
            var = self.get_symbolic_function(name)
        if var is None:
            var = python_builtin_datatype(name)

        if var is None:

            errors.report(UNDEFINED_VARIABLE, symbol=name,
            bounding_box=(self._current_fst_node.lineno, self._current_fst_node.col_offset),
            severity='fatal', blocker=True)
        return var


    def _visit_DottedName(self, expr, **settings):

        var = self.check_for_variable(_get_name(expr))
        if var:
            return var

        lhs = expr.name[0] if len(expr.name) == 2 \
                else DottedName(*expr.name[:-1])
        rhs = expr.name[-1]

        visited_lhs = self._visit(lhs)
        first = visited_lhs
        if isinstance(visited_lhs, FunctionCall):
            results = visited_lhs.funcdef.results
            if len(results) != 1:
                errors.report("Cannot get attribute of function call with multiple returns",
                        symbol=expr,
                        bounding_box=(self._current_fst_node.lineno, self._current_fst_node.col_offset),
                        severity='fatal', blocker=True)
            first = results[0]
        rhs_name = _get_name(rhs)
        attr_name = []

        # Handle case of imported module
        if isinstance(first, dict):

            if rhs_name in first:
                imp = self.get_import(_get_name(lhs))

                new_name = rhs_name
                if imp is not None:
                    new_name = imp.find_module_target(rhs_name)
                    if new_name is None:
                        new_name = self.get_new_name(rhs_name)

                        # Save the import target that has been used
                        if new_name == rhs_name:
                            imp.define_target(PyccelSymbol(rhs_name))
                        else:
                            imp.define_target(AsName(PyccelSymbol(rhs_name), PyccelSymbol(new_name)))

                if isinstance(rhs, FunctionCall):
                    # If object is a function
                    args  = self._handle_function_args(rhs.args, **settings)
                    func  = first[rhs_name]
                    if new_name != rhs_name:
                        if hasattr(func, 'clone'):
                            func  = func.clone(new_name)
                    return self._handle_function(expr, func, args, **settings)
                elif isinstance(rhs, Constant):
                    var = first[rhs_name]
                    if new_name != rhs_name:
                        var.name = new_name
                    return var
                else:
                    # If object is something else (eg. dict)
                    var = first[rhs_name]
                    return var
            else:
                errors.report(UNDEFINED_IMPORT_OBJECT.format(rhs_name, str(lhs)),
                        symbol=expr,
                        bounding_box=(self._current_fst_node.lineno, self._current_fst_node.col_offset),
                        severity='fatal', blocker=True)

        d_var = self._infere_type(first)
        if d_var.get('cls_base', None) is None:
            errors.report('Attribute {} not found'.format(rhs_name),
                bounding_box=(self._current_fst_node.lineno, self._current_fst_node.col_offset),
                severity='fatal', blocker=True)

        cls_base = d_var['cls_base']

        if cls_base:
            attr_name = [i.name for i in cls_base.attributes]

        # look for a class method
        if isinstance(rhs, FunctionCall):
            methods = list(cls_base.methods) + list(cls_base.interfaces)
            for method in methods:
                if isinstance(method, Interface):
                    errors.report('Generic methods are not supported yet',
                        symbol=method.name,
                        bounding_box=(self._current_fst_node.lineno,
                            self._current_fst_node.col_offset),
                        severity='fatal')
            macro = self.get_macro(rhs_name)
            if macro is not None:
                master = macro.master
                name = macro.name
                args = rhs.args
                args = [lhs] + list(args)
                args = [self._visit(i, **settings) for i in args]
                args = macro.apply(args)
                return FunctionCall(master, args, self._current_function)

            args = [self._visit(arg, **settings) for arg in
                    rhs.args]
            for i in methods:
                if str(i.name) == rhs_name:
                    if 'numpy_wrapper' in i.decorators.keys():
                        self.insert_import('numpy', rhs_name)
                        func = i.decorators['numpy_wrapper']
                        return func(visited_lhs, *args)
                    else:
                        return DottedFunctionCall(i, args, prefix = visited_lhs,
                                    current_function = self._current_function)

        # look for a class attribute / property
        elif isinstance(rhs, PyccelSymbol) and cls_base:
            methods = list(cls_base.methods) + list(cls_base.interfaces)
            for method in methods:
                if isinstance(method, Interface):
                    errors.report('Generic methods are not supported yet',
                        symbol=method.name,
                        bounding_box=(self._current_fst_node.lineno,
                            self._current_fst_node.col_offset),
                        severity='fatal')
            # standard class attribute
            if rhs in attr_name:
                self._current_class = cls_base
                second = self._visit(rhs, **settings)
                self._current_class = None
                return second.clone(second.name, new_class = DottedVariable, lhs = visited_lhs)

            # class property?
            else:
                for i in methods:
                    if i.name == rhs and \
                            'property' in i.decorators.keys():
                        if 'numpy_wrapper' in i.decorators.keys():
                            func = i.decorators['numpy_wrapper']
                            self.insert_import('numpy', rhs)
                            return func(visited_lhs)
                        else:
                            return DottedFunctionCall(i, [], prefix = visited_lhs,
                                    current_function = self._current_function)

        # look for a macro
        else:

            macro = self.get_macro(rhs_name)

            # Macro
            if isinstance(macro, MacroVariable):
                return macro.master
            elif isinstance(macro, MacroFunction):
                args = macro.apply([visited_lhs])
                return FunctionCall(macro.master, args, self._current_function)

        # did something go wrong?
        return errors.report('Attribute {} not found'.format(rhs_name),
            bounding_box=(self._current_fst_node.lineno, self._current_fst_node.col_offset),
            severity='fatal', blocker=True)

    def _visit_PyccelOperator(self, expr, **settings):
        args     = [self._visit(a, **settings) for a in expr.args]
        return self._create_PyccelOperator(expr, args)

    def _visit_PyccelAdd(self, expr, **settings):
        args = [self._visit(a, **settings) for a in expr.args]
        if isinstance(args[0], (TupleVariable, PythonTuple, Concatenate, Duplicate)):
            is_homogeneous = all((isinstance(a, (TupleVariable, PythonTuple)) and a.is_homogeneous) \
                                or isinstance(a, (Concatenate, Duplicate)) for a in args)
            if is_homogeneous:
                return Concatenate(*args)
            else:
                def get_vars(a):
                    if isinstance(a, InhomogeneousTupleVariable):
                        return a.get_vars()
                    elif isinstance(a, PythonTuple):
                        return a.args
                    elif isinstance(a, HomogeneousTupleVariable):
                        n_vars = len(a)
                        if not isinstance(len(a), (LiteralInteger, int)):
                            errors.report("Can't create an inhomogeneous tuple using a homogeneous tuple of unknown size",
                                    symbol=expr, severity='fatal')
                        return [a[i] for i in range(n_vars)]
                    else:
                        raise NotImplementedError("Unexpected type {} in tuple addition".format(type(a)))
                tuple_args = [ai for a in args for ai in get_vars(a)]
                expr_new = PythonTuple(*tuple_args)
        else:
            expr_new = self._create_PyccelOperator(expr, args)
        return expr_new

    def _visit_PyccelMul(self, expr, **settings):
        args = [self._visit(a, **settings) for a in expr.args]
        if isinstance(args[0], (TupleVariable, PythonTuple, PythonList)):
            expr_new = self._create_Duplicate(args[0], args[1])
        elif isinstance(args[1], (TupleVariable, PythonTuple, PythonList)):
            expr_new = self._create_Duplicate(args[1], args[0])
        else:
            expr_new = self._create_PyccelOperator(expr, args)
        return expr_new

    def _visit_Lambda(self, expr, **settings):
        expr_names = set(str(a) for a in expr.expr.get_attribute_nodes(PyccelSymbol, excluded_nodes = FunctionDef))
        var_names = map(str, expr.variables)
        missing_vars = expr_names.difference(var_names)
        if len(missing_vars) > 0:
            errors.report(UNDEFINED_LAMBDA_VARIABLE, symbol = missing_vars,
                bounding_box=(self._current_fst_node.lineno, self._current_fst_node.col_offset),
                severity='fatal', blocker=True)
        funcs = expr.expr.get_attribute_nodes(FunctionCall)
        for func in funcs:
            name = _get_name(func)
            f = self.get_symbolic_function(name)
            if f is None:
                errors.report(UNDEFINED_LAMBDA_FUNCTION, symbol=name,
                    bounding_box=(self._current_fst_node.lineno, self._current_fst_node.col_offset),
                    severity='fatal', blocker=True)
            else:

                f = f(*func.args)
                expr_new = expr.expr.subs(func, f)
                expr = Lambda(tuple(expr.variables), expr_new)
        return expr

    def _visit_FunctionCall(self, expr, **settings):
        name     = expr.funcdef

        # Check for specialised method
        annotation_method = '_visit_' + name
        if hasattr(self, annotation_method):
            return getattr(self, annotation_method)(expr, **settings)

        func     = self.get_function(name)

        args = self._handle_function_args(expr.args, **settings)

        if name == 'lambdify':
            args = self.get_symbolic_function(str(expr.args[0]))
        F = pyccel_builtin_function(expr, args)

        if F is not None:
            return F

        elif self.find_class_construct(name):

            # TODO improve the test
            # we must not invoke the namespace like this

            cls = self.get_class(name)
            d_methods = cls.methods_as_dict
            method = d_methods.pop('__init__', None)

            if method is None:

                # TODO improve case of class with the no __init__

                errors.report(UNDEFINED_INIT_METHOD, symbol=name,
                bounding_box=(self._current_fst_node.lineno, self._current_fst_node.col_offset),
                severity='error', blocker=True)
            args = expr.args

            # TODO check compatibility
            # TODO treat parametrized arguments.

            expr = ConstructorCall(method, args, cls_variable=None)
            #if len(stmts) > 0:
            #    stmts.append(expr)
            #    return CodeBlock(stmts)
            return expr
        else:

            # first we check if it is a macro, in this case, we will create
            # an appropriate FunctionCall

            macro = self.get_macro(name)
            if macro is not None:
                func = macro.master
                name = _get_name(func.name)
                args = macro.apply(args)
            else:
                func = self.get_function(name)
            if func is None:
                return errors.report(UNDEFINED_FUNCTION, symbol=name,
                        bounding_box=(self._current_fst_node.lineno, self._current_fst_node.col_offset),
                        severity='fatal', blocker=self.blocking)
            else:
                return self._handle_function(expr, func, args, **settings)

    def _visit_Expr(self, expr, **settings):
        errors.report(PYCCEL_RESTRICTION_TODO, symbol=expr,
            bounding_box=(self._current_fst_node.lineno, self._current_fst_node.col_offset),
            severity='fatal', blocker=self.blocking)


    def _visit_Assign(self, expr, **settings):
        # TODO unset position at the end of this part
        new_expressions = []
        fst = expr.fst
        assert(fst)
        rhs = expr.rhs
        lhs = expr.lhs

        # Steps before visiting
        if isinstance(rhs, GeneratorComprehension):
            genexp = self._assign_GeneratorComprehension(rhs, **settings)
            if isinstance(expr, AugAssign):
                new_expressions.append(genexp)
                rhs = genexp.lhs
            elif rhs.lhs == lhs:
                return genexp
            else:
                new_expressions.append(genexp)
                rhs = genexp.lhs
        elif isinstance(rhs, IfTernaryOperator):
            value_true  = self._visit(rhs.value_true, **settings)
            if value_true.rank > 0 or value_true.dtype is NativeString():
                # Temporarily deactivate type checks to construct syntactic assigns
                PyccelAstNode.stage = 'syntactic'
                assign_true  = Assign(lhs, rhs.value_true, fst = fst)
                assign_false = Assign(lhs, rhs.value_false, fst = fst)
                PyccelAstNode.stage = 'semantic'

                cond  = self._visit(rhs.cond, **settings)
                true_section  = IfSection(cond, [self._visit(assign_true)])
                false_section = IfSection(LiteralTrue(), [self._visit(assign_false)])
                return If(true_section, false_section)


        # Visit object
        if isinstance(rhs, FunctionCall):
            name = rhs.funcdef
            macro = self.get_macro(name)
            if macro is None:
                rhs = self._visit(rhs, **settings)
            elif isinstance(lhs, PyccelSymbol) and lhs.is_temp:
                return self._visit(rhs, **settings)
            else:

                # TODO check types from FunctionDef

                master = macro.master
                name = _get_name(master.name)

                # all terms in lhs must be already declared and available
                # the namespace
                # TODO improve

                if not sympy_iterable(lhs):
                    lhs = [lhs]

                results = []
                for a in lhs:
                    _name = _get_name(a)
                    var = self.get_variable(_name)
                    results.append(var)

                # ...

                args = [self._visit(i, **settings) for i in
                            rhs.args]
                expr = macro.make_necessary_copies(args, results)
                new_expressions += expr
                args = macro.apply(args, results=results)
                if isinstance(master, FunctionDef):
                    func_call = FunctionCall(master, args, self._current_function)
                    if new_expressions:
                        return CodeBlock([*new_expressions, func_call])
                    else:
                        return func_call
                else:
                    # TODO treate interface case
                    errors.report(PYCCEL_RESTRICTION_TODO,
                                  bounding_box=(self._current_fst_node.lineno, self._current_fst_node.col_offset),
                                  severity='fatal')

        elif isinstance(rhs, DottedVariable):
            var = rhs.rhs
            name = _get_name(var)
            macro = self.get_macro(name)
            if macro is None:
                rhs = self._visit(rhs, **settings)
            else:
                master = macro.master
                if isinstance(macro, MacroVariable):
                    rhs = master
                else:
                    # If macro is function, create left-hand side variable
                    if isinstance(master, FunctionDef) and master.results:
                        d_var = self._infere_type(master.results[0], **settings)
                        dtype = d_var.pop('datatype')
                        lhs = Variable(dtype, lhs.name, **d_var)
                        var = self.get_variable_from_scope(lhs.name)
                        if var is None:
                            self.insert_variable(lhs)

                    name = macro.name
                    if not sympy_iterable(lhs):
                        lhs = [lhs]
                    results = []
                    for a in lhs:
                        _name = _get_name(a)
                        var = self.get_variable(_name)
                        results.append(var)

                    args = rhs.rhs.args
                    args = [rhs.lhs] + list(args)
                    args = [self._visit(i, **settings) for i in args]

                    args = macro.apply(args, results=results)

                    # Distinguish between function
                    if master.results:
                        return Assign(lhs[0], FunctionCall(master, args, self._current_function))
                    else:
                        return FunctionCall(master, args, self._current_function)

        else:
            rhs = self._visit(rhs, **settings)

        if isinstance(rhs, FunctionDef):
            print("test here ;", rhs)
            # case of lambdify

            rhs = rhs.rename(expr.lhs.name)
            for i in rhs.body:
                i.set_fst(fst)
            rhs = self._visit_FunctionDef(rhs, **settings)
            return rhs

        elif isinstance(rhs, CodeBlock):
            print("test here 2;", rhs)
            if len(rhs.body)>1 and isinstance(rhs.body[1], FunctionalFor):
                return rhs

            # case of complex stmt
            # that needs to be splitted
            # into a list of stmts
            stmts = rhs.body
            stmt  = stmts[-1]
            lhs   = expr.lhs
            if isinstance(lhs, PyccelSymbol):
                name = lhs
                if self.check_for_variable(name) is None:
                    d_var = self._infere_type(stmt, **settings)
                    dtype = d_var.pop('datatype')
                    lhs = Variable(dtype, name , **d_var)
                    self.insert_variable(lhs)

            if isinstance(expr, Assign):
                stmt = Assign(lhs, stmt)
            elif isinstance(expr, AugAssign):
                stmt = AugAssign(lhs, expr.op, stmt)
            stmt.set_fst(fst)
            stmts[-1] = stmt
            return CodeBlock(stmts)

        elif isinstance(rhs, FunctionCall):
            print("test here 3;", rhs)
            func = rhs.funcdef
            if isinstance(func, FunctionDef):
                results = func.results
                if results:
                    if len(results)==1:
                        d_var = self._infere_type(results[0], **settings)
                    else:
                        d_var = self._infere_type(PythonTuple(*results), **settings)
                elif expr.lhs.is_temp:
                    return rhs
                else:
                    raise NotImplementedError("Cannot assign result of a function without a return")

                # case of elemental function
                # if the input and args of func do not have the same shape,
                # then the lhs must be already declared
                if func.is_elemental:
                    # we first compare the funcdef args with the func call
                    # args
#                   d_var = None
                    func_args = func.arguments
                    call_args = rhs.args
                    f_ranks = [x.var.rank for x in func_args]
                    c_ranks = [x.value.rank for x in call_args]
                    same_ranks = [x==y for (x,y) in zip(f_ranks, c_ranks)]
                    if not all(same_ranks):
                        assert(len(c_ranks) == 1)
                        arg = call_args[0].value
                        d_var['shape'      ] = arg.shape
                        d_var['rank'       ] = arg.rank
                        d_var['allocatable'] = arg.allocatable
                        d_var['order'      ] = arg.order

            elif isinstance(func, Interface):
                d_var = [self._infere_type(i, **settings) for i in
                         func.functions[0].results]

                # TODO imporve this will not work for
                # the case of different results types
                d_var[0]['datatype'] = rhs.dtype

            else:
                d_var = self._infere_type(rhs, **settings)

        elif isinstance(rhs, PythonMap):

            name = str(rhs.args[0])
            func = self.get_function(name)

            if func is None:
                errors.report(UNDEFINED_FUNCTION, symbol=name,
                bounding_box=(self._current_fst_node.lineno, self._current_fst_node.col_offset),
                severity='error',blocker=self.blocking)

            dvar  = self._infere_type(rhs.args[1], **settings)
            d_var = [self._infere_type(result, **settings) for result in func.results]
            for d_var_i in d_var:
                d_var_i['shape'] = dvar['shape']
                d_var_i['rank' ]  = dvar['rank']

        elif isinstance(rhs, NumpyTranspose):
            d_var  = self._infere_type(rhs, **settings)
            if d_var['is_pointer'] and not isinstance(lhs, IndexedElement):
                rhs = rhs.internal_var

        else:
            d_var  = self._infere_type(rhs, **settings)
            d_list = d_var if isinstance(d_var, list) else [d_var]

            for d in d_list:
                name = d['datatype'].__class__.__name__

                if name.startswith('Pyccel'):
                    name = name[6:]
                    d['cls_base'] = self.get_class(name)
                    #TODO: Avoid writing the default variables here
                    d['is_pointer'] = d_var.get('is_target',False) or d_var.get('is_pointer',False)

                    # TODO if we want to use pointers then we set target to true
                    # in the ConsturcterCall

                if isinstance(rhs, Variable) and rhs.is_target:
                    # case of rhs is a target variable the lhs must be a pointer
                    d['is_target' ] = False
                    d['is_pointer'] = True

        lhs = expr.lhs
        if isinstance(lhs, (PyccelSymbol, DottedName)):
            if isinstance(d_var, list):
                if len(d_var) == 1:
                    d_var = d_var[0]
                else:
                    errors.report(WRONG_NUMBER_OUTPUT_ARGS, symbol=expr,
                        bounding_box=(self._current_fst_node.lineno, self._current_fst_node.col_offset),
                        severity='error', blocker=self.blocking)
                    return None

            lhs = self._assign_lhs_variable(lhs, d_var, rhs, new_expressions, isinstance(expr, AugAssign), **settings)
        elif isinstance(lhs, PythonTuple):
            n = len(lhs)
            if isinstance(rhs, (PythonTuple, InhomogeneousTupleVariable, FunctionCall)):
                if isinstance(rhs, FunctionCall):
                    r_iter = rhs.funcdef.results
                else:
                    r_iter = rhs
                new_lhs = []
                for i,(l,r) in enumerate(zip(lhs,r_iter)):
                    d = self._infere_type(r, **settings)
                    new_lhs.append( self._assign_lhs_variable(l, d, r, new_expressions, isinstance(expr, AugAssign), **settings) )
                lhs = PythonTuple(*new_lhs)

            elif isinstance(rhs, HomogeneousTupleVariable):
                new_lhs = []
                d_var = self._infere_type(rhs[0])
                new_rhs = []
                for i,l in enumerate(lhs):
                    new_lhs.append( self._assign_lhs_variable(l, d_var.copy(),
                        rhs[i], new_expressions, isinstance(expr, AugAssign), **settings) )
                    new_rhs.append(rhs[i])
                rhs = PythonTuple(*new_rhs)
                d_var = [d_var]
                lhs = PythonTuple(*new_lhs)

            elif isinstance(d_var, list) and len(d_var)== n:
                new_lhs = []
                if hasattr(rhs,'__getitem__'):
                    for i,l in enumerate(lhs):
                        new_lhs.append( self._assign_lhs_variable(l, d_var[i].copy(), rhs[i], new_expressions, isinstance(expr, AugAssign), **settings) )
                else:
                    for i,l in enumerate(lhs):
                        new_lhs.append( self._assign_lhs_variable(l, d_var[i].copy(), rhs, new_expressions, isinstance(expr, AugAssign), **settings) )
                lhs = PythonTuple(*new_lhs)

            elif d_var['shape'][0]==n:
                new_lhs = []
                new_rhs = []

                for l, r in zip(lhs, rhs):
                    new_lhs.append( self._assign_lhs_variable(l, self._infere_type(r), r, new_expressions, isinstance(expr, AugAssign), **settings) )
                    new_rhs.append(r)

                lhs = PythonTuple(*new_lhs)
                rhs = new_rhs
            else:
                errors.report(WRONG_NUMBER_OUTPUT_ARGS, symbol=expr,
                    bounding_box=(self._current_fst_node.lineno, self._current_fst_node.col_offset),
                    severity='error', blocker=self.blocking)
                return None
        else:
            lhs = self._visit(lhs, **settings)

        if isinstance(rhs, (PythonMap, PythonZip)):
            func  = _get_name(rhs.args[0])
            alloc = Assign(lhs, NumpyZeros(lhs.shape, lhs.dtype))
            alloc.set_fst(fst)
            index_name = self.get_new_name(expr)
            index = Variable('int',index_name, is_temp=True)
            range_ = FunctionCall('range', (FunctionCall('len', lhs,),))
            name  = _get_name(lhs)
            var   = IndexedElement(name, index)
            args  = rhs.args[1:]
            args  = [_get_name(arg) for arg in args]
            args  = [IndexedElement(arg, index) for arg in args]
            func  = FunctionCall(func, args)
            body  = [Assign(var, func)]
            body[0].set_fst(fst)
            body  = For(index, range_, body)
            body  = self._visit_For(body, **settings)
            body  = [alloc , body]
            return CodeBlock(body)

        elif not isinstance(lhs, (list, tuple)):
            lhs = [lhs]
            if isinstance(d_var,dict):
                d_var = [d_var]

        if len(lhs) == 1:
            lhs = lhs[0]

        if isinstance(lhs, Variable):
            is_pointer = lhs.is_pointer
        elif isinstance(lhs, IndexedElement):
            is_pointer = False
        elif isinstance(lhs, (PythonTuple, PythonList)):
            is_pointer = any(l.is_pointer for l in lhs if isinstance(lhs, Variable))

        # TODO: does is_pointer refer to any/all or last variable in list (currently last)
        is_pointer = is_pointer and isinstance(rhs, (Variable, Duplicate))
        is_pointer = is_pointer or isinstance(lhs, Variable) and lhs.is_pointer

        lhs = [lhs]
        rhs = [rhs]
        # Split into multiple Assigns to ensure AliasAssign is used where necessary
        unravelling = True
        while unravelling:
            unravelling = False
            new_lhs = []
            new_rhs = []
            for l,r in zip(lhs, rhs):
                # Split assign (e.g. for a,b = 1,c)
                if isinstance(l, (PythonTuple, InhomogeneousTupleVariable)) \
                        and isinstance(r,(PythonTuple, TupleVariable, list)):
                    new_lhs.extend(l)
                    new_rhs.extend(r)
                    # Repeat step to handle tuples of tuples of etc.
                    unravelling = True
                else:
                    new_lhs.append(l)
                    new_rhs.append(r)
            lhs = new_lhs
            rhs = new_rhs

        # Examine each assign and determine assign type (Assign, AliasAssign, etc)
        for l, r in zip(lhs,rhs):
            is_pointer_i = l.is_pointer if isinstance(l, Variable) else is_pointer

            new_expr = Assign(l, r)

            if is_pointer_i:
                new_expr = AliasAssign(l, r)

            elif isinstance(expr, AugAssign):
                new_expr = AugAssign(l, expr.op, r)


            elif new_expr.is_symbolic_alias:
                new_expr = SymbolicAssign(l, r)

                # in a symbolic assign, the rhs can be a lambda expression
                # it is then treated as a def node

                F = self.get_symbolic_function(l)
                if F is None:
                    self.insert_symbolic_function(new_expr)
                else:
                    errors.report(PYCCEL_RESTRICTION_TODO,
                                  bounding_box=(self._current_fst_node.lineno, self._current_fst_node.col_offset),
                                  severity='fatal')
            new_expressions.append(new_expr)
        if (len(new_expressions)==1):
            new_expressions = new_expressions[0]

            return new_expressions
        else:
            result = CodeBlock(new_expressions)
            return result

    def _visit_For(self, expr, **settings):

        self.create_new_loop_scope()

        # treatment of the index/indices
        iterable = Iterable(self._visit(expr.iterable, **settings))
        body     = list(expr.body.body)
        iterator = expr.target

        if iterable.num_loop_counters_required:
            indices = [Variable('int', self.get_new_name(), is_temp=True) for i in range(iterable.num_loop_counters_required)]
            iterable.set_loop_counter(*indices)
        else:
            if isinstance(iterable.iterable, PythonEnumerate):
                iterator = iterator[0]
            index = self.check_for_variable(iterator)
            if index is None:
                index = Variable('int', iterator, is_temp = iterator.is_temp)
                self.insert_variable(index)
            iterable.set_loop_counter(index)

        new_expr = []

        iterator = expr.target

        if isinstance(iterator, PyccelSymbol):
            iterator_rhs = iterable.get_target_from_range()
            iterator_d_var = self._infere_type(iterator_rhs)
            target = self._assign_lhs_variable(iterator, iterator_d_var,
                            rhs=iterator_rhs, new_expressions=new_expr,
                            is_augassign=False, **settings)

        elif isinstance(iterator, PythonTuple):
            iterator_rhs = iterable.get_target_from_range()
            target = [self._assign_lhs_variable(it, self._infere_type(rhs),
                                rhs=rhs, new_expressions=new_expr,
                                is_augassign=False, **settings)
                        for it, rhs in zip(iterator, iterator_rhs)]
        else:

            errors.report(INVALID_FOR_ITERABLE, symbol=expr.target,
                   bounding_box=(self._current_fst_node.lineno, self._current_fst_node.col_offset),
                   severity='error', blocker=self.blocking)


        body = [self._visit(i, **settings) for i in body]

        local_vars = list(self.namespace.variables.values())
        self.exit_loop_scope()

        if isinstance(iterable.iterable, Product):
            for_expr = body
            for t, r in zip(target, iterable.get_range()):
                for_expr = For(t, r, for_expr, local_vars=local_vars)
                for_expr.nowait_expr = expr.nowait_expr
                for_expr = [for_expr]
            for_expr = for_expr[0]
        else:
            for_expr = For(target, iterable, body, local_vars=local_vars)
            for_expr.nowait_expr = expr.nowait_expr
        return for_expr


    def _visit_FunctionalFor(self, expr, **settings):

        target  = expr.expr
        index   = expr.index
        indices = expr.indices
        dims    = []
        body    = expr.loops[1]

        sp_indices  = [sp_Symbol(i) for i in indices]
        idx_subs = dict()

        # The symbols created to represent unknown valued objects are temporary
        tmp_used_names = self.used_names.copy()
        while isinstance(body, For):

            stop  = None
            start = LiteralInteger(0)
            step  = LiteralInteger(1)
            var   = body.target
            a     = self._visit(body.iterable, **settings)
            if isinstance(a, PythonRange):
                var   = Variable('int', var)
                stop  = a.stop
                start = a.start
                step  = a.step
            elif isinstance(a, (PythonZip, PythonEnumerate)):
                dvar  = self._infere_type(a.element, **settings)
                dtype = dvar.pop('datatype')
                if dvar['rank'] > 0:
                    dvar['rank' ] -= 1
                    dvar['shape'] = (dvar['shape'])[1:]
                if dvar['rank'] == 0:
                    dvar['allocatable'] = dvar['is_pointer'] = False
                var  = Variable(dtype, var, **dvar)
                stop = a.element.shape[0]
            elif isinstance(a, Variable):
                dvar  = self._infere_type(a, **settings)
                dtype = dvar.pop('datatype')
                if dvar['rank'] > 0:
                    dvar['rank'] -= 1
                    dvar['shape'] = (dvar['shape'])[1:]
                if dvar['rank'] == 0:
                    dvar['allocatable'] = dvar['is_pointer'] = False

                var  = Variable(dtype, var, **dvar)
                stop = a.shape[0]
            else:
                errors.report(PYCCEL_RESTRICTION_TODO,
                              bounding_box=(self._current_fst_node.lineno, self._current_fst_node.col_offset),
                              severity='fatal')
            self.insert_variable(var)
            step.invalidate_node()
            step  = pyccel_to_sympy(step , idx_subs, tmp_used_names)
            start.invalidate_node()
            start = pyccel_to_sympy(start, idx_subs, tmp_used_names)
            stop.invalidate_node()
            stop  = pyccel_to_sympy(stop , idx_subs, tmp_used_names)
            size = (stop - start) / step
            if (step != 1):
                size = ceiling(size)

            body = body.body.body[0]
            dims.append((size, step, start, stop))

        # we now calculate the size of the array which will be allocated

        for idx in indices:
            var = self.get_variable(idx)
            idx_subs[idx] = var


        dim = sp_Integer(1)

        for i in reversed(range(len(dims))):
            size  = dims[i][0]
            step  = dims[i][1]
            start = dims[i][2]
            stop  = dims[i][3]

            # For complicated cases we must ensure that the upper bound is never smaller than the
            # lower bound as this leads to too little memory being allocated
            min_size = size
            # Collect all uses of other indices
            start_idx = [-1] + [sp_indices.index(a) for a in start.atoms(sp_Symbol) if a in sp_indices]
            stop_idx  = [-1] + [sp_indices.index(a) for a in  stop.atoms(sp_Symbol) if a in sp_indices]
            start_idx.sort()
            stop_idx.sort()

            # Find the minimum size
            while max(len(start_idx),len(stop_idx))>1:
                # Use the maximum value of the start
                if start_idx[-1] > stop_idx[-1]:
                    s = start_idx.pop()
                    min_size = min_size.subs(sp_indices[s], dims[s][3])
                # and the minimum value of the stop
                else:
                    s = stop_idx.pop()
                    min_size = min_size.subs(sp_indices[s], dims[s][2])

            # While the min_size is not a known integer, assume that the bounds are positive
            j = 0
            while not isinstance(min_size, sp_Integer) and j<=i:
                min_size = min_size.subs(dims[j][3]-dims[j][2], 1).simplify()
                j+=1
            # If the min_size is negative then the size will be wrong and an error is raised
            if isinstance(min_size, sp_Integer) and min_size < 0:
                errors.report(PYCCEL_RESTRICTION_LIST_COMPREHENSION_LIMITS.format(indices[i]),
                          bounding_box=(self._current_fst_node.lineno, self._current_fst_node.col_offset),
                          severity='error')

            # sympy is necessary to carry out the summation
            dim   = dim.subs(sp_indices[i], start+step*sp_indices[i])
            dim   = Summation(dim, (sp_indices[i], 0, size-1))
            dim   = dim.doit()

        try:
            dim = sympy_to_pyccel(dim, idx_subs)
        except TypeError:
            errors.report(PYCCEL_RESTRICTION_LIST_COMPREHENSION_SIZE + '\n Deduced size : {}'.format(dim),
                          bounding_box=(self._current_fst_node.lineno, self._current_fst_node.col_offset),
                          severity='fatal')

        # TODO find a faster way to calculate dim
        # when step>1 and not isinstance(dim, Sum)
        # maybe use the c++ library of sympy

        # we annotate the target to infere the type of the list created

        target = self._visit(target, **settings)
        d_var = self._infere_type(target, **settings)

        dtype = d_var['datatype']

        if dtype is NativeGeneric():
            errors.report(LIST_OF_TUPLES,
                          bounding_box=(self._current_fst_node.lineno, self._current_fst_node.col_offset),
                          severity='fatal')

        d_var['rank'] += 1
        d_var['allocatable'] = True
        shape = list(d_var['shape'])
        shape.insert(0, dim)
        d_var['shape'] = shape
        d_var['is_stack_array'] = False # PythonTuples can be stack arrays

        # ...
        # TODO [YG, 30.10.2020]:
        #  - Check if we should allow the possibility that is_stack_array=True
        # ...
        lhs_symbol = expr.lhs.base
        ne = []
        lhs = self._assign_lhs_variable(lhs_symbol, d_var, rhs=expr, new_expressions=ne, is_augassign=False, **settings)
        lhs_alloc = ne[0]

        if isinstance(target, PythonTuple) and not target.is_homogeneous:
            errors.report(LIST_OF_TUPLES, symbol=expr,
                bounding_box=(self._current_fst_node.lineno, self._current_fst_node.col_offset),
                severity='error', blocker=self.blocking)

        target.invalidate_node()

        loops = [self._visit(i, **settings) for i in expr.loops]
        index = self._visit(index, **settings)

        return CodeBlock([lhs_alloc, FunctionalFor(loops, lhs=lhs, indices=indices, index=index)])

    def _visit_GeneratorComprehension(self, expr, **settings):
        lhs = self.check_for_variable(expr.lhs)
        if lhs is None:
            creation = self._visit(Assign(expr.lhs,expr, fst=expr.fst))
            self._additional_exprs[-1].append(creation)
            return self.get_variable(expr.lhs)
        else:
            return lhs

    def _visit_While(self, expr, **settings):

        self.create_new_loop_scope()
        test = self._visit(expr.test, **settings)
        body = self._visit(expr.body, **settings)
        local_vars = list(self.namespace.variables.values())
        self.exit_loop_scope()

        return While(test, body, local_vars)

    def _visit_IfSection(self, expr, **settings):
        cond = self._visit(expr.condition)
        body = self._visit(expr.body)
        return IfSection(cond, body)

    def _visit_If(self, expr, **settings):
        args = [self._visit(i, **settings) for i in expr.blocks]
        allocations = [arg.get_attribute_nodes(Allocate) for arg in args]

        var_shapes = [{a.variable : a.shape for a in allocs} for allocs in allocations]
        variables = [v for branch in var_shapes for v in branch]

        for v in variables:
            shape_branch1 = var_shapes[0][v]
            if not all(v in branch_shapes.keys() for branch_shapes in var_shapes) \
                    or not all(shape_branch1==branch_shapes[v] \
                                for branch_shapes in var_shapes[1:]):
                v.set_changeable_shape()
        return If(*args)

    def _visit_IfTernaryOperator(self, expr, **settings):
        value_true  = self._visit(expr.value_true, **settings)
        if value_true.rank > 0 or value_true.dtype is NativeString():
            lhs = self.get_new_variable()
            # Temporarily deactivate type checks to construct syntactic assigns
            PyccelAstNode.stage = 'syntactic'
            assign_true  = Assign(lhs, expr.value_true, fst = expr.fst)
            assign_false = Assign(lhs, expr.value_false, fst = expr.fst)
            PyccelAstNode.stage = 'semantic'

            cond  = self._visit(expr.cond, **settings)
            true_section  = IfSection(cond, [self._visit(assign_true)])
            false_section = IfSection(LiteralTrue(), [self._visit(assign_false)])
            self._additional_exprs[-1].append(If(true_section, false_section))

            return self._visit(lhs)
        else:
            cond        = self._visit(expr.cond, **settings)
            value_false = self._visit(expr.value_false, **settings)
            return IfTernaryOperator(cond, value_true, value_false)

    def _visit_VariableHeader(self, expr, **settings):

        # TODO improve
        #      move it to the ast like create_definition for FunctionHeader?

        name  = expr.name
        d_var = expr.dtypes.copy()
        dtype = d_var.pop('datatype')
        d_var.pop('is_func')

        var = Variable(dtype, name, **d_var)
        self.insert_variable(var)
        return expr

    def _visit_FunctionHeader(self, expr, **settings):
        # TODO should we return it and keep it in the AST?
        expr.clear_user_nodes()
        self.insert_header(expr)
        return expr

    def _visit_Template(self, expr, **settings):
        expr.clear_user_nodes()
        self.insert_template(expr)
        return expr

    def _visit_ClassHeader(self, expr, **settings):
        # TODO should we return it and keep it in the AST?
        expr.clear_user_nodes()
        self.insert_header(expr)
        return expr

    def _visit_Return(self, expr, **settings):

        results     = expr.expr
        f_name      = self._current_function
        if isinstance(f_name, DottedName):
            f_name = f_name.name[-1]

        return_vars = self.get_function(f_name).results
        assigns     = []
        for v,r in zip(return_vars, results):
            if not (isinstance(r, PyccelSymbol) and r == (v.name if isinstance(v, Variable) else v)):
                a = Assign(v, r)
                a.set_fst(expr.fst)
                a = self._visit_Assign(a)
                assigns.append(a)

        results = [self._visit(i, **settings) for i in return_vars]

        #add the Deallocate node before the Return node
        code = assigns + [Deallocate(i) for i in self._allocs[-1]]
        if code:
            expr  = Return(results, CodeBlock(code))
        else:
            expr  = Return(results)
        return expr

    def _visit_FunctionDef(self, expr, **settings):

        name            = expr.name
        name            = name.replace("'", '')
        cls_name        = expr.cls_name
        decorators      = expr.decorators
        funcs           = []
        sub_funcs       = []
        func_interfaces = []
        is_pure         = expr.is_pure
        is_elemental    = expr.is_elemental
        is_private      = expr.is_private
        doc_string      = self._visit(expr.doc_string) if expr.doc_string else expr.doc_string
        headers = []

        not_used = [d for d in decorators if d not in def_decorators.__all__]
        if len(not_used) >= 1:
            errors.report(UNUSED_DECORATORS, symbol=', '.join(not_used), severity='warning')

        args_number = len(expr.arguments)
        templates = self.get_templates()
        if decorators['template']:
            # Load templates dict from decorators dict
            templates.update(decorators['template']['template_dict'])

        tmp_headers = expr.headers
        if cls_name:
            tmp_headers += self.get_header(cls_name + '.' + name)
            args_number -= 1
        else:
            tmp_headers += self.get_header(name)
        for header in tmp_headers:
            if all(header.dtypes != hd.dtypes for hd in headers):
                headers.append(header)
            else:
                errors.report(DUPLICATED_SIGNATURE, symbol=header,
                        severity='warning')
        for hd in headers:
            if (args_number != len(hd.dtypes)):
                msg = """The number of arguments in the function {} ({}) does not match the number
                        of types in decorator/header ({}).'.format(name ,args_number, len(hd.dtypes))"""
                if (args_number < len(hd.dtypes)):
                    errors.report(msg, symbol=expr.arguments, severity='warning')
                else:
                    errors.report(msg, symbol=expr.arguments, severity='fatal')

        interfaces = []
        if len(headers) == 0:
            # check if a header is imported from a header file
            # TODO improve in the case of multiple headers ( interface )
            func       = self.get_function(name)
            if func and func.is_header:
                interfaces = [func]

        if expr.arguments and not headers and not interfaces:

            # TODO ERROR wrong position

            errors.report(FUNCTION_TYPE_EXPECTED, symbol=name,
                   bounding_box=(self._current_fst_node.lineno, self._current_fst_node.col_offset),
                   severity='error', blocker=self.blocking)

        # We construct a FunctionDef from each function header
        for hd in headers:
            interfaces += hd.create_definition(templates)

        if not interfaces:
            # this for the case of a function without arguments => no headers
            interfaces = [FunctionDef(name, [], [], [])]

#        TODO move this to codegen
#        vec_func = None
#        if 'vectorize' in decorators:
#            #TODO move to another place
#            vec_name  = 'vec_' + name
#            arg       = decorators['vectorize'][0]
#            arg       = str(arg.name)
#            args      = [str(i.name) for i in expr.arguments]
#            index_arg = args.index(arg)
#            arg       = Symbol(arg)
#            vec_arg   = arg
#            index     = self.get_new_variable()
#            range_    = Function('range')(Function('len')(arg))
#            args      = symbols(args)
#            args[index_arg] = vec_arg[index]
#            body_vec        = Assign(args[index_arg], Function(name)(*args))
#            body_vec.set_fst(expr.fst)
#            body_vec   = [For(index, range_, [body_vec])]
#            header_vec = header.vectorize(index_arg)
#            vec_func   = expr.vectorize(body_vec, header_vec)

        interface_name = name

        for i, m in enumerate(interfaces):
            args           = []
            results        = []
            local_vars     = []
            global_vars    = []
            imports        = []
            arg            = None
            arguments      = expr.arguments
            header_results = m.results

            if len(interfaces) > 1:
                name = interface_name + '_' + str(i).zfill(2)
            self.create_new_function_scope(name, decorators)

            if cls_name and str(arguments[0].name) == 'self':
                arg       = arguments[0]
                arguments = arguments[1:]
                dt        = self.get_class_construct(cls_name)()
                cls_base  = self.get_class(cls_name)
                var       = Variable(dt, 'self', cls_base=cls_base)
                self.insert_variable(var, 'self')

            if arguments:
                for (a, ah) in zip(arguments, m.arguments):
                    ah = ah.var
                    additional_args = []
                    if isinstance(ah, FunctionAddress):
                        d_var = {}
                        d_var['is_argument'] = True
                        d_var['is_pointer'] = True
                        if a.has_default:
                            # optional argument only if the value is None
                            if isinstance(a.value, Nil):
                                d_var['is_optional'] = True
                        a_new = FunctionAddress(a.name, ah.arguments, ah.results, [],
                                        **d_var)
                    else:
                        d_var = self._infere_type(ah, **settings)
                        d_var['shape'] = ah.alloc_shape
                        d_var['is_argument'] = True
                        d_var['is_const'] = ah.is_const
                        dtype = d_var.pop('datatype')
                        if d_var['rank']>0:
                            d_var['cls_base'] = NumpyArrayClass

                        if 'allow_negative_index' in self._namespace.decorators:
                            if a.name in decorators['allow_negative_index']:
                                d_var.update(allows_negative_indexes=True)
                        if a.has_default:
                            # optional argument only if the value is None
                            if isinstance(a.value, Nil):
                                d_var['is_optional'] = True
                        a_new = Variable(dtype, a.name, **d_var)

                    arg_new = FunctionDefArgument(a_new, value=a.value, kwonly=a.is_kwonly,
                                annotation=a.annotation)

                    if additional_args:
                        args += additional_args

                    args.append(arg_new)
                    if isinstance(a_new, FunctionAddress):
                        self.insert_function(a_new)
                    else:
                        self.insert_variable(a_new, name=a_new.name)
            results = expr.results
            if header_results:
                new_results = []

                for a, ah in zip(results, header_results):
                    d_var = self._infere_type(ah, **settings)
                    dtype = d_var.pop('datatype')
                    a_new = Variable(dtype, a, **d_var)
                    self.insert_variable(a_new, name=a_new.name)
                    new_results.append(a_new)

                results = new_results

            # insert the FunctionDef into the scope
            # to handle the case of a recursive function
            # TODO improve in the case of an interface
            recursive_func_obj = FunctionDef(name, args, results, [])
            self.insert_function(recursive_func_obj)

            # Create a new list that store local variables for each FunctionDef to handle nested functions
            self._allocs.append([])

            # we annotate the body
            body = self._visit(expr.body)

            # Calling the Garbage collecting,
            # it will add the necessary Deallocate nodes
            # to the body of the function
            body = self._garbage_collector(body)

            results = [self._visit(a) for a in results]

            if arg and cls_name:
                dt       = self.get_class_construct(cls_name)()
                cls_base = self.get_class(cls_name)
                var      = Variable(dt, 'self', cls_base=cls_base)
                args     = [FunctionDefArgument(var)] + args

            arg_vars = [a.var for a in args]

            # Determine local and global variables
            local_vars  = [v for v in self.get_variables(self.namespace)              if v not in arg_vars + results]
            global_vars = [v for v in self.get_variables(self.namespace.parent_scope) if v not in arg_vars + results + local_vars]

            # get the imports
            imports   = self.namespace.imports['imports'].values()
            imports   = list(set(imports))

            # remove the FunctionDef from the function scope
            # TODO improve func_ is None in the case of an interface
            func_     = self.namespace.functions.pop(name, None)
            is_recursive = False
            # check if the function is recursive if it was called on the same scope
            if func_ and func_.is_recursive:
                is_recursive = True

            sub_funcs = [i for i in self.namespace.functions.values() if not i.is_header and not isinstance(i, FunctionAddress)]

            func_args = [i for i in self.namespace.functions.values() if isinstance(i, FunctionAddress)]
            if func_args:
                func_interfaces.append(Interface('', func_args, is_argument = True))

            self.exit_function_scope()

            # ... computing inout arguments
            args_inout = [False] * len(args)

            results_names = [i.name for i in results]

            # Find all nodes which can modify variables
            assigns = body.get_attribute_nodes(Assign, excluded_nodes = (FunctionCall,))
            calls   = body.get_attribute_nodes(FunctionCall)

            # Collect the modified objects
            lhs_assigns   = [a.lhs for a in assigns]
            modified_args = [func_arg for f in calls
                                for func_arg, inout in zip(f.args,f.funcdef.arguments_inout) if inout]
            # Collect modified variables
            all_assigned = [v for a in (lhs_assigns + modified_args) for v in
                            (a.get_attribute_nodes(Variable) if not isinstance(a, Variable) else [a])]

            permanent_assign = [a.name for a in all_assigned if a.rank > 0]
            local_assign     = [i.name for i in all_assigned]

            apps = [i for i in calls if (i.funcdef.name
                    in self.get_parent_functions())]

            d_apps = OrderedDict((a, []) for a in args)
            for f in apps:
                a_args = set(f.args) & set(args)
                for a in a_args:
                    d_apps[a].append(f)

            for i, a in enumerate(args):
                if a.name in chain(results_names, permanent_assign, ['self']):
                    args_inout[i] = True

                if d_apps[a] and not( args_inout[i] ):
                    intent = False
                    n_fa = len(d_apps[a])
                    i_fa = 0
                    while not(intent) and i_fa < n_fa:
                        fa = d_apps[a][i_fa]
                        f_name = fa.funcdef.name
                        func = self.get_function(f_name)

                        j = list(fa.args).index(a)
                        intent = func.arguments_inout[j]
                        if intent:
                            args_inout[i] = True

                        i_fa += 1
                if isinstance(a.var, Variable):
                    v = a.var
                    if v.is_const and (args_inout[i] or (v.name in local_assign)):
                        msg = "Cannot modify 'const' argument ({})".format(v)
                        errors.report(msg, bounding_box=(self._current_fst_node.lineno,
                            self._current_fst_node.col_offset),
                            severity='fatal', blocker=self.blocking)
            # ...

            # Raise an error if one of the return arguments is either:
            #   a) a pointer
            #   b) array which is not among arguments, hence intent(out)
            for r in results:
                if r.is_pointer:
                    errors.report(UNSUPPORTED_ARRAY_RETURN_VALUE,
                    symbol=r,bounding_box=(self._current_fst_node.lineno, self._current_fst_node.col_offset),
                    severity='fatal')
                elif (r not in args) and r.rank > 0:
                    errors.report(UNSUPPORTED_ARRAY_RETURN_VALUE,
                    symbol=r,bounding_box=(self._current_fst_node.lineno, self._current_fst_node.col_offset),
                    severity='fatal')

            func = FunctionDef(name,
                    args,
                    results,
                    body,
                    local_vars=local_vars,
                    global_vars=global_vars,
                    cls_name=cls_name,
                    is_pure=is_pure,
                    is_elemental=is_elemental,
                    is_private=is_private,
                    imports=imports,
                    decorators=decorators,
                    is_recursive=is_recursive,
                    arguments_inout=args_inout,
                    functions = sub_funcs,
                    interfaces = func_interfaces,
                    doc_string = doc_string)
            if not is_recursive:
                recursive_func_obj.invalidate_node()

            if cls_name:
                cls = self.get_class(cls_name)
                methods = list(cls.methods) + [func]

                # update the class methods

                self.insert_class(ClassDef(cls_name, cls.attributes,
                        methods, superclass=cls.superclass))

            funcs += [func]

            #clear the sympy cache
            #TODO clear all variable except the global ones
            cache.clear_cache()
        if len(funcs) == 1:
            funcs = funcs[0]
            self.insert_function(funcs)

        else:
            for f in funcs:
                self.insert_function(f)

            funcs = Interface(interface_name, funcs)
            self.insert_function(funcs)
#        TODO move this to codegen
#        if vec_func:
#           self._visit_FunctionDef(vec_func, **settings)
#           vec_func = self.namespace.functions.pop(vec_name)
#           if isinstance(funcs, Interface):
#               funcs = list(funcs.funcs)+[vec_func]
#           else:
#               self.namespace.sons_scopes['sc_'+ name] = self.namespace.sons_scopes[name]
#               funcs = funcs.rename('sc_'+ name)
#               funcs = [funcs, vec_func]
#           funcs = Interface(name, funcs)
#           self.insert_function(funcs)
        return EmptyNode()

    def _visit_PythonPrint(self, expr, **settings):
        args = [self._visit(i, **settings) for i in expr.expr]
        if len(args) == 0:
            return PythonPrint(args)

        is_symbolic = lambda var: isinstance(var, Variable) \
            and isinstance(var.dtype, NativeSymbol)

        # TODO fix: not yet working because of mpi examples
#        if not test:
#            # TODO: Add description to parser/messages.py
#            errors.report('Either all arguments must be symbolic or none of them can be',
#                   bounding_box=(self._current_fst_node.lineno, self._current_fst_node.col_offset),
#                   severity='fatal', blocker=self.blocking)

        if is_symbolic(args[0]):
            _args = []
            for a in args:
                f = self.get_symbolic_function(a.name)
                if f is None:
                    _args.append(a)
                else:

                    # TODO improve: how can we print SymbolicAssign as  lhs = rhs

                    _args.append(f)
            return SymbolicPrint(_args)
        else:
            return PythonPrint(args)

    def _visit_ClassDef(self, expr, **settings):

        # TODO - improve the use and def of interfaces
        #      - wouldn't be better if it is done inside ClassDef?

        name = expr.name
        name = name.replace("'", '')
        methods = list(expr.methods)
        parent = expr.superclass
        interfaces = []

        # remove quotes for str representation
        cls = ClassDef(name, [], [], superclass=parent)
        self.insert_class(cls)
        const = None

        for (i, method) in enumerate(methods):
            m_name = method.name.replace("'", '')

            if m_name == '__init__':
                self._visit_FunctionDef(method, **settings)
                methods.pop(i)
                const = self.namespace.functions.pop(m_name)
                break



        if not const:
            errors.report(UNDEFINED_INIT_METHOD, symbol=name,
                   bounding_box=(self._current_fst_node.lineno, self._current_fst_node.col_offset),
                   severity='error', blocker=True)

        ms = []
        for i in methods:
            self._visit_FunctionDef(i, **settings)
            m_name = i.name.replace("'", '')
            m = self.namespace.functions.pop(m_name)
            ms.append(m)

        methods = [const] + ms
        header = self.get_header(name)

        if not header:
            errors.report(PYCCEL_MISSING_HEADER, symbol=name,
                   bounding_box=(self._current_fst_node.lineno, self._current_fst_node.col_offset),
                   severity='fatal', blocker=self.blocking)

        attributes = self.get_class(name).attributes

        for i in methods:
            if isinstance(i, Interface):
                methods.remove(i)
                interfaces += [i]

        cls = ClassDef(name, attributes, methods,
              interfaces=interfaces, superclass=parent)
        self.insert_class(cls)

        return EmptyNode()

    def _visit_Del(self, expr, **settings):

        ls = [self._visit(i, **settings) for i in expr.variables]
        return Del(ls)

    def _visit_PyccelIs(self, expr, **settings):
        # Handles PyccelIs and PyccelIsNot
        IsClass = type(expr)

        # TODO ERROR wrong position ??

        var1 = self._visit(expr.lhs)
        var2 = self._visit(expr.rhs)

        if (var1 is var2) or (isinstance(var2, Nil) and isinstance(var1, Nil)):
            if IsClass == PyccelIsNot:
                return LiteralFalse()
            elif IsClass == PyccelIs:
                return LiteralTrue()

        if isinstance(var1, Nil):
            var1, var2 = var2, var1

        if isinstance(var2, Nil):
            if not var1.is_optional:
                errors.report(PYCCEL_RESTRICTION_OPTIONAL_NONE,
                        bounding_box=(self._current_fst_node.lineno, self._current_fst_node.col_offset),
                        severity='error', blocker=self.blocking)
            return IsClass(var1, expr.rhs)

        if (var1.dtype != var2.dtype):
            if IsClass == PyccelIs:
                return LiteralFalse()
            elif IsClass == PyccelIsNot:
                return LiteralTrue()

        if (isinstance(var1.dtype, NativeBool) and
            isinstance(var2.dtype, NativeBool)):
            return IsClass(var1, var2)

        lst = [NativeString(), NativeComplex(), NativeReal(), NativeInteger()]
        if (var1.dtype in lst):
            errors.report(PYCCEL_RESTRICTION_PRIMITIVE_IMMUTABLE, symbol=expr,
            bounding_box=(self._current_fst_node.lineno, self._current_fst_node.col_offset),
            severity='error', blocker=self.blocking)
            return IsClass(var1, var2)

        errors.report(PYCCEL_RESTRICTION_IS_ISNOT,
            bounding_box=(self._current_fst_node.lineno, self._current_fst_node.col_offset),
            severity='error', blocker=self.blocking)
        return IsClass(var1, var2)

    def _visit_Import(self, expr, **settings):

        # TODO - must have a dict where to store things that have been
        #        imported
        #      - should not use namespace

        container = self.namespace.imports

        if isinstance(expr.source, AsName):
            source        = expr.source.name
            source_target = expr.source.target
        else:
            source        = str(expr.source)
            source_target = source

        if source in pyccel_builtin_import_registery:
            imports = pyccel_builtin_import(expr)

            def _insert_obj(location, target, obj):
                F = self.check_for_variable(target)
                if F is None:
                    F = self.get_function(target)

                if obj is F:
                    errors.report(FOUND_DUPLICATED_IMPORT,
                                symbol=target, severity='warning')
                elif F is None or isinstance(F, dict):
                    container[location][target] = obj
                else:
                    errors.report(IMPORTING_EXISTING_IDENTIFIED,
                                  bounding_box=(self._current_fst_node.lineno, self._current_fst_node.col_offset),
                                  severity='fatal')

            if expr.target:
                for t in expr.target:
                    t_name = t.name if isinstance(t, AsName) else t
                    if t_name not in pyccel_builtin_import_registery[source]:
                        errors.report("Function '{}' from module '{}' is not currently supported by pyccel".format(t, source),
                                symbol=expr,
                                severity='error')
                for (name, atom) in imports:
                    if not name is None:
                        if isinstance(atom, Constant):
                            _insert_obj('variables', name, atom)
                        else:
                            _insert_obj('functions', name, atom)
            else:
                _insert_obj('variables', source_target, imports)
            self.insert_import(expr.source, expr.target)

        elif source in python_builtin_libs:
            errors.report("Module {} is not currently supported by pyccel".format(source),
                    symbol=expr,
                    severity='error')
        else:

            # in some cases (blas, lapack, openmp and openacc level-0)
            # the import should not appear in the final file
            # all metavars here, will have a prefix and suffix = __

            __ignore_at_import__ = False
            __module_name__      = None
            __import_all__       = False
            __print__            = False

            # we need to use str here since source has been defined
            # using repr.
            # TODO shall we improve it?

            p       = self.d_parsers[source_target]
            if expr.target:
                targets = [i.target if isinstance(i,AsName) else i for i in expr.target]
                names = [i.name if isinstance(i,AsName) else i for i in expr.target]
                for entry in ['variables', 'classes', 'functions']:
                    d_son = getattr(p.namespace, entry)
                    for t,n in zip(targets,names):
                        if n in d_son:
                            e = d_son[n]
                            if t == n:
                                container[entry][t] = e
                            else:
                                container[entry][t] = e.clone(t)
            else:
                imported_dict = []
                for entry in ['variables', 'classes', 'functions']:
                    d_son = getattr(p.namespace, entry)
                    imported_dict.extend(d_son.items())
                container['variables'][source_target] = dict(imported_dict)

            self.namespace.cls_constructs.update(p.namespace.cls_constructs)
            self.namespace.macros.update(p.namespace.macros)

            # ... meta variables

            if 'ignore_at_import' in list(p.metavars.keys()):
                __ignore_at_import__ = p.metavars['ignore_at_import']

            if 'import_all' in list(p.metavars.keys()):
                __import_all__ = p.metavars['import_all']

            if 'module_name' in list(p.metavars.keys()):
                __module_name__ = p.metavars['module_name']

            if 'print' in list(p.metavars.keys()):
                __print__ = True

            if len(expr.target) == 0 and isinstance(expr.source,AsName):
                expr = Import(expr.source.name)

            if source_target in container['imports']:
                targets = container['imports'][source_target].target.union(expr.target)
            else:
                targets = expr.target

            expr = Import(expr.source, targets)

            if __import_all__:
                expr = Import(__module_name__)
                container['imports'][source_target] = expr

            elif __module_name__:
                expr = Import(__module_name__, expr.target)
                container['imports'][source_target] = expr

            # ...
            elif __print__ in p.metavars.keys():
                source = str(expr.source).split('.')[-1]
                source = 'mod_' + source
                expr   = Import(source, expr.target)
                container['imports'][source_target] = expr
            elif not __ignore_at_import__:

                container['imports'][source_target] = expr

        return EmptyNode()



    def _visit_With(self, expr, **settings):

        domaine = self._visit(expr.test, **settings)
        parent  = domaine.cls_base
        if not parent.is_with_construct:
            errors.report(UNDEFINED_WITH_ACCESS,
                   bounding_box=(self._current_fst_node.lineno, self._current_fst_node.col_offset),
                   severity='fatal', blocker=self.blocking)

        body = self._visit(expr.body, **settings)
        return With(domaine, body).block



    def _visit_MacroFunction(self, expr, **settings):
        # we change here the master name to its FunctionDef

        f_name = expr.master
        header = self.get_header(f_name)
        if not header:
            func = self.get_function(f_name)
            if func is None:
                errors.report(MACRO_MISSING_HEADER_OR_FUNC,
                symbol=f_name,severity='error', blocker=self.blocking,
                bounding_box=(self._current_fst_node.lineno, self._current_fst_node.col_offset))
        else:
            interfaces = []
            for hd in header:
                interfaces += hd.create_definition()

            # TODO -> Said: must handle interface

            func = interfaces[0]

        name = expr.name
        args = [a if isinstance(a, FunctionDefArgument) else FunctionDefArgument(a) for a in expr.arguments]

        def get_arg(func_arg, master_arg):
            if isinstance(master_arg, FunctionDefArgument):
                return FunctionDefArgument(func_arg.var.clone(master_arg.name), value = master_arg.default)
            else:
                return FunctionDefArgument(func_arg.var.clone(str(master_arg)))

        master_args = [get_arg(a,m) if isinstance(m, PyccelSymbol) else m
                        for a,m in zip(func.arguments, expr.master_arguments)]

        results = expr.results
        macro   = MacroFunction(name, args, func, master_args,
                                  results=results)
        self.insert_macro(macro)

        return macro

    def _visit_MacroShape(self, expr, **settings):
        expr.clear_user_nodes()
        return expr

    def _visit_MacroVariable(self, expr, **settings):

        master = expr.master
        if isinstance(master, DottedName):
            errors.report(PYCCEL_RESTRICTION_TODO,
                          bounding_box=(self._current_fst_node.lineno, self._current_fst_node.col_offset),
                          severity='fatal')
        header = self.get_header(master)
        if header is None:
            var = self.get_variable(master)
        else:
            var = Variable(header.dtype, header.name)

                # TODO -> Said: must handle interface

        expr = MacroVariable(expr.name, var)
        self.insert_macro(expr)
        return expr

    def _visit_StarredArguments(self, expr, **settings):
        var = self._visit(expr.args_var)
        assert(var.rank==1)
        size = var.shape[0]
        return StarredArguments([var[i] for i in range(size)])

    def _visit_NumpyMatmul(self, expr, **settings):
        self.insert_import('numpy', 'matmul')
        a = self._visit(expr.a)
        b = self._visit(expr.b)
        return NumpyMatmul(a, b)

#==============================================================================


if __name__ == '__main__':
    import sys

    try:
        filename = sys.argv[1]
    except IndexError:
        raise ValueError('Expecting an argument for filename')

    parser = SyntaxParser(filename)
#    print(parser.namespace)
    parser = SemanticParser(parser)
#    print(parser.ast)
#    parser.view_namespace('variables')<|MERGE_RESOLUTION|>--- conflicted
+++ resolved
@@ -1466,8 +1466,7 @@
 
         return lhs
 
-<<<<<<< HEAD
-=======
+
     def _assign_GeneratorComprehension(self, expr, **settings):
         """
         Visit the GeneratorComprehension node creating all necessary expressions
@@ -1578,7 +1577,6 @@
         expr_new.set_fst(expr.fst)
         return expr_new
 
->>>>>>> 6ebc6d1f
     #====================================================
     #                 _visit functions
     #====================================================
