# -*- coding: utf-8 -*-
#------------------------------------------------------------------------------------------#
# This file is part of Pyccel which is released under MIT License. See the LICENSE file or #
# go to https://github.com/pyccel/pyccel/blob/master/LICENSE for full license details.     #
#------------------------------------------------------------------------------------------#

# pylint: disable=R0201, missing-function-docstring

from collections import OrderedDict
from itertools import chain

from sympy.utilities.iterables import iterable as sympy_iterable

from sympy import Sum as Summation
from sympy import Symbol as sp_Symbol
from sympy import Integer as sp_Integer
from sympy import ceiling
from sympy import oo  as INF
from sympy.core import cache

#==============================================================================

from pyccel.ast.basic import Basic, PyccelAstNode

<<<<<<< HEAD
from pyccel.ast.core import If
=======
from pyccel.ast.core import If, IfSection
>>>>>>> 2cd9b710
from pyccel.ast.core import Allocate, Deallocate
from pyccel.ast.core import Assign, AliasAssign, SymbolicAssign
from pyccel.ast.core import AugAssign, CodeBlock
from pyccel.ast.core import Return, Argument
from pyccel.ast.core import ConstructorCall
from pyccel.ast.core import ValuedFunctionAddress
from pyccel.ast.core import FunctionDef, Interface, FunctionAddress, FunctionCall
from pyccel.ast.core import DottedFunctionCall
from pyccel.ast.core import ClassDef
from pyccel.ast.core import For, FunctionalFor, ForIterator
from pyccel.ast.core import While
from pyccel.ast.core import SymbolicPrint
from pyccel.ast.core import Del
from pyccel.ast.core import EmptyNode
from pyccel.ast.variable import Constant
from pyccel.ast.variable import Variable
from pyccel.ast.variable import TupleVariable
from pyccel.ast.variable import IndexedElement
from pyccel.ast.variable import DottedName, DottedVariable
from pyccel.ast.variable import ValuedVariable
from pyccel.ast.core import ValuedArgument
from pyccel.ast.core import Import
from pyccel.ast.core import AsName
from pyccel.ast.core import With, Block
from pyccel.ast.builtins import PythonList
from pyccel.ast.core import Dlist
from pyccel.ast.core import StarredArguments
from pyccel.ast.core import subs
from pyccel.ast.core import get_assigned_symbols
from pyccel.ast.core import _atomic
from pyccel.ast.operators import PyccelIs, PyccelIsNot, IfTernaryOperator
from pyccel.ast.itertoolsext import Product

from pyccel.ast.functionalexpr import FunctionalSum, FunctionalMax, FunctionalMin

from pyccel.ast.datatypes import NativeRange, str_dtype
from pyccel.ast.datatypes import NativeSymbol
from pyccel.ast.datatypes import DataTypeFactory
from pyccel.ast.datatypes import NativeInteger, NativeBool, NativeReal, NativeString, NativeGeneric, NativeComplex

from pyccel.ast.literals import LiteralTrue, LiteralFalse
from pyccel.ast.literals import LiteralInteger, LiteralFloat
from pyccel.ast.literals import Nil

from pyccel.ast.headers import FunctionHeader, ClassHeader, MethodHeader
from pyccel.ast.headers import MacroFunction, MacroVariable

from pyccel.ast.utilities import builtin_function as pyccel_builtin_function
from pyccel.ast.utilities import builtin_import as pyccel_builtin_import
from pyccel.ast.utilities import builtin_import_registery as pyccel_builtin_import_registery
from pyccel.ast.utilities import split_positional_keyword_arguments

from pyccel.ast.builtins import PythonPrint
from pyccel.ast.builtins import PythonInt, PythonBool, PythonFloat, PythonComplex
from pyccel.ast.builtins import python_builtin_datatype
from pyccel.ast.builtins import (PythonRange, PythonZip, PythonEnumerate,
                                 PythonMap, PythonTuple, Lambda)

from pyccel.ast.numpyext import NumpyZeros
from pyccel.ast.numpyext import NumpyInt, NumpyInt32, NumpyInt64
from pyccel.ast.numpyext import NumpyFloat, NumpyFloat32, NumpyFloat64
from pyccel.ast.numpyext import NumpyComplex, NumpyComplex64, NumpyComplex128
from pyccel.ast.numpyext import NumpyArrayClass, NumpyNewArray

from pyccel.ast.internals import Slice, Symbol

from pyccel.ast.sympy_helper import sympy_to_pyccel, pyccel_to_sympy

from pyccel.errors.errors import Errors
from pyccel.errors.errors import PyccelSemanticError

# TODO - remove import * and only import what we need
#      - use OrderedDict whenever it is possible
# TODO move or delete extract_subexpressions when we introduce
#   Functional programming
from pyccel.errors.messages import *

from pyccel.parser.base      import BasicParser, Scope
from pyccel.parser.base      import get_filename_from_import
from pyccel.parser.syntactic import SyntaxParser

import pyccel.decorators as def_decorators
#==============================================================================

errors = Errors()

#==============================================================================

def _get_name(var):
    """."""

    if isinstance(var, (Symbol, DottedName)):
        return str(var)
    if isinstance(var, (IndexedElement)):
        return str(var.base)
    if isinstance(var, FunctionCall):
        return str(var.funcdef)
    if isinstance(var, AsName):
        return var.target
    msg = 'Name of Object : {} cannot be determined'.format(type(var).__name__)
    errors.report(PYCCEL_RESTRICTION_TODO+'\n'+msg, symbol=var,
                severity='fatal')

#==============================================================================

class SemanticParser(BasicParser):

    """ Class for a Semantic Parser.
    It takes a syntactic parser as input for the moment"""

    def __init__(self, inputs, **kwargs):

        # a Parser can have parents, who are importing it.
        # imports are then its sons.
        self._parents = kwargs.pop('parents', [])
        self._d_parsers = kwargs.pop('d_parsers', OrderedDict())

        # ...
        if not isinstance(inputs, SyntaxParser):
            raise TypeError('> Expecting a syntactic parser as input')

        parser = inputs
        # ...

        # ...
        BasicParser.__init__(self, **kwargs)
        # ...

        # ...
        self._fst = parser._fst
        self._ast = parser._ast

        self._filename  = parser._filename
        self._metavars  = parser._metavars
        self._namespace = parser._namespace
        self._namespace.imports['imports'] = OrderedDict()
        self._used_names = parser.used_names
        self._dummy_counter = parser._dummy_counter

        # used to store the local variables of a code block needed for garbage collecting
        self._allocs = []

        # we use it to detect the current method or function

        #
        self._code = parser._code
        # ...

        # ... TOD add settings
        settings = {}
        self.annotate()
        # ...

    @property
    def parents(self):
        """Returns the parents parser."""
        return self._parents

    @property
    def d_parsers(self):
        """Returns the d_parsers parser."""

        return self._d_parsers

    def annotate(self, **settings):
        """."""

        if self.semantic_done:
            print ('> semantic analysis already done')
            return self.ast

        # TODO - add settings to Errors
        #      - filename

        errors = Errors()
        if self.filename:
            errors.set_target(self.filename, 'file')
        errors.set_parser_stage('semantic')

        # then we treat the current file

        ast = self.ast

        self._allocs.append([])
        # we add the try/except to allow the parser to find all possible errors
        PyccelAstNode.stage = 'semantic'
        ast = self._visit(ast, **settings)

        self._ast = ast

        # in the case of a header file, we need to convert all headers to
        # FunctionDef etc ...

        if self.is_header_file:
            target = []

            for parent in self.parents:
                for (key, item) in parent.imports.items():
                    if get_filename_from_import(key) == self.filename:
                        target += item

            target = set(target)
            target_headers = target.intersection(self.namespace.headers.keys())
            for name in list(target_headers):
                v = self.namespace.headers[name][0]
                if isinstance(v, FunctionHeader) and not isinstance(v,
                        MethodHeader):
                    F = self.get_function(name)
                    if F is None:
                        interfaces = v.create_definition()
                        for F in interfaces:
                            self.insert_function(F)
                    else:
                        errors.report(IMPORTING_EXISTING_IDENTIFIED,
                                symbol=name, blocker=True,
                                severity='fatal')

        self._semantic_done = True

        # Calling the Garbage collecting,
        # it will add the necessary Deallocate nodes
        # to the ast
        self._ast = ast = self.garbage_collector(ast)

        return ast

    def garbage_collector(self, expr):
        """
        Search in a CodeBlock if no trailing Return Node is present add the needed frees.

        Return the same CodeBlock if a trailing Return is found otherwise Return a new CodeBlock with additional Deallocate Nodes.
        """
        code = expr
        if not isinstance(expr.body[-1], Return):
            code = expr.body + tuple(Deallocate(i) for i in self._allocs[-1])
            code = CodeBlock(code)
        self._allocs.pop()
        return code

    def get_variable_from_scope(self, name):
        """
        Search for a Variable object with the given name inside the local Python scope.
        If not found, return None.
        """
        # Walk up nested loops (if any)
        container = self.namespace
        while container.is_loop:
            container = container.parent_scope

        var = self._get_variable_from_scope(name, container)

        return var

    def _get_variable_from_scope(self, name, container):
        """
        Search for a Variable object with the given name in the given Python scope.
        This is a recursive function because it searches inside nested loops, where
        OpenMP variables could be defined.
        """
        if name in container.variables:
            return container.variables[name]

        if name in container.imports['variables']:
            return container.imports['variables'][name]

        # Search downwards, walking down the tree of nested loop Scopes
        for container in container.loops:
            var = self._get_variable_from_scope(name, container)
            if var:
                return var

        return None

    def check_for_variable(self, name):
        """
        Search for a Variable object with the given name in the current namespace,
        defined by the local and global Python scopes. Return None if not found.
        """

        if self.current_class:
            for i in self._current_class.attributes:
                if str(i.name) == name:
                    var = i
                    return var

        # Walk up nested loops (if any)
        container = self.namespace
        while container.is_loop:
            container = container.parent_scope

        # Walk up the tree of Scope objects, until the root if needed
        while container:
            var = self._get_variable_from_scope(name, container)
            if var is not None:
                return var
            container = container.parent_scope

        return None

    def get_variable(self, name):
        """ Like 'check_for_variable', but raise Pyccel error if Variable is not found.
        """
        var = self.check_for_variable(name)
        if var is None:
            errors.report(UNDEFINED_VARIABLE, symbol=name,
            bounding_box=(self._current_fst_node.lineno, self._current_fst_node.col_offset),
            severity='fatal', blocker=True)
        else:
            return var

    def get_variables(self, container):
        # this only works if called on a function scope
        # TODO needs more tests when we have nested functions
        variables = []
        variables.extend(container.variables.values())
        for container in container.loops:
            variables.extend(self.get_variables(container))
        return variables


    def get_parent_functions(self):
        container = self.namespace
        funcs = container.functions.copy()
        container = container.parent_scope
        while container:
            for i in container.functions:
                if not i in funcs:
                    funcs[i] = container.functions[i]
            container = container.parent_scope
        return funcs


    def get_class(self, name):
        """."""

        container = self.namespace

        while container:
            if name in container.classes:
                return container.classes[name]
            elif name in container.imports['classes']:
                return container.imports['classes'][name]

            container = container.parent_scope
        return None

    def insert_variable(self, var, name=None):
        """."""

        # TODO add some checks before
        if not isinstance(var, Variable):
            raise TypeError('variable must be of type Variable')

        if name is None:
            name = str(var.name)

        self.namespace.variables[name] = var


    def insert_class(self, cls, parent=False):
        """."""

        if isinstance(cls, ClassDef):
            name = str(cls.name)
            container = self.namespace
            if parent:
                container = container.parent_scope
            container.classes[name] = cls
        else:
            raise TypeError('Expected A class definition ')

    def insert_template(self, expr):
        """append the scope's templates with the given template"""
        self.namespace.templates[expr.name] = expr

    def insert_header(self, expr):
        """."""
        if isinstance(expr, (FunctionHeader, MethodHeader)):
            if expr.name in self.namespace.headers:
                self.namespace.headers[expr.name].append(expr)
            else:
                self.namespace.headers[expr.name] = [expr]
        elif isinstance(expr, ClassHeader):
            self.namespace.headers[expr.name] = expr

            #  create a new Datatype for the current class

            iterable = 'iterable' in expr.options
            with_construct = 'with' in expr.options
            dtype = DataTypeFactory(str(expr.name), '_name',
                                    is_iterable=iterable,
                                    is_with_construct=with_construct)
            self.set_class_construct(str(expr.name), dtype)
        else:
            msg = 'header of type{0} is not supported'
            msg = msg.format(str(type(expr)))
            raise TypeError(msg)

    def get_function(self, name):
        """."""

        # TODO shall we keep the elif in _imports?

        func = None

        container = self.namespace
        while container:
            if name in container.functions:
                func = container.functions[name]
                break

            if name in container.imports['functions']:
                func =  container.imports['functions'][name]
                break
            container = container.parent_scope

        return func


    def get_import(self, name):
        """
        Search for an import with the given name in the current namespace.
        Return None if not found.
        """

        imp = None

        container = self.namespace
        while container:

            if name in container.imports['imports']:
                imp =  container.imports['imports'][name]
                break
            container = container.parent_scope


        return imp


    def get_symbolic_function(self, name):
        """."""

        # TODO shall we keep the elif in _imports?
        container = self.namespace
        while container:
            if name in container.symbolic_functions:
                return container.symbolic_functions[name]

            if name in container.imports['symbolic_functions']:
                return container.imports['symbolic_functions'][name]
            container = container.parent_scope

        return None

    def get_python_function(self, name):
        """."""

        # TODO shall we keep the elif in _imports?
        container = self.namespace
        while container:
            if name in container.python_functions:
                return container.python_functions[name]

            if name in container.imports['python_functions']:
                return container.imports['python_functions'][name]

            container = container.parent_scope

        return None

    def get_macro(self, name):
        """."""

        # TODO shall we keep the elif in _imports?

        container = self.namespace
        while container:
            if name in container.macros:
                return container.macros[name]
            container = container.parent_scope

        return None

    def insert_import(self, name, target):
        """
            Create and insert a new import in namespace if it's not defined
            otherwise append target to existing import.
        """
        imp = self.get_import(name)

        if imp is not None:
            imp.define_target(target)
        else:
            container = self.namespace.imports
            container['imports'][name] = Import(name, target, True)

    def insert_macro(self, macro):
        """."""

        container = self.namespace.macros

        if isinstance(macro, (MacroFunction, MacroVariable)):
            name = macro.name
            if isinstance(macro.name, DottedName):
                name = name.name[-1]
            container[str(name)] = macro
        else:
            raise TypeError('Expected a macro')

    def remove_variable(self, name):
        """."""

        container = self.namespace
        while container:
            if name in container.variables:
                container.pop(name)
                break
            container = container.parent_scope

    def get_header(self, name):
        """."""
        container = self.namespace
        headers = []
        while container:
            if name in container.headers:
                if isinstance(container.headers[name], list):
                    headers += container.headers[name]
                else:
                    headers.append(container.headers[name])
            container = container.parent_scope
        return headers

    def get_templates(self):
        """Returns templates of the current scope and all its parents scopes"""
        container = self.namespace
        templates = {}
        while container:
            templates.update({tmplt:container.templates[tmplt] for tmplt in container.templates\
                if tmplt not in templates})
            container = container.parent_scope
        return templates

    def find_class_construct(self, name):
        """Returns the class datatype for name if it exists.
        Returns None otherwise
        """
        container = self.namespace
        while container:
            if name in container.cls_constructs:
                return container.cls_constructs[name]
            container = container.parent_scope
        return None

    def get_class_construct(self, name):
        """Returns the class datatype for name if it exists.
        Raises an error otherwise
        """
        result = self.find_class_construct(name)

        if result:
            return result
        else:
            msg = 'class construct {} not found'.format(name)
            return errors.report(msg,
                bounding_box=(self._current_fst_node.lineno, self._current_fst_node.col_offset),
                severity='fatal', blocker=self.blocking)


    def set_class_construct(self, name, value):
        """Sets the class datatype for name."""

        self.namespace.cls_constructs[name] = value

    def create_new_function_scope(self, name, decorators):
        """
        Create a new Scope object for a Python function with the given name,
        and attach any decorators' information to the scope. The new scope is
        a child of the current one, and can be accessed from the dictionary of
        its children using the function name as key.

        Before returning control to the caller, the current scope (stored in
        self._namespace) is changed to the one just created, and the function's
        name is stored in self._current_function.

        Parameters
        ----------
        name : str
            Function's name, used as a key to retrieve the new scope.

        decorators : dict
            Decorators attached to FunctionDef object at syntactic stage.

        """
        child = self.namespace.new_child_scope(name, decorators=decorators)

        self._namespace = child
        if self._current_function:
            name = DottedName(self._current_function, name)
        self._current_function = name

    def exit_function_scope(self):

        self._namespace = self._namespace.parent_scope
        if isinstance(self._current_function, DottedName):

            name = self._current_function.name[:-1]
            if len(name)>1:
                name = DottedName(*name)
            else:
                name = name[0]
        else:
            name = None
        self._current_function = name

    def create_new_loop_scope(self):
        new_scope = Scope(decorators=self._namespace.decorators)
        new_scope._is_loop = True
        new_scope.parent_scope = self._namespace
        self._namespace._loops.append(new_scope)
        self._namespace = new_scope

    def exit_loop_scope(self):
        self._namespace = self._namespace.parent_scope

#==============================================================================

    def _infere_type(self, expr, **settings):
        """
        type inference for expressions
        """

        # TODO - add settings to Errors
        #      - line and column
        #      - blocking errors

        errors = Errors()

        verbose = settings.pop('verbose', False)
        if verbose:
            print ('*** type inference for : ', type(expr))

        d_var = {}
        # TODO improve => put settings as attribut of Parser

        if expr in (PythonInt, PythonFloat, PythonComplex, PythonBool, NumpyInt,
                      NumpyInt32, NumpyInt64, NumpyComplex, NumpyComplex64,
					  NumpyComplex128, NumpyFloat, NumpyFloat64, NumpyFloat32):

            d_var['datatype'   ] = '*'
            d_var['rank'       ] = 0
            d_var['precision'  ] = 0
            return d_var

        elif isinstance(expr, Variable):

            d_var['datatype'      ] = expr.dtype
            d_var['allocatable'   ] = expr.allocatable
            d_var['shape'         ] = expr.shape
            d_var['rank'          ] = expr.rank
            d_var['cls_base'      ] = expr.cls_base
            d_var['is_pointer'    ] = expr.is_pointer
            d_var['is_target'     ] = expr.is_target
            d_var['order'         ] = expr.order
            d_var['precision'     ] = expr.precision
            return d_var

        elif isinstance(expr, PythonTuple):
            d_var['datatype'      ] = expr.dtype
            d_var['precision']      = expr.precision
            d_var['is_stack_array'] = expr.is_homogeneous
            d_var['shape'         ] = expr.shape
            d_var['rank'          ] = expr.rank
            d_var['is_pointer']     = False

            return d_var

        elif isinstance(expr, Dlist):
            d = self._infere_type(expr.val, **settings)

            # TODO must check that it is consistent with pyccel's rules
            # TODO improve
            d_var['datatype'   ] = d['datatype']
            d_var['rank'       ] = expr.rank
            d_var['shape'      ] = expr.shape
            d_var['allocatable'] = False
            d_var['is_pointer' ] = True
            return d_var

        elif isinstance(expr, NumpyNewArray):
            d_var['datatype'   ] = expr.dtype
            d_var['allocatable'] = expr.rank>0
            d_var['shape'      ] = expr.shape
            d_var['rank'       ] = expr.rank
            d_var['order'      ] = expr.order
            d_var['precision'  ] = expr.precision
            d_var['cls_base'   ] = NumpyArrayClass
            return d_var

        elif isinstance(expr, PyccelAstNode):

            d_var['datatype'   ] = expr.dtype
            d_var['allocatable'] = expr.rank>0
            d_var['shape'      ] = expr.shape
            d_var['rank'       ] = expr.rank
            d_var['order'      ] = expr.order
            d_var['precision'  ] = expr.precision
            return d_var

        elif isinstance(expr, IfTernaryOperator):
            return self._infere_type(expr.args[0][1].body[0])

        elif isinstance(expr, PythonRange):

            d_var['datatype'   ] = NativeRange()
            d_var['allocatable'] = False
            d_var['shape'      ] = ()
            d_var['rank'       ] = 0
            d_var['cls_base'   ] = expr  # TODO: shall we keep it?
            return d_var

        elif isinstance(expr, Lambda):

            d_var['datatype'   ] = NativeSymbol()
            d_var['allocatable'] = False
            d_var['is_pointer' ] = False
            d_var['rank'       ] = 0
            return d_var

        elif isinstance(expr, ConstructorCall):
            cls_name = expr.func.cls_name
            cls = self.get_class(cls_name)

            dtype = self.get_class_construct(cls_name)()

            d_var['datatype'   ] = dtype
            d_var['allocatable'] = False
            d_var['shape'      ] = ()
            d_var['rank'       ] = 0
            d_var['is_target'  ] = False

            # set target  to True if we want the class objects to be pointers

            d_var['cls_base'      ] = cls
            return d_var

        else:
            msg = 'Type of Object : {} cannot be infered'.format(type(expr).__name__)
            errors.report(PYCCEL_RESTRICTION_TODO+'\n'+msg, symbol=expr,
                bounding_box=(self._current_fst_node.lineno, self._current_fst_node.col_offset),
                severity='fatal', blocker=self.blocking)


#==============================================================================
#==============================================================================
#==============================================================================


    def _visit(self, expr, **settings):
        """Annotates the AST.

        The annotation is done by finding the appropriate function _visit_X
        for the object expr. X is the type of the object expr. If this function
        does not exist then the method resolution order is used to search for
        other compatible _visit_X functions. If none are found then an error is
        raised
        """

        # TODO - add settings to Errors
        #      - line and column
        #      - blocking errors
        current_fst = self._current_fst_node

        if hasattr(expr,'fst') and expr.fst is not None:
            self._current_fst_node = expr.fst

        classes = type(expr).__mro__
        for cls in classes:
            annotation_method = '_visit_' + cls.__name__
            if hasattr(self, annotation_method):
                obj = getattr(self, annotation_method)(expr, **settings)
                if isinstance(obj, Basic) and self._current_fst_node:
                    obj.set_fst(self._current_fst_node)
                self._current_fst_node = current_fst
                return obj

        # Unknown object, we raise an error.
        errors.report(PYCCEL_RESTRICTION_TODO, symbol=type(expr),
            bounding_box=(self._current_fst_node.lineno, self._current_fst_node.col_offset),
            severity='fatal', blocker=self.blocking)

    def _visit_tuple(self, expr, **settings):
        return tuple(self._visit(i, **settings) for i in expr)

    def _visit_PythonTuple(self, expr, **settings):
        ls = [self._visit(i, **settings) for i in expr]
        return PythonTuple(*ls)

    def _visit_PythonList(self, expr, **settings):
        ls = [self._visit(i, **settings) for i in expr]
        expr = PythonList(*ls)

        if not expr.is_homogeneous:
            errors.report(PYCCEL_RESTRICTION_INHOMOG_LIST, symbol=expr,
                bounding_box=(self._current_fst_node.lineno, self._current_fst_node.col_offset),
                severity='fatal')
        return expr

    def _visit_ValuedArgument(self, expr, **settings):
        value = self._visit(expr.value, **settings)
        d_var      = self._infere_type(value, **settings)
        dtype      = d_var.pop('datatype')
        return ValuedVariable(dtype, expr.name,
                               value=value, **d_var)

    def _visit_CodeBlock(self, expr, **settings):
        ls = [self._visit(i, **settings) for i in expr.body]
        return CodeBlock(ls)

    def _visit_Nil(self, expr, **settings):
        return expr
    def _visit_EmptyNode(self, expr, **settings):
        return expr
    def _visit_Break(self, expr, **settings):
        return expr
    def _visit_Continue(self, expr, **settings):
        return expr
    def _visit_Comment(self, expr, **settings):
        return expr
    def _visit_CommentBlock(self, expr, **settings):
        return expr
    def _visit_AnnotatedComment(self, expr, **settings):
        return expr
    def _visit_Literal(self, expr, **settings):
        return expr
    def _visit_Integer(self, expr, **settings):
        """Visit sympy.Integer"""
        return LiteralInteger(expr.p)
    def _visit_Float(self, expr, **settings):
        """Visit sympy.Integer"""
        return LiteralFloat(expr)
    def _visit_PythonComplex(self, expr, **settings):
        return expr
    def _visit_Pass(self, expr, **settings):
        return expr

    def _visit_NumberSymbol(self, expr, **settings):
        return expr.n()

    def _visit_Number(self, expr, **settings):
        return expr.n()

    def _visit_Variable(self, expr, **settings):
        name = expr.name
        return self.get_variable(name)

    def _visit_str(self, expr, **settings):
        return repr(expr)

    def _visit_Slice(self, expr, **settings):
        start = self._visit(expr.start) if expr.start is not None else None
        stop = self._visit(expr.stop) if expr.stop is not None else None
        step = self._visit(expr.step) if expr.step is not None else None

        return Slice(start, stop, step)

    def _extract_indexed_from_var(self, var, args, name):

        # case of Pyccel ast Variable
        # if not possible we use symbolic objects

        if not isinstance(var, Variable):
            assert(hasattr(var,'__getitem__'))
            if len(args)==1:
                return var[args[0]]
            else:
                return self._visit(var[args[0]][args[1:]])

        args = tuple(args)

        if isinstance(var, TupleVariable) and not var.is_homogeneous:

            arg = args[0]

            if isinstance(arg, Slice):
                if ((arg.start is not None and not isinstance(arg.start, LiteralInteger)) or
                        (arg.stop is not None and not isinstance(arg.stop, LiteralInteger))):
                    errors.report(INDEXED_TUPLE, symbol=var,
                        bounding_box=(self._current_fst_node.lineno, self._current_fst_node.col_offset),
                        severity='fatal', blocker=self.blocking)

                idx = slice(arg.start, arg.stop)
                selected_vars = var.get_var(idx)
                if len(selected_vars)==1:
                    if len(args) == 1:
                        return selected_vars[0]
                    else:
                        var = selected_vars[0]
                        return self._extract_indexed_from_var(var, args[1:], name)
                elif len(selected_vars)<1:
                    return None
                elif len(args)==1:
                    return PythonTuple(*selected_vars)
                else:
                    return PythonTuple(*[self._extract_indexed_from_var(var, args[1:], name) for var in selected_vars])

            elif isinstance(arg, LiteralInteger):

                if len(args)==1:
                    return var[arg]

                var = var[arg]
                return self._extract_indexed_from_var(var, args[1:], name)

            else:
                errors.report(INDEXED_TUPLE, symbol=var,
                    bounding_box=(self._current_fst_node.lineno, self._current_fst_node.col_offset),
                    severity='fatal', blocker=self.blocking)

        if isinstance(var, PythonTuple) and not var.is_homogeneous:
            errors.report(LIST_OF_TUPLES, symbol=var,
                bounding_box=(self._current_fst_node.lineno, self._current_fst_node.col_offset),
                severity='error', blocker=self.blocking)

        for arg in var[args].indices:
            if not isinstance(arg, Slice) and not \
                (hasattr(arg, 'dtype') and isinstance(arg.dtype, NativeInteger)):
                errors.report(INVALID_INDICES, symbol=var[args],
                bounding_box=(self._current_fst_node.lineno, self._current_fst_node.col_offset),
                severity='error', blocker=self.blocking)
        return var[args]

    def _visit_IndexedElement(self, expr, **settings):
        name = str(expr.base)
        var = self._visit(expr.base)

         # TODO check consistency of indices with shape/rank

        args = list(expr.indices)

        new_args = [self._visit(arg, **settings) for arg in args]

        if (len(new_args)==1 and isinstance(new_args[0],(TupleVariable, PythonTuple))):
            len_args = len(new_args[0])
            args = [new_args[0][i] for i in range(len_args)]
        elif any(isinstance(arg,(TupleVariable, PythonTuple)) for arg in new_args):
            n_exprs = None
            for a in new_args:
                if hasattr(a,'__len__'):
                    if n_exprs:
                        assert(n_exprs)==len(a)
                    else:
                        n_exprs = len(a)
            new_expr_args = []
            for i in range(n_exprs):
                ls = []
                for j,a in enumerate(new_args):
                    if hasattr(a,'__getitem__'):
                        ls.append(args[j][i])
                    else:
                        ls.append(args[j])
                new_expr_args.append(ls)

            return tuple(var[a] for a in new_expr_args)
        else:
            args = new_args
            len_args = len(args)

        return self._extract_indexed_from_var(var, args, name)

    def _visit_Symbol(self, expr, **settings):
        name = expr.name
        var = self.check_for_variable(name)

        if var is None:
            var = self.get_function(name)
        if var is None:
            var = self.get_symbolic_function(name)
        if var is None:
            var = python_builtin_datatype(name)

        if var is None:

            errors.report(UNDEFINED_VARIABLE, symbol=name,
            bounding_box=(self._current_fst_node.lineno, self._current_fst_node.col_offset),
            severity='fatal', blocker=True)
        return var


    def _visit_DottedName(self, expr, **settings):

        var = self.check_for_variable(_get_name(expr))
        if var:
            return var

        lhs = expr.name[0] if len(expr.name) == 2 \
                else DottedName(*expr.name[:-1])
        rhs = expr.name[-1]

        visited_lhs = self._visit(lhs)
        first = visited_lhs
        if isinstance(visited_lhs, FunctionCall):
            results = visited_lhs.funcdef.results
            if len(results) != 1:
                errors.report("Cannot get attribute of function call with multiple returns",
                        symbol=expr,
                        bounding_box=(self._current_fst_node.lineno, self._current_fst_node.col_offset),
                        severity='fatal', blocker=True)
            first = results[0]
        rhs_name = _get_name(rhs)
        attr_name = []

        # Handle case of imported module
        if isinstance(first, dict):

            if rhs_name in first:
                imp = self.get_import(_get_name(lhs))

                new_name = rhs_name
                # If pyccelized file
                if imp is not None:
                    new_name = imp.find_module_target(rhs_name)
                    if new_name is None:
                        new_name = self.get_new_name(rhs_name)

                        # Save the import target that has been used
                        if new_name == rhs_name:
                            imp.define_target(Symbol(rhs_name))
                        else:
                            imp.define_target(AsName(Symbol(rhs_name), Symbol(new_name)))

                if isinstance(rhs, FunctionCall):
                    # If object is a function
                    args  = self._handle_function_args(rhs.args, **settings)
                    func  = first[rhs_name]
                    if new_name != rhs_name:
                        if hasattr(func, 'clone'):
                            func  = func.clone(new_name)
                    return self._handle_function(func, args, **settings)
                elif isinstance(rhs, Constant):
                    var = first[rhs_name]
                    if new_name != rhs_name:
                        var.name = new_name
                    return var
                else:
                    # If object is something else (eg. dict)
                    var = first[rhs_name]
                    return var
            else:
                errors.report(UNDEFINED_IMPORT_OBJECT.format(rhs_name, str(lhs)),
                        symbol=expr,
                        bounding_box=(self._current_fst_node.lineno, self._current_fst_node.col_offset),
                        severity='fatal', blocker=True)

        if not hasattr(first, 'cls_base') or first.cls_base is None:
            errors.report('Attribute {} not found'.format(rhs_name),
                bounding_box=(self._current_fst_node.lineno, self._current_fst_node.col_offset),
                severity='fatal', blocker=True)

        if first.cls_base:
            attr_name = [i.name for i in first.cls_base.attributes]

        # look for a class method
        if isinstance(rhs, FunctionCall):
            methods = list(first.cls_base.methods) + list(first.cls_base.interfaces)
            for method in methods:
                if isinstance(method, Interface):
                    errors.report('Generic methods are not supported yet',
                        symbol=method.name,
                        bounding_box=(self._current_fst_node.lineno,
                            self._current_fst_node.col_offset),
                        severity='fatal')
            macro = self.get_macro(rhs_name)
            if macro is not None:
                master = macro.master
                name = macro.name
                args = rhs.args
                args = [lhs] + list(args)
                args = [self._visit(i, **settings) for i in args]
                args = macro.apply(args)
                return FunctionCall(master, args, self._current_function)

            args = [self._visit(arg, **settings) for arg in
                    rhs.args]
            for i in methods:
                if str(i.name) == rhs_name:
                    if 'numpy_wrapper' in i.decorators.keys():
                        func = i.decorators['numpy_wrapper']
                        return func(visited_lhs, *args)
                    else:
                        return DottedFunctionCall(i, args, prefix = visited_lhs,
                                    current_function = self._current_function)

        # look for a class attribute / property
        elif isinstance(rhs, Symbol) and first.cls_base:
            methods = list(first.cls_base.methods) + list(first.cls_base.interfaces)
            for method in methods:
                if isinstance(method, Interface):
                    errors.report('Generic methods are not supported yet',
                        symbol=method.name,
                        bounding_box=(self._current_fst_node.lineno,
                            self._current_fst_node.col_offset),
                        severity='fatal')
            # standard class attribute
            if rhs.name in attr_name:
                self._current_class = first.cls_base
                second = self._visit(rhs, **settings)
                self._current_class = None
                return second.clone(second.name, new_class = DottedVariable, lhs = visited_lhs)

            # class property?
            else:
                for i in methods:
                    if str(i.name) == rhs.name and \
                            'property' in i.decorators.keys():
                        if 'numpy_wrapper' in i.decorators.keys():
                            func = i.decorators['numpy_wrapper']
                            self.insert_import('numpy', rhs)
                            return func(visited_lhs)
                        else:
                            return DottedFunctionCall(i, [], prefix = visited_lhs,
                                    current_function = self._current_function)

        # look for a macro
        else:

            macro = self.get_macro(rhs_name)

            # Macro
            if isinstance(macro, MacroVariable):
                return macro.master
            elif isinstance(macro, MacroFunction):
                args = macro.apply([visited_lhs])
                return FunctionCall(macro.master, args, self._current_function)

        # did something go wrong?
        return errors.report('Attribute {} not found'.format(rhs_name),
            bounding_box=(self._current_fst_node.lineno, self._current_fst_node.col_offset),
            severity='fatal', blocker=True)

    def _visit_PyccelOperator(self, expr, **settings):
        #stmts, expr = extract_subexpressions(expr)
        #stmts = []
        #if stmts:
        #    stmts = [self._visit(i, **settings) for i in stmts]
        args     = [self._visit(a, **settings) for a in expr.args]
        try:
            expr_new = expr.func(*args)
        except PyccelSemanticError as err:
            msg = str(err)
            errors.report(msg, symbol=expr,
                bounding_box=(self._current_fst_node.lineno, self._current_fst_node.col_offset),
                severity='fatal', blocker=True)
        #if stmts:
        #    expr_new = CodeBlock(stmts + [expr_new])
        return expr_new

    def _visit_PyccelAdd(self, expr, **settings):
        args = [self._visit(a, **settings) for a in expr.args]
        if isinstance(args[0], (TupleVariable, PythonTuple, PythonList)):
            get_vars = lambda a: a.get_vars() if isinstance(a, TupleVariable) else a.args
            tuple_args = [ai for a in args for ai in get_vars(a)]
            expr_new = PythonTuple(*tuple_args)
        else:
            expr_new = self._visit_PyccelOperator(expr, **settings)
        return expr_new

    def _visit_PyccelMul(self, expr, **settings):
        args = [self._visit(a, **settings) for a in expr.args]
        if isinstance(args[0], (TupleVariable, PythonTuple, PythonList)):
            expr_new = self._visit(Dlist(args[0], args[1]))
        elif isinstance(args[1], (TupleVariable, PythonTuple, PythonList)):
            expr_new = self._visit(Dlist(args[1], args[0]))
        else:
            expr_new = self._visit_PyccelOperator(expr, **settings)
        return expr_new

    def _visit_Lambda(self, expr, **settings):


        expr_names = set(map(str, expr.expr.atoms(Symbol, Argument)))
        var_names = map(str, expr.variables)
        missing_vars = expr_names.difference(var_names)
        if len(missing_vars) > 0:
            errors.report(UNDEFINED_LAMBDA_VARIABLE, symbol = missing_vars,
                bounding_box=(self._current_fst_node.lineno, self._current_fst_node.col_offset),
                severity='fatal', blocker=True)
        funcs = expr.expr.atoms(FunctionCall)
        for func in funcs:
            name = _get_name(func)
            f = self.get_symbolic_function(name)
            if f is None:
                errors.report(UNDEFINED_LAMBDA_FUNCTION, symbol=name,
                    bounding_box=(self._current_fst_node.lineno, self._current_fst_node.col_offset),
                    severity='fatal', blocker=True)
            else:

                f = f(*func.args)
                expr_new = expr.expr.subs(func, f)
                expr = Lambda(tuple(expr.variables), expr_new)
        return expr

    def _handle_function_args(self, arguments, **settings):
        args  = []
        for arg in arguments:
            a = self._visit(arg, **settings)
            if isinstance(a, StarredArguments):
                args.extend(a.args_var)
            else:
                args.append(a)
        return args

    def _handle_function(self, func, args, **settings):
        if not isinstance(func, (FunctionDef, Interface)):
            args, kwargs = split_positional_keyword_arguments(*args)
            for a in args:
                if getattr(a,'dtype',None) == 'tuple':
                    self._infere_type(a, **settings)
            for a in kwargs.values():
                if getattr(a,'dtype',None) == 'tuple':
                    self._infere_type(a, **settings)
            expr = func(*args, **kwargs)

            return expr
        else:
            expr = FunctionCall(func, args, self._current_function)
            return expr

    def _visit_FunctionCall(self, expr, **settings):
        name     = str(expr.funcdef)

        # Check for specialised method
        annotation_method = '_visit_' + name
        if hasattr(self, annotation_method):
            return getattr(self, annotation_method)(expr, **settings)

        func     = self.get_function(name)

        args = self._handle_function_args(expr.args, **settings)

        if name == 'lambdify':
            args = self.get_symbolic_function(str(expr.args[0]))
        F = pyccel_builtin_function(expr, args)

        if F is not None:
            return F

        elif self.find_class_construct(name):

            # TODO improve the test
            # we must not invoke the namespace like this

            cls = self.get_class(name)
            d_methods = cls.methods_as_dict
            method = d_methods.pop('__init__', None)

            if method is None:

                # TODO improve case of class with the no __init__

                errors.report(UNDEFINED_INIT_METHOD, symbol=name,
                bounding_box=(self._current_fst_node.lineno, self._current_fst_node.col_offset),
                severity='error', blocker=True)
            args = expr.args

            # TODO check compatibility
            # TODO treat parametrized arguments.

            expr = ConstructorCall(method, args, cls_variable=None)
            #if len(stmts) > 0:
            #    stmts.append(expr)
            #    return CodeBlock(stmts)
            return expr
        else:

            # first we check if it is a macro, in this case, we will create
            # an appropriate FunctionCall

            macro = self.get_macro(name)
            if macro is not None:
                func = macro.master
                name = _get_name(func.name)
                args = macro.apply(args)
            else:
                func = self.get_function(name)
            if func is None:
                return errors.report(UNDEFINED_FUNCTION, symbol=name,
                        bounding_box=(self._current_fst_node.lineno, self._current_fst_node.col_offset),
                        severity='fatal', blocker=self.blocking)
            else:
                return self._handle_function(func, args, **settings)

    def _visit_Expr(self, expr, **settings):
        errors.report(PYCCEL_RESTRICTION_TODO, symbol=expr,
            bounding_box=(self._current_fst_node.lineno, self._current_fst_node.col_offset),
            severity='fatal', blocker=self.blocking)

    def _create_variable(self, name, dtype, rhs, d_lhs):
        """
        Create a new variable. In most cases this is just a call to
        Variable.__init__
        but in the case of a tuple variable it is a recursive call to
        create all elements in the tuple.
        This is done separately to _assign_lhs_variable to ensure that
        elements of a tuple do not exist in the scope

        Parameters
        ----------
        name : str
            The name of the new variable

        dtype : DataType
            The data type of the new variable

        rhs : Variable
            The value assigned to the lhs. This is required to call
            self._infere_type recursively for tuples

        d_lhs : dict
            Dictionary of properties for the new Variable
        """

        if isinstance(rhs, (TupleVariable, PythonTuple, PythonList)):
            elem_vars = []
            for i,r in enumerate(rhs):
                elem_name = self.get_new_name( name + '_' + str(i) )
                elem_d_lhs = self._infere_type( r )

                self._ensure_target( r, elem_d_lhs )

                elem_dtype = elem_d_lhs.pop('datatype')

                var = self._create_variable(elem_name, elem_dtype, r, elem_d_lhs)
                elem_vars.append(var)

            d_lhs['is_pointer'] = any(v.is_pointer for v in elem_vars)
            lhs = TupleVariable(elem_vars, dtype, name, **d_lhs)

        else:
            lhs = Variable(dtype, name, **d_lhs)

        return lhs

    def _ensure_target(self, rhs, d_lhs):
        if isinstance(rhs, Variable) and rhs.allocatable:
            d_lhs['allocatable'] = False
            d_lhs['is_pointer' ] = True

            # TODO uncomment this line, to make rhs target for
            #      lists/tuples.
            rhs.is_target = True
        if isinstance(rhs, IndexedElement) and rhs.rank > 0 and (rhs.base.allocatable or rhs.base.is_pointer):
            d_lhs['allocatable'] = False
            d_lhs['is_pointer' ] = True

            # TODO uncomment this line, to make rhs target for
            #      lists/tuples.
            rhs.base.is_target = not rhs.base.is_pointer

    def _assign_lhs_variable(self, lhs, d_var, rhs, new_expressions, is_augassign, **settings):
        """
        Create a lhs based on the information in d_var
        If the lhs already exists then check that it has the expected properties.

        Parameters
        ----------
        lhs : Symbol (or DottedName of Symbols)
            The representation of the lhs provided by the SyntacticParser

        d_var : dict
            Dictionary of expected lhs properties

        rhs : Variable / expression
            The representation of the rhs provided by the SemanticParser.
            This is necessary in order to set the rhs 'is_target' property
            if necessary

        new_expression : list
            A list which allows collection of any additional expressions
            resulting from this operation (e.g. Allocation)

        is_augassign : bool
            Indicates whether this is an assign ( = ) or an augassign ( += / -= / etc )
            This is necessary as the restrictions on the dtype are less strict in this
            case

        settings : dictionary
            Provided to all _visit_ClassName functions
        """

        if isinstance(lhs, Symbol):

            name = lhs.name
            dtype = d_var.pop('datatype')

            d_lhs = d_var.copy()
            # ISSUES #177: lhs must be a pointer when rhs is allocatable array
            self._ensure_target(rhs, d_lhs)

            var = self.get_variable_from_scope(name)

            # Variable not yet declared (hence array not yet allocated)
            if var is None:

                # Update variable's dictionary with information from function decorators
                decorators = self._namespace.decorators
                if decorators:
                    if 'stack_array' in decorators:
                        if name in decorators['stack_array']:
                            d_lhs.update(is_stack_array=True,
                                    allocatable=False, is_pointer=False)
                    if 'allow_negative_index' in decorators:
                        if lhs.name in decorators['allow_negative_index']:
                            d_lhs.update(allows_negative_indexes=True)

                # Create new variable
                lhs = self._create_variable(name, dtype, rhs, d_lhs)

                # Add variable to scope
                self.insert_variable(lhs, name=lhs.name)

                # ...
                # Add memory allocation if needed
                if lhs.allocatable:
                    if self._namespace.is_loop:
                        # Array defined in a loop may need reallocation at every cycle
                        errors.report(ARRAY_DEFINITION_IN_LOOP, symbol=name,
                            severity='warning', blocker=False,
                            bounding_box=(self._current_fst_node.lineno,
                                self._current_fst_node.col_offset))
                        status='unknown'
                    else:
                        # Array defined outside of a loop will be allocated only once
                        status='unallocated'

                    # Create Allocate node
                    new_expressions.append(Allocate(lhs, shape=lhs.alloc_shape, order=lhs.order, status=status))
                # ...

                # ...
                # Add memory deallocation for array variables
                if lhs.is_ndarray and not lhs.is_stack_array:
                    # Create Deallocate node
                    self._allocs[-1].append(lhs)
                # ...

                # We cannot allow the definition of a stack array in a loop
                if lhs.is_stack_array and self._namespace.is_loop:
                    errors.report(STACK_ARRAY_DEFINITION_IN_LOOP, symbol=name,
                        severity='error', blocker=False,
                        bounding_box=(self._current_fst_node.lineno,
                            self._current_fst_node.col_offset))

                # Not yet supported for arrays: x=y+z, x=b[:]
                # Because we cannot infer shape of right-hand side yet
                know_lhs_shape = all(sh is not None for sh in lhs.alloc_shape) \
                    or (lhs.rank == 0)

                if not know_lhs_shape:
                    msg = "Cannot infer shape of right-hand side for expression {} = {}".format(lhs, rhs)
                    errors.report(PYCCEL_RESTRICTION_TODO+'\n'+msg,
                        bounding_box=(self._current_fst_node.lineno, self._current_fst_node.col_offset),
                        severity='fatal', blocker=self.blocking)

            # Variable already exists
            else:

                # TODO improve check type compatibility
                if not hasattr(var, 'dtype'):
                    errors.report(INCOMPATIBLE_TYPES_IN_ASSIGNMENT,
                            symbol = '|{name}| <module> -> {rhs}'.format(name=name, rhs=rhs),
                            bounding_box=(self._current_fst_node.lineno, self._current_fst_node.col_offset),
                            severity='fatal', blocker=False)

                elif not is_augassign and var.is_ndarray and isinstance(rhs, (Variable, IndexedElement)) and var.allocatable:
                    errors.report(ASSIGN_ARRAYS_ONE_ANOTHER,
                        bounding_box=(self._current_fst_node.lineno,
                            self._current_fst_node.col_offset),
                                severity='error', symbol=lhs.name)

                elif not is_augassign and var.is_ndarray and var.is_target:
                    errors.report(ARRAY_ALREADY_IN_USE,
                        bounding_box=(self._current_fst_node.lineno,
                            self._current_fst_node.col_offset),
                                severity='error', symbol=var.name)

                elif var.is_ndarray and var.is_pointer and isinstance(rhs, NumpyNewArray):
                    errors.report(INVALID_POINTER_REASSIGN,
                        bounding_box=(self._current_fst_node.lineno,
                            self._current_fst_node.col_offset),
                                severity='error', symbol=var.name)

                elif var.is_ndarray and var.is_pointer:
                    # we allow pointers to be reassigned multiple times
                    # pointers reassigning need to call free_pointer func
                    # to remove memory leaks
                    new_expressions.append(Deallocate(var))

                elif not is_augassign and str(dtype) != str(getattr(var, 'dtype', 'None')):
                    txt = '|{name}| {old} <-> {new}'
                    txt = txt.format(name=name, old=var.dtype, new=dtype)

                    errors.report(INCOMPATIBLE_TYPES_IN_ASSIGNMENT,
                    symbol=txt,bounding_box=(self._current_fst_node.lineno, self._current_fst_node.col_offset),
                    severity='error', blocker=False)

                elif not is_augassign:

                    rank  = getattr(var, 'rank' , 'None')
                    order = getattr(var, 'order', 'None')
                    shape = getattr(var, 'shape', 'None')

                    if (d_var['rank'] != rank) or (rank > 1 and d_var['order'] != order):

                        txt = '|{name}| {dtype}{old} <-> {dtype}{new}'
                        format_shape = lambda s: "" if len(s)==0 else s
                        txt = txt.format(name=name, dtype=dtype, old=format_shape(var.shape),
                            new=format_shape(d_var['shape']))
                        errors.report(INCOMPATIBLE_REDEFINITION, symbol=txt,
                            bounding_box=(self._current_fst_node.lineno, self._current_fst_node.col_offset),
                            severity='error', blocker=False)

                    elif d_var['shape'] != shape:

                        if var.is_stack_array:
                            errors.report(INCOMPATIBLE_REDEFINITION_STACK_ARRAY, symbol=name,
                                severity='error', blocker=False,
                                bounding_box=(self._current_fst_node.lineno,
                                    self._current_fst_node.col_offset))

                        else:
                            previous_allocations = var.get_direct_parents(lambda p: isinstance(p, Allocate))
                            if previous_allocations[-1].has_parent_of_type((If, For, While)):
                                status='unknown'
                            else:
                                status='allocated'
                            new_expressions.append(Allocate(var,
                                shape=d_var['shape'], order=d_var['order'],
                                status=status))

                            errors.report(ARRAY_REALLOCATION, symbol=name,
                                severity='warning', blocker=False,
                                bounding_box=(self._current_fst_node.lineno,
                                    self._current_fst_node.col_offset))

                # in the case of elemental, lhs is not of the same dtype as
                # var.
                # TODO d_lhs must be consistent with var!
                # the following is a small fix, since lhs must be already
                # declared
                lhs = var

        elif isinstance(lhs, DottedName):

            dtype = d_var.pop('datatype')
            name = lhs.name[:-1]
            if self._current_function == '__init__':

                cls      = self.get_variable('self')
                cls_name = str(cls.cls_base.name)
                cls      = self.get_class(cls_name)

                attributes = cls.attributes
                parent     = cls.superclass
                attributes = list(attributes)
                n_name     = str(lhs.name[-1])

                # update the self variable with the new attributes

                dt       = self.get_class_construct(cls_name)()
                cls_base = self.get_class(cls_name)
                var      = Variable(dt, 'self', cls_base=cls_base)
                d_lhs    = d_var.copy()
                self.insert_variable(var, 'self')


                # ISSUES #177: lhs must be a pointer when rhs is allocatable array
                self._ensure_target(rhs, d_lhs)

                member = self._create_variable(n_name, dtype, rhs, d_lhs)
                lhs    = member.clone(member.name, new_class = DottedVariable, lhs = var)

                # update the attributes of the class and push it to the namespace
                attributes += [member]
                new_cls = ClassDef(cls_name, attributes, [], superclass=parent)
                self.insert_class(new_cls, parent=True)
            else:
                lhs = self._visit(lhs, **settings)
        else:
            raise NotImplementedError("_assign_lhs_variable does not handle {}".format(str(type(lhs))))

        return lhs


    def _visit_Assign(self, expr, **settings):
        # TODO unset position at the end of this part
        new_expressions = []
        fst = expr.fst
        assert(fst)

        rhs = expr.rhs
        lhs = expr.lhs

        if isinstance(rhs, FunctionCall):
            name = str(rhs.funcdef)
            macro = self.get_macro(name)
            if macro is None:
                rhs = self._visit(rhs, **settings)
            else:

                # TODO check types from FunctionDef

                master = macro.master
                name = _get_name(master.name)

                # all terms in lhs must be already declared and available
                # the namespace
                # TODO improve

                if not sympy_iterable(lhs):
                    lhs = [lhs]

                results = []
                for a in lhs:
                    _name = _get_name(a)
                    var = self.get_variable(_name)
                    results.append(var)

                # ...

                args = [self._visit(i, **settings) for i in
                            rhs.args]
                args = macro.apply(args, results=results)
                if isinstance(master, FunctionDef):
                    return FunctionCall(master, args, self._current_function)
                else:
                    # TODO treate interface case
                    errors.report(PYCCEL_RESTRICTION_TODO,
                                  bounding_box=(self._current_fst_node.lineno, self._current_fst_node.col_offset),
                                  severity='fatal')

        elif isinstance(rhs, DottedVariable):
            var = rhs.rhs
            name = _get_name(var)
            macro = self.get_macro(name)
            if macro is None:
                rhs = self._visit(rhs, **settings)
            else:
                master = macro.master
                if isinstance(macro, MacroVariable):
                    rhs = master
                else:
                    # If macro is function, create left-hand side variable
                    if isinstance(master, FunctionDef) and master.results:
                        d_var = self._infere_type(master.results[0], **settings)
                        dtype = d_var.pop('datatype')
                        lhs = Variable(dtype, lhs.name, **d_var)
                        var = self.get_variable_from_scope(lhs.name)
                        if var is None:
                            self.insert_variable(lhs)

                    name = macro.name
                    if not sympy_iterable(lhs):
                        lhs = [lhs]
                    results = []
                    for a in lhs:
                        _name = _get_name(a)
                        var = self.get_variable(_name)
                        results.append(var)

                    args = rhs.rhs.args
                    args = [rhs.lhs] + list(args)
                    args = [self._visit(i, **settings) for i in args]

                    args = macro.apply(args, results=results)

                    # Distinguish between function
                    if master.results:
                        return Assign(lhs[0], FunctionCall(master, args, self._current_function))
                    else:
                        return FunctionCall(master, args, self._current_function)

        else:
            rhs = self._visit(rhs, **settings)

        if isinstance(rhs, FunctionDef):

            # case of lambdify

            rhs = rhs.rename(expr.lhs.name)
            for i in rhs.body:
                i.set_fst(fst)
            rhs = self._visit_FunctionDef(rhs, **settings)
            return rhs

        elif isinstance(rhs, Block):
            #case of inline
            results = _atomic(rhs.body,Return)
            sub = list(zip(results,[EmptyNode()]*len(results)))
            body = rhs.body
            body = subs(body,sub)
            results = [i.expr for i in results]
            lhs = expr.lhs
            if isinstance(lhs ,(list, tuple, PythonTuple)):
                sub = [list(zip(i,lhs)) for i in results]
            else:
                sub = [(i[0],lhs) for i in results]
            body = subs(body,sub)
            expr = Block(rhs.name, rhs.variables, body)
            return expr

        elif isinstance(rhs, CodeBlock):
            if len(rhs.body)>1 and isinstance(rhs.body[1], FunctionalFor):
                return rhs

            # case of complex stmt
            # that needs to be splitted
            # into a list of stmts
            stmts = rhs.body
            stmt  = stmts[-1]
            lhs   = expr.lhs
            if isinstance(lhs, Symbol):
                name = lhs.name
                if self.check_for_variable(name) is None:
                    d_var = self._infere_type(stmt, **settings)
                    dtype = d_var.pop('datatype')
                    lhs = Variable(dtype, name , **d_var)
                    self.insert_variable(lhs)

            if isinstance(expr, Assign):
                stmt = Assign(lhs, stmt)
            elif isinstance(expr, AugAssign):
                stmt = AugAssign(lhs, expr.op, stmt)
            stmt.set_fst(fst)
            stmts[-1] = stmt
            return CodeBlock(stmts)

        elif isinstance(rhs, FunctionCall):

            func = rhs.funcdef
            if isinstance(func, FunctionDef):
                results = func.results
                if results:
                    d_var = [self._infere_type(i, **settings)
                                 for i in results]
                else:
                    raise NotImplementedError("Cannot assign result of a function without a return")

                # case of elemental function
                # if the input and args of func do not have the same shape,
                # then the lhs must be already declared
                if func.is_elemental:
                    # we first compare the funcdef args with the func call
                    # args
#                   d_var = None
                    func_args = func.arguments
                    call_args = rhs.args
                    f_ranks = [x.rank for x in func_args]
                    c_ranks = [x.rank for x in call_args]
                    same_ranks = [x==y for (x,y) in zip(f_ranks, c_ranks)]
                    if not all(same_ranks):
                        assert(len(c_ranks) == 1)
                        for d in d_var:
                            d['shape'      ] = call_args[0].shape
                            d['rank'       ] = call_args[0].rank
                            d['allocatable'] = call_args[0].allocatable
                            d['order'      ] = call_args[0].order

            elif isinstance(func, Interface):
                d_var = [self._infere_type(i, **settings) for i in
                         func.functions[0].results]

                # TODO imporve this will not work for
                # the case of different results types
                d_var[0]['datatype'] = rhs.dtype

            else:
                d_var = self._infere_type(rhs, **settings)

        elif isinstance(rhs, PythonMap):

            name = str(rhs.args[0])
            func = self.get_function(name)

            if func is None:
                errors.report(UNDEFINED_FUNCTION, symbol=name,
                bounding_box=(self._current_fst_node.lineno, self._current_fst_node.col_offset),
                severity='error',blocker=self.blocking)

            dvar  = self._infere_type(rhs.args[1], **settings)
            d_var = [self._infere_type(result, **settings) for result in func.results]
            for d_var_i in d_var:
                d_var_i['shape'] = dvar['shape']
                d_var_i['rank' ]  = dvar['rank']

        else:
            d_var  = self._infere_type(rhs, **settings)
            d_list = d_var if isinstance(d_var, list) else [d_var]

            for d in d_list:
                name = d['datatype'].__class__.__name__

                if name.startswith('Pyccel'):
                    name = name[6:]
                    d['cls_base'] = self.get_class(name)
                    #TODO: Avoid writing the default variables here
                    d['is_pointer'] = d_var.get('is_target',False) or d_var.get('is_pointer',False)

                    # TODO if we want to use pointers then we set target to true
                    # in the ConsturcterCall

                if isinstance(rhs, Variable) and rhs.is_target:
                    # case of rhs is a target variable the lhs must be a pointer
                    d['is_target' ] = False
                    d['is_pointer'] = True

        lhs = expr.lhs
        if isinstance(lhs, (Symbol, DottedName)):
            if isinstance(d_var, list):
                if len(d_var) == 1:
                    d_var = d_var[0]
                else:
                    errors.report(WRONG_NUMBER_OUTPUT_ARGS, symbol=expr,
                        bounding_box=(self._current_fst_node.lineno, self._current_fst_node.col_offset),
                        severity='error', blocker=self.blocking)
                    return None

            lhs = self._assign_lhs_variable(lhs, d_var, rhs, new_expressions, isinstance(expr, AugAssign), **settings)
        elif isinstance(lhs, PythonTuple):
            n = len(lhs)
            if isinstance(rhs, PythonTuple):
                new_lhs = []
                for i,(l,r) in enumerate(zip(lhs,rhs)):
                    d = self._infere_type(r, **settings)
                    new_lhs.append( self._assign_lhs_variable(l, d, r, new_expressions, isinstance(expr, AugAssign), **settings) )
                lhs = PythonTuple(*new_lhs)

            elif isinstance(rhs, TupleVariable):
                new_lhs = []

                if rhs.is_homogeneous:
                    d_var = self._infere_type(rhs[0])
                    new_rhs = []
                    for i,l in enumerate(lhs):
                        new_lhs.append( self._assign_lhs_variable(l, d_var.copy(),
                            rhs[i], new_expressions, isinstance(expr, AugAssign), **settings) )
                        new_rhs.append(rhs[i])
                    rhs = PythonTuple(*new_rhs)
                    d_var = [d_var]
                else:
                    d_var = [self._infere_type(v) for v in rhs]
                    for i,(l,r) in enumerate(zip(lhs,rhs)):
                        new_lhs.append( self._assign_lhs_variable(l, d_var[i].copy(), r, new_expressions, isinstance(expr, AugAssign), **settings) )

                lhs = PythonTuple(*new_lhs)


            elif isinstance(d_var, list) and len(d_var)== n:
                new_lhs = []
                if hasattr(rhs,'__getitem__'):
                    for i,l in enumerate(lhs):
                        new_lhs.append( self._assign_lhs_variable(l, d_var[i].copy(), rhs[i], new_expressions, isinstance(expr, AugAssign), **settings) )
                else:
                    for i,l in enumerate(lhs):
                        new_lhs.append( self._assign_lhs_variable(l, d_var[i].copy(), rhs, new_expressions, isinstance(expr, AugAssign), **settings) )
                lhs = PythonTuple(*new_lhs)

            elif d_var['shape'][0]==n:
                new_lhs = []
                new_rhs = []

                for l, r in zip(lhs, rhs):
                    new_lhs.append( self._assign_lhs_variable(l, self._infere_type(r), r, new_expressions, isinstance(expr, AugAssign), **settings) )
                    new_rhs.append(r)

                lhs = PythonTuple(*new_lhs)
                rhs = new_rhs
            else:
                errors.report(WRONG_NUMBER_OUTPUT_ARGS, symbol=expr,
                    bounding_box=(self._current_fst_node.lineno, self._current_fst_node.col_offset),
                    severity='error', blocker=self.blocking)
                return None
        else:
            lhs = self._visit(lhs, **settings)

        if isinstance(rhs, (PythonMap, PythonZip)):
            func  = _get_name(rhs.args[0])
            alloc = Assign(lhs, NumpyZeros(lhs.shape, lhs.dtype))
            alloc.set_fst(fst)
            index_name = self.get_new_name(expr)
            index = Variable('int',index_name)
            range_ = FunctionCall('range', (FunctionCall('len', lhs,),))
            name  = _get_name(lhs)
            var   = IndexedElement(name, index)
            args  = rhs.args[1:]
            args  = [_get_name(arg) for arg in args]
            args  = [IndexedElement(arg, index) for arg in args]
            func  = FunctionCall(func, args)
            body  = [Assign(var, func)]
            body[0].set_fst(fst)
            body  = For(index, range_, body)
            body  = self._visit_For(body, **settings)
            body  = [alloc , body]
            return CodeBlock(body)

        elif not isinstance(lhs, (list, tuple)):
            lhs = [lhs]
            if isinstance(d_var,dict):
                d_var = [d_var]

        if len(lhs) == 1:
            lhs = lhs[0]

        if isinstance(lhs, Variable):
            is_pointer = lhs.is_pointer
        elif isinstance(lhs, IndexedElement):
            is_pointer = False
        elif isinstance(lhs, (PythonTuple, PythonList)):
            is_pointer = any(l.is_pointer for l in lhs)

        # TODO: does is_pointer refer to any/all or last variable in list (currently last)
        is_pointer = is_pointer and isinstance(rhs, (Variable, Dlist))
        is_pointer = is_pointer or isinstance(lhs, Variable) and lhs.is_pointer

        # ISSUES #177: lhs must be a pointer when rhs is allocatable array
        if not ((isinstance(lhs, PythonTuple) or (isinstance(lhs, TupleVariable) and not lhs.is_homogeneous)) \
                and isinstance(rhs,(PythonTuple, TupleVariable, list))):
            lhs = [lhs]
            rhs = [rhs]

        for l, r in zip(lhs,rhs):
            is_pointer_i = l.is_pointer if isinstance(l, Variable) else is_pointer

            new_expr = Assign(l, r)

            if is_pointer_i:
                new_expr = AliasAssign(l, r)

            elif isinstance(expr, AugAssign):
                new_expr = AugAssign(l, expr.op, r)


            elif new_expr.is_symbolic_alias:
                new_expr = SymbolicAssign(l, r)

                # in a symbolic assign, the rhs can be a lambda expression
                # it is then treated as a def node

                F = self.get_symbolic_function(l)
                if F is None:
                    self.insert_symbolic_function(new_expr)
                else:
                    errors.report(PYCCEL_RESTRICTION_TODO,
                                  bounding_box=(self._current_fst_node.lineno, self._current_fst_node.col_offset),
                                  severity='fatal')
            new_expressions.append(new_expr)
        if (len(new_expressions)==1):
            new_expressions = new_expressions[0]

            return new_expressions
        else:
            result = CodeBlock(new_expressions)
            return result

    def _visit_For(self, expr, **settings):

        self.create_new_loop_scope()

        # treatment of the index/indices
        iterable = self._visit(expr.iterable, **settings)
        body     = list(expr.body.body)
        iterator = expr.target

        PyccelAstNode.stage = 'syntactic'

        if isinstance(iterable, Variable):
            indx   = self.get_new_variable()
            assign = Assign(iterator, IndexedElement(iterable, indx))
            assign.set_fst(expr.fst)
            iterator = indx
            body     = [assign] + body

        elif isinstance(iterable, PythonMap):
            indx   = self.get_new_variable()
            func   = iterable.args[0]
            args   = [IndexedElement(arg, indx) for arg in iterable.args[1:]]
            assign = Assign(iterator, FunctionCall(func, args))
            assign.set_fst(expr.fst)
            iterator = indx
            body     = [assign] + body

        elif isinstance(iterable, PythonZip):
            args = iterable.args
            indx = self.get_new_variable()
            for i, arg in enumerate(args):
                assign = Assign(iterator[i], IndexedElement(arg, indx))
                assign.set_fst(expr.fst)
                body = [assign] + body
            iterator = indx

        elif isinstance(iterable, PythonEnumerate):
            indx   = iterator.args[0]
            var    = iterator.args[1]
            assign = Assign(var, IndexedElement(iterable.args[0], indx))
            assign.set_fst(expr.fst)
            iterator = indx
            body     = [assign] + body

        elif isinstance(iterable, Product):
            args     = iterable.elements
            iterator = list(iterator)
            for i,arg in enumerate(args):
                if not isinstance(arg, PythonRange):
                    indx   = self.get_new_variable()
                    assign = Assign(iterator[i], IndexedElement(arg, indx))

                    assign.set_fst(expr.fst)
                    body        = [assign] + body
                    iterator[i] = indx

        if isinstance(iterator, Symbol):
            name   = iterator.name
            var    = self.check_for_variable(name)
            target = var
            if var is None:
                target = Variable('int', name, rank=0)
                self.insert_variable(target)

        elif isinstance(iterator, list):
            target = []
            for i in iterator:
                name = str(i.name)
                var  = Variable('int', name, rank=0)
                self.insert_variable(var)
                target.append(var)
        else:

            # TODO ERROR not tested yet

            errors.report(INVALID_FOR_ITERABLE, symbol=expr.target,
                   bounding_box=(self._current_fst_node.lineno, self._current_fst_node.col_offset),
                   severity='error', blocker=self.blocking)
        PyccelAstNode.stage = 'semantic'

        body = [self._visit(i, **settings) for i in body]

        local_vars = list(self.namespace.variables.values())
        self.exit_loop_scope()

        if isinstance(iterable, Variable):
            return ForIterator(target, iterable, body)

        return For(target, iterable, body, local_vars=local_vars)


    def _visit_GeneratorComprehension(self, expr, **settings):
        msg = "Generator expressions as args are not currently correctly implemented\n"
        msg += "See issue #272 at https://github.com/pyccel/pyccel/issues"
        errors.report(msg, symbol = expr,
                  bounding_box=(self._current_fst_node.lineno, self._current_fst_node.col_offset),
                  severity='fatal')

        result   = expr.expr
        lhs_name = _get_name(expr.lhs)
        lhs  = self.check_for_variable(lhs_name)

        if lhs is None:
            tmp_lhs  = Variable('int', lhs_name)
            self.insert_variable(tmp_lhs)
        else:
            tmp_lhs = None

        loops  = [self._visit(i, **settings) for i in expr.loops]
        result = self._visit(result, **settings)
        if isinstance(result, CodeBlock):
            result = result.body[-1]


        d_var = self._infere_type(result, **settings)
        dtype = d_var.pop('datatype')

        if tmp_lhs is not None:
            self.remove_variable(tmp_lhs)
            lhs = Variable(dtype, lhs_name, **d_var)
            self.insert_variable(lhs)


        if isinstance(expr, FunctionalSum):
            val = LiteralInteger(0)
            if str_dtype(dtype) in ['real', 'complex']:
                val = LiteralFloat(0.0)
        elif isinstance(expr, FunctionalMin):
            val = INF
        elif isinstance(expr, FunctionalMax):
            val = -INF

        stmt = Assign(expr.lhs, val)
        stmt.set_fst(expr.fst)
        loops.insert(0, stmt)

        if isinstance(expr, FunctionalSum):
            expr_new = FunctionalSum(loops, lhs=lhs)
        elif isinstance(expr, FunctionalMin):
            expr_new = FunctionalMin(loops, lhs=lhs)
        elif isinstance(expr, FunctionalMax):
            expr_new = FunctionalMax(loops, lhs=lhs)
        expr_new.set_fst(expr.fst)
        return expr_new

    def _visit_FunctionalFor(self, expr, **settings):

        target  = expr.expr
        index   = expr.index
        indices = expr.indices
        dims    = []
        body    = expr.loops[1]
        sp_indices = [sp_Symbol(i.name) for i in indices]
        idx_subs = dict()

        # The symbols created to represent unknown valued objects are temporary
        tmp_used_names = self.used_names.copy()
        while isinstance(body, For):

            stop  = None
            start = LiteralInteger(0)
            step  = LiteralInteger(1)
            var   = body.target
            a     = self._visit(body.iterable, **settings)
            if isinstance(a, PythonRange):
                var   = Variable('int', var.name)
                stop  = a.stop
                start = a.start
                step  = a.step
            elif isinstance(a, (PythonZip, PythonEnumerate)):
                dvar  = self._infere_type(a.element, **settings)
                dtype = dvar.pop('datatype')
                if dvar['rank'] > 0:
                    dvar['rank' ] -= 1
                    dvar['shape'] = (dvar['shape'])[1:]
                if dvar['rank'] == 0:
                    dvar['allocatable'] = dvar['is_pointer'] = False
                var  = Variable(dtype, var.name, **dvar)
                stop = a.element.shape[0]
            elif isinstance(a, Variable):
                dvar  = self._infere_type(a, **settings)
                dtype = dvar.pop('datatype')
                if dvar['rank'] > 0:
                    dvar['rank'] -= 1
                    dvar['shape'] = (dvar['shape'])[1:]
                if dvar['rank'] == 0:
                    dvar['allocatable'] = dvar['is_pointer'] = False

                var  = Variable(dtype, var.name, **dvar)
                stop = a.shape[0]
            else:
                errors.report(PYCCEL_RESTRICTION_TODO,
                              bounding_box=(self._current_fst_node.lineno, self._current_fst_node.col_offset),
                              severity='fatal')
            self.insert_variable(var)
            step  = pyccel_to_sympy(step , idx_subs, tmp_used_names)
            start = pyccel_to_sympy(start, idx_subs, tmp_used_names)
            stop  = pyccel_to_sympy(stop , idx_subs, tmp_used_names)
            size = (stop - start) / step
            if (step != 1):
                size = ceiling(size)

            body = body.body.body[0]
            dims.append((size, step, start, stop))

        # we now calculate the size of the array which will be allocated

        for idx in indices:
            var = self.get_variable(idx.name)
            idx_subs[idx] = var


        dim = sp_Integer(1)

        for i in reversed(range(len(dims))):
            size  = dims[i][0]
            step  = dims[i][1]
            start = dims[i][2]
            stop  = dims[i][3]

            # For complicated cases we must ensure that the upper bound is never smaller than the
            # lower bound as this leads to too little memory being allocated
            min_size = size
            # Collect all uses of other indices
            start_idx = [-1] + [sp_indices.index(a) for a in start.atoms(sp_Symbol) if a in sp_indices]
            stop_idx  = [-1] + [sp_indices.index(a) for a in  stop.atoms(sp_Symbol) if a in sp_indices]
            start_idx.sort()
            stop_idx.sort()

            # Find the minimum size
            while max(len(start_idx),len(stop_idx))>1:
                # Use the maximum value of the start
                if start_idx[-1] > stop_idx[-1]:
                    s = start_idx.pop()
                    min_size = min_size.subs(sp_indices[s], dims[s][3])
                # and the minimum value of the stop
                else:
                    s = stop_idx.pop()
                    min_size = min_size.subs(sp_indices[s], dims[s][2])

            # While the min_size is not a known integer, assume that the bounds are positive
            j = 0
            while not isinstance(min_size, sp_Integer) and j<=i:
                min_size = min_size.subs(dims[j][3]-dims[j][2], 1).simplify()
                j+=1
            # If the min_size is negative then the size will be wrong and an error is raised
            if isinstance(min_size, sp_Integer) and min_size < 0:
                errors.report(PYCCEL_RESTRICTION_LIST_COMPREHENSION_LIMITS.format(indices[i]),
                          bounding_box=(self._current_fst_node.lineno, self._current_fst_node.col_offset),
                          severity='error')

            # sympy is necessary to carry out the summation
            dim   = dim.subs(sp_indices[i], start+step*sp_indices[i])
            dim   = Summation(dim, (sp_indices[i], 0, size-1))
            dim   = dim.doit()

        try:
            dim = sympy_to_pyccel(dim, idx_subs)
        except TypeError:
            errors.report(PYCCEL_RESTRICTION_LIST_COMPREHENSION_SIZE + '\n Deduced size : {}'.format(dim),
                          bounding_box=(self._current_fst_node.lineno, self._current_fst_node.col_offset),
                          severity='fatal')

        # TODO find a faster way to calculate dim
        # when step>1 and not isinstance(dim, Sum)
        # maybe use the c++ library of sympy

        # we annotate the target to infere the type of the list created

        target = self._visit(target, **settings)
        d_var = self._infere_type(target, **settings)

        dtype = d_var['datatype']

        if dtype is NativeGeneric():
            errors.report(LIST_OF_TUPLES,
                          bounding_box=(self._current_fst_node.lineno, self._current_fst_node.col_offset),
                          severity='fatal')

        d_var['rank'] += 1
        d_var['allocatable'] = True
        shape = list(d_var['shape'])
        shape.insert(0, dim)
        d_var['shape'] = shape
        d_var['is_stack_array'] = False # PythonTuples can be stack arrays

        # ...
        # TODO [YG, 30.10.2020]:
        #  - Check if we should allow the possibility that is_stack_array=True
        # ...
        lhs_symbol = expr.lhs.base
        ne = []
        lhs = self._assign_lhs_variable(lhs_symbol, d_var, rhs=expr, new_expressions=ne, is_augassign=False, **settings)
        lhs_alloc = ne[0]

        if isinstance(target, PythonTuple) and not target.is_homogeneous:
            errors.report(LIST_OF_TUPLES, symbol=expr,
                bounding_box=(self._current_fst_node.lineno, self._current_fst_node.col_offset),
                severity='error', blocker=self.blocking)

        loops = [self._visit(i, **settings) for i in expr.loops]
        index = self._visit(index, **settings)

        return CodeBlock([lhs_alloc, FunctionalFor(loops, lhs=lhs, indices=indices, index=index)])

    def _visit_While(self, expr, **settings):

        self.create_new_loop_scope()

        test = self._visit(expr.test, **settings)
        body = self._visit(expr.body, **settings)
        local_vars = list(self.namespace.variables.values())
        self.exit_loop_scope()

        return While(test, body, local_vars)

    def _visit_IfSection(self, expr, **settings):
        cond = self._visit(expr.condition)
        body = self._visit(expr.body)
        return IfSection(cond, body)

    def _visit_If(self, expr, **settings):
        args = [self._visit(i, **settings) for i in expr.blocks]
        return If(*args)

    def _visit_IfTernaryOperator(self, expr, **settings):
        args = [self._visit(i, **settings) for i in expr.args]
        return expr.func(*args)

    def _visit_VariableHeader(self, expr, **settings):

        # TODO improve
        #      move it to the ast like create_definition for FunctionHeader?

        name  = expr.name
        d_var = expr.dtypes.copy()
        dtype = d_var.pop('datatype')
        d_var.pop('is_func')

        var = Variable(dtype, name, **d_var)
        self.insert_variable(var)
        return expr

    def _visit_FunctionHeader(self, expr, **settings):
        # TODO should we return it and keep it in the AST?
        self.insert_header(expr)
        return expr

    def _visit_Template(self, expr, **settings):
        self.insert_template(expr)
        return expr

    def _visit_ClassHeader(self, expr, **settings):
        # TODO should we return it and keep it in the AST?
        self.insert_header(expr)
        return expr

    def _visit_Return(self, expr, **settings):

        results     = expr.expr
        f_name      = self._current_function
        if isinstance(f_name, DottedName):
            f_name = f_name.name[-1]

        return_vars = self.get_function(f_name).results
        assigns     = []
        for v,r in zip(return_vars, results):
            if not (isinstance(r, Symbol) and r.name == v.name):
                assigns.append(Assign(v,r))
                assigns[-1].set_fst(expr.fst)

        assigns = [self._visit_Assign(e) for e in assigns]
        results = [self._visit_Symbol(i, **settings) for i in return_vars]

        #add the Deallocate node before the Return node
        code = assigns + [Deallocate(i) for i in self._allocs[-1]]
        if code:
            expr  = Return(results, CodeBlock(code))
        else:
            expr  = Return(results)
        return expr

    def _visit_FunctionDef(self, expr, **settings):

        name            = str(expr.name)
        name            = name.replace("'", '')
        cls_name        = expr.cls_name
        decorators      = expr.decorators
        funcs           = []
        sub_funcs       = []
        func_interfaces = []
        is_pure         = expr.is_pure
        is_elemental    = expr.is_elemental
        is_private      = expr.is_private
        doc_string      = self._visit(expr.doc_string) if expr.doc_string else expr.doc_string
        headers = []

        not_used = [d for d in decorators if d not in def_decorators.__all__]
        if len(not_used) >= 1:
            errors.report(UNUSED_DECORATORS, symbol=', '.join(not_used), severity='warning')

        args_number = len(expr.arguments)
        templates = self.get_templates()
        if decorators['template']:
            # Load templates dict from decorators dict
            templates.update(decorators['template']['template_dict'])

        tmp_headers = expr.headers
        if cls_name:
            tmp_headers += self.get_header(cls_name + '.' + name)
            args_number -= 1
        else:
            tmp_headers += self.get_header(name)
        for header in tmp_headers:
            if all(header.dtypes != hd.dtypes for hd in headers):
                headers.append(header)
            else:
                errors.report(DUPLICATED_SIGNATURE, symbol=header,
                        severity='warning')
        for hd in headers:
            if (args_number != len(hd.dtypes)):
                msg = 'The number of arguments in the function {} ({}) does not match the number\
                        of types in decorator/header ({}).'.format(name ,args_number, len(hd.dtypes))
                if (args_number < len(hd.dtypes)):
                    errors.report(msg, symbol=expr.arguments, severity='warning')
                else:
                    errors.report(msg, symbol=expr.arguments, severity='fatal')

        interfaces = []
        if len(headers) == 0:
            # check if a header is imported from a header file
            # TODO improve in the case of multiple headers ( interface )
            func       = self.get_function(name)
            if func and func.is_header:
                interfaces = [func]

        if expr.arguments and not headers and not interfaces:

            # TODO ERROR wrong position

            errors.report(FUNCTION_TYPE_EXPECTED, symbol=name,
                   bounding_box=(self._current_fst_node.lineno, self._current_fst_node.col_offset),
                   severity='error', blocker=self.blocking)

        # We construct a FunctionDef from each function header
        for hd in headers:
            interfaces += hd.create_definition(templates)

        if not interfaces:
            # this for the case of a function without arguments => no headers
            interfaces = [FunctionDef(name, [], [], [])]

#        TODO move this to codegen
#        vec_func = None
#        if 'vectorize' in decorators:
#            #TODO move to another place
#            vec_name  = 'vec_' + name
#            arg       = decorators['vectorize'][0]
#            arg       = str(arg.name)
#            args      = [str(i.name) for i in expr.arguments]
#            index_arg = args.index(arg)
#            arg       = Symbol(arg)
#            vec_arg   = arg
#            index     = self.get_new_variable()
#            range_    = Function('range')(Function('len')(arg))
#            args      = symbols(args)
#            args[index_arg] = vec_arg[index]
#            body_vec        = Assign(args[index_arg], Function(name)(*args))
#            body_vec.set_fst(expr.fst)
#            body_vec   = [For(index, range_, [body_vec])]
#            header_vec = header.vectorize(index_arg)
#            vec_func   = expr.vectorize(body_vec, header_vec)

        interface_name = name

        for i, m in enumerate(interfaces):
            args           = []
            results        = []
            local_vars     = []
            global_vars    = []
            imports        = []
            arg            = None
            arguments      = expr.arguments
            header_results = m.results

            if len(interfaces) > 1:
                name = interface_name + '_' + str(i).zfill(2)
            self.create_new_function_scope(name, decorators)

            if cls_name and str(arguments[0].name) == 'self':
                arg       = arguments[0]
                arguments = arguments[1:]
                dt        = self.get_class_construct(cls_name)()
                cls_base  = self.get_class(cls_name)
                var       = Variable(dt, 'self', cls_base=cls_base)
                self.insert_variable(var, 'self')

            if arguments:
                for (a, ah) in zip(arguments, m.arguments):
                    additional_args = []
                    if isinstance(ah, FunctionAddress):
                        d_var = {}
                        d_var['is_argument'] = True
                        d_var['is_pointer'] = True
                        d_var['is_kwonly'] = a.is_kwonly
                        if isinstance(a, ValuedArgument):

                            # optional argument only if the value is None
                            if isinstance(a.value, Nil):
                                d_var['is_optional'] = True

                            a_new = ValuedFunctionAddress(a.name, ah.arguments, ah.results, [],
                                        value=a.value, **d_var)
                        else:
                            a_new = FunctionAddress(a.name, ah.arguments, ah.results, [], **d_var)
                    else:
                        d_var = self._infere_type(ah, **settings)
                        d_var['shape'] = ah.alloc_shape
                        d_var['is_argument'] = True
                        d_var['is_kwonly'] = a.is_kwonly
                        d_var['is_const'] = ah.is_const
                        dtype = d_var.pop('datatype')
                        if d_var['rank']>0:
                            d_var['cls_base'] = NumpyArrayClass

                        if 'allow_negative_index' in self._namespace.decorators:
                            if a.name in decorators['allow_negative_index']:
                                d_var.update(allows_negative_indexes=True)
                        # this is needed for the static case
                        if isinstance(a, ValuedArgument):

                            # optional argument only if the value is None
                            if isinstance(a.value, Nil):
                                d_var['is_optional'] = True

                            a_new = ValuedVariable(dtype, str(a.name),
                                        value=a.value, **d_var)
                        else:
                            a_new = Variable(dtype, a.name, **d_var)

                    if additional_args:
                        args += additional_args

                    args.append(a_new)
                    if isinstance(a_new, FunctionAddress):
                        self.insert_function(a_new)
                    else:
                        self.insert_variable(a_new, name=str(a_new.name))
            results = expr.results
            if header_results:
                new_results = []

                for a, ah in zip(results, header_results):
                    d_var = self._infere_type(ah, **settings)
                    dtype = d_var.pop('datatype')
                    a_new = Variable(dtype, a.name, **d_var)
                    self.insert_variable(a_new, name=str(a_new.name))
                    new_results.append(a_new)

                results = new_results

            # insert the FunctionDef into the scope
            # to handle the case of a recursive function
            # TODO improve in the case of an interface
            func = FunctionDef(name, args, results, [])
            self.insert_function(func)

            # Create a new list that store local variables for each FunctionDef to handle nested functions
            self._allocs.append([])

            # we annotate the body
            body = self._visit(expr.body)

            # Calling the Garbage collecting,
            # it will add the necessary Deallocate nodes
            # to the body of the function
            body = self.garbage_collector(body)

            args    = [self.get_variable(a.name) if isinstance(a, Variable) else self.get_function(str(a.name)) for a in args]
            results = list(OrderedDict((a.name,self.get_variable(a.name)) for a in results).values())

            if arg and cls_name:
                dt       = self.get_class_construct(cls_name)()
                cls_base = self.get_class(cls_name)
                var      = Variable(dt, 'self', cls_base=cls_base)
                args     = [var] + args

            # Determine local and global variables
            local_vars  = [v for v in self.get_variables(self.namespace)              if v not in args + results]
            global_vars = [v for v in self.get_variables(self.namespace.parent_scope) if v not in args + results + local_vars]

            # get the imports
            imports   = self.namespace.imports['imports'].values()
            imports   = list(set(imports))

            # remove the FunctionDef from the function scope
            # TODO improve func_ is None in the case of an interface
            func_     = self.namespace.functions.pop(name, None)
            is_recursive = False
            # check if the function is recursive if it was called on the same scope
            if func_ and func_.is_recursive:
                is_recursive = True

            sub_funcs = [i for i in self.namespace.functions.values() if not i.is_header and not isinstance(i, FunctionAddress)]

            func_args = [i for i in self.namespace.functions.values() if isinstance(i, FunctionAddress)]
            if func_args:
                func_interfaces.append(Interface('', func_args, is_argument = True))

            self.exit_function_scope()

            # ... computing inout arguments
            args_inout = [False] * len(args)

            results_names = [str(i) for i in results]

            all_assigned = get_assigned_symbols(body)
            assigned     = [a for a in all_assigned if a.rank > 0]
            all_assigned = [str(i) for i in all_assigned]
            assigned     = [str(i) for i in assigned]

            apps = list(body.children_of_type(FunctionCall))
            apps = [i for i in apps if (i.__class__.__name__
                    in self.get_parent_functions())]

            d_apps = OrderedDict((a, []) for a in args)
            for f in apps:
                a_args = set(f.args) & set(args)
                for a in a_args:
                    d_apps[a].append(f)

            for i, a in enumerate(args):
                if str(a) in chain(results_names, assigned, ['self']):
                    args_inout[i] = True

                if d_apps[a] and not( args_inout[i] ):
                    intent = False
                    n_fa = len(d_apps[a])
                    i_fa = 0
                    while not(intent) and i_fa < n_fa:
                        fa = d_apps[a][i_fa]
                        f_name = fa.__class__.__name__
                        func = self.get_function(f_name)

                        j = list(fa.args).index(a)
                        intent = func.arguments_inout[j]
                        if intent:
                            args_inout[i] = True

                        i_fa += 1
                if isinstance(a, Variable):
                    if a.is_const and (args_inout[i] or (str(a) in all_assigned)):
                        msg = "Cannot modify 'const' argument ({})".format(a)
                        errors.report(msg, bounding_box=(self._current_fst_node.lineno,
                            self._current_fst_node.col_offset),
                            severity='fatal', blocker=self.blocking)
            # ...

            # Raise an error if one of the return arguments is either:
            #   a) a pointer
            #   b) array which is not among arguments, hence intent(out)
            for r in results:
                if r.is_pointer:
                    errors.report(UNSUPPORTED_ARRAY_RETURN_VALUE,
                    symbol=r,bounding_box=(self._current_fst_node.lineno, self._current_fst_node.col_offset),
                    severity='fatal')
                elif (r not in args) and r.rank > 0:
                    errors.report(UNSUPPORTED_ARRAY_RETURN_VALUE,
                    symbol=r,bounding_box=(self._current_fst_node.lineno, self._current_fst_node.col_offset),
                    severity='fatal')

            func = FunctionDef(name,
                    args,
                    results,
                    body,
                    local_vars=local_vars,
                    global_vars=global_vars,
                    cls_name=cls_name,
                    is_pure=is_pure,
                    is_elemental=is_elemental,
                    is_private=is_private,
                    imports=imports,
                    decorators=decorators,
                    is_recursive=is_recursive,
                    arguments_inout=args_inout,
                    functions = sub_funcs,
                    interfaces = func_interfaces,
                    doc_string = doc_string)

            if cls_name:
                cls = self.get_class(cls_name)
                methods = list(cls.methods) + [func]

                # update the class methods

                self.insert_class(ClassDef(cls_name, cls.attributes,
                        methods, superclass=cls.superclass))

            funcs += [func]

            #clear the sympy cache
            #TODO clear all variable except the global ones
            cache.clear_cache()
        if len(funcs) == 1:
            funcs = funcs[0]
            self.insert_function(funcs)

        else:
            for f in funcs:
                self.insert_function(f)

            funcs = Interface(interface_name, funcs)
            self.insert_function(funcs)
#        TODO move this to codegen
#        if vec_func:
#           self._visit_FunctionDef(vec_func, **settings)
#           vec_func = self.namespace.functions.pop(vec_name)
#           if isinstance(funcs, Interface):
#               funcs = list(funcs.funcs)+[vec_func]
#           else:
#               self.namespace.sons_scopes['sc_'+ name] = self.namespace.sons_scopes[name]
#               funcs = funcs.rename('sc_'+ name)
#               funcs = [funcs, vec_func]
#           funcs = Interface(name, funcs)
#           self.insert_function(funcs)
        return EmptyNode()

    def _visit_PythonPrint(self, expr, **settings):
        args = [self._visit(i, **settings) for i in expr.expr]
        if len(args) == 0:
            return PythonPrint(args)

        is_symbolic = lambda var: isinstance(var, Variable) \
            and isinstance(var.dtype, NativeSymbol)

        # TODO fix: not yet working because of mpi examples
#        if not test:
#            # TODO: Add description to parser/messages.py
#            errors.report('Either all arguments must be symbolic or none of them can be',
#                   bounding_box=(self._current_fst_node.lineno, self._current_fst_node.col_offset),
#                   severity='fatal', blocker=self.blocking)

        if is_symbolic(args[0]):
            _args = []
            for a in args:
                f = self.get_symbolic_function(a.name)
                if f is None:
                    _args.append(a)
                else:

                    # TODO improve: how can we print SymbolicAssign as  lhs = rhs

                    _args.append(f)
            return SymbolicPrint(_args)
        else:
            return PythonPrint(args)

    def _visit_ClassDef(self, expr, **settings):

        # TODO - improve the use and def of interfaces
        #      - wouldn't be better if it is done inside ClassDef?

        name = str(expr.name)
        name = name.replace("'", '')
        methods = list(expr.methods)
        parent = expr.superclass
        interfaces = []

        # remove quotes for str representation
        cls = ClassDef(name, [], [], superclass=parent)
        self.insert_class(cls)
        const = None

        for (i, method) in enumerate(methods):
            m_name = str(method.name).replace("'", '')

            if m_name == '__init__':
                self._visit_FunctionDef(method, **settings)
                methods.pop(i)
                const = self.namespace.functions.pop(m_name)
                break



        if not const:
            errors.report(UNDEFINED_INIT_METHOD, symbol=name,
                   bounding_box=(self._current_fst_node.lineno, self._current_fst_node.col_offset),
                   severity='error', blocker=True)

        ms = []
        for i in methods:
            self._visit_FunctionDef(i, **settings)
            m_name = str(i.name).replace("'", '')
            m = self.namespace.functions.pop(m_name)
            ms.append(m)

        methods = [const] + ms
        header = self.get_header(name)

        if not header:
            errors.report(PYCCEL_MISSING_HEADER, symbol=name,
                   bounding_box=(self._current_fst_node.lineno, self._current_fst_node.col_offset),
                   severity='fatal', blocker=self.blocking)

        attributes = self.get_class(name).attributes

        for i in methods:
            if isinstance(i, Interface):
                methods.remove(i)
                interfaces += [i]

        cls = ClassDef(name, attributes, methods,
              interfaces=interfaces, superclass=parent)
        self.insert_class(cls)

        return EmptyNode()

    def _visit_Del(self, expr, **settings):

        ls = [self._visit(i, **settings) for i in expr.variables]
        return Del(ls)

    def _visit_PyccelIs(self, expr, **settings):
        # Handles PyccelIs and PyccelIsNot
        IsClass = type(expr)

        # TODO ERROR wrong position ??

        var1 = self._visit(expr.lhs)
        var2 = self._visit(expr.rhs)

        if (var1 is var2) or (isinstance(var2, Nil) and isinstance(var1, Nil)):
            if IsClass == PyccelIsNot:
                return LiteralFalse()
            elif IsClass == PyccelIs:
                return LiteralTrue()

        if isinstance(var1, Nil):
            var1, var2 = var2, var1

        if isinstance(var2, Nil):
            if not var1.is_optional:
                errors.report(PYCCEL_RESTRICTION_OPTIONAL_NONE,
                        bounding_box=(self._current_fst_node.lineno, self._current_fst_node.col_offset),
                        severity='error', blocker=self.blocking)
            return IsClass(var1, expr.rhs)

        if (var1.dtype != var2.dtype):
            if IsClass == PyccelIs:
                return LiteralFalse()
            elif IsClass == PyccelIsNot:
                return LiteralTrue()

        if (isinstance(var1.dtype, NativeBool) and
            isinstance(var2.dtype, NativeBool)):
            return IsClass(var1, var2)

        lst = [NativeString(), NativeComplex(), NativeReal(), NativeInteger()]
        if (var1.dtype in lst):
            errors.report(PYCCEL_RESTRICTION_PRIMITIVE_IMMUTABLE, symbol=expr,
            bounding_box=(self._current_fst_node.lineno, self._current_fst_node.col_offset),
            severity='error', blocker=self.blocking)
            return IsClass(var1, var2)

        errors.report(PYCCEL_RESTRICTION_IS_ISNOT,
            bounding_box=(self._current_fst_node.lineno, self._current_fst_node.col_offset),
            severity='error', blocker=self.blocking)
        return IsClass(var1, var2)

    def _visit_Import(self, expr, **settings):

        # TODO - must have a dict where to store things that have been
        #        imported
        #      - should not use namespace

        container = self.namespace.imports

        if isinstance(expr.source, AsName):
            source        = str(expr.source.name)
            source_target = str(expr.source.target)
        else:
            source        = str(expr.source)
            source_target = source

        if source in pyccel_builtin_import_registery:
            imports = pyccel_builtin_import(expr)

            def _insert_obj(location, target, obj):
                F = self.check_for_variable(target)

                if obj is F:
                    errors.report(FOUND_DUPLICATED_IMPORT,
                                symbol=target, severity='warning')
                elif F is None or isinstance(F, dict):
                    container[location][target] = obj
                else:
                    errors.report(IMPORTING_EXISTING_IDENTIFIED,
                                  bounding_box=(self._current_fst_node.lineno, self._current_fst_node.col_offset),
                                  severity='fatal')

            if expr.target:
                for (name, atom) in imports:
                    if not name is None:
                        if isinstance(atom, Constant):
                            _insert_obj('variables', name, atom)
                        else:
                            _insert_obj('functions', name, atom)
            else:
                _insert_obj('variables', source_target, imports)
            _insert_obj('imports', source_target, Import(source, expr.target, True))

        else:

            # in some cases (blas, lapack, openmp and openacc level-0)
            # the import should not appear in the final file
            # all metavars here, will have a prefix and suffix = __

            __ignore_at_import__ = False
            __module_name__      = None
            __import_all__       = False
            __print__            = False

            # we need to use str here since source has been defined
            # using repr.
            # TODO shall we improve it?

            p       = self.d_parsers[source_target]
            if expr.target:
                targets = [i.target if isinstance(i,AsName) else i.name for i in expr.target]
                names = [i.name for i in expr.target]
                for entry in ['variables', 'classes', 'functions']:
                    d_son = getattr(p.namespace, entry)
                    for t,n in zip(targets,names):
                        if n in d_son:
                            e = d_son[n]
                            if t == n:
                                container[entry][t] = e
                            else:
                                container[entry][t] = e.clone(t)
            else:
                imported_dict = []
                for entry in ['variables', 'classes', 'functions']:
                    d_son = getattr(p.namespace, entry)
                    imported_dict.extend(d_son.items())
                container['variables'][source_target] = dict(imported_dict)

            self.namespace.cls_constructs.update(p.namespace.cls_constructs)
            self.namespace.macros.update(p.namespace.macros)

            # ... meta variables

            if 'ignore_at_import' in list(p.metavars.keys()):
                __ignore_at_import__ = p.metavars['ignore_at_import']

            if 'import_all' in list(p.metavars.keys()):
                __import_all__ = p.metavars['import_all']

            if 'module_name' in list(p.metavars.keys()):
                __module_name__ = p.metavars['module_name']

            if 'print' in list(p.metavars.keys()):
                __print__ = True

            if len(expr.target) == 0 and isinstance(expr.source,AsName):
                expr = Import(expr.source.name)

            if source_target in container['imports']:
                targets = container['imports'][source_target].target + expr.target
            else:
                targets = expr.target

            expr = Import(expr.source, targets)

            if __import_all__:
                expr = Import(__module_name__)
                container['imports'][source_target] = expr

            elif __module_name__:
                expr = Import(__module_name__, expr.target)
                container['imports'][source_target] = expr

            # ...
            elif __print__ in p.metavars.keys():
                source = str(expr.source).split('.')[-1]
                source = 'mod_' + source
                expr   = Import(source, expr.target)
                container['imports'][source_target] = expr
            elif not __ignore_at_import__:

                container['imports'][source_target] = expr

        return EmptyNode()



    def _visit_With(self, expr, **settings):

        domaine = self._visit(expr.test, **settings)
        parent  = domaine.cls_base
        if not parent.is_with_construct:
            errors.report(UNDEFINED_WITH_ACCESS,
                   bounding_box=(self._current_fst_node.lineno, self._current_fst_node.col_offset),
                   severity='fatal', blocker=self.blocking)

        body = self._visit(expr.body, **settings)
        return With(domaine, body).block



    def _visit_MacroFunction(self, expr, **settings):
        # we change here the master name to its FunctionDef

        f_name = expr.master
        header = self.get_header(f_name)
        if not header:
            func = self.get_function(f_name)
            if func is None:
                errors.report(MACRO_MISSING_HEADER_OR_FUNC,
                symbol=f_name,severity='error', blocker=self.blocking,
                bounding_box=(self._current_fst_node.lineno, self._current_fst_node.col_offset))
        else:
            interfaces = []
            for hd in header:
                interfaces += hd.create_definition()

            # TODO -> Said: must handle interface

            func = interfaces[0]

        name = expr.name
        args = [self._visit(a, **settings) if isinstance(a, ValuedArgument)
                else a for a in expr.arguments]
        master_args = [self._visit(a, **settings) if isinstance(a, ValuedArgument)
                else a for a in expr.master_arguments]
        results = expr.results
        macro   = MacroFunction(name, args, func, master_args,
                                  results=results)
        self.insert_macro(macro)

        return macro

    def _visit_MacroShape(self, expr, **settings):
        return expr

    def _visit_MacroVariable(self, expr, **settings):

        master = expr.master
        if isinstance(master, DottedName):
            errors.report(PYCCEL_RESTRICTION_TODO,
                          bounding_box=(self._current_fst_node.lineno, self._current_fst_node.col_offset),
                          severity='fatal')
        header = self.get_header(master)
        if header is None:
            var = self.get_variable(master)
        else:
            var = Variable(header.dtype, header.name)

                # TODO -> Said: must handle interface

        expr = MacroVariable(expr.name, var)
        self.insert_macro(expr)
        return expr

    def _visit_Dlist(self, expr, **settings):
        # Arguments have been treated in PyccelMul

        val = expr.args[0]
        length = expr.args[1]
        if isinstance(val, (TupleVariable, PythonTuple)) and \
                not isinstance(val, PythonList):
            if isinstance(length, LiteralInteger):
                length = length.p
            if isinstance(val, TupleVariable):
                return PythonTuple(*(val.get_vars()*length))
            else:
                return PythonTuple(*(val.args*length))
        return Dlist(val, length)

    def _visit_StarredArguments(self, expr, **settings):
        var = self._visit(expr.args_var)
        assert(var.rank==1)
        size = var.shape[0]
        return StarredArguments([var[i] for i in range(size)])

#==============================================================================


if __name__ == '__main__':
    import sys

    try:
        filename = sys.argv[1]
    except IndexError:
        raise ValueError('Expecting an argument for filename')

    parser = SyntaxParser(filename)
#    print(parser.namespace)
    parser = SemanticParser(parser)
#    print(parser.ast)
#    parser.view_namespace('variables')<|MERGE_RESOLUTION|>--- conflicted
+++ resolved
@@ -22,11 +22,7 @@
 
 from pyccel.ast.basic import Basic, PyccelAstNode
 
-<<<<<<< HEAD
-from pyccel.ast.core import If
-=======
 from pyccel.ast.core import If, IfSection
->>>>>>> 2cd9b710
 from pyccel.ast.core import Allocate, Deallocate
 from pyccel.ast.core import Assign, AliasAssign, SymbolicAssign
 from pyccel.ast.core import AugAssign, CodeBlock
