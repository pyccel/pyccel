--- conflicted
+++ resolved
@@ -854,7 +854,6 @@
     def _visit_AnnotatedComment(self, expr, **settings):
         return expr
     def _visit_OmpAnnotatedComment(self, expr, **settings):
-<<<<<<< HEAD
         #print(dir(expr._user_nodes))
         code = expr._user_nodes
         #print(len(code))
@@ -869,8 +868,6 @@
         #print("----------------")
         #print(type(code))
         #print(expr._attribute_nodes)
-=======
->>>>>>> 5e3343c2
         return expr
     def _visit_Literal(self, expr, **settings):
         return expr
