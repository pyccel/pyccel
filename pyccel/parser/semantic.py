--- conflicted
+++ resolved
@@ -1117,7 +1117,6 @@
             The semantic representation of the call.
         """
 
-<<<<<<< HEAD
         if (isinstance(func, FunctionDef) and
             'device' in func.decorators and
             'kernel' not in self.scope.decorators and
@@ -1125,8 +1124,6 @@
                 errors.report(MISSING_KERNEL_CONFIGURATION,
                             symbol=expr,
                             severity='fatal')
-=======
->>>>>>> 20c42380
         if isinstance(func, PyccelFunctionDef):
             argument_description = func.argument_description
             func = func.cls_name
