--- conflicted
+++ resolved
@@ -1301,9 +1301,6 @@
                         msg = 'TODO case multiple return variables'
                         raise NotImplementedError(msg)
 
-<<<<<<< HEAD
-
-=======
                     return DottedVariable(first, second)
 
         # look for a class attribute
@@ -1326,7 +1323,6 @@
                     self._current_class = first.cls_base
                     second = self._visit(expr.rhs, **settings)
                     self._current_class = None
->>>>>>> f0b550ec
                     return DottedVariable(first, second)
 
                 # class property?
