# -*- coding: utf-8 -*-
#------------------------------------------------------------------------------------------#
# This file is part of Pyccel which is released under MIT License. See the LICENSE file or #
# go to https://github.com/pyccel/pyccel/blob/master/LICENSE for full license details.     #
#------------------------------------------------------------------------------------------#
""" File containing SemanticParser. This class handles the semantic stage of the translation.
See the developer docs for more details
"""

from itertools import chain, product
import warnings

from math import prod

from sympy.utilities.iterables import iterable as sympy_iterable

from sympy import Sum as Summation
from sympy import Symbol as sp_Symbol
from sympy import Integer as sp_Integer
from sympy import ceiling

#==============================================================================

from pyccel.ast.basic import PyccelAstNode, TypedAstNode, ScopedAstNode

from pyccel.ast.builtins import PythonPrint
from pyccel.ast.builtins import PythonComplex
from pyccel.ast.builtins import python_builtin_datatype, PythonImag, PythonReal
from pyccel.ast.builtins import PythonList, PythonConjugate
from pyccel.ast.builtins import (PythonRange, PythonZip, PythonEnumerate,
                                 PythonTuple, Lambda, PythonMap)

from pyccel.ast.core import Comment, CommentBlock, Pass
from pyccel.ast.core import If, IfSection
from pyccel.ast.core import Allocate, Deallocate
from pyccel.ast.core import Assign, AliasAssign, SymbolicAssign
from pyccel.ast.core import AugAssign, CodeBlock
from pyccel.ast.core import Return, FunctionDefArgument, FunctionDefResult
from pyccel.ast.core import ConstructorCall, InlineFunctionDef
from pyccel.ast.core import FunctionDef, Interface, FunctionAddress, FunctionCall, FunctionCallArgument
from pyccel.ast.core import ClassDef
from pyccel.ast.core import For
from pyccel.ast.core import Module
from pyccel.ast.core import While
from pyccel.ast.core import SymbolicPrint
from pyccel.ast.core import Del
from pyccel.ast.core import Program
from pyccel.ast.core import EmptyNode
from pyccel.ast.core import Concatenate
from pyccel.ast.core import Import
from pyccel.ast.core import AsName
from pyccel.ast.core import With
from pyccel.ast.core import Duplicate
from pyccel.ast.core import StarredArguments
from pyccel.ast.core import Iterable
from pyccel.ast.core import InProgram
from pyccel.ast.core import Decorator
from pyccel.ast.core import PyccelFunctionDef
from pyccel.ast.core import Assert

from pyccel.ast.class_defs import NumpyArrayClass, TupleClass, get_cls_base

from pyccel.ast.datatypes import str_dtype
from pyccel.ast.datatypes import NativeSymbol, DataTypeFactory, CustomDataType
from pyccel.ast.datatypes import default_precision, dtype_and_precision_registry
from pyccel.ast.datatypes import (NativeInteger, NativeBool, NativeHomogeneousList,
                                  NativeFloat, NativeString, NativeInhomogeneousTuple,
                                  NativeGeneric, NativeComplex, NativeTuple,
                                  NativeVoid, NativeHomogeneousTuple)

from pyccel.ast.functionalexpr import FunctionalSum, FunctionalMax, FunctionalMin, GeneratorComprehension, FunctionalFor

from pyccel.ast.headers import FunctionHeader, MethodHeader, Header
from pyccel.ast.headers import MacroFunction, MacroVariable

from pyccel.ast.internals import PyccelInternalFunction, Slice, PyccelSymbol, get_final_precision
from pyccel.ast.itertoolsext import Product

from pyccel.ast.literals import LiteralTrue, LiteralFalse
from pyccel.ast.literals import LiteralInteger, LiteralFloat
from pyccel.ast.literals import Nil, LiteralString, LiteralImaginaryUnit
from pyccel.ast.literals import Literal, convert_to_literal

from pyccel.ast.mathext  import math_constants, MathSqrt, MathAtan2, MathSin, MathCos

from pyccel.ast.numpyext import NumpyMatmul
from pyccel.ast.numpyext import NumpyWhere, NumpyArray
from pyccel.ast.numpyext import NumpyTranspose, NumpyConjugate
from pyccel.ast.numpyext import NumpyNewArray, NumpyNonZero, NumpyResultType
from pyccel.ast.numpyext import DtypePrecisionToCastFunction, NumpyNDArrayType

from pyccel.ast.omp import (OMP_For_Loop, OMP_Simd_Construct, OMP_Distribute_Construct,
                            OMP_TaskLoop_Construct, OMP_Sections_Construct, Omp_End_Clause,
                            OMP_Single_Construct)

from pyccel.ast.operators import PyccelArithmeticOperator, PyccelIs, PyccelIsNot, IfTernaryOperator, PyccelUnarySub
from pyccel.ast.operators import PyccelNot, PyccelEq, PyccelAdd, PyccelMul, PyccelPow
from pyccel.ast.operators import PyccelAssociativeParenthesis, PyccelDiv

from pyccel.ast.sympy_helper import sympy_to_pyccel, pyccel_to_sympy

from pyccel.ast.type_annotations import VariableTypeAnnotation, UnionTypeAnnotation, SyntacticTypeAnnotation
from pyccel.ast.type_annotations import FunctionTypeAnnotation

from pyccel.ast.utilities import builtin_function as pyccel_builtin_function
from pyccel.ast.utilities import builtin_import as pyccel_builtin_import
from pyccel.ast.utilities import builtin_import_registry as pyccel_builtin_import_registry
from pyccel.ast.utilities import split_positional_keyword_arguments
from pyccel.ast.utilities import recognised_source

from pyccel.ast.variable import Constant
from pyccel.ast.variable import Variable
from pyccel.ast.variable import InhomogeneousTupleVariable
from pyccel.ast.variable import IndexedElement, AnnotatedPyccelSymbol
from pyccel.ast.variable import DottedName, DottedVariable

from pyccel.errors.errors import Errors
from pyccel.errors.errors import PyccelSemanticError

from pyccel.errors.messages import (PYCCEL_RESTRICTION_TODO, UNDERSCORE_NOT_A_THROWAWAY,
        UNDEFINED_VARIABLE, IMPORTING_EXISTING_IDENTIFIED, INDEXED_TUPLE, LIST_OF_TUPLES,
        INVALID_INDICES, INCOMPATIBLE_ARGUMENT, INCOMPATIBLE_ORDERING,
        UNRECOGNISED_FUNCTION_CALL, STACK_ARRAY_SHAPE_UNPURE_FUNC, STACK_ARRAY_UNKNOWN_SHAPE,
        ARRAY_DEFINITION_IN_LOOP, STACK_ARRAY_DEFINITION_IN_LOOP, MISSING_TYPE_ANNOTATIONS,
        INCOMPATIBLE_TYPES_IN_ASSIGNMENT, ARRAY_ALREADY_IN_USE, ASSIGN_ARRAYS_ONE_ANOTHER,
        INVALID_POINTER_REASSIGN, INCOMPATIBLE_REDEFINITION, ARRAY_IS_ARG,
        INCOMPATIBLE_REDEFINITION_STACK_ARRAY, ARRAY_REALLOCATION, RECURSIVE_RESULTS_REQUIRED,
        PYCCEL_RESTRICTION_INHOMOG_LIST, UNDEFINED_IMPORT_OBJECT, UNDEFINED_LAMBDA_VARIABLE,
        UNDEFINED_LAMBDA_FUNCTION, UNDEFINED_INIT_METHOD, UNDEFINED_FUNCTION,
        INVALID_MACRO_COMPOSITION, WRONG_NUMBER_OUTPUT_ARGS, INVALID_FOR_ITERABLE,
        PYCCEL_RESTRICTION_LIST_COMPREHENSION_LIMITS, PYCCEL_RESTRICTION_LIST_COMPREHENSION_SIZE,
        UNUSED_DECORATORS, UNSUPPORTED_POINTER_RETURN_VALUE, PYCCEL_RESTRICTION_OPTIONAL_NONE,
        PYCCEL_RESTRICTION_PRIMITIVE_IMMUTABLE, PYCCEL_RESTRICTION_IS_ISNOT,
        FOUND_DUPLICATED_IMPORT, UNDEFINED_WITH_ACCESS, MACRO_MISSING_HEADER_OR_FUNC,)

from pyccel.parser.base      import BasicParser
from pyccel.parser.syntactic import SyntaxParser

from pyccel.utilities.stage import PyccelStage

import pyccel.decorators as def_decorators
#==============================================================================

errors = Errors()
pyccel_stage = PyccelStage()

#==============================================================================

def _get_name(var):
    """."""

    if isinstance(var, str):
        return var
    if isinstance(var, (PyccelSymbol, DottedName)):
        return str(var)
    if isinstance(var, (IndexedElement)):
        return str(var.base)
    if isinstance(var, FunctionCall):
        return var.funcdef
    if isinstance(var, AsName):
        return var.target
    name = type(var).__name__
    msg = f'Name of Object : {name} cannot be determined'
    return errors.report(PYCCEL_RESTRICTION_TODO+'\n'+msg, symbol=var,
                severity='fatal')

#==============================================================================

class SemanticParser(BasicParser):
    """
    Class which handles the semantic stage as described in the developer docs.

    This class is described in detail in developer_docs/semantic_stage.md.
    It determines all semantic information which must be deduced in order to
    print a representation of the AST resulting from the syntactic stage in one
    of the target languages.

    Parameters
    ----------
    inputs : SyntaxParser
        A syntactic parser which has been used to generate a representation of
        the input code using Pyccel nodes.

    parents : list
        A list of parsers describing the files which import this file.

    d_parsers : list
        A list of parsers describing files imported by this file.

    **kwargs : dict
        Additional keyword arguments for BasicParser.
    """

    def __init__(self, inputs, *, parents = (), d_parsers = (), **kwargs):

        # a Parser can have parents, who are importing it.
        # imports are then its sons.
        self._parents = list(parents)
        self._d_parsers = dict(d_parsers)

        # ...
        if not isinstance(inputs, SyntaxParser):
            raise TypeError('> Expecting a syntactic parser as input')

        parser = inputs
        # ...

        # ...
        BasicParser.__init__(self, **kwargs)
        # ...

        # ...
        self._fst = parser._fst
        self._ast = parser._ast

        self._filename  = parser._filename
        self._mod_name  = ''
        self._metavars  = parser._metavars
        self.scope = parser.scope
        self.scope.imports['imports'] = {}
        self._module_namespace  = self.scope
        self._program_namespace = self.scope.new_child_scope('__main__')

        # used to store the local variables of a code block needed for garbage collecting
        self._allocs = []

        # used to store code split into multiple lines to be reinserted in the CodeBlock
        self._additional_exprs = []

        # used to store variables if optional parameters are changed
        self._optional_params = {}

        #
        self._code = parser._code
        # ...

        self.annotate()
        # ...

    #================================================================
    #                  Property accessors
    #================================================================

    @property
    def parents(self):
        """Returns the parents parser."""
        return self._parents

    @property
    def d_parsers(self):
        """Returns the d_parsers parser."""

        return self._d_parsers

    @property
    def program_namespace(self):
        """
        Get the namespace relevant to the program.

        Get the namespace which describes the section of
        code which is executed as a program. In other words
        the code inside an `if __name__ == '__main__':`
        block.

        Returns
        -------
        Scope : The program namespace.
        """
        return self._program_namespace

    #================================================================
    #                     Public functions
    #================================================================

    def annotate(self):
        """
        Add type information to the AST.

        This function is the entry point for this class. It annotates the
        AST object created by the syntactic stage which was collected
        in the constructor. The annotation adds all necessary information
        about the type etc to describe the object sufficiently well for
        printing. See the developer docs for more details.

        Returns
        -------
        pyccel.ast.basic.PyccelAstNode
            An annotated object which can be printed.
        """

        if self.semantic_done:
            print ('> semantic analysis already done')
            return self.ast

        # TODO - add settings to Errors
        #      - filename

        errors = Errors()
        if self.filename:
            errors.set_target(self.filename, 'file')
        errors.set_parser_stage('semantic')

        # then we treat the current file

        ast = self.ast

        self._allocs.append([])
        # we add the try/except to allow the parser to find all possible errors
        pyccel_stage.set_stage('semantic')
        ast = self._visit(ast)

        self._ast = ast

        self._semantic_done = True

        return ast

    #================================================================
    #              Utility functions for scope handling
    #================================================================

    def change_to_program_scope(self):
        """
        Switch the focus to the program scope.

        Update the namespace variable so that it points at the
        program namespace (which describes the scope inside
        a `if __name__ == '__main__':` block). It is assumed that
        the current namespace is the module namespace.
        """
        self._allocs.append([])
        self._module_namespace = self.scope
        self.scope = self._program_namespace

    def change_to_module_scope(self):
        """
        Switch the focus to the module scope.

        Update the namespace variable so that it points
        at the module namespace. It is assumed that the
        current namespace is the program namespace.
        """
        self._program_namespace = self.scope
        self.scope = self._module_namespace

    def get_class_prefix(self, name):
        """
        Search for the class prefix of a dotted name in the current scope.

        Search for a Variable object with the class prefix found in the given
        name inside the current scope, defined by the local and global Python
        scopes. Return None if not found.

        Parameters
        ----------
        name : DottedName
            The dotted name which begins with a class definition.

        Returns
        -------
        Variable
            Returns the class definition if found or None otherwise.
        """
        prefix_parts = name.name[:-1]
        syntactic_prefix = prefix_parts[0] if len(prefix_parts) == 1 else DottedName(*prefix_parts)
        return self._visit(syntactic_prefix)

    def check_for_variable(self, name):
        """
        Search for a Variable object with the given name in the current scope.

        Search for a Variable object with the given name in the current scope,
        defined by the local and global Python scopes. Return None if not found.

        Parameters
        ----------
        name : str | DottedName
            The object describing the variable.

        Returns
        -------
        Variable
            Returns the variable if found or None.

        See Also
        --------
        get_variable
            A similar function which raises an error if the Variable is not found
            instead of returning None.
        """

        if isinstance(name, DottedName):
            prefix = self.get_class_prefix(name)
            try:
                class_def = prefix.cls_base
            except AttributeError:
                class_def = get_cls_base(prefix.dtype, prefix.precision, prefix.class_type) or \
                            self.scope.find(prefix.class_type.name, 'classes')

            attr_name = name.name[-1]
            class_scope = class_def.scope
            if class_scope is None:
                # Pyccel defined classes have no variables
                return None

            attribute = class_scope.find(attr_name, 'variables') if class_def else None
            if attribute:
                return attribute.clone(attribute.name, new_class = DottedVariable, lhs = prefix)
            else:
                return None
        return self.scope.find(name, 'variables')

    def get_variable(self, name):
        """
        Get a Variable object with the given name from the current scope.

        Search for a Variable object with the given name in the current scope,
        defined by the local and global Python scopes. Raise an error if not found.

        Parameters
        ----------
        name : str
            The object describing the variable.

        Returns
        -------
        Variable
            Returns the variable found in the scope.

        Raises
        ------
        PyccelSemanticError
            Error raised if variable is not found.

        See Also
        --------
        check_for_variable
            A similar function which returns None if the Variable is not found
            instead of raising an error.
        """
        var = self.check_for_variable(name)
        if var is None:
            if name == '_':
                errors.report(UNDERSCORE_NOT_A_THROWAWAY,
                    bounding_box=(self.current_ast_node.lineno, self.current_ast_node.col_offset),
                    severity='fatal')
            else:
                errors.report(UNDEFINED_VARIABLE, symbol=name,
                    bounding_box=(self.current_ast_node.lineno, self.current_ast_node.col_offset),
                    severity='fatal')

        return var

    def get_variables(self, container):
        """
        Get all variables in the scope of interest.

        Get a list of all variables which are

        Parameters
        ----------
        container : Scope
            The object describing the relevant scope.

        Returns
        -------
        list
            A list of variables.
        """
        # this only works if called on a function scope
        # TODO needs more tests when we have nested functions
        variables = []
        variables.extend(container.variables.values())
        for sub_container in container.loops:
            variables.extend(self.get_variables(sub_container))
        return variables

    def get_class_construct(self, name):
        """
        Return the class datatype associated with name.

        Return the class datatype for name if it exists.
        Raise an error otherwise.

        Parameters
        ----------
        name : str
            The name of the class.

        Returns
        -------
        DataType
            The datatype for the class.

        Raises
        ------
        PyccelSemanticError
            Raised if the datatype cannot be found.
        """
        result = self.scope.find(name, 'cls_constructs')

        if result is None:
            msg = f'class construct {name} not found'
            return errors.report(msg,
                bounding_box=(self.current_ast_node.lineno, self.current_ast_node.col_offset),
                severity='fatal')
        else:
            return result

    def insert_import(self, name, target, storage_name = None):
        """
        Insert a new import into the scope.

        Create and insert a new import in scope if it's not defined
        otherwise append target to existing import.

        Parameters
        ----------
        name : str-like
               The source from which the object is imported.
        target : AsName
               The imported object.
        storage_name : str-like
                The name which will be used to identify the Import in the
                container.
        """
        source = _get_name(name)
        if storage_name is None:
            storage_name = source
        imp = self.scope.find(source, 'imports')
        if imp is None:
            imp = self.scope.find(storage_name, 'imports')

        if imp is not None:
            imp_source = imp.source
            if imp_source == source:
                imp.define_target(target)
            else:
                errors.report(IMPORTING_EXISTING_IDENTIFIED,
                              symbol=name,
                              bounding_box=(self.current_ast_node.lineno, self.current_ast_node.col_offset),
                              severity='fatal')
        else:
            container = self.scope.imports
            container['imports'][storage_name] = Import(source, target, True)


    def get_headers(self, name):
        """ Get all headers in the scope which reference the
        requested name
        """
        container = self.scope
        headers = []
        while container:
            if name in container.headers:
                if isinstance(container.headers[name], list):
                    headers += container.headers[name]
                else:
                    headers.append(container.headers[name])
            container = container.parent_scope
        return headers


    #=======================================================
    #              Utility functions
    #=======================================================

    def _garbage_collector(self, expr):
        """
        Search in a CodeBlock if no trailing Return Node is present add the needed frees.

        The primary purpose of _garbage_collector is to search within a CodeBlock
        instance for cases where no trailing Return node is present, and when such
        situations occur, it adds the necessary deallocate operations to free up resources.

        Parameters
        ----------
        expr : CodeBlock
            The body where the method searches for the absence of trailing `Return` nodes.

        Returns
        -------
        List
            A list of instances of the `Deallocate` type.
        """

        deallocs = []
        if len(expr.body)>0 and not isinstance(expr.body[-1], Return):
            for i in self._allocs[-1]:
                if isinstance(i, DottedVariable):
                    if isinstance(i.lhs.dtype, CustomDataType) and self._current_function != '__del__':
                        continue
                if isinstance(i.dtype, CustomDataType) and i.is_alias:
                    continue
                deallocs.append(Deallocate(i))
        self._allocs.pop()
        return deallocs

    def _infer_type(self, expr):
        """
        Infer all relevant type information for the expression.

        Create a dictionary describing all the type information that can be
        inferred about the expression `expr`. This includes information about:
        - `datatype`
        - `precision`
        - `rank`
        - `shape`
        - `order`
        - `memory_handling`
        - `cls_base`
        - `is_target`

        Parameters
        ----------
        expr : pyccel.ast.basic.PyccelAstNode
                An AST object representing an object in the code whose type
                must be determined.

        Returns
        -------
        dict
            Dictionary containing all the type information which was inferred.
        """
        d_var = {
                'datatype' : expr.dtype,
                'precision': expr.precision,
                'shape'    : expr.shape,
                'rank'     : expr.rank,
                'order'    : expr.order,
                'class_type' : expr.class_type,
            }

        if isinstance(expr, Variable):
            d_var['memory_handling'] = expr.memory_handling
            d_var['class_type'     ] = expr.class_type
            d_var['cls_base'       ] = expr.cls_base or self.scope.find(expr.dtype.name, 'classes')
            d_var['is_target'      ] = expr.is_target
            return d_var

        elif isinstance(expr, PythonTuple):
            d_var['cls_base'       ] = TupleClass
            d_var['memory_handling'] = 'heap'
            return d_var

        elif isinstance(expr, Concatenate):
            d_var['cls_base'      ] = TupleClass
            if any(getattr(a, 'on_heap', False) for a in expr.args):
                d_var['memory_handling'] = 'heap'
            else:
                d_var['memory_handling'] = 'stack'
            return d_var

        elif isinstance(expr, Duplicate):
            d = self._infer_type(expr.val)
            d_var['cls_base'      ] = TupleClass
            if d.get('on_stack', False) and isinstance(expr.length, LiteralInteger):
                d_var['memory_handling'] = 'stack'
            else:
                d_var['memory_handling'] = 'heap'
            return d_var

        elif isinstance(expr, NumpyNewArray):
            d_var['cls_base'   ] = NumpyArrayClass
            d_var['memory_handling'] = 'heap' if expr.rank > 0 else 'stack'
            return d_var

        elif isinstance(expr, NumpyTranspose):

            var = expr.internal_var

            d_var['cls_base'      ] = var.cls_base
            d_var['is_target'     ] = var.is_target
            d_var['memory_handling'] = 'alias' if isinstance(var, Variable) else 'heap'
            return d_var

        elif isinstance(expr, TypedAstNode):

            d_var['memory_handling'] = 'heap' if expr.rank > 0 else 'stack'
            d_var['cls_base'   ] = get_cls_base(expr.dtype, expr.precision, expr.class_type)
            return d_var

        else:
            type_name = type(expr).__name__
            msg = f'Type of Object : {type_name} cannot be infered'
            return errors.report(PYCCEL_RESTRICTION_TODO+'\n'+msg, symbol=expr,
                bounding_box=(self.current_ast_node.lineno, self.current_ast_node.col_offset),
                severity='fatal')

    def _extract_indexed_from_var(self, var, indices, expr):
        """
        Use indices to extract appropriate element from object 'var'.

        Use indices to extract appropriate element from object 'var'.
        This contains most of the contents of _visit_IndexedElement
        but is a separate function in order to be recursive.

        Parameters
        ----------
        var : Variable
            The variable being indexed.

        indices : iterable
            The indexes used to access the variable.

        expr : PyccelAstNode
            The node being parsed. This is useful for raising errors.

        Returns
        -------
        TypedAstNode
            The visited object.
        """

        # case of Pyccel ast Variable
        # if not possible we use symbolic objects

        if isinstance(var, PythonTuple):
            def is_literal_index(a):
                def is_int(a):
                    return isinstance(a, (int, LiteralInteger)) or \
                        (isinstance(a, PyccelUnarySub) and \
                         isinstance(a.args[0], (int, LiteralInteger)))
                if isinstance(a, Slice):
                    return all(is_int(s) or s is None for s in (a.start, a.step, a.stop))
                else:
                    return is_int(a)
            if all(is_literal_index(a) for a in indices):
                if len(indices)==1:
                    return var[indices[0]]
                else:
                    return self._visit(var[indices[0]][indices[1:]])
            else:
                tmp_var = PyccelSymbol(self.scope.get_new_name())
                assign = Assign(tmp_var, var)
                assign.set_current_ast(expr.python_ast)
                self._additional_exprs[-1].append(self._visit(assign))
                var = self._visit(tmp_var)


        elif not isinstance(var, Variable):
            if hasattr(var,'__getitem__'):
                if len(indices)==1:
                    return var[indices[0]]
                else:
                    return self._visit(var[indices[0]][indices[1:]])
            else:
                var_type = type(var)
                errors.report(f"Can't index {var_type}", symbol=expr,
                    severity='fatal')

        indices = tuple(indices)

        if isinstance(var, InhomogeneousTupleVariable):

            arg = indices[0]

            if isinstance(arg, Slice):
                if ((arg.start is not None and not isinstance(arg.start, LiteralInteger)) or
                        (arg.stop is not None and not isinstance(arg.stop, LiteralInteger))):
                    errors.report(INDEXED_TUPLE, symbol=var,
                        bounding_box=(self.current_ast_node.lineno, self.current_ast_node.col_offset),
                        severity='fatal')

                idx = slice(arg.start, arg.stop)
                selected_vars = var.get_var(idx)
                if len(selected_vars)==1:
                    if len(indices) == 1:
                        return selected_vars[0]
                    else:
                        var = selected_vars[0]
                        return self._extract_indexed_from_var(var, indices[1:], expr)
                elif len(selected_vars)<1:
                    return None
                elif len(indices)==1:
                    return PythonTuple(*selected_vars)
                else:
                    return PythonTuple(*[self._extract_indexed_from_var(var, indices[1:], expr) for var in selected_vars])

            elif isinstance(arg, LiteralInteger):

                if len(indices)==1:
                    return var[arg]

                var = var[arg]
                return self._extract_indexed_from_var(var, indices[1:], expr)

            else:
                errors.report(INDEXED_TUPLE, symbol=var,
                    bounding_box=(self.current_ast_node.lineno, self.current_ast_node.col_offset),
                    severity='fatal')

        if isinstance(var, PythonTuple) and not var.is_homogeneous:
            errors.report(LIST_OF_TUPLES, symbol=var,
                bounding_box=(self.current_ast_node.lineno, self.current_ast_node.col_offset),
                severity='error')

        for arg in var[indices].indices:
            if not isinstance(arg, Slice) and not \
                (hasattr(arg, 'dtype') and isinstance(arg.dtype, NativeInteger)):
                errors.report(INVALID_INDICES, symbol=var[indices],
                bounding_box=(self.current_ast_node.lineno, self.current_ast_node.col_offset),
                severity='error')
        return var[indices]

    def _create_PyccelOperator(self, expr, visited_args):
        """
        Create a PyccelOperator.

        Create a PyccelOperator by passing the visited arguments
        to the class.
        Called by _visit_PyccelOperator and other classes
        inheriting from PyccelOperator.

        Parameters
        ----------
        expr : PyccelOperator
            The expression being visited.

        visited_args : tuple of TypedAstNode
            The arguments passed to the operator.

        Returns
        -------
        PyccelOperator
            The new operator.
        """
        try:
            expr_new = type(expr)(*visited_args)
        except PyccelSemanticError as err:
            msg = str(err)
            errors.report(msg, symbol=expr, severity='fatal')
        return expr_new

    def _create_Duplicate(self, val, length):
        """
        Create a node which duplicates a tuple.

        Create a node which duplicates a tuple.
        Called by _visit_PyccelMul when a Duplicate is identified.

        Parameters
        ----------
        val : PyccelAstNode
            The tuple object. This object should have a class type which inherits from
            NativeTuple.

        length : LiteralInteger | TypedAstNode
            The number of times the tuple is duplicated.

        Returns
        -------
        Duplicate | PythonTuple
            The duplicated tuple.
        """
        # Arguments have been visited in PyccelMul

        if not isinstance(val.class_type, (NativeTuple, NativeHomogeneousList)):
            errors.report("Unexpected Duplicate", symbol=Duplicate(val, length),
                bounding_box=(self.current_ast_node.lineno, self.current_ast_node.col_offset),
                severity='fatal')

        if getattr(val, 'is_homogeneous', True):
            return Duplicate(val, length)
        else:
            if isinstance(length, LiteralInteger):
                length = length.python_value
            else:
                errors.report("Cannot create inhomogeneous tuple of unknown size",
                    symbol=Duplicate(val, length),
                    bounding_box=(self.current_ast_node.lineno, self.current_ast_node.col_offset),
                    severity='fatal')
            if isinstance(val, InhomogeneousTupleVariable):
                return PythonTuple(*(val.get_vars()*length))
            else:
                return PythonTuple(*(val.args*length))

    def _handle_function_args(self, arguments):
        """
        Get a list of all function arguments.

        Get a list of all the function arguments which are passed
        to a function. This is done by visiting the syntactic
        FunctionCallArguments. If this argument contains a
        starred arguments object then the contents of this object
        are extracted into the final list.

        Parameters
        ----------
        arguments : list of FunctionCallArgument
            The arguments which were passed to the function.

        Returns
        -------
        list of FunctionCallArgument
            The arguments passed to the function.
        """
        args  = []
        for arg in arguments:
            a = self._visit(arg)
            if isinstance(a.value, StarredArguments):
                args.extend([FunctionCallArgument(av) for av in a.value.args_var])
            else:
                args.append(a)
        return args

    def get_type_description(self, var, include_rank = True):
        """
        Provides a text description of the type of a variable
        (useful for error messages)
        Parameters
        ----------
        var          : Variable
                       The variable to describe
        include_rank : bool
                       Indicates whether rank information should be included
                       Default : True
        """
        dtype = var.dtype
        prec  = get_final_precision(var)
        descr = f'{dtype}{(prec * 2 if isinstance(dtype, NativeComplex) else prec) * 8 if prec else ""}'
        if include_rank and var.rank>0:
            dims = ','.join(':'*var.rank)
            descr += f'[{dims}]'
        return descr

    def _check_argument_compatibility(self, input_args, func_args, expr, elemental):
        """
        Check that the provided arguments match the expected types

        Parameters
        ----------
        input_args : list
                     The arguments provided to the function
        func_args  : list
                     The arguments expected by the function
        expr       : TypedAstNode
                     The expression where this call is found (used for error output)
        elemental  : bool
                     Indicates if the function is elemental
        """
        if elemental:
            def incompatible(i_arg, f_arg):
                return (i_arg.dtype is not f_arg.dtype or \
                        get_final_precision(i_arg) != get_final_precision(f_arg))
        else:
            def incompatible(i_arg, f_arg):
                return (i_arg.dtype is not f_arg.dtype or \
                        get_final_precision(i_arg) != get_final_precision(f_arg) or
                        i_arg.rank != f_arg.rank)

        # Compare each set of arguments
        for idx, (i_arg, f_arg) in enumerate(zip(input_args, func_args)):
            i_arg = i_arg.value
            f_arg = f_arg.var
            # Ignore types which cannot be compared
            if (i_arg is Nil()
                    or isinstance(f_arg, FunctionAddress)
                    or f_arg.dtype is NativeGeneric()):
                continue
            # Check for compatibility
            if incompatible(i_arg, f_arg):
                expected  = self.get_type_description(f_arg, not elemental)
                type_name = self.get_type_description(i_arg, not elemental)
                received  = f'{i_arg} ({type_name})'

                errors.report(INCOMPATIBLE_ARGUMENT.format(idx+1, received, expr.func_name, expected),
                        symbol = expr,
                        severity='error')
            if f_arg.rank > 1 and i_arg.order != f_arg.order:
                errors.report(INCOMPATIBLE_ORDERING.format(idx=idx+1, arg=i_arg, func=expr.func_name, order=f_arg.order),
                        symbol = expr,
                        severity='error')

    def _handle_function(self, expr, func, args, is_method = False):
        """
        Create the node representing the function call.

        Create a FunctionCall or an instance of a PyccelInternalFunction
        from the function information and arguments.

        Parameters
        ----------
        expr : TypedAstNode
               The expression where this call is found (used for error output).

        func : FunctionDef instance, Interface instance or PyccelInternalFunction type
               The function being called.

        args : tuple
               The arguments passed to the function.

        is_method : bool
                Indicates if the function is a class method.

        Returns
        -------
        FunctionCall/PyccelInternalFunction
            The semantic representation of the call.
        """
        if isinstance(func, PyccelFunctionDef):
            argument_description = func.argument_description
            func = func.cls_name
            args, kwargs = split_positional_keyword_arguments(*args)

            # Ignore values passed by position but add any unspecified keywords
            # with the correct default value
            for kw, val in list(argument_description.items())[len(args):]:
                if kw not in kwargs:
                    kwargs[kw] = val

            try:
                new_expr = func(*args, **kwargs)
            except TypeError:
                errors.report(UNRECOGNISED_FUNCTION_CALL,
                        symbol = expr,
                        severity = 'fatal')

            return new_expr
        else:
            if self._current_function == func.name:
                if len(func.results)>0 and not isinstance(func.results[0].var, TypedAstNode):
                    errors.report(RECURSIVE_RESULTS_REQUIRED, symbol=func, severity="fatal")

            parent_assign = expr.get_direct_user_nodes(lambda x: isinstance(x, Assign) and not isinstance(x, AugAssign))

            func_args = func.arguments if isinstance(func, FunctionDef) else func.functions[0].arguments
            func_results = func.results if isinstance(func, FunctionDef) else func.functions[0].results

            if not parent_assign and len(func_results) == 1 and func_results[0].var.rank > 0:
                tmp_var = PyccelSymbol(self.scope.get_new_name())
                assign = Assign(tmp_var, expr)
                assign.set_current_ast(expr.python_ast)
                self._additional_exprs[-1].append(self._visit(assign))
                return self._visit(tmp_var)

            if len(args) > len(func_args):
                errors.report("Too many arguments passed in function call",
                        symbol = expr,
                        severity='fatal')
            # Sort arguments to match the order in the function definition
            input_args = [a for a in args if a.keyword is None]
            nargs = len(input_args)
            for ka in func_args[nargs:]:
                key = ka.name
                relevant_args = [a for a in args[nargs:] if a.keyword == key]
                n_relevant_args = len(relevant_args)
                assert n_relevant_args <= 1
                if n_relevant_args == 0 and ka.has_default:
                    input_args.append(ka.default_call_arg)
                elif n_relevant_args == 1:
                    input_args.append(relevant_args[0])

            args = input_args

            new_expr = FunctionCall(func, args, self._current_function)

            if None in new_expr.args:
                errors.report("Too few arguments passed in function call",
                        symbol = expr,
                        severity='error')
            elif isinstance(func, FunctionDef):
                self._check_argument_compatibility(args, func_args,
                            expr, func.is_elemental)
            return new_expr

    def _create_variable(self, name, dtype, rhs, d_lhs, arr_in_multirets=False):
        """
        Create a new variable.

        Create a new variable. In most cases this is just a call to
        `Variable.__init__`
        but in the case of a tuple variable it is a recursive call to
        create all elements in the tuple.
        This is done separately to _assign_lhs_variable to ensure that
        elements of a tuple do not exist in the scope.

        Parameters
        ----------
        name : str
            The name of the new variable.

        dtype : DataType
            The data type of the new variable.

        rhs : Variable
            The value assigned to the lhs. This is required to call
            self._infer_type recursively for tuples.

        d_lhs : dict
            Dictionary of properties for the new Variable.

        arr_in_multirets : bool, default: False
            If True, the variable that will be created is an array
            in multi-values return, false otherwise.

        Returns
        -------
        Variable
            The variable that has been created.
        """
        if isinstance(name, PyccelSymbol):
            is_temp = name.is_temp
        else:
            is_temp = False

        if isinstance(rhs, (PythonTuple, InhomogeneousTupleVariable, NumpyNonZero)) or \
                ((isinstance(rhs, FunctionCall) and rhs.pyccel_staging != 'syntactic') and len(rhs.funcdef.results)>1):
            if isinstance(rhs, FunctionCall):
                iterable = [r.var for r in rhs.funcdef.results]
            else:
                iterable = rhs
            elem_vars = []
            is_homogeneous = True
            elem_d_lhs_ref = None
            for i,r in enumerate(iterable):
                elem_name = self.scope.get_new_name( name + '_' + str(i) )
                elem_d_lhs = self._infer_type( r )

                if not arr_in_multirets:
                    self._ensure_target( r, elem_d_lhs )
                if elem_d_lhs_ref is None:
                    elem_d_lhs_ref = elem_d_lhs.copy()
                    is_homogeneous = elem_d_lhs['datatype'] is not NativeGeneric()
                elif elem_d_lhs != elem_d_lhs_ref:
                    is_homogeneous = False

                elem_dtype = elem_d_lhs.pop('datatype')

                var = self._create_variable(elem_name, elem_dtype, r, elem_d_lhs)
                elem_vars.append(var)

            if any(v.is_alias for v in elem_vars):
                d_lhs['memory_handling'] = 'alias'
            else:
                d_lhs['memory_handling'] = d_lhs.get('memory_handling', False) or 'heap'

            if is_homogeneous and not (d_lhs['memory_handling'] == 'alias' and isinstance(rhs, PythonTuple)):
                lhs = Variable(dtype, name, **d_lhs, is_temp=is_temp)
            else:
                lhs = InhomogeneousTupleVariable(elem_vars, name, **d_lhs, is_temp=is_temp)

        else:
            lhs = Variable(dtype, name, **d_lhs, is_temp=is_temp)

        return lhs

    def _ensure_target(self, rhs, d_lhs):
        """
        Function using data about the new lhs.

        Function using data about the new lhs to determine
        whether the lhs is an alias and the rhs is a target.

        Parameters
        ----------
        rhs : TypedAstNode
            The value assigned to the lhs.

        d_lhs : dict
            Dictionary of properties for the new Variable.
        """

        if isinstance(rhs, NumpyTranspose) and rhs.internal_var.on_heap:
            d_lhs['memory_handling'] = 'alias'
            rhs.internal_var.is_target = True

        if isinstance(rhs, Variable) and (rhs.is_ndarray or isinstance(rhs.dtype, CustomDataType)):
            d_lhs['memory_handling'] = 'alias'
            rhs.is_target = not rhs.is_alias

        if isinstance(rhs, IndexedElement) and rhs.rank > 0 and \
                (getattr(rhs.base, 'is_ndarray', False) or getattr(rhs.base, 'is_alias', False)):
            d_lhs['memory_handling'] = 'alias'
            rhs.base.is_target = not rhs.base.is_alias

    def _assign_lhs_variable(self, lhs, d_var, rhs, new_expressions, is_augassign,arr_in_multirets=False):
        """
        Create a variable from the left-hand side (lhs) of an assignment.
        
        Create a lhs based on the information in d_var, if the lhs already exists
        then check that it has the expected properties.

        Parameters
        ----------
        lhs : PyccelSymbol (or DottedName of PyccelSymbols)
            The representation of the lhs provided by the SyntacticParser.

        d_var : dict
            Dictionary of expected lhs properties.

        rhs : Variable / expression
            The representation of the rhs provided by the SemanticParser.
            This is necessary in order to set the rhs 'is_target' property
            if necessary.

        new_expressions : list
            A list which allows collection of any additional expressions
            resulting from this operation (e.g. Allocation).

        is_augassign : bool
            Indicates whether this is an assign ( = ) or an augassign ( += / -= / etc )
            This is necessary as the restrictions on the dtype are less strict in this
            case.

        arr_in_multirets : bool
            If True, rhs has an array in its results, otherwise, it should be set to False.
            It helps when we don't need lhs to be a pointer in case of a returned array in
            a tuple of results.

        Returns
        -------
        pyccel.ast.variable.Variable
            The representation of the lhs provided by the SemanticParser.
        """

        if isinstance(lhs, IndexedElement):
            lhs = self._visit(lhs)
        elif isinstance(lhs, (PyccelSymbol, DottedName)):

            name = lhs
            if lhs == '_':
                name = self.scope.get_new_name()
            dtype = d_var.pop('datatype')

            d_lhs = d_var.copy()
            # ISSUES #177: lhs must be a pointer when rhs is heap array
            if not arr_in_multirets:
                self._ensure_target(rhs, d_lhs)

            if isinstance(lhs, DottedName):
                prefix = self.get_class_prefix(lhs)
                class_def = prefix.cls_base
                attr_name = lhs.name[-1]
                attribute = class_def.scope.find(attr_name) if class_def else None
                if attribute:
                    var = attribute.clone(attribute.name, new_class = DottedVariable, lhs = prefix)
                else:
                    var = None
            else:
                var = self.scope.find(lhs)

            # Variable not yet declared (hence array not yet allocated)
            if var is None:

                if isinstance(lhs, DottedName):
                    prefix_parts = lhs.name[:-1]
                    syntactic_prefix = prefix_parts[0] if len(prefix_parts) == 1 else DottedName(*prefix_parts)
                    prefix = self._visit(syntactic_prefix)
                    class_def = prefix.cls_base
                    if prefix.name == 'self':
                        var = self.get_variable('self')

                        # Collect the name that should be used in the generated code
                        attribute_name = lhs.name[-1]
                        new_name = class_def.scope.get_expected_name(attribute_name)
                        # Create the attribute
                        member = self._create_variable(new_name, dtype, rhs, d_lhs)

                        # Insert the attribute to the class scope
                        # Passing the original name ensures that the attribute can be found under this name
                        class_def.scope.insert_variable(member, attribute_name)

                        # Create the local DottedVariable
                        lhs = member.clone(member.name, new_class = DottedVariable, lhs = var)

                        # update the attributes of the class and push it to the scope
                        class_def.add_new_attribute(lhs)

                    else:
                        errors.report(f"{lhs.name[0]} should be named : self", symbol=lhs, severity='fatal')
                # Update variable's dictionary with information from function decorators
                decorators = self.scope.decorators
                if decorators:
                    if 'stack_array' in decorators:
                        if name in decorators['stack_array']:
                            d_lhs.update(memory_handling='stack')
                    if 'allow_negative_index' in decorators:
                        if lhs in decorators['allow_negative_index']:
                            d_lhs.update(allows_negative_indexes=True)

                # We cannot allow the definition of a stack array from a shape which
                # is unknown at the declaration
                if d_lhs['rank'] > 0 and d_lhs.get('memory_handling', None) == 'stack':
                    for a in d_lhs['shape']:
                        if (isinstance(a, FunctionCall) and not a.funcdef.is_pure) or \
                                any(not f.funcdef.is_pure for f in a.get_attribute_nodes(FunctionCall)):
                            errors.report(STACK_ARRAY_SHAPE_UNPURE_FUNC, symbol=a.funcdef.name,
                            severity='error',
                            bounding_box=(self.current_ast_node.lineno,
                                self.current_ast_node.col_offset))
                        if (isinstance(a, Variable) and not a.is_argument) \
                                or not all(b.is_argument for b in a.get_attribute_nodes(Variable)):
                            errors.report(STACK_ARRAY_UNKNOWN_SHAPE, symbol=name,
                            severity='error',
                            bounding_box=(self.current_ast_node.lineno,
                                self.current_ast_node.col_offset))

                if not isinstance(lhs, DottedVariable):
                    new_name = self.scope.get_expected_name(name)
                    # Create new variable
                    lhs = self._create_variable(new_name, dtype, rhs, d_lhs, arr_in_multirets=arr_in_multirets)

                    # Add variable to scope
                    self.scope.insert_variable(lhs, name)

                # ...
                # Add memory allocation if needed
                array_declared_in_function = (isinstance(rhs, FunctionCall) and not isinstance(rhs.funcdef, PyccelFunctionDef) \
                                            and not getattr(rhs.funcdef, 'is_elemental', False) and not isinstance(lhs.class_type, NativeHomogeneousTuple)) or arr_in_multirets
                if lhs.on_heap and not array_declared_in_function:
                    if self.scope.is_loop:
                        # Array defined in a loop may need reallocation at every cycle
                        errors.report(ARRAY_DEFINITION_IN_LOOP, symbol=name,
                            severity='warning',
                            bounding_box=(self.current_ast_node.lineno,
                                self.current_ast_node.col_offset))
                        status='unknown'
                    else:
                        # Array defined outside of a loop will be allocated only once
                        status='unallocated'

                    # Create Allocate node
                    if isinstance(lhs, InhomogeneousTupleVariable):
                        args = [v for v in lhs.get_vars() if v.rank>0]
                        new_args = []
                        while len(args) > 0:
                            for a in args:
                                if isinstance(a, InhomogeneousTupleVariable):
                                    new_args.extend(v for v in a.get_vars() if v.rank>0)
                                else:
                                    new_expressions.append(Allocate(a,
                                        shape=a.alloc_shape, order=a.order, status=status))
                                    # Add memory deallocation for array variables
                                    self._allocs[-1].append(a)
                            args = new_args
                    else:
                        new_expressions.append(Allocate(lhs, shape=lhs.alloc_shape, order=lhs.order, status=status))
                # ...

                # ...
                # Add memory deallocation for array variables
                if lhs.is_ndarray and not lhs.on_stack:
                    # Create Deallocate node
                    self._allocs[-1].append(lhs)
                # ...

                # Add memory deallocation for class constructor
                if isinstance(lhs.dtype, CustomDataType) and not lhs.is_alias:
                    # Create Deallocate node
                    self._allocs[-1].append(lhs)
                # ...

                # We cannot allow the definition of a stack array in a loop
                if lhs.is_stack_array and self.scope.is_loop:
                    errors.report(STACK_ARRAY_DEFINITION_IN_LOOP, symbol=name,
                        severity='error',
                        bounding_box=(self.current_ast_node.lineno,
                            self.current_ast_node.col_offset))

                # Not yet supported for arrays: x=y+z, x=b[:]
                # Because we cannot infer shape of right-hand side yet
                know_lhs_shape = (lhs.rank == 0) or all(sh is not None for sh in lhs.alloc_shape)

                if not know_lhs_shape:
                    msg = f"Cannot infer shape of right-hand side for expression {lhs} = {rhs}"
                    errors.report(PYCCEL_RESTRICTION_TODO+'\n'+msg,
                        bounding_box=(self.current_ast_node.lineno, self.current_ast_node.col_offset),
                        severity='fatal')

            # Variable already exists
            else:

                self._ensure_inferred_type_matches_existing(dtype, d_var, var, is_augassign, new_expressions, rhs)

                # in the case of elemental, lhs is not of the same dtype as
                # var.
                # TODO d_lhs must be consistent with var!
                # the following is a small fix, since lhs must be already
                # declared
                if isinstance(lhs, DottedName):
                    lhs = var.clone(var.name, new_class = DottedVariable, lhs = self._visit(lhs.name[0]))
                else:
                    lhs = var
        else:
            lhs_type = str(type(lhs))
            raise NotImplementedError(f"_assign_lhs_variable does not handle {lhs_type}")

        return lhs

    def _ensure_inferred_type_matches_existing(self, dtype, d_var, var, is_augassign, new_expressions, rhs):
        """
        Ensure that the inferred type matches the existing variable.

        Ensure that the inferred type of the new variable, matches the existing variable (which has the
        same name). If this is not the case then errors are raised preventing pyccel reaching the codegen
        stage.
        This function also handles any reallocations caused by differing shapes between the two objects.
        These allocations/deallocations are saved in the list new_expressions

        Parameters
        ----------
        dtype : DataType
            The inferred DataType.
        d_var : dict
            The inferred information about the variable. Usually created by the _infer_type function.
        var : Variable
            The existing variable.
        is_augassign : bool
            A boolean indicating if the assign statement is an augassign (tests are less strict).
        new_expressions : list
            A list to which any new expressions created are appended.
        rhs : TypedAstNode
            The right hand side of the expression : lhs=rhs.
            If is_augassign is False, this value is not used.
        """

        precision = d_var.get('precision', 0)
        internal_precision = default_precision[dtype] if precision == -1 else precision

        # TODO improve check type compatibility
        if not hasattr(var, 'dtype'):
            name = var.name
            errors.report(INCOMPATIBLE_TYPES_IN_ASSIGNMENT.format(type(var), dtype),
                    symbol=f'{name}={dtype}',
                    bounding_box=(self.current_ast_node.lineno, self.current_ast_node.col_offset),
                    severity='fatal')

        elif not is_augassign and var.is_ndarray and var.is_target:
            errors.report(ARRAY_ALREADY_IN_USE,
                bounding_box=(self.current_ast_node.lineno,
                    self.current_ast_node.col_offset),
                        severity='error', symbol=var.name)

        elif not is_augassign and var.is_ndarray and isinstance(rhs, (Variable, IndexedElement)) and var.on_heap:
            errors.report(ASSIGN_ARRAYS_ONE_ANOTHER,
                bounding_box=(self.current_ast_node.lineno,
                    self.current_ast_node.col_offset),
                        severity='error', symbol=var)

        elif var.is_ndarray and var.is_alias and isinstance(rhs, NumpyNewArray):
            errors.report(INVALID_POINTER_REASSIGN,
                bounding_box=(self.current_ast_node.lineno,
                    self.current_ast_node.col_offset),
                        severity='error', symbol=var.name)

        elif var.is_ndarray and var.is_alias and not is_augassign:
            # we allow pointers to be reassigned multiple times
            # pointers reassigning need to call free_pointer func
            # to remove memory leaks
            new_expressions.append(Deallocate(var))

        elif str(dtype) != str(var.dtype) or \
                internal_precision != get_final_precision(var):
            if is_augassign:
                tmp_result = PyccelAdd(var, rhs)
                result_dtype = str(tmp_result.dtype)
                result_precision = get_final_precision(tmp_result)
                raise_error = (str(var.dtype) != result_dtype or \
                        get_final_precision(var) != result_precision)
            else:
                raise_error = True

            if raise_error:
                # Get type name from cast function (handles precision implicitly)
                try:
                    d1 = DtypePrecisionToCastFunction[var.dtype.name][var.precision].name
                except KeyError:
                    d1 = str(var.dtype)
                try:
                    d2 = DtypePrecisionToCastFunction[dtype.name][precision].name
                except KeyError:
                    d2 = str(var.dtype)

                name = var.name
                rhs_str = str(rhs)
                errors.report(INCOMPATIBLE_TYPES_IN_ASSIGNMENT.format(d1, d2),
                    symbol=f'{name}={rhs_str}',
                    bounding_box=(self.current_ast_node.lineno, self.current_ast_node.col_offset),
                    severity='error')

        elif not is_augassign:

            rank  = getattr(var, 'rank' , 'None')
            order = getattr(var, 'order', 'None')
            shape = getattr(var, 'shape', 'None')

            # Get previous allocation calls
            previous_allocations = var.get_direct_user_nodes(lambda p: isinstance(p, Allocate))

            if len(previous_allocations) == 0:
                var.set_init_shape(d_var['shape'])

            if (d_var['rank'] != rank) or (rank > 1 and d_var['order'] != order):

                txt = '|{name}| {dtype}{old} <-> {dtype}{new}'
                def format_shape(s):
                    return "" if s is None else s
                txt = txt.format(name=var.name, dtype=dtype, old=format_shape(var.shape),
                    new=format_shape(d_var['shape']))
                errors.report(INCOMPATIBLE_REDEFINITION, symbol=txt,
                    bounding_box=(self.current_ast_node.lineno, self.current_ast_node.col_offset),
                    severity='error')

            elif d_var['shape'] != shape:

                if var.is_argument:
                    errors.report(ARRAY_IS_ARG, symbol=var,
                        severity='error',
                        bounding_box=(self.current_ast_node.lineno,
                            self.current_ast_node.col_offset))

                elif var.is_stack_array:
                    if var.get_direct_user_nodes(lambda a: isinstance(a, Assign) and a.lhs is var):
                        errors.report(INCOMPATIBLE_REDEFINITION_STACK_ARRAY, symbol=var.name,
                            severity='error',
                            bounding_box=(self.current_ast_node.lineno,
                                self.current_ast_node.col_offset))

                else:
                    if previous_allocations:
                        var.set_changeable_shape()
                        last_allocation = previous_allocations[-1]

                        # Find outermost IfSection of last allocation
                        last_alloc_ifsection = last_allocation.get_user_nodes(IfSection)
                        alloc_ifsection = last_alloc_ifsection[-1] if last_alloc_ifsection else None
                        while len(last_alloc_ifsection)>0:
                            alloc_ifsection = last_alloc_ifsection[-1]
                            last_alloc_ifsection = alloc_ifsection.get_user_nodes(IfSection)

                        ifsection_has_if = len(alloc_ifsection.get_direct_user_nodes(
                                                            lambda x: isinstance(x,If))) == 1 \
                                        if alloc_ifsection else False

                        if alloc_ifsection and not ifsection_has_if:
                            status = last_allocation.status
                        elif last_allocation.get_user_nodes((If, For, While)):
                            status='unknown'
                        else:
                            status='allocated'
                    else:
                        status = 'unallocated'

                    new_expressions.append(Allocate(var,
                        shape=d_var['shape'], order=d_var['order'],
                        status=status))

                    if status != 'unallocated':
                        errors.report(ARRAY_REALLOCATION, symbol=var.name,
                            severity='warning',
                            bounding_box=(self.current_ast_node.lineno,
                                self.current_ast_node.col_offset))
            elif previous_allocations and previous_allocations[-1].get_user_nodes(IfSection) \
                        and not previous_allocations[-1].get_user_nodes((If)):
                # If previously allocated in If still under construction
                status = previous_allocations[-1].status

                new_expressions.append(Allocate(var,
                    shape=d_var['shape'], order=d_var['order'],
                    status=status))
            elif isinstance(var.dtype, CustomDataType) and not var.is_alias:
                new_expressions.append(Deallocate(var))

        if var.precision == -1 and precision != var.precision:
            var.use_exact_precision()

    def _assign_GeneratorComprehension(self, lhs_name, expr):
        """
        Visit the GeneratorComprehension node.

        Create all necessary expressions for the
        GeneratorComprehension node definition.

        Parameters
        ----------
        lhs_name : str
                    The name to which the expression is assigned.
        expr : GeneratorComprehension
                The GeneratorComprehension node.

        Returns
        -------
        pyccel.ast.functionalexpr.GeneratorComprehension
                CodeBlock containing the semantic version of the GeneratorComprehension node.
        """
        result   = expr.expr

        loop = expr.loops
        nlevels = 0
        # Create throw-away variable to help obtain result type
        index   = Variable('int',self.scope.get_new_name('to_delete'), is_temp=True)
        self.scope.insert_variable(index)
        new_expr = []
        while isinstance(loop, For):
            nlevels+=1
            iterable = Iterable(self._visit(loop.iterable))
            n_index = max(1, iterable.num_loop_counters_required)
            # Set dummy indices to iterable object in order to be able to
            # obtain a target with a deducible dtype
            iterable.set_loop_counter(*[index]*n_index)

            iterator = loop.target

            # Collect a target with a deducible dtype
            iterator_rhs = iterable.get_target_from_range()
            # Use _visit_Assign to create the requested iterator with the correct type
            # The result of this operation is not stored, it is just used to declare
            # iterator with the correct dtype to allow correct dtype deductions later
            self._visit(Assign(iterator, iterator_rhs, python_ast=expr.python_ast))

            loop_elem = loop.body.body[0]

            if isinstance(loop_elem, Assign):
                # If the result contains a GeneratorComprehension, treat it and replace
                # it with it's lhs variable before continuing
                gens = set(loop_elem.get_attribute_nodes(GeneratorComprehension))
                if len(gens)==1:
                    gen = gens.pop()
                    assert isinstance(gen.lhs, PyccelSymbol) and gen.lhs.is_temp
                    gen_lhs = self.scope.get_new_name() if gen.lhs.is_temp else gen.lhs
                    assign = self._visit(Assign(gen_lhs, gen, python_ast=gen.python_ast))
                    new_expr.append(assign)
                    loop.substitute(gen, assign.lhs)
                    loop_elem = loop.body.body[0]
            loop = loop_elem
        # Remove the throw-away variable from the scope
        self.scope.remove_variable(index)

        # Visit result expression (correctly defined as iterator
        # objects exist in the scope despite not being defined)
        result = self._visit(result)
        if isinstance(result, CodeBlock):
            result = result.body[-1]

        # Infer the final dtype of the expression
        d_var = self._infer_type(result)
        dtype = d_var.pop('datatype')
        d_var['is_temp'] = expr.lhs.is_temp

        lhs  = self.check_for_variable(lhs_name)
        if lhs:
            self._ensure_inferred_type_matches_existing(dtype, d_var, lhs, False, new_expr, None)
        else:
            lhs_name = self.scope.get_expected_name(lhs_name)
            lhs = Variable(dtype, lhs_name, **d_var)
            self.scope.insert_variable(lhs)

        # Iterate over the loops
        # This provides the definitions of iterators as well
        # as the central expression
        loops = [self._visit(expr.loops)]

        # If necessary add additional expressions corresponding
        # to nested GeneratorComprehensions
        if new_expr:
            loop = loops[0]
            for _ in range(nlevels-1):
                loop = loop.body.body[0]
            for e in new_expr:
                loop.body.insert2body(e, back=False)
                e.loops[-1].scope.update_parent_scope(loop.scope, is_loop = True)

        if isinstance(expr, FunctionalSum):
            val = LiteralInteger(0)
            if str_dtype(dtype) in ['float', 'complex']:
                val = LiteralFloat(0.0)
        elif isinstance(expr, FunctionalMin):
            val = math_constants['inf']
        elif isinstance(expr, FunctionalMax):
            val = PyccelUnarySub(math_constants['inf'])

        # Initialise result with correct initial value
        stmt = Assign(lhs, val)
        stmt.set_current_ast(expr.python_ast)
        loops.insert(0, stmt)

        indices = [self._visit(i) for i in expr.indices]

        if isinstance(expr, FunctionalSum):
            expr_new = FunctionalSum(loops, lhs=lhs, indices = indices)
        elif isinstance(expr, FunctionalMin):
            expr_new = FunctionalMin(loops, lhs=lhs, indices = indices)
        elif isinstance(expr, FunctionalMax):
            expr_new = FunctionalMax(loops, lhs=lhs, indices = indices)
        expr_new.set_current_ast(expr.python_ast)
        return expr_new

    def _find_superclasses(self, expr):
        """
        Find all the superclasses in the scope.

        From a syntactic ClassDef, extract the names of the superclasses and
        search through the scope to find their definitions. If there is no
        definition then an error is raised.

        Parameters
        ----------
        expr : ClassDef
            The class whose superclasses we wish to find.

        Returns
        -------
        list
            An iterable containing the definitions of all the superclasses.

        Raises
        ------
        PyccelSemanticError
            A `PyccelSemanticError` is reported and will be raised after the
            semantic stage is complete.
        """
        parent = {s: self.scope.find(s, 'classes') for s in expr.superclasses}
        if any(c is None for c in parent.values()):
            for s,c in parent.items():
                if c is None:
                    errors.report(f"Couldn't find class {s} in scope", symbol=expr,
                            severity='error')
            parent = {s:c for s,c in parent.items() if c is not None}

        return list(parent.values())

    def _PyccelAstNode_to_TypeAnnotation(self, expr, input_rank = 0, input_order = None):
        """
        Convert a PyccelAstNode class type to a TypeAnnotation.

        Convert a PyccelAstNode class type to a TypeAnnotation. This is done using
        the static dtype, precision and rank stored in the class.

        Parameters
        ----------
        expr : type deriving from PyccelAstNode
            The object which was passed to the type annotation.

        input_rank : int, default=0
            The rank that was deduced from the annotation.

        input_order : str, optional
            The order that was deduced from the annotation.

        Returns
        -------
        VariableTypeAnnotation
            Object describing the type that should be created.
        """
        dtype = expr.static_dtype()
        prec = expr.static_precision()
        if input_rank != 0:
            rank = input_rank
            order = input_order
        else:
            rank = expr.static_rank()
            if not isinstance(rank, int):
                rank = 0
            order = expr.static_order()
            if order is not None and not isinstance(order, str):
                order = None
        if rank > 1 and order is None:
            order = 'C'

        class_type = dtype if rank == 0 else expr.static_class_type()

        return VariableTypeAnnotation(dtype, class_type, prec, rank, order)

    #====================================================
    #                 _visit functions
    #====================================================


    def _visit(self, expr):
        """
        Annotate the AST.

        The annotation is done by finding the appropriate function _visit_X
        for the object expr. X is the type of the object expr. If this function
        does not exist then the method resolution order is used to search for
        other compatible _visit_X functions. If none are found then an error is
        raised.
        
        Parameters
        ----------
        expr : pyccel.ast.basic.PyccelAstNode
            Object to visit of type X.
        
        Returns
        -------
        pyccel.ast.basic.PyccelAstNode
            AST object which is the semantic equivalent of expr.
        """

        # TODO - add settings to Errors
        #      - line and column
        #      - blocking errors
        current_ast = self.current_ast_node

        if getattr(expr,'python_ast', None) is not None:
            self._current_ast_node = expr.python_ast

        classes = type(expr).__mro__
        for cls in classes:
            annotation_method = '_visit_' + cls.__name__
            if hasattr(self, annotation_method):
                obj = getattr(self, annotation_method)(expr)
                if isinstance(obj, PyccelAstNode) and self.current_ast_node:
                    obj.set_current_ast(self.current_ast_node)
                self._current_ast_node = current_ast
                return obj

        # Unknown object, we raise an error.
        return errors.report(PYCCEL_RESTRICTION_TODO, symbol=type(expr),
            bounding_box=(self.current_ast_node.lineno, self.current_ast_node.col_offset),
            severity='fatal')

    def _visit_Module(self, expr):
        body = self._visit(expr.program).body
        program_body      = []
        init_func_body    = []
        mod_name = self.metavars.get('module_name', None)
        if mod_name is None:
            mod_name = expr.name
        else:
            self.scope.insert_symbol(mod_name)
        self._mod_name = mod_name
        if isinstance(expr.name, AsName):
            name_suffix = expr.name.name
        else:
            name_suffix = expr.name
        prog_name = 'prog_'+name_suffix
        prog_name = self.scope.get_new_name(prog_name)

        for b in body:
            if isinstance(b, If):
                if any(isinstance(i.condition, InProgram) for i in b.blocks):
                    for i in b.blocks:
                        if isinstance(i.condition, InProgram):
                            program_body.extend(i.body.body)
                        else:
                            init_func_body.append(i.body.body)
                else:
                    init_func_body.append(b)
            elif isinstance(b, CodeBlock):
                init_func_body.extend(b.body)
            else:
                init_func_body.append(b)

        variables = self.get_variables(self.scope)
        init_func = None
        free_func = None
        program   = None

        comment_types = (Header, MacroFunction, EmptyNode, Comment, CommentBlock)

        if not all(isinstance(l, comment_types) for l in init_func_body):
            # If there are any initialisation statements then create an initialisation function
            init_var = Variable(NativeBool(), self.scope.get_new_name('initialised'),
                                is_private=True)
            init_func_name = self.scope.get_new_name(name_suffix+'__init')
            # Ensure that the function is correctly defined within the namespaces
            init_scope = self.create_new_function_scope(init_func_name)
            for b in init_func_body:
                if isinstance(b, ScopedAstNode):
                    b.scope.update_parent_scope(init_scope, is_loop = True)
                if isinstance(b, FunctionalFor):
                    for l in b.loops:
                        if isinstance(l, ScopedAstNode):
                            l.scope.update_parent_scope(init_scope, is_loop = True)

            self.exit_function_scope()

            # Update variable scope for temporaries
            to_remove = []
            for v in self.scope.variables.values():
                if v.is_temp:
                    init_scope.insert_variable(v)
                    to_remove.append(v)

            # Remove in a second loop so the dictionary doesn't change during iteration
            for v in to_remove:
                self.scope.remove_variable(v)
                variables.remove(v)

            # Get deallocations
            deallocs = self._garbage_collector(CodeBlock(init_func_body))

            # Deallocate temporaries in init function
            dealloc_vars = [d.variable for d in deallocs]
            for i,v in enumerate(dealloc_vars):
                if v in to_remove:
                    d = deallocs.pop(i)
                    init_func_body.append(d)

            init_func_body = If(IfSection(PyccelNot(init_var),
                                init_func_body+[Assign(init_var, LiteralTrue())]))

            init_func = FunctionDef(init_func_name, [], [], [init_func_body],
                    global_vars = variables, scope=init_scope)
            self.insert_function(init_func)

        if init_func:
            free_func_name = self.scope.get_new_name(name_suffix+'__free')
            pyccelised_imports = [imp for imp_name, imp in self.scope.imports['imports'].items() \
                             if imp_name in self.d_parsers]

            import_frees = [self.d_parsers[imp.source].semantic_parser.ast.free_func for imp in pyccelised_imports \
                                if imp.source in self.d_parsers]
            import_frees = [f if f.name in imp.target else \
                             f.clone(next(i.target for i in imp.target \
                                        if isinstance(i, AsName) and i.name == f.name)) \
                            for f,imp in zip(import_frees, pyccelised_imports) if f]

            if deallocs or import_frees:
                # If there is anything that needs deallocating when the module goes out of scope
                # create a deallocation function
                import_free_calls = [FunctionCall(f,[],[]) for f in import_frees if f is not None]
                free_func_body = If(IfSection(init_var,
                    import_free_calls+deallocs+[Assign(init_var, LiteralFalse())]))
                # Ensure that the function is correctly defined within the namespaces
                scope = self.create_new_function_scope(free_func_name)
                free_func = FunctionDef(free_func_name, [], [], [free_func_body],
                                    global_vars = variables, scope = scope)
                self.exit_function_scope()
                self.insert_function(free_func)

        funcs = []
        interfaces = []
        for f in self.scope.functions.values():
            if isinstance(f, FunctionDef):
                funcs.append(f)
            elif isinstance(f, Interface):
                interfaces.append(f)

        # in the case of a header file, we need to convert all headers to
        # FunctionDef etc ...

        if self.is_header_file:
            # ARA : issue-999
            is_external = self.metavars.get('external', False)
            for name, headers in self.scope.headers.items():
                if all(isinstance(v, FunctionHeader) and \
                        not isinstance(v, MethodHeader) for v in headers):
                    F = self.scope.find(name, 'functions')
                    if F is None:
                        func_defs = []
                        for v in headers:
                            types = [self._visit(d).type_list[0] for d in v.dtypes]
                            args = [Variable(t.datatype, PyccelSymbol(f'anon_{i}'), precision = t.precision,
                                shape = None, rank = t.rank, order = t.order, class_type = t.class_type,
                                is_const = t.is_const, is_optional = False,
                                cls_base = t.datatype if t.rank == 0 else NumpyNDArrayType(),
                                memory_handling = 'heap' if t.rank > 0 else 'stack') for i,t in enumerate(types)]

                            types = [self._visit(d).type_list[0] for d in v.results]
                            results = [Variable(t.datatype, PyccelSymbol(f'result_{i}'), precision = t.precision,
                                shape = None, rank = t.rank, order = t.order, class_type = t.class_type,
                                cls_base = t.datatype if t.rank == 0 else NumpyNDArrayType(),
                                is_const = t.is_const, is_optional = False,
                                memory_handling = 'heap' if t.rank > 0 else 'stack') for i,t in enumerate(types)]

                            args = [FunctionDefArgument(a) for a in args]
                            results = [FunctionDefResult(r) for r in results]
                            func_defs.append(FunctionDef(v.name, args, results, [], is_external = is_external, is_header = True))

                        if len(func_defs) == 1:
                            F = func_defs[0]
                            funcs.append(F)
                        else:
                            F = Interface(name, func_defs)
                            interfaces.append(F)
                        self.insert_function(F)
                    else:
                        errors.report(IMPORTING_EXISTING_IDENTIFIED,
                                symbol=name,
                                severity='fatal')

        for v in variables:
            if v.rank > 0 and not v.is_alias:
                v.is_target = True

        mod = Module(mod_name,
                    variables,
                    funcs,
                    init_func = init_func,
                    free_func = free_func,
                    interfaces=interfaces,
                    classes=self.scope.classes.values(),
                    imports=self.scope.imports['imports'].values(),
                    scope=self.scope)
        container = self._program_namespace.imports
        container['imports'][mod_name] = Import(mod_name, mod)

        if program_body:
            if init_func:
                import_init  = FunctionCall(init_func,[],[])
                program_body = [import_init, *program_body]
            if free_func:
                import_free  = FunctionCall(free_func,[],[])
                program_body = [*program_body, import_free]
            container = self._program_namespace
            program = Program(prog_name,
                            self.get_variables(container),
                            program_body,
                            container.imports['imports'].values(),
                            scope=self._program_namespace)

            mod.program = program

        return mod

    def _visit_PythonTuple(self, expr):
        ls = [self._visit(i) for i in expr]
        return PythonTuple(*ls)

    def _visit_PythonList(self, expr):
        ls = [self._visit(i) for i in expr]
        try:
            expr = PythonList(*ls)
        except TypeError:
            errors.report(PYCCEL_RESTRICTION_INHOMOG_LIST, symbol=expr,
                severity='fatal')
        return expr

    def _visit_FunctionCallArgument(self, expr):
        value = self._visit(expr.value)
        a = FunctionCallArgument(value, expr.keyword)
        def generate_and_assign_temp_var():
            tmp_var = self.scope.get_new_name()
            assign = self._visit(Assign(tmp_var, expr.value, python_ast = expr.value.python_ast))
            self._additional_exprs[-1].append(assign)
            return FunctionCallArgument(self._visit(tmp_var))
        if isinstance(value, (PyccelArithmeticOperator, PyccelInternalFunction)) and value.rank:
            a = generate_and_assign_temp_var()
        elif isinstance(value, FunctionCall) and isinstance(value.dtype, CustomDataType):
            if not value.funcdef.results[0].var.is_alias:
                a = generate_and_assign_temp_var()
        return a

    def _visit_UnionTypeAnnotation(self, expr):
        annotations = [self._visit(syntax_type_annot) for syntax_type_annot in expr.type_list]
        types = [t for a in annotations for t in (a.type_list if isinstance(a, UnionTypeAnnotation) else [a])]
        return UnionTypeAnnotation(*types)

    def _visit_FunctionTypeAnnotation(self, expr):
        arg_types = [self._visit(a)[0] for a in expr.args]
        res_types = [self._visit(r)[0] for r in expr.results]
        return FunctionTypeAnnotation(arg_types, res_types)

    def _visit_FunctionDefArgument(self, expr):
        arg = self._visit(expr.var)
        value = None if expr.value is None else self._visit(expr.value)
        kwonly = expr.is_kwonly
        is_optional = isinstance(value, Nil)
        bound_argument = expr.bound_argument

        args = []
        for v in arg:
            if isinstance(v, Variable):
                dtype = v.dtype
                prec = v.precision
                if isinstance(value, Literal) and \
                        value.dtype is dtype and \
                        value.precision != prec:
                    value = convert_to_literal(value.python_value, dtype, prec)
                clone_var = v.clone(v.name, is_optional = is_optional, is_argument = True)
                args.append(FunctionDefArgument(clone_var, bound_argument = bound_argument,
                                        value = value, kwonly = kwonly, annotation = expr.annotation))
            else:
                args.append(FunctionDefArgument(v.clone(v.name, is_optional = is_optional,
                                is_kwonly = kwonly, is_argument = True), bound_argument = bound_argument,
                                value = value, kwonly = kwonly, annotation = expr.annotation))
        return args

    def _visit_CodeBlock(self, expr):
        ls = []
        self._additional_exprs.append([])
        for b in expr.body:

            # Save parsed code
            line = self._visit(b)
            ls.extend(self._additional_exprs[-1])
            self._additional_exprs[-1] = []
            if isinstance(line, CodeBlock):
                ls.extend(line.body)
            # ----- If block to handle VariableHeader. To be removed when headers are deprecated. ---
            elif isinstance(line, list) and isinstance(line[0], Variable):
                self.scope.insert_variable(line[0])
                if len(line) != 1:
                    errors.report(f"Variable {line[0]} cannot have multiple types",
                            severity='error', symbol=line[0])
            # ---------------------------- End of if block ------------------------------------------
            else:
                ls.append(line)
        self._additional_exprs.pop()

        return CodeBlock(ls)

    def _visit_Nil(self, expr):
        expr.clear_syntactic_user_nodes()
        expr.update_pyccel_staging()
        return expr

    def _visit_Break(self, expr):
        expr.clear_syntactic_user_nodes()
        expr.update_pyccel_staging()
        return expr

    def _visit_Continue(self, expr):
        expr.clear_syntactic_user_nodes()
        expr.update_pyccel_staging()
        return expr

    def _visit_Comment(self, expr):
        expr.clear_syntactic_user_nodes()
        expr.update_pyccel_staging()
        return expr

    def _visit_CommentBlock(self, expr):
        expr.clear_syntactic_user_nodes()
        expr.update_pyccel_staging()
        return expr

    def _visit_AnnotatedComment(self, expr):
        expr.clear_syntactic_user_nodes()
        expr.update_pyccel_staging()
        return expr

    def _visit_OmpAnnotatedComment(self, expr):
        code = expr._user_nodes
        code = code[-1]
        index = code.body.index(expr)
        combined_loop = expr.combined and ('for' in expr.combined or 'distribute' in expr.combined or 'taskloop' in expr.combined)

        if isinstance(expr, (OMP_Sections_Construct, OMP_Single_Construct)) \
           and expr.has_nowait:
            for node in code.body[index+1:]:
                if isinstance(node, Omp_End_Clause):
                    if node.txt.startswith(expr.name, 4):
                        node.has_nowait = True

        if isinstance(expr, (OMP_For_Loop, OMP_Simd_Construct,
                    OMP_Distribute_Construct, OMP_TaskLoop_Construct)) or combined_loop:
            index += 1
            while index < len(code.body) and isinstance(code.body[index], (Comment, CommentBlock, Pass)):
                index += 1

            if index < len(code.body) and isinstance(code.body[index], For):
                end_expr = ['!$omp', 'end', expr.name]
                if expr.combined:
                    end_expr.append(expr.combined)
                if expr.has_nowait:
                    end_expr.append('nowait')
                code.body[index].end_annotation = ' '.join(e for e in end_expr if e)+'\n'
            else:
                type_name = type(expr).__name__
                msg = f"Statement after {type_name} must be a for loop."
                errors.report(msg, symbol=expr,
                    severity='fatal')

        expr.clear_syntactic_user_nodes()
        expr.update_pyccel_staging()
        return expr

    def _visit_Omp_End_Clause(self, expr):
        end_loop = any(c in expr.txt for c in ['for', 'distribute', 'taskloop', 'simd'])
        if end_loop:
            errors.report("For loops do not require an end clause. This clause is ignored",
                    severity='warning', symbol=expr)
            return EmptyNode()
        else:
            expr.clear_syntactic_user_nodes()
            expr.update_pyccel_staging()
            return expr

    def _visit_Literal(self, expr):
        expr.clear_syntactic_user_nodes()
        expr.update_pyccel_staging()
        return expr

    def _visit_Pass(self, expr):
        expr.clear_syntactic_user_nodes()
        expr.update_pyccel_staging()
        return expr

    def _visit_Variable(self, expr):
        name = self.scope.get_python_name(expr.name)
        var = self.get_variable(name)
        return self._optional_params.get(var, var)

    def _visit_str(self, expr):
        return repr(expr)

    def _visit_Slice(self, expr):
        start = self._visit(expr.start) if expr.start is not None else None
        stop = self._visit(expr.stop) if expr.stop is not None else None
        step = self._visit(expr.step) if expr.step is not None else None

        return Slice(start, stop, step)

    def _visit_IndexedElement(self, expr):
        var = self._visit(expr.base)
        # TODO check consistency of indices with shape/rank
        args = [self._visit(idx) for idx in expr.indices]

        if (len(args) == 1 and isinstance(getattr(args[0], 'class_type', None), NativeTuple)):
            args = args[0]

        elif any(isinstance(getattr(a, 'class_type', None), NativeTuple) for a in args):
            n_exprs = None
            for a in args:
                if getattr(a, 'shape', None) and isinstance(a.shape[0], LiteralInteger):
                    a_len = a.shape[0]
                    if n_exprs:
                        assert n_exprs == a_len
                    else:
                        n_exprs = a_len

            if n_exprs is not None:
                new_expr_args = [[a[i] if hasattr(a, '__getitem__') else a for a in args]
                                 for i in range(n_exprs)]
                return NumpyArray(PythonTuple(*[var[a] for a in new_expr_args]))

        return self._extract_indexed_from_var(var, args, expr)

    def _visit_PyccelSymbol(self, expr):
        name = expr

        var = self.check_for_variable(name)

        if var is None:
            var = self.scope.find(name)
        if var is None:
            var = python_builtin_datatype(name)

        if var is None:
            if name == '_':
                errors.report(UNDERSCORE_NOT_A_THROWAWAY,
                    bounding_box=(self.current_ast_node.lineno, self.current_ast_node.col_offset),
                    severity='fatal')
            else:
                errors.report(UNDEFINED_VARIABLE, symbol=name,
                    bounding_box=(self.current_ast_node.lineno, self.current_ast_node.col_offset),
                    severity='fatal')
        return self._optional_params.get(var, var)

    def _visit_AnnotatedPyccelSymbol(self, expr):
        # Check if the variable already exists
        var = self.scope.find(expr, 'variables', local_only = True)
        if var is not None:
            errors.report("Variable has been declared multiple times",
                    symbol=expr, severity='error')

        if expr.annotation is None:
            errors.report(MISSING_TYPE_ANNOTATIONS,
                    symbol=expr, severity='fatal')

        # Get the semantic type annotation (should be UnionTypeAnnotation)
        types = self._visit(expr.annotation)

        if len(types.type_list) == 0:
            errors.report(MISSING_TYPE_ANNOTATIONS,
                    symbol=expr, severity='fatal')

        python_name = expr.name
        # Get the collisionless name from the scope
        if isinstance(python_name, DottedName):
            prefix_parts = python_name.name[:-1]
            syntactic_prefix = prefix_parts[0] if len(prefix_parts) == 1 else DottedName(*prefix_parts)
            prefix = self._visit(syntactic_prefix)
            class_def = prefix.cls_base
            attribute_name = python_name.name[-1]

            name = class_def.scope.get_expected_name(attribute_name)
            var_class = DottedVariable
            kwargs = {'lhs': prefix}
        else:
            name = self.scope.get_expected_name(python_name)
            var_class = Variable
            kwargs = {}

        # Use the local decorators to define the memory and index handling
        array_memory_handling = 'heap'
        decorators = self.scope.decorators
        if decorators:
            if 'stack_array' in decorators:
                if expr.name in decorators['stack_array']:
                    array_memory_handling = 'stack'
            if 'allow_negative_index' in decorators:
                if expr.name in decorators['allow_negative_index']:
                    kwargs['allows_negative_indexes'] = True

        # For each possible data type create the necessary variables
        possible_args = []
        for t in types.type_list:
            if isinstance(t, FunctionTypeAnnotation):
                args = t.args
                results = [FunctionDefResult(r.var.clone(r.var.name, is_argument = False), annotation=r.annotation) for r in t.results]
                address = FunctionAddress(name, args, results)
                possible_args.append(address)
            elif isinstance(t, VariableTypeAnnotation):
                dtype = t.datatype
                prec  = t.precision
                rank  = t.rank
                class_type = t.class_type
                cls_base = get_cls_base(dtype, prec, class_type) or self.scope.find(class_type.name, 'classes')
                v = var_class(dtype, name, precision = prec, cls_base = cls_base,
                        shape = None, rank = rank, order = t.order, class_type = t.class_type,
                        is_const = t.is_const, is_optional = False,
                        memory_handling = array_memory_handling if rank > 0 else 'stack',
                        **kwargs)
                possible_args.append(v)
            else:
                errors.report(PYCCEL_RESTRICTION_TODO + '\nUnrecoginsed type annotation',
                        severity='fatal', symbol=expr)

        # An annotated variable must have a type
        assert len(possible_args) != 0

        return possible_args

    def _visit_SyntacticTypeAnnotation(self, expr):
        is_const = expr.is_const is True
        types = []

        for dtype_name, rank, order in zip(expr.dtypes, expr.ranks, expr.orders):
            if rank > 1 and order is None:
                order = 'C'

            if isinstance(dtype_name, (PyccelSymbol, DottedName)):
                dtype_from_scope = self._visit(dtype_name)
            else:
                dtype_from_scope = self.scope.find(dtype_name)

            if isinstance(dtype_from_scope, type) and PyccelAstNode in dtype_from_scope.__mro__:
                types.append(self._PyccelAstNode_to_TypeAnnotation(dtype_from_scope, rank, order))
            elif isinstance(dtype_from_scope, PyccelFunctionDef):
                types.append(self._PyccelAstNode_to_TypeAnnotation(dtype_from_scope.cls_name, rank, order))
            elif isinstance(dtype_from_scope, VariableTypeAnnotation):
                if rank == 0:
                    types.append(dtype_from_scope)
                else:
                    types.append(VariableTypeAnnotation(dtype_from_scope.datatype,
                        dtype_from_scope.class_type, dtype_from_scope.precision,
                        rank, order, dtype_from_scope.is_const))
            elif isinstance(dtype_from_scope, ClassDef):
                dtype = self.get_class_construct(dtype_name)
                prec = 0
                rank = 0
                order = None
                types.append(VariableTypeAnnotation(dtype, dtype, prec, rank, order))
            elif dtype_from_scope is not None:
                errors.report(PYCCEL_RESTRICTION_TODO + f' Could not deduce type information from {type(dtype_from_scope)} object',
                        severity='fatal', symbol=expr)
            else:
                # Find the DataType instance and the associated precision
                try:
                    dtype, prec = dtype_and_precision_registry[dtype_name]
                except KeyError:
                    errors.report(f'Could not identify type : {dtype_name}',
                            severity='fatal', symbol=expr)

                # NumPy objects cannot have default precision
                if prec == -1 and rank > 0:
                    prec = default_precision[dtype]

                if order is not None and rank < 2:
                    errors.report(f"Ordering is not applicable to objects with rank {rank}",
                            symbol=expr, severity='warning')
                    order = None

                cls_type = dtype if rank == 0 else NumpyNDArrayType()

                # Save the potential type
                types.append(VariableTypeAnnotation(dtype, cls_type, prec, rank, order, is_const))

        # Collect all possible types into a UnionTypeAnnotation
        return UnionTypeAnnotation(*types)


    def _visit_DottedName(self, expr):

        var = self.check_for_variable(_get_name(expr))
        if var:
            return var

        lhs = expr.name[0] if len(expr.name) == 2 \
                else DottedName(*expr.name[:-1])
        rhs = expr.name[-1]

        visited_lhs = self._visit(lhs)
        first = visited_lhs
        if isinstance(visited_lhs, FunctionCall):
            results = visited_lhs.funcdef.results
            if len(results) != 1:
                errors.report("Cannot get attribute of function call with multiple returns",
                        symbol=expr, severity='fatal')
            first = results[0].var
        rhs_name = _get_name(rhs)

        # Handle case of imported module
        if isinstance(first, Module):

            if rhs_name in first:
                imp = self.scope.find(_get_name(lhs), 'imports')

                new_name = rhs_name
                if imp is not None:
                    new_name = imp.find_module_target(rhs_name)
                    if new_name is None:
                        new_name = self.scope.get_new_name(rhs_name)

                        # Save the import target that has been used
                        imp.define_target(AsName(first[rhs_name], PyccelSymbol(new_name)))
                elif isinstance(rhs, FunctionCall):
                    self.scope.imports['functions'][new_name] = first[rhs_name]
                elif isinstance(rhs, ConstructorCall):
                    self.scope.imports['classes'][new_name] = first[rhs_name]
                elif isinstance(rhs, Variable):
                    self.scope.imports['variables'][new_name] = rhs

                if isinstance(rhs, FunctionCall):
                    # If object is a function
                    args  = self._handle_function_args(rhs.args)
                    func  = first[rhs_name]
                    if new_name != rhs_name:
                        if hasattr(func, 'clone') and not isinstance(func, PyccelFunctionDef):
                            func  = func.clone(new_name)
                    return self._handle_function(expr, func, args)
                elif isinstance(rhs, Constant):
                    var = first[rhs_name]
                    if new_name != rhs_name:
                        var.name = new_name
                    return var
                else:
                    # If object is something else (eg. dict)
                    var = first[rhs_name]
                    return var
            else:
                errors.report(UNDEFINED_IMPORT_OBJECT.format(rhs_name, str(lhs)),
                        symbol=expr, severity='fatal')
        if isinstance(first, ClassDef):
            errors.report("Static class methods are not yet supported", symbol=expr,
                    severity='fatal')

        d_var = self._infer_type(first)
        dtype = d_var['datatype']
        cls_base = get_cls_base(dtype, d_var['precision'], d_var['class_type'])
        if cls_base is None:
            cls_base = self.scope.find(dtype.name, 'classes')

        # look for a class method
        if isinstance(rhs, FunctionCall):
            macro = self.scope.find(rhs_name, 'macros')
            if macro is not None:
                master = macro.master
                args = rhs.args
                args = [lhs] + list(args)
                args = [self._visit(i) for i in args]
                args = macro.apply(args)
                return FunctionCall(master, args, self._current_function)

            args = [FunctionCallArgument(visited_lhs), *self._handle_function_args(rhs.args)]
            method = cls_base.get_method(rhs_name)
            if cls_base.name == 'numpy.ndarray':
                numpy_class = method.cls_name
                self.insert_import('numpy', AsName(numpy_class, numpy_class.name))
            return self._handle_function(expr, method, args, is_method = True)

        # look for a class attribute / property
        elif isinstance(rhs, PyccelSymbol) and cls_base:
            # standard class attribute
            second = self.check_for_variable(expr)
            if second:
                return second

            # class property?
            else:
                method = cls_base.get_method(rhs_name)
                assert 'property' in method.decorators
                if cls_base.name == 'numpy.ndarray':
                    numpy_class = method.cls_name
                    self.insert_import('numpy', AsName(numpy_class, numpy_class.name))
                return self._handle_function(expr, method, [FunctionCallArgument(visited_lhs)], is_method = True)

        # look for a macro
        else:

            macro = self.scope.find(rhs_name, 'macros')

            # Macro
            if isinstance(macro, MacroVariable):
                return macro.master
            elif isinstance(macro, MacroFunction):
                args = macro.apply([visited_lhs])
                return FunctionCall(macro.master, args, self._current_function)

        # did something go wrong?
        return errors.report(f'Attribute {rhs_name} not found',
            bounding_box=(self.current_ast_node.lineno, self.current_ast_node.col_offset),
            severity='fatal')

    def _visit_PyccelOperator(self, expr):
        args     = [self._visit(a) for a in expr.args]
        return self._create_PyccelOperator(expr, args)

    def _visit_PyccelAdd(self, expr):
        args = [self._visit(a) for a in expr.args]
        if isinstance(args[0].class_type, (NativeTuple, NativeHomogeneousList)):
            is_inhomogeneous = any(isinstance(a.class_type, NativeInhomogeneousTuple) for a in args)
            if is_inhomogeneous:
                def get_vars(a):
                    if isinstance(a, InhomogeneousTupleVariable):
                        return a.get_vars()
                    elif isinstance(a, PythonTuple):
                        return a.args
                    elif isinstance(a.class_type, NativeHomogeneousTuple):
                        n_vars = a.shape[0]
                        if not isinstance(a.shape[0], (LiteralInteger, int)):
                            errors.report("Can't create an inhomogeneous tuple using a homogeneous tuple of unknown size",
                                    symbol=expr, severity='fatal')
                        return [a[i] for i in range(n_vars)]
                    else:
                        a_type = type(a)
                        raise NotImplementedError(f"Unexpected type {a_type} in tuple addition")
                tuple_args = [ai for a in args for ai in get_vars(a)]
                expr_new = PythonTuple(*tuple_args)
            else:
                return Concatenate(*args)
        else:
            expr_new = self._create_PyccelOperator(expr, args)
        return expr_new

    def _visit_PyccelMul(self, expr):
        args = [self._visit(a) for a in expr.args]
        if isinstance(args[0].class_type, (NativeTuple, NativeHomogeneousList)):
            expr_new = self._create_Duplicate(args[0], args[1])
        elif isinstance(args[1].class_type, (NativeTuple, NativeHomogeneousList)):
            expr_new = self._create_Duplicate(args[1], args[0])
        else:
            expr_new = self._create_PyccelOperator(expr, args)
        return expr_new

    def _visit_PyccelPow(self, expr):
        base, exponent = [self._visit(a) for a in expr.args]

        exp_val = exponent
        if isinstance(exponent, LiteralInteger):
            exp_val = exponent.python_value
        elif isinstance(exponent, PyccelAssociativeParenthesis):
            exp = exponent.args[0]
            # Handle (1/2)
            if isinstance(exp, PyccelDiv) and all(isinstance(a, Literal) for a in exp.args):
                exp_val = exp.args[0].python_value / exp.args[1].python_value

        if isinstance(base, (Literal, Variable)) and exp_val == 2:
            return PyccelMul(base, base)
        elif exp_val == 0.5:
            pyccel_stage.set_stage('syntactic')

            sqrt_name = self.scope.get_new_name('sqrt')
            imp_name = AsName('sqrt', sqrt_name)
            new_import = Import('math',imp_name)
            self._visit(new_import)
            if isinstance(expr.args[0], PyccelAssociativeParenthesis):
                new_call = FunctionCall(sqrt_name, [expr.args[0].args[0]])
            else:
                new_call = FunctionCall(sqrt_name, [expr.args[0]])

            pyccel_stage.set_stage('semantic')

            return self._visit(new_call)
        else:
            return PyccelPow(base, exponent)

    def _visit_MathSqrt(self, expr):
        func = self.scope.find(expr.funcdef, 'functions')
        arg, = self._handle_function_args(expr.args) #pylint: disable=unbalanced-tuple-unpacking
        if isinstance(arg.value, PyccelMul):
            mul1, mul2 = arg.value.args
            mul1_syn, mul2_syn = expr.args[0].value.args
            is_abs = False
            if mul1 is mul2 and mul1.dtype in (NativeInteger(), NativeFloat()):
                pyccel_stage.set_stage('syntactic')

                fabs_name = self.scope.get_new_name('fabs')
                imp_name = AsName('fabs', fabs_name)
                new_import = Import('math',imp_name)
                self._visit(new_import)
                new_call = FunctionCall(fabs_name, [mul1_syn])

                pyccel_stage.set_stage('semantic')

                return self._visit(new_call)
            elif isinstance(mul1, (NumpyConjugate, PythonConjugate)) and mul1.internal_var is mul2:
                is_abs = True
                abs_arg = mul2_syn
            elif isinstance(mul2, (NumpyConjugate, PythonConjugate)) and mul1 is mul2.internal_var:
                is_abs = True
                abs_arg = mul1_syn

            if is_abs:
                pyccel_stage.set_stage('syntactic')

                abs_name = self.scope.get_new_name('abs')
                imp_name = AsName('abs', abs_name)
                new_import = Import('numpy',imp_name)
                self._visit(new_import)
                new_call = FunctionCall(abs_name, [abs_arg])

                pyccel_stage.set_stage('semantic')

                # Cast to preserve final dtype
                return PythonComplex(self._visit(new_call))
        elif isinstance(arg.value, PyccelPow):
            base, exponent = arg.value.args
            base_syn, _ = expr.args[0].value.args
            if exponent == 2 and base.dtype in (NativeInteger(), NativeFloat()):
                pyccel_stage.set_stage('syntactic')

                fabs_name = self.scope.get_new_name('fabs')
                imp_name = AsName('fabs', fabs_name)
                new_import = Import('math',imp_name)
                self._visit(new_import)
                new_call = FunctionCall(fabs_name, [base_syn])

                pyccel_stage.set_stage('semantic')

                return self._visit(new_call)

        return self._handle_function(expr, func, (arg,))

    def _visit_CmathPolar(self, expr):
        arg, = self._handle_function_args(expr.args) #pylint: disable=unbalanced-tuple-unpacking
        z = arg.value
        x = PythonReal(z)
        y = PythonImag(z)
        x_var = self.scope.get_temporary_variable(z, dtype=NativeFloat())
        y_var = self.scope.get_temporary_variable(z, dtype=NativeFloat())
        self._additional_exprs[-1].append(Assign(x_var, x))
        self._additional_exprs[-1].append(Assign(y_var, y))
        r = MathSqrt(PyccelAdd(PyccelMul(x_var,x_var), PyccelMul(y_var,y_var)))
        t = MathAtan2(y_var, x_var)
        self.insert_import('math', AsName(MathSqrt, 'sqrt'))
        self.insert_import('math', AsName(MathAtan2, 'atan2'))
        return PythonTuple(r,t)

    def _visit_CmathRect(self, expr):
        arg_r, arg_phi = self._handle_function_args(expr.args) #pylint: disable=unbalanced-tuple-unpacking
        r = arg_r.value
        phi = arg_phi.value
        x = PyccelMul(r, MathCos(phi))
        y = PyccelMul(r, MathSin(phi))
        self.insert_import('math', AsName(MathCos, 'cos'))
        self.insert_import('math', AsName(MathSin, 'sin'))
        return PyccelAdd(x, PyccelMul(y, LiteralImaginaryUnit()))

    def _visit_CmathPhase(self, expr):
        arg, = self._handle_function_args(expr.args) #pylint: disable=unbalanced-tuple-unpacking
        var = arg.value
        if var.dtype is not NativeComplex():
            return LiteralFloat(0.0)
        else:
            self.insert_import('math', AsName(MathAtan2, 'atan2'))
            return MathAtan2(PythonImag(var), PythonReal(var))

    def _visit_Lambda(self, expr):
        errors.report("Lambda functions are not currently supported",
                symbol=expr, severity='fatal')
        expr_names = set(str(a) for a in expr.expr.get_attribute_nodes(PyccelSymbol))
        var_names = map(str, expr.variables)
        missing_vars = expr_names.difference(var_names)
        if len(missing_vars) > 0:
            errors.report(UNDEFINED_LAMBDA_VARIABLE, symbol = missing_vars,
                bounding_box=(self.current_ast_node.lineno, self.current_ast_node.col_offset),
                severity='fatal')
        funcs = expr.expr.get_attribute_nodes(FunctionCall)
        for func in funcs:
            name = _get_name(func)
            f = self.scope.find(name, 'symbolic_functions')
            if f is None:
                errors.report(UNDEFINED_LAMBDA_FUNCTION, symbol=name,
                    bounding_box=(self.current_ast_node.lineno, self.current_ast_node.col_offset),
                    severity='fatal')
            else:

                f = f(*func.args)
                expr_new = expr.expr.subs(func, f)
                expr = Lambda(tuple(expr.variables), expr_new)
        return expr

    def _visit_FunctionCall(self, expr):
        name     = expr.funcdef
        try:
            name = self.scope.get_expected_name(name)
        except RuntimeError:
            pass

        func     = self.scope.find(name, 'functions')

        # Check for specialised method
        if isinstance(func, PyccelFunctionDef):
            annotation_method = '_visit_' + func.cls_name.__name__
            if hasattr(self, annotation_method):
                return getattr(self, annotation_method)(expr)

        args = self._handle_function_args(expr.args)
        # Correct keyword names if scope is available
        # The scope is only available if the function body has been parsed
        # (i.e. not for headers or builtin functions)
        if isinstance(func, FunctionDef) and func.scope:
            args = [a if a.keyword is None else \
                    FunctionCallArgument(a.value, func.scope.get_expected_name(a.keyword)) \
                    for a in args]


        if name == 'lambdify':
            args = self.scope.find(str(expr.args[0]), 'symbolic_functions')
        F = pyccel_builtin_function(expr, args)

        if func is None and F is not None:
            return F

        elif self.scope.find(name, 'cls_constructs'):

            # TODO improve the test
            # we must not invoke the scope like this

            cls = self.scope.find(name, 'classes')
            d_methods = cls.methods_as_dict
            method = d_methods.pop('__init__', None)

            if method is None:

                # TODO improve case of class with the no __init__

                errors.report(UNDEFINED_INIT_METHOD, symbol=name,
                    bounding_box=(self.current_ast_node.lineno, self.current_ast_node.col_offset),
                    severity='error')
            cls_def = method.arguments[0].var.cls_base
            d_var = {'datatype': method.arguments[0].var.class_type,
                    'memory_handling':'stack',
                    'shape' : None,
                    'rank' : 0,
                    'is_target' : False,
                    'cls_base' : cls_def}
            new_expression = []

            lhs = expr.get_user_nodes(Assign)[0].lhs
            if isinstance(lhs, AnnotatedPyccelSymbol):
                annotation = self._visit(lhs.annotation)
                if len(annotation.type_list) != 1 or annotation.type_list[0].class_type != method.arguments[0].var.class_type:
                    errors.report(f"Unexpected type annotation in creation of {cls_def.name}",
                            symbol=annotation, severity='error')
                lhs = lhs.name

            cls_variable = self._assign_lhs_variable(lhs, d_var, expr, new_expression, False)
            self._additional_exprs[-1].extend(new_expression)
            args = (FunctionCallArgument(cls_variable), *args)
            self._check_argument_compatibility(args, method.arguments,
                            expr, method.is_elemental)

            expr = ConstructorCall(method, args, cls_variable)
            self._allocs[-1].append(cls_variable)
            #if len(stmts) > 0:
            #    stmts.append(expr)
            #    return CodeBlock(stmts)
            return expr
        else:

            # first we check if it is a macro, in this case, we will create
            # an appropriate FunctionCall

            macro = self.scope.find(name, 'macros')
            if macro is not None:
                func = macro.master.funcdef
                name = _get_name(func.name)
                args = macro.apply(args)
            else:
                func = self.scope.find(name, 'functions')
            if func is None:
                return errors.report(UNDEFINED_FUNCTION, symbol=name,
                        bounding_box=(self.current_ast_node.lineno, self.current_ast_node.col_offset),
                        severity='fatal')
            else:
                return self._handle_function(expr, func, args)

    def _visit_Assign(self, expr):
        # TODO unset position at the end of this part
        new_expressions = []
        python_ast = expr.python_ast
        assert(python_ast)

        rhs = expr.rhs
        lhs = expr.lhs

        # Steps before visiting
        if isinstance(rhs, GeneratorComprehension):
            rhs.substitute(rhs.lhs, lhs)
            genexp = self._assign_GeneratorComprehension(_get_name(lhs), rhs)
            if isinstance(expr, AugAssign):
                new_expressions.append(genexp)
                rhs = genexp.lhs
            elif genexp.lhs.name == lhs:
                return genexp
            else:
                new_expressions.append(genexp)
                rhs = genexp.lhs
        elif isinstance(rhs, IfTernaryOperator):
            value_true  = self._visit(rhs.value_true)
            if value_true.rank > 0 or value_true.dtype is NativeString():
                # Temporarily deactivate type checks to construct syntactic assigns
                pyccel_stage.set_stage('syntactic')
                assign_true  = Assign(lhs, rhs.value_true, python_ast = python_ast)
                assign_false = Assign(lhs, rhs.value_false, python_ast = python_ast)
                pyccel_stage.set_stage('semantic')

                cond  = self._visit(rhs.cond)
                true_section  = IfSection(cond, [self._visit(assign_true)])
                false_section = IfSection(LiteralTrue(), [self._visit(assign_false)])
                return If(true_section, false_section)

        # Visit object
        if isinstance(rhs, FunctionCall):
            name = rhs.funcdef
            macro = self.scope.find(name, 'macros')
            if macro is None:
                rhs = self._visit(rhs)
                if isinstance(rhs, (PythonMap, PythonZip, PythonEnumerate, PythonRange)):
                    errors.report(f"{type(rhs)} cannot be saved to variables", symbol=expr, severity='fatal')
            else:

                # TODO check types from FunctionDef
                master = macro.master
                results = []
                args = [self._visit(i) for i in rhs.args]
                args_names = [arg.value.name for arg in args if isinstance(arg.value, Variable)]
                d_m_args = {arg.value.name:arg.value for arg in macro.master_arguments
                                  if isinstance(arg.value, Variable)}

                if not sympy_iterable(lhs):
                    lhs = [lhs]
                results_shapes = macro.get_results_shapes(args)
                for m_result, shape, result in zip(macro.results, results_shapes, lhs):
                    if m_result in d_m_args and not result in args_names:
                        d_result = self._infer_type(d_m_args[m_result])
                        d_result['shape'] = shape
                        tmp = self._assign_lhs_variable(result, d_result, None, new_expressions, False)
                        results.append(tmp)
                    elif result in args_names:
                        _name = _get_name(result)
                        tmp = self.get_variable(_name)
                        results.append(tmp)
                    else:
                        # TODO: check for result in master_results
                        errors.report(INVALID_MACRO_COMPOSITION, symbol=result,
                            bounding_box=(self.current_ast_node.lineno, self.current_ast_node.col_offset),
                            severity='error')

                expr = macro.make_necessary_copies(args, results)
                new_expressions += expr
                args = macro.apply(args, results=results)
                if isinstance(master.funcdef, FunctionDef):
                    func_call = FunctionCall(master.funcdef, args, self._current_function)
                    if new_expressions:
                        return CodeBlock([*new_expressions, func_call])
                    else:
                        return func_call
                else:
                    # TODO treate interface case
                    errors.report(PYCCEL_RESTRICTION_TODO,
                                  bounding_box=(self.current_ast_node.lineno, self.current_ast_node.col_offset),
                                  severity='fatal')

        else:
            rhs = self._visit(rhs)

        if isinstance(rhs, NumpyResultType):
            errors.report("Cannot assign a datatype to a variable.",
                    symbol=expr, severity='error')

        if isinstance(rhs, ConstructorCall):
            return rhs
        elif isinstance(rhs, FunctionDef):

            # case of lambdify

            rhs = rhs.rename(expr.lhs.name)
            for i in rhs.body:
                i.set_current_ast(python_ast)
            return rhs

        elif isinstance(rhs, CodeBlock) and len(rhs.body)>1 and isinstance(rhs.body[1], FunctionalFor):
            return rhs

        elif isinstance(rhs, FunctionCall):
            func = rhs.funcdef
            results = func.results
            if results:
                if len(results)==1:
                    d_var = self._infer_type(results[0].var)
                else:
                    d_var = self._infer_type(PythonTuple(*[r.var for r in results]))
            elif expr.lhs.is_temp:
                return rhs
            else:
                raise NotImplementedError("Cannot assign result of a function without a return")

            # case of elemental function
            # if the input and args of func do not have the same shape,
            # then the lhs must be already declared
            if func.is_elemental:
                # we first compare the funcdef args with the func call
                # args
                # d_var = None
                func_args = func.arguments
                call_args = rhs.args
                f_ranks = [x.var.rank for x in func_args]
                c_ranks = [x.value.rank for x in call_args]
                same_ranks = [x==y for (x,y) in zip(f_ranks, c_ranks)]
                if not all(same_ranks):
                    assert(len(c_ranks) == 1)
                    arg = call_args[0].value
                    d_var['shape'          ] = arg.shape
                    d_var['rank'           ] = arg.rank
                    d_var['memory_handling'] = arg.memory_handling
                    d_var['order'          ] = arg.order

        elif isinstance(rhs, NumpyTranspose):
            d_var  = self._infer_type(rhs)
            if d_var['memory_handling'] == 'alias' and not isinstance(lhs, IndexedElement):
                rhs = rhs.internal_var
        elif isinstance(rhs, PyccelInternalFunction) and isinstance(rhs.dtype, NativeVoid):
            if expr.lhs.is_temp:
                return rhs
            else:
                raise NotImplementedError("Cannot assign result of a function without a return")

        else:
            d_var  = self._infer_type(rhs)
            d_list = d_var if isinstance(d_var, list) else [d_var]

            for d in d_list:
                name = d['datatype'].__class__.__name__

                if name.startswith('Pyccel'):
                    name = name[6:]
                    d['cls_base'] = self.scope.find(name, 'classes')
                    #TODO: Avoid writing the default variables here
                    if d_var.get('is_target', False) or d_var.get('memory_handling', False) == 'alias':
                        d['memory_handling'] = 'alias'
                    else:
                        d['memory_handling'] = d_var.get('memory_handling', False) or 'heap'

                    # TODO if we want to use pointers then we set target to true
                    # in the ConsturcterCall

                if isinstance(rhs, Variable) and rhs.is_target:
                    # case of rhs is a target variable the lhs must be a pointer
                    d['is_target' ] = False
                    d['memory_handling'] = 'alias'

        lhs = expr.lhs
        if isinstance(lhs, AnnotatedPyccelSymbol):
            semantic_lhs = self._visit(lhs)
            if len(semantic_lhs) != 1:
                errors.report("Cannot declare variable with multiple types",
                        symbol=expr, severity='error')
            semantic_lhs_var = semantic_lhs[0]
            if isinstance(semantic_lhs_var, DottedVariable):
                cls_def = semantic_lhs_var.lhs.cls_base
                insert_scope = cls_def.scope
                cls_def.add_new_attribute(semantic_lhs_var)
            else:
                insert_scope = self.scope
            try:
                insert_scope.insert_variable(semantic_lhs_var)
            except RuntimeError as e:
                errors.report(e, symbol=expr, severity='error')
            lhs = lhs.name

        if isinstance(lhs, (PyccelSymbol, DottedName)):
            if isinstance(d_var, list):
                if len(d_var) == 1:
                    d_var = d_var[0]
                else:
                    errors.report(WRONG_NUMBER_OUTPUT_ARGS, symbol=expr,
                        severity='error')
                    return None
            lhs = self._assign_lhs_variable(lhs, d_var, rhs, new_expressions, isinstance(expr, AugAssign))
        elif isinstance(lhs, PythonTuple):
            n = len(lhs)
            if isinstance(rhs, (PythonTuple, InhomogeneousTupleVariable, FunctionCall)):
                if isinstance(rhs, FunctionCall):
                    r_iter = [r.var for r in rhs.funcdef.results]
                else:
                    r_iter = rhs
                new_lhs = []
                for i,(l,r) in enumerate(zip(lhs,r_iter)):
                    d = self._infer_type(r)
                    new_lhs.append( self._assign_lhs_variable(l, d, r, new_expressions, isinstance(expr, AugAssign),arr_in_multirets=r.rank>0 ) )
                lhs = PythonTuple(*new_lhs)

            elif isinstance(rhs.class_type, NativeHomogeneousTuple):
                new_lhs = []
                d_var = self._infer_type(rhs[0])
                new_rhs = []
                for i,l in enumerate(lhs):
                    new_lhs.append( self._assign_lhs_variable(l, d_var.copy(),
                        rhs[i], new_expressions, isinstance(expr, AugAssign)) )
                    new_rhs.append(rhs[i])
                rhs = PythonTuple(*new_rhs)
                d_var = [d_var]
                lhs = PythonTuple(*new_lhs)

            elif isinstance(d_var, list) and len(d_var)== n:
                new_lhs = []
                if hasattr(rhs,'__getitem__'):
                    for i,l in enumerate(lhs):
                        new_lhs.append( self._assign_lhs_variable(l, d_var[i].copy(), rhs[i], new_expressions, isinstance(expr, AugAssign)) )
                else:
                    for i,l in enumerate(lhs):
                        new_lhs.append( self._assign_lhs_variable(l, d_var[i].copy(), rhs, new_expressions, isinstance(expr, AugAssign)) )
                lhs = PythonTuple(*new_lhs)

            elif d_var['shape'][0]==n:
                new_lhs = []
                new_rhs = []

                for l, r in zip(lhs, rhs):
                    new_lhs.append( self._assign_lhs_variable(l, self._infer_type(r), r, new_expressions, isinstance(expr, AugAssign)) )
                    new_rhs.append(r)

                lhs = PythonTuple(*new_lhs)
                rhs = new_rhs
            else:
                errors.report(WRONG_NUMBER_OUTPUT_ARGS, symbol=expr, severity='error')
                return None
        else:
            lhs = self._visit(lhs)

        if not isinstance(lhs, (list, tuple)):
            lhs = [lhs]
            if isinstance(d_var,dict):
                d_var = [d_var]

        if len(lhs) == 1:
            lhs = lhs[0]

        if isinstance(lhs, Variable):
            is_pointer = lhs.is_alias
        elif isinstance(lhs, IndexedElement):
            is_pointer = False
        elif isinstance(lhs, (PythonTuple, PythonList)):
            is_pointer = any(l.is_alias for l in lhs if isinstance(lhs, Variable))

        # TODO: does is_pointer refer to any/all or last variable in list (currently last)
        is_pointer = is_pointer and isinstance(rhs, (Variable, Duplicate))
        is_pointer = is_pointer or isinstance(lhs, Variable) and lhs.is_alias

        lhs = [lhs]
        rhs = [rhs]
        # Split into multiple Assigns to ensure AliasAssign is used where necessary
        unravelling = True
        while unravelling:
            unravelling = False
            new_lhs = []
            new_rhs = []
            for l,r in zip(lhs, rhs):
                # Split assign (e.g. for a,b = 1,c)
                if isinstance(l, (PythonTuple, InhomogeneousTupleVariable)) \
                        and isinstance(r.class_type,(NativeTuple, NativeHomogeneousList)) \
                        and not isinstance(r, FunctionCall):
                    new_lhs.extend(l)
                    new_rhs.extend(r)
                    # Repeat step to handle tuples of tuples of etc.
                    unravelling = True
                elif isinstance(l, Variable) and l.is_optional:
                    if l in self._optional_params:
                        # Collect temporary variable which provides
                        # allocated memory space for this optional variable
                        new_lhs.append(self._optional_params[l])
                    else:
                        # Create temporary variable to provide allocated
                        # memory space before assigning to the pointer value
                        # (may be NULL)
                        tmp_var = self.scope.get_temporary_variable(l,
                                name = l.name+'_loc', is_optional = False)
                        self._optional_params[l] = tmp_var
                        new_lhs.append(tmp_var)
                    new_rhs.append(r)
                else:
                    new_lhs.append(l)
                    new_rhs.append(r)
            lhs = new_lhs
            rhs = new_rhs

        # Examine each assign and determine assign type (Assign, AliasAssign, etc)
        for l, r in zip(lhs,rhs):
            if isinstance(l, PythonTuple):
                for li in l:
                    if li.is_const:
                        # If constant (can't use annotations on tuple assignment)
                        errors.report("Cannot modify 'const' variable",
                            bounding_box=(self.current_ast_node.lineno, self.current_ast_node.col_offset),
                            symbol=li, severity='error')
            else:
                if getattr(l, 'is_const', False) and (not isinstance(expr.lhs, AnnotatedPyccelSymbol) or len(l.get_all_user_nodes()) > 0):
                    # If constant and not the initialising declaration of a constant variable
                    errors.report("Cannot modify 'const' variable",
                        bounding_box=(self.current_ast_node.lineno, self.current_ast_node.col_offset),
                        symbol=l, severity='error')
            if isinstance(expr, AugAssign):
                new_expr = AugAssign(l, expr.op, r)
            else:
                is_pointer_i = l.is_alias if isinstance(l, Variable) else is_pointer
                new_expr = Assign(l, r)

                if is_pointer_i:
                    new_expr = AliasAssign(l, r)

                elif new_expr.is_symbolic_alias:
                    new_expr = SymbolicAssign(l, r)

                    # in a symbolic assign, the rhs can be a lambda expression
                    # it is then treated as a def node

                    F = self.scope.find(l, 'symbolic_functions')
                    if F is None:
                        self.insert_symbolic_function(new_expr)
                    else:
                        errors.report(PYCCEL_RESTRICTION_TODO,
                                      bounding_box=(self.current_ast_node.lineno, self.current_ast_node.col_offset),
                                      severity='fatal')

            new_expressions.append(new_expr)

        if (len(new_expressions)==1):
            new_expressions = new_expressions[0]

            return new_expressions
        else:
            result = CodeBlock(new_expressions)
            return result

    def _visit_For(self, expr):

        scope = self.create_new_loop_scope()

        # treatment of the index/indices
        iterable = Iterable(self._visit(expr.iterable))

        new_expr = []

        start = LiteralInteger(0)
        iterator_d_var = self._infer_type(start)

        iterator = expr.target

        if iterable.num_loop_counters_required:
            indices = [Variable('int', self.scope.get_new_name(), is_temp=True)
                        for i in range(iterable.num_loop_counters_required)]
            iterable.set_loop_counter(*indices)
        else:
            if isinstance(iterable.iterable, PythonEnumerate):
                syntactic_index = iterator[0]
            else:
                syntactic_index = iterator

            index = self.check_for_variable(syntactic_index)
            if index is None:
                index = self._assign_lhs_variable(syntactic_index, iterator_d_var,
                                rhs=start, new_expressions=new_expr,
                                is_augassign=False)
            iterable.set_loop_counter(index)

        if isinstance(iterator, PyccelSymbol):
            iterator_rhs = iterable.get_target_from_range()
            iterator_d_var = self._infer_type(iterator_rhs)

            target = self._assign_lhs_variable(iterator, iterator_d_var,
                            rhs=iterator_rhs, new_expressions=new_expr,
                            is_augassign=False)

        elif isinstance(iterator, PythonTuple):
            iterator_rhs = iterable.get_target_from_range()
            target = [self._assign_lhs_variable(it, self._infer_type(rhs),
                                rhs=rhs, new_expressions=new_expr,
                                is_augassign=False)
                        for it, rhs in zip(iterator, iterator_rhs)]
        else:

            errors.report(INVALID_FOR_ITERABLE, symbol=expr.target,
                   bounding_box=(self.current_ast_node.lineno, self.current_ast_node.col_offset),
                   severity='error')

        body = self._visit(expr.body)

        self.exit_loop_scope()

        if isinstance(iterable.iterable, Product):
            for_expr = body
            scopes = self.scope.create_product_loop_scope(scope, len(target))

            for t, i, r, s in zip(target[::-1], iterable.loop_counters[::-1], iterable.get_target_from_range()[::-1], scopes[::-1]):
                # Create Variable iterable
                loop_iter = Iterable(r.base)
                loop_iter.set_loop_counter(i)

                # Create a For loop for each level of the Product
                for_expr = For(t, loop_iter, for_expr, scope=s)
                for_expr.end_annotation = expr.end_annotation
                for_expr = [for_expr]
            for_expr = for_expr[0]
        else:
            for_expr = For(target, iterable, body, scope=scope)
            for_expr.end_annotation = expr.end_annotation
        return for_expr


    def _visit_FunctionalFor(self, expr):
        old_index   = expr.index
        new_index   = self.scope.get_new_name()
        expr.substitute(old_index, new_index)

        target  = expr.expr
        index   = new_index
        indices = [self.scope.get_expected_name(i) for i in expr.indices]
        dims    = []
        body    = expr.loops[1]

        idx_subs = {}
        #scope = self.create_new_loop_scope()

        # The symbols created to represent unknown valued objects are temporary
        tmp_used_names = self.scope.all_used_symbols.copy()
        i = 0
        while isinstance(body, For):

            stop  = None
            start = LiteralInteger(0)
            step  = LiteralInteger(1)
            var   = indices[i]
            i += 1
            a     = self._visit(body.iterable)
            if isinstance(a, PythonRange):
                var   = self._create_variable(var, 'int', start, {})
                dvar  = self._infer_type(var)
                stop  = a.stop
                start = a.start
                step  = a.step
            elif isinstance(a, (PythonZip, PythonEnumerate)):
                dvar  = self._infer_type(a.element)
                dtype = dvar.pop('datatype')
                if dvar['rank'] > 0:
                    dvar['rank' ] -= 1
                    dvar['shape'] = (dvar['shape'])[1:]
                if dvar['rank'] == 0:
                    dvar['memory_handling'] = 'stack'
                var  = Variable(dtype, var, **dvar)
                stop = a.element.shape[0]
            elif isinstance(a, Variable):
                dvar  = self._infer_type(a)
                dtype = dvar.pop('datatype')
                if dvar['rank'] == 1:
                    dvar['rank']  = 0
                    dvar['shape'] = None
                    dvar['class_type'] = dtype
                if dvar['rank'] > 1:
                    dvar['rank'] -= 1
                    dvar['shape'] = (dvar['shape'])[1:]
                if dvar['rank'] == 0:
                    dvar['memory_handling'] = 'stack'

                var  = Variable(dtype, var, **dvar)
                stop = a.shape[0]
            else:
                errors.report(PYCCEL_RESTRICTION_TODO,
                              bounding_box=(self.current_ast_node.lineno, self.current_ast_node.col_offset),
                              severity='fatal')
            existing_var = self.scope.find(var.name, 'variables')
            if existing_var:
                if self._infer_type(existing_var) != dvar:
                    errors.report(f"Variable {var} already exists with different type",
                            symbol = expr, severity='error')
            else:
                self.scope.insert_variable(var)
            step.invalidate_node()
            step  = pyccel_to_sympy(step , idx_subs, tmp_used_names)
            start.invalidate_node()
            start = pyccel_to_sympy(start, idx_subs, tmp_used_names)
            stop.invalidate_node()
            stop  = pyccel_to_sympy(stop , idx_subs, tmp_used_names)
            size = (stop - start) / step
            if (step != 1):
                size = ceiling(size)

            body = body.body.body[0]
            dims.append((size, step, start, stop))

        # we now calculate the size of the array which will be allocated

        for idx in indices:
            var = self.get_variable(idx)
            idx_subs[idx] = var


        sp_indices  = [sp_Symbol(i) for i in indices]

        dim = sp_Integer(1)

        for i in reversed(range(len(dims))):
            size  = dims[i][0]
            step  = dims[i][1]
            start = dims[i][2]
            stop  = dims[i][3]

            # For complicated cases we must ensure that the upper bound is never smaller than the
            # lower bound as this leads to too little memory being allocated
            min_size = size
            # Collect all uses of other indices
            start_idx = [-1] + [sp_indices.index(a) for a in start.atoms(sp_Symbol) if a in sp_indices]
            stop_idx  = [-1] + [sp_indices.index(a) for a in  stop.atoms(sp_Symbol) if a in sp_indices]
            start_idx.sort()
            stop_idx.sort()

            # Find the minimum size
            while max(len(start_idx),len(stop_idx))>1:
                # Use the maximum value of the start
                if start_idx[-1] > stop_idx[-1]:
                    s = start_idx.pop()
                    min_size = min_size.subs(sp_indices[s], dims[s][3])
                # and the minimum value of the stop
                else:
                    s = stop_idx.pop()
                    min_size = min_size.subs(sp_indices[s], dims[s][2])

            # While the min_size is not a known integer, assume that the bounds are positive
            j = 0
            while not isinstance(min_size, sp_Integer) and j<=i:
                min_size = min_size.subs(dims[j][3]-dims[j][2], 1).simplify()
                j+=1
            # If the min_size is negative then the size will be wrong and an error is raised
            if isinstance(min_size, sp_Integer) and min_size < 0:
                errors.report(PYCCEL_RESTRICTION_LIST_COMPREHENSION_LIMITS.format(indices[i]),
                          bounding_box=(self.current_ast_node.lineno, self.current_ast_node.col_offset),
                          severity='error')

            # sympy is necessary to carry out the summation
            dim   = dim.subs(sp_indices[i], start+step*sp_indices[i])
            dim   = Summation(dim, (sp_indices[i], 0, size-1))
            dim   = dim.doit()

        try:
            dim = sympy_to_pyccel(dim, idx_subs)
        except TypeError:
            errors.report(PYCCEL_RESTRICTION_LIST_COMPREHENSION_SIZE + f'\n Deduced size : {dim}',
                          bounding_box=(self.current_ast_node.lineno, self.current_ast_node.col_offset),
                          severity='fatal')

        # TODO find a faster way to calculate dim
        # when step>1 and not isinstance(dim, Sum)
        # maybe use the c++ library of sympy

        # we annotate the target to infere the type of the list created

        target = self._visit(target)
        d_var = self._infer_type(target)

        dtype = d_var['datatype']

        if dtype is NativeGeneric():
            errors.report(LIST_OF_TUPLES,
                          bounding_box=(self.current_ast_node.lineno, self.current_ast_node.col_offset),
                          severity='fatal')

        d_var['memory_handling'] = 'heap'
        d_var['rank'] += 1
        shape = [dim]
        if d_var['rank'] != 1:
            d_var['order'] = 'C'
            shape += list(d_var['shape'])
        else:
            d_var['order'] = None
        d_var['shape'] = shape

        # ...
        # TODO [YG, 30.10.2020]:
        #  - Check if we should allow the possibility that is_stack_array=True
        # ...
        lhs_symbol = expr.lhs.base
        ne = []
        lhs = self._assign_lhs_variable(lhs_symbol, d_var, rhs=expr, new_expressions=ne, is_augassign=False)
        lhs_alloc = ne[0]

        if isinstance(target, PythonTuple) and not target.is_homogeneous:
            errors.report(LIST_OF_TUPLES, symbol=expr, severity='error')

        target.invalidate_node()

        loops = [self._visit(i) for i in expr.loops]
        index = self._visit(index)

        l = loops[-1]
        for idx in indices:
            assert isinstance(l, For)
            # Sub in indices as defined here for coherent naming
            if idx.is_temp:
                self.scope.remove_variable(l.target)
                l.substitute(l.target, idx_subs[idx])
            l = l.body.body[-1]

        #self.exit_loop_scope()

        return CodeBlock([lhs_alloc, FunctionalFor(loops, lhs=lhs, indices=indices, index=index)])

    def _visit_GeneratorComprehension(self, expr):
        lhs = self.check_for_variable(expr.lhs)
        if lhs is None:
            if expr.lhs.is_temp:
                lhs = PyccelSymbol(self.scope.get_new_name(), is_temp=True)
            else:
                lhs = expr.lhs

            creation = self._visit(Assign(lhs, expr, python_ast=expr.python_ast))
            self._additional_exprs[-1].append(creation)
            return self.get_variable(lhs)
        else:
            return lhs

    def _visit_While(self, expr):

        scope = self.create_new_loop_scope()
        test = self._visit(expr.test)
        body = self._visit(expr.body)
        self.exit_loop_scope()

        return While(test, body, scope=scope)

    def _visit_IfSection(self, expr):
        condition = expr.condition

        name_symbol = PyccelSymbol('__name__')
        main = LiteralString('__main__')
        prog_check = isinstance(condition, PyccelEq) \
                and all(a in (name_symbol, main) for a in condition.args)

        if prog_check:
            cond = InProgram()
            self.change_to_program_scope()
        else:
            cond = self._visit(expr.condition)
        body = self._visit(expr.body)
        if prog_check:
            # Calling the Garbage collecting,
            # it will add the necessary Deallocate nodes
            # to the ast
            body.insert2body(*self._garbage_collector(body))
            self.change_to_module_scope()

        return IfSection(cond, body)

    def _visit_If(self, expr):
        args = [self._visit(i) for i in expr.blocks]

        conds = [b.condition for b in args]
        if any(isinstance(c, InProgram) for c in conds):
            if not all(isinstance(c, (InProgram,LiteralTrue)) for c in conds):
                errors.report("Determination of main module is too complicated to handle",
                        symbol=expr, severity='error')

        allocations = [arg.get_attribute_nodes(Allocate) for arg in args]

        var_shapes = [{a.variable : a.shape for a in allocs} for allocs in allocations]
        variables = [v for branch in var_shapes for v in branch]

        for v in variables:
            all_shapes_set = all(v in branch_shapes.keys() for branch_shapes in var_shapes)
            if all_shapes_set:
                shape_branch1 = var_shapes[0][v]
                same_shapes = all(shape_branch1==branch_shapes[v] \
                                for branch_shapes in var_shapes[1:])
            else:
                same_shapes = False

            if not same_shapes:
                v.set_changeable_shape()

        return If(*args)

    def _visit_IfTernaryOperator(self, expr):
        value_true  = self._visit(expr.value_true)
        if value_true.rank > 0 or value_true.dtype is NativeString():
            lhs = PyccelSymbol(self.scope.get_new_name(), is_temp=True)
            # Temporarily deactivate type checks to construct syntactic assigns
            pyccel_stage.set_stage('syntactic')
            assign_true  = Assign(lhs, expr.value_true, python_ast = expr.python_ast)
            assign_false = Assign(lhs, expr.value_false, python_ast = expr.python_ast)
            pyccel_stage.set_stage('semantic')

            cond  = self._visit(expr.cond)
            true_section  = IfSection(cond, [self._visit(assign_true)])
            false_section = IfSection(LiteralTrue(), [self._visit(assign_false)])
            self._additional_exprs[-1].append(If(true_section, false_section))

            return self._visit(lhs)
        else:
            cond        = self._visit(expr.cond)
            value_false = self._visit(expr.value_false)
            return IfTernaryOperator(cond, value_true, value_false)

    def _visit_FunctionHeader(self, expr):
        warnings.warn("Support for specifying types via headers will be removed in a " +
                      "future version of Pyccel. Please use type hints. The @template " +
                      "decorator can be used to specify multiple types. See the " +
                      "documentation at " +
                      "https://github.com/pyccel/pyccel/blob/devel/docs/quickstart.md#type-annotations " +
                      "for examples.", FutureWarning)
        # TODO should we return it and keep it in the AST?
        expr.clear_syntactic_user_nodes()
        expr.update_pyccel_staging()
        self.scope.insert_header(expr)
        return expr

    def _visit_Template(self, expr):
        warnings.warn("Support for specifying templates via headers will be removed in " +
                      "a future version of Pyccel. Please use the @template decorator. " +
                      "See the documentatiosn at " +
                      "https://github.com/pyccel/pyccel/blob/devel/docs/templates.md " +
                      "for examples.", FutureWarning)
        expr.clear_syntactic_user_nodes()
        expr.update_pyccel_staging()
        self.scope.insert_template(expr)
        return expr

    def _visit_Return(self, expr):

        results     = expr.expr
        f_name      = self._current_function
        if isinstance(f_name, DottedName):
            f_name = f_name.name[-1]

        return_objs = self.scope.find(f_name, 'functions').results
        assigns     = []
        for o,r in zip(return_objs, results):
            v = o.var
            if not (isinstance(r, PyccelSymbol) and r == (v.name if isinstance(v, Variable) else v)):
                a = self._visit(Assign(v, r, python_ast=expr.python_ast))
                assigns.append(a)
                if isinstance(a, ConstructorCall):
                    a.cls_variable.is_temp = False

        results = [self._visit(i.var) for i in return_objs]

        # add the Deallocate node before the Return node and eliminating the Deallocate nodes
        # the arrays that will be returned.
        code = assigns + [Deallocate(i) for i in self._allocs[-1] if i not in results]
        if code:
            expr  = Return(results, CodeBlock(code))
        else:
            expr  = Return(results)
        return expr

    def _visit_FunctionDef(self, expr):
        name            = self.scope.get_expected_name(expr.name)
        decorators      = expr.decorators
        funcs           = []
        sub_funcs       = []
        func_interfaces = []
        is_pure         = expr.is_pure
        is_elemental    = expr.is_elemental
        is_private      = expr.is_private
        is_inline       = expr.is_inline
        docstring      = self._visit(expr.docstring) if expr.docstring else expr.docstring

        current_class = expr.get_direct_user_nodes(lambda u: isinstance(u, ClassDef))
        cls_name = current_class[0].name if current_class else None
        if cls_name:
            bound_class = self.scope.find(cls_name, 'classes')

        not_used = [d for d in decorators if d not in def_decorators.__all__]
        if len(not_used) >= 1:
            errors.report(UNUSED_DECORATORS, symbol=', '.join(not_used), severity='warning')

        templates = self.scope.find_all('templates')
        if decorators['template']:
            # Load templates dict from decorators dict
            templates.update(decorators['template']['template_dict'])

        for t,v in templates.items():
            templates[t] = UnionTypeAnnotation(*[self._visit(vi) for vi in v])

        # Filter out unused templates
        templatable_args = [a.annotation for a in expr.arguments if isinstance(a.annotation, (SyntacticTypeAnnotation, UnionTypeAnnotation))]
        arg_annotations = [annot for a in templatable_args for annot in (a.type_list \
                                        if isinstance(a, UnionTypeAnnotation) else [a]) \
                                        if isinstance(annot, SyntacticTypeAnnotation)]
        used_type_names = set(type_names for a in arg_annotations for type_names in a.dtypes)
        templates = {t: v for t,v in templates.items() if t in used_type_names}

        template_combinations = list(product(*[v.type_list for v in templates.values()]))
        template_names = list(templates.keys())
        n_templates = len(template_combinations)

        # this for the case of a function without arguments => no headers
        interface_name = name
        interface_counter = 0

        for tmpl_idx in range(n_templates):
            # Change to syntactic FunctionDef scope to ensure get_expected_name is available
            scope = self.create_new_function_scope(name, decorators = decorators,
                    used_symbols = expr.scope.local_used_symbols.copy(),
                    original_symbols = expr.scope.python_names.copy())
            for n, v in zip(template_names, template_combinations[tmpl_idx]):
                self.scope.insert_symbolic_alias(n, v)
            self.scope.decorators.update(decorators)
            arguments = [self._visit(a) for a in expr.arguments]
            for n in template_names:
                self.scope.symbolic_alias.pop(n)
            self.exit_function_scope()

            n_interface_funcs = prod(len(a) for a in arguments)
            argument_vars = list(product(*arguments))

            is_interface = n_templates > 1 or n_interface_funcs > 1

            for i in range(n_interface_funcs):
                arguments      = argument_vars[i]
                arg_dict = {a.name:a.var for a in arguments}

                if is_interface:
                    name, interface_counter = self.scope.get_new_incremented_symbol(interface_name, interface_counter)
                scope = self.create_new_function_scope(name, decorators = decorators,
                        used_symbols = expr.scope.local_used_symbols.copy(),
                        original_symbols = expr.scope.python_names.copy())

                if len(arguments)>0 and arguments[0].bound_argument:
                    if arguments[0].var.cls_base.name != cls_name:
                        errors.report('Class method self argument does not have the expected type',
                                severity='error', symbol=arguments[0])
                    for s in expr.scope.dotted_symbols:
                        base = s.name[0]
                        if base in arg_dict:
                            cls_base = arg_dict[base].cls_base
                            cls_base.scope.insert_symbol(DottedName(*s.name[1:]))

                for a in arguments:
                    a_var = a.var
                    if isinstance(a_var, FunctionAddress):
                        self.insert_function(a_var)
                    else:
                        self.scope.insert_variable(a_var, expr.scope.get_python_name(a.name))

                results = expr.results
                if results and results[0].annotation:
                    results = [self._visit(r) for r in expr.results]

                # insert the FunctionDef into the scope
                # to handle the case of a recursive function
                # TODO improve in the case of an interface
                recursive_func_obj = FunctionDef(name, arguments, results, [])
                self.insert_function(recursive_func_obj)

                # Create a new list that store local variables for each FunctionDef to handle nested functions
                self._allocs.append([])

                # we annotate the body
                body = self._visit(expr.body)

                # Calling the Garbage collecting,
                # it will add the necessary Deallocate nodes
                # to the body of the function
                body.insert2body(*self._garbage_collector(body))

                results = [self._visit(a) for a in results]

                # Determine local and global variables
                global_vars = list(self.get_variables(self.scope.parent_scope))
                global_vars = [g for g in global_vars if body.is_user_of(g)]

                # get the imports
                imports   = self.scope.imports['imports'].values()
                # Prefer dict to set to preserve order
                imports   = list({imp:None for imp in imports}.keys())

                # remove the FunctionDef from the function scope
                # TODO improve func_ is None in the case of an interface
                func_     = self.scope.functions.pop(name, None)
                is_recursive = False
                # check if the function is recursive if it was called on the same scope
                if func_ and func_.is_recursive:
                    is_recursive = True

                sub_funcs = [i for i in self.scope.functions.values() if not i.is_header and not isinstance(i, FunctionAddress)]

                func_args = [i for i in self.scope.functions.values() if isinstance(i, FunctionAddress)]
                if func_args:
                    func_interfaces.append(Interface('', func_args, is_argument = True))

                namespace_imports = self.scope.imports
                self.exit_function_scope()

                results_names = [i.var.name for i in results]

                # Find all nodes which can modify variables
                assigns = body.get_attribute_nodes(Assign, excluded_nodes = (FunctionCall,))
                calls   = body.get_attribute_nodes(FunctionCall)

                # Collect the modified objects
                lhs_assigns   = [a.lhs for a in assigns]
                modified_args = [call_arg.value for f in calls
                                    for call_arg, func_arg in zip(f.args, f.funcdef.arguments) if func_arg.inout]
                # Collect modified variables
                all_assigned = [v for a in (lhs_assigns + modified_args) for v in
                                (a.get_attribute_nodes(Variable) if not isinstance(a, Variable) else [a])]

                # ... computing inout arguments
                for a in arguments:
                    if a.name not in chain(results_names, ['self']) and a.var not in all_assigned:
                        a.make_const()
                # ...

                # Raise an error if one of the return arguments is an alias.
                for r in results:
                    if r.var.is_alias:
                        errors.report(UNSUPPORTED_POINTER_RETURN_VALUE,
                            symbol=r, severity='error',
                            bounding_box=(self.current_ast_node.lineno, self.current_ast_node.col_offset))

                optional_inits = []
                for a in arguments:
                    var = self._optional_params.pop(a.var, None)
                    if var:
                        optional_inits.append(If(IfSection(PyccelIsNot(a.var, Nil()),
                                                           [Assign(var, a.var)])))
                body.insert2body(*optional_inits, back=False)

                func_kwargs = {
                        'global_vars':global_vars,
                        'is_pure':is_pure,
                        'is_elemental':is_elemental,
                        'is_private':is_private,
                        'imports':imports,
                        'decorators':decorators,
                        'is_recursive':is_recursive,
                        'functions': sub_funcs,
                        'interfaces': func_interfaces,
                        'docstring': docstring,
                        'scope': scope
                        }
                if is_inline:
                    func_kwargs['namespace_imports'] = namespace_imports
                    global_funcs = [f for f in body.get_attribute_nodes(FunctionDef) if self.scope.find(f.name, 'functions')]
                    func_kwargs['global_funcs'] = global_funcs
                    cls = InlineFunctionDef
                else:
                    cls = FunctionDef
                func = cls(name,
                        arguments,
                        results,
                        body,
                        **func_kwargs)
                if not is_recursive:
                    recursive_func_obj.invalidate_node()

                if cls_name:
                    # update the class methods
<<<<<<< HEAD
                    if not is_interface:
                        cls.add_new_method(func)
=======
                    if expr.name == func.name:
                        bound_class.add_new_method(func)
>>>>>>> ab8e691f

                funcs += [func]

        if len(funcs) == 1:
            funcs = funcs[0]
            self.insert_function(funcs)

        else:
            for f in funcs:
                self.insert_function(f)

            funcs = Interface(interface_name, funcs)
            if cls_name:
                bound_class.add_new_interface(funcs)
            self.insert_function(funcs)
        return EmptyNode()

    def _visit_PythonPrint(self, expr):
        args = [self._visit(i) for i in expr.expr]
        if len(args) == 0:
            return PythonPrint(args)

        def is_symbolic(var):
            return isinstance(var, Variable) \
                and isinstance(var.dtype, NativeSymbol)

        # TODO fix: not yet working because of mpi examples
#        if not test:
#            # TODO: Add description to parser/messages.py
#            errors.report('Either all arguments must be symbolic or none of them can be',
#                   bounding_box=(self.current_ast_node.lineno, self.current_ast_node.col_offset),
#                   severity='fatal')

        if is_symbolic(args[0]):
            _args = []
            for a in args:
                f = self.scope.find(a.name, 'symbolic_functions')
                if f is None:
                    _args.append(a)
                else:

                    # TODO improve: how can we print SymbolicAssign as  lhs = rhs

                    _args.append(f)
            return SymbolicPrint(_args)
        else:
            return PythonPrint(args)

    def _visit_ClassDef(self, expr):

        # TODO - improve the use and def of interfaces
        #      - wouldn't be better if it is done inside ClassDef?

        name = self.scope.get_expected_name(expr.name)

        #  create a new Datatype for the current class
        dtype = DataTypeFactory(name, '_name')
        self.scope.cls_constructs[name] = dtype()

        parent = self._find_superclasses(expr)

        scope = self.create_new_class_scope(name, used_symbols=expr.scope.local_used_symbols,
                    original_symbols = expr.scope.python_names.copy())

        attribute_annotations = [self._visit(a) for a in expr.attributes]
        attributes = []
        for a in attribute_annotations:
            if len(a) != 1:
                errors.report(f"Couldn't determine type of {a}",
                        severity='error', symbol=a)
            else:
                v = a[0]
                scope.insert_variable(v)
                attributes.append(v)

        docstring = self._visit(expr.docstring) if expr.docstring else expr.docstring

        cls = ClassDef(name, attributes, [], superclasses=parent, scope=scope,
                docstring = docstring, class_type = dtype())
        self.scope.parent_scope.insert_class(cls)

        methods = list(expr.methods)
        init_func = None

        if not any(method.name == '__init__' for method in methods):
            argument = FunctionDefArgument(Variable(cls.name, 'self', cls_base = cls), bound_argument = True)
            self.scope.insert_symbol('__init__')
            scope = self.create_new_function_scope('__init__')
            init_func = FunctionDef('__init__', [argument], (), [], cls_name=cls.name, scope=scope)
            self.exit_function_scope()
            self.insert_function(init_func)
            cls.add_new_method(init_func)
            methods.append(init_func)

        for (i, method) in enumerate(methods):
            m_name = method.name
            if m_name == '__init__':
                if init_func is None:
                    self._visit(method)
                    init_func = self.scope.functions.pop(m_name)

                if isinstance(init_func, Interface):
                    errors.report("Pyccel does not support interface constructor", symbol=method,
                        severity='fatal')
                methods.pop(i)

                # create a new attribute to check allocation
                deallocater_rhs = Variable(NativeBool(), self.scope.get_new_name('is_freed'))
                deallocater_lhs = Variable(cls.name, 'self', cls_base = cls, is_argument=True)
                deallocater = DottedVariable(lhs = deallocater_lhs, name = deallocater_rhs.name, dtype = deallocater_rhs.dtype)
                cls.add_new_attribute(deallocater)
                deallocater_assign = Assign(deallocater, LiteralFalse())
                init_func.body.insert2body(deallocater_assign, back=False)
                break

        if not init_func:
            errors.report(UNDEFINED_INIT_METHOD, symbol=name,
                   bounding_box=(self.current_ast_node.lineno, self.current_ast_node.col_offset),
                   severity='error')

        for i in methods:
            self._visit(i)

        if not any(method.name == '__del__' for method in methods):
            argument = FunctionDefArgument(Variable(cls.name, 'self', cls_base = cls), bound_argument = True)
            self.scope.insert_symbol('__del__')
            scope = self.create_new_function_scope('__del__')
            del_method = FunctionDef('__del__', [argument], (), [Pass()], scope=scope)
            self.exit_function_scope()
            self.insert_function(del_method)
            cls.add_new_method(del_method)

        for method in cls.methods:
            if method.name == '__del__':
                self._current_function = method.name
                attribute = []
                for attr in cls.attributes:
                    if not attr.on_stack:
                        attribute.append(attr)
                    elif isinstance(attr.dtype, CustomDataType) and not attr.is_alias:
                        attribute.append(attr)
                if attribute:
                    # Create a new list that store local attributes
                    self._allocs.append([])
                    self._allocs[-1].extend(attribute)
                    method.body.insert2body(*self._garbage_collector(method.body))
                condition = If(IfSection(PyccelNot(deallocater),
                                [method.body]+[Assign(deallocater, LiteralTrue())]))
                method.body = [condition]
                self._current_function = None
                break

        self.exit_class_scope()

        return EmptyNode()

    def _visit_Del(self, expr):

        ls = [Deallocate(self._visit(i)) for i in expr.variables]
        return Del(ls)

    def _visit_PyccelIs(self, expr):
        # Handles PyccelIs and PyccelIsNot
        IsClass = type(expr)

        # TODO ERROR wrong position ??

        var1 = self._visit(expr.lhs)
        var2 = self._visit(expr.rhs)

        if (var1 is var2) or (isinstance(var2, Nil) and isinstance(var1, Nil)):
            if IsClass == PyccelIsNot:
                return LiteralFalse()
            elif IsClass == PyccelIs:
                return LiteralTrue()

        if isinstance(var1, Nil):
            var1, var2 = var2, var1

        if isinstance(var2, Nil):
            if not isinstance(var1, Variable):
                if IsClass == PyccelIsNot:
                    return LiteralTrue()
                elif IsClass == PyccelIs:
                    return LiteralFalse()
            elif not var1.is_optional:
                errors.report(PYCCEL_RESTRICTION_OPTIONAL_NONE,
                        bounding_box=(self.current_ast_node.lineno, self.current_ast_node.col_offset),
                        severity='error')
            return IsClass(var1, expr.rhs)

        if (var1.dtype != var2.dtype):
            if IsClass == PyccelIs:
                return LiteralFalse()
            elif IsClass == PyccelIsNot:
                return LiteralTrue()

        if (isinstance(var1.dtype, NativeBool) and
            isinstance(var2.dtype, NativeBool)):
            return IsClass(var1, var2)

        lst = [NativeString(), NativeComplex(), NativeFloat(), NativeInteger()]
        if (var1.dtype in lst):
            errors.report(PYCCEL_RESTRICTION_PRIMITIVE_IMMUTABLE, symbol=expr,
                severity='error')
            return IsClass(var1, var2)

        errors.report(PYCCEL_RESTRICTION_IS_ISNOT,
            symbol=expr, severity='error')
        return IsClass(var1, var2)

    def _visit_Import(self, expr):

        # TODO - must have a dict where to store things that have been
        #        imported
        #      - should not use scope

        container = self.scope.imports

        result = EmptyNode()

        if isinstance(expr.source, AsName):
            source        = expr.source.name
            source_target = expr.source.target
        else:
            source        = str(expr.source)
            source_target = source

        if source in pyccel_builtin_import_registry:
            imports = pyccel_builtin_import(expr)

            def _insert_obj(location, target, obj):
                F = self.scope.find(target)

                if obj is F:
                    errors.report(FOUND_DUPLICATED_IMPORT,
                                symbol=target, severity='warning')
                elif F is None or isinstance(F, dict):
                    container[location][target] = obj
                else:
                    errors.report(IMPORTING_EXISTING_IDENTIFIED, symbol=expr,
                                  severity='fatal')

            if expr.target:
                for t in expr.target:
                    t_name = t.name if isinstance(t, AsName) else t
                    if t_name not in pyccel_builtin_import_registry[source]:
                        errors.report(f"Function '{t}' from module '{source}' is not currently supported by pyccel",
                                symbol=expr,
                                severity='error')
                for (name, atom) in imports:
                    if not name is None:
                        if isinstance(atom, Decorator):
                            continue
                        elif isinstance(atom, Constant):
                            _insert_obj('variables', name, atom)
                        else:
                            _insert_obj('functions', name, atom)
            else:
                assert len(imports) == 1
                mod = imports[0][1]
                assert isinstance(mod, Module)
                _insert_obj('variables', source_target, mod)

            self.insert_import(source, [AsName(v,n) for n,v in imports], source_target)

        elif recognised_source(source):
            errors.report(f"Module {source} is not currently supported by pyccel",
                    symbol=expr,
                    severity='error')
        else:

            # we need to use str here since source has been defined
            # using repr.
            # TODO shall we improve it?

            p       = self.d_parsers[source_target]
            import_init = p.semantic_parser.ast.init_func if source_target not in container['imports'] else None
            import_free = p.semantic_parser.ast.free_func if source_target not in container['imports'] else None
            if expr.target:
                targets = {i.target if isinstance(i,AsName) else i:None for i in expr.target}
                names = [i.name if isinstance(i,AsName) else i for i in expr.target]

                p_scope = p.scope
                p_imports = p_scope.imports
                entries = ['variables', 'classes', 'functions']
                direct_sons = ((e,getattr(p.scope, e)) for e in entries)
                import_sons = ((e,p_imports[e]) for e in entries)
                for entry, d_son in chain(direct_sons, import_sons):
                    for t,n in zip(targets.keys(),names):
                        if n in d_son:
                            e = d_son[n]
                            if t == n:
                                container[entry][t] = e
                            else:
                                container[entry][t] = e.clone(t)
                            targets[t] = e
                if None in targets.values():
                    errors.report("Import target {} could not be found",
                            severity="warning", symbol=expr)
                targets = [AsName(v,k) for k,v in targets.items() if v is not None]
            else:
                mod = p.semantic_parser.ast
                container['variables'][source_target] = mod
                targets = [AsName(mod, source_target)]

            self.scope.cls_constructs.update(p.scope.cls_constructs)
            self.scope.macros.update(p.scope.macros)

            # ... meta variables

            # in some cases (blas, lapack and openacc level-0)
            # the import should not appear in the final file
            # all metavars here, will have a prefix and suffix = __
            __ignore_at_import__ = p.metavars.get('ignore_at_import', False)

            # Indicates that the module must be imported with the syntax 'from mod import *'
            __import_all__ = p.metavars.get('import_all', False)

            # Indicates the name of the fortran module containing the functions
            __module_name__ = p.metavars.get('module_name', None)

            if source_target in container['imports']:
                targets = list(container['imports'][source_target].target.union(targets))

            if import_init:
                old_name = import_init.name
                new_name = self.scope.get_new_name(old_name)
                targets.append(AsName(import_init, new_name))

                if new_name != old_name:
                    import_init = import_init.clone(new_name)

                result  = FunctionCall(import_init,[],[])

            if import_free:
                old_name = import_free.name
                new_name = self.scope.get_new_name(old_name)
                targets.append(AsName(import_free, new_name))

                if new_name != old_name:
                    import_free = import_free.clone(new_name)

            mod = p.semantic_parser.ast

            if __import_all__:
                expr = Import(source_target, AsName(mod, __module_name__), mod=mod)
                container['imports'][source_target] = expr

            elif __module_name__:
                expr = Import(__module_name__, targets, mod=mod)
                container['imports'][source_target] = expr

            elif not __ignore_at_import__:
                expr = Import(source, targets, mod=mod)
                container['imports'][source_target] = expr

        return result



    def _visit_With(self, expr):
        scope = self.create_new_loop_scope()

        domaine = self._visit(expr.test)
        parent  = domaine.cls_base
        if not parent.is_with_construct:
            errors.report(UNDEFINED_WITH_ACCESS, symbol=expr,
                   severity='fatal')

        body = self._visit(expr.body)

        self.exit_loop_scope()
        return With(domaine, body, scope).block



    def _visit_MacroFunction(self, expr):
        # we change here the master name to its FunctionDef

        f_name = expr.master
        header = self.get_headers(f_name)
        if not header:
            func = self.scope.find(f_name, 'functions')
            if func is None:
                errors.report(MACRO_MISSING_HEADER_OR_FUNC,
                    symbol=f_name,severity='error',
                    bounding_box=(self.current_ast_node.lineno, self.current_ast_node.col_offset))
        else:
            interfaces = []
            for hd in header:
                for i,_ in enumerate(hd.dtypes):
                    self.scope.insert_symbol(f'arg_{i}')
                arguments = [FunctionDefArgument(self._visit(AnnotatedPyccelSymbol(f'arg_{i}', annotation = arg))[0]) \
                        for i, arg in enumerate(hd.dtypes)]
                results = [FunctionDefResult(self._visit(AnnotatedPyccelSymbol(f'out_{i}', annotation = arg))[0]) \
                        for i, arg in enumerate(hd.results)]
                interfaces.append(FunctionDef(f_name, arguments, results, []))

            # TODO -> Said: must handle interface

            func = interfaces[0]

        name = expr.name
        args = [a if isinstance(a, FunctionDefArgument) else FunctionDefArgument(a) for a in expr.arguments]

        def get_arg(func_arg, master_arg):
            if isinstance(master_arg, PyccelSymbol):
                return FunctionCallArgument(func_arg.var.clone(str(master_arg)))
            else:
                return FunctionCallArgument(master_arg)

        master_args = [get_arg(a,m) for a,m in zip(func.arguments, expr.master_arguments)]

        master = FunctionCall(func, master_args)
        macro   = MacroFunction(name, args, master, master_args,
                                results=expr.results, results_shapes=expr.results_shapes)
        self.scope.insert_macro(macro)

        return macro

    def _visit_MacroShape(self, expr):
        expr.clear_syntactic_user_nodes()
        expr.update_pyccel_staging()
        return expr

    def _visit_MacroVariable(self, expr):

        master = expr.master
        if isinstance(master, DottedName):
            errors.report(PYCCEL_RESTRICTION_TODO,
                          bounding_box=(self.current_ast_node.lineno, self.current_ast_node.col_offset),
                          severity='fatal')
        header = self.get_headers(master)
        if header is None:
            var = self.get_variable(master)
        else:
            var = self.get_variable(master)

                # TODO -> Said: must handle interface

        expr = MacroVariable(expr.name, var)
        self.scope.insert_macro(expr)
        return expr

    def _visit_StarredArguments(self, expr):
        var = self._visit(expr.args_var)
        assert(var.rank==1)
        size = var.shape[0]
        return StarredArguments([var[i] for i in range(size)])

    def _visit_NumpyMatmul(self, expr):
        if isinstance(expr, FunctionCall):
            a = self._visit(expr.args[0].value)
            b = self._visit(expr.args[1].value)
        else:
            self.insert_import('numpy', AsName(NumpyMatmul, 'matmul'))
            a = self._visit(expr.a)
            b = self._visit(expr.b)
        return NumpyMatmul(a, b)

    def _visit_Assert(self, expr):
        test = self._visit(expr.test)
        return Assert(test)

    def _visit_NumpyWhere(self, func_call):
        func_call_args = self._handle_function_args(func_call.args)
        # expr is a FunctionCall
        args = [a.value for a in func_call_args if not a.has_keyword]
        kwargs = {a.keyword: a.value for a in func_call.args if a.has_keyword}
        nargs = len(args)+len(kwargs)
        if nargs == 1:
            return self._visit_NumpyNonZero(func_call)
        return NumpyWhere(*args, **kwargs)

    def _visit_NumpyNonZero(self, func_call):
        func_call_args = self._handle_function_args(func_call.args)
        # expr is a FunctionCall
        arg = func_call_args[0].value
        if not isinstance(arg, Variable):
            new_symbol = PyccelSymbol(self.scope.get_new_name())
            creation = self._visit(Assign(new_symbol, arg, python_ast=func_call.python_ast))
            self._additional_exprs[-1].append(creation)
            arg = self._visit(new_symbol)
        return NumpyWhere(arg)

    def _visit_FunctionDefResult(self, expr):
        var = self._visit(expr.var)
        if isinstance(var, list):
            n_types = len(var)
            if n_types == 0:
                errors.report("Can't deduce type for function definition result.",
                        severity = 'fatal', symbol = expr)
            elif n_types != 1:
                errors.report("The type of the result of a function definition cannot be a union of multiple types.",
                        severity = 'error', symbol = expr)
            var = var[0]
            self.scope.insert_variable(var)
        return FunctionDefResult(var, annotation = expr.annotation)<|MERGE_RESOLUTION|>--- conflicted
+++ resolved
@@ -3762,13 +3762,8 @@
 
                 if cls_name:
                     # update the class methods
-<<<<<<< HEAD
                     if not is_interface:
-                        cls.add_new_method(func)
-=======
-                    if expr.name == func.name:
                         bound_class.add_new_method(func)
->>>>>>> ab8e691f
 
                 funcs += [func]
 
