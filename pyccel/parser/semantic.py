# -*- coding: utf-8 -*-
#------------------------------------------------------------------------------------------#
# This file is part of Pyccel which is released under MIT License. See the LICENSE file or #
# go to https://github.com/pyccel/pyccel/blob/master/LICENSE for full license details.     #
#------------------------------------------------------------------------------------------#
""" File containing SemanticParser. This class handles the semantic stage of the translation.
See the developer docs for more details
"""

from itertools import chain, product
import warnings

from math import prod

from sympy.utilities.iterables import iterable as sympy_iterable

from sympy import Sum as Summation
from sympy import Symbol as sp_Symbol
from sympy import Integer as sp_Integer
from sympy import ceiling

#==============================================================================

from pyccel.ast.basic import PyccelAstNode, TypedAstNode, ScopedAstNode

from pyccel.ast.builtins import PythonPrint
from pyccel.ast.builtins import PythonComplex
from pyccel.ast.builtins import builtin_functions_dict, PythonImag, PythonReal
from pyccel.ast.builtins import PythonList, PythonConjugate
from pyccel.ast.builtins import (PythonRange, PythonZip, PythonEnumerate,
                                 PythonTuple, Lambda, PythonMap)

from pyccel.ast.core import Comment, CommentBlock, Pass
from pyccel.ast.core import If, IfSection
from pyccel.ast.core import Allocate, Deallocate
from pyccel.ast.core import Assign, AliasAssign, SymbolicAssign
from pyccel.ast.core import AugAssign, CodeBlock
from pyccel.ast.core import Return, FunctionDefArgument, FunctionDefResult
from pyccel.ast.core import ConstructorCall, InlineFunctionDef
from pyccel.ast.core import FunctionDef, Interface, FunctionAddress, FunctionCall, FunctionCallArgument
from pyccel.ast.core import ClassDef
from pyccel.ast.core import For
from pyccel.ast.core import Module
from pyccel.ast.core import While
from pyccel.ast.core import SymbolicPrint
from pyccel.ast.core import Del
from pyccel.ast.core import Program
from pyccel.ast.core import EmptyNode
from pyccel.ast.core import Concatenate
from pyccel.ast.core import Import
from pyccel.ast.core import AsName
from pyccel.ast.core import With
from pyccel.ast.core import Duplicate
from pyccel.ast.core import StarredArguments
from pyccel.ast.core import Iterable
from pyccel.ast.core import InProgram
from pyccel.ast.core import Decorator
from pyccel.ast.core import PyccelFunctionDef
from pyccel.ast.core import Assert

from pyccel.ast.class_defs import NumpyArrayClass, TupleClass, get_cls_base

from pyccel.ast.datatypes import str_dtype, DataType
from pyccel.ast.datatypes import NativeSymbol, DataTypeFactory, CustomDataType
from pyccel.ast.datatypes import default_precision, dtype_and_precision_registry
from pyccel.ast.datatypes import (NativeInteger, NativeBool, NativeHomogeneousList,
                                  NativeFloat, NativeString, NativeInhomogeneousTuple,
                                  NativeGeneric, NativeComplex, NativeTuple,
                                  NativeVoid, NativeHomogeneousTuple)

from pyccel.ast.functionalexpr import FunctionalSum, FunctionalMax, FunctionalMin, GeneratorComprehension, FunctionalFor

from pyccel.ast.headers import FunctionHeader, MethodHeader, Header
from pyccel.ast.headers import MacroFunction, MacroVariable

from pyccel.ast.internals import PyccelInternalFunction, Slice, PyccelSymbol, get_final_precision
from pyccel.ast.itertoolsext import Product

from pyccel.ast.literals import LiteralTrue, LiteralFalse
from pyccel.ast.literals import LiteralInteger, LiteralFloat
from pyccel.ast.literals import Nil, LiteralString, LiteralImaginaryUnit
from pyccel.ast.literals import Literal, convert_to_literal

from pyccel.ast.mathext  import math_constants, MathSqrt, MathAtan2, MathSin, MathCos

from pyccel.ast.numpyext import NumpyMatmul, numpy_funcs
from pyccel.ast.numpyext import NumpyWhere, NumpyArray
from pyccel.ast.numpyext import NumpyTranspose, NumpyConjugate
from pyccel.ast.numpyext import NumpyNewArray, NumpyNonZero, NumpyResultType
from pyccel.ast.numpyext import DtypePrecisionToCastFunction, NumpyNDArrayType

from pyccel.ast.omp import (OMP_For_Loop, OMP_Simd_Construct, OMP_Distribute_Construct,
                            OMP_TaskLoop_Construct, OMP_Sections_Construct, Omp_End_Clause,
                            OMP_Single_Construct)

from pyccel.ast.operators import PyccelArithmeticOperator, PyccelIs, PyccelIsNot, IfTernaryOperator, PyccelUnarySub
from pyccel.ast.operators import PyccelNot, PyccelEq, PyccelAdd, PyccelMul, PyccelPow
from pyccel.ast.operators import PyccelAssociativeParenthesis, PyccelDiv

from pyccel.ast.sympy_helper import sympy_to_pyccel, pyccel_to_sympy

from pyccel.ast.type_annotations import VariableTypeAnnotation, UnionTypeAnnotation, SyntacticTypeAnnotation
from pyccel.ast.type_annotations import FunctionTypeAnnotation

from pyccel.ast.typingext import TypingFinal

from pyccel.ast.utilities import builtin_function as pyccel_builtin_function
from pyccel.ast.utilities import builtin_import as pyccel_builtin_import
from pyccel.ast.utilities import builtin_import_registry as pyccel_builtin_import_registry
from pyccel.ast.utilities import split_positional_keyword_arguments
from pyccel.ast.utilities import recognised_source

from pyccel.ast.variable import Constant
from pyccel.ast.variable import Variable
from pyccel.ast.variable import InhomogeneousTupleVariable
from pyccel.ast.variable import IndexedElement, AnnotatedPyccelSymbol
from pyccel.ast.variable import DottedName, DottedVariable

from pyccel.errors.errors import Errors
from pyccel.errors.errors import PyccelSemanticError

from pyccel.errors.messages import (PYCCEL_RESTRICTION_TODO, UNDERSCORE_NOT_A_THROWAWAY,
        UNDEFINED_VARIABLE, IMPORTING_EXISTING_IDENTIFIED, INDEXED_TUPLE, LIST_OF_TUPLES,
        INVALID_INDICES, INCOMPATIBLE_ARGUMENT, INCOMPATIBLE_ORDERING,
        UNRECOGNISED_FUNCTION_CALL, STACK_ARRAY_SHAPE_UNPURE_FUNC, STACK_ARRAY_UNKNOWN_SHAPE,
        ARRAY_DEFINITION_IN_LOOP, STACK_ARRAY_DEFINITION_IN_LOOP, MISSING_TYPE_ANNOTATIONS,
        INCOMPATIBLE_TYPES_IN_ASSIGNMENT, ARRAY_ALREADY_IN_USE, ASSIGN_ARRAYS_ONE_ANOTHER,
        INVALID_POINTER_REASSIGN, INCOMPATIBLE_REDEFINITION, ARRAY_IS_ARG,
        INCOMPATIBLE_REDEFINITION_STACK_ARRAY, ARRAY_REALLOCATION, RECURSIVE_RESULTS_REQUIRED,
        PYCCEL_RESTRICTION_INHOMOG_LIST, UNDEFINED_IMPORT_OBJECT, UNDEFINED_LAMBDA_VARIABLE,
        UNDEFINED_LAMBDA_FUNCTION, UNDEFINED_INIT_METHOD, UNDEFINED_FUNCTION,
        INVALID_MACRO_COMPOSITION, WRONG_NUMBER_OUTPUT_ARGS, INVALID_FOR_ITERABLE,
        PYCCEL_RESTRICTION_LIST_COMPREHENSION_LIMITS, PYCCEL_RESTRICTION_LIST_COMPREHENSION_SIZE,
        UNUSED_DECORATORS, UNSUPPORTED_POINTER_RETURN_VALUE, PYCCEL_RESTRICTION_OPTIONAL_NONE,
        PYCCEL_RESTRICTION_PRIMITIVE_IMMUTABLE, PYCCEL_RESTRICTION_IS_ISNOT,
        FOUND_DUPLICATED_IMPORT, UNDEFINED_WITH_ACCESS, MACRO_MISSING_HEADER_OR_FUNC,)

from pyccel.parser.base      import BasicParser
from pyccel.parser.syntactic import SyntaxParser

from pyccel.utilities.stage import PyccelStage

import pyccel.decorators as def_decorators
#==============================================================================

errors = Errors()
pyccel_stage = PyccelStage()

#==============================================================================

def _get_name(var):
    """."""

    if isinstance(var, str):
        return var
    if isinstance(var, (PyccelSymbol, DottedName)):
        return str(var)
    if isinstance(var, (IndexedElement)):
        return str(var.base)
    if isinstance(var, FunctionCall):
        return var.funcdef
    if isinstance(var, AsName):
        return var.target
    name = type(var).__name__
    msg = f'Name of Object : {name} cannot be determined'
    return errors.report(PYCCEL_RESTRICTION_TODO+'\n'+msg, symbol=var,
                severity='fatal')

#==============================================================================

class SemanticParser(BasicParser):
    """
    Class which handles the semantic stage as described in the developer docs.

    This class is described in detail in developer_docs/semantic_stage.md.
    It determines all semantic information which must be deduced in order to
    print a representation of the AST resulting from the syntactic stage in one
    of the target languages.

    Parameters
    ----------
    inputs : SyntaxParser
        A syntactic parser which has been used to generate a representation of
        the input code using Pyccel nodes.

    parents : list
        A list of parsers describing the files which import this file.

    d_parsers : list
        A list of parsers describing files imported by this file.

    **kwargs : dict
        Additional keyword arguments for BasicParser.
    """

    def __init__(self, inputs, *, parents = (), d_parsers = (), **kwargs):

        # a Parser can have parents, who are importing it.
        # imports are then its sons.
        self._parents = list(parents)
        self._d_parsers = dict(d_parsers)

        # ...
        if not isinstance(inputs, SyntaxParser):
            raise TypeError('> Expecting a syntactic parser as input')

        parser = inputs
        # ...

        # ...
        BasicParser.__init__(self, **kwargs)
        # ...

        # ...
        self._fst = parser._fst
        self._ast = parser._ast

        self._filename  = parser._filename
        self._mod_name  = ''
        self._metavars  = parser._metavars
        self.scope = parser.scope
        self.scope.imports['imports'] = {}
        self._module_namespace  = self.scope
        self._program_namespace = self.scope.new_child_scope('__main__')

        self._in_annotation = False

        # used to store the local variables of a code block needed for garbage collecting
        self._allocs = []

        # used to store code split into multiple lines to be reinserted in the CodeBlock
        self._additional_exprs = []

        # used to store variables if optional parameters are changed
        self._optional_params = {}

        #
        self._code = parser._code
        # ...

        self.annotate()
        # ...

    #================================================================
    #                  Property accessors
    #================================================================

    @property
    def parents(self):
        """Returns the parents parser."""
        return self._parents

    @property
    def d_parsers(self):
        """Returns the d_parsers parser."""

        return self._d_parsers

    @property
    def program_namespace(self):
        """
        Get the namespace relevant to the program.

        Get the namespace which describes the section of
        code which is executed as a program. In other words
        the code inside an `if __name__ == '__main__':`
        block.

        Returns
        -------
        Scope : The program namespace.
        """
        return self._program_namespace

    #================================================================
    #                     Public functions
    #================================================================

    def annotate(self):
        """
        Add type information to the AST.

        This function is the entry point for this class. It annotates the
        AST object created by the syntactic stage which was collected
        in the constructor. The annotation adds all necessary information
        about the type etc to describe the object sufficiently well for
        printing. See the developer docs for more details.

        Returns
        -------
        pyccel.ast.basic.PyccelAstNode
            An annotated object which can be printed.
        """

        if self.semantic_done:
            print ('> semantic analysis already done')
            return self.ast

        # TODO - add settings to Errors
        #      - filename

        errors = Errors()
        if self.filename:
            errors.set_target(self.filename, 'file')
        errors.set_parser_stage('semantic')

        # then we treat the current file

        ast = self.ast

        self._allocs.append([])
        # we add the try/except to allow the parser to find all possible errors
        pyccel_stage.set_stage('semantic')
        ast = self._visit(ast)

        self._ast = ast

        self._semantic_done = True

        return ast

    #================================================================
    #              Utility functions for scope handling
    #================================================================

    def change_to_program_scope(self):
        """
        Switch the focus to the program scope.

        Update the namespace variable so that it points at the
        program namespace (which describes the scope inside
        a `if __name__ == '__main__':` block). It is assumed that
        the current namespace is the module namespace.
        """
        self._allocs.append([])
        self._module_namespace = self.scope
        self.scope = self._program_namespace

    def change_to_module_scope(self):
        """
        Switch the focus to the module scope.

        Update the namespace variable so that it points
        at the module namespace. It is assumed that the
        current namespace is the program namespace.
        """
        self._program_namespace = self.scope
        self.scope = self._module_namespace

    def get_class_prefix(self, name):
        """
        Search for the class prefix of a dotted name in the current scope.

        Search for a Variable object with the class prefix found in the given
        name inside the current scope, defined by the local and global Python
        scopes. Return None if not found.

        Parameters
        ----------
        name : DottedName
            The dotted name which begins with a class definition.

        Returns
        -------
        Variable
            Returns the class definition if found or None otherwise.
        """
        prefix_parts = name.name[:-1]
        syntactic_prefix = prefix_parts[0] if len(prefix_parts) == 1 else DottedName(*prefix_parts)
        return self._visit(syntactic_prefix)

    def check_for_variable(self, name):
        """
        Search for a Variable object with the given name in the current scope.

        Search for a Variable object with the given name in the current scope,
        defined by the local and global Python scopes. Return None if not found.

        Parameters
        ----------
        name : str | DottedName
            The object describing the variable.

        Returns
        -------
        Variable
            Returns the variable if found or None.

        See Also
        --------
        get_variable
            A similar function which raises an error if the Variable is not found
            instead of returning None.
        """

        if isinstance(name, DottedName):
            prefix = self.get_class_prefix(name)
            try:
                class_def = prefix.cls_base
            except AttributeError:
                class_def = get_cls_base(prefix.dtype, prefix.precision, prefix.class_type) or \
                            self.scope.find(prefix.class_type.name, 'classes')

            attr_name = name.name[-1]
            class_scope = class_def.scope
            if class_scope is None:
                # Pyccel defined classes have no variables
                return None

            attribute = class_scope.find(attr_name, 'variables') if class_def else None
            if attribute:
                return attribute.clone(attribute.name, new_class = DottedVariable, lhs = prefix)
            else:
                return None
        return self.scope.find(name, 'variables')

    def get_variable(self, name):
        """
        Get a Variable object with the given name from the current scope.

        Search for a Variable object with the given name in the current scope,
        defined by the local and global Python scopes. Raise an error if not found.

        Parameters
        ----------
        name : str
            The object describing the variable.

        Returns
        -------
        Variable
            Returns the variable found in the scope.

        Raises
        ------
        PyccelSemanticError
            Error raised if variable is not found.

        See Also
        --------
        check_for_variable
            A similar function which returns None if the Variable is not found
            instead of raising an error.
        """
        var = self.check_for_variable(name)
        if var is None:
            if name == '_':
                errors.report(UNDERSCORE_NOT_A_THROWAWAY,
                    bounding_box=(self.current_ast_node.lineno, self.current_ast_node.col_offset),
                    severity='fatal')
            else:
                errors.report(UNDEFINED_VARIABLE, symbol=name,
                    bounding_box=(self.current_ast_node.lineno, self.current_ast_node.col_offset),
                    severity='fatal')

        return var

    def get_variables(self, container):
        """
        Get all variables in the scope of interest.

        Get a list of all variables which are

        Parameters
        ----------
        container : Scope
            The object describing the relevant scope.

        Returns
        -------
        list
            A list of variables.
        """
        # this only works if called on a function scope
        # TODO needs more tests when we have nested functions
        variables = []
        variables.extend(container.variables.values())
        for sub_container in container.loops:
            variables.extend(self.get_variables(sub_container))
        return variables

    def get_class_construct(self, name):
        """
        Return the class datatype associated with name.

        Return the class datatype for name if it exists.
        Raise an error otherwise.

        Parameters
        ----------
        name : str
            The name of the class.

        Returns
        -------
        DataType
            The datatype for the class.

        Raises
        ------
        PyccelSemanticError
            Raised if the datatype cannot be found.
        """
        result = self.scope.find(name, 'cls_constructs')

        if result is None:
            msg = f'class construct {name} not found'
            return errors.report(msg,
                bounding_box=(self.current_ast_node.lineno, self.current_ast_node.col_offset),
                severity='fatal')
        else:
            return result

    def insert_import(self, name, target, storage_name = None):
        """
        Insert a new import into the scope.

        Create and insert a new import in scope if it's not defined
        otherwise append target to existing import.

        Parameters
        ----------
        name : str-like
               The source from which the object is imported.
        target : AsName
               The imported object.
        storage_name : str-like
                The name which will be used to identify the Import in the
                container.
        """
        source = _get_name(name)
        if storage_name is None:
            storage_name = source
        imp = self.scope.find(source, 'imports')
        if imp is None:
            imp = self.scope.find(storage_name, 'imports')

        if imp is not None:
            imp_source = imp.source
            if imp_source == source:
                imp.define_target(target)
            else:
                errors.report(IMPORTING_EXISTING_IDENTIFIED,
                              symbol=name,
                              bounding_box=(self.current_ast_node.lineno, self.current_ast_node.col_offset),
                              severity='fatal')
        else:
            container = self.scope.imports
            container['imports'][storage_name] = Import(source, target, True)


    def get_headers(self, name):
        """ Get all headers in the scope which reference the
        requested name
        """
        container = self.scope
        headers = []
        while container:
            if name in container.headers:
                if isinstance(container.headers[name], list):
                    headers += container.headers[name]
                else:
                    headers.append(container.headers[name])
            container = container.parent_scope
        return headers


    #=======================================================
    #              Utility functions
    #=======================================================

    def _garbage_collector(self, expr):
        """
        Search in a CodeBlock if no trailing Return Node is present add the needed frees.

        The primary purpose of _garbage_collector is to search within a CodeBlock
        instance for cases where no trailing Return node is present, and when such
        situations occur, it adds the necessary deallocate operations to free up resources.

        Parameters
        ----------
        expr : CodeBlock
            The body where the method searches for the absence of trailing `Return` nodes.

        Returns
        -------
        List
            A list of instances of the `Deallocate` type.
        """

        deallocs = []
        if len(expr.body)>0 and not isinstance(expr.body[-1], Return):
            for i in self._allocs[-1]:
                if isinstance(i, DottedVariable):
                    if isinstance(i.lhs.dtype, CustomDataType) and self._current_function != '__del__':
                        continue
                if isinstance(i.dtype, CustomDataType) and i.is_alias:
                    continue
                deallocs.append(Deallocate(i))
        self._allocs.pop()
        return deallocs

    def _infer_type(self, expr):
        """
        Infer all relevant type information for the expression.

        Create a dictionary describing all the type information that can be
        inferred about the expression `expr`. This includes information about:
        - `datatype`
        - `precision`
        - `rank`
        - `shape`
        - `order`
        - `memory_handling`
        - `cls_base`
        - `is_target`

        Parameters
        ----------
        expr : pyccel.ast.basic.PyccelAstNode
                An AST object representing an object in the code whose type
                must be determined.

        Returns
        -------
        dict
            Dictionary containing all the type information which was inferred.
        """
        d_var = {
                'datatype' : expr.dtype,
                'precision': expr.precision,
                'shape'    : expr.shape,
                'rank'     : expr.rank,
                'order'    : expr.order,
                'class_type' : expr.class_type,
            }

        if isinstance(expr, Variable):
            d_var['memory_handling'] = expr.memory_handling
            d_var['class_type'     ] = expr.class_type
            d_var['cls_base'       ] = expr.cls_base or self.scope.find(expr.dtype.name, 'classes')
            d_var['is_target'      ] = expr.is_target
            return d_var

        elif isinstance(expr, PythonTuple):
            d_var['cls_base'       ] = TupleClass
            d_var['memory_handling'] = 'heap'
            return d_var

        elif isinstance(expr, Concatenate):
            d_var['cls_base'      ] = TupleClass
            if any(getattr(a, 'on_heap', False) for a in expr.args):
                d_var['memory_handling'] = 'heap'
            else:
                d_var['memory_handling'] = 'stack'
            return d_var

        elif isinstance(expr, Duplicate):
            d = self._infer_type(expr.val)
            d_var['cls_base'      ] = TupleClass
            if d.get('on_stack', False) and isinstance(expr.length, LiteralInteger):
                d_var['memory_handling'] = 'stack'
            else:
                d_var['memory_handling'] = 'heap'
            return d_var

        elif isinstance(expr, NumpyNewArray):
            d_var['cls_base'   ] = NumpyArrayClass
            d_var['memory_handling'] = 'heap' if expr.rank > 0 else 'stack'
            return d_var

        elif isinstance(expr, NumpyTranspose):

            var = expr.internal_var

            d_var['cls_base'      ] = var.cls_base
            d_var['is_target'     ] = var.is_target
            d_var['memory_handling'] = 'alias' if isinstance(var, Variable) else 'heap'
            return d_var

        elif isinstance(expr, TypedAstNode):

            d_var['memory_handling'] = 'heap' if expr.rank > 0 else 'stack'
            d_var['cls_base'   ] = get_cls_base(expr.dtype, expr.precision, expr.class_type)
            return d_var

        else:
            type_name = type(expr).__name__
            msg = f'Type of Object : {type_name} cannot be infered'
            return errors.report(PYCCEL_RESTRICTION_TODO+'\n'+msg, symbol=expr,
                bounding_box=(self.current_ast_node.lineno, self.current_ast_node.col_offset),
                severity='fatal')

    def _extract_indexed_from_var(self, var, indices, expr):
        """
        Use indices to extract appropriate element from object 'var'.

        Use indices to extract appropriate element from object 'var'.
        This contains most of the contents of _visit_IndexedElement
        but is a separate function in order to be recursive.

        Parameters
        ----------
        var : Variable
            The variable being indexed.

        indices : iterable
            The indexes used to access the variable.

        expr : PyccelAstNode
            The node being parsed. This is useful for raising errors.

        Returns
        -------
        TypedAstNode
            The visited object.
        """

        # case of Pyccel ast Variable
        # if not possible we use symbolic objects

        if isinstance(var, PythonTuple):
            def is_literal_index(a):
                def is_int(a):
                    return isinstance(a, (int, LiteralInteger)) or \
                        (isinstance(a, PyccelUnarySub) and \
                         isinstance(a.args[0], (int, LiteralInteger)))
                if isinstance(a, Slice):
                    return all(is_int(s) or s is None for s in (a.start, a.step, a.stop))
                else:
                    return is_int(a)
            if all(is_literal_index(a) for a in indices):
                if len(indices)==1:
                    return var[indices[0]]
                else:
                    return self._visit(var[indices[0]][indices[1:]])
            else:
                tmp_var = PyccelSymbol(self.scope.get_new_name())
                assign = Assign(tmp_var, var)
                assign.set_current_ast(expr.python_ast)
                self._additional_exprs[-1].append(self._visit(assign))
                var = self._visit(tmp_var)


        elif not isinstance(var, Variable):
            if hasattr(var,'__getitem__'):
                if len(indices)==1:
                    return var[indices[0]]
                else:
                    return self._visit(var[indices[0]][indices[1:]])
            else:
                var_type = type(var)
                errors.report(f"Can't index {var_type}", symbol=expr,
                    severity='fatal')

        indices = tuple(indices)

        if isinstance(var, InhomogeneousTupleVariable):

            arg = indices[0]

            if isinstance(arg, Slice):
                if ((arg.start is not None and not isinstance(arg.start, LiteralInteger)) or
                        (arg.stop is not None and not isinstance(arg.stop, LiteralInteger))):
                    errors.report(INDEXED_TUPLE, symbol=var,
                        bounding_box=(self.current_ast_node.lineno, self.current_ast_node.col_offset),
                        severity='fatal')

                idx = slice(arg.start, arg.stop)
                selected_vars = var.get_var(idx)
                if len(selected_vars)==1:
                    if len(indices) == 1:
                        return selected_vars[0]
                    else:
                        var = selected_vars[0]
                        return self._extract_indexed_from_var(var, indices[1:], expr)
                elif len(selected_vars)<1:
                    return None
                elif len(indices)==1:
                    return PythonTuple(*selected_vars)
                else:
                    return PythonTuple(*[self._extract_indexed_from_var(var, indices[1:], expr) for var in selected_vars])

            elif isinstance(arg, LiteralInteger):

                if len(indices)==1:
                    return var[arg]

                var = var[arg]
                return self._extract_indexed_from_var(var, indices[1:], expr)

            else:
                errors.report(INDEXED_TUPLE, symbol=var,
                    bounding_box=(self.current_ast_node.lineno, self.current_ast_node.col_offset),
                    severity='fatal')

        if isinstance(var, PythonTuple) and not var.is_homogeneous:
            errors.report(LIST_OF_TUPLES, symbol=var,
                bounding_box=(self.current_ast_node.lineno, self.current_ast_node.col_offset),
                severity='error')

        for arg in var[indices].indices:
            if not isinstance(arg, Slice) and not \
                (hasattr(arg, 'dtype') and isinstance(arg.dtype, NativeInteger)):
                errors.report(INVALID_INDICES, symbol=var[indices],
                bounding_box=(self.current_ast_node.lineno, self.current_ast_node.col_offset),
                severity='error')
        return var[indices]

    def _create_PyccelOperator(self, expr, visited_args):
        """
        Create a PyccelOperator.

        Create a PyccelOperator by passing the visited arguments
        to the class.
        Called by _visit_PyccelOperator and other classes
        inheriting from PyccelOperator.

        Parameters
        ----------
        expr : PyccelOperator
            The expression being visited.

        visited_args : tuple of TypedAstNode
            The arguments passed to the operator.

        Returns
        -------
        PyccelOperator
            The new operator.
        """
        try:
            expr_new = type(expr)(*visited_args)
        except PyccelSemanticError as err:
            msg = str(err)
            errors.report(msg, symbol=expr, severity='fatal')
        return expr_new

    def _create_Duplicate(self, val, length):
        """
        Create a node which duplicates a tuple.

        Create a node which duplicates a tuple.
        Called by _visit_PyccelMul when a Duplicate is identified.

        Parameters
        ----------
        val : PyccelAstNode
            The tuple object. This object should have a class type which inherits from
            NativeTuple.

        length : LiteralInteger | TypedAstNode
            The number of times the tuple is duplicated.

        Returns
        -------
        Duplicate | PythonTuple
            The duplicated tuple.
        """
        # Arguments have been visited in PyccelMul

        if not isinstance(val.class_type, (NativeTuple, NativeHomogeneousList)):
            errors.report("Unexpected Duplicate", symbol=Duplicate(val, length),
                bounding_box=(self.current_ast_node.lineno, self.current_ast_node.col_offset),
                severity='fatal')

        if getattr(val, 'is_homogeneous', True):
            return Duplicate(val, length)
        else:
            if isinstance(length, LiteralInteger):
                length = length.python_value
            else:
                errors.report("Cannot create inhomogeneous tuple of unknown size",
                    symbol=Duplicate(val, length),
                    bounding_box=(self.current_ast_node.lineno, self.current_ast_node.col_offset),
                    severity='fatal')
            if isinstance(val, InhomogeneousTupleVariable):
                return PythonTuple(*(val.get_vars()*length))
            else:
                return PythonTuple(*(val.args*length))

    def _handle_function_args(self, arguments):
        """
        Get a list of all function arguments.

        Get a list of all the function arguments which are passed
        to a function. This is done by visiting the syntactic
        FunctionCallArguments. If this argument contains a
        starred arguments object then the contents of this object
        are extracted into the final list.

        Parameters
        ----------
        arguments : list of FunctionCallArgument
            The arguments which were passed to the function.

        Returns
        -------
        list of FunctionCallArgument
            The arguments passed to the function.
        """
        args  = []
        for arg in arguments:
            a = self._visit(arg)
            if isinstance(a.value, StarredArguments):
                args.extend([FunctionCallArgument(av) for av in a.value.args_var])
            else:
                args.append(a)
        return args

    def get_type_description(self, var, include_rank = True):
        """
        Provides a text description of the type of a variable
        (useful for error messages)
        Parameters
        ----------
        var          : Variable
                       The variable to describe
        include_rank : bool
                       Indicates whether rank information should be included
                       Default : True
        """
        dtype = var.dtype
        prec  = get_final_precision(var)
        descr = f'{dtype}{(prec * 2 if isinstance(dtype, NativeComplex) else prec) * 8 if prec else ""}'
        if include_rank and var.rank>0:
            dims = ','.join(':'*var.rank)
            descr += f'[{dims}]'
        return descr

    def _check_argument_compatibility(self, input_args, func_args, expr, elemental):
        """
        Check that the provided arguments match the expected types

        Parameters
        ----------
        input_args : list
                     The arguments provided to the function
        func_args  : list
                     The arguments expected by the function
        expr       : TypedAstNode
                     The expression where this call is found (used for error output)
        elemental  : bool
                     Indicates if the function is elemental
        """
        if elemental:
            def incompatible(i_arg, f_arg):
                return (i_arg.dtype is not f_arg.dtype or \
                        get_final_precision(i_arg) != get_final_precision(f_arg))
        else:
            def incompatible(i_arg, f_arg):
                return (i_arg.dtype is not f_arg.dtype or \
                        get_final_precision(i_arg) != get_final_precision(f_arg) or
                        i_arg.rank != f_arg.rank)

        # Compare each set of arguments
        for idx, (i_arg, f_arg) in enumerate(zip(input_args, func_args)):
            i_arg = i_arg.value
            f_arg = f_arg.var
            # Ignore types which cannot be compared
            if (i_arg is Nil()
                    or isinstance(f_arg, FunctionAddress)
                    or f_arg.dtype is NativeGeneric()):
                continue
            # Check for compatibility
            if incompatible(i_arg, f_arg):
                expected  = self.get_type_description(f_arg, not elemental)
                type_name = self.get_type_description(i_arg, not elemental)
                received  = f'{i_arg} ({type_name})'

                errors.report(INCOMPATIBLE_ARGUMENT.format(idx+1, received, expr.func_name, expected),
                        symbol = expr,
                        severity='error')
            if f_arg.rank > 1 and i_arg.order != f_arg.order:
                errors.report(INCOMPATIBLE_ORDERING.format(idx=idx+1, arg=i_arg, func=expr.func_name, order=f_arg.order),
                        symbol = expr,
                        severity='error')

    def _handle_function(self, expr, func, args, is_method = False):
        """
        Create the node representing the function call.

        Create a FunctionCall or an instance of a PyccelInternalFunction
        from the function information and arguments.

        Parameters
        ----------
        expr : TypedAstNode
               The expression where this call is found (used for error output).

        func : FunctionDef instance, Interface instance or PyccelInternalFunction type
               The function being called.

        args : tuple
               The arguments passed to the function.

        is_method : bool
                Indicates if the function is a class method.

        Returns
        -------
        FunctionCall/PyccelInternalFunction
            The semantic representation of the call.
        """
        if isinstance(func, PyccelFunctionDef):
            argument_description = func.argument_description
            func = func.cls_name
            args, kwargs = split_positional_keyword_arguments(*args)

            # Ignore values passed by position but add any unspecified keywords
            # with the correct default value
            for kw, val in list(argument_description.items())[len(args):]:
                if kw not in kwargs:
                    kwargs[kw] = val

            try:
                new_expr = func(*args, **kwargs)
            except TypeError:
                errors.report(UNRECOGNISED_FUNCTION_CALL,
                        symbol = expr,
                        severity = 'fatal')

            return new_expr
        else:
            if self._current_function == func.name:
                if len(func.results)>0 and not isinstance(func.results[0].var, TypedAstNode):
                    errors.report(RECURSIVE_RESULTS_REQUIRED, symbol=func, severity="fatal")

            parent_assign = expr.get_direct_user_nodes(lambda x: isinstance(x, Assign) and not isinstance(x, AugAssign))

            func_args = func.arguments if isinstance(func, FunctionDef) else func.functions[0].arguments
            func_results = func.results if isinstance(func, FunctionDef) else func.functions[0].results

            if not parent_assign and len(func_results) == 1 and func_results[0].var.rank > 0:
                tmp_var = PyccelSymbol(self.scope.get_new_name())
                assign = Assign(tmp_var, expr)
                assign.set_current_ast(expr.python_ast)
                self._additional_exprs[-1].append(self._visit(assign))
                return self._visit(tmp_var)

            if len(args) > len(func_args):
                errors.report("Too many arguments passed in function call",
                        symbol = expr,
                        severity='fatal')
            # Sort arguments to match the order in the function definition
            input_args = [a for a in args if a.keyword is None]
            nargs = len(input_args)
            for ka in func_args[nargs:]:
                key = ka.name
                relevant_args = [a for a in args[nargs:] if a.keyword == key]
                n_relevant_args = len(relevant_args)
                assert n_relevant_args <= 1
                if n_relevant_args == 0 and ka.has_default:
                    input_args.append(ka.default_call_arg)
                elif n_relevant_args == 1:
                    input_args.append(relevant_args[0])

            args = input_args

            new_expr = FunctionCall(func, args, self._current_function)

            if None in new_expr.args:
                errors.report("Too few arguments passed in function call",
                        symbol = expr,
                        severity='error')
            elif isinstance(func, FunctionDef):
                self._check_argument_compatibility(args, func_args,
                            expr, func.is_elemental)
            return new_expr

    def _create_variable(self, name, dtype, rhs, d_lhs, arr_in_multirets=False):
        """
        Create a new variable.

        Create a new variable. In most cases this is just a call to
        `Variable.__init__`
        but in the case of a tuple variable it is a recursive call to
        create all elements in the tuple.
        This is done separately to _assign_lhs_variable to ensure that
        elements of a tuple do not exist in the scope.

        Parameters
        ----------
        name : str
            The name of the new variable.

        dtype : DataType
            The data type of the new variable.

        rhs : Variable
            The value assigned to the lhs. This is required to call
            self._infer_type recursively for tuples.

        d_lhs : dict
            Dictionary of properties for the new Variable.

        arr_in_multirets : bool, default: False
            If True, the variable that will be created is an array
            in multi-values return, false otherwise.

        Returns
        -------
        Variable
            The variable that has been created.
        """
        if isinstance(name, PyccelSymbol):
            is_temp = name.is_temp
        else:
            is_temp = False

        if isinstance(rhs, (PythonTuple, InhomogeneousTupleVariable, NumpyNonZero)) or \
                ((isinstance(rhs, FunctionCall) and rhs.pyccel_staging != 'syntactic') and \
                 isinstance(rhs.funcdef.results.var, PythonTuple)):
            if isinstance(rhs, FunctionCall):
                iterable = rhs.funcdef.results
            else:
                iterable = rhs
            elem_vars = []
            is_homogeneous = True
            elem_d_lhs_ref = None
            for i,r in enumerate(iterable):
                elem_name = self.scope.get_new_name( name + '_' + str(i) )
                elem_d_lhs = self._infer_type( r )

                if not arr_in_multirets:
                    self._ensure_target( r, elem_d_lhs )
                if elem_d_lhs_ref is None:
                    elem_d_lhs_ref = elem_d_lhs.copy()
                    is_homogeneous = elem_d_lhs['datatype'] is not NativeGeneric()
                elif elem_d_lhs != elem_d_lhs_ref:
                    is_homogeneous = False

                elem_dtype = elem_d_lhs.pop('datatype')

                var = self._create_variable(elem_name, elem_dtype, r, elem_d_lhs)
                elem_vars.append(var)

            if any(v.is_alias for v in elem_vars):
                d_lhs['memory_handling'] = 'alias'
            else:
                d_lhs['memory_handling'] = d_lhs.get('memory_handling', False) or 'heap'

            if is_homogeneous and not (d_lhs['memory_handling'] == 'alias' and isinstance(rhs, (PythonTuple, InhomogeneousTupleVariable))):
                lhs = Variable(dtype, name, **d_lhs, is_temp=is_temp)
            else:
                if is_homogeneous:
                    d_lhs['class_type'] = NativeInhomogeneousTuple(*([dtype]*int(d_lhs['shape'][0])))
                lhs = InhomogeneousTupleVariable(elem_vars, name, **d_lhs, is_temp=is_temp)

        else:
            lhs = Variable(dtype, name, **d_lhs, is_temp=is_temp)

        return lhs

    def _ensure_target(self, rhs, d_lhs):
        """
        Function using data about the new lhs.

        Function using data about the new lhs to determine
        whether the lhs is an alias and the rhs is a target.

        Parameters
        ----------
        rhs : TypedAstNode
            The value assigned to the lhs.

        d_lhs : dict
            Dictionary of properties for the new Variable.
        """

        if isinstance(rhs, NumpyTranspose) and rhs.internal_var.on_heap:
            d_lhs['memory_handling'] = 'alias'
            rhs.internal_var.is_target = True

        if isinstance(rhs, Variable) and (rhs.is_ndarray or isinstance(rhs.dtype, CustomDataType)):
            d_lhs['memory_handling'] = 'alias'
            rhs.is_target = not rhs.is_alias

        if isinstance(rhs, IndexedElement) and rhs.rank > 0 and \
                (getattr(rhs.base, 'is_ndarray', False) or getattr(rhs.base, 'is_alias', False)):
            d_lhs['memory_handling'] = 'alias'
            rhs.base.is_target = not rhs.base.is_alias

    def _assign_lhs_variable(self, lhs, d_var, rhs, new_expressions, is_augassign,arr_in_multirets=False):
        """
        Create a variable from the left-hand side (lhs) of an assignment.
        
        Create a lhs based on the information in d_var, if the lhs already exists
        then check that it has the expected properties.

        Parameters
        ----------
        lhs : PyccelSymbol (or DottedName of PyccelSymbols)
            The representation of the lhs provided by the SyntacticParser.

        d_var : dict
            Dictionary of expected lhs properties.

        rhs : Variable / expression
            The representation of the rhs provided by the SemanticParser.
            This is necessary in order to set the rhs 'is_target' property
            if necessary.

        new_expressions : list
            A list which allows collection of any additional expressions
            resulting from this operation (e.g. Allocation).

        is_augassign : bool
            Indicates whether this is an assign ( = ) or an augassign ( += / -= / etc )
            This is necessary as the restrictions on the dtype are less strict in this
            case.

        arr_in_multirets : bool
            If True, rhs has an array in its results, otherwise, it should be set to False.
            It helps when we don't need lhs to be a pointer in case of a returned array in
            a tuple of results.

        Returns
        -------
        pyccel.ast.variable.Variable
            The representation of the lhs provided by the SemanticParser.
        """

        if isinstance(lhs, IndexedElement):
            lhs = self._visit(lhs)
        elif isinstance(lhs, (PyccelSymbol, DottedName)):

            name = lhs
            if lhs == '_':
                name = self.scope.get_new_name()
            dtype = d_var.pop('datatype')

            d_lhs = d_var.copy()
            # ISSUES #177: lhs must be a pointer when rhs is heap array
            if not arr_in_multirets:
                self._ensure_target(rhs, d_lhs)

            if isinstance(lhs, DottedName):
                prefix = self.get_class_prefix(lhs)
                class_def = prefix.cls_base
                attr_name = lhs.name[-1]
                attribute = class_def.scope.find(attr_name) if class_def else None
                if attribute:
                    var = attribute.clone(attribute.name, new_class = DottedVariable, lhs = prefix)
                else:
                    var = None
            else:
                var = self.scope.find(lhs)

            # Variable not yet declared (hence array not yet allocated)
            if var is None:

                if isinstance(lhs, DottedName):
                    prefix_parts = lhs.name[:-1]
                    syntactic_prefix = prefix_parts[0] if len(prefix_parts) == 1 else DottedName(*prefix_parts)
                    prefix = self._visit(syntactic_prefix)
                    class_def = prefix.cls_base
                    if prefix.name == 'self':
                        var = self.get_variable('self')

                        # Collect the name that should be used in the generated code
                        attribute_name = lhs.name[-1]
                        new_name = class_def.scope.get_expected_name(attribute_name)
                        # Create the attribute
                        member = self._create_variable(new_name, dtype, rhs, d_lhs)

                        # Insert the attribute to the class scope
                        # Passing the original name ensures that the attribute can be found under this name
                        class_def.scope.insert_variable(member, attribute_name)

                        # Create the local DottedVariable
                        lhs = member.clone(member.name, new_class = DottedVariable, lhs = var)

                        # update the attributes of the class and push it to the scope
                        class_def.add_new_attribute(lhs)

                    else:
                        errors.report(f"{lhs.name[0]} should be named : self", symbol=lhs, severity='fatal')
                # Update variable's dictionary with information from function decorators
                decorators = self.scope.decorators
                if decorators:
                    if 'stack_array' in decorators:
                        if name in decorators['stack_array']:
                            d_lhs.update(memory_handling='stack')
                    if 'allow_negative_index' in decorators:
                        if lhs in decorators['allow_negative_index']:
                            d_lhs.update(allows_negative_indexes=True)

                # We cannot allow the definition of a stack array from a shape which
                # is unknown at the declaration
                if d_lhs['rank'] > 0 and d_lhs.get('memory_handling', None) == 'stack':
                    for a in d_lhs['shape']:
                        if (isinstance(a, FunctionCall) and not a.funcdef.is_pure) or \
                                any(not f.funcdef.is_pure for f in a.get_attribute_nodes(FunctionCall)):
                            errors.report(STACK_ARRAY_SHAPE_UNPURE_FUNC, symbol=a.funcdef.name,
                            severity='error',
                            bounding_box=(self.current_ast_node.lineno,
                                self.current_ast_node.col_offset))
                        if (isinstance(a, Variable) and not a.is_argument) \
                                or not all(b.is_argument for b in a.get_attribute_nodes(Variable)):
                            errors.report(STACK_ARRAY_UNKNOWN_SHAPE, symbol=name,
                            severity='error',
                            bounding_box=(self.current_ast_node.lineno,
                                self.current_ast_node.col_offset))

                if not isinstance(lhs, DottedVariable):
                    new_name = self.scope.get_expected_name(name)
                    # Create new variable
                    lhs = self._create_variable(new_name, dtype, rhs, d_lhs, arr_in_multirets=arr_in_multirets)

                    # Add variable to scope
                    self.scope.insert_variable(lhs, name)

                # ...
                # Add memory allocation if needed
                array_declared_in_function = (isinstance(rhs, FunctionCall) and not isinstance(rhs.funcdef, PyccelFunctionDef) \
                                            and not getattr(rhs.funcdef, 'is_elemental', False) and not isinstance(lhs.class_type, NativeHomogeneousTuple)) or arr_in_multirets
                if lhs.on_heap and not array_declared_in_function:
                    if self.scope.is_loop:
                        # Array defined in a loop may need reallocation at every cycle
                        errors.report(ARRAY_DEFINITION_IN_LOOP, symbol=name,
                            severity='warning',
                            bounding_box=(self.current_ast_node.lineno,
                                self.current_ast_node.col_offset))
                        status='unknown'
                    else:
                        # Array defined outside of a loop will be allocated only once
                        status='unallocated'

                    # Create Allocate node
                    if isinstance(lhs, InhomogeneousTupleVariable):
                        args = [v for v in lhs.get_vars() if v.rank>0]
                        new_args = []
                        while len(args) > 0:
                            for a in args:
                                if isinstance(a, InhomogeneousTupleVariable):
                                    new_args.extend(v for v in a.get_vars() if v.rank>0)
                                else:
                                    new_expressions.append(Allocate(a,
                                        shape=a.alloc_shape, order=a.order, status=status))
                                    # Add memory deallocation for array variables
                                    self._allocs[-1].append(a)
                            args = new_args
                    else:
                        new_expressions.append(Allocate(lhs, shape=lhs.alloc_shape, order=lhs.order, status=status))
                # ...

                # ...
                # Add memory deallocation for array variables
                if lhs.is_ndarray and not lhs.on_stack:
                    # Create Deallocate node
                    self._allocs[-1].append(lhs)
                # ...

                # Add memory deallocation for class constructor
                if isinstance(lhs.dtype, CustomDataType) and not lhs.is_alias:
                    # Create Deallocate node
                    self._allocs[-1].append(lhs)
                # ...

                # We cannot allow the definition of a stack array in a loop
                if lhs.is_stack_array and self.scope.is_loop:
                    errors.report(STACK_ARRAY_DEFINITION_IN_LOOP, symbol=name,
                        severity='error',
                        bounding_box=(self.current_ast_node.lineno,
                            self.current_ast_node.col_offset))

                # Not yet supported for arrays: x=y+z, x=b[:]
                # Because we cannot infer shape of right-hand side yet
                know_lhs_shape = (lhs.rank == 0) or all(sh is not None for sh in lhs.alloc_shape)

                if not know_lhs_shape:
                    msg = f"Cannot infer shape of right-hand side for expression {lhs} = {rhs}"
                    errors.report(PYCCEL_RESTRICTION_TODO+'\n'+msg,
                        bounding_box=(self.current_ast_node.lineno, self.current_ast_node.col_offset),
                        severity='fatal')

            # Variable already exists
            else:

                self._ensure_inferred_type_matches_existing(dtype, d_var, var, is_augassign, new_expressions, rhs)

                # in the case of elemental, lhs is not of the same dtype as
                # var.
                # TODO d_lhs must be consistent with var!
                # the following is a small fix, since lhs must be already
                # declared
                if isinstance(lhs, DottedName):
                    lhs = var.clone(var.name, new_class = DottedVariable, lhs = self._visit(lhs.name[0]))
                else:
                    lhs = var
        else:
            lhs_type = str(type(lhs))
            raise NotImplementedError(f"_assign_lhs_variable does not handle {lhs_type}")

        return lhs

    def _ensure_inferred_type_matches_existing(self, dtype, d_var, var, is_augassign, new_expressions, rhs):
        """
        Ensure that the inferred type matches the existing variable.

        Ensure that the inferred type of the new variable, matches the existing variable (which has the
        same name). If this is not the case then errors are raised preventing pyccel reaching the codegen
        stage.
        This function also handles any reallocations caused by differing shapes between the two objects.
        These allocations/deallocations are saved in the list new_expressions

        Parameters
        ----------
        dtype : DataType
            The inferred DataType.
        d_var : dict
            The inferred information about the variable. Usually created by the _infer_type function.
        var : Variable
            The existing variable.
        is_augassign : bool
            A boolean indicating if the assign statement is an augassign (tests are less strict).
        new_expressions : list
            A list to which any new expressions created are appended.
        rhs : TypedAstNode
            The right hand side of the expression : lhs=rhs.
            If is_augassign is False, this value is not used.
        """

        precision = d_var.get('precision', 0)
        internal_precision = default_precision[dtype] if precision == -1 else precision

        # TODO improve check type compatibility
        if not hasattr(var, 'dtype'):
            name = var.name
            errors.report(INCOMPATIBLE_TYPES_IN_ASSIGNMENT.format(type(var), dtype),
                    symbol=f'{name}={dtype}',
                    bounding_box=(self.current_ast_node.lineno, self.current_ast_node.col_offset),
                    severity='fatal')

        elif not is_augassign and var.is_ndarray and var.is_target:
            errors.report(ARRAY_ALREADY_IN_USE,
                bounding_box=(self.current_ast_node.lineno,
                    self.current_ast_node.col_offset),
                        severity='error', symbol=var.name)

        elif not is_augassign and var.is_ndarray and isinstance(rhs, (Variable, IndexedElement)) and var.on_heap:
            errors.report(ASSIGN_ARRAYS_ONE_ANOTHER,
                bounding_box=(self.current_ast_node.lineno,
                    self.current_ast_node.col_offset),
                        severity='error', symbol=var)

        elif var.is_ndarray and var.is_alias and isinstance(rhs, NumpyNewArray):
            errors.report(INVALID_POINTER_REASSIGN,
                bounding_box=(self.current_ast_node.lineno,
                    self.current_ast_node.col_offset),
                        severity='error', symbol=var.name)

        elif var.is_ndarray and var.is_alias and not is_augassign:
            # we allow pointers to be reassigned multiple times
            # pointers reassigning need to call free_pointer func
            # to remove memory leaks
            new_expressions.append(Deallocate(var))

        elif str(dtype) != str(var.dtype) or \
                internal_precision != get_final_precision(var):
            if is_augassign:
                tmp_result = PyccelAdd(var, rhs)
                result_dtype = str(tmp_result.dtype)
                result_precision = get_final_precision(tmp_result)
                raise_error = (str(var.dtype) != result_dtype or \
                        get_final_precision(var) != result_precision)
            else:
                raise_error = True

            if raise_error:
                # Get type name from cast function (handles precision implicitly)
                try:
                    d1 = DtypePrecisionToCastFunction[var.dtype.name][var.precision].name
                except KeyError:
                    d1 = str(var.dtype)
                try:
                    d2 = DtypePrecisionToCastFunction[dtype.name][precision].name
                except KeyError:
                    d2 = str(var.dtype)

                name = var.name
                rhs_str = str(rhs)
                errors.report(INCOMPATIBLE_TYPES_IN_ASSIGNMENT.format(d1, d2),
                    symbol=f'{name}={rhs_str}',
                    bounding_box=(self.current_ast_node.lineno, self.current_ast_node.col_offset),
                    severity='error')

        elif not is_augassign:

            rank  = getattr(var, 'rank' , 'None')
            order = getattr(var, 'order', 'None')
            shape = getattr(var, 'shape', 'None')

            # Get previous allocation calls
            previous_allocations = var.get_direct_user_nodes(lambda p: isinstance(p, Allocate))

            if len(previous_allocations) == 0:
                var.set_init_shape(d_var['shape'])

            if (d_var['rank'] != rank) or (rank > 1 and d_var['order'] != order):

                txt = '|{name}| {dtype}{old} <-> {dtype}{new}'
                def format_shape(s):
                    return "" if s is None else s
                txt = txt.format(name=var.name, dtype=dtype, old=format_shape(var.shape),
                    new=format_shape(d_var['shape']))
                errors.report(INCOMPATIBLE_REDEFINITION, symbol=txt,
                    bounding_box=(self.current_ast_node.lineno, self.current_ast_node.col_offset),
                    severity='error')

            elif d_var['shape'] != shape:

                if var.is_argument:
                    errors.report(ARRAY_IS_ARG, symbol=var,
                        severity='error',
                        bounding_box=(self.current_ast_node.lineno,
                            self.current_ast_node.col_offset))

                elif var.is_stack_array:
                    if var.get_direct_user_nodes(lambda a: isinstance(a, Assign) and a.lhs is var):
                        errors.report(INCOMPATIBLE_REDEFINITION_STACK_ARRAY, symbol=var.name,
                            severity='error',
                            bounding_box=(self.current_ast_node.lineno,
                                self.current_ast_node.col_offset))

                else:
                    if previous_allocations:
                        var.set_changeable_shape()
                        last_allocation = previous_allocations[-1]

                        # Find outermost IfSection of last allocation
                        last_alloc_ifsection = last_allocation.get_user_nodes(IfSection)
                        alloc_ifsection = last_alloc_ifsection[-1] if last_alloc_ifsection else None
                        while len(last_alloc_ifsection)>0:
                            alloc_ifsection = last_alloc_ifsection[-1]
                            last_alloc_ifsection = alloc_ifsection.get_user_nodes(IfSection)

                        ifsection_has_if = len(alloc_ifsection.get_direct_user_nodes(
                                                            lambda x: isinstance(x,If))) == 1 \
                                        if alloc_ifsection else False

                        if alloc_ifsection and not ifsection_has_if:
                            status = last_allocation.status
                        elif last_allocation.get_user_nodes((If, For, While)):
                            status='unknown'
                        else:
                            status='allocated'
                    else:
                        status = 'unallocated'

                    new_expressions.append(Allocate(var,
                        shape=d_var['shape'], order=d_var['order'],
                        status=status))

                    if status != 'unallocated':
                        errors.report(ARRAY_REALLOCATION, symbol=var.name,
                            severity='warning',
                            bounding_box=(self.current_ast_node.lineno,
                                self.current_ast_node.col_offset))
            elif previous_allocations and previous_allocations[-1].get_user_nodes(IfSection) \
                        and not previous_allocations[-1].get_user_nodes((If)):
                # If previously allocated in If still under construction
                status = previous_allocations[-1].status

                new_expressions.append(Allocate(var,
                    shape=d_var['shape'], order=d_var['order'],
                    status=status))
            elif isinstance(var.dtype, CustomDataType) and not var.is_alias:
                new_expressions.append(Deallocate(var))

        if var.precision == -1 and precision != var.precision:
            var.use_exact_precision()

    def _assign_GeneratorComprehension(self, lhs_name, expr):
        """
        Visit the GeneratorComprehension node.

        Create all necessary expressions for the
        GeneratorComprehension node definition.

        Parameters
        ----------
        lhs_name : str
                    The name to which the expression is assigned.
        expr : GeneratorComprehension
                The GeneratorComprehension node.

        Returns
        -------
        pyccel.ast.functionalexpr.GeneratorComprehension
                CodeBlock containing the semantic version of the GeneratorComprehension node.
        """
        result   = expr.expr

        loop = expr.loops
        nlevels = 0
        # Create throw-away variable to help obtain result type
        index   = Variable('int',self.scope.get_new_name('to_delete'), is_temp=True)
        self.scope.insert_variable(index)
        new_expr = []
        while isinstance(loop, For):
            nlevels+=1
            iterable = Iterable(self._visit(loop.iterable))
            n_index = max(1, iterable.num_loop_counters_required)
            # Set dummy indices to iterable object in order to be able to
            # obtain a target with a deducible dtype
            iterable.set_loop_counter(*[index]*n_index)

            iterator = loop.target

            # Collect a target with a deducible dtype
            iterator_rhs = iterable.get_target_from_range()
            # Use _visit_Assign to create the requested iterator with the correct type
            # The result of this operation is not stored, it is just used to declare
            # iterator with the correct dtype to allow correct dtype deductions later
            self._visit(Assign(iterator, iterator_rhs, python_ast=expr.python_ast))

            loop_elem = loop.body.body[0]

            if isinstance(loop_elem, Assign):
                # If the result contains a GeneratorComprehension, treat it and replace
                # it with it's lhs variable before continuing
                gens = set(loop_elem.get_attribute_nodes(GeneratorComprehension))
                if len(gens)==1:
                    gen = gens.pop()
                    assert isinstance(gen.lhs, PyccelSymbol) and gen.lhs.is_temp
                    gen_lhs = self.scope.get_new_name() if gen.lhs.is_temp else gen.lhs
                    assign = self._visit(Assign(gen_lhs, gen, python_ast=gen.python_ast))
                    new_expr.append(assign)
                    loop.substitute(gen, assign.lhs)
                    loop_elem = loop.body.body[0]
            loop = loop_elem
        # Remove the throw-away variable from the scope
        self.scope.remove_variable(index)

        # Visit result expression (correctly defined as iterator
        # objects exist in the scope despite not being defined)
        result = self._visit(result)
        if isinstance(result, CodeBlock):
            result = result.body[-1]

        # Infer the final dtype of the expression
        d_var = self._infer_type(result)
        dtype = d_var.pop('datatype')
        d_var['is_temp'] = expr.lhs.is_temp

        lhs  = self.check_for_variable(lhs_name)
        if lhs:
            self._ensure_inferred_type_matches_existing(dtype, d_var, lhs, False, new_expr, None)
        else:
            lhs_name = self.scope.get_expected_name(lhs_name)
            lhs = Variable(dtype, lhs_name, **d_var)
            self.scope.insert_variable(lhs)

        # Iterate over the loops
        # This provides the definitions of iterators as well
        # as the central expression
        loops = [self._visit(expr.loops)]

        # If necessary add additional expressions corresponding
        # to nested GeneratorComprehensions
        if new_expr:
            loop = loops[0]
            for _ in range(nlevels-1):
                loop = loop.body.body[0]
            for e in new_expr:
                loop.body.insert2body(e, back=False)
                e.loops[-1].scope.update_parent_scope(loop.scope, is_loop = True)

        if isinstance(expr, FunctionalSum):
            val = LiteralInteger(0)
            if str_dtype(dtype) in ['float', 'complex']:
                val = LiteralFloat(0.0)
        elif isinstance(expr, FunctionalMin):
            val = math_constants['inf']
        elif isinstance(expr, FunctionalMax):
            val = PyccelUnarySub(math_constants['inf'])

        # Initialise result with correct initial value
        stmt = Assign(lhs, val)
        stmt.set_current_ast(expr.python_ast)
        loops.insert(0, stmt)

        indices = [self._visit(i) for i in expr.indices]

        if isinstance(expr, FunctionalSum):
            expr_new = FunctionalSum(loops, lhs=lhs, indices = indices)
        elif isinstance(expr, FunctionalMin):
            expr_new = FunctionalMin(loops, lhs=lhs, indices = indices)
        elif isinstance(expr, FunctionalMax):
            expr_new = FunctionalMax(loops, lhs=lhs, indices = indices)
        expr_new.set_current_ast(expr.python_ast)
        return expr_new

    def _find_superclasses(self, expr):
        """
        Find all the superclasses in the scope.

        From a syntactic ClassDef, extract the names of the superclasses and
        search through the scope to find their definitions. If there is no
        definition then an error is raised.

        Parameters
        ----------
        expr : ClassDef
            The class whose superclasses we wish to find.

        Returns
        -------
        list
            An iterable containing the definitions of all the superclasses.

        Raises
        ------
        PyccelSemanticError
            A `PyccelSemanticError` is reported and will be raised after the
            semantic stage is complete.
        """
        parent = {s: self.scope.find(s, 'classes') for s in expr.superclasses}
        if any(c is None for c in parent.values()):
            for s,c in parent.items():
                if c is None:
                    errors.report(f"Couldn't find class {s} in scope", symbol=expr,
                            severity='error')
            parent = {s:c for s,c in parent.items() if c is not None}

        return list(parent.values())

    def _get_indexed_type(self, base, args, expr):
        """
        Extract a type annotation from an IndexedElement.

        Extract a type annotation from an IndexedElement. This may be a type indexed with
        slices (indicating a NumPy array), or a class type such as tuple/list/etc which is
        indexed with the datatype.

        Parameters
        ----------
        base : type deriving from PyccelAstNode
            The object being indexed.
        args : tuple of PyccelAstNode
            The indices being used to access the base.
        expr : PyccelAstNode
            The annotation, used for error printing.

        Returns
        -------
        UnionTypeAnnotation
            The type annotation described by this object.
        """
        if isinstance(base, PyccelFunctionDef) and base.cls_name is TypingFinal:
            syntactic_annotation = args[0]
            if not isinstance(syntactic_annotation, SyntacticTypeAnnotation):
                syntactic_annotation = SyntacticTypeAnnotation(dtype=syntactic_annotation)
            annotation = self._visit(syntactic_annotation)
            for t in annotation.type_list:
                t.is_const = True
            return annotation

        if all(isinstance(a, Slice) for a in args):
            if isinstance(base, VariableTypeAnnotation):
                dtype = base.datatype
                prec = base.precision
                class_type = base.class_type
                if class_type is dtype:
                    class_type = NumpyNDArrayType()
                if base.rank != 0:
                    raise errors.report("Can't index a vector type",
                            severity='fatal', symbol=expr)
            elif isinstance(base, PyccelFunctionDef):
                dtype_cls = base.cls_name
                dtype = dtype_cls.static_dtype()
                prec = dtype_cls.static_precision()
                class_type = NumpyNDArrayType()
            rank = len(args)
            if prec == -1:
                prec = default_precision[dtype]
            return VariableTypeAnnotation(dtype, class_type, prec, rank)

        raise errors.report("Unrecognised type slice",
                severity='fatal', symbol=expr)

    #====================================================
    #                 _visit functions
    #====================================================


    def _visit(self, expr):
        """
        Annotate the AST.

        The annotation is done by finding the appropriate function _visit_X
        for the object expr. X is the type of the object expr. If this function
        does not exist then the method resolution order is used to search for
        other compatible _visit_X functions. If none are found then an error is
        raised.
        
        Parameters
        ----------
        expr : pyccel.ast.basic.PyccelAstNode
            Object to visit of type X.
        
        Returns
        -------
        pyccel.ast.basic.PyccelAstNode
            AST object which is the semantic equivalent of expr.
        """

        # TODO - add settings to Errors
        #      - line and column
        #      - blocking errors
        current_ast = self.current_ast_node

        if getattr(expr,'python_ast', None) is not None:
            self._current_ast_node = expr.python_ast

        classes = type(expr).__mro__
        for cls in classes:
            annotation_method = '_visit_' + cls.__name__
            if hasattr(self, annotation_method):
                obj = getattr(self, annotation_method)(expr)
                if isinstance(obj, PyccelAstNode) and self.current_ast_node:
                    obj.set_current_ast(self.current_ast_node)
                self._current_ast_node = current_ast
                return obj

        # Unknown object, we raise an error.
        return errors.report(PYCCEL_RESTRICTION_TODO, symbol=type(expr),
            bounding_box=(self.current_ast_node.lineno, self.current_ast_node.col_offset),
            severity='fatal')

    def _visit_Module(self, expr):
        body = self._visit(expr.program).body
        program_body      = []
        init_func_body    = []
        mod_name = self.metavars.get('module_name', None)
        if mod_name is None:
            mod_name = expr.name
        else:
            self.scope.insert_symbol(mod_name)
        self._mod_name = mod_name
        if isinstance(expr.name, AsName):
            name_suffix = expr.name.name
        else:
            name_suffix = expr.name
        prog_name = 'prog_'+name_suffix
        prog_name = self.scope.get_new_name(prog_name)

        for b in body:
            if isinstance(b, If):
                if any(isinstance(i.condition, InProgram) for i in b.blocks):
                    for i in b.blocks:
                        if isinstance(i.condition, InProgram):
                            program_body.extend(i.body.body)
                        else:
                            init_func_body.append(i.body.body)
                else:
                    init_func_body.append(b)
            elif isinstance(b, CodeBlock):
                init_func_body.extend(b.body)
            else:
                init_func_body.append(b)

        variables = self.get_variables(self.scope)
        init_func = None
        free_func = None
        program   = None

        comment_types = (Header, MacroFunction, EmptyNode, Comment, CommentBlock)

        if not all(isinstance(l, comment_types) for l in init_func_body):
            # If there are any initialisation statements then create an initialisation function
            init_var = Variable(NativeBool(), self.scope.get_new_name('initialised'),
                                is_private=True)
            init_func_name = self.scope.get_new_name(name_suffix+'__init')
            # Ensure that the function is correctly defined within the namespaces
            init_scope = self.create_new_function_scope(init_func_name)
            for b in init_func_body:
                if isinstance(b, ScopedAstNode):
                    b.scope.update_parent_scope(init_scope, is_loop = True)
                if isinstance(b, FunctionalFor):
                    for l in b.loops:
                        if isinstance(l, ScopedAstNode):
                            l.scope.update_parent_scope(init_scope, is_loop = True)

            self.exit_function_scope()

            # Update variable scope for temporaries
            to_remove = []
            for v in self.scope.variables.values():
                if v.is_temp:
                    init_scope.insert_variable(v)
                    to_remove.append(v)

            # Remove in a second loop so the dictionary doesn't change during iteration
            for v in to_remove:
                self.scope.remove_variable(v)
                variables.remove(v)

            # Get deallocations
            deallocs = self._garbage_collector(CodeBlock(init_func_body))

            # Deallocate temporaries in init function
            dealloc_vars = [d.variable for d in deallocs]
            for i,v in enumerate(dealloc_vars):
                if v in to_remove:
                    d = deallocs.pop(i)
                    init_func_body.append(d)

            init_func_body = If(IfSection(PyccelNot(init_var),
                                init_func_body+[Assign(init_var, LiteralTrue())]))

            init_func = FunctionDef(init_func_name, [], Nil(), [init_func_body],
                    global_vars = variables, scope=init_scope)
            self.insert_function(init_func)

        if init_func:
            free_func_name = self.scope.get_new_name(name_suffix+'__free')
            pyccelised_imports = [imp for imp_name, imp in self.scope.imports['imports'].items() \
                             if imp_name in self.d_parsers]

            import_frees = [self.d_parsers[imp.source].semantic_parser.ast.free_func for imp in pyccelised_imports \
                                if imp.source in self.d_parsers]
            import_frees = [f if f.name in imp.target else \
                             f.clone(next(i.target for i in imp.target \
                                        if isinstance(i, AsName) and i.name == f.name)) \
                            for f,imp in zip(import_frees, pyccelised_imports) if f]

            if deallocs or import_frees:
                # If there is anything that needs deallocating when the module goes out of scope
                # create a deallocation function
                import_free_calls = [FunctionCall(f,[],[]) for f in import_frees if f is not None]
                free_func_body = If(IfSection(init_var,
                    import_free_calls+deallocs+[Assign(init_var, LiteralFalse())]))
                # Ensure that the function is correctly defined within the namespaces
                scope = self.create_new_function_scope(free_func_name)
                free_func = FunctionDef(free_func_name, [], Nil(), [free_func_body],
                                    global_vars = variables, scope = scope)
                self.exit_function_scope()
                self.insert_function(free_func)

        funcs = []
        interfaces = []
        for f in self.scope.functions.values():
            if isinstance(f, FunctionDef):
                funcs.append(f)
            elif isinstance(f, Interface):
                interfaces.append(f)

        # in the case of a header file, we need to convert all headers to
        # FunctionDef etc ...

        if self.is_header_file:
            # ARA : issue-999
            is_external = self.metavars.get('external', False)
            for name, headers in self.scope.headers.items():
                if all(isinstance(v, FunctionHeader) and \
                        not isinstance(v, MethodHeader) for v in headers):
                    F = self.scope.find(name, 'functions')
                    if F is None:
                        func_defs = []
                        for v in headers:
                            types = [self._visit(d).type_list[0] for d in v.dtypes]
                            args = [Variable(t.datatype, PyccelSymbol(f'anon_{i}'), precision = t.precision,
                                shape = None, rank = t.rank, order = t.order, class_type = t.class_type,
                                is_const = t.is_const, is_optional = False,
                                cls_base = t.datatype if t.rank == 0 else NumpyNDArrayType(),
                                memory_handling = 'heap' if t.rank > 0 else 'stack') for i,t in enumerate(types)]

                            types = [self._visit(d).type_list[0] for d in v.results]
                            results = [Variable(t.datatype, PyccelSymbol(f'result_{i}'), precision = t.precision,
                                shape = None, rank = t.rank, order = t.order, class_type = t.class_type,
                                cls_base = t.datatype if t.rank == 0 else NumpyNDArrayType(),
                                is_const = t.is_const, is_optional = False,
                                memory_handling = 'heap' if t.rank > 0 else 'stack') for i,t in enumerate(types)]

                            args = [FunctionDefArgument(a) for a in args]
                            results = FunctionDefResult(results)
                            func_defs.append(FunctionDef(v.name, args, results, [], is_external = is_external, is_header = True))

                        if len(func_defs) == 1:
                            F = func_defs[0]
                            funcs.append(F)
                        else:
                            F = Interface(name, func_defs)
                            interfaces.append(F)
                        self.insert_function(F)
                    else:
                        errors.report(IMPORTING_EXISTING_IDENTIFIED,
                                symbol=name,
                                severity='fatal')

        for v in variables:
            if v.rank > 0 and not v.is_alias:
                v.is_target = True

        mod = Module(mod_name,
                    variables,
                    funcs,
                    init_func = init_func,
                    free_func = free_func,
                    interfaces=interfaces,
                    classes=self.scope.classes.values(),
                    imports=self.scope.imports['imports'].values(),
                    scope=self.scope)
        container = self._program_namespace.imports
        container['imports'][mod_name] = Import(mod_name, mod)

        if program_body:
            if init_func:
                import_init  = FunctionCall(init_func,[],[])
                program_body = [import_init, *program_body]
            if free_func:
                import_free  = FunctionCall(free_func,[],[])
                program_body = [*program_body, import_free]
            container = self._program_namespace
            program = Program(prog_name,
                            self.get_variables(container),
                            program_body,
                            container.imports['imports'].values(),
                            scope=self._program_namespace)

            mod.program = program

        return mod

    def _visit_PythonTuple(self, expr):
        ls = [self._visit(i) for i in expr]
        return PythonTuple(*ls)

    def _visit_PythonList(self, expr):
        ls = [self._visit(i) for i in expr]
        try:
            expr = PythonList(*ls)
        except TypeError:
            errors.report(PYCCEL_RESTRICTION_INHOMOG_LIST, symbol=expr,
                severity='fatal')
        return expr

    def _visit_FunctionCallArgument(self, expr):
        value = self._visit(expr.value)
        a = FunctionCallArgument(value, expr.keyword)
        def generate_and_assign_temp_var():
            tmp_var = self.scope.get_new_name()
            assign = self._visit(Assign(tmp_var, expr.value, python_ast = expr.value.python_ast))
            self._additional_exprs[-1].append(assign)
            return FunctionCallArgument(self._visit(tmp_var))
        if isinstance(value, (PyccelArithmeticOperator, PyccelInternalFunction)) and value.rank:
            a = generate_and_assign_temp_var()
        elif isinstance(value, FunctionCall) and isinstance(value.dtype, CustomDataType):
            if not value.funcdef.results[0].var.is_alias:
                a = generate_and_assign_temp_var()
        return a

    def _visit_UnionTypeAnnotation(self, expr):
        annotations = [self._visit(syntax_type_annot) for syntax_type_annot in expr.type_list]
        types = [t for a in annotations for t in (a.type_list if isinstance(a, UnionTypeAnnotation) else [a])]
        return UnionTypeAnnotation(*types)

    def _visit_FunctionTypeAnnotation(self, expr):
        arg_types = [self._visit(a)[0] for a in expr.args]
        res_types = [self._visit(r)[0] for r in expr.results]
        return UnionTypeAnnotation(FunctionTypeAnnotation(arg_types, res_types))

    def _visit_TypingFinal(self, expr):
        annotation = self._visit(expr.arg)
        for t in annotation:
            t.is_const = True
        return annotation

    def _visit_FunctionDefArgument(self, expr):
        arg = self._visit(expr.var)
        value = None if expr.value is None else self._visit(expr.value)
        kwonly = expr.is_kwonly
        is_optional = isinstance(value, Nil)
        bound_argument = expr.bound_argument

        args = []
        for v in arg:
            if isinstance(v, Variable):
                dtype = v.dtype
                prec = v.precision
                if isinstance(value, Literal) and \
                        value.dtype is dtype and \
                        value.precision != prec:
                    value = convert_to_literal(value.python_value, dtype, prec)
                clone_var = v.clone(v.name, is_optional = is_optional, is_argument = True)
                args.append(FunctionDefArgument(clone_var, bound_argument = bound_argument,
                                        value = value, kwonly = kwonly, annotation = expr.annotation))
            else:
                args.append(FunctionDefArgument(v.clone(v.name, is_optional = is_optional,
                                is_kwonly = kwonly, is_argument = True), bound_argument = bound_argument,
                                value = value, kwonly = kwonly, annotation = expr.annotation))
        return args

    def _visit_CodeBlock(self, expr):
        ls = []
        self._additional_exprs.append([])
        for b in expr.body:

            # Save parsed code
            line = self._visit(b)
            ls.extend(self._additional_exprs[-1])
            self._additional_exprs[-1] = []
            if isinstance(line, CodeBlock):
                ls.extend(line.body)
            # ----- If block to handle VariableHeader. To be removed when headers are deprecated. ---
            elif isinstance(line, list) and isinstance(line[0], Variable):
                self.scope.insert_variable(line[0])
                if len(line) != 1:
                    errors.report(f"Variable {line[0]} cannot have multiple types",
                            severity='error', symbol=line[0])
            # ---------------------------- End of if block ------------------------------------------
            else:
                ls.append(line)
        self._additional_exprs.pop()

        return CodeBlock(ls)

    def _visit_Nil(self, expr):
        expr.clear_syntactic_user_nodes()
        expr.update_pyccel_staging()
        return expr

    def _visit_Break(self, expr):
        expr.clear_syntactic_user_nodes()
        expr.update_pyccel_staging()
        return expr

    def _visit_Continue(self, expr):
        expr.clear_syntactic_user_nodes()
        expr.update_pyccel_staging()
        return expr

    def _visit_Comment(self, expr):
        expr.clear_syntactic_user_nodes()
        expr.update_pyccel_staging()
        return expr

    def _visit_CommentBlock(self, expr):
        expr.clear_syntactic_user_nodes()
        expr.update_pyccel_staging()
        return expr

    def _visit_AnnotatedComment(self, expr):
        expr.clear_syntactic_user_nodes()
        expr.update_pyccel_staging()
        return expr

    def _visit_OmpAnnotatedComment(self, expr):
        code = expr._user_nodes
        code = code[-1]
        index = code.body.index(expr)
        combined_loop = expr.combined and ('for' in expr.combined or 'distribute' in expr.combined or 'taskloop' in expr.combined)

        if isinstance(expr, (OMP_Sections_Construct, OMP_Single_Construct)) \
           and expr.has_nowait:
            for node in code.body[index+1:]:
                if isinstance(node, Omp_End_Clause):
                    if node.txt.startswith(expr.name, 4):
                        node.has_nowait = True

        if isinstance(expr, (OMP_For_Loop, OMP_Simd_Construct,
                    OMP_Distribute_Construct, OMP_TaskLoop_Construct)) or combined_loop:
            index += 1
            while index < len(code.body) and isinstance(code.body[index], (Comment, CommentBlock, Pass)):
                index += 1

            if index < len(code.body) and isinstance(code.body[index], For):
                end_expr = ['!$omp', 'end', expr.name]
                if expr.combined:
                    end_expr.append(expr.combined)
                if expr.has_nowait:
                    end_expr.append('nowait')
                code.body[index].end_annotation = ' '.join(e for e in end_expr if e)+'\n'
            else:
                type_name = type(expr).__name__
                msg = f"Statement after {type_name} must be a for loop."
                errors.report(msg, symbol=expr,
                    severity='fatal')

        expr.clear_syntactic_user_nodes()
        expr.update_pyccel_staging()
        return expr

    def _visit_Omp_End_Clause(self, expr):
        end_loop = any(c in expr.txt for c in ['for', 'distribute', 'taskloop', 'simd'])
        if end_loop:
            errors.report("For loops do not require an end clause. This clause is ignored",
                    severity='warning', symbol=expr)
            return EmptyNode()
        else:
            expr.clear_syntactic_user_nodes()
            expr.update_pyccel_staging()
            return expr

    def _visit_Literal(self, expr):
        expr.clear_syntactic_user_nodes()
        expr.update_pyccel_staging()
        return expr

    def _visit_Pass(self, expr):
        expr.clear_syntactic_user_nodes()
        expr.update_pyccel_staging()
        return expr

    def _visit_Variable(self, expr):
        name = self.scope.get_python_name(expr.name)
        var = self.get_variable(name)
        return self._optional_params.get(var, var)

    def _visit_str(self, expr):
        return repr(expr)

    def _visit_Slice(self, expr):
        start = self._visit(expr.start) if expr.start is not None else None
        stop = self._visit(expr.stop) if expr.stop is not None else None
        step = self._visit(expr.step) if expr.step is not None else None

        return Slice(start, stop, step)

    def _visit_IndexedElement(self, expr):
        var = self._visit(expr.base)

        if isinstance(var, (PyccelFunctionDef, VariableTypeAnnotation)):
            return self._get_indexed_type(var, expr.indices, expr)

        # TODO check consistency of indices with shape/rank
        args = [self._visit(idx) for idx in expr.indices]

        if (len(args) == 1 and isinstance(getattr(args[0], 'class_type', None), NativeTuple)):
            args = args[0]

        elif any(isinstance(getattr(a, 'class_type', None), NativeTuple) for a in args):
            n_exprs = None
            for a in args:
                if getattr(a, 'shape', None) and isinstance(a.shape[0], LiteralInteger):
                    a_len = a.shape[0]
                    if n_exprs:
                        assert n_exprs == a_len
                    else:
                        n_exprs = a_len

            if n_exprs is not None:
                new_expr_args = [[a[i] if hasattr(a, '__getitem__') else a for a in args]
                                 for i in range(n_exprs)]
                return NumpyArray(PythonTuple(*[var[a] for a in new_expr_args]))

        return self._extract_indexed_from_var(var, args, expr)

    def _visit_PyccelSymbol(self, expr):
        name = expr

        var = self.check_for_variable(name)

        if var is None:
            var = self.scope.find(name)
        if var is None:
            var = builtin_functions_dict.get(name, None)
            if var is not None:
                var = PyccelFunctionDef(name, var)

        if var is None and self._in_annotation:
            var = numpy_funcs.get(name, None)
            if name == 'real':
                var = numpy_funcs['float']
            elif name == '*':
                return NativeGeneric()

        if var is None:
            if name == '_':
                errors.report(UNDERSCORE_NOT_A_THROWAWAY,
                    bounding_box=(self.current_ast_node.lineno, self.current_ast_node.col_offset),
                    severity='fatal')
            else:
                errors.report(UNDEFINED_VARIABLE, symbol=name,
                    bounding_box=(self.current_ast_node.lineno, self.current_ast_node.col_offset),
                    severity='fatal')
        return self._optional_params.get(var, var)

    def _visit_AnnotatedPyccelSymbol(self, expr):
        # Check if the variable already exists
        var = self.scope.find(expr, 'variables', local_only = True)
        if var is not None:
            errors.report("Variable has been declared multiple times",
                    symbol=expr, severity='error')

        if expr.annotation is None:
            errors.report(MISSING_TYPE_ANNOTATIONS,
                    symbol=expr, severity='fatal')

        # Get the semantic type annotation (should be UnionTypeAnnotation)
        types = self._visit(expr.annotation)

        if len(types.type_list) == 0:
            errors.report(MISSING_TYPE_ANNOTATIONS,
                    symbol=expr, severity='fatal')

        python_name = expr.name
        # Get the collisionless name from the scope
        if isinstance(python_name, DottedName):
            prefix_parts = python_name.name[:-1]
            syntactic_prefix = prefix_parts[0] if len(prefix_parts) == 1 else DottedName(*prefix_parts)
            prefix = self._visit(syntactic_prefix)
            class_def = prefix.cls_base
            attribute_name = python_name.name[-1]

            name = class_def.scope.get_expected_name(attribute_name)
            var_class = DottedVariable
            kwargs = {'lhs': prefix}
        else:
            name = self.scope.get_expected_name(python_name)
            var_class = Variable
            kwargs = {}

        # Use the local decorators to define the memory and index handling
        array_memory_handling = 'heap'
        decorators = self.scope.decorators
        if decorators:
            if 'stack_array' in decorators:
                if expr.name in decorators['stack_array']:
                    array_memory_handling = 'stack'
            if 'allow_negative_index' in decorators:
                if expr.name in decorators['allow_negative_index']:
                    kwargs['allows_negative_indexes'] = True

        # For each possible data type create the necessary variables
        possible_args = []
        for t in types.type_list:
            if isinstance(t, FunctionTypeAnnotation):
                args = t.args
                results = [FunctionDefResult(r.var.clone(r.var.name, is_argument = False), annotation=r.annotation) for r in t.results]
                address = FunctionAddress(name, args, results)
                possible_args.append(address)
            elif isinstance(t, VariableTypeAnnotation):
                dtype = t.datatype
                prec  = t.precision
                rank  = t.rank
                class_type = t.class_type
                cls_base = get_cls_base(dtype, prec, class_type) or self.scope.find(class_type.name, 'classes')
                v = var_class(dtype, name, precision = prec, cls_base = cls_base,
                        shape = None, rank = rank, order = t.order, class_type = t.class_type,
                        is_const = t.is_const, is_optional = False,
                        memory_handling = array_memory_handling if rank > 0 else 'stack',
                        **kwargs)
                possible_args.append(v)
            else:
                errors.report(PYCCEL_RESTRICTION_TODO + '\nUnrecoginsed type annotation',
                        severity='fatal', symbol=expr)

        # An annotated variable must have a type
        assert len(possible_args) != 0

        return possible_args

    def _visit_SyntacticTypeAnnotation(self, expr):
        types = []

        self._in_annotation = True
        visited_dtype = self._visit(expr.dtype)
        self._in_annotation = False
        order = expr.order

        if isinstance(visited_dtype, PyccelFunctionDef):
            dtype_cls = visited_dtype.cls_name
            dtype = dtype_cls.static_dtype()
            prec = dtype_cls.static_precision()
            class_type = dtype_cls.static_class_type()
            if not isinstance(class_type, DataType):
                class_type = dtype
            return UnionTypeAnnotation(VariableTypeAnnotation(dtype, class_type, prec, 0, None))
        elif isinstance(visited_dtype, VariableTypeAnnotation):
            if visited_dtype.rank > 1:
                visited_dtype.order = order or visited_dtype.order or 'C'
            return UnionTypeAnnotation(visited_dtype)
        elif isinstance(visited_dtype, UnionTypeAnnotation):
            return visited_dtype
        elif isinstance(visited_dtype, ClassDef):
            # TODO: Improve when #1676 is merged
            dtype = self.get_class_construct(visited_dtype.name)
            prec = 0
            rank = 0
            order = None
            return UnionTypeAnnotation(VariableTypeAnnotation(dtype, dtype, prec, rank, order))
        elif isinstance(visited_dtype, DataType):
            return UnionTypeAnnotation(VariableTypeAnnotation(visited_dtype, visited_dtype, -1, 0, None))
        else:
            raise errors.report(PYCCEL_RESTRICTION_TODO + ' Could not deduce type information',
                    severity='fatal', symbol=expr)


    def _visit_DottedName(self, expr):

        var = self.check_for_variable(_get_name(expr))
        if var:
            return var

        lhs = expr.name[0] if len(expr.name) == 2 \
                else DottedName(*expr.name[:-1])
        rhs = expr.name[-1]

        visited_lhs = self._visit(lhs)
        first = visited_lhs
        if isinstance(visited_lhs, FunctionCall):
            results = visited_lhs.funcdef.results
            if len(results) != 1:
                errors.report("Cannot get attribute of function call with multiple returns",
                        symbol=expr, severity='fatal')
            first = results[0].var
        rhs_name = _get_name(rhs)

        # Handle case of imported module
        if isinstance(first, Module):

            if rhs_name in first:
                imp = self.scope.find(_get_name(lhs), 'imports')

                new_name = rhs_name
                if imp is not None:
                    new_name = imp.find_module_target(rhs_name)
                    if new_name is None:
                        new_name = self.scope.get_new_name(rhs_name)

                        # Save the import target that has been used
                        imp.define_target(AsName(first[rhs_name], PyccelSymbol(new_name)))
                elif isinstance(rhs, FunctionCall):
                    self.scope.imports['functions'][new_name] = first[rhs_name]
                elif isinstance(rhs, ConstructorCall):
                    self.scope.imports['classes'][new_name] = first[rhs_name]
                elif isinstance(rhs, Variable):
                    self.scope.imports['variables'][new_name] = rhs

                if isinstance(rhs, FunctionCall):
                    # If object is a function
                    args  = self._handle_function_args(rhs.args)
                    func  = first[rhs_name]
                    if new_name != rhs_name:
                        if hasattr(func, 'clone') and not isinstance(func, PyccelFunctionDef):
                            func  = func.clone(new_name)
                    return self._handle_function(expr, func, args)
                elif isinstance(rhs, Constant):
                    var = first[rhs_name]
                    if new_name != rhs_name:
                        var.name = new_name
                    return var
                else:
                    # If object is something else (eg. dict)
                    var = first[rhs_name]
                    return var
            else:
                errors.report(UNDEFINED_IMPORT_OBJECT.format(rhs_name, str(lhs)),
                        symbol=expr, severity='fatal')
        if isinstance(first, ClassDef):
            errors.report("Static class methods are not yet supported", symbol=expr,
                    severity='fatal')

        d_var = self._infer_type(first)
        dtype = d_var['datatype']
        cls_base = get_cls_base(dtype, d_var['precision'], d_var['class_type'])
        if cls_base is None:
            cls_base = self.scope.find(dtype.name, 'classes')

        # look for a class method
        if isinstance(rhs, FunctionCall):
            macro = self.scope.find(rhs_name, 'macros')
            if macro is not None:
                master = macro.master
                args = rhs.args
                args = [lhs] + list(args)
                args = [self._visit(i) for i in args]
                args = macro.apply(args)
                return FunctionCall(master, args, self._current_function)

            args = [FunctionCallArgument(visited_lhs), *self._handle_function_args(rhs.args)]
            method = cls_base.get_method(rhs_name)
            if cls_base.name == 'numpy.ndarray':
                numpy_class = method.cls_name
                self.insert_import('numpy', AsName(numpy_class, numpy_class.name))
            return self._handle_function(expr, method, args, is_method = True)

        # look for a class attribute / property
        elif isinstance(rhs, PyccelSymbol) and cls_base:
            # standard class attribute
            second = self.check_for_variable(expr)
            if second:
                return second

            # class property?
            else:
                method = cls_base.get_method(rhs_name)
                assert 'property' in method.decorators
                if cls_base.name == 'numpy.ndarray':
                    numpy_class = method.cls_name
                    self.insert_import('numpy', AsName(numpy_class, numpy_class.name))
                return self._handle_function(expr, method, [FunctionCallArgument(visited_lhs)], is_method = True)

        # look for a macro
        else:

            macro = self.scope.find(rhs_name, 'macros')

            # Macro
            if isinstance(macro, MacroVariable):
                return macro.master
            elif isinstance(macro, MacroFunction):
                args = macro.apply([visited_lhs])
                return FunctionCall(macro.master, args, self._current_function)

        # did something go wrong?
        return errors.report(f'Attribute {rhs_name} not found',
            bounding_box=(self.current_ast_node.lineno, self.current_ast_node.col_offset),
            severity='fatal')

    def _visit_PyccelOperator(self, expr):
        args     = [self._visit(a) for a in expr.args]
        return self._create_PyccelOperator(expr, args)

    def _visit_PyccelAdd(self, expr):
        args = [self._visit(a) for a in expr.args]
        if isinstance(args[0].class_type, (NativeTuple, NativeHomogeneousList)):
            is_inhomogeneous = any(isinstance(a.class_type, NativeInhomogeneousTuple) for a in args)
            if is_inhomogeneous:
                def get_vars(a):
                    if isinstance(a, InhomogeneousTupleVariable):
                        return a.get_vars()
                    elif isinstance(a, PythonTuple):
                        return a.args
                    elif isinstance(a.class_type, NativeHomogeneousTuple):
                        n_vars = a.shape[0]
                        if not isinstance(a.shape[0], (LiteralInteger, int)):
                            errors.report("Can't create an inhomogeneous tuple using a homogeneous tuple of unknown size",
                                    symbol=expr, severity='fatal')
                        return [a[i] for i in range(n_vars)]
                    else:
                        a_type = type(a)
                        raise NotImplementedError(f"Unexpected type {a_type} in tuple addition")
                tuple_args = [ai for a in args for ai in get_vars(a)]
                expr_new = PythonTuple(*tuple_args)
            else:
                return Concatenate(*args)
        else:
            expr_new = self._create_PyccelOperator(expr, args)
        return expr_new

    def _visit_PyccelMul(self, expr):
        args = [self._visit(a) for a in expr.args]
        if isinstance(args[0].class_type, (NativeTuple, NativeHomogeneousList)):
            expr_new = self._create_Duplicate(args[0], args[1])
        elif isinstance(args[1].class_type, (NativeTuple, NativeHomogeneousList)):
            expr_new = self._create_Duplicate(args[1], args[0])
        else:
            expr_new = self._create_PyccelOperator(expr, args)
        return expr_new

    def _visit_PyccelPow(self, expr):
        base, exponent = [self._visit(a) for a in expr.args]

        exp_val = exponent
        if isinstance(exponent, LiteralInteger):
            exp_val = exponent.python_value
        elif isinstance(exponent, PyccelAssociativeParenthesis):
            exp = exponent.args[0]
            # Handle (1/2)
            if isinstance(exp, PyccelDiv) and all(isinstance(a, Literal) for a in exp.args):
                exp_val = exp.args[0].python_value / exp.args[1].python_value

        if isinstance(base, (Literal, Variable)) and exp_val == 2:
            return PyccelMul(base, base)
        elif exp_val == 0.5:
            pyccel_stage.set_stage('syntactic')

            sqrt_name = self.scope.get_new_name('sqrt')
            imp_name = AsName('sqrt', sqrt_name)
            new_import = Import('math',imp_name)
            self._visit(new_import)
            if isinstance(expr.args[0], PyccelAssociativeParenthesis):
                new_call = FunctionCall(sqrt_name, [expr.args[0].args[0]])
            else:
                new_call = FunctionCall(sqrt_name, [expr.args[0]])

            pyccel_stage.set_stage('semantic')

            return self._visit(new_call)
        else:
            return PyccelPow(base, exponent)

    def _visit_MathSqrt(self, expr):
        func = self.scope.find(expr.funcdef, 'functions')
        arg, = self._handle_function_args(expr.args) #pylint: disable=unbalanced-tuple-unpacking
        if isinstance(arg.value, PyccelMul):
            mul1, mul2 = arg.value.args
            mul1_syn, mul2_syn = expr.args[0].value.args
            is_abs = False
            if mul1 is mul2 and mul1.dtype in (NativeInteger(), NativeFloat()):
                pyccel_stage.set_stage('syntactic')

                fabs_name = self.scope.get_new_name('fabs')
                imp_name = AsName('fabs', fabs_name)
                new_import = Import('math',imp_name)
                self._visit(new_import)
                new_call = FunctionCall(fabs_name, [mul1_syn])

                pyccel_stage.set_stage('semantic')

                return self._visit(new_call)
            elif isinstance(mul1, (NumpyConjugate, PythonConjugate)) and mul1.internal_var is mul2:
                is_abs = True
                abs_arg = mul2_syn
            elif isinstance(mul2, (NumpyConjugate, PythonConjugate)) and mul1 is mul2.internal_var:
                is_abs = True
                abs_arg = mul1_syn

            if is_abs:
                pyccel_stage.set_stage('syntactic')

                abs_name = self.scope.get_new_name('abs')
                imp_name = AsName('abs', abs_name)
                new_import = Import('numpy',imp_name)
                self._visit(new_import)
                new_call = FunctionCall(abs_name, [abs_arg])

                pyccel_stage.set_stage('semantic')

                # Cast to preserve final dtype
                return PythonComplex(self._visit(new_call))
        elif isinstance(arg.value, PyccelPow):
            base, exponent = arg.value.args
            base_syn, _ = expr.args[0].value.args
            if exponent == 2 and base.dtype in (NativeInteger(), NativeFloat()):
                pyccel_stage.set_stage('syntactic')

                fabs_name = self.scope.get_new_name('fabs')
                imp_name = AsName('fabs', fabs_name)
                new_import = Import('math',imp_name)
                self._visit(new_import)
                new_call = FunctionCall(fabs_name, [base_syn])

                pyccel_stage.set_stage('semantic')

                return self._visit(new_call)

        return self._handle_function(expr, func, (arg,))

    def _visit_CmathPolar(self, expr):
        arg, = self._handle_function_args(expr.args) #pylint: disable=unbalanced-tuple-unpacking
        z = arg.value
        x = PythonReal(z)
        y = PythonImag(z)
        x_var = self.scope.get_temporary_variable(z, dtype=NativeFloat())
        y_var = self.scope.get_temporary_variable(z, dtype=NativeFloat())
        self._additional_exprs[-1].append(Assign(x_var, x))
        self._additional_exprs[-1].append(Assign(y_var, y))
        r = MathSqrt(PyccelAdd(PyccelMul(x_var,x_var), PyccelMul(y_var,y_var)))
        t = MathAtan2(y_var, x_var)
        self.insert_import('math', AsName(MathSqrt, 'sqrt'))
        self.insert_import('math', AsName(MathAtan2, 'atan2'))
        return PythonTuple(r,t)

    def _visit_CmathRect(self, expr):
        arg_r, arg_phi = self._handle_function_args(expr.args) #pylint: disable=unbalanced-tuple-unpacking
        r = arg_r.value
        phi = arg_phi.value
        x = PyccelMul(r, MathCos(phi))
        y = PyccelMul(r, MathSin(phi))
        self.insert_import('math', AsName(MathCos, 'cos'))
        self.insert_import('math', AsName(MathSin, 'sin'))
        return PyccelAdd(x, PyccelMul(y, LiteralImaginaryUnit()))

    def _visit_CmathPhase(self, expr):
        arg, = self._handle_function_args(expr.args) #pylint: disable=unbalanced-tuple-unpacking
        var = arg.value
        if var.dtype is not NativeComplex():
            return LiteralFloat(0.0)
        else:
            self.insert_import('math', AsName(MathAtan2, 'atan2'))
            return MathAtan2(PythonImag(var), PythonReal(var))

    def _visit_Lambda(self, expr):
        errors.report("Lambda functions are not currently supported",
                symbol=expr, severity='fatal')
        expr_names = set(str(a) for a in expr.expr.get_attribute_nodes(PyccelSymbol))
        var_names = map(str, expr.variables)
        missing_vars = expr_names.difference(var_names)
        if len(missing_vars) > 0:
            errors.report(UNDEFINED_LAMBDA_VARIABLE, symbol = missing_vars,
                bounding_box=(self.current_ast_node.lineno, self.current_ast_node.col_offset),
                severity='fatal')
        funcs = expr.expr.get_attribute_nodes(FunctionCall)
        for func in funcs:
            name = _get_name(func)
            f = self.scope.find(name, 'symbolic_functions')
            if f is None:
                errors.report(UNDEFINED_LAMBDA_FUNCTION, symbol=name,
                    bounding_box=(self.current_ast_node.lineno, self.current_ast_node.col_offset),
                    severity='fatal')
            else:

                f = f(*func.args)
                expr_new = expr.expr.subs(func, f)
                expr = Lambda(tuple(expr.variables), expr_new)
        return expr

    def _visit_FunctionCall(self, expr):
        name     = expr.funcdef
        try:
            name = self.scope.get_expected_name(name)
        except RuntimeError:
            pass

        func     = self.scope.find(name, 'functions')

        # Check for specialised method
        if isinstance(func, PyccelFunctionDef):
            annotation_method = '_visit_' + func.cls_name.__name__
            if hasattr(self, annotation_method):
                return getattr(self, annotation_method)(expr)

        args = self._handle_function_args(expr.args)
        # Correct keyword names if scope is available
        # The scope is only available if the function body has been parsed
        # (i.e. not for headers or builtin functions)
        if isinstance(func, FunctionDef) and func.scope:
            args = [a if a.keyword is None else \
                    FunctionCallArgument(a.value, func.scope.get_expected_name(a.keyword)) \
                    for a in args]


        if name == 'lambdify':
            args = self.scope.find(str(expr.args[0]), 'symbolic_functions')
        F = pyccel_builtin_function(expr, args)

        if func is None and F is not None:
            return F

        elif self.scope.find(name, 'cls_constructs'):

            # TODO improve the test
            # we must not invoke the scope like this

            cls = self.scope.find(name, 'classes')
            d_methods = cls.methods_as_dict
            method = d_methods.pop('__init__', None)

            if method is None:

                # TODO improve case of class with the no __init__

                errors.report(UNDEFINED_INIT_METHOD, symbol=name,
                    bounding_box=(self.current_ast_node.lineno, self.current_ast_node.col_offset),
                    severity='error')
            cls_def = method.arguments[0].var.cls_base
            d_var = {'datatype': method.arguments[0].var.class_type,
                    'memory_handling':'stack',
                    'shape' : None,
                    'rank' : 0,
                    'is_target' : False,
                    'cls_base' : cls_def}
            new_expression = []

            lhs = expr.get_user_nodes(Assign)[0].lhs
            if isinstance(lhs, AnnotatedPyccelSymbol):
                annotation = self._visit(lhs.annotation)
                if len(annotation.type_list) != 1 or annotation.type_list[0].class_type != method.arguments[0].var.class_type:
                    errors.report(f"Unexpected type annotation in creation of {cls_def.name}",
                            symbol=annotation, severity='error')
                lhs = lhs.name

            cls_variable = self._assign_lhs_variable(lhs, d_var, expr, new_expression, False)
            self._additional_exprs[-1].extend(new_expression)
            args = (FunctionCallArgument(cls_variable), *args)
            self._check_argument_compatibility(args, method.arguments,
                            expr, method.is_elemental)

            expr = ConstructorCall(method, args, cls_variable)
            self._allocs[-1].append(cls_variable)
            #if len(stmts) > 0:
            #    stmts.append(expr)
            #    return CodeBlock(stmts)
            return expr
        else:

            # first we check if it is a macro, in this case, we will create
            # an appropriate FunctionCall

            macro = self.scope.find(name, 'macros')
            if macro is not None:
                func = macro.master.funcdef
                name = _get_name(func.name)
                args = macro.apply(args)
            else:
                func = self.scope.find(name, 'functions')
            if func is None:
                return errors.report(UNDEFINED_FUNCTION, symbol=name,
                        bounding_box=(self.current_ast_node.lineno, self.current_ast_node.col_offset),
                        severity='fatal')
            else:
                return self._handle_function(expr, func, args)

    def _visit_Assign(self, expr):
        # TODO unset position at the end of this part
        new_expressions = []
        python_ast = expr.python_ast
        assert(python_ast)

        rhs = expr.rhs
        lhs = expr.lhs

        # Steps before visiting
        if isinstance(rhs, GeneratorComprehension):
            rhs.substitute(rhs.lhs, lhs)
            genexp = self._assign_GeneratorComprehension(_get_name(lhs), rhs)
            if isinstance(expr, AugAssign):
                new_expressions.append(genexp)
                rhs = genexp.lhs
            elif genexp.lhs.name == lhs:
                return genexp
            else:
                new_expressions.append(genexp)
                rhs = genexp.lhs
        elif isinstance(rhs, IfTernaryOperator):
            value_true  = self._visit(rhs.value_true)
            if value_true.rank > 0 or value_true.dtype is NativeString():
                # Temporarily deactivate type checks to construct syntactic assigns
                pyccel_stage.set_stage('syntactic')
                assign_true  = Assign(lhs, rhs.value_true, python_ast = python_ast)
                assign_false = Assign(lhs, rhs.value_false, python_ast = python_ast)
                pyccel_stage.set_stage('semantic')

                cond  = self._visit(rhs.cond)
                true_section  = IfSection(cond, [self._visit(assign_true)])
                false_section = IfSection(LiteralTrue(), [self._visit(assign_false)])
                return If(true_section, false_section)

        # Visit object
        if isinstance(rhs, FunctionCall):
            name = rhs.funcdef
            macro = self.scope.find(name, 'macros')
            if macro is None:
                rhs = self._visit(rhs)
                if isinstance(rhs, (PythonMap, PythonZip, PythonEnumerate, PythonRange)):
                    errors.report(f"{type(rhs)} cannot be saved to variables", symbol=expr, severity='fatal')
            else:

                # TODO check types from FunctionDef
                master = macro.master
                results = []
                args = [self._visit(i) for i in rhs.args]
                args_names = [arg.value.name for arg in args if isinstance(arg.value, Variable)]
                d_m_args = {arg.value.name:arg.value for arg in macro.master_arguments
                                  if isinstance(arg.value, Variable)}

                if not sympy_iterable(lhs):
                    lhs = [lhs]
                results_shapes = macro.get_results_shapes(args)
                for m_result, shape, result in zip(macro.results, results_shapes, lhs):
                    if m_result in d_m_args and not result in args_names:
                        d_result = self._infer_type(d_m_args[m_result])
                        d_result['shape'] = shape
                        tmp = self._assign_lhs_variable(result, d_result, None, new_expressions, False)
                        results.append(tmp)
                    elif result in args_names:
                        _name = _get_name(result)
                        tmp = self.get_variable(_name)
                        results.append(tmp)
                    else:
                        # TODO: check for result in master_results
                        errors.report(INVALID_MACRO_COMPOSITION, symbol=result,
                            bounding_box=(self.current_ast_node.lineno, self.current_ast_node.col_offset),
                            severity='error')

                expr = macro.make_necessary_copies(args, results)
                new_expressions += expr
                args = macro.apply(args, results=results)
                if isinstance(master.funcdef, FunctionDef):
                    func_call = FunctionCall(master.funcdef, args, self._current_function)
                    if new_expressions:
                        return CodeBlock([*new_expressions, func_call])
                    else:
                        return func_call
                else:
                    # TODO treate interface case
                    errors.report(PYCCEL_RESTRICTION_TODO,
                                  bounding_box=(self.current_ast_node.lineno, self.current_ast_node.col_offset),
                                  severity='fatal')

        else:
            rhs = self._visit(rhs)

        if isinstance(rhs, NumpyResultType):
            errors.report("Cannot assign a datatype to a variable.",
                    symbol=expr, severity='error')

        if isinstance(rhs, ConstructorCall):
            return rhs
        elif isinstance(rhs, FunctionDef):

            # case of lambdify

            rhs = rhs.rename(expr.lhs.name)
            for i in rhs.body:
                i.set_current_ast(python_ast)
            return rhs

        elif isinstance(rhs, CodeBlock) and len(rhs.body)>1 and isinstance(rhs.body[1], FunctionalFor):
            return rhs

        elif isinstance(rhs, FunctionCall):
            func = rhs.funcdef
            results = func.results.var
            if results:
                d_var = self._infer_type(results)
            elif expr.lhs.is_temp:
                return rhs
            else:
                raise NotImplementedError("Cannot assign result of a function without a return")

            # case of elemental function
            # if the input and args of func do not have the same shape,
            # then the lhs must be already declared
            if func.is_elemental:
                # we first compare the funcdef args with the func call
                # args
                # d_var = None
                func_args = func.arguments
                call_args = rhs.args
                f_ranks = [x.var.rank for x in func_args]
                c_ranks = [x.value.rank for x in call_args]
                same_ranks = [x==y for (x,y) in zip(f_ranks, c_ranks)]
                if not all(same_ranks):
                    assert(len(c_ranks) == 1)
                    arg = call_args[0].value
                    d_var['shape'          ] = arg.shape
                    d_var['rank'           ] = arg.rank
                    d_var['memory_handling'] = arg.memory_handling
                    d_var['order'          ] = arg.order

        elif isinstance(rhs, NumpyTranspose):
            d_var  = self._infer_type(rhs)
            if d_var['memory_handling'] == 'alias' and not isinstance(lhs, IndexedElement):
                rhs = rhs.internal_var
        elif isinstance(rhs, PyccelInternalFunction) and isinstance(rhs.dtype, NativeVoid):
            if expr.lhs.is_temp:
                return rhs
            else:
                raise NotImplementedError("Cannot assign result of a function without a return")

        else:
            d_var  = self._infer_type(rhs)
            d_list = d_var if isinstance(d_var, list) else [d_var]

            for d in d_list:
                name = d['datatype'].__class__.__name__

                if name.startswith('Pyccel'):
                    name = name[6:]
                    d['cls_base'] = self.scope.find(name, 'classes')
                    #TODO: Avoid writing the default variables here
                    if d_var.get('is_target', False) or d_var.get('memory_handling', False) == 'alias':
                        d['memory_handling'] = 'alias'
                    else:
                        d['memory_handling'] = d_var.get('memory_handling', False) or 'heap'

                    # TODO if we want to use pointers then we set target to true
                    # in the ConsturcterCall

                if isinstance(rhs, Variable) and rhs.is_target:
                    # case of rhs is a target variable the lhs must be a pointer
                    d['is_target' ] = False
                    d['memory_handling'] = 'alias'

        lhs = expr.lhs
        if isinstance(lhs, AnnotatedPyccelSymbol):
            semantic_lhs = self._visit(lhs)
            if len(semantic_lhs) != 1:
                errors.report("Cannot declare variable with multiple types",
                        symbol=expr, severity='error')
            semantic_lhs_var = semantic_lhs[0]
            if isinstance(semantic_lhs_var, DottedVariable):
                cls_def = semantic_lhs_var.lhs.cls_base
                insert_scope = cls_def.scope
                cls_def.add_new_attribute(semantic_lhs_var)
            else:
                insert_scope = self.scope
            try:
                insert_scope.insert_variable(semantic_lhs_var)
            except RuntimeError as e:
                errors.report(e, symbol=expr, severity='error')
            lhs = lhs.name

        if isinstance(lhs, (PyccelSymbol, DottedName)):
            if isinstance(d_var, list):
                if len(d_var) == 1:
                    d_var = d_var[0]
                else:
                    errors.report(WRONG_NUMBER_OUTPUT_ARGS, symbol=expr,
                        severity='error')
                    return None
            lhs = self._assign_lhs_variable(lhs, d_var, rhs, new_expressions, isinstance(expr, AugAssign))
        elif isinstance(lhs, PythonTuple):
            n = len(lhs)
            if isinstance(rhs, (PythonTuple, InhomogeneousTupleVariable, FunctionCall)):
                if isinstance(rhs, FunctionCall):
                    r_iter = [r.var for r in rhs.funcdef.results]
                else:
                    r_iter = rhs
                new_lhs = []
                for i,(l,r) in enumerate(zip(lhs,r_iter)):
                    d = self._infer_type(r)
                    new_lhs.append( self._assign_lhs_variable(l, d, r, new_expressions, isinstance(expr, AugAssign),arr_in_multirets=r.rank>0 ) )
                lhs = PythonTuple(*new_lhs)

            elif isinstance(rhs.class_type, NativeHomogeneousTuple):
                new_lhs = []
                d_var = self._infer_type(rhs[0])
                new_rhs = []
                for i,l in enumerate(lhs):
                    new_lhs.append( self._assign_lhs_variable(l, d_var.copy(),
                        rhs[i], new_expressions, isinstance(expr, AugAssign)) )
                    new_rhs.append(rhs[i])
                rhs = PythonTuple(*new_rhs)
                d_var = [d_var]
                lhs = PythonTuple(*new_lhs)

            elif isinstance(d_var, list) and len(d_var)== n:
                new_lhs = []
                if hasattr(rhs,'__getitem__'):
                    for i,l in enumerate(lhs):
                        new_lhs.append( self._assign_lhs_variable(l, d_var[i].copy(), rhs[i], new_expressions, isinstance(expr, AugAssign)) )
                else:
                    for i,l in enumerate(lhs):
                        new_lhs.append( self._assign_lhs_variable(l, d_var[i].copy(), rhs, new_expressions, isinstance(expr, AugAssign)) )
                lhs = PythonTuple(*new_lhs)

            elif d_var['shape'][0]==n:
                new_lhs = []
                new_rhs = []

                for l, r in zip(lhs, rhs):
                    new_lhs.append( self._assign_lhs_variable(l, self._infer_type(r), r, new_expressions, isinstance(expr, AugAssign)) )
                    new_rhs.append(r)

                lhs = PythonTuple(*new_lhs)
                rhs = new_rhs
            else:
                errors.report(WRONG_NUMBER_OUTPUT_ARGS, symbol=expr, severity='error')
                return None
        else:
            lhs = self._visit(lhs)

        if isinstance(lhs, (list, tuple)) and len(lhs) == 1:
            lhs = lhs[0]

        if isinstance(lhs, Variable):
            is_pointer = lhs.is_alias
        elif isinstance(lhs, IndexedElement):
            is_pointer = False
        elif isinstance(lhs, (PythonTuple, PythonList)):
            is_pointer = any(l.is_alias for l in lhs if isinstance(lhs, Variable))

        # TODO: does is_pointer refer to any/all or last variable in list (currently last)
        is_pointer = is_pointer and isinstance(rhs, (Variable, Duplicate))
        is_pointer = is_pointer or isinstance(lhs, Variable) and lhs.is_alias

        lhs = [lhs]
        rhs = [rhs]
        # Split into multiple Assigns to ensure AliasAssign is used where necessary
        unravelling = True
        while unravelling:
            unravelling = False
            new_lhs = []
            new_rhs = []
            for l,r in zip(lhs, rhs):
                # Split assign (e.g. for a,b = 1,c)
                if isinstance(l, (PythonTuple, InhomogeneousTupleVariable)) \
                        and isinstance(r.class_type,(NativeTuple, NativeHomogeneousList)) \
                        and not isinstance(r, FunctionCall):
                    new_lhs.extend(l)
                    new_rhs.extend(r)
                    # Repeat step to handle tuples of tuples of etc.
                    unravelling = True
                elif isinstance(l, Variable) and l.is_optional:
                    if l in self._optional_params:
                        # Collect temporary variable which provides
                        # allocated memory space for this optional variable
                        new_lhs.append(self._optional_params[l])
                    else:
                        # Create temporary variable to provide allocated
                        # memory space before assigning to the pointer value
                        # (may be NULL)
                        tmp_var = self.scope.get_temporary_variable(l,
                                name = l.name+'_loc', is_optional = False)
                        self._optional_params[l] = tmp_var
                        new_lhs.append(tmp_var)
                    new_rhs.append(r)
                else:
                    new_lhs.append(l)
                    new_rhs.append(r)
            lhs = new_lhs
            rhs = new_rhs

        # Examine each assign and determine assign type (Assign, AliasAssign, etc)
        for l, r in zip(lhs,rhs):
            if isinstance(l, PythonTuple):
                for li in l:
                    if li.is_const:
                        # If constant (can't use annotations on tuple assignment)
                        errors.report("Cannot modify 'const' variable",
                            bounding_box=(self.current_ast_node.lineno, self.current_ast_node.col_offset),
                            symbol=li, severity='error')
            else:
                if getattr(l, 'is_const', False) and (not isinstance(expr.lhs, AnnotatedPyccelSymbol) or len(l.get_all_user_nodes()) > 0):
                    # If constant and not the initialising declaration of a constant variable
                    errors.report("Cannot modify 'const' variable",
                        bounding_box=(self.current_ast_node.lineno, self.current_ast_node.col_offset),
                        symbol=l, severity='error')
            if isinstance(expr, AugAssign):
                new_expr = AugAssign(l, expr.op, r)
            else:
                is_pointer_i = l.is_alias if isinstance(l, Variable) else is_pointer
                new_expr = Assign(l, r)

                if is_pointer_i:
                    new_expr = AliasAssign(l, r)

                elif new_expr.is_symbolic_alias:
                    new_expr = SymbolicAssign(l, r)

                    # in a symbolic assign, the rhs can be a lambda expression
                    # it is then treated as a def node

                    F = self.scope.find(l, 'symbolic_functions')
                    if F is None:
                        self.insert_symbolic_function(new_expr)
                    else:
                        errors.report(PYCCEL_RESTRICTION_TODO,
                                      bounding_box=(self.current_ast_node.lineno, self.current_ast_node.col_offset),
                                      severity='fatal')

            new_expressions.append(new_expr)

        if (len(new_expressions)==1):
            new_expressions = new_expressions[0]

            return new_expressions
        else:
            result = CodeBlock(new_expressions)
            return result

    def _visit_For(self, expr):

        scope = self.create_new_loop_scope()

        # treatment of the index/indices
        iterable = Iterable(self._visit(expr.iterable))

        new_expr = []

        start = LiteralInteger(0)
        iterator_d_var = self._infer_type(start)

        iterator = expr.target

        if iterable.num_loop_counters_required:
            indices = [Variable('int', self.scope.get_new_name(), is_temp=True)
                        for i in range(iterable.num_loop_counters_required)]
            iterable.set_loop_counter(*indices)
        else:
            if isinstance(iterable.iterable, PythonEnumerate):
                syntactic_index = iterator[0]
            else:
                syntactic_index = iterator

            index = self.check_for_variable(syntactic_index)
            if index is None:
                index = self._assign_lhs_variable(syntactic_index, iterator_d_var,
                                rhs=start, new_expressions=new_expr,
                                is_augassign=False)
            iterable.set_loop_counter(index)

        if isinstance(iterator, PyccelSymbol):
            iterator_rhs = iterable.get_target_from_range()
            iterator_d_var = self._infer_type(iterator_rhs)

            target = self._assign_lhs_variable(iterator, iterator_d_var,
                            rhs=iterator_rhs, new_expressions=new_expr,
                            is_augassign=False)

        elif isinstance(iterator, PythonTuple):
            iterator_rhs = iterable.get_target_from_range()
            target = [self._assign_lhs_variable(it, self._infer_type(rhs),
                                rhs=rhs, new_expressions=new_expr,
                                is_augassign=False)
                        for it, rhs in zip(iterator, iterator_rhs)]
        else:

            errors.report(INVALID_FOR_ITERABLE, symbol=expr.target,
                   bounding_box=(self.current_ast_node.lineno, self.current_ast_node.col_offset),
                   severity='error')

        body = self._visit(expr.body)

        self.exit_loop_scope()

        if isinstance(iterable.iterable, Product):
            for_expr = body
            scopes = self.scope.create_product_loop_scope(scope, len(target))

            for t, i, r, s in zip(target[::-1], iterable.loop_counters[::-1], iterable.get_target_from_range()[::-1], scopes[::-1]):
                # Create Variable iterable
                loop_iter = Iterable(r.base)
                loop_iter.set_loop_counter(i)

                # Create a For loop for each level of the Product
                for_expr = For(t, loop_iter, for_expr, scope=s)
                for_expr.end_annotation = expr.end_annotation
                for_expr = [for_expr]
            for_expr = for_expr[0]
        else:
            for_expr = For(target, iterable, body, scope=scope)
            for_expr.end_annotation = expr.end_annotation
        return for_expr


    def _visit_FunctionalFor(self, expr):
        old_index   = expr.index
        new_index   = self.scope.get_new_name()
        expr.substitute(old_index, new_index)

        target  = expr.expr
        index   = new_index
        indices = [self.scope.get_expected_name(i) for i in expr.indices]
        dims    = []
        body    = expr.loops[1]

        idx_subs = {}
        #scope = self.create_new_loop_scope()

        # The symbols created to represent unknown valued objects are temporary
        tmp_used_names = self.scope.all_used_symbols.copy()
        i = 0
        while isinstance(body, For):

            stop  = None
            start = LiteralInteger(0)
            step  = LiteralInteger(1)
            var   = indices[i]
            i += 1
            a     = self._visit(body.iterable)
            if isinstance(a, PythonRange):
                var   = self._create_variable(var, 'int', start, {})
                dvar  = self._infer_type(var)
                stop  = a.stop
                start = a.start
                step  = a.step
            elif isinstance(a, (PythonZip, PythonEnumerate)):
                dvar  = self._infer_type(a.element)
                dtype = dvar.pop('datatype')
                if dvar['rank'] > 0:
                    dvar['rank' ] -= 1
                    dvar['shape'] = (dvar['shape'])[1:]
                if dvar['rank'] == 0:
                    dvar['memory_handling'] = 'stack'
                var  = Variable(dtype, var, **dvar)
                stop = a.element.shape[0]
            elif isinstance(a, Variable):
                dvar  = self._infer_type(a)
                dtype = dvar.pop('datatype')
                if dvar['rank'] == 1:
                    dvar['rank']  = 0
                    dvar['shape'] = None
                    dvar['class_type'] = dtype
                if dvar['rank'] > 1:
                    dvar['rank'] -= 1
                    dvar['shape'] = (dvar['shape'])[1:]
                if dvar['rank'] == 0:
                    dvar['memory_handling'] = 'stack'

                var  = Variable(dtype, var, **dvar)
                stop = a.shape[0]
            else:
                errors.report(PYCCEL_RESTRICTION_TODO,
                              bounding_box=(self.current_ast_node.lineno, self.current_ast_node.col_offset),
                              severity='fatal')
            existing_var = self.scope.find(var.name, 'variables')
            if existing_var:
                if self._infer_type(existing_var) != dvar:
                    errors.report(f"Variable {var} already exists with different type",
                            symbol = expr, severity='error')
            else:
                self.scope.insert_variable(var)
            step.invalidate_node()
            step  = pyccel_to_sympy(step , idx_subs, tmp_used_names)
            start.invalidate_node()
            start = pyccel_to_sympy(start, idx_subs, tmp_used_names)
            stop.invalidate_node()
            stop  = pyccel_to_sympy(stop , idx_subs, tmp_used_names)
            size = (stop - start) / step
            if (step != 1):
                size = ceiling(size)

            body = body.body.body[0]
            dims.append((size, step, start, stop))

        # we now calculate the size of the array which will be allocated

        for idx in indices:
            var = self.get_variable(idx)
            idx_subs[idx] = var


        sp_indices  = [sp_Symbol(i) for i in indices]

        dim = sp_Integer(1)

        for i in reversed(range(len(dims))):
            size  = dims[i][0]
            step  = dims[i][1]
            start = dims[i][2]
            stop  = dims[i][3]

            # For complicated cases we must ensure that the upper bound is never smaller than the
            # lower bound as this leads to too little memory being allocated
            min_size = size
            # Collect all uses of other indices
            start_idx = [-1] + [sp_indices.index(a) for a in start.atoms(sp_Symbol) if a in sp_indices]
            stop_idx  = [-1] + [sp_indices.index(a) for a in  stop.atoms(sp_Symbol) if a in sp_indices]
            start_idx.sort()
            stop_idx.sort()

            # Find the minimum size
            while max(len(start_idx),len(stop_idx))>1:
                # Use the maximum value of the start
                if start_idx[-1] > stop_idx[-1]:
                    s = start_idx.pop()
                    min_size = min_size.subs(sp_indices[s], dims[s][3])
                # and the minimum value of the stop
                else:
                    s = stop_idx.pop()
                    min_size = min_size.subs(sp_indices[s], dims[s][2])

            # While the min_size is not a known integer, assume that the bounds are positive
            j = 0
            while not isinstance(min_size, sp_Integer) and j<=i:
                min_size = min_size.subs(dims[j][3]-dims[j][2], 1).simplify()
                j+=1
            # If the min_size is negative then the size will be wrong and an error is raised
            if isinstance(min_size, sp_Integer) and min_size < 0:
                errors.report(PYCCEL_RESTRICTION_LIST_COMPREHENSION_LIMITS.format(indices[i]),
                          bounding_box=(self.current_ast_node.lineno, self.current_ast_node.col_offset),
                          severity='error')

            # sympy is necessary to carry out the summation
            dim   = dim.subs(sp_indices[i], start+step*sp_indices[i])
            dim   = Summation(dim, (sp_indices[i], 0, size-1))
            dim   = dim.doit()

        try:
            dim = sympy_to_pyccel(dim, idx_subs)
        except TypeError:
            errors.report(PYCCEL_RESTRICTION_LIST_COMPREHENSION_SIZE + f'\n Deduced size : {dim}',
                          bounding_box=(self.current_ast_node.lineno, self.current_ast_node.col_offset),
                          severity='fatal')

        # TODO find a faster way to calculate dim
        # when step>1 and not isinstance(dim, Sum)
        # maybe use the c++ library of sympy

        # we annotate the target to infere the type of the list created

        target = self._visit(target)
        d_var = self._infer_type(target)

        dtype = d_var['datatype']

        if dtype is NativeGeneric():
            errors.report(LIST_OF_TUPLES,
                          bounding_box=(self.current_ast_node.lineno, self.current_ast_node.col_offset),
                          severity='fatal')

        d_var['memory_handling'] = 'heap'
        d_var['rank'] += 1
        shape = [dim]
        if d_var['rank'] != 1:
            d_var['order'] = 'C'
            shape += list(d_var['shape'])
        else:
            d_var['order'] = None
        d_var['shape'] = shape

        # ...
        # TODO [YG, 30.10.2020]:
        #  - Check if we should allow the possibility that is_stack_array=True
        # ...
        lhs_symbol = expr.lhs.base
        ne = []
        lhs = self._assign_lhs_variable(lhs_symbol, d_var, rhs=expr, new_expressions=ne, is_augassign=False)
        lhs_alloc = ne[0]

        if isinstance(target, PythonTuple) and not target.is_homogeneous:
            errors.report(LIST_OF_TUPLES, symbol=expr, severity='error')

        target.invalidate_node()

        loops = [self._visit(i) for i in expr.loops]
        index = self._visit(index)

        l = loops[-1]
        for idx in indices:
            assert isinstance(l, For)
            # Sub in indices as defined here for coherent naming
            if idx.is_temp:
                self.scope.remove_variable(l.target)
                l.substitute(l.target, idx_subs[idx])
            l = l.body.body[-1]

        #self.exit_loop_scope()

        return CodeBlock([lhs_alloc, FunctionalFor(loops, lhs=lhs, indices=indices, index=index)])

    def _visit_GeneratorComprehension(self, expr):
        lhs = self.check_for_variable(expr.lhs)
        if lhs is None:
            if expr.lhs.is_temp:
                lhs = PyccelSymbol(self.scope.get_new_name(), is_temp=True)
            else:
                lhs = expr.lhs

            creation = self._visit(Assign(lhs, expr, python_ast=expr.python_ast))
            self._additional_exprs[-1].append(creation)
            return self.get_variable(lhs)
        else:
            return lhs

    def _visit_While(self, expr):

        scope = self.create_new_loop_scope()
        test = self._visit(expr.test)
        body = self._visit(expr.body)
        self.exit_loop_scope()

        return While(test, body, scope=scope)

    def _visit_IfSection(self, expr):
        condition = expr.condition

        name_symbol = PyccelSymbol('__name__')
        main = LiteralString('__main__')
        prog_check = isinstance(condition, PyccelEq) \
                and all(a in (name_symbol, main) for a in condition.args)

        if prog_check:
            cond = InProgram()
            self.change_to_program_scope()
        else:
            cond = self._visit(expr.condition)
        body = self._visit(expr.body)
        if prog_check:
            # Calling the Garbage collecting,
            # it will add the necessary Deallocate nodes
            # to the ast
            body.insert2body(*self._garbage_collector(body))
            self.change_to_module_scope()

        return IfSection(cond, body)

    def _visit_If(self, expr):
        args = [self._visit(i) for i in expr.blocks]

        conds = [b.condition for b in args]
        if any(isinstance(c, InProgram) for c in conds):
            if not all(isinstance(c, (InProgram,LiteralTrue)) for c in conds):
                errors.report("Determination of main module is too complicated to handle",
                        symbol=expr, severity='error')

        allocations = [arg.get_attribute_nodes(Allocate) for arg in args]

        var_shapes = [{a.variable : a.shape for a in allocs} for allocs in allocations]
        variables = [v for branch in var_shapes for v in branch]

        for v in variables:
            all_shapes_set = all(v in branch_shapes.keys() for branch_shapes in var_shapes)
            if all_shapes_set:
                shape_branch1 = var_shapes[0][v]
                same_shapes = all(shape_branch1==branch_shapes[v] \
                                for branch_shapes in var_shapes[1:])
            else:
                same_shapes = False

            if not same_shapes:
                v.set_changeable_shape()

        return If(*args)

    def _visit_IfTernaryOperator(self, expr):
        value_true  = self._visit(expr.value_true)
        if value_true.rank > 0 or value_true.dtype is NativeString():
            lhs = PyccelSymbol(self.scope.get_new_name(), is_temp=True)
            # Temporarily deactivate type checks to construct syntactic assigns
            pyccel_stage.set_stage('syntactic')
            assign_true  = Assign(lhs, expr.value_true, python_ast = expr.python_ast)
            assign_false = Assign(lhs, expr.value_false, python_ast = expr.python_ast)
            pyccel_stage.set_stage('semantic')

            cond  = self._visit(expr.cond)
            true_section  = IfSection(cond, [self._visit(assign_true)])
            false_section = IfSection(LiteralTrue(), [self._visit(assign_false)])
            self._additional_exprs[-1].append(If(true_section, false_section))

            return self._visit(lhs)
        else:
            cond        = self._visit(expr.cond)
            value_false = self._visit(expr.value_false)
            return IfTernaryOperator(cond, value_true, value_false)

    def _visit_FunctionHeader(self, expr):
        warnings.warn("Support for specifying types via headers will be removed in a " +
                      "future version of Pyccel. Please use type hints. The @template " +
                      "decorator can be used to specify multiple types. See the " +
                      "documentation at " +
                      "https://github.com/pyccel/pyccel/blob/devel/docs/quickstart.md#type-annotations " +
                      "for examples.", FutureWarning)
        # TODO should we return it and keep it in the AST?
        expr.clear_syntactic_user_nodes()
        expr.update_pyccel_staging()
        self.scope.insert_header(expr)
        return expr

    def _visit_Template(self, expr):
        warnings.warn("Support for specifying templates via headers will be removed in " +
                      "a future version of Pyccel. Please use the @template decorator. " +
                      "See the documentatiosn at " +
                      "https://github.com/pyccel/pyccel/blob/devel/docs/templates.md " +
                      "for examples.", FutureWarning)
        expr.clear_syntactic_user_nodes()
        expr.update_pyccel_staging()
        self.scope.insert_template(expr)
        return expr

    def _visit_Return(self, expr):

        results     = expr.expr
        f_name      = self._current_function
        if isinstance(f_name, DottedName):
            f_name = f_name.name[-1]

        return_objs = self.scope.find(f_name, 'functions').results.var
        return_iter = return_objs if isinstance(return_objs, PythonTuple) else [return_objs]
        assigns     = []
        for v,r in zip(return_iter, results):
            if not (isinstance(r, PyccelSymbol) and r == (v.name if isinstance(v, Variable) else v)):
                a = self._visit(Assign(v, r, python_ast=expr.python_ast))
                assigns.append(a)
                if isinstance(a, ConstructorCall):
                    a.cls_variable.is_temp = False

        results = self._visit(return_objs)
        if isinstance(results, Variable):
            if isinstance(results.dtype, NativeInhomogeneousTuple):
                results = [r for r in results]
            else:
                results = [results]

        # add the Deallocate node before the Return node and eliminating the Deallocate nodes
        # the arrays that will be returned.
        code = assigns + [Deallocate(i) for i in self._allocs[-1] if i not in results]
        if code:
            expr  = Return(results, CodeBlock(code))
        else:
            expr  = Return(results)
        return expr

    def _visit_FunctionDef(self, expr):
        name            = self.scope.get_expected_name(expr.name)
        decorators      = expr.decorators
        funcs           = []
        sub_funcs       = []
        func_interfaces = []
        is_pure         = expr.is_pure
        is_elemental    = expr.is_elemental
        is_private      = expr.is_private
        is_inline       = expr.is_inline
        docstring      = self._visit(expr.docstring) if expr.docstring else expr.docstring

        current_class = expr.get_direct_user_nodes(lambda u: isinstance(u, ClassDef))
        cls_name = current_class[0].name if current_class else None
        if cls_name:
            bound_class = self.scope.find(cls_name, 'classes')

        not_used = [d for d in decorators if d not in def_decorators.__all__]
        if len(not_used) >= 1:
            errors.report(UNUSED_DECORATORS, symbol=', '.join(not_used), severity='warning')

        templates = self.scope.find_all('templates')
        if decorators['template']:
            # Load templates dict from decorators dict
            templates.update(decorators['template']['template_dict'])

        for t,v in templates.items():
            templates[t] = UnionTypeAnnotation(*[self._visit(vi) for vi in v])

        # Filter out unused templates
        templatable_args = [a.annotation for a in expr.arguments if isinstance(a.annotation, (SyntacticTypeAnnotation, UnionTypeAnnotation))]
        arg_annotations = [annot for a in templatable_args for annot in (a.type_list \
                                        if isinstance(a, UnionTypeAnnotation) else [a]) \
                                        if isinstance(annot, SyntacticTypeAnnotation)]
        used_type_names = set(a.dtype for a in arg_annotations)
        templates = {t: v for t,v in templates.items() if t in used_type_names}

        template_combinations = list(product(*[v.type_list for v in templates.values()]))
        template_names = list(templates.keys())
        n_templates = len(template_combinations)

        # this for the case of a function without arguments => no headers
        interface_name = name
        interface_counter = 0

        for tmpl_idx in range(n_templates):
            # Change to syntactic FunctionDef scope to ensure get_expected_name is available
            scope = self.create_new_function_scope(name, decorators = decorators,
                    used_symbols = expr.scope.local_used_symbols.copy(),
                    original_symbols = expr.scope.python_names.copy())
            for n, v in zip(template_names, template_combinations[tmpl_idx]):
                self.scope.insert_symbolic_alias(n, v)
            self.scope.decorators.update(decorators)
            arguments = [self._visit(a) for a in expr.arguments]
            for n in template_names:
                self.scope.symbolic_alias.pop(n)
            self.exit_function_scope()

            n_interface_funcs = prod(len(a) for a in arguments)
            argument_vars = list(product(*arguments))

            is_interface = n_templates > 1 or n_interface_funcs > 1

            for i in range(n_interface_funcs):
                arguments      = argument_vars[i]
                arg_dict = {a.name:a.var for a in arguments}

                if is_interface:
                    name, interface_counter = self.scope.get_new_incremented_symbol(interface_name, interface_counter)
                scope = self.create_new_function_scope(name, decorators = decorators,
                        used_symbols = expr.scope.local_used_symbols.copy(),
                        original_symbols = expr.scope.python_names.copy())

                if len(arguments)>0 and arguments[0].bound_argument:
                    if arguments[0].var.cls_base.name != cls_name:
                        errors.report('Class method self argument does not have the expected type',
                                severity='error', symbol=arguments[0])
                    for s in expr.scope.dotted_symbols:
                        base = s.name[0]
                        if base in arg_dict:
                            cls_base = arg_dict[base].cls_base
                            cls_base.scope.insert_symbol(DottedName(*s.name[1:]))

                for a in arguments:
                    a_var = a.var
                    if isinstance(a_var, FunctionAddress):
                        self.insert_function(a_var)
                    else:
                        self.scope.insert_variable(a_var, expr.scope.get_python_name(a.name))

                results = expr.results
                if results.annotation:
                    results = self._visit(expr.results)

                # insert the FunctionDef into the scope
                # to handle the case of a recursive function
                # TODO improve in the case of an interface
                recursive_func_obj = FunctionDef(name, arguments, results, [])
                self.insert_function(recursive_func_obj)

                # Create a new list that store local variables for each FunctionDef to handle nested functions
                self._allocs.append([])

                # we annotate the body
                body = self._visit(expr.body)

                # Calling the Garbage collecting,
                # it will add the necessary Deallocate nodes
                # to the body of the function
                body.insert2body(*self._garbage_collector(body))

                results = self._visit(results)

                # Determine local and global variables
                global_vars = list(self.get_variables(self.scope.parent_scope))
                global_vars = [g for g in global_vars if body.is_user_of(g)]

                # get the imports
                imports   = self.scope.imports['imports'].values()
                # Prefer dict to set to preserve order
                imports   = list({imp:None for imp in imports}.keys())

                # remove the FunctionDef from the function scope
                # TODO improve func_ is None in the case of an interface
                func_     = self.scope.functions.pop(name, None)
                is_recursive = False
                # check if the function is recursive if it was called on the same scope
                if func_ and func_.is_recursive:
                    is_recursive = True

                sub_funcs = [i for i in self.scope.functions.values() if not i.is_header and not isinstance(i, FunctionAddress)]

                func_args = [i for i in self.scope.functions.values() if isinstance(i, FunctionAddress)]
                if func_args:
                    func_interfaces.append(Interface('', func_args, is_argument = True))

                namespace_imports = self.scope.imports
                self.exit_function_scope()

                result_vars = results.get_flat_variables()
                results_names = [i.name for i in result_vars]

                # Find all nodes which can modify variables
                assigns = body.get_attribute_nodes(Assign, excluded_nodes = (FunctionCall,))
                calls   = body.get_attribute_nodes(FunctionCall)

                # Collect the modified objects
                lhs_assigns   = [a.lhs for a in assigns]
                modified_args = [call_arg.value for f in calls
                                    for call_arg, func_arg in zip(f.args, f.funcdef.arguments) if func_arg.inout]
                # Collect modified variables
                all_assigned = [v for a in (lhs_assigns + modified_args) for v in
                                (a.get_attribute_nodes(Variable) if not isinstance(a, Variable) else [a])]

                # ... computing inout arguments
                for a in arguments:
                    if a.name not in chain(results_names, ['self']) and a.var not in all_assigned:
                        a.make_const()
                # ...

                # Raise an error if one of the return arguments is an alias.
                for r in result_vars:
                    if r.is_alias:
                        errors.report(UNSUPPORTED_POINTER_RETURN_VALUE,
                            symbol=r, severity='error',
                            bounding_box=(self.current_ast_node.lineno, self.current_ast_node.col_offset))

                optional_inits = []
                for a in arguments:
                    var = self._optional_params.pop(a.var, None)
                    if var:
                        optional_inits.append(If(IfSection(PyccelIsNot(a.var, Nil()),
                                                           [Assign(var, a.var)])))
                body.insert2body(*optional_inits, back=False)

                func_kwargs = {
                        'global_vars':global_vars,
                        'is_pure':is_pure,
                        'is_elemental':is_elemental,
                        'is_private':is_private,
                        'imports':imports,
                        'decorators':decorators,
                        'is_recursive':is_recursive,
                        'functions': sub_funcs,
                        'interfaces': func_interfaces,
                        'docstring': docstring,
                        'scope': scope
                        }
                if is_inline:
                    func_kwargs['namespace_imports'] = namespace_imports
                    global_funcs = [f for f in body.get_attribute_nodes(FunctionDef) if self.scope.find(f.name, 'functions')]
                    func_kwargs['global_funcs'] = global_funcs
                    cls = InlineFunctionDef
                else:
                    cls = FunctionDef
                func = cls(name,
                        arguments,
                        results,
                        body,
                        **func_kwargs)
                if not is_recursive:
                    recursive_func_obj.invalidate_node()

                if cls_name:
                    # update the class methods
                    if not is_interface:
                        bound_class.add_new_method(func)

                funcs += [func]

        if len(funcs) == 1:
            funcs = funcs[0]
            self.insert_function(funcs)

        else:
            for f in funcs:
                self.insert_function(f)

            funcs = Interface(interface_name, funcs)
            if cls_name:
                bound_class.add_new_interface(funcs)
            self.insert_function(funcs)
        return EmptyNode()

    def _visit_PythonPrint(self, expr):
        args = [self._visit(i) for i in expr.expr]
        if len(args) == 0:
            return PythonPrint(args)

        def is_symbolic(var):
            return isinstance(var, Variable) \
                and isinstance(var.dtype, NativeSymbol)

        # TODO fix: not yet working because of mpi examples
#        if not test:
#            # TODO: Add description to parser/messages.py
#            errors.report('Either all arguments must be symbolic or none of them can be',
#                   bounding_box=(self.current_ast_node.lineno, self.current_ast_node.col_offset),
#                   severity='fatal')

        if is_symbolic(args[0]):
            _args = []
            for a in args:
                f = self.scope.find(a.name, 'symbolic_functions')
                if f is None:
                    _args.append(a)
                else:

                    # TODO improve: how can we print SymbolicAssign as  lhs = rhs

                    _args.append(f)
            return SymbolicPrint(_args)
        else:
            return PythonPrint(args)

    def _visit_ClassDef(self, expr):

        # TODO - improve the use and def of interfaces
        #      - wouldn't be better if it is done inside ClassDef?

        name = self.scope.get_expected_name(expr.name)

        #  create a new Datatype for the current class
        dtype = DataTypeFactory(name, '_name')
        self.scope.cls_constructs[name] = dtype()

        parent = self._find_superclasses(expr)

        scope = self.create_new_class_scope(name, used_symbols=expr.scope.local_used_symbols,
                    original_symbols = expr.scope.python_names.copy())

        attribute_annotations = [self._visit(a) for a in expr.attributes]
        attributes = []
        for a in attribute_annotations:
            if len(a) != 1:
                errors.report(f"Couldn't determine type of {a}",
                        severity='error', symbol=a)
            else:
                v = a[0]
                scope.insert_variable(v)
                attributes.append(v)

        docstring = self._visit(expr.docstring) if expr.docstring else expr.docstring

        cls = ClassDef(name, attributes, [], superclasses=parent, scope=scope,
                docstring = docstring, class_type = dtype())
        self.scope.parent_scope.insert_class(cls)

        methods = list(expr.methods)
        init_func = None

        if not any(method.name == '__init__' for method in methods):
            argument = FunctionDefArgument(Variable(cls.name, 'self', cls_base = cls), bound_argument = True)
            self.scope.insert_symbol('__init__')
            scope = self.create_new_function_scope('__init__')
            init_func = FunctionDef('__init__', [argument], (), [], cls_name=cls.name, scope=scope)
            self.exit_function_scope()
            self.insert_function(init_func)
            cls.add_new_method(init_func)
            methods.append(init_func)

        for (i, method) in enumerate(methods):
            m_name = method.name
            if m_name == '__init__':
                if init_func is None:
                    self._visit(method)
                    init_func = self.scope.functions.pop(m_name)

                if isinstance(init_func, Interface):
                    errors.report("Pyccel does not support interface constructor", symbol=method,
                        severity='fatal')
                methods.pop(i)

                # create a new attribute to check allocation
                deallocater_rhs = Variable(NativeBool(), self.scope.get_new_name('is_freed'))
                deallocater_lhs = Variable(cls.name, 'self', cls_base = cls, is_argument=True)
                deallocater = DottedVariable(lhs = deallocater_lhs, name = deallocater_rhs.name, dtype = deallocater_rhs.dtype)
                cls.add_new_attribute(deallocater)
                deallocater_assign = Assign(deallocater, LiteralFalse())
                init_func.body.insert2body(deallocater_assign, back=False)
                break

        if not init_func:
            errors.report(UNDEFINED_INIT_METHOD, symbol=name,
                   bounding_box=(self.current_ast_node.lineno, self.current_ast_node.col_offset),
                   severity='error')

        for i in methods:
            self._visit(i)

        if not any(method.name == '__del__' for method in methods):
            argument = FunctionDefArgument(Variable(cls.name, 'self', cls_base = cls), bound_argument = True)
            self.scope.insert_symbol('__del__')
            scope = self.create_new_function_scope('__del__')
<<<<<<< HEAD
            del_method = FunctionDef('__del__', [argument], Nil(), [Pass()], cls_name=cls.name, scope=scope)
=======
            del_method = FunctionDef('__del__', [argument], (), [Pass()], scope=scope)
>>>>>>> c06172f2
            self.exit_function_scope()
            self.insert_function(del_method)
            cls.add_new_method(del_method)

        for method in cls.methods:
            if method.name == '__del__':
                self._current_function = method.name
                attribute = []
                for attr in cls.attributes:
                    if not attr.on_stack:
                        attribute.append(attr)
                    elif isinstance(attr.dtype, CustomDataType) and not attr.is_alias:
                        attribute.append(attr)
                if attribute:
                    # Create a new list that store local attributes
                    self._allocs.append([])
                    self._allocs[-1].extend(attribute)
                    method.body.insert2body(*self._garbage_collector(method.body))
                condition = If(IfSection(PyccelNot(deallocater),
                                [method.body]+[Assign(deallocater, LiteralTrue())]))
                method.body = [condition]
                self._current_function = None
                break

        self.exit_class_scope()

        return EmptyNode()

    def _visit_Del(self, expr):

        ls = [Deallocate(self._visit(i)) for i in expr.variables]
        return Del(ls)

    def _visit_PyccelIs(self, expr):
        # Handles PyccelIs and PyccelIsNot
        IsClass = type(expr)

        # TODO ERROR wrong position ??

        var1 = self._visit(expr.lhs)
        var2 = self._visit(expr.rhs)

        if (var1 is var2) or (isinstance(var2, Nil) and isinstance(var1, Nil)):
            if IsClass == PyccelIsNot:
                return LiteralFalse()
            elif IsClass == PyccelIs:
                return LiteralTrue()

        if isinstance(var1, Nil):
            var1, var2 = var2, var1

        if isinstance(var2, Nil):
            if not isinstance(var1, Variable):
                if IsClass == PyccelIsNot:
                    return LiteralTrue()
                elif IsClass == PyccelIs:
                    return LiteralFalse()
            elif not var1.is_optional:
                errors.report(PYCCEL_RESTRICTION_OPTIONAL_NONE,
                        bounding_box=(self.current_ast_node.lineno, self.current_ast_node.col_offset),
                        severity='error')
            return IsClass(var1, expr.rhs)

        if (var1.dtype != var2.dtype):
            if IsClass == PyccelIs:
                return LiteralFalse()
            elif IsClass == PyccelIsNot:
                return LiteralTrue()

        if (isinstance(var1.dtype, NativeBool) and
            isinstance(var2.dtype, NativeBool)):
            return IsClass(var1, var2)

        lst = [NativeString(), NativeComplex(), NativeFloat(), NativeInteger()]
        if (var1.dtype in lst):
            errors.report(PYCCEL_RESTRICTION_PRIMITIVE_IMMUTABLE, symbol=expr,
                severity='error')
            return IsClass(var1, var2)

        errors.report(PYCCEL_RESTRICTION_IS_ISNOT,
            symbol=expr, severity='error')
        return IsClass(var1, var2)

    def _visit_Import(self, expr):

        # TODO - must have a dict where to store things that have been
        #        imported
        #      - should not use scope

        container = self.scope.imports

        result = EmptyNode()

        if isinstance(expr.source, AsName):
            source        = expr.source.name
            source_target = expr.source.target
        else:
            source        = str(expr.source)
            source_target = source

        if source in pyccel_builtin_import_registry:
            imports = pyccel_builtin_import(expr)

            def _insert_obj(location, target, obj):
                F = self.scope.find(target)

                if obj is F:
                    errors.report(FOUND_DUPLICATED_IMPORT,
                                symbol=target, severity='warning')
                elif F is None or isinstance(F, dict):
                    container[location][target] = obj
                else:
                    errors.report(IMPORTING_EXISTING_IDENTIFIED, symbol=expr,
                                  severity='fatal')

            if expr.target:
                for t in expr.target:
                    t_name = t.name if isinstance(t, AsName) else t
                    if t_name not in pyccel_builtin_import_registry[source]:
                        errors.report(f"Function '{t}' from module '{source}' is not currently supported by pyccel",
                                symbol=expr,
                                severity='error')
                for (name, atom) in imports:
                    if not name is None:
                        if isinstance(atom, Decorator):
                            continue
                        elif isinstance(atom, Constant):
                            _insert_obj('variables', name, atom)
                        else:
                            _insert_obj('functions', name, atom)
            else:
                assert len(imports) == 1
                mod = imports[0][1]
                assert isinstance(mod, Module)
                _insert_obj('variables', source_target, mod)

            self.insert_import(source, [AsName(v,n) for n,v in imports], source_target)

        elif recognised_source(source):
            errors.report(f"Module {source} is not currently supported by pyccel",
                    symbol=expr,
                    severity='error')
        else:

            # we need to use str here since source has been defined
            # using repr.
            # TODO shall we improve it?

            p       = self.d_parsers[source_target]
            import_init = p.semantic_parser.ast.init_func if source_target not in container['imports'] else None
            import_free = p.semantic_parser.ast.free_func if source_target not in container['imports'] else None
            if expr.target:
                targets = {i.target if isinstance(i,AsName) else i:None for i in expr.target}
                names = [i.name if isinstance(i,AsName) else i for i in expr.target]

                p_scope = p.scope
                p_imports = p_scope.imports
                entries = ['variables', 'classes', 'functions']
                direct_sons = ((e,getattr(p.scope, e)) for e in entries)
                import_sons = ((e,p_imports[e]) for e in entries)
                for entry, d_son in chain(direct_sons, import_sons):
                    for t,n in zip(targets.keys(),names):
                        if n in d_son:
                            e = d_son[n]
                            if t == n:
                                container[entry][t] = e
                            else:
                                container[entry][t] = e.clone(t)
                            targets[t] = e
                if None in targets.values():
                    errors.report("Import target {} could not be found",
                            severity="warning", symbol=expr)
                targets = [AsName(v,k) for k,v in targets.items() if v is not None]
            else:
                mod = p.semantic_parser.ast
                container['variables'][source_target] = mod
                targets = [AsName(mod, source_target)]

            self.scope.cls_constructs.update(p.scope.cls_constructs)
            self.scope.macros.update(p.scope.macros)

            # ... meta variables

            # in some cases (blas, lapack and openacc level-0)
            # the import should not appear in the final file
            # all metavars here, will have a prefix and suffix = __
            __ignore_at_import__ = p.metavars.get('ignore_at_import', False)

            # Indicates that the module must be imported with the syntax 'from mod import *'
            __import_all__ = p.metavars.get('import_all', False)

            # Indicates the name of the fortran module containing the functions
            __module_name__ = p.metavars.get('module_name', None)

            if source_target in container['imports']:
                targets = list(container['imports'][source_target].target.union(targets))

            if import_init:
                old_name = import_init.name
                new_name = self.scope.get_new_name(old_name)
                targets.append(AsName(import_init, new_name))

                if new_name != old_name:
                    import_init = import_init.clone(new_name)

                result  = FunctionCall(import_init,[],[])

            if import_free:
                old_name = import_free.name
                new_name = self.scope.get_new_name(old_name)
                targets.append(AsName(import_free, new_name))

                if new_name != old_name:
                    import_free = import_free.clone(new_name)

            mod = p.semantic_parser.ast

            if __import_all__:
                expr = Import(source_target, AsName(mod, __module_name__), mod=mod)
                container['imports'][source_target] = expr

            elif __module_name__:
                expr = Import(__module_name__, targets, mod=mod)
                container['imports'][source_target] = expr

            elif not __ignore_at_import__:
                expr = Import(source, targets, mod=mod)
                container['imports'][source_target] = expr

        return result



    def _visit_With(self, expr):
        scope = self.create_new_loop_scope()

        domaine = self._visit(expr.test)
        parent  = domaine.cls_base
        if not parent.is_with_construct:
            errors.report(UNDEFINED_WITH_ACCESS, symbol=expr,
                   severity='fatal')

        body = self._visit(expr.body)

        self.exit_loop_scope()
        return With(domaine, body, scope).block



    def _visit_MacroFunction(self, expr):
        # we change here the master name to its FunctionDef

        f_name = expr.master
        header = self.get_headers(f_name)
        if not header:
            func = self.scope.find(f_name, 'functions')
            if func is None:
                errors.report(MACRO_MISSING_HEADER_OR_FUNC,
                    symbol=f_name,severity='error',
                    bounding_box=(self.current_ast_node.lineno, self.current_ast_node.col_offset))
        else:
            interfaces = []
            for hd in header:
                for i,_ in enumerate(hd.dtypes):
                    self.scope.insert_symbol(f'arg_{i}')
                arguments = [FunctionDefArgument(self._visit(AnnotatedPyccelSymbol(f'arg_{i}', annotation = arg))[0]) \
                        for i, arg in enumerate(hd.dtypes)]
                results = [FunctionDefResult(self._visit(AnnotatedPyccelSymbol(f'out_{i}', annotation = arg))[0]) \
                        for i, arg in enumerate(hd.results)]
                interfaces.append(FunctionDef(f_name, arguments, results, []))

            # TODO -> Said: must handle interface

            func = interfaces[0]

        name = expr.name
        args = [a if isinstance(a, FunctionDefArgument) else FunctionDefArgument(a) for a in expr.arguments]

        def get_arg(func_arg, master_arg):
            if isinstance(master_arg, PyccelSymbol):
                return FunctionCallArgument(func_arg.var.clone(str(master_arg)))
            else:
                return FunctionCallArgument(master_arg)

        master_args = [get_arg(a,m) for a,m in zip(func.arguments, expr.master_arguments)]

        master = FunctionCall(func, master_args)
        macro   = MacroFunction(name, args, master, master_args,
                                results=expr.results, results_shapes=expr.results_shapes)
        self.scope.insert_macro(macro)

        return macro

    def _visit_MacroShape(self, expr):
        expr.clear_syntactic_user_nodes()
        expr.update_pyccel_staging()
        return expr

    def _visit_MacroVariable(self, expr):

        master = expr.master
        if isinstance(master, DottedName):
            errors.report(PYCCEL_RESTRICTION_TODO,
                          bounding_box=(self.current_ast_node.lineno, self.current_ast_node.col_offset),
                          severity='fatal')
        header = self.get_headers(master)
        if header is None:
            var = self.get_variable(master)
        else:
            var = self.get_variable(master)

                # TODO -> Said: must handle interface

        expr = MacroVariable(expr.name, var)
        self.scope.insert_macro(expr)
        return expr

    def _visit_StarredArguments(self, expr):
        var = self._visit(expr.args_var)
        assert(var.rank==1)
        size = var.shape[0]
        return StarredArguments([var[i] for i in range(size)])

    def _visit_NumpyMatmul(self, expr):
        if isinstance(expr, FunctionCall):
            a = self._visit(expr.args[0].value)
            b = self._visit(expr.args[1].value)
        else:
            self.insert_import('numpy', AsName(NumpyMatmul, 'matmul'))
            a = self._visit(expr.a)
            b = self._visit(expr.b)
        return NumpyMatmul(a, b)

    def _visit_Assert(self, expr):
        test = self._visit(expr.test)
        return Assert(test)

    def _visit_NumpyWhere(self, func_call):
        func_call_args = self._handle_function_args(func_call.args)
        # expr is a FunctionCall
        args = [a.value for a in func_call_args if not a.has_keyword]
        kwargs = {a.keyword: a.value for a in func_call.args if a.has_keyword}
        nargs = len(args)+len(kwargs)
        if nargs == 1:
            return self._visit_NumpyNonZero(func_call)
        return NumpyWhere(*args, **kwargs)

    def _visit_NumpyNonZero(self, func_call):
        func_call_args = self._handle_function_args(func_call.args)
        # expr is a FunctionCall
        arg = func_call_args[0].value
        if not isinstance(arg, Variable):
            new_symbol = PyccelSymbol(self.scope.get_new_name())
            creation = self._visit(Assign(new_symbol, arg, python_ast=func_call.python_ast))
            self._additional_exprs[-1].append(creation)
            arg = self._visit(new_symbol)
        return NumpyWhere(arg)

    def _visit_FunctionDefResult(self, expr):
        var = self._visit(expr.var)
        if isinstance(var, list):
            n_types = len(var)
            if n_types == 0:
                errors.report("Can't deduce type for function definition result.",
                        severity = 'fatal', symbol = expr)
            elif n_types != 1:
                errors.report("The type of the result of a function definition cannot be a union of multiple types.",
                        severity = 'error', symbol = expr)
            var = var[0]
            self.scope.insert_variable(var)
        return FunctionDefResult(var, annotation = expr.annotation)<|MERGE_RESOLUTION|>--- conflicted
+++ resolved
@@ -3904,11 +3904,7 @@
             argument = FunctionDefArgument(Variable(cls.name, 'self', cls_base = cls), bound_argument = True)
             self.scope.insert_symbol('__del__')
             scope = self.create_new_function_scope('__del__')
-<<<<<<< HEAD
-            del_method = FunctionDef('__del__', [argument], Nil(), [Pass()], cls_name=cls.name, scope=scope)
-=======
-            del_method = FunctionDef('__del__', [argument], (), [Pass()], scope=scope)
->>>>>>> c06172f2
+            del_method = FunctionDef('__del__', [argument], Nil(), [Pass()], scope=scope)
             self.exit_function_scope()
             self.insert_function(del_method)
             cls.add_new_method(del_method)
