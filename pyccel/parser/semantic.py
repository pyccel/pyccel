# -*- coding: utf-8 -*-
#------------------------------------------------------------------------------------------#
# This file is part of Pyccel which is released under MIT License. See the LICENSE file or #
# go to https://github.com/pyccel/pyccel/blob/master/LICENSE for full license details.     #
#------------------------------------------------------------------------------------------#

# pylint: disable=R0201, missing-function-docstring

from collections import OrderedDict
from itertools import chain

from sympy.utilities.iterables import iterable as sympy_iterable

from sympy import Sum as Summation
from sympy import Symbol as sp_Symbol
from sympy import Integer as sp_Integer
from sympy import ceiling
from sympy import oo  as INF
from sympy.core import cache

#==============================================================================

from pyccel.ast.basic import Basic, PyccelAstNode

from pyccel.ast.core import Comment, CommentBlock, Pass

from pyccel.ast.core import If, IfSection
from pyccel.ast.core import Allocate, Deallocate
from pyccel.ast.core import Assign, AliasAssign, SymbolicAssign
from pyccel.ast.core import AugAssign, CodeBlock
from pyccel.ast.core import Return, Argument
from pyccel.ast.core import ConstructorCall
from pyccel.ast.core import ValuedFunctionAddress
from pyccel.ast.core import FunctionDef, Interface, FunctionAddress, FunctionCall
from pyccel.ast.core import DottedFunctionCall
from pyccel.ast.core import ClassDef
from pyccel.ast.core import For, FunctionalFor, ForIterator
from pyccel.ast.core import While
from pyccel.ast.core import SymbolicPrint
from pyccel.ast.core import Del
from pyccel.ast.core import EmptyNode
from pyccel.ast.variable import Constant
from pyccel.ast.variable import Variable
from pyccel.ast.variable import TupleVariable
from pyccel.ast.variable import IndexedElement
from pyccel.ast.variable import DottedName, DottedVariable
from pyccel.ast.variable import ValuedVariable
from pyccel.ast.core import ValuedArgument
from pyccel.ast.core import Import
from pyccel.ast.core import AsName
from pyccel.ast.core import With
from pyccel.ast.builtins import PythonList
from pyccel.ast.core import Dlist
from pyccel.ast.core import StarredArguments
from pyccel.ast.operators import PyccelIs, PyccelIsNot, IfTernaryOperator
from pyccel.ast.itertoolsext import Product

from pyccel.ast.functionalexpr import FunctionalSum, FunctionalMax, FunctionalMin

from pyccel.ast.datatypes import NativeRange, str_dtype
from pyccel.ast.datatypes import NativeSymbol
from pyccel.ast.datatypes import DataTypeFactory
from pyccel.ast.datatypes import NativeInteger, NativeBool, NativeReal, NativeString, NativeGeneric, NativeComplex

from pyccel.ast.literals import LiteralTrue, LiteralFalse
from pyccel.ast.literals import LiteralInteger, LiteralFloat
from pyccel.ast.literals import Nil

from pyccel.ast.headers import FunctionHeader, ClassHeader, MethodHeader
from pyccel.ast.headers import MacroFunction, MacroVariable

from pyccel.ast.utilities import builtin_function as pyccel_builtin_function
from pyccel.ast.utilities import builtin_import as pyccel_builtin_import
from pyccel.ast.utilities import builtin_import_registery as pyccel_builtin_import_registery
from pyccel.ast.utilities import split_positional_keyword_arguments

from pyccel.ast.builtins import PythonPrint
from pyccel.ast.builtins import PythonInt, PythonBool, PythonFloat, PythonComplex
from pyccel.ast.builtins import python_builtin_datatype
from pyccel.ast.builtins import (PythonRange, PythonZip, PythonEnumerate,
                                 PythonMap, PythonTuple, Lambda)

from pyccel.ast.numpyext import NumpyZeros
from pyccel.ast.numpyext import NumpyBool
from pyccel.ast.numpyext import NumpyWhere
from pyccel.ast.numpyext import NumpyInt, NumpyInt8, NumpyInt16, NumpyInt32, NumpyInt64
from pyccel.ast.numpyext import NumpyFloat, NumpyFloat32, NumpyFloat64
from pyccel.ast.numpyext import NumpyComplex, NumpyComplex64, NumpyComplex128
from pyccel.ast.numpyext import NumpyArrayClass, NumpyNewArray

from pyccel.ast.internals import Slice, PyccelSymbol

from pyccel.ast.sympy_helper import sympy_to_pyccel, pyccel_to_sympy

from pyccel.ast.omp import (OMP_For_Loop, OMP_Simd_Construct, OMP_Distribute_Construct,
                            OMP_TaskLoop_Construct, OMP_Sections_Construct, Omp_End_Clause,
                            OMP_Single_Construct)

from pyccel.errors.errors import Errors
from pyccel.errors.errors import PyccelSemanticError

# TODO - remove import * and only import what we need
#      - use OrderedDict whenever it is possible
from pyccel.errors.messages import *

from pyccel.parser.base      import BasicParser, Scope
from pyccel.parser.base      import get_filename_from_import
from pyccel.parser.syntactic import SyntaxParser

import pyccel.decorators as def_decorators
#==============================================================================

errors = Errors()

#==============================================================================

def _get_name(var):
    """."""

    if isinstance(var, (PyccelSymbol, DottedName)):
        return str(var)
    if isinstance(var, (IndexedElement)):
        return str(var.base)
    if isinstance(var, FunctionCall):
        return var.funcdef
    if isinstance(var, AsName):
        return var.target
    msg = 'Name of Object : {} cannot be determined'.format(type(var).__name__)
    errors.report(PYCCEL_RESTRICTION_TODO+'\n'+msg, symbol=var,
                severity='fatal')

#==============================================================================

class SemanticParser(BasicParser):

    """ Class for a Semantic Parser.
    It takes a syntactic parser as input for the moment"""

    def __init__(self, inputs, **kwargs):

        # a Parser can have parents, who are importing it.
        # imports are then its sons.
        self._parents = kwargs.pop('parents', [])
        self._d_parsers = kwargs.pop('d_parsers', OrderedDict())

        # ...
        if not isinstance(inputs, SyntaxParser):
            raise TypeError('> Expecting a syntactic parser as input')

        parser = inputs
        # ...

        # ...
        BasicParser.__init__(self, **kwargs)
        # ...

        # ...
        self._fst = parser._fst
        self._ast = parser._ast

        self._filename  = parser._filename
        self._metavars  = parser._metavars
        self._namespace = parser._namespace
        self._namespace.imports['imports'] = OrderedDict()
        self._used_names = parser.used_names
        self._dummy_counter = parser._dummy_counter

        # used to store the local variables of a code block needed for garbage collecting
        self._allocs = []

        # we use it to detect the current method or function

        #
        self._code = parser._code
        # ...

        # ... TOD add settings
        settings = {}
        self.annotate()
        # ...

    #================================================================
    #                  Property accessors
    #================================================================

    @property
    def parents(self):
        """Returns the parents parser."""
        return self._parents

    @property
    def d_parsers(self):
        """Returns the d_parsers parser."""

        return self._d_parsers

    #================================================================
    #                     Public functions
    #================================================================

    def annotate(self, **settings):
        """."""

        if self.semantic_done:
            print ('> semantic analysis already done')
            return self.ast

        # TODO - add settings to Errors
        #      - filename

        errors = Errors()
        if self.filename:
            errors.set_target(self.filename, 'file')
        errors.set_parser_stage('semantic')

        # then we treat the current file

        ast = self.ast

        self._allocs.append([])
        # we add the try/except to allow the parser to find all possible errors
        PyccelAstNode.stage = 'semantic'
        ast = self._visit(ast, **settings)

        self._ast = ast

        # in the case of a header file, we need to convert all headers to
        # FunctionDef etc ...

        if self.is_header_file:
            target = []

            for parent in self.parents:
                for (key, item) in parent.imports.items():
                    if get_filename_from_import(key) == self.filename:
                        target += item

            target = set(target)
            target_headers = target.intersection(self.namespace.headers.keys())
            for name in list(target_headers):
                v = self.namespace.headers[name][0]
                if isinstance(v, FunctionHeader) and not isinstance(v,
                        MethodHeader):
                    F = self.get_function(name)
                    if F is None:
                        interfaces = v.create_definition()
                        for F in interfaces:
                            self.insert_function(F)
                    else:
                        errors.report(IMPORTING_EXISTING_IDENTIFIED,
                                symbol=name, blocker=True,
                                severity='fatal')

        self._semantic_done = True

        # Calling the Garbage collecting,
        # it will add the necessary Deallocate nodes
        # to the ast
        self._ast = ast = self._garbage_collector(ast)

        return ast

    #================================================================
    #              Utility functions for scope handling
    #================================================================

    def get_variable_from_scope(self, name):
        """
        Search for a Variable object with the given name inside the local Python scope.
        If not found, return None.
        """
        # Walk up nested loops (if any)
        container = self.namespace
        while container.is_loop:
            container = container.parent_scope

        var = self._get_variable_from_scope(name, container)

        return var

    def _get_variable_from_scope(self, name, container):
        """
        Search for a Variable object with the given name in the given Python scope.
        This is a recursive function because it searches inside nested loops, where
        OpenMP variables could be defined.
        """
        if name in container.variables:
            return container.variables[name]

        if name in container.imports['variables']:
            return container.imports['variables'][name]

        # Search downwards, walking down the tree of nested loop Scopes
        for container in container.loops:
            var = self._get_variable_from_scope(name, container)
            if var:
                return var

        return None

    def check_for_variable(self, name):
        """
        Search for a Variable object with the given name in the current namespace,
        defined by the local and global Python scopes. Return None if not found.
        """

        if self.current_class:
            for i in self._current_class.attributes:
                if i.name == name:
                    var = i
                    return var

        # Walk up nested loops (if any)
        container = self.namespace
        while container.is_loop:
            container = container.parent_scope

        # Walk up the tree of Scope objects, until the root if needed
        while container:
            var = self._get_variable_from_scope(name, container)
            if var is not None:
                return var
            container = container.parent_scope

        return None

    def get_variable(self, name):
        """ Like 'check_for_variable', but raise Pyccel error if Variable is not found.
        """
        var = self.check_for_variable(name)
        if var is None:
            errors.report(UNDEFINED_VARIABLE, symbol=name,
            bounding_box=(self._current_fst_node.lineno, self._current_fst_node.col_offset),
            severity='fatal', blocker=True)
        else:
            return var

    def get_variables(self, container):
        # this only works if called on a function scope
        # TODO needs more tests when we have nested functions
        variables = []
        variables.extend(container.variables.values())
        for container in container.loops:
            variables.extend(self.get_variables(container))
        return variables


    def get_parent_functions(self):
        container = self.namespace
        funcs = container.functions.copy()
        container = container.parent_scope
        while container:
            for i in container.functions:
                if not i in funcs:
                    funcs[i] = container.functions[i]
            container = container.parent_scope
        return funcs


    def get_class(self, name):
        """."""

        container = self.namespace

        while container:
            if name in container.classes:
                return container.classes[name]
            elif name in container.imports['classes']:
                return container.imports['classes'][name]

            container = container.parent_scope
        return None

    def insert_variable(self, var, name=None):
        """."""

        # TODO add some checks before
        if not isinstance(var, Variable):
            raise TypeError('variable must be of type Variable')

        if name is None:
            name = var.name

        self.namespace.variables[name] = var


    def insert_class(self, cls, parent=False):
        """."""

        if isinstance(cls, ClassDef):
            name = cls.name
            container = self.namespace
            if parent:
                container = container.parent_scope
            container.classes[name] = cls
        else:
            raise TypeError('Expected A class definition ')

    def insert_template(self, expr):
        """append the scope's templates with the given template"""
        self.namespace.templates[expr.name] = expr

    def insert_header(self, expr):
        """."""
        if isinstance(expr, (FunctionHeader, MethodHeader)):
            if expr.name in self.namespace.headers:
                self.namespace.headers[expr.name].append(expr)
            else:
                self.namespace.headers[expr.name] = [expr]
        elif isinstance(expr, ClassHeader):
            self.namespace.headers[expr.name] = expr

            #  create a new Datatype for the current class

            iterable = 'iterable' in expr.options
            with_construct = 'with' in expr.options
            dtype = DataTypeFactory(expr.name, '_name',
                                    is_iterable=iterable,
                                    is_with_construct=with_construct)
            self.set_class_construct(expr.name, dtype)
        else:
            msg = 'header of type{0} is not supported'
            msg = msg.format(str(type(expr)))
            raise TypeError(msg)

    def get_function(self, name):
        """."""

        # TODO shall we keep the elif in _imports?

        func = None

        container = self.namespace
        while container:
            if name in container.functions:
                func = container.functions[name]
                break

            if name in container.imports['functions']:
                func =  container.imports['functions'][name]
                break
            container = container.parent_scope

        return func


    def get_import(self, name):
        """
        Search for an import with the given name in the current namespace.
        Return None if not found.
        """

        imp = None

        container = self.namespace
        while container:

            if name in container.imports['imports']:
                imp =  container.imports['imports'][name]
                break
            container = container.parent_scope


        return imp


    def get_symbolic_function(self, name):
        """."""

        # TODO shall we keep the elif in _imports?
        container = self.namespace
        while container:
            if name in container.symbolic_functions:
                return container.symbolic_functions[name]

            if name in container.imports['symbolic_functions']:
                return container.imports['symbolic_functions'][name]
            container = container.parent_scope

        return None

    def get_python_function(self, name):
        """."""

        # TODO shall we keep the elif in _imports?
        container = self.namespace
        while container:
            if name in container.python_functions:
                return container.python_functions[name]

            if name in container.imports['python_functions']:
                return container.imports['python_functions'][name]

            container = container.parent_scope

        return None

    def get_macro(self, name):
        """."""

        # TODO shall we keep the elif in _imports?

        container = self.namespace
        while container:
            if name in container.macros:
                return container.macros[name]
            container = container.parent_scope

        return None

    def insert_import(self, name, target):
        """
            Create and insert a new import in namespace if it's not defined
            otherwise append target to existing import.
        """
        imp = self.get_import(name)

        if imp is not None:
            imp.define_target(target)
        else:
            container = self.namespace.imports
            container['imports'][name] = Import(name, target, True)

    def insert_macro(self, macro):
        """."""

        container = self.namespace.macros

        if isinstance(macro, (MacroFunction, MacroVariable)):
            name = macro.name
            if isinstance(macro.name, DottedName):
                name = name.name[-1]
            container[name] = macro
        else:
            raise TypeError('Expected a macro')

    def remove_variable(self, name):
        """."""

        container = self.namespace
        while container:
            if name in container.variables:
                container.pop(name)
                break
            container = container.parent_scope

    def get_header(self, name):
        """."""
        container = self.namespace
        headers = []
        while container:
            if name in container.headers:
                if isinstance(container.headers[name], list):
                    headers += container.headers[name]
                else:
                    headers.append(container.headers[name])
            container = container.parent_scope
        return headers

    def get_templates(self):
        """Returns templates of the current scope and all its parents scopes"""
        container = self.namespace
        templates = {}
        while container:
            templates.update({tmplt:container.templates[tmplt] for tmplt in container.templates\
                if tmplt not in templates})
            container = container.parent_scope
        return templates

    def find_class_construct(self, name):
        """Returns the class datatype for name if it exists.
        Returns None otherwise
        """
        container = self.namespace
        while container:
            if name in container.cls_constructs:
                return container.cls_constructs[name]
            container = container.parent_scope
        return None

    def get_class_construct(self, name):
        """Returns the class datatype for name if it exists.
        Raises an error otherwise
        """
        result = self.find_class_construct(name)

        if result:
            return result
        else:
            msg = 'class construct {} not found'.format(name)
            return errors.report(msg,
                bounding_box=(self._current_fst_node.lineno, self._current_fst_node.col_offset),
                severity='fatal', blocker=self.blocking)


    def set_class_construct(self, name, value):
        """Sets the class datatype for name."""

        self.namespace.cls_constructs[name] = value

    def create_new_function_scope(self, name, decorators):
        """
        Create a new Scope object for a Python function with the given name,
        and attach any decorators' information to the scope. The new scope is
        a child of the current one, and can be accessed from the dictionary of
        its children using the function name as key.

        Before returning control to the caller, the current scope (stored in
        self._namespace) is changed to the one just created, and the function's
        name is stored in self._current_function.

        Parameters
        ----------
        name : str
            Function's name, used as a key to retrieve the new scope.

        decorators : dict
            Decorators attached to FunctionDef object at syntactic stage.

        """
        child = self.namespace.new_child_scope(name, decorators=decorators)

        self._namespace = child
        if self._current_function:
            name = DottedName(self._current_function, name)
        self._current_function = name

    def exit_function_scope(self):

        self._namespace = self._namespace.parent_scope
        if isinstance(self._current_function, DottedName):

            name = self._current_function.name[:-1]
            if len(name)>1:
                name = DottedName(*name)
            else:
                name = name[0]
        else:
            name = None
        self._current_function = name

    def create_new_loop_scope(self):
        new_scope = Scope(decorators=self._namespace.decorators)
        new_scope._is_loop = True
        new_scope.parent_scope = self._namespace
        self._namespace._loops.append(new_scope)
        self._namespace = new_scope

    def exit_loop_scope(self):
        self._namespace = self._namespace.parent_scope

    #=======================================================
    #              Utility functions
    #=======================================================

    def _garbage_collector(self, expr):
        """
        Search in a CodeBlock if no trailing Return Node is present add the needed frees.

        Return the same CodeBlock if a trailing Return is found otherwise Return a new CodeBlock with additional Deallocate Nodes.
        """
        code = expr
        if len(expr.body)>0 and not isinstance(expr.body[-1], Return):
            code = expr.body + tuple(Deallocate(i) for i in self._allocs[-1])
            code = CodeBlock(code)
        self._allocs.pop()
        return code

    def _infere_type(self, expr, **settings):
        """
        type inference for expressions
        """

        # TODO - add settings to Errors
        #      - line and column
        #      - blocking errors

        errors = Errors()

        verbose = settings.pop('verbose', False)
        if verbose:
            print ('*** type inference for : ', type(expr))

        d_var = {}
        # TODO improve => put settings as attribut of Parser

        if expr in (PythonInt, PythonFloat, PythonComplex, PythonBool, NumpyBool, NumpyInt, NumpyInt8, NumpyInt16,
                      NumpyInt32, NumpyInt64, NumpyComplex, NumpyComplex64,
					  NumpyComplex128, NumpyFloat, NumpyFloat64, NumpyFloat32):

            d_var['datatype'   ] = '*'
            d_var['rank'       ] = 0
            d_var['precision'  ] = 0
            return d_var

        elif isinstance(expr, Variable):

            d_var['datatype'      ] = expr.dtype
            d_var['allocatable'   ] = expr.allocatable
            d_var['shape'         ] = expr.shape
            d_var['rank'          ] = expr.rank
            d_var['cls_base'      ] = expr.cls_base
            d_var['is_pointer'    ] = expr.is_pointer
            d_var['is_target'     ] = expr.is_target
            d_var['order'         ] = expr.order
            d_var['precision'     ] = expr.precision
            return d_var

        elif isinstance(expr, PythonTuple):
            d_var['datatype'      ] = expr.dtype
            d_var['precision']      = expr.precision
            d_var['is_stack_array'] = expr.is_homogeneous
            d_var['shape'         ] = expr.shape
            d_var['rank'          ] = expr.rank
            d_var['is_pointer']     = False

            return d_var

        elif isinstance(expr, Dlist):
            d = self._infere_type(expr.val, **settings)

            # TODO must check that it is consistent with pyccel's rules
            # TODO improve
            d_var['datatype'   ] = d['datatype']
            d_var['rank'       ] = expr.rank
            d_var['shape'      ] = expr.shape
            d_var['allocatable'] = False
            d_var['is_pointer' ] = True
            return d_var

        elif isinstance(expr, NumpyNewArray):
            d_var['datatype'   ] = expr.dtype
            d_var['allocatable'] = expr.rank>0
            d_var['shape'      ] = expr.shape
            d_var['rank'       ] = expr.rank
            d_var['order'      ] = expr.order
            d_var['precision'  ] = expr.precision
            d_var['cls_base'   ] = NumpyArrayClass
            return d_var

        elif isinstance(expr, PyccelAstNode):

            d_var['datatype'   ] = expr.dtype
            d_var['allocatable'] = expr.rank>0
            d_var['shape'      ] = expr.shape
            d_var['rank'       ] = expr.rank
            d_var['order'      ] = expr.order
            d_var['precision'  ] = expr.precision
            return d_var

        elif isinstance(expr, IfTernaryOperator):
            return self._infere_type(expr.args[0][1].body[0])

        elif isinstance(expr, PythonRange):

            d_var['datatype'   ] = NativeRange()
            d_var['allocatable'] = False
            d_var['shape'      ] = ()
            d_var['rank'       ] = 0
            d_var['cls_base'   ] = expr  # TODO: shall we keep it?
            return d_var

        elif isinstance(expr, Lambda):

            d_var['datatype'   ] = NativeSymbol()
            d_var['allocatable'] = False
            d_var['is_pointer' ] = False
            d_var['rank'       ] = 0
            return d_var

        elif isinstance(expr, ConstructorCall):
            cls_name = expr.func.cls_name
            cls = self.get_class(cls_name)

            dtype = self.get_class_construct(cls_name)()

            d_var['datatype'   ] = dtype
            d_var['allocatable'] = False
            d_var['shape'      ] = ()
            d_var['rank'       ] = 0
            d_var['is_target'  ] = False

            # set target  to True if we want the class objects to be pointers

            d_var['cls_base'      ] = cls
            return d_var

        else:
            msg = 'Type of Object : {} cannot be infered'.format(type(expr).__name__)
            errors.report(PYCCEL_RESTRICTION_TODO+'\n'+msg, symbol=expr,
                bounding_box=(self._current_fst_node.lineno, self._current_fst_node.col_offset),
                severity='fatal', blocker=self.blocking)

    def _extract_indexed_from_var(self, var, indices):
        """ Use indices to extract appropriate element from
        object 'var'
        This contains most of the contents of _visit_IndexedElement
        but is a separate function in order to be recursive
        """

        # case of Pyccel ast Variable
        # if not possible we use symbolic objects

        if not isinstance(var, Variable):
            assert(hasattr(var,'__getitem__'))
            if len(indices)==1:
                return var[indices[0]]
            else:
                return self._visit(var[indices[0]][indices[1:]])

        indices = tuple(indices)

        if isinstance(var, TupleVariable) and not var.is_homogeneous:

            arg = indices[0]

            if isinstance(arg, Slice):
                if ((arg.start is not None and not isinstance(arg.start, LiteralInteger)) or
                        (arg.stop is not None and not isinstance(arg.stop, LiteralInteger))):
                    errors.report(INDEXED_TUPLE, symbol=var,
                        bounding_box=(self._current_fst_node.lineno, self._current_fst_node.col_offset),
                        severity='fatal', blocker=self.blocking)

                idx = slice(arg.start, arg.stop)
                selected_vars = var.get_var(idx)
                if len(selected_vars)==1:
                    if len(indices) == 1:
                        return selected_vars[0]
                    else:
                        var = selected_vars[0]
                        return self._extract_indexed_from_var(var, indices[1:])
                elif len(selected_vars)<1:
                    return None
                elif len(indices)==1:
                    return PythonTuple(*selected_vars)
                else:
                    return PythonTuple(*[self._extract_indexed_from_var(var, indices[1:]) for var in selected_vars])

            elif isinstance(arg, LiteralInteger):

                if len(indices)==1:
                    return var[arg]

                var = var[arg]
                return self._extract_indexed_from_var(var, indices[1:])

            else:
                errors.report(INDEXED_TUPLE, symbol=var,
                    bounding_box=(self._current_fst_node.lineno, self._current_fst_node.col_offset),
                    severity='fatal', blocker=self.blocking)

        if isinstance(var, PythonTuple) and not var.is_homogeneous:
            errors.report(LIST_OF_TUPLES, symbol=var,
                bounding_box=(self._current_fst_node.lineno, self._current_fst_node.col_offset),
                severity='error', blocker=self.blocking)

        for arg in var[indices].indices:
            if not isinstance(arg, Slice) and not \
                (hasattr(arg, 'dtype') and isinstance(arg.dtype, NativeInteger)):
                errors.report(INVALID_INDICES, symbol=var[indices],
                bounding_box=(self._current_fst_node.lineno, self._current_fst_node.col_offset),
                severity='error', blocker=self.blocking)
        return var[indices]

    def _create_PyccelOperator(self, expr, visited_args):
        """ Called by _visit_PyccelOperator and other classes
        inheriting from PyccelOperator
        """
        try:
            expr_new = type(expr)(*visited_args)
        except PyccelSemanticError as err:
            msg = str(err)
            errors.report(msg, symbol=expr,
                bounding_box=(self._current_fst_node.lineno, self._current_fst_node.col_offset),
                severity='fatal', blocker=True)
        #if stmts:
        #    expr_new = CodeBlock(stmts + [expr_new])
        return expr_new

    def _create_Dlist(self, val, length):
        """ Called by _visit_PyccelMul when a Dlist is
        identified
        """
        # Arguments have been visited in PyccelMul

        if isinstance(val, (TupleVariable, PythonTuple)) and \
                not isinstance(val, PythonList):
            if isinstance(length, LiteralInteger):
                length = length.python_value
            if isinstance(val, TupleVariable):
                return PythonTuple(*(val.get_vars()*length))
            else:
                return PythonTuple(*(val.args*length))
        return Dlist(val, length)

    def _handle_function_args(self, arguments, **settings):
        args  = []
        for arg in arguments:
            a = self._visit(arg, **settings)
            if isinstance(a, StarredArguments):
                args.extend(a.args_var)
            else:
                args.append(a)
        return args

    def _handle_function(self, expr, func, args, **settings):
        """
        Create a FunctionCall or an instance of a PyccelInternalFunction
        from the function information and arguments

        Parameters
        ==========
        expr : PyccelAstNode
               The expression where this call is found (used for error output)
        func : FunctionDef instance, Interface instance or PyccelInternalFunction type
               The function being called
        args : tuple
               The arguments passed to the function

        Returns
        =======
        new_expr : FunctionCall or PyccelInternalFunction
        """
        if not isinstance(func, (FunctionDef, Interface)):
            args, kwargs = split_positional_keyword_arguments(*args)
            for a in args:
                if getattr(a,'dtype',None) == 'tuple':
                    self._infere_type(a, **settings)
            for a in kwargs.values():
                if getattr(a,'dtype',None) == 'tuple':
                    self._infere_type(a, **settings)
            new_expr = func(*args, **kwargs)

            return new_expr
        else:
            if isinstance(func, FunctionDef) and len(args) > len(func.arguments):
                errors.report("Too many arguments passed in function call",
                        symbol = expr,
                        severity='fatal')
            new_expr = FunctionCall(func, args, self._current_function)
            if None in new_expr.args:
                errors.report("Too few arguments passed in function call",
                        symbol = expr,
                        severity='error')
            return new_expr

    def _create_variable(self, name, dtype, rhs, d_lhs):
        """
        Create a new variable. In most cases this is just a call to
        Variable.__init__
        but in the case of a tuple variable it is a recursive call to
        create all elements in the tuple.
        This is done separately to _assign_lhs_variable to ensure that
        elements of a tuple do not exist in the scope

        Parameters
        ----------
        name : str
            The name of the new variable

        dtype : DataType
            The data type of the new variable

        rhs : Variable
            The value assigned to the lhs. This is required to call
            self._infere_type recursively for tuples

        d_lhs : dict
            Dictionary of properties for the new Variable
        """

        if isinstance(rhs, (TupleVariable, PythonTuple, PythonList)):
            elem_vars = []
            for i,r in enumerate(rhs):
                elem_name = self.get_new_name( name + '_' + str(i) )
                elem_d_lhs = self._infere_type( r )

                self._ensure_target( r, elem_d_lhs )

                elem_dtype = elem_d_lhs.pop('datatype')

                var = self._create_variable(elem_name, elem_dtype, r, elem_d_lhs)
                elem_vars.append(var)

            d_lhs['is_pointer'] = any(v.is_pointer for v in elem_vars)
            lhs = TupleVariable(elem_vars, dtype, name, **d_lhs)

        else:
            if isinstance(name, PyccelSymbol):
                lhs = Variable(dtype, name, **d_lhs, is_temp=name.is_temp)
            else:
                lhs = Variable(dtype, name, **d_lhs)

        return lhs

    def _ensure_target(self, rhs, d_lhs):
        """ Function using data about the new lhs to determine
        whether the lhs is a pointer and the rhs is a target
        """
        if isinstance(rhs, Variable) and rhs.allocatable:
            d_lhs['allocatable'] = False
            d_lhs['is_pointer' ] = True

            rhs.is_target = True
        if isinstance(rhs, IndexedElement) and rhs.rank > 0 and (rhs.base.allocatable or rhs.base.is_pointer):
            d_lhs['allocatable'] = False
            d_lhs['is_pointer' ] = True

            rhs.base.is_target = not rhs.base.is_pointer

    def _assign_lhs_variable(self, lhs, d_var, rhs, new_expressions, is_augassign, **settings):
        """
        Create a lhs based on the information in d_var
        If the lhs already exists then check that it has the expected properties.

        Parameters
        ----------
        lhs : PyccelSymbol (or DottedName of PyccelSymbols)
            The representation of the lhs provided by the SyntacticParser

        d_var : dict
            Dictionary of expected lhs properties

        rhs : Variable / expression
            The representation of the rhs provided by the SemanticParser.
            This is necessary in order to set the rhs 'is_target' property
            if necessary

        new_expression : list
            A list which allows collection of any additional expressions
            resulting from this operation (e.g. Allocation)

        is_augassign : bool
            Indicates whether this is an assign ( = ) or an augassign ( += / -= / etc )
            This is necessary as the restrictions on the dtype are less strict in this
            case

        settings : dictionary
            Provided to all _visit_ClassName functions
        """

        if isinstance(lhs, IndexedElement):
            lhs = self._visit(lhs)
        elif isinstance(lhs, PyccelSymbol):

            name = lhs
            dtype = d_var.pop('datatype')

            d_lhs = d_var.copy()
            # ISSUES #177: lhs must be a pointer when rhs is allocatable array
            self._ensure_target(rhs, d_lhs)

            var = self.get_variable_from_scope(name)

            # Variable not yet declared (hence array not yet allocated)
            if var is None:

                # Update variable's dictionary with information from function decorators
                decorators = self._namespace.decorators
                if decorators:
                    if 'stack_array' in decorators:
                        if name in decorators['stack_array']:
                            d_lhs.update(is_stack_array=True,
                                    allocatable=False, is_pointer=False)
                    if 'allow_negative_index' in decorators:
                        if lhs in decorators['allow_negative_index']:
                            d_lhs.update(allows_negative_indexes=True)

                # Create new variable
                lhs = self._create_variable(name, dtype, rhs, d_lhs)

                # Add variable to scope
                self.insert_variable(lhs, name=lhs.name)

                # ...
                # Add memory allocation if needed
                if lhs.allocatable:
                    if self._namespace.is_loop:
                        # Array defined in a loop may need reallocation at every cycle
                        errors.report(ARRAY_DEFINITION_IN_LOOP, symbol=name,
                            severity='warning', blocker=False,
                            bounding_box=(self._current_fst_node.lineno,
                                self._current_fst_node.col_offset))
                        status='unknown'
                    else:
                        # Array defined outside of a loop will be allocated only once
                        status='unallocated'

                    # Create Allocate node
                    new_expressions.append(Allocate(lhs, shape=lhs.alloc_shape, order=lhs.order, status=status))
                # ...

                # ...
                # Add memory deallocation for array variables
                if lhs.is_ndarray and not lhs.is_stack_array:
                    # Create Deallocate node
                    self._allocs[-1].append(lhs)
                # ...

                # We cannot allow the definition of a stack array in a loop
                if lhs.is_stack_array and self._namespace.is_loop:
                    errors.report(STACK_ARRAY_DEFINITION_IN_LOOP, symbol=name,
                        severity='error', blocker=False,
                        bounding_box=(self._current_fst_node.lineno,
                            self._current_fst_node.col_offset))

                # Not yet supported for arrays: x=y+z, x=b[:]
                # Because we cannot infer shape of right-hand side yet
                know_lhs_shape = all(sh is not None for sh in lhs.alloc_shape) \
                    or (lhs.rank == 0)

                if not know_lhs_shape:
                    msg = "Cannot infer shape of right-hand side for expression {} = {}".format(lhs, rhs)
                    errors.report(PYCCEL_RESTRICTION_TODO+'\n'+msg,
                        bounding_box=(self._current_fst_node.lineno, self._current_fst_node.col_offset),
                        severity='fatal', blocker=self.blocking)

            # Variable already exists
            else:

                # TODO improve check type compatibility
                if not hasattr(var, 'dtype'):
                    errors.report(INCOMPATIBLE_TYPES_IN_ASSIGNMENT,
                            symbol = '|{name}| <module> -> {rhs}'.format(name=name, rhs=rhs),
                            bounding_box=(self._current_fst_node.lineno, self._current_fst_node.col_offset),
                            severity='fatal', blocker=False)

                elif not is_augassign and var.is_ndarray and isinstance(rhs, (Variable, IndexedElement)) and var.allocatable:
                    errors.report(ASSIGN_ARRAYS_ONE_ANOTHER,
                        bounding_box=(self._current_fst_node.lineno,
                            self._current_fst_node.col_offset),
                                severity='error', symbol=lhs)

                elif not is_augassign and var.is_ndarray and var.is_target:
                    errors.report(ARRAY_ALREADY_IN_USE,
                        bounding_box=(self._current_fst_node.lineno,
                            self._current_fst_node.col_offset),
                                severity='error', symbol=var.name)

                elif var.is_ndarray and var.is_pointer and isinstance(rhs, NumpyNewArray):
                    errors.report(INVALID_POINTER_REASSIGN,
                        bounding_box=(self._current_fst_node.lineno,
                            self._current_fst_node.col_offset),
                                severity='error', symbol=var.name)

                elif var.is_ndarray and var.is_pointer:
                    # we allow pointers to be reassigned multiple times
                    # pointers reassigning need to call free_pointer func
                    # to remove memory leaks
                    new_expressions.append(Deallocate(var))

                elif not is_augassign and str(dtype) != str(getattr(var, 'dtype', 'None')):
                    txt = '|{name}| {old} <-> {new}'
                    txt = txt.format(name=name, old=var.dtype, new=dtype)

                    errors.report(INCOMPATIBLE_TYPES_IN_ASSIGNMENT,
                    symbol=txt,bounding_box=(self._current_fst_node.lineno, self._current_fst_node.col_offset),
                    severity='error', blocker=False)

                elif not is_augassign:

                    rank  = getattr(var, 'rank' , 'None')
                    order = getattr(var, 'order', 'None')
                    shape = getattr(var, 'shape', 'None')

                    if (d_var['rank'] != rank) or (rank > 1 and d_var['order'] != order):

                        txt = '|{name}| {dtype}{old} <-> {dtype}{new}'
                        format_shape = lambda s: "" if len(s)==0 else s
                        txt = txt.format(name=name, dtype=dtype, old=format_shape(var.shape),
                            new=format_shape(d_var['shape']))
                        errors.report(INCOMPATIBLE_REDEFINITION, symbol=txt,
                            bounding_box=(self._current_fst_node.lineno, self._current_fst_node.col_offset),
                            severity='error', blocker=False)

                    elif d_var['shape'] != shape:

                        if var.is_stack_array:
                            errors.report(INCOMPATIBLE_REDEFINITION_STACK_ARRAY, symbol=name,
                                severity='error', blocker=False,
                                bounding_box=(self._current_fst_node.lineno,
                                    self._current_fst_node.col_offset))

                        else:
                            previous_allocations = var.get_direct_user_nodes(lambda p: isinstance(p, Allocate))
                            if not previous_allocations:
                                errors.report("PYCCEL INTERNAL ERROR : Variable exists already, but it has never been allocated",
                                        symbol=var, severity='fatal')
                            if previous_allocations[-1].get_user_nodes((If, For, While)):
                                status='unknown'
                            elif previous_allocations[-1].get_user_nodes(IfSection):
                                status = previous_allocations[-1].status
                            else:
                                status='allocated'
                            new_expressions.append(Allocate(var,
                                shape=d_var['shape'], order=d_var['order'],
                                status=status))

                            if status != 'unallocated':
                                errors.report(ARRAY_REALLOCATION, symbol=name,
                                    severity='warning', blocker=False,
                                    bounding_box=(self._current_fst_node.lineno,
                                        self._current_fst_node.col_offset))

                # in the case of elemental, lhs is not of the same dtype as
                # var.
                # TODO d_lhs must be consistent with var!
                # the following is a small fix, since lhs must be already
                # declared
                lhs = var

        elif isinstance(lhs, DottedName):

            dtype = d_var.pop('datatype')
            name = lhs.name[:-1]
            if self._current_function == '__init__':

                cls      = self.get_variable('self')
                cls_name = str(cls.cls_base.name)
                cls      = self.get_class(cls_name)

                attributes = cls.attributes
                parent     = cls.superclass
                attributes = list(attributes)
                n_name     = str(lhs.name[-1])

                # update the self variable with the new attributes

                dt       = self.get_class_construct(cls_name)()
                cls_base = self.get_class(cls_name)
                var      = Variable(dt, 'self', cls_base=cls_base)
                d_lhs    = d_var.copy()
                self.insert_variable(var, 'self')


                # ISSUES #177: lhs must be a pointer when rhs is allocatable array
                self._ensure_target(rhs, d_lhs)

                member = self._create_variable(n_name, dtype, rhs, d_lhs)
                lhs    = member.clone(member.name, new_class = DottedVariable, lhs = var)

                # update the attributes of the class and push it to the namespace
                attributes += [member]
                new_cls = ClassDef(cls_name, attributes, [], superclass=parent)
                self.insert_class(new_cls, parent=True)
            else:
                lhs = self._visit(lhs, **settings)
        else:
            raise NotImplementedError("_assign_lhs_variable does not handle {}".format(str(type(lhs))))

<<<<<<< HEAD
    def _handle_function(self, func, args, **settings):
        if not isinstance(func, (FunctionDef, Interface)):
            args, kwargs = split_positional_keyword_arguments(*args)
            for a in args:
                if getattr(a,'dtype',None) == 'tuple':
                    self._infere_type(a, **settings)
            for a in kwargs.values():
                if getattr(a,'dtype',None) == 'tuple':
                    self._infere_type(a, **settings)

            if func is NumpyWhere:
                if len(args) <= 1:
                    errors.report(INVALID_WHERE_ARGUMENT,
                        symbol=func, blocker=True,
                        severity='fatal')

            expr = func(*args, **kwargs)
=======
        return lhs
>>>>>>> 5fe1a486


    #====================================================
    #                 _visit functions
    #====================================================


    def _visit(self, expr, **settings):
        """Annotates the AST.

        The annotation is done by finding the appropriate function _visit_X
        for the object expr. X is the type of the object expr. If this function
        does not exist then the method resolution order is used to search for
        other compatible _visit_X functions. If none are found then an error is
        raised
        """

        # TODO - add settings to Errors
        #      - line and column
        #      - blocking errors
        current_fst = self._current_fst_node

        if hasattr(expr,'fst') and expr.fst is not None:
            self._current_fst_node = expr.fst

        classes = type(expr).__mro__
        for cls in classes:
            annotation_method = '_visit_' + cls.__name__
            if hasattr(self, annotation_method):
                obj = getattr(self, annotation_method)(expr, **settings)
                if isinstance(obj, Basic) and self._current_fst_node:
                    obj.set_fst(self._current_fst_node)
                self._current_fst_node = current_fst
                return obj

        # Unknown object, we raise an error.
        errors.report(PYCCEL_RESTRICTION_TODO, symbol=type(expr),
            bounding_box=(self._current_fst_node.lineno, self._current_fst_node.col_offset),
            severity='fatal', blocker=self.blocking)

    def _visit_tuple(self, expr, **settings):
        return tuple(self._visit(i, **settings) for i in expr)

    def _visit_PythonTuple(self, expr, **settings):
        ls = [self._visit(i, **settings) for i in expr]
        return PythonTuple(*ls)

    def _visit_PythonList(self, expr, **settings):
        ls = [self._visit(i, **settings) for i in expr]
        expr = PythonList(*ls)

        if not expr.is_homogeneous:
            errors.report(PYCCEL_RESTRICTION_INHOMOG_LIST, symbol=expr,
                bounding_box=(self._current_fst_node.lineno, self._current_fst_node.col_offset),
                severity='fatal')
        return expr

    def _visit_ValuedArgument(self, expr, **settings):
        value = self._visit(expr.value, **settings)
        d_var      = self._infere_type(value, **settings)
        dtype      = d_var.pop('datatype')
        return ValuedVariable(dtype, expr.name,
                               value=value, **d_var)

    def _visit_CodeBlock(self, expr, **settings):
        ls = [self._visit(i, **settings) for i in expr.body]
        ls = [line for l in ls for line in (l.body if isinstance(l, CodeBlock) else [l])]
        return CodeBlock(ls)

    def _visit_Nil(self, expr, **settings):
        return expr
    def _visit_EmptyNode(self, expr, **settings):
        return expr
    def _visit_Break(self, expr, **settings):
        return expr
    def _visit_Continue(self, expr, **settings):
        return expr
    def _visit_Comment(self, expr, **settings):
        return expr
    def _visit_CommentBlock(self, expr, **settings):
        return expr
    def _visit_AnnotatedComment(self, expr, **settings):
        return expr

    def _visit_OmpAnnotatedComment(self, expr, **settings):
        code = expr._user_nodes
        code = code[-1]
        index = code.body.index(expr)
        combined_loop = expr.combined and ('for' in expr.combined or 'distribute' in expr.combined or 'taskloop' in expr.combined)

        if isinstance(expr, (OMP_Sections_Construct, OMP_Single_Construct)) \
           and expr.has_nowait:
            for node in code.body[index+1:]:
                if isinstance(node, Omp_End_Clause):
                    if node.txt.startswith(expr.name, 4):
                        node.has_nowait = True

        if isinstance(expr, (OMP_For_Loop, OMP_Simd_Construct,
                    OMP_Distribute_Construct, OMP_TaskLoop_Construct)) or combined_loop:
            msg = "Statement after {} must be a for loop.".format(type(expr).__name__)
            if index == (len(code.body) - 1):
                errors.report(msg, symbol=type(expr).__name__,
                severity='fatal', blocker=self.blocking)

            index += 1
            while isinstance(code.body[index], (Comment, CommentBlock, Pass)) and index < len(code.body):
                index += 1

            if index < len(code.body) and isinstance(code.body[index], For):
                if expr.has_nowait:
                    nowait_expr = '!$omp end do'
                    if expr.txt.startswith(' simd'):
                        nowait_expr += ' simd'
                    nowait_expr += ' nowait\n'
                    code.body[index].nowait_expr = nowait_expr
            else:
                errors.report(msg, symbol=type(code.body[index]).__name__,
                    severity='fatal', blocker=self.blocking)

        return expr

    def _visit_Literal(self, expr, **settings):
        return expr
    def _visit_PythonComplex(self, expr, **settings):
        return expr
    def _visit_Pass(self, expr, **settings):
        return expr

    def _visit_Variable(self, expr, **settings):
        name = expr.name
        return self.get_variable(name)

    def _visit_str(self, expr, **settings):
        return repr(expr)

    def _visit_Slice(self, expr, **settings):
        start = self._visit(expr.start) if expr.start is not None else None
        stop = self._visit(expr.stop) if expr.stop is not None else None
        step = self._visit(expr.step) if expr.step is not None else None

        return Slice(start, stop, step)

    def _visit_IndexedElement(self, expr, **settings):
        var = self._visit(expr.base)

         # TODO check consistency of indices with shape/rank

        args = list(expr.indices)

        new_args = [self._visit(arg, **settings) for arg in args]

        if (len(new_args)==1 and isinstance(new_args[0],(TupleVariable, PythonTuple))):
            len_args = len(new_args[0])
            args = [new_args[0][i] for i in range(len_args)]
        elif any(isinstance(arg,(TupleVariable, PythonTuple)) for arg in new_args):
            n_exprs = None
            for a in new_args:
                if hasattr(a,'__len__'):
                    if n_exprs:
                        assert(n_exprs)==len(a)
                    else:
                        n_exprs = len(a)
            new_expr_args = []
            for i in range(n_exprs):
                ls = []
                for j,a in enumerate(new_args):
                    if hasattr(a,'__getitem__'):
                        ls.append(args[j][i])
                    else:
                        ls.append(args[j])
                new_expr_args.append(ls)

            return tuple(var[a] for a in new_expr_args)
        else:
            args = new_args
            len_args = len(args)

        return self._extract_indexed_from_var(var, args)

    def _visit_PyccelSymbol(self, expr, **settings):
        name = expr

        var = self.check_for_variable(name)

        if var is None:
            var = self.get_function(name)
        if var is None:
            var = self.get_symbolic_function(name)
        if var is None:
            var = python_builtin_datatype(name)

        if var is None:

            errors.report(UNDEFINED_VARIABLE, symbol=name,
            bounding_box=(self._current_fst_node.lineno, self._current_fst_node.col_offset),
            severity='fatal', blocker=True)
        return var


    def _visit_DottedName(self, expr, **settings):

        var = self.check_for_variable(_get_name(expr))
        if var:
            return var

        lhs = expr.name[0] if len(expr.name) == 2 \
                else DottedName(*expr.name[:-1])
        rhs = expr.name[-1]

        visited_lhs = self._visit(lhs)
        first = visited_lhs
        if isinstance(visited_lhs, FunctionCall):
            results = visited_lhs.funcdef.results
            if len(results) != 1:
                errors.report("Cannot get attribute of function call with multiple returns",
                        symbol=expr,
                        bounding_box=(self._current_fst_node.lineno, self._current_fst_node.col_offset),
                        severity='fatal', blocker=True)
            first = results[0]
        rhs_name = _get_name(rhs)
        attr_name = []

        # Handle case of imported module
        if isinstance(first, dict):

            if rhs_name in first:
                imp = self.get_import(_get_name(lhs))

                new_name = rhs_name
                # If pyccelized file
                if imp is not None:
                    new_name = imp.find_module_target(rhs_name)
                    if new_name is None:
                        new_name = self.get_new_name(rhs_name)

                        # Save the import target that has been used
                        if new_name == rhs_name:
                            imp.define_target(PyccelSymbol(rhs_name))
                        else:
                            imp.define_target(AsName(PyccelSymbol(rhs_name), PyccelSymbol(new_name)))

                if isinstance(rhs, FunctionCall):
                    # If object is a function
                    args  = self._handle_function_args(rhs.args, **settings)
                    func  = first[rhs_name]
                    if new_name != rhs_name:
                        if hasattr(func, 'clone'):
                            func  = func.clone(new_name)
                    return self._handle_function(expr, func, args, **settings)
                elif isinstance(rhs, Constant):
                    var = first[rhs_name]
                    if new_name != rhs_name:
                        var.name = new_name
                    return var
                else:
                    # If object is something else (eg. dict)
                    var = first[rhs_name]
                    return var
            else:
                errors.report(UNDEFINED_IMPORT_OBJECT.format(rhs_name, str(lhs)),
                        symbol=expr,
                        bounding_box=(self._current_fst_node.lineno, self._current_fst_node.col_offset),
                        severity='fatal', blocker=True)

        if not hasattr(first, 'cls_base') or first.cls_base is None:
            errors.report('Attribute {} not found'.format(rhs_name),
                bounding_box=(self._current_fst_node.lineno, self._current_fst_node.col_offset),
                severity='fatal', blocker=True)

        if first.cls_base:
            attr_name = [i.name for i in first.cls_base.attributes]

        # look for a class method
        if isinstance(rhs, FunctionCall):
            methods = list(first.cls_base.methods) + list(first.cls_base.interfaces)
            for method in methods:
                if isinstance(method, Interface):
                    errors.report('Generic methods are not supported yet',
                        symbol=method.name,
                        bounding_box=(self._current_fst_node.lineno,
                            self._current_fst_node.col_offset),
                        severity='fatal')
            macro = self.get_macro(rhs_name)
            if macro is not None:
                master = macro.master
                name = macro.name
                args = rhs.args
                args = [lhs] + list(args)
                args = [self._visit(i, **settings) for i in args]
                args = macro.apply(args)
                return FunctionCall(master, args, self._current_function)

            args = [self._visit(arg, **settings) for arg in
                    rhs.args]
            for i in methods:
                if str(i.name) == rhs_name:
                    if 'numpy_wrapper' in i.decorators.keys():
                        self.insert_import('numpy', rhs_name)
                        func = i.decorators['numpy_wrapper']
                        return func(visited_lhs, *args)
                    else:
                        return DottedFunctionCall(i, args, prefix = visited_lhs,
                                    current_function = self._current_function)

        # look for a class attribute / property
        elif isinstance(rhs, PyccelSymbol) and first.cls_base:
            methods = list(first.cls_base.methods) + list(first.cls_base.interfaces)
            for method in methods:
                if isinstance(method, Interface):
                    errors.report('Generic methods are not supported yet',
                        symbol=method.name,
                        bounding_box=(self._current_fst_node.lineno,
                            self._current_fst_node.col_offset),
                        severity='fatal')
            # standard class attribute
            if rhs in attr_name:
                self._current_class = first.cls_base
                second = self._visit(rhs, **settings)
                self._current_class = None
                return second.clone(second.name, new_class = DottedVariable, lhs = visited_lhs)

            # class property?
            else:
                for i in methods:
                    if i.name == rhs and \
                            'property' in i.decorators.keys():
                        if 'numpy_wrapper' in i.decorators.keys():
                            func = i.decorators['numpy_wrapper']
                            self.insert_import('numpy', rhs)
                            return func(visited_lhs)
                        else:
                            return DottedFunctionCall(i, [], prefix = visited_lhs,
                                    current_function = self._current_function)

        # look for a macro
        else:

            macro = self.get_macro(rhs_name)

            # Macro
            if isinstance(macro, MacroVariable):
                return macro.master
            elif isinstance(macro, MacroFunction):
                args = macro.apply([visited_lhs])
                return FunctionCall(macro.master, args, self._current_function)

        # did something go wrong?
        return errors.report('Attribute {} not found'.format(rhs_name),
            bounding_box=(self._current_fst_node.lineno, self._current_fst_node.col_offset),
            severity='fatal', blocker=True)

    def _visit_PyccelOperator(self, expr, **settings):
        args     = [self._visit(a, **settings) for a in expr.args]
        return self._create_PyccelOperator(expr, args)

    def _visit_PyccelAdd(self, expr, **settings):
        args = [self._visit(a, **settings) for a in expr.args]
        if isinstance(args[0], (TupleVariable, PythonTuple, PythonList)):
            get_vars = lambda a: a.get_vars() if isinstance(a, TupleVariable) else a.args
            tuple_args = [ai for a in args for ai in get_vars(a)]
            expr_new = PythonTuple(*tuple_args)
        else:
            expr_new = self._create_PyccelOperator(expr, args)
        return expr_new

    def _visit_PyccelMul(self, expr, **settings):
        args = [self._visit(a, **settings) for a in expr.args]
        if isinstance(args[0], (TupleVariable, PythonTuple, PythonList)):
            expr_new = self._create_Dlist(args[0], args[1])
        elif isinstance(args[1], (TupleVariable, PythonTuple, PythonList)):
            expr_new = self._create_Dlist(args[1], args[0])
        else:
            expr_new = self._create_PyccelOperator(expr, args)
        return expr_new

    def _visit_Lambda(self, expr, **settings):


        expr_names = set(map(str, expr.expr.get_attribute_nodes((PyccelSymbol, Argument), excluded_nodes = FunctionDef)))
        var_names = map(str, expr.variables)
        missing_vars = expr_names.difference(var_names)
        if len(missing_vars) > 0:
            errors.report(UNDEFINED_LAMBDA_VARIABLE, symbol = missing_vars,
                bounding_box=(self._current_fst_node.lineno, self._current_fst_node.col_offset),
                severity='fatal', blocker=True)
        funcs = expr.expr.get_attribute_nodes(FunctionCall)
        for func in funcs:
            name = _get_name(func)
            f = self.get_symbolic_function(name)
            if f is None:
                errors.report(UNDEFINED_LAMBDA_FUNCTION, symbol=name,
                    bounding_box=(self._current_fst_node.lineno, self._current_fst_node.col_offset),
                    severity='fatal', blocker=True)
            else:

                f = f(*func.args)
                expr_new = expr.expr.subs(func, f)
                expr = Lambda(tuple(expr.variables), expr_new)
        return expr

    def _visit_FunctionCall(self, expr, **settings):
        name     = expr.funcdef

        # Check for specialised method
        annotation_method = '_visit_' + name
        if hasattr(self, annotation_method):
            return getattr(self, annotation_method)(expr, **settings)

        func     = self.get_function(name)

        args = self._handle_function_args(expr.args, **settings)

        if name == 'lambdify':
            args = self.get_symbolic_function(str(expr.args[0]))
        F = pyccel_builtin_function(expr, args)

        if F is not None:
            return F

        elif self.find_class_construct(name):

            # TODO improve the test
            # we must not invoke the namespace like this

            cls = self.get_class(name)
            d_methods = cls.methods_as_dict
            method = d_methods.pop('__init__', None)

            if method is None:

                # TODO improve case of class with the no __init__

                errors.report(UNDEFINED_INIT_METHOD, symbol=name,
                bounding_box=(self._current_fst_node.lineno, self._current_fst_node.col_offset),
                severity='error', blocker=True)
            args = expr.args

            # TODO check compatibility
            # TODO treat parametrized arguments.

            expr = ConstructorCall(method, args, cls_variable=None)
            #if len(stmts) > 0:
            #    stmts.append(expr)
            #    return CodeBlock(stmts)
            return expr
        else:

            # first we check if it is a macro, in this case, we will create
            # an appropriate FunctionCall

            macro = self.get_macro(name)
            if macro is not None:
                func = macro.master
                name = _get_name(func.name)
                args = macro.apply(args)
            else:
                func = self.get_function(name)
            if func is None:
                return errors.report(UNDEFINED_FUNCTION, symbol=name,
                        bounding_box=(self._current_fst_node.lineno, self._current_fst_node.col_offset),
                        severity='fatal', blocker=self.blocking)
            else:
                return self._handle_function(expr, func, args, **settings)

    def _visit_Expr(self, expr, **settings):
        errors.report(PYCCEL_RESTRICTION_TODO, symbol=expr,
            bounding_box=(self._current_fst_node.lineno, self._current_fst_node.col_offset),
            severity='fatal', blocker=self.blocking)


    def _visit_Assign(self, expr, **settings):
        # TODO unset position at the end of this part
        new_expressions = []
        fst = expr.fst
        assert(fst)

        rhs = expr.rhs
        lhs = expr.lhs

        if isinstance(rhs, FunctionCall):
            name = rhs.funcdef
            macro = self.get_macro(name)
            if macro is None:
                rhs = self._visit(rhs, **settings)
            else:

                # TODO check types from FunctionDef

                master = macro.master
                name = _get_name(master.name)

                # all terms in lhs must be already declared and available
                # the namespace
                # TODO improve

                if not sympy_iterable(lhs):
                    lhs = [lhs]

                results = []
                for a in lhs:
                    _name = _get_name(a)
                    var = self.get_variable(_name)
                    results.append(var)

                # ...

                args = [self._visit(i, **settings) for i in
                            rhs.args]
                args = macro.apply(args, results=results)
                if isinstance(master, FunctionDef):
                    return FunctionCall(master, args, self._current_function)
                else:
                    # TODO treate interface case
                    errors.report(PYCCEL_RESTRICTION_TODO,
                                  bounding_box=(self._current_fst_node.lineno, self._current_fst_node.col_offset),
                                  severity='fatal')

        elif isinstance(rhs, DottedVariable):
            var = rhs.rhs
            name = _get_name(var)
            macro = self.get_macro(name)
            if macro is None:
                rhs = self._visit(rhs, **settings)
            else:
                master = macro.master
                if isinstance(macro, MacroVariable):
                    rhs = master
                else:
                    # If macro is function, create left-hand side variable
                    if isinstance(master, FunctionDef) and master.results:
                        d_var = self._infere_type(master.results[0], **settings)
                        dtype = d_var.pop('datatype')
                        lhs = Variable(dtype, lhs.name, **d_var)
                        var = self.get_variable_from_scope(lhs.name)
                        if var is None:
                            self.insert_variable(lhs)

                    name = macro.name
                    if not sympy_iterable(lhs):
                        lhs = [lhs]
                    results = []
                    for a in lhs:
                        _name = _get_name(a)
                        var = self.get_variable(_name)
                        results.append(var)

                    args = rhs.rhs.args
                    args = [rhs.lhs] + list(args)
                    args = [self._visit(i, **settings) for i in args]

                    args = macro.apply(args, results=results)

                    # Distinguish between function
                    if master.results:
                        return Assign(lhs[0], FunctionCall(master, args, self._current_function))
                    else:
                        return FunctionCall(master, args, self._current_function)

        else:
            rhs = self._visit(rhs, **settings)

        if isinstance(rhs, FunctionDef):

            # case of lambdify

            rhs = rhs.rename(expr.lhs.name)
            for i in rhs.body:
                i.set_fst(fst)
            rhs = self._visit_FunctionDef(rhs, **settings)
            return rhs

        elif isinstance(rhs, CodeBlock):
            if len(rhs.body)>1 and isinstance(rhs.body[1], FunctionalFor):
                return rhs

            # case of complex stmt
            # that needs to be splitted
            # into a list of stmts
            stmts = rhs.body
            stmt  = stmts[-1]
            lhs   = expr.lhs
            if isinstance(lhs, PyccelSymbol):
                name = lhs
                if self.check_for_variable(name) is None:
                    d_var = self._infere_type(stmt, **settings)
                    dtype = d_var.pop('datatype')
                    lhs = Variable(dtype, name , **d_var)
                    self.insert_variable(lhs)

            if isinstance(expr, Assign):
                stmt = Assign(lhs, stmt)
            elif isinstance(expr, AugAssign):
                stmt = AugAssign(lhs, expr.op, stmt)
            stmt.set_fst(fst)
            stmts[-1] = stmt
            return CodeBlock(stmts)

        elif isinstance(rhs, FunctionCall):

            func = rhs.funcdef
            if isinstance(func, FunctionDef):
                results = func.results
                if results:
                    d_var = [self._infere_type(i, **settings)
                                 for i in results]
                else:
                    raise NotImplementedError("Cannot assign result of a function without a return")

                # case of elemental function
                # if the input and args of func do not have the same shape,
                # then the lhs must be already declared
                if func.is_elemental:
                    # we first compare the funcdef args with the func call
                    # args
#                   d_var = None
                    func_args = func.arguments
                    call_args = rhs.args
                    f_ranks = [x.rank for x in func_args]
                    c_ranks = [x.rank for x in call_args]
                    same_ranks = [x==y for (x,y) in zip(f_ranks, c_ranks)]
                    if not all(same_ranks):
                        assert(len(c_ranks) == 1)
                        for d in d_var:
                            d['shape'      ] = call_args[0].shape
                            d['rank'       ] = call_args[0].rank
                            d['allocatable'] = call_args[0].allocatable
                            d['order'      ] = call_args[0].order

            elif isinstance(func, Interface):
                d_var = [self._infere_type(i, **settings) for i in
                         func.functions[0].results]

                # TODO imporve this will not work for
                # the case of different results types
                d_var[0]['datatype'] = rhs.dtype

            else:
                d_var = self._infere_type(rhs, **settings)

        elif isinstance(rhs, PythonMap):

            name = str(rhs.args[0])
            func = self.get_function(name)

            if func is None:
                errors.report(UNDEFINED_FUNCTION, symbol=name,
                bounding_box=(self._current_fst_node.lineno, self._current_fst_node.col_offset),
                severity='error',blocker=self.blocking)

            dvar  = self._infere_type(rhs.args[1], **settings)
            d_var = [self._infere_type(result, **settings) for result in func.results]
            for d_var_i in d_var:
                d_var_i['shape'] = dvar['shape']
                d_var_i['rank' ]  = dvar['rank']

        else:
            d_var  = self._infere_type(rhs, **settings)
            d_list = d_var if isinstance(d_var, list) else [d_var]

            for d in d_list:
                name = d['datatype'].__class__.__name__

                if name.startswith('Pyccel'):
                    name = name[6:]
                    d['cls_base'] = self.get_class(name)
                    #TODO: Avoid writing the default variables here
                    d['is_pointer'] = d_var.get('is_target',False) or d_var.get('is_pointer',False)

                    # TODO if we want to use pointers then we set target to true
                    # in the ConsturcterCall

                if isinstance(rhs, Variable) and rhs.is_target:
                    # case of rhs is a target variable the lhs must be a pointer
                    d['is_target' ] = False
                    d['is_pointer'] = True

        lhs = expr.lhs
        if isinstance(lhs, (PyccelSymbol, DottedName)):
            if isinstance(d_var, list):
                if len(d_var) == 1:
                    d_var = d_var[0]
                else:
                    errors.report(WRONG_NUMBER_OUTPUT_ARGS, symbol=expr,
                        bounding_box=(self._current_fst_node.lineno, self._current_fst_node.col_offset),
                        severity='error', blocker=self.blocking)
                    return None

            lhs = self._assign_lhs_variable(lhs, d_var, rhs, new_expressions, isinstance(expr, AugAssign), **settings)
        elif isinstance(lhs, PythonTuple):
            n = len(lhs)
            if isinstance(rhs, PythonTuple):
                new_lhs = []
                for i,(l,r) in enumerate(zip(lhs,rhs)):
                    d = self._infere_type(r, **settings)
                    new_lhs.append( self._assign_lhs_variable(l, d, r, new_expressions, isinstance(expr, AugAssign), **settings) )
                lhs = PythonTuple(*new_lhs)

            elif isinstance(rhs, TupleVariable):
                new_lhs = []

                if rhs.is_homogeneous:
                    d_var = self._infere_type(rhs[0])
                    new_rhs = []
                    for i,l in enumerate(lhs):
                        new_lhs.append( self._assign_lhs_variable(l, d_var.copy(),
                            rhs[i], new_expressions, isinstance(expr, AugAssign), **settings) )
                        new_rhs.append(rhs[i])
                    rhs = PythonTuple(*new_rhs)
                    d_var = [d_var]
                else:
                    d_var = [self._infere_type(v) for v in rhs]
                    for i,(l,r) in enumerate(zip(lhs,rhs)):
                        new_lhs.append( self._assign_lhs_variable(l, d_var[i].copy(), r, new_expressions, isinstance(expr, AugAssign), **settings) )

                lhs = PythonTuple(*new_lhs)


            elif isinstance(d_var, list) and len(d_var)== n:
                new_lhs = []
                if hasattr(rhs,'__getitem__'):
                    for i,l in enumerate(lhs):
                        new_lhs.append( self._assign_lhs_variable(l, d_var[i].copy(), rhs[i], new_expressions, isinstance(expr, AugAssign), **settings) )
                else:
                    for i,l in enumerate(lhs):
                        new_lhs.append( self._assign_lhs_variable(l, d_var[i].copy(), rhs, new_expressions, isinstance(expr, AugAssign), **settings) )
                lhs = PythonTuple(*new_lhs)

            elif d_var['shape'][0]==n:
                new_lhs = []
                new_rhs = []

                for l, r in zip(lhs, rhs):
                    new_lhs.append( self._assign_lhs_variable(l, self._infere_type(r), r, new_expressions, isinstance(expr, AugAssign), **settings) )
                    new_rhs.append(r)

                lhs = PythonTuple(*new_lhs)
                rhs = new_rhs
            else:
                errors.report(WRONG_NUMBER_OUTPUT_ARGS, symbol=expr,
                    bounding_box=(self._current_fst_node.lineno, self._current_fst_node.col_offset),
                    severity='error', blocker=self.blocking)
                return None
        else:
            lhs = self._visit(lhs, **settings)

        if isinstance(rhs, (PythonMap, PythonZip)):
            func  = _get_name(rhs.args[0])
            alloc = Assign(lhs, NumpyZeros(lhs.shape, lhs.dtype))
            alloc.set_fst(fst)
            index_name = self.get_new_name(expr)
            index = Variable('int',index_name, is_temp=True)
            range_ = FunctionCall('range', (FunctionCall('len', lhs,),))
            name  = _get_name(lhs)
            var   = IndexedElement(name, index)
            args  = rhs.args[1:]
            args  = [_get_name(arg) for arg in args]
            args  = [IndexedElement(arg, index) for arg in args]
            func  = FunctionCall(func, args)
            body  = [Assign(var, func)]
            body[0].set_fst(fst)
            body  = For(index, range_, body)
            body  = self._visit_For(body, **settings)
            body  = [alloc , body]
            return CodeBlock(body)

        elif not isinstance(lhs, (list, tuple)):
            lhs = [lhs]
            if isinstance(d_var,dict):
                d_var = [d_var]

        if len(lhs) == 1:
            lhs = lhs[0]

        if isinstance(lhs, Variable):
            is_pointer = lhs.is_pointer
        elif isinstance(lhs, IndexedElement):
            is_pointer = False
        elif isinstance(lhs, (PythonTuple, PythonList)):
            is_pointer = any(l.is_pointer for l in lhs if isinstance(lhs, Variable))

        # TODO: does is_pointer refer to any/all or last variable in list (currently last)
        is_pointer = is_pointer and isinstance(rhs, (Variable, Dlist))
        is_pointer = is_pointer or isinstance(lhs, Variable) and lhs.is_pointer

        # ISSUES #177: lhs must be a pointer when rhs is allocatable array
        if not ((isinstance(lhs, PythonTuple) or (isinstance(lhs, TupleVariable) and not lhs.is_homogeneous)) \
                and isinstance(rhs,(PythonTuple, TupleVariable, list))):
            lhs = [lhs]
            rhs = [rhs]

        for l, r in zip(lhs,rhs):
            is_pointer_i = l.is_pointer if isinstance(l, Variable) else is_pointer

            new_expr = Assign(l, r)

            if is_pointer_i:
                new_expr = AliasAssign(l, r)

            elif isinstance(expr, AugAssign):
                new_expr = AugAssign(l, expr.op, r)


            elif new_expr.is_symbolic_alias:
                new_expr = SymbolicAssign(l, r)

                # in a symbolic assign, the rhs can be a lambda expression
                # it is then treated as a def node

                F = self.get_symbolic_function(l)
                if F is None:
                    self.insert_symbolic_function(new_expr)
                else:
                    errors.report(PYCCEL_RESTRICTION_TODO,
                                  bounding_box=(self._current_fst_node.lineno, self._current_fst_node.col_offset),
                                  severity='fatal')
            new_expressions.append(new_expr)
        if (len(new_expressions)==1):
            new_expressions = new_expressions[0]

            return new_expressions
        else:
            result = CodeBlock(new_expressions)
            return result

    def _visit_For(self, expr, **settings):

        self.create_new_loop_scope()

        # treatment of the index/indices
        iterable = self._visit(expr.iterable, **settings)
        body     = list(expr.body.body)
        iterator = expr.target

        PyccelAstNode.stage = 'syntactic'

        if isinstance(iterable, Variable):
            indx   = self.get_new_variable()
            assign = Assign(iterator, IndexedElement(iterable, indx))
            assign.set_fst(expr.fst)
            iterator = indx
            body     = [assign] + body

        elif isinstance(iterable, PythonMap):
            indx   = self.get_new_variable()
            func   = iterable.args[0]
            args   = [IndexedElement(arg, indx) for arg in iterable.args[1:]]
            assign = Assign(iterator, FunctionCall(func, args))
            assign.set_fst(expr.fst)
            iterator = indx
            body     = [assign] + body

        elif isinstance(iterable, PythonZip):
            args = iterable.args
            indx = self.get_new_variable()
            for i, arg in enumerate(args):
                assign = Assign(iterator[i], IndexedElement(arg, indx))
                assign.set_fst(expr.fst)
                body = [assign] + body
            iterator = indx

        elif isinstance(iterable, PythonEnumerate):
            indx   = iterator.args[0]
            var    = iterator.args[1]
            assign = Assign(var, IndexedElement(iterable.element, indx))
            assign.set_fst(expr.fst)
            iterator = indx
            body     = [assign] + body

        elif isinstance(iterable, Product):
            args     = iterable.elements
            iterator = list(iterator)
            for i,arg in enumerate(args):
                if not isinstance(arg, PythonRange):
                    indx   = self.get_new_variable()
                    assign = Assign(iterator[i], IndexedElement(arg, indx))

                    assign.set_fst(expr.fst)
                    body        = [assign] + body
                    iterator[i] = indx

        if isinstance(iterator, PyccelSymbol):
            name   = iterator
            var    = self.check_for_variable(name)
            target = var
            if var is None:
                target = Variable('int', name, rank=0)
                self.insert_variable(target)

        elif isinstance(iterator, list):
            target = []
            for name in iterator:
                var  = Variable('int', name, rank=0)
                self.insert_variable(var)
                target.append(var)
        else:

            # TODO ERROR not tested yet

            errors.report(INVALID_FOR_ITERABLE, symbol=expr.target,
                   bounding_box=(self._current_fst_node.lineno, self._current_fst_node.col_offset),
                   severity='error', blocker=self.blocking)
        PyccelAstNode.stage = 'semantic'

        body = [self._visit(i, **settings) for i in body]

        local_vars = list(self.namespace.variables.values())
        self.exit_loop_scope()

        if isinstance(iterable, Variable):
            return ForIterator(target, iterable, body)

        for_expr = For(target, iterable, body, local_vars=local_vars)
        for_expr.nowait_expr = expr.nowait_expr
        return for_expr


    def _visit_GeneratorComprehension(self, expr, **settings):
        msg = "Generator expressions as args are not currently correctly implemented\n"
        msg += "See issue #272 at https://github.com/pyccel/pyccel/issues"
        errors.report(msg, symbol = expr,
                  bounding_box=(self._current_fst_node.lineno, self._current_fst_node.col_offset),
                  severity='fatal')

        result   = expr.expr
        lhs_name = _get_name(expr.lhs)
        lhs  = self.check_for_variable(lhs_name)

        if lhs is None:
            tmp_lhs  = Variable('int', lhs_name)
            self.insert_variable(tmp_lhs)
        else:
            tmp_lhs = None

        loops  = [self._visit(i, **settings) for i in expr.loops]
        result = self._visit(result, **settings)
        if isinstance(result, CodeBlock):
            result = result.body[-1]


        d_var = self._infere_type(result, **settings)
        dtype = d_var.pop('datatype')

        if tmp_lhs is not None:
            self.remove_variable(tmp_lhs)
            lhs = Variable(dtype, lhs_name, **d_var)
            self.insert_variable(lhs)


        if isinstance(expr, FunctionalSum):
            val = LiteralInteger(0)
            if str_dtype(dtype) in ['real', 'complex']:
                val = LiteralFloat(0.0)
        elif isinstance(expr, FunctionalMin):
            val = INF
        elif isinstance(expr, FunctionalMax):
            val = -INF

        stmt = Assign(expr.lhs, val)
        stmt.set_fst(expr.fst)
        loops.insert(0, stmt)

        if isinstance(expr, FunctionalSum):
            expr_new = FunctionalSum(loops, lhs=lhs)
        elif isinstance(expr, FunctionalMin):
            expr_new = FunctionalMin(loops, lhs=lhs)
        elif isinstance(expr, FunctionalMax):
            expr_new = FunctionalMax(loops, lhs=lhs)
        expr_new.set_fst(expr.fst)
        return expr_new

    def _visit_FunctionalFor(self, expr, **settings):

        target  = expr.expr
        index   = expr.index
        indices = expr.indices
        dims    = []
        body    = expr.loops[1]

        sp_indices  = [sp_Symbol(i) for i in indices]
        idx_subs = dict()

        # The symbols created to represent unknown valued objects are temporary
        tmp_used_names = self.used_names.copy()
        while isinstance(body, For):

            stop  = None
            start = LiteralInteger(0)
            step  = LiteralInteger(1)
            var   = body.target
            a     = self._visit(body.iterable, **settings)
            if isinstance(a, PythonRange):
                var   = Variable('int', var)
                stop  = a.stop
                start = a.start
                step  = a.step
            elif isinstance(a, (PythonZip, PythonEnumerate)):
                dvar  = self._infere_type(a.element, **settings)
                dtype = dvar.pop('datatype')
                if dvar['rank'] > 0:
                    dvar['rank' ] -= 1
                    dvar['shape'] = (dvar['shape'])[1:]
                if dvar['rank'] == 0:
                    dvar['allocatable'] = dvar['is_pointer'] = False
                var  = Variable(dtype, var, **dvar)
                stop = a.element.shape[0]
            elif isinstance(a, Variable):
                dvar  = self._infere_type(a, **settings)
                dtype = dvar.pop('datatype')
                if dvar['rank'] > 0:
                    dvar['rank'] -= 1
                    dvar['shape'] = (dvar['shape'])[1:]
                if dvar['rank'] == 0:
                    dvar['allocatable'] = dvar['is_pointer'] = False

                var  = Variable(dtype, var, **dvar)
                stop = a.shape[0]
            else:
                errors.report(PYCCEL_RESTRICTION_TODO,
                              bounding_box=(self._current_fst_node.lineno, self._current_fst_node.col_offset),
                              severity='fatal')
            self.insert_variable(var)
            step.invalidate_node()
            step  = pyccel_to_sympy(step , idx_subs, tmp_used_names)
            start.invalidate_node()
            start = pyccel_to_sympy(start, idx_subs, tmp_used_names)
            stop.invalidate_node()
            stop  = pyccel_to_sympy(stop , idx_subs, tmp_used_names)
            size = (stop - start) / step
            if (step != 1):
                size = ceiling(size)

            body = body.body.body[0]
            dims.append((size, step, start, stop))

        # we now calculate the size of the array which will be allocated

        for idx in indices:
            var = self.get_variable(idx)
            idx_subs[idx] = var


        dim = sp_Integer(1)

        for i in reversed(range(len(dims))):
            size  = dims[i][0]
            step  = dims[i][1]
            start = dims[i][2]
            stop  = dims[i][3]

            # For complicated cases we must ensure that the upper bound is never smaller than the
            # lower bound as this leads to too little memory being allocated
            min_size = size
            # Collect all uses of other indices
            start_idx = [-1] + [sp_indices.index(a) for a in start.atoms(sp_Symbol) if a in sp_indices]
            stop_idx  = [-1] + [sp_indices.index(a) for a in  stop.atoms(sp_Symbol) if a in sp_indices]
            start_idx.sort()
            stop_idx.sort()

            # Find the minimum size
            while max(len(start_idx),len(stop_idx))>1:
                # Use the maximum value of the start
                if start_idx[-1] > stop_idx[-1]:
                    s = start_idx.pop()
                    min_size = min_size.subs(sp_indices[s], dims[s][3])
                # and the minimum value of the stop
                else:
                    s = stop_idx.pop()
                    min_size = min_size.subs(sp_indices[s], dims[s][2])

            # While the min_size is not a known integer, assume that the bounds are positive
            j = 0
            while not isinstance(min_size, sp_Integer) and j<=i:
                min_size = min_size.subs(dims[j][3]-dims[j][2], 1).simplify()
                j+=1
            # If the min_size is negative then the size will be wrong and an error is raised
            if isinstance(min_size, sp_Integer) and min_size < 0:
                errors.report(PYCCEL_RESTRICTION_LIST_COMPREHENSION_LIMITS.format(indices[i]),
                          bounding_box=(self._current_fst_node.lineno, self._current_fst_node.col_offset),
                          severity='error')

            # sympy is necessary to carry out the summation
            dim   = dim.subs(sp_indices[i], start+step*sp_indices[i])
            dim   = Summation(dim, (sp_indices[i], 0, size-1))
            dim   = dim.doit()

        try:
            dim = sympy_to_pyccel(dim, idx_subs)
        except TypeError:
            errors.report(PYCCEL_RESTRICTION_LIST_COMPREHENSION_SIZE + '\n Deduced size : {}'.format(dim),
                          bounding_box=(self._current_fst_node.lineno, self._current_fst_node.col_offset),
                          severity='fatal')

        # TODO find a faster way to calculate dim
        # when step>1 and not isinstance(dim, Sum)
        # maybe use the c++ library of sympy

        # we annotate the target to infere the type of the list created

        target = self._visit(target, **settings)
        d_var = self._infere_type(target, **settings)

        dtype = d_var['datatype']

        if dtype is NativeGeneric():
            errors.report(LIST_OF_TUPLES,
                          bounding_box=(self._current_fst_node.lineno, self._current_fst_node.col_offset),
                          severity='fatal')

        d_var['rank'] += 1
        d_var['allocatable'] = True
        shape = list(d_var['shape'])
        shape.insert(0, dim)
        d_var['shape'] = shape
        d_var['is_stack_array'] = False # PythonTuples can be stack arrays

        # ...
        # TODO [YG, 30.10.2020]:
        #  - Check if we should allow the possibility that is_stack_array=True
        # ...
        lhs_symbol = expr.lhs.base
        ne = []
        lhs = self._assign_lhs_variable(lhs_symbol, d_var, rhs=expr, new_expressions=ne, is_augassign=False, **settings)
        lhs_alloc = ne[0]

        if isinstance(target, PythonTuple) and not target.is_homogeneous:
            errors.report(LIST_OF_TUPLES, symbol=expr,
                bounding_box=(self._current_fst_node.lineno, self._current_fst_node.col_offset),
                severity='error', blocker=self.blocking)

        target.invalidate_node()

        loops = [self._visit(i, **settings) for i in expr.loops]
        index = self._visit(index, **settings)

        return CodeBlock([lhs_alloc, FunctionalFor(loops, lhs=lhs, indices=indices, index=index)])

    def _visit_While(self, expr, **settings):

        self.create_new_loop_scope()
        test = self._visit(expr.test, **settings)
        body = self._visit(expr.body, **settings)
        local_vars = list(self.namespace.variables.values())
        self.exit_loop_scope()

        return While(test, body, local_vars)

    def _visit_IfSection(self, expr, **settings):
        cond = self._visit(expr.condition)
        body = self._visit(expr.body)
        return IfSection(cond, body)

    def _visit_If(self, expr, **settings):
        args = [self._visit(i, **settings) for i in expr.blocks]
        return If(*args)

    def _visit_IfTernaryOperator(self, expr, **settings):
        cond        = self._visit(expr.cond, **settings)
        value_true  = self._visit(expr.value_true, **settings)
        value_false = self._visit(expr.value_false, **settings)
        return IfTernaryOperator(cond, value_true, value_false)

    def _visit_VariableHeader(self, expr, **settings):

        # TODO improve
        #      move it to the ast like create_definition for FunctionHeader?

        name  = expr.name
        d_var = expr.dtypes.copy()
        dtype = d_var.pop('datatype')
        d_var.pop('is_func')

        var = Variable(dtype, name, **d_var)
        self.insert_variable(var)
        return expr

    def _visit_FunctionHeader(self, expr, **settings):
        # TODO should we return it and keep it in the AST?
        self.insert_header(expr)
        return expr

    def _visit_Template(self, expr, **settings):
        self.insert_template(expr)
        return expr

    def _visit_ClassHeader(self, expr, **settings):
        # TODO should we return it and keep it in the AST?
        self.insert_header(expr)
        return expr

    def _visit_Return(self, expr, **settings):

        results     = expr.expr
        f_name      = self._current_function
        if isinstance(f_name, DottedName):
            f_name = f_name.name[-1]

        return_vars = self.get_function(f_name).results
        assigns     = []
        for v,r in zip(return_vars, results):
            if not (isinstance(r, PyccelSymbol) and r == (v.name if isinstance(v, Variable) else v)):
                a = Assign(v, r)
                a.set_fst(expr.fst)
                a = self._visit_Assign(a)
                assigns.append(a)

        results = [self._visit(i, **settings) for i in return_vars]

        #add the Deallocate node before the Return node
        code = assigns + [Deallocate(i) for i in self._allocs[-1]]
        if code:
            expr  = Return(results, CodeBlock(code))
        else:
            expr  = Return(results)
        return expr

    def _visit_FunctionDef(self, expr, **settings):

        name            = expr.name
        name            = name.replace("'", '')
        cls_name        = expr.cls_name
        decorators      = expr.decorators
        funcs           = []
        sub_funcs       = []
        func_interfaces = []
        is_pure         = expr.is_pure
        is_elemental    = expr.is_elemental
        is_private      = expr.is_private
        doc_string      = self._visit(expr.doc_string) if expr.doc_string else expr.doc_string
        headers = []

        not_used = [d for d in decorators if d not in def_decorators.__all__]
        if len(not_used) >= 1:
            errors.report(UNUSED_DECORATORS, symbol=', '.join(not_used), severity='warning')

        args_number = len(expr.arguments)
        templates = self.get_templates()
        if decorators['template']:
            # Load templates dict from decorators dict
            templates.update(decorators['template']['template_dict'])

        tmp_headers = expr.headers
        if cls_name:
            tmp_headers += self.get_header(cls_name + '.' + name)
            args_number -= 1
        else:
            tmp_headers += self.get_header(name)
        for header in tmp_headers:
            if all(header.dtypes != hd.dtypes for hd in headers):
                headers.append(header)
            else:
                errors.report(DUPLICATED_SIGNATURE, symbol=header,
                        severity='warning')
        for hd in headers:
            if (args_number != len(hd.dtypes)):
                msg = """The number of arguments in the function {} ({}) does not match the number
                        of types in decorator/header ({}).'.format(name ,args_number, len(hd.dtypes))"""
                if (args_number < len(hd.dtypes)):
                    errors.report(msg, symbol=expr.arguments, severity='warning')
                else:
                    errors.report(msg, symbol=expr.arguments, severity='fatal')

        interfaces = []
        if len(headers) == 0:
            # check if a header is imported from a header file
            # TODO improve in the case of multiple headers ( interface )
            func       = self.get_function(name)
            if func and func.is_header:
                interfaces = [func]

        if expr.arguments and not headers and not interfaces:

            # TODO ERROR wrong position

            errors.report(FUNCTION_TYPE_EXPECTED, symbol=name,
                   bounding_box=(self._current_fst_node.lineno, self._current_fst_node.col_offset),
                   severity='error', blocker=self.blocking)

        # We construct a FunctionDef from each function header
        for hd in headers:
            interfaces += hd.create_definition(templates)

        if not interfaces:
            # this for the case of a function without arguments => no headers
            interfaces = [FunctionDef(name, [], [], [])]

#        TODO move this to codegen
#        vec_func = None
#        if 'vectorize' in decorators:
#            #TODO move to another place
#            vec_name  = 'vec_' + name
#            arg       = decorators['vectorize'][0]
#            arg       = str(arg.name)
#            args      = [str(i.name) for i in expr.arguments]
#            index_arg = args.index(arg)
#            arg       = Symbol(arg)
#            vec_arg   = arg
#            index     = self.get_new_variable()
#            range_    = Function('range')(Function('len')(arg))
#            args      = symbols(args)
#            args[index_arg] = vec_arg[index]
#            body_vec        = Assign(args[index_arg], Function(name)(*args))
#            body_vec.set_fst(expr.fst)
#            body_vec   = [For(index, range_, [body_vec])]
#            header_vec = header.vectorize(index_arg)
#            vec_func   = expr.vectorize(body_vec, header_vec)

        interface_name = name

        for i, m in enumerate(interfaces):
            args           = []
            results        = []
            local_vars     = []
            global_vars    = []
            imports        = []
            arg            = None
            arguments      = expr.arguments
            header_results = m.results

            if len(interfaces) > 1:
                name = interface_name + '_' + str(i).zfill(2)
            self.create_new_function_scope(name, decorators)

            if cls_name and str(arguments[0].name) == 'self':
                arg       = arguments[0]
                arguments = arguments[1:]
                dt        = self.get_class_construct(cls_name)()
                cls_base  = self.get_class(cls_name)
                var       = Variable(dt, 'self', cls_base=cls_base)
                self.insert_variable(var, 'self')

            if arguments:
                for (a, ah) in zip(arguments, m.arguments):
                    additional_args = []
                    if isinstance(ah, FunctionAddress):
                        d_var = {}
                        d_var['is_argument'] = True
                        d_var['is_pointer'] = True
                        d_var['is_kwonly'] = a.is_kwonly
                        if isinstance(a, ValuedArgument):

                            # optional argument only if the value is None
                            if isinstance(a.value, Nil):
                                d_var['is_optional'] = True

                            a_new = ValuedFunctionAddress(a.name, ah.arguments, ah.results, [],
                                        value=a.value, **d_var)
                        else:
                            a_new = FunctionAddress(a.name, ah.arguments, ah.results, [], **d_var)
                    else:
                        d_var = self._infere_type(ah, **settings)
                        d_var['shape'] = ah.alloc_shape
                        d_var['is_argument'] = True
                        d_var['is_kwonly'] = a.is_kwonly
                        d_var['is_const'] = ah.is_const
                        dtype = d_var.pop('datatype')
                        if d_var['rank']>0:
                            d_var['cls_base'] = NumpyArrayClass

                        if 'allow_negative_index' in self._namespace.decorators:
                            if a.name in decorators['allow_negative_index']:
                                d_var.update(allows_negative_indexes=True)
                        # this is needed for the static case
                        if isinstance(a, ValuedArgument):

                            # optional argument only if the value is None
                            if isinstance(a.value, Nil):
                                d_var['is_optional'] = True

                            a_new = ValuedVariable(dtype, a.name,
                                        value=a.value, **d_var)
                        else:
                            a_new = Variable(dtype, a.name, **d_var)

                    if additional_args:
                        args += additional_args

                    args.append(a_new)
                    if isinstance(a_new, FunctionAddress):
                        self.insert_function(a_new)
                    else:
                        self.insert_variable(a_new, name=a_new.name)
            results = expr.results
            if header_results:
                new_results = []

                for a, ah in zip(results, header_results):
                    d_var = self._infere_type(ah, **settings)
                    dtype = d_var.pop('datatype')
                    a_new = Variable(dtype, a, **d_var)
                    self.insert_variable(a_new, name=a_new.name)
                    new_results.append(a_new)

                results = new_results

            # insert the FunctionDef into the scope
            # to handle the case of a recursive function
            # TODO improve in the case of an interface
            recursive_func_obj = FunctionDef(name, args, results, [])
            self.insert_function(recursive_func_obj)

            # Create a new list that store local variables for each FunctionDef to handle nested functions
            self._allocs.append([])

            # we annotate the body
            body = self._visit(expr.body)

            # Calling the Garbage collecting,
            # it will add the necessary Deallocate nodes
            # to the body of the function
            body = self._garbage_collector(body)

            results = [self._visit(a) for a in results]

            if arg and cls_name:
                dt       = self.get_class_construct(cls_name)()
                cls_base = self.get_class(cls_name)
                var      = Variable(dt, 'self', cls_base=cls_base)
                args     = [var] + args

            # Determine local and global variables
            local_vars  = [v for v in self.get_variables(self.namespace)              if v not in args + results]
            global_vars = [v for v in self.get_variables(self.namespace.parent_scope) if v not in args + results + local_vars]

            # get the imports
            imports   = self.namespace.imports['imports'].values()
            imports   = list(set(imports))

            # remove the FunctionDef from the function scope
            # TODO improve func_ is None in the case of an interface
            func_     = self.namespace.functions.pop(name, None)
            is_recursive = False
            # check if the function is recursive if it was called on the same scope
            if func_ and func_.is_recursive:
                is_recursive = True

            sub_funcs = [i for i in self.namespace.functions.values() if not i.is_header and not isinstance(i, FunctionAddress)]

            func_args = [i for i in self.namespace.functions.values() if isinstance(i, FunctionAddress)]
            if func_args:
                func_interfaces.append(Interface('', func_args, is_argument = True))

            self.exit_function_scope()

            # ... computing inout arguments
            args_inout = [False] * len(args)

            results_names = [i.name for i in results]

            # Find all nodes which can modify variables
            assigns = body.get_attribute_nodes(Assign, excluded_nodes = (FunctionCall,))
            calls   = body.get_attribute_nodes(FunctionCall)

            # Collect the modified objects
            lhs_assigns   = [a.lhs for a in assigns]
            modified_args = [func_arg for f in calls
                                for func_arg, inout in zip(f.args,f.funcdef.arguments_inout) if inout]
            # Collect modified variables
            all_assigned = [v for a in (lhs_assigns + modified_args) for v in
                            (a.get_attribute_nodes(Variable) if not isinstance(a, Variable) else [a])]

            permanent_assign = [a.name for a in all_assigned if a.rank > 0]
            local_assign     = [i.name for i in all_assigned]

            apps = [i for i in calls if (i.funcdef.name
                    in self.get_parent_functions())]

            d_apps = OrderedDict((a, []) for a in args)
            for f in apps:
                a_args = set(f.args) & set(args)
                for a in a_args:
                    d_apps[a].append(f)

            for i, a in enumerate(args):
                if a.name in chain(results_names, permanent_assign, ['self']):
                    args_inout[i] = True

                if d_apps[a] and not( args_inout[i] ):
                    intent = False
                    n_fa = len(d_apps[a])
                    i_fa = 0
                    while not(intent) and i_fa < n_fa:
                        fa = d_apps[a][i_fa]
                        f_name = fa.funcdef.name
                        func = self.get_function(f_name)

                        j = list(fa.args).index(a)
                        intent = func.arguments_inout[j]
                        if intent:
                            args_inout[i] = True

                        i_fa += 1
                if isinstance(a, Variable):
                    if a.is_const and (args_inout[i] or (a.name in local_assign)):
                        msg = "Cannot modify 'const' argument ({})".format(a)
                        errors.report(msg, bounding_box=(self._current_fst_node.lineno,
                            self._current_fst_node.col_offset),
                            severity='fatal', blocker=self.blocking)
            # ...

            # Raise an error if one of the return arguments is either:
            #   a) a pointer
            #   b) array which is not among arguments, hence intent(out)
            for r in results:
                if r.is_pointer:
                    errors.report(UNSUPPORTED_ARRAY_RETURN_VALUE,
                    symbol=r,bounding_box=(self._current_fst_node.lineno, self._current_fst_node.col_offset),
                    severity='fatal')
                elif (r not in args) and r.rank > 0:
                    errors.report(UNSUPPORTED_ARRAY_RETURN_VALUE,
                    symbol=r,bounding_box=(self._current_fst_node.lineno, self._current_fst_node.col_offset),
                    severity='fatal')

            func = FunctionDef(name,
                    args,
                    results,
                    body,
                    local_vars=local_vars,
                    global_vars=global_vars,
                    cls_name=cls_name,
                    is_pure=is_pure,
                    is_elemental=is_elemental,
                    is_private=is_private,
                    imports=imports,
                    decorators=decorators,
                    is_recursive=is_recursive,
                    arguments_inout=args_inout,
                    functions = sub_funcs,
                    interfaces = func_interfaces,
                    doc_string = doc_string)
            if not is_recursive:
                recursive_func_obj.invalidate_node()

            if cls_name:
                cls = self.get_class(cls_name)
                methods = list(cls.methods) + [func]

                # update the class methods

                self.insert_class(ClassDef(cls_name, cls.attributes,
                        methods, superclass=cls.superclass))

            funcs += [func]

            #clear the sympy cache
            #TODO clear all variable except the global ones
            cache.clear_cache()
        if len(funcs) == 1:
            funcs = funcs[0]
            self.insert_function(funcs)

        else:
            for f in funcs:
                self.insert_function(f)

            funcs = Interface(interface_name, funcs)
            self.insert_function(funcs)
#        TODO move this to codegen
#        if vec_func:
#           self._visit_FunctionDef(vec_func, **settings)
#           vec_func = self.namespace.functions.pop(vec_name)
#           if isinstance(funcs, Interface):
#               funcs = list(funcs.funcs)+[vec_func]
#           else:
#               self.namespace.sons_scopes['sc_'+ name] = self.namespace.sons_scopes[name]
#               funcs = funcs.rename('sc_'+ name)
#               funcs = [funcs, vec_func]
#           funcs = Interface(name, funcs)
#           self.insert_function(funcs)
        return EmptyNode()

    def _visit_PythonPrint(self, expr, **settings):
        args = [self._visit(i, **settings) for i in expr.expr]
        if len(args) == 0:
            return PythonPrint(args)

        is_symbolic = lambda var: isinstance(var, Variable) \
            and isinstance(var.dtype, NativeSymbol)

        # TODO fix: not yet working because of mpi examples
#        if not test:
#            # TODO: Add description to parser/messages.py
#            errors.report('Either all arguments must be symbolic or none of them can be',
#                   bounding_box=(self._current_fst_node.lineno, self._current_fst_node.col_offset),
#                   severity='fatal', blocker=self.blocking)

        if is_symbolic(args[0]):
            _args = []
            for a in args:
                f = self.get_symbolic_function(a.name)
                if f is None:
                    _args.append(a)
                else:

                    # TODO improve: how can we print SymbolicAssign as  lhs = rhs

                    _args.append(f)
            return SymbolicPrint(_args)
        else:
            return PythonPrint(args)

    def _visit_ClassDef(self, expr, **settings):

        # TODO - improve the use and def of interfaces
        #      - wouldn't be better if it is done inside ClassDef?

        name = expr.name
        name = name.replace("'", '')
        methods = list(expr.methods)
        parent = expr.superclass
        interfaces = []

        # remove quotes for str representation
        cls = ClassDef(name, [], [], superclass=parent)
        self.insert_class(cls)
        const = None

        for (i, method) in enumerate(methods):
            m_name = method.name.replace("'", '')

            if m_name == '__init__':
                self._visit_FunctionDef(method, **settings)
                methods.pop(i)
                const = self.namespace.functions.pop(m_name)
                break



        if not const:
            errors.report(UNDEFINED_INIT_METHOD, symbol=name,
                   bounding_box=(self._current_fst_node.lineno, self._current_fst_node.col_offset),
                   severity='error', blocker=True)

        ms = []
        for i in methods:
            self._visit_FunctionDef(i, **settings)
            m_name = i.name.replace("'", '')
            m = self.namespace.functions.pop(m_name)
            ms.append(m)

        methods = [const] + ms
        header = self.get_header(name)

        if not header:
            errors.report(PYCCEL_MISSING_HEADER, symbol=name,
                   bounding_box=(self._current_fst_node.lineno, self._current_fst_node.col_offset),
                   severity='fatal', blocker=self.blocking)

        attributes = self.get_class(name).attributes

        for i in methods:
            if isinstance(i, Interface):
                methods.remove(i)
                interfaces += [i]

        cls = ClassDef(name, attributes, methods,
              interfaces=interfaces, superclass=parent)
        self.insert_class(cls)

        return EmptyNode()

    def _visit_Del(self, expr, **settings):

        ls = [self._visit(i, **settings) for i in expr.variables]
        return Del(ls)

    def _visit_PyccelIs(self, expr, **settings):
        # Handles PyccelIs and PyccelIsNot
        IsClass = type(expr)

        # TODO ERROR wrong position ??

        var1 = self._visit(expr.lhs)
        var2 = self._visit(expr.rhs)

        if (var1 is var2) or (isinstance(var2, Nil) and isinstance(var1, Nil)):
            if IsClass == PyccelIsNot:
                return LiteralFalse()
            elif IsClass == PyccelIs:
                return LiteralTrue()

        if isinstance(var1, Nil):
            var1, var2 = var2, var1

        if isinstance(var2, Nil):
            if not var1.is_optional:
                errors.report(PYCCEL_RESTRICTION_OPTIONAL_NONE,
                        bounding_box=(self._current_fst_node.lineno, self._current_fst_node.col_offset),
                        severity='error', blocker=self.blocking)
            return IsClass(var1, expr.rhs)

        if (var1.dtype != var2.dtype):
            if IsClass == PyccelIs:
                return LiteralFalse()
            elif IsClass == PyccelIsNot:
                return LiteralTrue()

        if (isinstance(var1.dtype, NativeBool) and
            isinstance(var2.dtype, NativeBool)):
            return IsClass(var1, var2)

        lst = [NativeString(), NativeComplex(), NativeReal(), NativeInteger()]
        if (var1.dtype in lst):
            errors.report(PYCCEL_RESTRICTION_PRIMITIVE_IMMUTABLE, symbol=expr,
            bounding_box=(self._current_fst_node.lineno, self._current_fst_node.col_offset),
            severity='error', blocker=self.blocking)
            return IsClass(var1, var2)

        errors.report(PYCCEL_RESTRICTION_IS_ISNOT,
            bounding_box=(self._current_fst_node.lineno, self._current_fst_node.col_offset),
            severity='error', blocker=self.blocking)
        return IsClass(var1, var2)

    def _visit_Import(self, expr, **settings):

        # TODO - must have a dict where to store things that have been
        #        imported
        #      - should not use namespace

        container = self.namespace.imports

        if isinstance(expr.source, AsName):
            source        = expr.source.name
            source_target = expr.source.target
        else:
            source        = str(expr.source)
            source_target = source

        if source in pyccel_builtin_import_registery:
            imports = pyccel_builtin_import(expr)

            def _insert_obj(location, target, obj):
                F = self.check_for_variable(target)

                if obj is F:
                    errors.report(FOUND_DUPLICATED_IMPORT,
                                symbol=target, severity='warning')
                elif F is None or isinstance(F, dict):
                    container[location][target] = obj
                else:
                    errors.report(IMPORTING_EXISTING_IDENTIFIED,
                                  bounding_box=(self._current_fst_node.lineno, self._current_fst_node.col_offset),
                                  severity='fatal')

            if expr.target:
                for (name, atom) in imports:
                    if not name is None:
                        if isinstance(atom, Constant):
                            _insert_obj('variables', name, atom)
                        else:
                            _insert_obj('functions', name, atom)
            else:
                _insert_obj('variables', source_target, imports)
            _insert_obj('imports', source_target, Import(source, expr.target, True))

        else:

            # in some cases (blas, lapack, openmp and openacc level-0)
            # the import should not appear in the final file
            # all metavars here, will have a prefix and suffix = __

            __ignore_at_import__ = False
            __module_name__      = None
            __import_all__       = False
            __print__            = False

            # we need to use str here since source has been defined
            # using repr.
            # TODO shall we improve it?

            p       = self.d_parsers[source_target]
            if expr.target:
                targets = [i.target if isinstance(i,AsName) else i for i in expr.target]
                names = [i.name if isinstance(i,AsName) else i for i in expr.target]
                for entry in ['variables', 'classes', 'functions']:
                    d_son = getattr(p.namespace, entry)
                    for t,n in zip(targets,names):
                        if n in d_son:
                            e = d_son[n]
                            if t == n:
                                container[entry][t] = e
                            else:
                                container[entry][t] = e.clone(t)
            else:
                imported_dict = []
                for entry in ['variables', 'classes', 'functions']:
                    d_son = getattr(p.namespace, entry)
                    imported_dict.extend(d_son.items())
                container['variables'][source_target] = dict(imported_dict)

            self.namespace.cls_constructs.update(p.namespace.cls_constructs)
            self.namespace.macros.update(p.namespace.macros)

            # ... meta variables

            if 'ignore_at_import' in list(p.metavars.keys()):
                __ignore_at_import__ = p.metavars['ignore_at_import']

            if 'import_all' in list(p.metavars.keys()):
                __import_all__ = p.metavars['import_all']

            if 'module_name' in list(p.metavars.keys()):
                __module_name__ = p.metavars['module_name']

            if 'print' in list(p.metavars.keys()):
                __print__ = True

            if len(expr.target) == 0 and isinstance(expr.source,AsName):
                expr = Import(expr.source.name)

            if source_target in container['imports']:
                targets = container['imports'][source_target].target.union(expr.target)
            else:
                targets = expr.target

            expr = Import(expr.source, targets)

            if __import_all__:
                expr = Import(__module_name__)
                container['imports'][source_target] = expr

            elif __module_name__:
                expr = Import(__module_name__, expr.target)
                container['imports'][source_target] = expr

            # ...
            elif __print__ in p.metavars.keys():
                source = str(expr.source).split('.')[-1]
                source = 'mod_' + source
                expr   = Import(source, expr.target)
                container['imports'][source_target] = expr
            elif not __ignore_at_import__:

                container['imports'][source_target] = expr

        return EmptyNode()



    def _visit_With(self, expr, **settings):

        domaine = self._visit(expr.test, **settings)
        parent  = domaine.cls_base
        if not parent.is_with_construct:
            errors.report(UNDEFINED_WITH_ACCESS,
                   bounding_box=(self._current_fst_node.lineno, self._current_fst_node.col_offset),
                   severity='fatal', blocker=self.blocking)

        body = self._visit(expr.body, **settings)
        return With(domaine, body).block



    def _visit_MacroFunction(self, expr, **settings):
        # we change here the master name to its FunctionDef

        f_name = expr.master
        header = self.get_header(f_name)
        if not header:
            func = self.get_function(f_name)
            if func is None:
                errors.report(MACRO_MISSING_HEADER_OR_FUNC,
                symbol=f_name,severity='error', blocker=self.blocking,
                bounding_box=(self._current_fst_node.lineno, self._current_fst_node.col_offset))
        else:
            interfaces = []
            for hd in header:
                interfaces += hd.create_definition()

            # TODO -> Said: must handle interface

            func = interfaces[0]

        name = expr.name
        args = [self._visit(a, **settings) if isinstance(a, ValuedArgument)
                else a for a in expr.arguments]
        master_args = [self._visit(a, **settings) if isinstance(a, ValuedArgument)
                else a for a in expr.master_arguments]
        results = expr.results
        macro   = MacroFunction(name, args, func, master_args,
                                  results=results)
        self.insert_macro(macro)

        return macro

    def _visit_MacroShape(self, expr, **settings):
        return expr

    def _visit_MacroVariable(self, expr, **settings):

        master = expr.master
        if isinstance(master, DottedName):
            errors.report(PYCCEL_RESTRICTION_TODO,
                          bounding_box=(self._current_fst_node.lineno, self._current_fst_node.col_offset),
                          severity='fatal')
        header = self.get_header(master)
        if header is None:
            var = self.get_variable(master)
        else:
            var = Variable(header.dtype, header.name)

                # TODO -> Said: must handle interface

        expr = MacroVariable(expr.name, var)
        self.insert_macro(expr)
        return expr

    def _visit_StarredArguments(self, expr, **settings):
        var = self._visit(expr.args_var)
        assert(var.rank==1)
        size = var.shape[0]
        return StarredArguments([var[i] for i in range(size)])

#==============================================================================


if __name__ == '__main__':
    import sys

    try:
        filename = sys.argv[1]
    except IndexError:
        raise ValueError('Expecting an argument for filename')

    parser = SyntaxParser(filename)
#    print(parser.namespace)
    parser = SemanticParser(parser)
#    print(parser.ast)
#    parser.view_namespace('variables')<|MERGE_RESOLUTION|>--- conflicted
+++ resolved
@@ -1248,28 +1248,7 @@
         else:
             raise NotImplementedError("_assign_lhs_variable does not handle {}".format(str(type(lhs))))
 
-<<<<<<< HEAD
-    def _handle_function(self, func, args, **settings):
-        if not isinstance(func, (FunctionDef, Interface)):
-            args, kwargs = split_positional_keyword_arguments(*args)
-            for a in args:
-                if getattr(a,'dtype',None) == 'tuple':
-                    self._infere_type(a, **settings)
-            for a in kwargs.values():
-                if getattr(a,'dtype',None) == 'tuple':
-                    self._infere_type(a, **settings)
-
-            if func is NumpyWhere:
-                if len(args) <= 1:
-                    errors.report(INVALID_WHERE_ARGUMENT,
-                        symbol=func, blocker=True,
-                        severity='fatal')
-
-            expr = func(*args, **kwargs)
-=======
         return lhs
->>>>>>> 5fe1a486
-
 
     #====================================================
     #                 _visit functions
