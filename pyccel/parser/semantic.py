--- conflicted
+++ resolved
@@ -21,13 +21,8 @@
 from pyccel.utilities.strings import random_string
 from pyccel.ast.basic         import PyccelAstNode, TypedAstNode, ScopedAstNode
 
-<<<<<<< HEAD
-from pyccel.ast.builtins import PythonPrint, PythonTupleFunction, PythonListFunction
-from pyccel.ast.builtins import PythonComplex
-=======
-from pyccel.ast.builtins import PythonPrint, PythonTupleFunction, PythonSetFunction
+from pyccel.ast.builtins import PythonPrint, PythonTupleFunction, PythonListFunction, PythonSetFunction
 from pyccel.ast.builtins import PythonComplex, PythonDict, PythonDictFunction
->>>>>>> f79d2eb1
 from pyccel.ast.builtins import builtin_functions_dict, PythonImag, PythonReal
 from pyccel.ast.builtins import PythonList, PythonConjugate , PythonSet
 from pyccel.ast.builtins import (PythonRange, PythonZip, PythonEnumerate,
@@ -1965,16 +1960,8 @@
             if (len(args) == 2 and args[1] is LiteralEllipsis()) or len(args) == 1:
                 syntactic_annotation = self._convert_syntactic_object_to_type_annotation(args[0])
                 internal_datatypes = self._visit(syntactic_annotation)
-<<<<<<< HEAD
-                type_annotations = []
-                if dtype_cls is PythonTupleFunction:
-                    class_type = HomogeneousTupleType
-                elif dtype_cls is PythonListFunction:
-                    class_type = HomogeneousListType
-=======
                 if dtype_cls in type_container :
                     class_type = type_container[dtype_cls]
->>>>>>> f79d2eb1
                 else:
                     raise errors.report(f"Unknown annotation base {base}\n"+PYCCEL_RESTRICTION_TODO,
                             severity='fatal', symbol=expr)
