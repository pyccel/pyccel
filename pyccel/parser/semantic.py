--- conflicted
+++ resolved
@@ -179,18 +179,10 @@
         self._filename  = parser._filename
         self._mod_name  = ''
         self._metavars  = parser._metavars
-<<<<<<< HEAD
-        self._namespace = parser._namespace
-        self._namespace.imports['imports'] = {}
-        self._module_namespace  = self._namespace
-        self._program_namespace = self._namespace.new_child_scope('__main__')
-        self._dummy_counter = parser._dummy_counter
-=======
         self.scope = parser.scope
         self.scope.imports['imports'] = {}
         self._module_namespace  = self.scope
         self._program_namespace = self.scope.new_child_scope('__main__')
->>>>>>> 65e1fc32
 
         # used to store the local variables of a code block needed for garbage collecting
         self._allocs = []
@@ -340,15 +332,9 @@
         source = _get_name(name)
         if storage_name is None:
             storage_name = source
-<<<<<<< HEAD
-        imp = self.namespace.find(source, 'imports')
-        if imp is None:
-            imp = self.namespace.find(storage_name, 'imports')
-=======
         imp = self.scope.find(source, 'imports')
         if imp is None:
             imp = self.scope.find(storage_name, 'imports')
->>>>>>> 65e1fc32
 
         if imp is not None:
             imp_source = imp.source
@@ -365,17 +351,10 @@
 
 
     def get_headers(self, name):
-<<<<<<< HEAD
-        """ Get all headers in the namespace which reference the
-        requested name
-        """
-        container = self.namespace
-=======
         """ Get all headers in the scope which reference the
         requested name
         """
         container = self.scope
->>>>>>> 65e1fc32
         headers = []
         while container:
             if name in container.headers:
@@ -589,11 +568,7 @@
                 else:
                     return self._visit(var[indices[0]][indices[1:]])
             else:
-<<<<<<< HEAD
-                tmp_var = PyccelSymbol(self.namespace.get_new_name())
-=======
                 tmp_var = PyccelSymbol(self.scope.get_new_name())
->>>>>>> 65e1fc32
                 assign = Assign(tmp_var, var)
                 assign.set_fst(expr.fst)
                 self._additional_exprs[-1].append(self._visit(assign))
@@ -877,11 +852,7 @@
             is_homogeneous = True
             elem_d_lhs_ref = None
             for i,r in enumerate(iterable):
-<<<<<<< HEAD
-                elem_name = self.namespace.get_new_name( name + '_' + str(i) )
-=======
                 elem_name = self.scope.get_new_name( name + '_' + str(i) )
->>>>>>> 65e1fc32
                 elem_d_lhs = self._infere_type( r )
 
                 self._ensure_target( r, elem_d_lhs )
@@ -972,11 +943,7 @@
 
             name = lhs
             if lhs == '_':
-<<<<<<< HEAD
-                name = self.namespace.get_new_name()
-=======
                 name = self.scope.get_new_name()
->>>>>>> 65e1fc32
             dtype = d_var.pop('datatype')
 
             d_lhs = d_var.copy()
@@ -999,9 +966,6 @@
                         if lhs in decorators['allow_negative_index']:
                             d_lhs.update(allows_negative_indexes=True)
 
-<<<<<<< HEAD
-                new_name = self.namespace.get_expected_name(name)
-=======
                 # We cannot allow the definition of a stack array from a shape which
                 # is unknown at the declaration
                 if 'is_stack_array' in d_lhs and d_lhs['is_stack_array']:
@@ -1019,7 +983,6 @@
                                 self._current_fst_node.col_offset))
 
                 new_name = self.scope.get_expected_name(name)
->>>>>>> 65e1fc32
 
                 # Create new variable
                 lhs = self._create_variable(new_name, dtype, rhs, d_lhs)
@@ -1086,25 +1049,8 @@
 
             # Variable already exists
             else:
-<<<<<<< HEAD
-                if not is_augassign and var.is_ndarray and isinstance(rhs, (Variable, IndexedElement)) and var.allocatable:
-                    errors.report(ASSIGN_ARRAYS_ONE_ANOTHER,
-                        bounding_box=(self._current_fst_node.lineno,
-                            self._current_fst_node.col_offset),
-                                severity='error', symbol=var)
-
-                elif var.is_ndarray and var.is_pointer and isinstance(rhs, NumpyNewArray):
-                    errors.report(INVALID_POINTER_REASSIGN,
-                        bounding_box=(self._current_fst_node.lineno,
-                            self._current_fst_node.col_offset),
-                                severity='error', symbol=var.name)
-
-                else:
-                    self._ensure_infered_type_matches_existing(dtype, d_var, var, is_augassign, new_expressions)
-=======
 
                 self._ensure_infered_type_matches_existing(dtype, d_var, var, is_augassign, new_expressions, rhs)
->>>>>>> 65e1fc32
 
                 # in the case of elemental, lhs is not of the same dtype as
                 # var.
@@ -1116,11 +1062,7 @@
         elif isinstance(lhs, DottedName):
 
             dtype = d_var.pop('datatype')
-<<<<<<< HEAD
-            name = self.namespace.get_expected_name(lhs.name[-1])
-=======
             name = self.scope.get_expected_name(lhs.name[-1])
->>>>>>> 65e1fc32
             if self._current_function == '__init__':
 
                 cls      = self.get_variable('self')
@@ -1155,12 +1097,6 @@
 
         return lhs
 
-<<<<<<< HEAD
-    def _ensure_infered_type_matches_existing(self, dtype, d_var, var, is_augassign, new_expressions):
-        """
-        Ensure that the inferred type of the new variable, matches the existing variable (which has the
-        same name)
-=======
     def _ensure_infered_type_matches_existing(self, dtype, d_var, var, is_augassign, new_expressions, rhs):
         """
         Ensure that the inferred type of the new variable, matches the existing variable (which has the
@@ -1168,7 +1104,6 @@
         stage.
         This function also handles any reallocations caused by differing shapes between the two objects.
         These allocations/deallocations are saved in the list new_expressions
->>>>>>> 65e1fc32
 
         Parameters
         ----------
@@ -1182,12 +1117,9 @@
                 A boolean indicating if the assign statement is an augassign (tests are less strict)
         new_expressions : list
                 A list to which any new expressions created are appended
-<<<<<<< HEAD
-=======
         rhs   : PyccelAstNode
                 The right hand side of the expression : lhs=rhs
                 If is_augassign is False, this value is not used
->>>>>>> 65e1fc32
         """
         precision = d_var.get('precision',None)
         internal_precision = default_precision[str(dtype)] if precision == -1 else precision
@@ -1197,11 +1129,7 @@
             errors.report(INCOMPATIBLE_TYPES_IN_ASSIGNMENT.format('<module>', dtype),
                     symbol='{}={}'.format(var.name, dtype),
                     bounding_box=(self._current_fst_node.lineno, self._current_fst_node.col_offset),
-<<<<<<< HEAD
-                    severity='fatal', blocker=False)
-=======
                     severity='fatal')
->>>>>>> 65e1fc32
 
         elif not is_augassign and var.is_ndarray and var.is_target:
             errors.report(ARRAY_ALREADY_IN_USE,
@@ -1209,8 +1137,6 @@
                     self._current_fst_node.col_offset),
                         severity='error', symbol=var.name)
 
-<<<<<<< HEAD
-=======
         elif not is_augassign and var.is_ndarray and isinstance(rhs, (Variable, IndexedElement)) and var.allocatable:
             errors.report(ASSIGN_ARRAYS_ONE_ANOTHER,
                 bounding_box=(self._current_fst_node.lineno,
@@ -1223,31 +1149,12 @@
                     self._current_fst_node.col_offset),
                         severity='error', symbol=var.name)
 
->>>>>>> 65e1fc32
         elif var.is_ndarray and var.is_pointer:
             # we allow pointers to be reassigned multiple times
             # pointers reassigning need to call free_pointer func
             # to remove memory leaks
             new_expressions.append(Deallocate(var))
 
-<<<<<<< HEAD
-        elif not is_augassign and (str(dtype) != str(var.dtype) or \
-                internal_precision != get_final_precision(var)):
-            # Get type name from cast function (handles precision implicitly)
-            try:
-                d1 = DtypePrecisionToCastFunction[var.dtype.name][var.precision].name
-            except KeyError:
-                d1 = str(var.dtype)
-            try:
-                d2 = DtypePrecisionToCastFunction[dtype.name][precision].name
-            except KeyError:
-                d2 = str(var.dtype)
-
-            errors.report(INCOMPATIBLE_TYPES_IN_ASSIGNMENT.format(d1, d2),
-                symbol=var,
-                bounding_box=(self._current_fst_node.lineno, self._current_fst_node.col_offset),
-                severity='error', blocker=False)
-=======
         elif str(dtype) != str(var.dtype) or \
                 internal_precision != get_final_precision(var):
             if is_augassign:
@@ -1274,7 +1181,6 @@
                     symbol='{}={}'.format(var.name, str(rhs)),
                     bounding_box=(self._current_fst_node.lineno, self._current_fst_node.col_offset),
                     severity='error')
->>>>>>> 65e1fc32
 
         elif not is_augassign:
 
@@ -1290,31 +1196,19 @@
                     new=format_shape(d_var['shape']))
                 errors.report(INCOMPATIBLE_REDEFINITION, symbol=txt,
                     bounding_box=(self._current_fst_node.lineno, self._current_fst_node.col_offset),
-<<<<<<< HEAD
-                    severity='error', blocker=False)
-=======
                     severity='error')
->>>>>>> 65e1fc32
 
             elif d_var['shape'] != shape:
 
                 if var.is_argument:
                     errors.report(ARRAY_IS_ARG, symbol=var,
-<<<<<<< HEAD
-                        severity='error', blocker=False,
-=======
                         severity='error',
->>>>>>> 65e1fc32
                         bounding_box=(self._current_fst_node.lineno,
                             self._current_fst_node.col_offset))
 
                 elif var.is_stack_array:
                     errors.report(INCOMPATIBLE_REDEFINITION_STACK_ARRAY, symbol=var.name,
-<<<<<<< HEAD
-                        severity='error', blocker=False,
-=======
                         severity='error',
->>>>>>> 65e1fc32
                         bounding_box=(self._current_fst_node.lineno,
                             self._current_fst_node.col_offset))
 
@@ -1350,11 +1244,7 @@
 
                     if status != 'unallocated':
                         errors.report(ARRAY_REALLOCATION, symbol=var.name,
-<<<<<<< HEAD
-                            severity='warning', blocker=False,
-=======
                             severity='warning',
->>>>>>> 65e1fc32
                             bounding_box=(self._current_fst_node.lineno,
                                 self._current_fst_node.col_offset))
             else:
@@ -1394,13 +1284,8 @@
         loop = expr.loops
         nlevels = 0
         # Create throw-away variable to help obtain result type
-<<<<<<< HEAD
-        index   = Variable('int',self.namespace.get_new_name('to_delete'), is_temp=True)
-        self.namespace.insert_variable(index)
-=======
         index   = Variable('int',self.scope.get_new_name('to_delete'), is_temp=True)
         self.scope.insert_variable(index)
->>>>>>> 65e1fc32
         new_expr = []
         while isinstance(loop, For):
             nlevels+=1
@@ -1428,11 +1313,7 @@
                 if len(gens)==1:
                     gen = gens.pop()
                     assert isinstance(gen.lhs, PyccelSymbol) and gen.lhs.is_temp
-<<<<<<< HEAD
-                    gen_lhs = self.namespace.get_new_name() if gen.lhs.is_temp else gen.lhs
-=======
                     gen_lhs = self.scope.get_new_name() if gen.lhs.is_temp else gen.lhs
->>>>>>> 65e1fc32
                     assign = self._visit(Assign(gen_lhs, gen, fst=gen.fst))
                     new_expr.append(assign)
                     loop.substitute(gen, assign.lhs)
@@ -1454,19 +1335,11 @@
 
         lhs  = self.check_for_variable(lhs_name)
         if lhs:
-<<<<<<< HEAD
-            self._ensure_infered_type_matches_existing(dtype, d_var, lhs, False, new_expr)
-        else:
-            lhs_name = self.namespace.get_expected_name(lhs_name)
-            lhs = Variable(dtype, lhs_name, **d_var)
-            self.namespace.insert_variable(lhs)
-=======
             self._ensure_infered_type_matches_existing(dtype, d_var, lhs, False, new_expr, None)
         else:
             lhs_name = self.scope.get_expected_name(lhs_name)
             lhs = Variable(dtype, lhs_name, **d_var)
             self.scope.insert_variable(lhs)
->>>>>>> 65e1fc32
 
         # Iterate over the loops
         # This provides the definitions of iterators as well
@@ -1554,22 +1427,14 @@
         if mod_name is None:
             mod_name = expr.name
         else:
-<<<<<<< HEAD
-            self.namespace.insert_symbol(mod_name)
-=======
             self.scope.insert_symbol(mod_name)
->>>>>>> 65e1fc32
         self._mod_name = mod_name
         if isinstance(expr.name, AsName):
             name_suffix = expr.name.name
         else:
             name_suffix = expr.name
         prog_name = 'prog_'+name_suffix
-<<<<<<< HEAD
-        prog_name = self.namespace.get_new_name(prog_name)
-=======
         prog_name = self.scope.get_new_name(prog_name)
->>>>>>> 65e1fc32
 
         for b in body:
             if isinstance(b, If):
@@ -1595,15 +1460,9 @@
 
         if not all(isinstance(l, comment_types) for l in init_func_body):
             # If there are any initialisation statements then create an initialisation function
-<<<<<<< HEAD
-            init_var = Variable(NativeBool(), self.namespace.get_new_name('initialised'),
-                                is_private=True)
-            init_func_name = self.namespace.get_new_name(name_suffix+'__init')
-=======
             init_var = Variable(NativeBool(), self.scope.get_new_name('initialised'),
                                 is_private=True)
             init_func_name = self.scope.get_new_name(name_suffix+'__init')
->>>>>>> 65e1fc32
             # Ensure that the function is correctly defined within the namespaces
             init_scope = self.create_new_function_scope(init_func_name)
             for b in init_func_body:
@@ -1617,11 +1476,7 @@
             self.insert_function(init_func)
 
         if init_func:
-<<<<<<< HEAD
-            free_func_name = self.namespace.get_new_name(name_suffix+'__free')
-=======
             free_func_name = self.scope.get_new_name(name_suffix+'__free')
->>>>>>> 65e1fc32
             deallocs = self._garbage_collector(init_func.body)
             pyccelised_imports = [imp for imp_name, imp in self.scope.imports['imports'].items() \
                              if imp_name in self.d_parsers]
@@ -1918,21 +1773,13 @@
         if isinstance(first, Module):
 
             if rhs_name in first:
-<<<<<<< HEAD
-                imp = self.namespace.find(_get_name(lhs), 'imports')
-=======
                 imp = self.scope.find(_get_name(lhs), 'imports')
->>>>>>> 65e1fc32
 
                 new_name = rhs_name
                 if imp is not None:
                     new_name = imp.find_module_target(rhs_name)
                     if new_name is None:
-<<<<<<< HEAD
-                        new_name = self.namespace.get_new_name(rhs_name)
-=======
                         new_name = self.scope.get_new_name(rhs_name)
->>>>>>> 65e1fc32
 
                         # Save the import target that has been used
                         imp.define_target(AsName(first[rhs_name], PyccelSymbol(new_name)))
@@ -2438,11 +2285,7 @@
                     d_var = self._infere_type(stmt, **settings)
                     dtype = d_var.pop('datatype')
                     lhs = Variable(dtype, name , **d_var, is_temp = lhs.is_temp)
-<<<<<<< HEAD
-                    self.namespace.insert_variable(lhs)
-=======
                     self.scope.insert_variable(lhs)
->>>>>>> 65e1fc32
 
             if isinstance(expr, Assign):
                 stmt = Assign(lhs, stmt)
@@ -2607,11 +2450,7 @@
             func  = _get_name(rhs.args[0])
             alloc = Assign(lhs, NumpyZeros(lhs.shape, lhs.dtype))
             alloc.set_fst(fst)
-<<<<<<< HEAD
-            index_name = self.namespace.get_new_name(expr)
-=======
             index_name = self.scope.get_new_name(expr)
->>>>>>> 65e1fc32
             index = Variable('int',index_name, is_temp=True)
             range_ = FunctionCall('range', (FunctionCall('len', lhs,),))
             name  = _get_name(lhs)
@@ -2717,11 +2556,7 @@
         iterator_d_var = self._infere_type(start)
 
         if iterable.num_loop_counters_required:
-<<<<<<< HEAD
-            indices = [Variable('int', self.namespace.get_new_name(), is_temp=True)
-=======
             indices = [Variable('int', self.scope.get_new_name(), is_temp=True)
->>>>>>> 65e1fc32
                         for i in range(iterable.num_loop_counters_required)]
             iterable.set_loop_counter(*indices)
         else:
@@ -2764,17 +2599,10 @@
 
         if isinstance(iterable.iterable, Product):
             for_expr = body
-<<<<<<< HEAD
-            scopes = self._namespace.create_product_loop_scope(scope, len(target))
-
-            for t, r, s in zip(target, iterable.get_range(), scopes[::-1]):
-                for_expr = For(t, r, for_expr, local_vars=local_vars, scope=s)
-=======
             scopes = self.scope.create_product_loop_scope(scope, len(target))
 
             for t, r, s in zip(target, iterable.get_range(), scopes[::-1]):
                 for_expr = For(t, r, for_expr, scope=s)
->>>>>>> 65e1fc32
                 for_expr.end_annotation = expr.end_annotation
                 for_expr = [for_expr]
             for_expr = for_expr[0]
@@ -2786,11 +2614,7 @@
 
     def _visit_FunctionalFor(self, expr, **settings):
         old_index   = expr.index
-<<<<<<< HEAD
-        new_index   = self.namespace.get_new_name()
-=======
         new_index   = self.scope.get_new_name()
->>>>>>> 65e1fc32
         expr.substitute(old_index, new_index)
 
         target  = expr.expr
@@ -2804,11 +2628,7 @@
         #scope = self.create_new_loop_scope()
 
         # The symbols created to represent unknown valued objects are temporary
-<<<<<<< HEAD
-        tmp_used_names = self.namespace.all_used_symbols.copy()
-=======
         tmp_used_names = self.scope.all_used_symbols.copy()
->>>>>>> 65e1fc32
         while isinstance(body, For):
 
             stop  = None
@@ -2975,11 +2795,7 @@
         lhs = self.check_for_variable(expr.lhs)
         if lhs is None:
             if expr.lhs.is_temp:
-<<<<<<< HEAD
-                lhs = PyccelSymbol(self.namespace.get_new_name(), is_temp=True)
-=======
                 lhs = PyccelSymbol(self.scope.get_new_name(), is_temp=True)
->>>>>>> 65e1fc32
             else:
                 lhs = expr.lhs
 
@@ -3052,11 +2868,7 @@
     def _visit_IfTernaryOperator(self, expr, **settings):
         value_true  = self._visit(expr.value_true, **settings)
         if value_true.rank > 0 or value_true.dtype is NativeString():
-<<<<<<< HEAD
-            lhs = PyccelSymbol(self.namespace.get_new_name(), is_temp=True)
-=======
             lhs = PyccelSymbol(self.scope.get_new_name(), is_temp=True)
->>>>>>> 65e1fc32
             # Temporarily deactivate type checks to construct syntactic assigns
             pyccel_stage.set_stage('syntactic')
             assign_true  = Assign(lhs, expr.value_true, fst = expr.fst)
@@ -3133,12 +2945,7 @@
 
     def _visit_FunctionDef(self, expr, **settings):
 
-<<<<<<< HEAD
-        name            = self.namespace.get_expected_name(expr.name)
-        name            = name.replace("'", '')
-=======
         name            = self.scope.get_expected_name(expr.name)
->>>>>>> 65e1fc32
         cls_name        = expr.cls_name
         decorators      = expr.decorators
         funcs           = []
@@ -3242,12 +3049,8 @@
             if len(interfaces) > 1:
                 name = interface_name + '_' + str(i).zfill(2)
             scope = self.create_new_function_scope(name, decorators = decorators,
-<<<<<<< HEAD
-                    used_symbols = expr.scope.local_used_symbols.copy())
-=======
                     used_symbols = expr.scope.local_used_symbols.copy(),
                     original_symbols = expr.scope.python_names.copy())
->>>>>>> 65e1fc32
 
             if cls_name and str(arguments[0].name) == 'self':
                 arg       = arguments[0]
@@ -3315,14 +3118,9 @@
                 for a, ah in zip(results, header_results):
                     d_var = self._infere_type(ah, **settings)
                     dtype = d_var.pop('datatype')
-<<<<<<< HEAD
-                    a_new = Variable(dtype, a, **d_var, is_temp = a.is_temp)
-                    self.namespace.insert_variable(a_new)
-=======
                     a_new = Variable(dtype, self.scope.get_expected_name(a),
                             **d_var, is_temp = a.is_temp)
                     self.scope.insert_variable(a_new, a)
->>>>>>> 65e1fc32
                     new_results.append(a_new)
 
                 results = new_results
@@ -3554,12 +3352,8 @@
 
         name = expr.name
         name = name.replace("'", '')
-<<<<<<< HEAD
-        scope = self.create_new_class_scope(name, used_symbols=expr.scope.local_used_symbols)
-=======
         scope = self.create_new_class_scope(name, used_symbols=expr.scope.local_used_symbols,
                     original_symbols = expr.scope.python_names.copy())
->>>>>>> 65e1fc32
         methods = list(expr.methods)
         parent = expr.superclass
         interfaces = []
@@ -3611,11 +3405,7 @@
 
         cls = ClassDef(name, attributes, methods,
               interfaces=interfaces, superclass=parent, scope=scope)
-<<<<<<< HEAD
-        self.namespace.insert_class(cls)
-=======
         self.scope.insert_class(cls)
->>>>>>> 65e1fc32
 
         return EmptyNode()
 
@@ -3783,11 +3573,7 @@
 
             if import_init:
                 old_name = import_init.name
-<<<<<<< HEAD
-                new_name = self.namespace.get_new_name(old_name)
-=======
                 new_name = self.scope.get_new_name(old_name)
->>>>>>> 65e1fc32
                 targets.append(AsName(import_init, new_name))
 
                 if new_name != old_name:
@@ -3797,11 +3583,7 @@
 
             if import_free:
                 old_name = import_free.name
-<<<<<<< HEAD
-                new_name = self.namespace.get_new_name(old_name)
-=======
                 new_name = self.scope.get_new_name(old_name)
->>>>>>> 65e1fc32
                 targets.append(AsName(import_free, new_name))
 
                 if new_name != old_name:
