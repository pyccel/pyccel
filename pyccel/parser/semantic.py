--- conflicted
+++ resolved
@@ -2809,14 +2809,6 @@
             pass
 
         func = self.scope.find(name, 'functions')
-<<<<<<< HEAD
-=======
-
-        if func is None:
-            name = str(expr.funcdef)
-            if name in builtin_functions_dict:
-                func = PyccelFunctionDef(name, builtin_functions_dict[name])
->>>>>>> 94649547
 
         if func is None:
             name = str(expr.funcdef)
