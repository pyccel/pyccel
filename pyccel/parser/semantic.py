--- conflicted
+++ resolved
@@ -1505,12 +1505,9 @@
 
             elif isinstance(rhs, (ListPop, DictPop)):
                 d_lhs['memory_handling'] = 'alias'
-<<<<<<< HEAD
-=======
 
             elif isinstance(rhs, IndexedElement) and not rhs.is_slice:
                 d_lhs['memory_handling'] = 'alias'
->>>>>>> a82f2e53
 
     def _assign_lhs_variable(self, lhs, d_var, rhs, new_expressions, is_augassign = False,
             arr_in_multirets=False):
@@ -3925,7 +3922,6 @@
                                   severity='fatal')
                 elif isinstance(r, (PythonList, PythonSet, PythonTuple, PythonDict)):
                     self._indicate_pointer_target(l, r, expr)
-<<<<<<< HEAD
                 elif isinstance(r, (ListPop, DictPop, DictPopitem)) and \
                         not isinstance(l.class_type, (StringType, FixedSizeNumericType)):
                     class_obj = getattr(r, 'dict_obj', getattr(r, 'list_obj', None))
@@ -3936,8 +3932,6 @@
                         # Show the line number of the assignment for the returned object
                         indicated_expr.set_current_ast(expr.python_ast)
                         self._indicate_pointer_target(l, target, indicated_expr)
-=======
->>>>>>> a82f2e53
 
             new_expressions.append(new_expr)
 
@@ -6129,17 +6123,10 @@
         Parameters
         ----------
         expr : DottedName
-<<<<<<< HEAD
-            The syntactic DottedName node that represent the call to `.append()`.
-
-        args : iterable[FunctionCallArgument]
-            The semantic arguments passed to the function.
-=======
             The syntactic DottedName node that represents the call to `.append()`.
 
         args : iterable[FunctionCallArgument]
             An iterable containing the 1 semantic argument passed to the function.
->>>>>>> a82f2e53
 
         Returns
         -------
@@ -6163,17 +6150,10 @@
         Parameters
         ----------
         expr : DottedName
-<<<<<<< HEAD
-            The syntactic DottedName node that represent the call to `.insert()`.
-
-        args : iterable[FunctionCallArgument]
-            The semantic arguments passed to the function.
-=======
             The syntactic DottedName node that represents the call to `.insert()`.
 
         args : iterable[FunctionCallArgument]
             The 2 semantic arguments passed to the function.
->>>>>>> a82f2e53
 
         Returns
         -------
