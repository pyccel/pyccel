# -*- coding: utf-8 -*-
# pylint: disable=R0201

from collections import OrderedDict
import traceback

#==============================================================================

from pyccel.ast import NativeRange
from pyccel.ast import NativeSymbol
from pyccel.ast import String
from pyccel.ast import DataTypeFactory
from pyccel.ast import Nil
from pyccel.ast import Variable
from pyccel.ast import TupleVariable
from pyccel.ast import DottedName, DottedVariable
from pyccel.ast import Assign, AliasAssign, SymbolicAssign
from pyccel.ast import AugAssign, CodeBlock
from pyccel.ast import Return
from pyccel.ast import ConstructorCall
from pyccel.ast import FunctionDef, Interface
from pyccel.ast import ClassDef
from pyccel.ast import For, FunctionalFor, ForIterator
from pyccel.ast import GeneratorComprehension as GC
from pyccel.ast import FunctionalSum, FunctionalMax, FunctionalMin
from pyccel.ast import If, IfTernaryOperator
from pyccel.ast import While
from pyccel.ast import Print
from pyccel.ast import SymbolicPrint
from pyccel.ast import Del
from pyccel.ast import EmptyLine
from pyccel.ast import Slice, IndexedVariable, IndexedElement
from pyccel.ast import FunctionHeader, ClassHeader, MethodHeader
from pyccel.ast import MacroFunction, MacroVariable
from pyccel.ast import Concatenate
from pyccel.ast import ValuedVariable
from pyccel.ast import ValuedArgument
from pyccel.ast import Is, IsNot
from pyccel.ast import Import
from pyccel.ast import AsName
from pyccel.ast import With, Block
from pyccel.ast import List, Dlist, Len
from pyccel.ast import builtin_function as pyccel_builtin_function
from pyccel.ast import builtin_import as pyccel_builtin_import
from pyccel.ast import builtin_import_registery as pyccel_builtin_import_registery
from pyccel.ast import StarredArguments
from pyccel.ast import inline, subs, create_variable, extract_subexpressions
from pyccel.ast.core import get_assigned_symbols

from pyccel.ast.core      import _atomic

from pyccel.ast.core import PyccelPow, PyccelAdd, PyccelMul, PyccelDiv, PyccelMod, PyccelFloorDiv
from pyccel.ast.core import PyccelEq,  PyccelNe,  PyccelLt,  PyccelLe,  PyccelGt,  PyccelGe
from pyccel.ast.core import PyccelAnd, PyccelOr,  PyccelNot, PyccelAssociativeParenthesis
from pyccel.ast.core import PyccelUnary

from pyccel.ast.numpyext  import Full, Array, Rand
from pyccel.ast.numpyext  import EmptyLike, FullLike, OnesLike, ZerosLike
from pyccel.ast.numpyext  import NumpySum, NumpyMin, NumpyMax, NumpyMod
from pyccel.ast.numpyext  import Matmul, Norm

from pyccel.ast.builtins import Int as PythonInt, Bool as PythonBool, PythonFloat, PythonComplex
from pyccel.ast.numpyext import NumpyInt, Int32, Int64
from pyccel.ast.numpyext import NumpyFloat, Float32, Float64
from pyccel.ast.numpyext import NumpyComplex, Complex64, Complex128
from pyccel.ast.numpyext import Real, Imag, Where, Diag, Linspace

from pyccel.ast.core      import Product, FunctionCall
from pyccel.ast.datatypes import NativeInteger, NativeBool, NativeReal, NativeString
from pyccel.ast.datatypes import default_precision
from pyccel.ast.builtins  import python_builtin_datatype
from pyccel.ast.builtins  import Range, Zip, Enumerate, Map, PythonTuple
from pyccel.ast.numbers   import BooleanTrue, BooleanFalse
from pyccel.ast.numbers   import Integer, Float, Complex
from pyccel.ast.numpyext  import PyccelArraySize
from pyccel.ast.numpyext  import NumpyUfuncBase
from pyccel.ast.utilities import split_positional_keyword_arguments
from pyccel.ast.type_inference  import str_dtype
from pyccel.parser.errors import Errors
from pyccel.parser.errors import PyccelSemanticError

from pyccel.ast.mathext   import MathFunctionBase

# TODO - remove import * and only import what we need
#      - use OrderedDict whenever it is possible
# TODO move or delet extract_subexpressions when we introduce 
#   Functional programming
from pyccel.parser.messages import *

#==============================================================================

from sympy.core.function       import Application, UndefinedFunction
from sympy.core.numbers        import ImaginaryUnit
from sympy.utilities.iterables import iterable as sympy_iterable

from sympy import Sum as Summation
from sympy import Symbol
from sympy import Integer as sp_Integer
from sympy import Float as sp_Float
from sympy import Indexed, IndexedBase
from sympy import ceiling

from sympy import oo  as INF
from sympy import Tuple
from sympy import Lambda
from sympy import Expr
from sympy.core import cache

errors = Errors()

from pyccel.parser.base      import BasicParser, Scope
from pyccel.parser.base      import get_filename_from_import
from pyccel.parser.syntactic import SyntaxParser

from pyccel.ast.basic import PyccelAstNode

#==============================================================================

def _get_name(var):
    """."""

    if isinstance(var, (Symbol, IndexedVariable, IndexedBase)):
        return str(var)
    if isinstance(var, (IndexedElement, Indexed)):
        return str(var.base)
    if isinstance(var, Application):
        return type(var).__name__
    if isinstance(var, AsName):
        return var.name
    msg = 'Name of Object : {} cannot be determined'.format(type(var).__name__)
    errors.report(PYCCEL_RESTRICTION_TODO+'\n'+msg, symbol=var,
        bounding_box=self._current_fst_node.absolute_bounding_box,
        severity='fatal', blocker=self.blocking)

#==============================================================================

class SemanticParser(BasicParser):

    """ Class for a Semantic Parser.
    It takes a syntactic parser as input for the moment"""

    def __init__(self, inputs, **kwargs):

        # a Parser can have parents, who are importing it.
        # imports are then its sons.
        self._parents = kwargs.pop('parents', [])
        self._d_parsers = kwargs.pop('d_parsers', OrderedDict())

        # ...
        if not isinstance(inputs, SyntaxParser):
            raise TypeError('> Expecting a syntactic parser as input')

        parser = inputs
        # ...

        # ...
        BasicParser.__init__(self, **kwargs)
        # ...

        # ...
        self._fst = parser._fst
        self._ast = parser._ast

        self._possible_names = set([str(a.name) for a in self._fst.find_all('name')])

        self._filename  = parser._filename
        self._metavars  = parser._metavars
        self._namespace = parser._namespace
        self._namespace.imports['imports'] = OrderedDict()

        # we use it to detect the current method or function

        #
        self._code = parser._code
        # ...

        # ... TOD add settings
        settings = {}
        self.annotate()
        # ...

    @property
    def parents(self):
        """Returns the parents parser."""
        return self._parents

    @property
    def d_parsers(self):
        """Returns the d_parsers parser."""

        return self._d_parsers

    def annotate(self, **settings):
        """."""

        if self.semantic_done:
            print ('> semantic analysis already done')
            return self.ast

        # TODO - add settings to Errors
        #      - filename

        errors = Errors()
        if self.filename:
            errors.set_target(self.filename, 'file')
        errors.set_parser_stage('semantic')

        # then we treat the current file

        ast = self.ast

        # we add the try/except to allow the parser to find all possible errors
        PyccelAstNode.stage = 'semantic'
        ast = self._visit(ast, **settings)

        self._ast = ast

        # in the case of a header file, we need to convert all headers to
        # FunctionDef etc ...

        if self.is_header_file:
            target = []

            for parent in self.parents:
                for (key, item) in parent.imports.items():
                    if get_filename_from_import(key) == self.filename:
                        target += item

            target = set(target)
            target_headers = target.intersection(self.namespace.headers.keys())

            for name in list(target_headers):
                v = self.namespace.headers[name]
                if isinstance(v, FunctionHeader) and not isinstance(v,
                        MethodHeader):
                    F = self.get_function(name)
                    if F is None:
                        interfaces = v.create_definition()
                        for F in interfaces:
                            self.insert_function(F)
                    else:

                        errors.report(IMPORTING_EXISTING_IDENTIFIED,
                                symbol=name, blocker=True,
                                severity='fatal')

        errors.check()
        self._semantic_done = True

        return ast

    def _get_new_variable(self, obj):
        var = create_variable(obj)
        name = var.name
        while name in self._possible_names:
            var = create_variable(obj)
            name = var.name
        self._possible_names.add(name)
        return var

    def _get_new_variable_name(self, obj, start_name = None):
        name = start_name if start_name is not None else create_variable(obj).name
        while name in self._possible_names:
            name = create_variable(obj).name
        self._possible_names.add(name)
        return name

    def get_variable_from_scope(self, name):
        """."""
        container = self.namespace
        while container.is_loop:
            container = container.parent_scope

        var = self._get_variable_from_scope(name, container)

        return var

    def _get_variable_from_scope(self, name, container):

        if name in container.variables:
            return container.variables[name]

        for container in container.loops:
            var = self._get_variable_from_scope(name, container)
            if var:
                return var

        return None

    def check_for_variable(self, name):
        """."""

        if self.current_class:
            for i in self._current_class.attributes:
                if str(i.name) == name:
                    var = i
                    return var

        container = self.namespace
        while container.is_loop:
            container = container.parent_scope


        imports   = container.imports
        while container:
            var = self._get_variable_from_scope(name, container)
            if var is not None:
                return var
            elif name in container.imports['variables']:
                return container.imports['variables'][name]
            container = container.parent_scope

        return None

    def get_variable(self, name):
        """."""
        var = self.check_for_variable(name)
        if var is None:
            errors.report(UNDEFINED_VARIABLE, symbol=name,
            bounding_box=self._current_fst_node.absolute_bounding_box,
            severity='fatal', blocker=True)
        else:
            return var

    def get_variables(self, container):
        # this only works one called the function scope
        # TODO needs more tests when we have nested functions
        variables = []
        variables.extend(container.variables.values())
        for container in container.loops:
            variables.extend(self.get_variables(container))
        return variables


    def get_parent_functions(self):
        container = self.namespace
        funcs = container.functions.copy()
        container = container.parent_scope
        while container:
            for i in container.functions:
                if not i in funcs:
                    funcs[i] = container.functions[i]
            container = container.parent_scope
        return funcs


    def get_class(self, name):
        """."""

        container = self.namespace

        while container:
            if name in container.classes:
                return container.classes[name]
            elif name in container.imports['classes']:
                return container.imports['classes'][name]

            container = container.parent_scope
        return None

    def insert_variable(self, var, name=None):
        """."""

        # TODO add some checks before
        if not isinstance(var, Variable):
            raise TypeError('variable must be of type Variable')

        if name is None:
            name = str(var.name)

        self.namespace.variables[name] = var


    def insert_class(self, cls, parent=False):
        """."""

        if isinstance(cls, ClassDef):
            name = str(cls.name)
            container = self.namespace
            if parent:
                container = container.parent_scope
            container.classes[name] = cls
        else:
            raise TypeError('Expected A class definition ')

    def insert_header(self, expr):
        """."""
        if isinstance(expr, MethodHeader):
            self.namespace.headers[expr.name] = expr
        elif isinstance(expr, FunctionHeader):
            self.namespace.headers[expr.func] = expr
        elif isinstance(expr, ClassHeader):
            self.namespace.headers[expr.name] = expr

            #  create a new Datatype for the current class

            iterable = 'iterable' in expr.options
            with_construct = 'with' in expr.options
            dtype = DataTypeFactory(str(expr.name), '_name',
                                    is_iterable=iterable,
                                    is_with_construct=with_construct)
            self.set_class_construct(str(expr.name), dtype)
        else:
            msg = 'header of type{0} is not supported'
            msg = msg.format(str(type(expr)))
            raise TypeError(msg)

    def get_function(self, name):
        """."""

        # TODO shall we keep the elif in _imports?

        func = None

        container = self.namespace
        while container:
            if name in container.functions:
                func = container.functions[name]
                break

            if name in container.imports['functions']:
                func =  container.imports['functions'][name]
                break
            container = container.parent_scope


        if func and self._current_function == name and not func.is_recursive:
            func = func.set_recursive()
            container.functions[name] = func

        return func



    def get_symbolic_function(self, name):
        """."""

        # TODO shall we keep the elif in _imports?
        container = self.namespace
        while container:
            if name in container.symbolic_functions:
                return container.symbolic_functions[name]

            if name in container.imports['symbolic_functions']:
                return container.imports['symbolic_functions'][name]
            container = container.parent_scope

        return None

    def get_python_function(self, name):
        """."""

        # TODO shall we keep the elif in _imports?
        container = self.namespace
        while container:
            if name in container.python_functions:
                return container.python_functions[name]

            if name in container.imports['python_functions']:
                return container.imports['python_functions'][name]

            container = container.parent_scope

        return None

    def get_macro(self, name):
        """."""

        # TODO shall we keep the elif in _imports?

        container = self.namespace
        while container:
            if name in container.macros:
                return container.macros[name]
            container = container.parent_scope

        return None

    def insert_macro(self, macro):
        """."""

        container = self.namespace.macros

        if isinstance(macro, (MacroFunction, MacroVariable)):
            name = macro.name
            if isinstance(macro.name, DottedName):
                name = name.name[-1]
            container[str(name)] = macro
        else:
            raise TypeError('Expected a macro')

    def remove_variable(self, name):
        """."""

        container = self.namespace
        while container:
            if name in container.variables:
                container.pop(name)
                break
            container = container.parent_scope

    def get_header(self, name):
        """."""
        container = self.namespace
        while container:
            if name in container.headers:
                return container.headers[name]
            container = container.parent_scope
        return None

    def get_class_construct(self, name):
        """Returns the class datatype for name."""
        container = self.namespace
        while container:
            if name in container.cls_constructs:
                return container.cls_constructs[name]
            container = container.parent_scope

        msg = 'class construct {} not found'.format(name)
        errors.report(msg,
            bounding_box=self._current_fst_node.absolute_bounding_box,
            severity='fatal', blocker=self.blocking)


    def set_class_construct(self, name, value):
        """Sets the class datatype for name."""

        self.namespace.cls_constructs[name] = value

    def create_new_function_scope(self, name):
        """."""

        self.namespace._sons_scopes[name] = Scope()
        self.namespace._sons_scopes[name].parent_scope = self.namespace
        self._namespace = self._namespace._sons_scopes[name]
        if self._current_function:
            name = DottedName(self._current_function, name)
        self._current_function = name

    def exit_function_scope(self):

        self._namespace = self._namespace.parent_scope
        if isinstance(self._current_function, DottedName):

            name = self._current_function.name[:-1]
            if len(name)>1:
                name = DottedName(*name)
            else:
                name = name[0]
        else:
            name = None
        self._current_function = name

    def create_new_loop_scope(self):
        new_scope = Scope()
        new_scope._is_loop = True
        new_scope.parent_scope = self._namespace
        self._namespace._loops.append(new_scope)
        self._namespace = new_scope

    def exit_loop_scope(self):
        self._namespace = self._namespace.parent_scope

    def _collect_returns_stmt(self, ast):

        if isinstance(ast, CodeBlock):
            return self._collect_returns_stmt(ast.body)
        vars_ = []
        for stmt in ast:
            if isinstance(stmt, (For, While, CodeBlock)):
                vars_ += self._collect_returns_stmt(stmt.body)
            elif isinstance(stmt, If):
                vars_ += self._collect_returns_stmt(stmt.bodies)
            elif isinstance(stmt, Return):
                vars_ += [stmt]
        return vars_

#==============================================================================

    def _infere_type(self, expr, **settings):
        """
        type inference for expressions
        """

        # TODO - add settings to Errors
        #      - line and column
        #      - blocking errors

        errors = Errors()

        verbose = settings.pop('verbose', False)
        if verbose:
            print ('*** type inference for : ', type(expr))

        d_var = {}
        # TODO improve => put settings as attribut of Parser

        if expr in (PythonInt, PythonFloat, PythonComplex, PythonBool, NumpyInt,
                      Int32, Int64, NumpyComplex, Complex64, Complex128, NumpyFloat,
                      Float64, Float32):

            d_var['datatype'   ] = '*'
            d_var['rank'       ] = 0
            d_var['precision'  ] = 0
            return d_var

        elif isinstance(expr, Variable):

            d_var['datatype'      ] = expr.dtype
            d_var['allocatable'   ] = expr.allocatable
            d_var['shape'         ] = expr.shape
            d_var['rank'          ] = expr.rank
            d_var['cls_base'      ] = expr.cls_base
            d_var['is_pointer'    ] = expr.is_pointer
            d_var['is_polymorphic'] = expr.is_polymorphic
            d_var['is_optional'   ] = expr.is_optional
            d_var['is_target'     ] = expr.is_target
            d_var['order'         ] = expr.order
            d_var['precision'     ] = expr.precision
            return d_var

        elif isinstance(expr, PythonTuple):
            d_var['datatype'      ] = expr.dtype
            d_var['precision']      = expr.precision
            d_var['is_stack_array'] = expr.is_homogeneous
            d_var['shape'         ] = expr.shape
            d_var['rank'          ] = expr.rank
            d_var['is_pointer']     = False

            return d_var

        elif isinstance(expr, Dlist):
            import numpy
            d = self._infere_type(expr.val, **settings)

            # TODO must check that it is consistent with pyccel's rules
            # TODO improve
            d_var['datatype'   ] = d['datatype']
            d_var['rank'       ] = d['rank'] + 1
            d_var['shape'      ] = (expr.length, )
            d_var['allocatable'] = False
            d_var['is_pointer' ] = True
            return d_var

        elif isinstance(expr, PyccelAstNode):

            d_var['datatype'   ] = expr.dtype
            d_var['allocatable'] = expr.rank>0
            d_var['shape'      ] = expr.shape
            d_var['rank'       ] = expr.rank
            d_var['order'      ] = expr.order
            d_var['precision'  ] = expr.precision
            return d_var

        elif isinstance(expr, IfTernaryOperator):
            return self._infere_type(expr.args[0][1].body[0])

        elif isinstance(expr, Range):

            d_var['datatype'   ] = NativeRange()
            d_var['allocatable'] = False
            d_var['shape'      ] = ()
            d_var['rank'       ] = 0
            d_var['cls_base'   ] = expr  # TODO: shall we keep it?
            return d_var

        elif isinstance(expr, Lambda):

            d_var['datatype'   ] = NativeSymbol()
            d_var['allocatable'] = False
            d_var['is_pointer' ] = False
            d_var['rank'       ] = 0
            return d_var

        elif isinstance(expr, ConstructorCall):
            cls_name = expr.func.cls_name
            cls = self.get_class(cls_name)

            dtype = self.get_class_construct(cls_name)()

            d_var['datatype'   ] = dtype
            d_var['allocatable'] = False
            d_var['shape'      ] = ()
            d_var['rank'       ] = 0
            d_var['is_target'  ] = True

            # set target  to True if we want the class objects to be pointers

            d_var['is_polymorphic'] = False
            d_var['cls_base'      ] = cls
<<<<<<< HEAD
            d_var['is_pointer'    ] = False
            return d_var

        elif isinstance(expr, Application):

            name = type(expr).__name__
            func = self.get_function(name)
            if isinstance(func, FunctionDef):
                d_var = self._infere_type(func.results[0], **settings)

            elif name in ['Full', 'Empty', 'Zeros', 'Ones', 'Diag',
                          'Cross', 'Linspace', 'Where']:
                d_var['datatype'   ] = expr.dtype
                d_var['allocatable'] = True
                d_var['shape'      ] = expr.shape
                d_var['rank'       ] = expr.rank
                d_var['is_pointer' ] = False
                d_var['order'      ] = expr.order
                d_var['precision'  ] = expr.precision

            elif name in ['Array']:
                d_var['datatype'      ] = expr.dtype
                d_var['precision'     ] = expr.precision
                d_var['rank'          ] = expr.rank
                d_var['shape'         ] = expr.shape
                d_var['order'         ] = expr.order
                d_var['allocatable'   ] = expr.rank>0
                d_var['is_stack_array'] = False
                d_var['is_pointer'    ] = False
                d_var['is_target'     ] = True # ISSUE 177: TODO this should be done using setter

            elif name in ['Len']:
                d_var['datatype'   ] = expr.dtype
                d_var['rank'       ] = 0
                d_var['allocatable'] = False
                d_var['is_pointer' ] = False

            elif name in ['Rand']:
                d_var['datatype'   ] = expr.dtype
                d_var['rank'       ] = expr.rank
                d_var['is_pointer' ] = False
                d_var['precision'  ] = expr.precision

                if expr.rank == 0:
                    d_var['allocatable'] = False
                else:
                    d_var['shape'      ] = expr.shape
                    d_var['allocatable'] = True
                    d_var['order'      ] = expr.order

            elif name in ['NumpySum', 'Product', 'Min', 'Max']:
                d_var['datatype'   ] = expr.args[0].dtype
                d_var['rank'       ] = 0
                d_var['allocatable'] = False
                d_var['is_pointer' ] = False

            elif name in ['Matmul']:

                d_vars = [self._infere_type(arg,**settings) for arg in expr.args]

                var0_is_vector = d_vars[0]['rank'] < 2
                var1_is_vector = d_vars[1]['rank'] < 2

                if(d_vars[0]['shape'] is None or d_vars[1]['shape'] is None):
                    d_var['shape'] = None
                else:

                    m = 1 if var0_is_vector else d_vars[0]['shape'][0]
                    n = 1 if var1_is_vector else d_vars[1]['shape'][1]
                    d_var['shape'] = [m, n]

                d_var['datatype'   ] = d_vars[0]['datatype']
                if var0_is_vector or var1_is_vector:
                    d_var['rank'   ] = 1
                else:
                    d_var['rank'   ] = 2
                d_var['allocatable'] = False
                d_var['is_pointer' ] = False
                d_var['precision'  ] = max(d_vars[0]['precision'],
                                           d_vars[1]['precision'])

            elif name in ['Int',
                          'PythonFloat','PythonComplex',
                          'NumpyInt','Int32','Int64',
                          'NumpyFloat','Float32','Float64',
                          'NumpyComplex', 'Complex64','Complex128',
                          'Real','Imag','Bool']:

                d_var['datatype'   ] = expr.dtype
                d_var['rank'       ] = 0
                d_var['allocatable'] = False
                d_var['is_pointer' ] = False
                d_var['precision'  ] = expr.precision

            elif name in ['Mod']:

                # Determine output type/rank/shape
                # TODO [YG, 10.10.2018]: use Numpy broadcasting rules
                d_vars = [self._infere_type(arg,**settings) for arg in expr.args]
                i = 0 if (d_vars[0]['rank'] >= d_vars[1]['rank']) else 1

                d_var['datatype'   ] = d_vars[i]['datatype']
                d_var['rank'       ] = d_vars[i]['rank']
                d_var['shape'      ] = d_vars[i]['shape']
                d_var['allocatable'] = d_vars[i]['allocatable']
                d_var['is_pointer' ] = False
                d_var['precision'  ] = d_vars[i].pop('precision',4)

            elif name in ['Norm']:
                d_var = self._infere_type(expr.arg,**settings)

                d_var['shape'] = expr.shape(d_var['shape'])
                d_var['rank' ] = len(d_var['shape'])
                d_var['allocatable'] = d_var['rank']>0
                d_var['is_pointer' ] = False

            elif isinstance(expr, NumpyUfuncBase):
                d_var = self._infere_type(expr.args[0], **settings)
                d_var['datatype'   ] = expr.dtype
                d_var['is_pointer' ] = False
                d_var['precision'  ] = expr.precision

            elif isinstance(expr, MathFunctionBase):
                d_var['datatype' ] = expr.dtype
                d_var['precision'] = expr.precision
                d_var['rank'     ] = expr.rank
                d_var['shape'    ] = expr.shape

            elif name in ['EmptyLike', 'ZerosLike', 'OnesLike', 'FullLike']:
                d_var = self._infere_type(expr.rhs, **settings)
            else:
                msg = 'Type of Application : {} cannot be infered'.format(type(expr).__name__)
                errors.report(PYCCEL_RESTRICTION_TODO+'\n'+msg, symbol=expr,
                    bounding_box=self._current_fst_node.absolute_bounding_box,
                    severity='fatal', blocker=self.blocking)

            return d_var

        elif isinstance(expr, GC):
            return self._infere_type(expr.lhs, **settings)
        elif isinstance(expr, (Expr, FunctionCall)):
            # ...
            d_var['datatype'   ] = expr.dtype
            d_var['allocatable'] = expr.rank>0 if expr.rank else None
            d_var['is_pointer' ] = False
            d_var['shape'      ] = expr.shape
            d_var['rank'       ] = expr.rank
            d_var['precision'  ] = expr.precision

            return d_var
        elif isinstance(expr, (list, List)):

            import numpy
            d = self._infere_type(expr[0], **settings)

            # TODO must check that it is consistent with pyccel's rules

            d_var['datatype'] = d['datatype']
            d_var['rank'] = d['rank'] + 1
            d_var['shape'] = numpy.asarray(expr).shape  # TODO improve
            d_var['allocatable'] = d['allocatable']
            if isinstance(expr, List):
                d_var['is_target'] = True
                dtype              = str_dtype(d['datatype'])
                d_var['datatype']  = dtype

            return d_var
        elif isinstance(expr, Concatenate):
            import operator
            d_vars = [self._infere_type(a, **settings) for a in expr.args]
            ls = any(d['is_pointer'] or d['is_target'] for d in d_vars)

            if ls:
                shapes = [d['shape'] for d in d_vars if d['shape']]
                shapes = zip(*shapes)
                shape = tuple(sum(s) for s in shapes)
                if not shape:
                    shape = (sum(map(Len,expr.args)),)
                d_vars[0]['shape'     ] = shape
                d_vars[0]['rank'      ] = 1
                d_vars[0]['is_target' ] = True
                d_vars[0]['is_pointer'] = False

            else:
                d_vars[0]['datatype'] = 'str'
            return d_vars[0]


            if not (d_var_left['datatype'] == 'str'
                    or d_var_right['datatype'] == 'str'):
                d_var_left['shape'] = tuple(map(operator.add,
                        d_var_right['shape'], d_var_left['shape']))
            return d_var_left
        elif isinstance(expr, ValuedArgument):
            return self._infere_type(expr.value)

        elif isinstance(expr, IfTernaryOperator):
            return self._infere_type(expr.args[0][1].body[0])
        elif isinstance(expr, Dlist):

            import numpy
            d = self._infere_type(expr.val, **settings)

            # TODO must check that it is consistent with pyccel's rules
            # TODO improve
            d_var['datatype'   ] = d['datatype']
            d_var['rank'       ] = d['rank'] + 1
            d_var['shape'      ] = (expr.length, )
            d_var['allocatable'] = False
            d_var['is_pointer' ] = True
=======
>>>>>>> fa86d4c5
            return d_var

        else:
            msg = 'Type of Object : {} cannot be infered'.format(type(expr).__name__)
            errors.report(PYCCEL_RESTRICTION_TODO+'\n'+msg, symbol=expr,
                bounding_box=self._current_fst_node.absolute_bounding_box,
                severity='fatal', blocker=self.blocking)


#==============================================================================
#==============================================================================
#==============================================================================


    def _visit(self, expr, **settings):
        """Annotates the AST.

        IndexedVariable atoms are only used to manipulate expressions, we then,
        always have a Variable in the namespace."""

        # TODO - add settings to Errors
        #      - line and column
        #      - blocking errors
        current_fst = self._current_fst_node

        if hasattr(expr,'fst') and expr.fst is not None:
            self._current_fst_node = expr.fst

        classes = type(expr).__mro__
        for cls in classes:
            annotation_method = '_visit_' + cls.__name__
            if hasattr(self, annotation_method):
                obj = getattr(self, annotation_method)(expr, **settings)
                self._current_fst_node = current_fst
                return obj

        # Unknown object, we raise an error.

        errors.report(PYCCEL_RESTRICTION_TODO, symbol=expr,
            bounding_box=self._current_fst_node.absolute_bounding_box,
            severity='fatal', blocker=self.blocking)

    def _visit_list(self, expr, **settings):
        ls = [self._visit(i, **settings) for i in expr]
        return Tuple(*ls, sympify=False)

    def _visit_tuple(self, expr, **settings):
        ls = tuple(self._visit(i, **settings) for i in expr)
        return ls

    def _visit_PythonTuple(self, expr, **settings):
        ls = [self._visit(i, **settings) for i in expr]
        return PythonTuple(*ls)

    def _visit_Tuple(self, expr, **settings):
        ls = [self._visit(i, **settings) for i in expr]
        return Tuple(*ls, sympify=False)

    def _visit_List(self, expr, **settings):
        ls = [self._visit(i, **settings) for i in expr]
        return List(*ls, sympify=False)

    def _visit_ValuedArgument(self, expr, **settings):
        value = self._visit(expr.value, **settings)
        d_var      = self._infere_type(value, **settings)
        dtype      = d_var.pop('datatype')
        return ValuedVariable(dtype, expr.name,
                               value=value, **d_var)

    def _visit_CodeBlock(self, expr, **settings):
        ls = [self._visit(i, **settings) for i in expr.body]
        return CodeBlock(ls)

    def _visit_Nil(self, expr, **settings):
        return expr
    def _visit_EmptyLine(self, expr, **settings):
        return expr
    def _visit_NewLine(self, expr, **settings):
        return expr
    def _visit_Break(self, expr, **settings):
        return expr
    def _visit_Continue(self, expr, **settings):
        return expr
    def _visit_Comment(self, expr, **settings):
        return expr
    def _visit_CommentBlock(self, expr, **settings):
        return expr
    def _visit_AnnotatedComment(self, expr, **settings):
        return expr
    def _visit_Integer(self, expr, **settings):
        if isinstance(expr, Integer):
            return expr
        elif isinstance(expr, sp_Integer):
            return Integer(expr)
        else:
            raise TypeError("Integer type is not sympy Integer or pyccel Integer")
    def _visit_Float(self, expr, **settings):
        if isinstance(expr, Float):
            return expr
        elif isinstance(expr, sp_Float):
            return Float(expr)
        else:
            raise TypeError("Float type is not sympy Float or pyccel Float")
    def _visit_Complex(self, expr, **settings):
        return expr
    def _visit_String(self, expr, **settings):
        return expr
    def _visit_PythonComplex(self, expr, **settings):
        return expr
    def _visit_BooleanTrue(self, expr, **settings):
        return expr
    def _visit_BooleanFalse(self, expr, **settings):
        return expr
    def _visit_Pass(self, expr, **settings):
        return expr

    def _visit_NumberSymbol(self, expr, **settings):
        return expr.n()

    def _visit_Number(self, expr, **settings):
        return expr.n()

    def _visit_Variable(self, expr, **settings):
        name = expr.name
        return self.get_variable(name)


    def _visit_str(self, expr, **settings):
        return repr(expr)

    def _visit_Slice(self, expr, **settings):
        args = list(expr.args)
        if args[0] is not None:
            args[0] = self._visit(args[0], **settings)

        if args[1] is not None:
            args[1] = self._visit(args[1], **settings)
        return Slice(*args)

    def _extract_indexed_from_var(self, var, args, name):

        # case of Pyccel ast Variable, IndexedVariable
        # if not possible we use symbolic objects

        if not isinstance(var, Variable):
            assert(hasattr(var,'__getitem__'))
            if len(args)==1:
                return var[args[0]]
            else:
                return self._visit(Indexed(var[args[0]],args[1:]))

        if var.order == 'C':
            args = args[::-1]
        args = tuple(args)

        if isinstance(var, TupleVariable) and not var.is_homogeneous:

            arg = args[-1]

            if isinstance(arg, Slice):
                if ((arg.start is not None and not isinstance(arg.start, Integer)) or
                        (arg.end is not None and not isinstance(arg.end, Integer))):
                    errors.report(INDEXED_TUPLE, symbol=var,
                        bounding_box=self._current_fst_node.absolute_bounding_box,
                        severity='fatal', blocker=self.blocking)

                idx = slice(arg.start, arg.end)
                selected_vars = var.get_var(idx)
                if len(selected_vars)==1:
                    if len(args) == 1:
                        return selected_vars[0]
                    else:
                        var = selected_vars[0]
                        return self._extract_indexed_from_var(var, args[:-1], name)
                elif len(selected_vars)<1:
                    return None
                elif len(args)==1:
                    return PythonTuple(*selected_vars)
                else:
                    return PythonTuple(*[self._extract_indexed_from_var(var, args[:-1], name) for var in selected_vars])

            elif isinstance(arg, Integer):

                if len(args)==1:
                    return var[arg]

                var = var[arg]
                return self._extract_indexed_from_var(var, args[:-1], name)

            else:
                errors.report(INDEXED_TUPLE, symbol=var,
                    bounding_box=self._current_fst_node.absolute_bounding_box,
                    severity='fatal', blocker=self.blocking)

        if hasattr(var, 'dtype'):
            dtype = var.dtype
            shape = var.shape
            prec  = var.precision
            order = var.order
            rank  = var.rank

            if isinstance(var, PythonTuple):
                if not var.is_homogeneous:
                    errors.report(LIST_OF_TUPLES, symbol=var,
                        bounding_box=self._current_fst_node.absolute_bounding_box,
                        severity='error', blocker=self.blocking)
                    dtype = 'int'
                else:
                    dtype = var.dtype

            return IndexedVariable(var, dtype=dtype,
                   shape=shape,prec=prec,order=order,rank=rank).__getitem__(*args)
        else:
            return IndexedVariable(name, dtype=dtype).__getitem__(args)

    def _visit_IndexedBase(self, expr, **settings):
        return self._visit(expr.label)

    def _visit_Indexed(self, expr, **settings):
        name = str(expr.base)
        var = self._visit(expr.base)

         # TODO check consistency of indices with shape/rank

        args = list(expr.indices)

        new_args = [self._visit(arg, **settings) for arg in args]

        if (len(new_args)==1 and isinstance(new_args[0],(TupleVariable, PythonTuple))):
            len_args = len(new_args[0])
            args = [self._visit(Indexed(args[0],i)) for i in range(len_args)]
        elif any(isinstance(arg,(TupleVariable, PythonTuple)) for arg in new_args):
            n_exprs = None
            for a in new_args:
                if hasattr(a,'__len__'):
                    if n_exprs:
                        assert(n_exprs)==len(a)
                    else:
                        n_exprs = len(a)
            new_expr_args = []
            for i in range(n_exprs):
                ls = []
                for j,a in enumerate(new_args):
                    if isinstance(a,TupleVariable):
                        ls.append(Indexed(args[j],i))
                    elif hasattr(a,'__getitem__'):
                        ls.append(args[j][i])
                    else:
                        ls.append(args[j])
                new_expr_args.append(ls)

            return Tuple(*[self._visit(Indexed(name,*a)) for a in new_expr_args])
        else:
            args = new_args
            len_args = len(args)

        if var.rank>len_args:
            # add missing dimensions

            args = args + [self._visit(Slice(None, None),**settings)]*(var.rank-len(args))

        return self._extract_indexed_from_var(var, args, name)

    def _visit_Symbol(self, expr, **settings):
        name = expr.name

        var = self.check_for_variable(name)

        if var is None:
            var = self.get_function(name)
        if var is None:
            var = self.get_symbolic_function(name)
        if var is None:
            var = python_builtin_datatype(name)

        if var is None:

            errors.report(UNDEFINED_VARIABLE, symbol=name,
            bounding_box=self._current_fst_node.absolute_bounding_box,
            severity='fatal', blocker=True)
        return var


    def _visit_DottedVariable(self, expr, **settings):

        first = self._visit(expr.lhs)
        rhs_name = _get_name(expr.rhs)
        attr_name = []
        if first.cls_base:
            attr_name = [i.name for i in first.cls_base.attributes]
        name = None

        # look for a class method
        if isinstance(expr.rhs, Application):

            macro = self.get_macro(rhs_name)
            if macro is not None:
                master = macro.master
                name = macro.name
                args = expr.rhs.args
                args = [expr.lhs] + list(args)
                args = [self._visit(i, **settings) for i in args]
                args = macro.apply(args)
                return FunctionCall(master, args)

            args = [self._visit(arg, **settings) for arg in
                    expr.rhs.args]
            methods = list(first.cls_base.methods) + list(first.cls_base.interfaces)
            for i in methods:
                if str(i.name) == rhs_name:
                    second = FunctionCall(i, args)
                    return DottedVariable(first, second)

        # look for a class attribute
        else:

            macro = self.get_macro(rhs_name)

            # Macro
            if isinstance(macro, MacroVariable):
                return macro.master
            elif isinstance(macro, MacroFunction):
                args = macro.apply([first])
                return FunctionCall(macro.master, args)

            # Attribute / property
            if isinstance(expr.rhs, Symbol) and first.cls_base:

                # standard class attribute
                if expr.rhs.name in attr_name:
                    self._current_class = first.cls_base
                    second = self._visit(expr.rhs, **settings)
                    self._current_class = None
                    return DottedVariable(first, second)

                # class property?
                else:
                    methods = list(first.cls_base.methods) + list(first.cls_base.interfaces)
                    for i in methods:
                        if str(i.name) == expr.rhs.name and 'property' \
                            in i.decorators.keys():
                            second = FunctionCall(i, [])
                            return DottedVariable(first, second)

        # did something go wrong?
        errors.report('Attribute {} not found'.format(rhs_name),
            bounding_box=self._current_fst_node.absolute_bounding_box,
            severity='fatal', blocker=True)

    def _visit_PyccelAdd(self, expr, **settings):
        #stmts, expr = extract_subexpressions(expr)
        #stmts = []
        #if stmts:
        #    stmts = [self._visit(i, **settings) for i in stmts]
        args     = [self._visit(a, **settings) for a in expr.args]
        expr_new = expr.func(*args)
        #if stmts:
        #    expr_new = CodeBlock(stmts + [expr_new])
        return expr_new

    def _visit_PyccelMul(self, expr, **settings):
        #stmts, expr = extract_subexpressions(expr)
        #if stmts:
        #    stmts = [self._visit(i, **settings) for i in stmts]
        args = [self._visit(a, **settings) for a in expr.args]
        if isinstance(args[0], (TupleVariable, PythonTuple, Tuple, List)):
            expr_new = self._visit(Dlist(expr.args[0], expr.args[1]))
        else:
            expr_new = PyccelMul(*args)
        #if stmts:
        #    expr_new = CodeBlock(stmts + [expr_new])
        return expr_new

    def _visit_PyccelDiv(self, expr, **settings):
        #stmts, expr = extract_subexpressions(expr)
        #if stmts:
        #    stmts = [self._visit(i, **settings) for i in stmts]
        args = [self._visit(a, **settings) for a in expr.args]
        expr_new = PyccelDiv(*args)
        #if stmts:
        #    expr_new = CodeBlock(stmts + [expr_new])
        return expr_new

    def _visit_PyccelMod(self, expr, **settings):
        #stmts, expr = extract_subexpressions(expr)
        #if stmts:
        #    stmts = [self._visit(i, **settings) for i in stmts]
        args = [self._visit(a, **settings) for a in expr.args]
        expr_new = PyccelMod(*args)
        #if stmts:
        #    expr_new = CodeBlock(stmts + [expr_new])
        return expr_new

    def _visit_PyccelFloorDiv(self, expr, **settings):
        #stmts, expr = extract_subexpressions(expr)
        #if stmts:
        #    stmts = [self._visit(i, **settings) for i in stmts]
        args = [self._visit(a, **settings) for a in expr.args]
        expr_new = PyccelFloorDiv(*args)
        #if stmts:
        #    expr_new = CodeBlock(stmts + [expr_new])
        return expr_new

    def _visit_PyccelPow(self, expr, **settings):
        #stmts, expr = extract_subexpressions(expr)
        #if stmts:
        #    stmts = [self._visit(i, **settings) for i in stmts]
        args     = [self._visit(a, **settings) for a in expr.args]
        expr_new = PyccelPow(*args)
        #if stmts:
        #    expr_new = CodeBlock(stmts + [expr_new])
        return expr_new

    def _visit_PyccelAssociativeParenthesis(self, expr, **settings):
        return PyccelAssociativeParenthesis(self._visit(expr.args[0]))

    def _visit_PyccelUnary(self, expr, **settings):
        return PyccelUnary(self._visit(expr.args[0]))

    def _visit_PyccelAnd(self, expr, **settings):
        args = [self._visit(a, **settings) for a in expr.args]
        expr_new = PyccelAnd(*args)

        return expr_new

    def _visit_PyccelOr(self, expr, **settings):
        args = [self._visit(a, **settings) for a in expr.args]
        expr_new = PyccelOr(*args)

        return expr_new

    def _visit_PyccelEq(self, expr, **settings):
        args = [self._visit(a, **settings) for a in expr.args]
        expr_new = PyccelEq(*args)
        return expr_new

    def _visit_PyccelNe(self, expr, **settings):
        args = [self._visit(a, **settings) for a in expr.args]
        expr_new = PyccelNe(*args)
        return expr_new

    def _visit_PyccelLt(self, expr, **settings):
        args = [self._visit(a, **settings) for a in expr.args]
        expr_new = PyccelLt(*args)
        return expr_new

    def _visit_PyccelGe(self, expr, **settings):
        args = [self._visit(a, **settings) for a in expr.args]
        expr_new = PyccelGe(*args)
        return expr_new

    def _visit_PyccelLe(self, expr, **settings):
        args = [self._visit(a, **settings) for a in expr.args]
        expr_new = PyccelLe(*args)
        return expr_new

    def _visit_PyccelGt(self, expr, **settings):
        args = [self._visit(a, **settings) for a in expr.args]
        expr_new = PyccelGt(*args)
        return expr_new

    def _visit_PyccelNot(self, expr, **settings):
        a = self._visit(expr.args[0], **settings)
        return PyccelNot(a)

    def _visit_Lambda(self, expr, **settings):


        expr_names = set(map(str, expr.expr.atoms(Symbol)))
        var_names = map(str, expr.variables)
        if len(expr_names.difference(var_names)) > 0:
            errors.report(UNDEFINED_LAMBDA_VARIABLE, symbol = expr_names.difference(var_names),
                bounding_box=self._current_fst_node.absolute_bounding_box,
                severity='fatal', blocker=True)
        funcs = expr.expr.atoms(Application)
        for func in funcs:
            name = _get_name(func)
            f = self.get_symbolic_function(name)
            if f is None:
                errors.report(UNDEFINED_LAMBDA_FUNCTION, symbol=name,
                    bounding_box=self._current_fst_node.absolute_bounding_box,
                    severity='fatal', blocker=True)
            else:

                f = f(*func.args)
                expr_new = expr.expr.subs(func, f)
                expr = Lambda(tuple(expr.variables), expr_new)
        return expr

    def _visit_Application(self, expr, **settings):
        name     = type(expr).__name__
        func     = self.get_function(name)

        #stmts, new_args = extract_subexpressions(expr.args)
        #stmts = [self._visit(stmt, **settings) for stmt in stmts]

        args  = []
        for arg in expr.args:
            a = self._visit(arg, **settings)
            if isinstance(a, StarredArguments):
                args.extend(a.args_var)
            else:
                args.append(a)

        if name == 'lambdify':
            args = self.get_symbolic_function(str(expr.args[0]))
        F = pyccel_builtin_function(expr, args)

        if F is not None:
            #if len(stmts) > 0:
            #    stmts.append(F)
            #    return CodeBlock(stmts)
            return F

        elif name in self._namespace.cls_constructs.keys():

            # TODO improve the test
            # we must not invoke the namespace like this

            cls = self.get_class(name)
            d_methods = cls.methods_as_dict
            method = d_methods.pop('__init__', None)

            if method is None:

                # TODO improve case of class with the no __init__

                errors.report(UNDEFINED_INIT_METHOD, symbol=name,
                bounding_box=self._current_fst_node.absolute_bounding_box,
                severity='error', blocker=True)
            args = expr.args
            m_args = method.arguments[1:]  # we delete the self arg

            # TODO check compatibility
            # TODO treat parametrized arguments.

            expr = ConstructorCall(method, args, cls_variable=None)
            #if len(stmts) > 0:
            #    stmts.append(expr)
            #    return CodeBlock(stmts)
            return expr
        else:

            # first we check if it is a macro, in this case, we will create
            # an appropriate FunctionCall

            macro = self.get_macro(name)
            if macro is not None:
                func = macro.master
                name = _get_name(func.name)
                args = macro.apply(args)
            else:
                func = self.get_function(name)

            if func is None:
                # TODO [SH, 25.02.2020] Report error
                errors.report(UNDEFINED_FUNCTION, symbol=name,
                bounding_box=self._current_fst_node.absolute_bounding_box,
                severity='error', blocker=self.blocking)
            else:
                if not isinstance(func, (FunctionDef, Interface)):

                    args, kwargs = split_positional_keyword_arguments(*args)
                    for a in args:
                        if getattr(a,'dtype',None) == 'tuple':
                            self._infere_type(a, **settings)
                    for a in kwargs.values():
                        if getattr(a,'dtype',None) == 'tuple':
                            self._infere_type(a, **settings)
                    expr = func(*args, **kwargs)

                    if isinstance(expr, (Where, Diag, Linspace)):
                        self.insert_variable(expr.index)

                    #if len(stmts) > 0:
                    #    stmts.append(expr)
                    #    return CodeBlock(stmts)
                    return expr
                else:
                    #if isinstance(func, Interface):
                    #    arg_dvar = [self._infere_type(i, **settings) for i in args]
                    #    f_dvar = [[self._infere_type(j, **settings)
                    #              for j in i.arguments] for i in
                    #              func.functions]
                    #    j = -1
                    #    for i in f_dvar:
                    #        j += 1
                    #        found = True
                    #        for (idx, dt) in enumerate(arg_dvar):
                    #            dtype1 = str_dtype(dt['datatype'])
                    #            dtype2 = str_dtype(i[idx]['datatype'])
                    #            found = found and (dtype1 in dtype2
                    #                          or dtype2 in dtype1)
                    #            found = found and dt['rank'] \
                    #                          == i[idx]['rank']
                    #        if found:
                    #            break
                    #
                    #    if found:
                    #        f_args = func.functions[j].arguments
                    #    else:
                    #        msg = 'function not found in the interface'
                    #        # TODO: Add message to parser/messages.py
                    #        errors.report(msg,
                    #            bounding_box=self._current_fst_node.absolute_bounding_box,
                    #            severity='fatal', blocker=self.blocking)

                    expr = FunctionCall(func, args)

                    #if len(stmts) > 0:
                    #    stmts.append(expr)
                    #    return CodeBlock(stmts)
                    return expr

    def _visit_Expr(self, expr, **settings):
        errors.report(PYCCEL_RESTRICTION_TODO, symbol=expr,
            bounding_box=self._current_fst_node.absolute_bounding_box,
            severity='fatal', blocker=self.blocking)

    def _create_variable(self, name, dtype, rhs, d_lhs):

        if isinstance(rhs, (TupleVariable, PythonTuple)):
            elem_vars = []
            for i,r in enumerate(rhs):
                elem_name = self._get_new_variable_name( r, name + '_' + str(i) )
                elem_d_lhs = self._infere_type( r )

                self._ensure_target( r, elem_d_lhs )

                elem_dtype = elem_d_lhs.pop('datatype')

                var = self._create_variable(elem_name, elem_dtype, r, elem_d_lhs)
                elem_vars.append(var)

            d_lhs['is_pointer'] = any(v.is_pointer for v in elem_vars)
            lhs = TupleVariable(elem_vars, dtype, name, **d_lhs)

        else:
            lhs = Variable(dtype, name, **d_lhs)

        return lhs

    def _ensure_target(self, rhs, d_lhs):
        if isinstance(rhs, (Variable, DottedVariable)) and rhs.allocatable:
            d_lhs['allocatable'] = False
            d_lhs['is_pointer' ] = True

            # TODO uncomment this line, to make rhs target for
            #      lists/tuples.
            rhs.is_target = True
        if isinstance(rhs, IndexedElement) and rhs.rank > 0 and rhs.base.internal_variable.allocatable:
            d_lhs['allocatable'] = False
            d_lhs['is_pointer' ] = True

            # TODO uncomment this line, to make rhs target for
            #      lists/tuples.
            rhs.base.internal_variable.is_target = True

    def _assign_lhs_variable(self, lhs, d_var, rhs, **settings):

        if isinstance(lhs, Symbol):

            name = lhs.name
            dtype = d_var.pop('datatype')

            d_lhs = d_var.copy()
            # ISSUES #177: lhs must be a pointer when rhs is allocatable array
            self._ensure_target(rhs, d_lhs)

            var = self.get_variable_from_scope(name)

            # Variable not yet declared (hence array not yet allocated)
            if var is None:

                lhs = self._create_variable(name, dtype, rhs, d_lhs)

                # Add variable to scope
                self.insert_variable(lhs, name=lhs.name)

                # Not yet supported for arrays: x=y+z, x=b[:]
                # Because we cannot infer shape of right-hand side yet
                know_lhs_shape = lhs.shape or (lhs.rank == 0) \
                        or isinstance(rhs, (Variable, EmptyLike, DottedVariable))
                if not know_lhs_shape:
                    msg = "Cannot infer shape of right-hand side for expression {} = {}".format(lhs, rhs)
                    errors.report(PYCCEL_RESTRICTION_TODO+'\n'+msg, symbol=var,
                        bounding_box=self._current_fst_node.absolute_bounding_box,
                        severity='fatal', blocker=self.blocking)

            else:

                # TODO improve check type compatibility
                if str(dtype) != str(var.dtype):
                    txt = '|{name}| {old} <-> {new}'
                    txt = txt.format(name=name, old=var.dtype, new=dtype)

                    errors.report(INCOMPATIBLE_TYPES_IN_ASSIGNMENT,
                    symbol=txt,bounding_box=self._current_fst_node.absolute_bounding_box,
                    severity='error', blocker=False)

                # in the case of elemental, lhs is not of the same dtype as
                # var.
                # TODO d_lhs must be consistent with var!
                # the following is a small fix, since lhs must be already
                # declared
                lhs = var


        elif isinstance(lhs, DottedVariable):

            dtype = d_var.pop('datatype')
            name = lhs.lhs.name
            if self._current_function == '__init__':

                cls      = self.get_variable('self')
                cls_name = str(cls.cls_base.name)
                cls      = self.get_class(cls_name)

                attributes = cls.attributes
                parent     = cls.parent
                attributes = list(attributes)
                n_name     = str(lhs.rhs.name)

                # update the self variable with the new attributes

                dt       = self.get_class_construct(cls_name)()
                cls_base = self.get_class(cls_name)
                var      = Variable(dt, 'self', cls_base=cls_base)
                d_lhs    = d_var.copy()
                self.insert_variable(var, 'self')


                # ISSUES #177: lhs must be a pointer when rhs is allocatable array
                if isinstance(rhs, Variable) and rhs.allocatable:
                    d_lhs['allocatable'] = False
                    d_lhs['is_pointer' ] = True

                    rhs.is_target = True

                member = self._create_variable(n_name, dtype, rhs, d_lhs)
                lhs    = DottedVariable(var, member)

                # update the attributes of the class and push it to the namespace
                attributes += [member]
                new_cls = ClassDef(cls_name, attributes, [], parent=parent)
                self.insert_class(new_cls, parent=True)
            else:
                lhs = self._visit_DottedVariable(lhs, **settings)
        return lhs


    def _visit_Assign(self, expr, **settings):
        # TODO unset position at the end of this part
        fst = expr.fst
        assert(fst)
        if fst:
            self._current_fst_node = fst

        rhs = expr.rhs
        lhs = expr.lhs
        assigns = None

        if isinstance(rhs, Application):
            name = type(rhs).__name__
            macro = self.get_macro(name)
            if macro is None:
                rhs = self._visit(rhs, **settings)
            else:

                # TODO check types from FunctionDef

                master = macro.master
                name = _get_name(master.name)

                # all terms in lhs must be already declared and available
                # the namespace
                # TODO improve

                if not sympy_iterable(lhs):
                    lhs = [lhs]

                results = []
                for a in lhs:
                    _name = _get_name(a)
                    var = self.get_variable(_name)
                    results.append(var)

                # ...

                args = [self._visit(i, **settings) for i in
                            rhs.args]
                args = macro.apply(args, results=results)
                if isinstance(master, FunctionDef):
                    return FunctionCall(master, args)
                else:
                    # TODO treate interface case
                    errors.report(PYCCEL_RESTRICTION_TODO,
                                  bounding_box=stmt.absolute_bounding_box,
                                  severity='fatal')

        elif isinstance(rhs, DottedVariable):
            var = rhs.rhs
            name = _get_name(var)
            macro = self.get_macro(name)
            if macro is None:
                rhs = self._visit_DottedVariable(rhs, **settings)
            else:
                master = macro.master
                if isinstance(macro, MacroVariable):
                    rhs = master
                    annotated_rhs = True
                else:

                    # If macro is function, create left-hand side variable
                    if isinstance(master, FunctionDef) and master.results:
                        d_var = self._infere_type(master.results[0], **settings)
                        dtype = d_var.pop('datatype')
                        lhs = Variable(dtype, lhs.name, **d_var)
                        var = self.get_variable_from_scope(lhs.name)
                        if var is None:
                            self.insert_variable(lhs)

                    name = macro.name
                    if not sympy_iterable(lhs):
                        lhs = [lhs]
                    results = []
                    for a in lhs:
                        _name = _get_name(a)
                        var = self.get_variable(_name)
                        results.append(var)

                    args = rhs.rhs.args
                    args = [rhs.lhs] + list(args)
                    args = [self._visit(i, **settings) for i in args]

                    args = macro.apply(args, results=results)

                    # Distinguish between function
                    if master.results:
                        return Assign(lhs[0], FunctionCall(master, args))
                    else:
                        return FunctionCall(master, args)
   
        else:
            rhs = self._visit(rhs, **settings)

        if isinstance(rhs, IfTernaryOperator):
            args = rhs.args
            new_args = []
            for arg in args:
                result = arg[1].body[0]
                if isinstance(expr, Assign):
                    body = Assign(lhs, result)
                else:
                    body = AugAssign(lhs, expr.op, result)
                body.set_fst(fst)
                new_args.append([arg[0], [body]])
            expr = IfTernaryOperator(*new_args)
            return self._visit_If(expr, **settings)

        elif isinstance(rhs, FunctionDef):

            # case of lambdify

            rhs = rhs.rename(expr.lhs.name)
            for i in rhs.body:
                i.set_fst(fst)
            rhs = self._visit_FunctionDef(rhs, **settings)
            return rhs

        elif isinstance(rhs, Block):
            #case of inline
            results = _atomic(rhs.body,Return)
            sub = list(zip(results,[EmptyLine()]*len(results)))
            body = rhs.body
            body = subs(body,sub)
            results = [i.expr for i in results]
            lhs = expr.lhs
            if isinstance(lhs ,(list, tuple, PythonTuple)):
                sub = [list(zip(i,lhs)) for i in results]
            else:
                sub = [(i[0],lhs) for i in results]
            body = subs(body,sub)
            expr = Block(rhs.name, rhs.variables, body)
            return expr

        elif isinstance(rhs, FunctionalFor):
            return rhs

        elif isinstance(rhs, CodeBlock):
            # case of complex stmt
            # that needs to be splitted
            # into a list of stmts
            stmts = rhs.body
            stmt  = stmts[-1]
            lhs   = expr.lhs
            if isinstance(lhs, Symbol):
                name = lhs.name
                if self.check_for_variable(name) is None:
                    d_var = self._infere_type(stmt, **settings)
                    dtype = d_var.pop('datatype')
                    lhs = Variable(dtype, name , **d_var)
                    self.insert_variable(lhs)

            if isinstance(expr, Assign):
                stmt = Assign(lhs, stmt)
            elif isinstance(expr, AugAssign):
                stmt = AugAssign(lhs, expr.op, stmt)
            stmt.set_fst(fst)
            stmts[-1] = stmt
            return CodeBlock(stmts)

        elif isinstance(rhs, FunctionCall):

            func = rhs.funcdef
            if isinstance(func, FunctionDef):
                results = func.results
                if results:
                    d_var = [self._infere_type(i, **settings)
                                 for i in results]

                # case of elemental function
                # if the input and args of func do not have the same shape,
                # then the lhs must be already declared
                if func.is_elemental:
                    # we first compare the funcdef args with the func call
                    # args
#                   d_var = None
                    func_args = func.arguments
                    call_args = rhs.arguments
                    f_ranks = [x.rank for x in func_args]
                    c_ranks = [x.rank for x in call_args]
                    same_ranks = [x==y for (x,y) in zip(f_ranks, c_ranks)]
                    if not all(same_ranks):
                        _name = _get_name(lhs)
                        var = self.get_variable(_name)

            elif isinstance(func, Interface):
                d_var = [self._infere_type(i, **settings) for i in
                         func.functions[0].results]

                # TODO imporve this will not work for
                # the case of different results types
                d_var[0]['datatype'] = rhs.dtype

            else:
                d_var = self._infere_type(rhs, **settings)

        elif isinstance(rhs, Map):

            name = str(rhs.args[0])
            func = self.get_function(name)

            if func is None:
                errors.report(UNDEFINED_FUNCTION, symbol=name,
                bounding_box=self._current_fst_node.absolute_bounding_box,
                severity='error',blocker=self.blocking)

            dvar  = self._infere_type(rhs.args[1], **settings)
            d_var = [self._infere_type(result, **settings) for result in func.results]
            for i in range(len(d_var)):
                d_var[i]['shape'] = dvar['shape']
                d_var[i]['rank' ]  = dvar['rank']

        else:
            d_var  = self._infere_type(rhs, **settings)
            d_list = d_var if isinstance(d_var, list) else [d_var]

            for d in d_list:
                __name__ = d['datatype'].__class__.__name__

                if __name__.startswith('Pyccel'):
                    __name__ = __name__[6:]
                    d['cls_base'] = self.get_class(__name__)
                    #TODO: Avoid writing the default variables here
                    d['is_pointer'] = d_var.get('is_target',False) or d_var.get('is_pointer',False)

                    # TODO if we want to use pointers then we set target to true
                    # in the ConsturcterCall

                    d['is_polymorphic'] = False

                if isinstance(rhs, Variable) and rhs.is_target:
                    # case of rhs is a target variable the lhs must be a pointer
                    d['is_target' ] = False
                    d['is_pointer'] = True

        lhs = expr.lhs
        if isinstance(lhs, (Symbol, DottedVariable)):
            if isinstance(d_var, list):
                if len(d_var) == 1:
                    d_var = d_var[0]
                else:
                    errors.report(WRONG_NUMBER_OUTPUT_ARGS, symbol=expr,
                        bounding_box=self._current_fst_node.absolute_bounding_box,
                        severity='error', blocker=self.blocking)
                    return None

            lhs = self._assign_lhs_variable(lhs, d_var, rhs, **settings)
        elif isinstance(lhs, PythonTuple):
            n = len(lhs)
            if isinstance(rhs, PythonTuple):
                new_lhs = []
                for i,(l,r) in enumerate(zip(lhs,rhs)):
                    d = self._infere_type(r, **settings)
                    new_lhs.append( self._assign_lhs_variable(l, d, r, **settings) )
                lhs = PythonTuple(*new_lhs)

            elif isinstance(rhs, TupleVariable):
                new_lhs = []

                if rhs.is_homogeneous:
                    d_var = self._infere_type(rhs[0])
                    indexed_rhs = IndexedVariable(rhs, dtype=rhs.dtype,
                            shape=rhs.shape,prec=rhs.precision,order=rhs.order,rank=rhs.rank)
                    new_rhs = []
                    for i,l in enumerate(lhs):
                        new_lhs.append( self._assign_lhs_variable(l, d_var.copy(),
                            indexed_rhs.__getitem__(i), **settings) )
                        new_rhs.append(indexed_rhs.__getitem__(i))
                    rhs = PythonTuple(*new_rhs)
                    d_var = [d_var]
                else:
                    d_var = [self._infere_type(v) for v in rhs]
                    for i,(l,r) in enumerate(zip(lhs,rhs)):
                        new_lhs.append( self._assign_lhs_variable(l, d_var[i].copy(), r, **settings) )

                lhs = PythonTuple(*new_lhs)


            elif isinstance(d_var, list) and len(d_var)== n:
                new_lhs = []
                if hasattr(rhs,'__getitem__'):
                    for i,l in enumerate(lhs):
                        new_lhs.append( self._assign_lhs_variable(l, d_var[i].copy(), rhs[i], **settings) )
                else:
                    for i,l in enumerate(lhs):
                        new_lhs.append( self._assign_lhs_variable(l, d_var[i].copy(), rhs, **settings) )
                lhs = PythonTuple(*new_lhs)

            elif d_var['shape'][0]==n:
                new_lhs = []
                new_rhs = []

                for i,l in enumerate(lhs):
                    rhs_i = self._visit(Indexed(rhs,i))
                    new_lhs.append( self._assign_lhs_variable(l, self._infere_type(rhs_i), rhs_i, **settings) )
                    new_rhs.append(rhs_i)

                lhs = PythonTuple(*new_lhs)
                rhs = new_rhs
            else:
                errors.report(WRONG_NUMBER_OUTPUT_ARGS, symbol=expr,
                    bounding_box=self._current_fst_node.absolute_bounding_box,
                    severity='error', blocker=self.blocking)
                return None
        else:
            lhs = self._visit(lhs, **settings)

        if isinstance(rhs, (Map, Zip)):
            func  = _get_name(rhs.args[0])
            func  = UndefinedFunction(func)
            alloc = Assign(lhs, Zeros(lhs.shape, lhs.dtype))
            alloc.set_fst(fst)
            index = self._get_new_variable(expr)
            index = Variable('int',index.name)
            range_ = UndefinedFunction('range')(UndefinedFunction('len')(lhs))
            name  = _get_name(lhs)
            var   = IndexedBase(name)[index]
            args  = rhs.args[1:]
            args  = [_get_name(arg) for arg in args]
            args  = [IndexedBase(arg)[index] for arg in args]
            body  = [Assign(var, func(*args))]
            body[0].set_fst(fst)
            body  = For(index, range_, body, strict=False)
            body  = self._visit_For(body, **settings)
            body  = [alloc , body]
            return CodeBlock(body)

        elif not isinstance(lhs, (list, tuple)):
            lhs = [lhs]
            if isinstance(d_var,dict):
                d_var = [d_var]

        if len(lhs) == 1:
            lhs = lhs[0]

        if isinstance(lhs, (Variable, DottedVariable)):
            is_pointer = lhs.is_pointer
        elif isinstance(lhs, IndexedElement):
            is_pointer = False
        elif isinstance(lhs, (PythonTuple, List)):
            is_pointer = any(l.is_pointer for l in lhs)

        # TODO: does is_pointer refer to any/all or last variable in list (currently last)
        is_pointer = is_pointer and isinstance(rhs, (Variable, Dlist, DottedVariable))
        is_pointer = is_pointer or isinstance(lhs, (Variable, DottedVariable)) and lhs.is_pointer

        # ISSUES #177: lhs must be a pointer when rhs is allocatable array
        if not ((isinstance(lhs, PythonTuple) or (isinstance(lhs, TupleVariable) and not lhs.is_homogeneous)) \
                and isinstance(rhs,(PythonTuple, TupleVariable, list))):
            lhs = [lhs]
            rhs = [rhs]

        new_expressions = []
        for l, r in zip(lhs,rhs):
            is_pointer_i = l.is_pointer if isinstance(l, (Variable, DottedVariable)) else is_pointer

            new_expr = Assign(l, r)

            if is_pointer_i:
                new_expr = AliasAssign(l, r)

            elif isinstance(expr, AugAssign):
                new_expr = AugAssign(l, expr.op, r)


            elif new_expr.is_symbolic_alias:
                new_expr = SymbolicAssign(l, r)

                # in a symbolic assign, the rhs can be a lambda expression
                # it is then treated as a def node

                F = self.get_symbolic_function(l)
                if F is None:
                    self.insert_symbolic_function(new_expr)
                else:
                    errors.report(PYCCEL_RESTRICTION_TODO,
                                  bounding_box=stmt.absolute_bounding_box,
                                  severity='fatal')
            new_expressions.append(new_expr)
        if (len(new_expressions)==1):
            new_expressions = new_expressions[0]
            new_expressions.set_fst(fst)

            return new_expressions
        else:
            result = CodeBlock(new_expressions)
            result.set_fst(fst)
            return result

    def _visit_For(self, expr, **settings):


        self.create_new_loop_scope()

        # treatment of the index/indices
        iterable = self._visit(expr.iterable, **settings)
        body     = list(expr.body)
        iterator = expr.target

        if isinstance(iterable, Variable):
            indx   = self._get_new_variable(iterable)
            assign = Assign(iterator, IndexedBase(iterable)[indx])
            assign.set_fst(expr.fst)
            iterator = indx
            body     = [assign] + body

        elif isinstance(iterable, Map):
            indx   = self._get_new_variable(iterable)
            func   = iterable.args[0]
            args   = [IndexedBase(arg)[indx] for arg in iterable.args[1:]]
            assing = assign = Assign(iterator, func(*args))
            assign.set_fst(expr.fst)
            iterator = indx
            body     = [assign] + body

        elif isinstance(iterable, Zip):
            args = iterable.args
            indx = self._get_new_variable(args)
            for i in range(len(args)):
                assign = Assign(iterator[i], IndexedBase(args[i])[indx])
                assign.set_fst(expr.fst)
                body = [assign] + body
            iterator = indx

        elif isinstance(iterable, Enumerate):
            indx   = iterator.args[0]
            var    = iterator.args[1]
            assign = Assign(var, IndexedBase(iterable.args[0])[indx])
            assign.set_fst(expr.fst)
            iterator = indx
            body     = [assign] + body

        elif isinstance(iterable, Product):
            args     = iterable.elements
            iterator = list(iterator)
            for i in range(len(args)):
                if not isinstance(args[i], Range):
                    indx   = self._get_new_variable(i)
                    assign = Assign(iterator[i], IndexedBase(args[i])[indx])

                    assign.set_fst(expr.fst)
                    body        = [assign] + body
                    iterator[i] = indx

        if isinstance(iterator, Symbol):
            name   = iterator.name
            var    = self.check_for_variable(name)
            target = var
            if var is None:
                target = Variable('int', name, rank=0)
                self.insert_variable(target)

        elif isinstance(iterator, list):
            target = []
            for i in iterator:
                name = str(i.name)
                var  = Variable('int', name, rank=0)
                self.insert_variable(var)
                target.append(var)
        else:
            dtype = type(iterator)

            # TODO ERROR not tested yet

            errors.report(INVALID_FOR_ITERABLE, symbol=expr.target,
                   bounding_box=self._current_fst_node.absolute_bounding_box,
                   severity='error', blocker=self.blocking)

        body = [self._visit(i, **settings) for i in body]

        local_vars = list(self.namespace.variables.values())
        self.exit_loop_scope()

        if isinstance(iterable, Variable):
            return ForIterator(target, iterable, body)

        return For(target, iterable, body, local_vars=local_vars)


    def _visit_GeneratorComprehension(self, expr, **settings):

        result   = expr.expr
        lhs_name = _get_name(expr.lhs)
        lhs  = self.check_for_variable(lhs_name)

        if lhs is None:
            tmp_lhs  = Variable('int', lhs_name)
            self.insert_variable(tmp_lhs)
        else:
            tmp_lhs = None

        loops  = [self._visit(i, **settings) for i in expr.loops]
        result = self._visit(result, **settings)
        if isinstance(result, CodeBlock):
            result = result.body[-1]


        d_var = self._infere_type(result, **settings)
        dtype = d_var.pop('datatype')

        if tmp_lhs is not None:
            self.remove_variable(tmp_lhs)
            lhs = Variable(dtype, lhs_name, **d_var)
            self.insert_variable(lhs)


        if isinstance(expr, FunctionalSum):
            val = Integer(0)
            if str_dtype(dtype) in ['real', 'complex']:
                val = Float(0.0)
        elif isinstance(expr, FunctionalMin):
            val = INF
        elif isinstance(expr, FunctionalMax):
            val = -INF

        stmt = Assign(expr.lhs, val)
        stmt.set_fst(expr.fst)
        loops.insert(0, stmt)

        if isinstance(expr, FunctionalSum):
            expr_new = FunctionalSum(loops, lhs=lhs)
        elif isinstance(expr, FunctionalMin):
            expr_new = FunctionalMin(loops, lhs=lhs)
        elif isinstance(expr, FunctionalMax):
            expr_new = FunctionalMax(loops, lhs=lhs)
        expr_new.set_fst(expr.fst)
        return expr_new

    def _visit_FunctionalFor(self, expr, **settings):

        target  = expr.expr
        index   = expr.index
        indices = expr.indices
        dims    = []
        body    = expr.loops[1]

        while isinstance(body, For):

            stop  = None
            start = 0
            step  = 1
            var   = body.target
            a     = self._visit(body.iterable, **settings)
            if isinstance(a, Range):
                var   = Variable('int', var.name)
                stop  = a.stop
                start = a.start
                step  = a.step
            elif isinstance(a, (Zip, Enumerate)):
                dvar  = self._infere_type(a.element, **settings)
                dtype = dvar.pop('datatype')
                if dvar['rank'] > 0:
                    dvar['rank' ] -= 1
                    dvar['shape'] = (dvar['shape'])[1:]
                if dvar['rank'] == 0:
                    dvar['allocatable'] = dvar['is_pointer'] = False
                var  = Variable(dtype, var.name, **dvar)
                stop = a.element.shape[0]
            elif isinstance(a, Variable):
                dvar  = self._infere_type(a, **settings)
                dtype = dvar.pop('datatype')
                if dvar['rank'] > 0:
                    dvar['rank'] -= 1
                    dvar['shape'] = (dvar['shape'])[1:]
                if dvar['rank'] == 0:
                    dvar['allocatable'] = dvar['is_pointer'] = False

                var  = Variable(dtype, var.name, **dvar)
                stop = a.shape[0]
            else:
                errors.report(PYCCEL_RESTRICTION_TODO,
                              bounding_box=stmt.absolute_bounding_box,
                              severity='fatal')
            self.insert_variable(var)

            size = (stop - start) / step
            body = body.body[0]
            dims.append((size, step, start, stop))


        # we now calculate the size of the array which will be allocated

        for i in range(len(indices)):
            var = self.get_variable(indices[i].name)
            indices[i] = var

        dim = dims[-1][0]
        for i in range(len(dims) - 1, 0, -1):
            size  = dims[i - 1][0]
            step  = dims[i - 1][1]
            start = dims[i - 1][2]
            size  = ceiling(size)
            dim   = ceiling(dim)
            dim   = dim.subs(indices[i-1], start+step*indices[i-1])
            dim   = Summation(dim, (indices[i-1], 0, size-1))
            dim   = dim.doit()
        if isinstance(dim, Summation):
            errors.report(PYCCEL_RESTRICTION_TODO,
                          bounding_box=stmt.absolute_bounding_box,
                          severity='fatal')

        # TODO find a faster way to calculate dim
        # when step>1 and not isinstance(dim, Sum)
        # maybe use the c++ library of sympy

        # we annotate the target to infere the type of the list created

        target = self._visit(target, **settings)
        d_var = self._infere_type(target, **settings)

        dtype = d_var.pop('datatype')
        d_var['rank'] += 1
        shape = list(d_var['shape'])
        d_var['is_pointer'] = True
        shape.append(dim)
        d_var['shape'] = PythonTuple(*shape)

        lhs_name = _get_name(expr.lhs)

        if isinstance(target, PythonTuple) and not target.is_homogeneous:
            errors.report(LIST_OF_TUPLES, symbol=expr,
                bounding_box=self._current_fst_node.absolute_bounding_box,
                severity='error', blocker=self.blocking)
            lhs      = self._create_variable(lhs_name, target[0].dtype, target, d_var)
        else:
            lhs      = self._create_variable(lhs_name, dtype, target, d_var)
        self.insert_variable(lhs)

        loops = [self._visit(i, **settings) for i in expr.loops]
        index = self._visit(index, **settings)

        return FunctionalFor(loops, lhs=lhs, indices=indices, index=index)

    def _visit_While(self, expr, **settings):

        self.create_new_loop_scope()

        test = self._visit(expr.test, **settings)
        body = self._visit(expr.body, **settings)
        local_vars = list(self.namespace.variables.values())
        self.exit_loop_scope()

        return While(test, body, local_vars)

    def _visit_If(self, expr, **settings):
        args = [self._visit(i, **settings) for i in expr.args]
        return expr.func(*args)

    def _visit_VariableHeader(self, expr, **settings):

        # TODO improve
        #      move it to the ast like create_definition for FunctionHeader?

        name  = expr.name
        d_var = expr.dtypes.copy()
        dtype = d_var.pop('datatype')

        var = Variable(dtype, name, **d_var)
        self.insert_variable(var)
        return expr

    def _visit_FunctionHeader(self, expr, **settings):
        # TODO should we return it and keep it in the AST?
        self.insert_header(expr)
        return expr

    def _visit_ClassHeader(self, expr, **settings):
        # TODO should we return it and keep it in the AST?
        self.insert_header(expr)
        return expr

    def _visit_InterfaceHeader(self, expr, **settings):

        containers = [self.namespace.functions ,
        self.namespace.imports['functions']]
        # TODO improve test all possible containers
        name = None
        for container in containers:
            if set(expr.funcs).issubset(container.keys()):
                name  = expr.name
                funcs = []
                for i in expr.funcs:
                    funcs += [container[i]]

        if name is None:
            errors.report(UNDEFINED_INTERFACE_FUNCTION, symbol=expr.funcs,
                   bounding_box=self._current_fst_node.absolute_bounding_box,
                   severity='fatal', blocker=self.blocking)
        expr            = Interface(name, funcs, hide=True)
        container[name] = expr
        return expr

    def _visit_Return(self, expr, **settings):

        results  = expr.expr
        assigns  = expr.stmt
        if assigns:
            assigns  = [self._visit_Assign(assign, **settings) for assign in assigns.body]
            results  = [self._visit_Symbol(i, **settings) for i in results]
            expr     = Return(results, CodeBlock(assigns))
        else:
            results = [self._visit_Symbol(i, **settings) for i in results]
            expr    = Return(results)

        return expr

    def _visit_FunctionDef(self, expr, **settings):

        name         = str(expr.name)
        name         = name.replace("'", '')
        cls_name     = expr.cls_name
        hide         = False
        kind         = 'function'
        decorators   = expr.decorators
        funcs        = []
        sub_funcs    = []
        is_pure      = expr.is_pure
        is_elemental = expr.is_elemental
        is_private   = expr.is_private

        header = expr.header
        if header is None:
            if cls_name:
                header = self.get_header(cls_name +'.'+ name)
            else:
                header = self.get_header(name)

        if expr.arguments and not header:

            # TODO ERROR wrong position

            errors.report(FUNCTION_TYPE_EXPECTED, symbol=name,
                   bounding_box=self._current_fst_node.absolute_bounding_box,
                   severity='error', blocker=self.blocking)

        # we construct a FunctionDef from its header
        if header:
            interfaces = header.create_definition()

            # get function kind from the header

            kind = header.kind
        else:

            # this for the case of a function without arguments => no header

            interfaces = [FunctionDef(name, [], [], [])]
#        TODO move this to codegen
#        vec_func = None
#        if 'vectorize' in decorators:
#            #TODO move to another place
#            vec_name  = 'vec_' + name
#            arg       = decorators['vectorize'][0]
#            arg       = str(arg.name)
#            args      = [str(i.name) for i in expr.arguments]
#            index_arg = args.index(arg)
#            arg       = Symbol(arg)
#            vec_arg   = IndexedBase(arg)
#            index     = self._get_new_variable(expr.body)
#            range_    = Function('range')(Function('len')(arg))
#            args      = symbols(args)
#            args[index_arg] = vec_arg[index]
#            body_vec        = Assign(args[index_arg], Function(name)(*args))
#            body_vec.set_fst(expr.fst)
#            body_vec   = [For(index, range_, [body_vec], strict=False)]
#            header_vec = header.vectorize(index_arg)
#            vec_func   = expr.vectorize(body_vec, header_vec)


        for m in interfaces:
            args        = []
            results     = []
            local_vars  = []
            global_vars = []
            imports     = []
            arg         = None
            arguments     = expr.arguments
            header_results = m.results

            self.create_new_function_scope(name)

            if cls_name and str(arguments[0].name) == 'self':
                arg       = arguments[0]
                arguments = arguments[1:]
                dt        = self.get_class_construct(cls_name)()
                cls_base  = self.get_class(cls_name)
                var       = Variable(dt, 'self', cls_base=cls_base)
                self.insert_variable(var, 'self')

            if arguments:
                for (a, ah) in zip(arguments, m.arguments):
                    d_var = self._infere_type(ah, **settings)
                    dtype = d_var.pop('datatype')

                    # this is needed for the static case

                    additional_args = []
                    if isinstance(a, ValuedArgument):

                        # optional argument only if the value is None
                        if isinstance(a.value, Nil):
                            d_var['is_optional'] = True

                        a_new = ValuedVariable(dtype, str(a.name),
                                    value=a.value, **d_var)
                    else:
                        a_new = Variable(dtype, a.name, **d_var)

                    if additional_args:
                        args += additional_args

                    args.append(a_new)
                    self.insert_variable(a_new, name=str(a_new.name))

            # find return stmt and results

            returns = self._collect_returns_stmt(expr.body)

            # Remove duplicated return expressions, because we cannot have
            # duplicated intent(out) arguments in Fortran.
            # TODO [YG, 12.03.2020]: find workaround using temporary variables

            for stmt in returns:
                results += [list(OrderedDict.fromkeys(stmt.expr))]

            if not all(i == results[0] for i in results):
                #case of multiple return
                # with different variable name
                msg = 'TODO not available yet'
                errors.report(PYCCEL_RESTRICTION_TODO,
                              bounding_box=stmt.absolute_bounding_box,
                              severity='fatal')

            if len(results) > 0:
                results = list(results[0])

            if header_results:
                new_results = []

                for a, ah in zip(results, header_results):
                    d_var = self._infere_type(ah, **settings)
                    dtype = d_var.pop('datatype')
                    a_new = Variable(dtype, a.name, **d_var)
                    self.insert_variable(a_new, name=str(a_new.name))
                    new_results.append(a_new)

                results = new_results

            if len(interfaces) == 1:
                # case of recursive function
                # TODO improve
                func = FunctionDef(name, args, results, [])
                self.insert_function(func)

            # we annotate the body
            body = self._visit(expr.body)

            # ISSUE 177: must update arguments to get is_target
            args    = [self.get_variable(a.name) for a in args]
            results = [self.get_variable(a.name) for a in results]

            if arg and cls_name:
                dt       = self.get_class_construct(cls_name)()
                cls_base = self.get_class(cls_name)
                var      = Variable(dt, 'self', cls_base=cls_base)
                args     = [var] + args

            for var in self.get_variables(self._namespace):
                if not var in args + results:
                    local_vars += [var]

            if 'stack_array' in decorators:

                for i in range(len(local_vars)):
                    var = local_vars[i]
                    var_name = var.name
                    if var_name in decorators['stack_array']:
                        d_var = self._infere_type(var, **settings)
                        d_var['is_stack_array'] = True
                        d_var['allocatable'] = False
                        d_var['is_pointer']  = False
                        d_var['is_target']   = False
                        dtype = d_var.pop('datatype')
                        var   = Variable(dtype, var_name, **d_var)
                        local_vars[i] = var

            # TODO should we add all the variables or only the ones used in the function
            container = self._namespace.parent_scope
            for var in self.get_variables(container):
                if not var in args + results + local_vars:
                    global_vars += [var]

            is_recursive = False

            # get the imports
            imports   = self.namespace.imports['imports'].values()
            imports   = list(set(imports))

            func_   = self.namespace.functions.pop(name, None)

            if not func_ is None and func_.is_recursive:
                is_recursive = True

            sub_funcs = [i for i in self.namespace.functions.values() if not i.is_header]

            self.exit_function_scope()
            # ... computing inout arguments
            args_inout = []
            for a in args:
                args_inout.append(False)

            results_names = [str(i) for i in results]

            assigned = get_assigned_symbols(body)
            assigned = [str(i) for i in assigned]

            apps = list(Tuple(*body.body).atoms(Application))
            apps = [i for i in apps if (i.__class__.__name__
                    in self.get_parent_functions())]

            d_apps = OrderedDict()
            for a in args:
                d_apps[a] = []

            for f in apps:
                a_args = set(f.args) & set(args)
                for a in a_args:
                    d_apps[a].append(f)

            for i,a in enumerate(args):
                if str(a) in results_names:
                    args_inout[i] = True

                elif str(a) in assigned:
                    args_inout[i] = True

                elif str(a) == 'self':
                    args_inout[i] = True

                if d_apps[a] and not( args_inout[i] ):
                    intent = False
                    n_fa = len(d_apps[a])
                    i_fa = 0
                    while not(intent) and i_fa < n_fa:
                        fa = d_apps[a][i_fa]
                        f_name = fa.__class__.__name__
                        func = self.get_function(f_name)

                        j = list(fa.args).index(a)
                        intent = func.arguments_inout[j]
                        if intent:
                            args_inout[i] = True

                        i_fa += 1
            # ...

            # Raise an error if one of the return arguments is either:
            #   a) a pointer
            #   b) array which is not among arguments, hence intent(out)
            for r in results:
                if r.is_pointer:
                    errors.report(UNSUPPORTED_ARRAY_RETURN_VALUE,
                    symbol=r,bounding_box=self._current_fst_node.absolute_bounding_box,
                    severity='fatal')
                elif (r not in args) and r.rank > 0:
                    errors.report(UNSUPPORTED_ARRAY_RETURN_VALUE,
                    symbol=r,bounding_box=self._current_fst_node.absolute_bounding_box,
                    severity='fatal')


            func = FunctionDef(name,
                    args,
                    results,
                    body,
                    local_vars=local_vars,
                    global_vars=global_vars,
                    cls_name=cls_name,
                    hide=hide,
                    kind=kind,
                    is_pure=is_pure,
                    is_elemental=is_elemental,
                    is_private=is_private,
                    imports=imports,
                    decorators=decorators,
                    is_recursive=is_recursive,
                    arguments_inout=args_inout,
                    functions = sub_funcs)

            if cls_name:
                cls = self.get_class(cls_name)
                methods = list(cls.methods) + [func]

                # update the class methods

                self.insert_class(ClassDef(cls_name, cls.attributes,
                methods, parent=cls.parent))

            funcs += [func]

            #clear the sympy cache
            #TODO clear all variable except the global ones
            cache.clear_cache()

        if len(funcs) == 1:
            funcs = funcs[0]
            self.insert_function(funcs)

        else:
            new_funcs = []
            for i,f in enumerate(funcs):
                #TODO add new scope for the interface
                self.namespace.sons_scopes[name+'_'+ str(i)] = self.namespace.sons_scopes[name]
                new_funcs.append(f.rename(name+'_'+ str(i)))

            funcs = Interface(name, new_funcs)
            self.insert_function(funcs)
#        TODO move this to codegen
#        if vec_func:
#           self._visit_FunctionDef(vec_func, **settings)
#           vec_func = self.namespace.functions.pop(vec_name)
#           if isinstance(funcs, Interface):
#               funcs = list(funcs.funcs)+[vec_func]
#           else:
#               self.namespace.sons_scopes['sc_'+ name] = self.namespace.sons_scopes[name]
#               funcs = funcs.rename('sc_'+ name)
#               funcs = [funcs, vec_func]
#           funcs = Interface(name, funcs)
#           self.insert_function(funcs)
        return EmptyLine()

    def _visit_Print(self, expr, **settings):
        args = [self._visit(i, **settings) for i in expr.expr]
        if len(args) == 0:
            return Print(args)

        is_symbolic = lambda var: isinstance(var, Variable) \
            and isinstance(var.dtype, NativeSymbol)
        test = all(is_symbolic(i) for i in args)

        # TODO fix: not yet working because of mpi examples
#        if not test:
#            # TODO: Add description to parser/messages.py
#            errors.report('Either all arguments must be symbolic or none of them can be',
#                   bounding_box=self._current_fst_node.absolute_bounding_box,
#                   severity='fatal', blocker=self.blocking)

        if is_symbolic(args[0]):
            _args = []
            for a in args:
                f = self.get_symbolic_function(a.name)
                if f is None:
                    _args.append(a)
                else:

                    # TODO improve: how can we print SymbolicAssign as  lhs = rhs

                    _args.append(f)
            return SymbolicPrint(_args)
        else:
            return Print(args)

    def _visit_ClassDef(self, expr, **settings):

        # TODO - improve the use and def of interfaces
        #      - wouldn't be better if it is done inside ClassDef?

        name = str(expr.name)
        name = name.replace("'", '')
        methods = list(expr.methods)
        parent = expr.parent
        interfaces = []

        # remove quotes for str representation
        cls = ClassDef(name, [], [], parent=parent)
        self.insert_class(cls)
        const = None

        for (i, method) in enumerate(methods):
            m_name = str(method.name).replace("'", '')

            if m_name == '__init__':
                self._visit_FunctionDef(method, **settings)
                methods.pop(i)
                const = self.namespace.functions.pop(m_name)
                break



        if not const:
            errors.report(UNDEFINED_INIT_METHOD, symbol=name,
                   bounding_box=self._current_fst_node.absolute_bounding_box,
                   severity='error', blocker=True)

        ms = []
        for i in methods:
            self._visit_FunctionDef(i, **settings)
            m_name = str(i.name).replace("'", '')
            m = self.namespace.functions.pop(m_name)
            ms.append(m)

        methods = [const] + ms
        header = self.get_header(name)

        if not header:
            errors.report(PYCCEL_MISSING_HEADER, symbol=name,
                   bounding_box=self._current_fst_node.absolute_bounding_box,
                   severity='fatal', blocker=self.blocking)

        options    = header.options
        attributes = self.get_class(name).attributes

        for i in methods:
            if isinstance(i, Interface):
                methods.remove(i)
                interfaces += [i]

        cls = ClassDef(name, attributes, methods,
              interfaces=interfaces, parent=parent)
        self.insert_class(cls)

        return EmptyLine()

    def _visit_Del(self, expr, **settings):

        ls = [self._visit(i, **settings) for i in expr.variables]
        return Del(ls)

    def _visit_Is(self, expr, **settings):

        # TODO ERROR wrong position ??

        name = expr.lhs
        var1 = self.get_variable(str(expr.lhs))

        var2 = self.check_for_variable(str(expr.rhs))
        if var2 is None:
            if (isinstance(expr.rhs, Nil) and not var1.is_optional):
                errors.report(PYCCEL_RESTRICTION_OPTIONAL_NONE,
                        bounding_box=self._current_fst_node.absolute_bounding_box,
                        severity='error', blocker=self.blocking)
            return Is(var1, expr.rhs)

        if ((var1.is_Boolean or isinstance(var1.dtype, NativeBool)) and
            (var2.is_Boolean or isinstance(var2.dtype, NativeBool))):
            return Is(var1, var2)

        errors.report(PYCCEL_RESTRICTION_IS_RHS,
            bounding_box=self._current_fst_node.absolute_bounding_box,
            severity='error', blocker=self.blocking)
        return Is(var1, expr.rhs)

    def _visit_IsNot(self, expr, **settings):

        # TODO ERROR wrong position ??

        name = expr.lhs
        var1 = self.get_variable(str(expr.lhs))

        var2 = self.check_for_variable(str(expr.rhs))
        if var2 is None:
            if (isinstance(expr.rhs, Nil) and not var1.is_optional):
                errors.report(PYCCEL_RESTRICTION_OPTIONAL_NONE,
                        bounding_box=self._current_fst_node.absolute_bounding_box,
                        severity='error', blocker=self.blocking)
            return IsNot(var1, expr.rhs)

        if ((var1.is_Boolean or isinstance(var1.dtype, NativeBool)) and
            (var2.is_Boolean or isinstance(var2.dtype, NativeBool))):
            return IsNot(var1, var2)

        errors.report(PYCCEL_RESTRICTION_IS_RHS,
        bounding_box=self._current_fst_node.absolute_bounding_box,
        severity='error', blocker=self.blocking)
        return IsNot(var1, expr.rhs)

    def _visit_Import(self, expr, **settings):

        # TODO - must have a dict where to store things that have been
        #        imported
        #      - should not use namespace

        if expr.source:
            container = self.namespace.imports

            if str(expr.source) in pyccel_builtin_import_registery:

                imports = pyccel_builtin_import(expr)
                for (name, atom) in imports:
                    if not name is None:
                        F = self.check_for_variable(name)

                        if F is None:
                            container['functions'][name] = atom
                        elif name in container:
                            errors.report(FOUND_DUPLICATED_IMPORT,
                                        symbol=name, severity='warning')
                        else:
                            errors.report(PYCCEL_RESTRICTION_TODO,
                                          bounding_box=stmt.absolute_bounding_box,
                                          severity='fatal')
            else:

                # in some cases (blas, lapack, openmp and openacc level-0)
                # the import should not appear in the final file
                # all metavars here, will have a prefix and suffix = __

                __ignore_at_import__ = False
                __module_name__      = None
                __import_all__       = False
                __print__            = False

                # we need to use str here since source has been defined
                # using repr.
                # TODO shall we improve it?
                source = str(expr.source)

                targets = [i.target if isinstance(i,AsName) else i.name for i in expr.target]
                names = [i.name for i in expr.target]
                p       = self.d_parsers[source]
                for entry in ['variables', 'classes', 'functions']:
                    d_son = getattr(p.namespace, entry)
                    for t,n in zip(targets,names):
                        if t in d_son:
                            e = d_son[t]
                            if t == n:
                                container[entry][n] = e
                            else:
                                container[entry][n] = e.rename(n)

                self.namespace.cls_constructs.update(p.namespace.cls_constructs)
                self.namespace.macros.update(p.namespace.macros)

                # ... meta variables

                if 'ignore_at_import' in list(p.metavars.keys()):
                    __ignore_at_import__ = p.metavars['ignore_at_import']

                if 'import_all' in list(p.metavars.keys()):
                    __import_all__ = p.metavars['import_all']

                if 'module_name' in list(p.metavars.keys()):
                    __module_name__ = p.metavars['module_name']

                if 'print' in list(p.metavars.keys()):
                    __print__ = True

                if __import_all__:
                    expr = Import(__module_name__)
                    container['imports'][__module_name__] = expr

                elif __module_name__:
                    expr = Import(expr.target, __module_name__)
                    container['imports'][__module_name__] = expr

                # ...
                elif __print__ in p.metavars.keys():
                    source = str(expr.source).split('.')[-1]
                    source = 'mod_' + source
                    expr   = Import(expr.target, source=source)
                    container['imports'][source] = expr
                elif not __ignore_at_import__:
                    container['imports'][source] = expr

        return EmptyLine()



    def _visit_With(self, expr, **settings):

        domaine = self._visit(expr.test, **settings)
        parent  = domaine.cls_base
        if not parent.is_with_construct:
            errors.report(UNDEFINED_WITH_ACCES,
                   bounding_box=self._current_fst_node.absolute_bounding_box,
                   severity='fatal', blocker=self.blocking)

        body = self._visit(expr.body, **settings)
        return With(domaine, body, None).block



    def _visit_MacroFunction(self, expr, **settings):

        # we change here the master name to its FunctionDef

        f_name = expr.master
        header = self.get_header(f_name)
        if header is None:
            func = self.get_function(f_name)
            if func is None:
                errors.report(MACRO_MISSING_HEADER_OR_FUNC,
                symbol=f_name,severity='error', blocker=self.blocking,
                bounding_box=self._current_fst_node.absolute_bounding_box)
        else:
            interfaces = header.create_definition()

            # TODO -> Said: must handle interface

            func = interfaces[0]

        name = expr.name
        args = [self._visit(a, **settings) if isinstance(a, ValuedArgument)
                else a for a in expr.arguments]
        master_args = [self._visit(a, **settings) if isinstance(a, ValuedArgument)
                else a for a in expr.master_arguments]
        results = expr.results
        macro   = MacroFunction(name, args, func, master_args,
                                  results=results)
        self.insert_macro(macro)

        return macro

    def _visit_MacroShape(self, expr, **settings):
        return expr

    def _visit_MacroVariable(self, expr, **settings):

        master = expr.master
        if isinstance(master, DottedName):
            errors.report(PYCCEL_RESTRICTION_TODO,
                          bounding_box=stmt.absolute_bounding_box,
                          severity='fatal')
        header = self.get_header(master)
        if header is None:
            var = self.get_variable(master)
        else:
            var = Variable(header.dtype, header.name)

                # TODO -> Said: must handle interface

        expr = MacroVariable(expr.name, var)
        self.insert_macro(expr)
        return expr

    def _visit_Dlist(self, expr, **settings):

        val = self._visit(expr.val, **settings)
        shape = self._visit(expr.length, **settings)
        if isinstance(val, (TupleVariable, PythonTuple)):
            if isinstance(val, TupleVariable):
                return PythonTuple(*(val.get_vars()*shape))
            else:
                return PythonTuple(*(val.args*shape))
        return Dlist(val[0], shape)

    def _visit_StarredArguments(self, expr, **settings):
        name = expr.args_var
        var = self._visit(name)
        assert(var.rank==1)
        return StarredArguments([self._visit(Indexed(name,i)) for i in range(var.shape[0])])

#==============================================================================


if __name__ == '__main__':
    import sys

    try:
        filename = sys.argv[1]
    except:
        raise ValueError('Expecting an argument for filename')

    parser = SyntaxParser(filename)
#    print(parser.namespace)
    parser = SemanticParser(parser)
#    print(parser.ast)
#    parser.view_namespace('variables')<|MERGE_RESOLUTION|>--- conflicted
+++ resolved
@@ -688,219 +688,6 @@
 
             d_var['is_polymorphic'] = False
             d_var['cls_base'      ] = cls
-<<<<<<< HEAD
-            d_var['is_pointer'    ] = False
-            return d_var
-
-        elif isinstance(expr, Application):
-
-            name = type(expr).__name__
-            func = self.get_function(name)
-            if isinstance(func, FunctionDef):
-                d_var = self._infere_type(func.results[0], **settings)
-
-            elif name in ['Full', 'Empty', 'Zeros', 'Ones', 'Diag',
-                          'Cross', 'Linspace', 'Where']:
-                d_var['datatype'   ] = expr.dtype
-                d_var['allocatable'] = True
-                d_var['shape'      ] = expr.shape
-                d_var['rank'       ] = expr.rank
-                d_var['is_pointer' ] = False
-                d_var['order'      ] = expr.order
-                d_var['precision'  ] = expr.precision
-
-            elif name in ['Array']:
-                d_var['datatype'      ] = expr.dtype
-                d_var['precision'     ] = expr.precision
-                d_var['rank'          ] = expr.rank
-                d_var['shape'         ] = expr.shape
-                d_var['order'         ] = expr.order
-                d_var['allocatable'   ] = expr.rank>0
-                d_var['is_stack_array'] = False
-                d_var['is_pointer'    ] = False
-                d_var['is_target'     ] = True # ISSUE 177: TODO this should be done using setter
-
-            elif name in ['Len']:
-                d_var['datatype'   ] = expr.dtype
-                d_var['rank'       ] = 0
-                d_var['allocatable'] = False
-                d_var['is_pointer' ] = False
-
-            elif name in ['Rand']:
-                d_var['datatype'   ] = expr.dtype
-                d_var['rank'       ] = expr.rank
-                d_var['is_pointer' ] = False
-                d_var['precision'  ] = expr.precision
-
-                if expr.rank == 0:
-                    d_var['allocatable'] = False
-                else:
-                    d_var['shape'      ] = expr.shape
-                    d_var['allocatable'] = True
-                    d_var['order'      ] = expr.order
-
-            elif name in ['NumpySum', 'Product', 'Min', 'Max']:
-                d_var['datatype'   ] = expr.args[0].dtype
-                d_var['rank'       ] = 0
-                d_var['allocatable'] = False
-                d_var['is_pointer' ] = False
-
-            elif name in ['Matmul']:
-
-                d_vars = [self._infere_type(arg,**settings) for arg in expr.args]
-
-                var0_is_vector = d_vars[0]['rank'] < 2
-                var1_is_vector = d_vars[1]['rank'] < 2
-
-                if(d_vars[0]['shape'] is None or d_vars[1]['shape'] is None):
-                    d_var['shape'] = None
-                else:
-
-                    m = 1 if var0_is_vector else d_vars[0]['shape'][0]
-                    n = 1 if var1_is_vector else d_vars[1]['shape'][1]
-                    d_var['shape'] = [m, n]
-
-                d_var['datatype'   ] = d_vars[0]['datatype']
-                if var0_is_vector or var1_is_vector:
-                    d_var['rank'   ] = 1
-                else:
-                    d_var['rank'   ] = 2
-                d_var['allocatable'] = False
-                d_var['is_pointer' ] = False
-                d_var['precision'  ] = max(d_vars[0]['precision'],
-                                           d_vars[1]['precision'])
-
-            elif name in ['Int',
-                          'PythonFloat','PythonComplex',
-                          'NumpyInt','Int32','Int64',
-                          'NumpyFloat','Float32','Float64',
-                          'NumpyComplex', 'Complex64','Complex128',
-                          'Real','Imag','Bool']:
-
-                d_var['datatype'   ] = expr.dtype
-                d_var['rank'       ] = 0
-                d_var['allocatable'] = False
-                d_var['is_pointer' ] = False
-                d_var['precision'  ] = expr.precision
-
-            elif name in ['Mod']:
-
-                # Determine output type/rank/shape
-                # TODO [YG, 10.10.2018]: use Numpy broadcasting rules
-                d_vars = [self._infere_type(arg,**settings) for arg in expr.args]
-                i = 0 if (d_vars[0]['rank'] >= d_vars[1]['rank']) else 1
-
-                d_var['datatype'   ] = d_vars[i]['datatype']
-                d_var['rank'       ] = d_vars[i]['rank']
-                d_var['shape'      ] = d_vars[i]['shape']
-                d_var['allocatable'] = d_vars[i]['allocatable']
-                d_var['is_pointer' ] = False
-                d_var['precision'  ] = d_vars[i].pop('precision',4)
-
-            elif name in ['Norm']:
-                d_var = self._infere_type(expr.arg,**settings)
-
-                d_var['shape'] = expr.shape(d_var['shape'])
-                d_var['rank' ] = len(d_var['shape'])
-                d_var['allocatable'] = d_var['rank']>0
-                d_var['is_pointer' ] = False
-
-            elif isinstance(expr, NumpyUfuncBase):
-                d_var = self._infere_type(expr.args[0], **settings)
-                d_var['datatype'   ] = expr.dtype
-                d_var['is_pointer' ] = False
-                d_var['precision'  ] = expr.precision
-
-            elif isinstance(expr, MathFunctionBase):
-                d_var['datatype' ] = expr.dtype
-                d_var['precision'] = expr.precision
-                d_var['rank'     ] = expr.rank
-                d_var['shape'    ] = expr.shape
-
-            elif name in ['EmptyLike', 'ZerosLike', 'OnesLike', 'FullLike']:
-                d_var = self._infere_type(expr.rhs, **settings)
-            else:
-                msg = 'Type of Application : {} cannot be infered'.format(type(expr).__name__)
-                errors.report(PYCCEL_RESTRICTION_TODO+'\n'+msg, symbol=expr,
-                    bounding_box=self._current_fst_node.absolute_bounding_box,
-                    severity='fatal', blocker=self.blocking)
-
-            return d_var
-
-        elif isinstance(expr, GC):
-            return self._infere_type(expr.lhs, **settings)
-        elif isinstance(expr, (Expr, FunctionCall)):
-            # ...
-            d_var['datatype'   ] = expr.dtype
-            d_var['allocatable'] = expr.rank>0 if expr.rank else None
-            d_var['is_pointer' ] = False
-            d_var['shape'      ] = expr.shape
-            d_var['rank'       ] = expr.rank
-            d_var['precision'  ] = expr.precision
-
-            return d_var
-        elif isinstance(expr, (list, List)):
-
-            import numpy
-            d = self._infere_type(expr[0], **settings)
-
-            # TODO must check that it is consistent with pyccel's rules
-
-            d_var['datatype'] = d['datatype']
-            d_var['rank'] = d['rank'] + 1
-            d_var['shape'] = numpy.asarray(expr).shape  # TODO improve
-            d_var['allocatable'] = d['allocatable']
-            if isinstance(expr, List):
-                d_var['is_target'] = True
-                dtype              = str_dtype(d['datatype'])
-                d_var['datatype']  = dtype
-
-            return d_var
-        elif isinstance(expr, Concatenate):
-            import operator
-            d_vars = [self._infere_type(a, **settings) for a in expr.args]
-            ls = any(d['is_pointer'] or d['is_target'] for d in d_vars)
-
-            if ls:
-                shapes = [d['shape'] for d in d_vars if d['shape']]
-                shapes = zip(*shapes)
-                shape = tuple(sum(s) for s in shapes)
-                if not shape:
-                    shape = (sum(map(Len,expr.args)),)
-                d_vars[0]['shape'     ] = shape
-                d_vars[0]['rank'      ] = 1
-                d_vars[0]['is_target' ] = True
-                d_vars[0]['is_pointer'] = False
-
-            else:
-                d_vars[0]['datatype'] = 'str'
-            return d_vars[0]
-
-
-            if not (d_var_left['datatype'] == 'str'
-                    or d_var_right['datatype'] == 'str'):
-                d_var_left['shape'] = tuple(map(operator.add,
-                        d_var_right['shape'], d_var_left['shape']))
-            return d_var_left
-        elif isinstance(expr, ValuedArgument):
-            return self._infere_type(expr.value)
-
-        elif isinstance(expr, IfTernaryOperator):
-            return self._infere_type(expr.args[0][1].body[0])
-        elif isinstance(expr, Dlist):
-
-            import numpy
-            d = self._infere_type(expr.val, **settings)
-
-            # TODO must check that it is consistent with pyccel's rules
-            # TODO improve
-            d_var['datatype'   ] = d['datatype']
-            d_var['rank'       ] = d['rank'] + 1
-            d_var['shape'      ] = (expr.length, )
-            d_var['allocatable'] = False
-            d_var['is_pointer' ] = True
-=======
->>>>>>> fa86d4c5
             return d_var
 
         else:
