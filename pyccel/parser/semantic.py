--- conflicted
+++ resolved
@@ -3465,30 +3465,9 @@
                 if isinstance(rhs, FunctionCall):
                     # If object is a function
                     args  = self._handle_function_args(rhs.args)
-<<<<<<< HEAD
                     func  = self.scope.find(new_name)
                     assert func is not None
                     return self._handle_function(expr, func, args)
-=======
-                    func  = first[rhs_name]
-                    if new_name != rhs_name:
-                        if hasattr(func, 'clone') and not isinstance(func, PyccelFunctionDef):
-                            mod = func.get_direct_user_nodes(lambda m: isinstance(m, Module))[0]
-                            func  = func.clone(new_name, is_imported = True)
-                            func.set_current_user_node(mod)
-                    pyccel_stage.set_stage('syntactic')
-                    syntactic_call = FunctionCall(func, args)
-                    current_user_nodes = expr.get_all_user_nodes()
-                    if len(current_user_nodes) == 1:
-                        syntactic_call.set_current_user_node(current_user_nodes[0])
-                    else:
-                        # If the DottedName has multiple users look for the relevant Assign
-                        # This happens if an Assign node was created to handle the expression
-                        # E.g. when the statement is found in a Return node.
-                        syntactic_call.set_current_user_node(next(u for u in current_user_nodes if isinstance(u, Assign)))
-                    pyccel_stage.set_stage('semantic')
-                    return self._handle_function(syntactic_call, func, args)
->>>>>>> c4d4fdb5
                 elif isinstance(rhs, Constant):
                     var = first[rhs_name]
                     if new_name != rhs_name:
@@ -5279,14 +5258,10 @@
                           else EmptyNode() for r in returns]
         expr.body.substitute(returns, replace_return, invalidate = False)
 
-<<<<<<< HEAD
         new_imports = [Import(m_name, targets) for m_name, targets in global_scope_import_targets.items()]
         for i in new_imports:
             i.set_current_ast(function_call.python_ast)
         imports.extend(new_imports)
-=======
-        imports.extend(Import(m_name, targets) for m_name, targets in global_scope_import_targets.items())
->>>>>>> c4d4fdb5
         pyccel_stage.set_stage('semantic')
 
         import_init_calls = [self._visit(i) for i in imports]
