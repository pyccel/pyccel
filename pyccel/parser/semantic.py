# -*- coding: utf-8 -*-
#------------------------------------------------------------------------------------------#
# This file is part of Pyccel which is released under MIT License. See the LICENSE file or #
# go to https://github.com/pyccel/pyccel/blob/master/LICENSE for full license details.     #
#------------------------------------------------------------------------------------------#

# pylint: disable=R0201, missing-function-docstring

from collections import OrderedDict
from itertools import chain

from sympy.utilities.iterables import iterable as sympy_iterable

from sympy import Sum as Summation
from sympy import Symbol as sp_Symbol
from sympy import Integer as sp_Integer
from sympy import ceiling
from sympy.core import cache

#==============================================================================

from pyccel.ast.basic import Basic, PyccelAstNode

from pyccel.ast.builtins import PythonPrint
from pyccel.ast.builtins import PythonInt, PythonBool, PythonFloat, PythonComplex
from pyccel.ast.builtins import python_builtin_datatype
from pyccel.ast.builtins import PythonList
from pyccel.ast.builtins import (PythonRange, PythonZip, PythonEnumerate,
                                 PythonMap, PythonTuple, Lambda)

from pyccel.ast.core import Comment, CommentBlock, Pass
from pyccel.ast.core import If, IfSection
from pyccel.ast.core import Allocate, Deallocate
from pyccel.ast.core import Assign, AliasAssign, SymbolicAssign
from pyccel.ast.core import AugAssign, CodeBlock
from pyccel.ast.core import Return, FunctionDefArgument
from pyccel.ast.core import ConstructorCall
from pyccel.ast.core import FunctionDef, Interface, FunctionAddress, FunctionCall, FunctionCallArgument
from pyccel.ast.core import DottedFunctionCall
from pyccel.ast.core import ClassDef
from pyccel.ast.core import For
from pyccel.ast.core import While
from pyccel.ast.core import SymbolicPrint
from pyccel.ast.core import Del
from pyccel.ast.core import EmptyNode
from pyccel.ast.core import Concatenate
from pyccel.ast.core import Import
from pyccel.ast.core import AsName
from pyccel.ast.core import With
from pyccel.ast.core import Duplicate
from pyccel.ast.core import StarredArguments
from pyccel.ast.core import Iterable

from pyccel.ast.class_defs import NumpyArrayClass, TupleClass, get_cls_base

from pyccel.ast.datatypes import NativeRange, str_dtype
from pyccel.ast.datatypes import NativeSymbol
from pyccel.ast.datatypes import DataTypeFactory
from pyccel.ast.datatypes import (NativeInteger, NativeBool,
                                  NativeReal, NativeString,
                                  NativeGeneric, NativeComplex)

from pyccel.ast.functionalexpr import FunctionalSum, FunctionalMax, FunctionalMin, GeneratorComprehension, FunctionalFor

from pyccel.ast.headers import FunctionHeader, ClassHeader, MethodHeader
from pyccel.ast.headers import MacroFunction, MacroVariable

from pyccel.ast.internals import Slice, PyccelSymbol
from pyccel.ast.itertoolsext import Product

from pyccel.ast.literals import LiteralTrue, LiteralFalse
from pyccel.ast.literals import LiteralInteger, LiteralFloat
from pyccel.ast.literals import Nil

from pyccel.ast.mathext  import math_constants

from pyccel.ast.numpyext import NumpyZeros, NumpyMatmul
from pyccel.ast.numpyext import NumpyBool
from pyccel.ast.numpyext import NumpyInt, NumpyInt8, NumpyInt16, NumpyInt32, NumpyInt64
from pyccel.ast.numpyext import NumpyFloat, NumpyFloat32, NumpyFloat64
from pyccel.ast.numpyext import NumpyComplex, NumpyComplex64, NumpyComplex128
from pyccel.ast.numpyext import NumpyTranspose
from pyccel.ast.numpyext import NumpyNewArray

from pyccel.ast.omp import (OMP_For_Loop, OMP_Simd_Construct, OMP_Distribute_Construct,
                            OMP_TaskLoop_Construct, OMP_Sections_Construct, Omp_End_Clause,
                            OMP_Single_Construct)

from pyccel.ast.operators import PyccelIs, PyccelIsNot, IfTernaryOperator, PyccelUnarySub

from pyccel.ast.sympy_helper import sympy_to_pyccel, pyccel_to_sympy

from pyccel.ast.utilities import builtin_function as pyccel_builtin_function
from pyccel.ast.utilities import python_builtin_libs
from pyccel.ast.utilities import builtin_import as pyccel_builtin_import
from pyccel.ast.utilities import builtin_import_registery as pyccel_builtin_import_registery
from pyccel.ast.utilities import split_positional_keyword_arguments

from pyccel.ast.variable import Constant
from pyccel.ast.variable import Variable
from pyccel.ast.variable import TupleVariable, HomogeneousTupleVariable, InhomogeneousTupleVariable
from pyccel.ast.variable import IndexedElement
from pyccel.ast.variable import DottedName, DottedVariable

from pyccel.errors.errors import Errors
from pyccel.errors.errors import PyccelSemanticError

# TODO - remove import * and only import what we need
#      - use OrderedDict whenever it is possible
from pyccel.errors.messages import *

from pyccel.parser.base      import BasicParser, Scope
from pyccel.parser.base      import get_filename_from_import
from pyccel.parser.syntactic import SyntaxParser

import pyccel.decorators as def_decorators
#==============================================================================

errors = Errors()

#==============================================================================

def _get_name(var):
    """."""

    if isinstance(var, str):
        return var
    if isinstance(var, (PyccelSymbol, DottedName)):
        return str(var)
    if isinstance(var, (IndexedElement)):
        return str(var.base)
    if isinstance(var, FunctionCall):
        return var.funcdef
    if isinstance(var, AsName):
        return var.target
    msg = 'Name of Object : {} cannot be determined'.format(type(var).__name__)
    errors.report(PYCCEL_RESTRICTION_TODO+'\n'+msg, symbol=var,
                severity='fatal')

#==============================================================================

class SemanticParser(BasicParser):

    """ Class for a Semantic Parser.
    It takes a syntactic parser as input for the moment"""

    def __init__(self, inputs, **kwargs):

        # a Parser can have parents, who are importing it.
        # imports are then its sons.
        self._parents = kwargs.pop('parents', [])
        self._d_parsers = kwargs.pop('d_parsers', OrderedDict())

        # ...
        if not isinstance(inputs, SyntaxParser):
            raise TypeError('> Expecting a syntactic parser as input')

        parser = inputs
        # ...

        # ...
        BasicParser.__init__(self, **kwargs)
        # ...

        # ...
        self._fst = parser._fst
        self._ast = parser._ast

        self._filename  = parser._filename
        self._metavars  = parser._metavars
        self._namespace = parser._namespace
        self._namespace.imports['imports'] = OrderedDict()
        self._used_names = parser.used_names
        self._dummy_counter = parser._dummy_counter

        # used to store the local variables of a code block needed for garbage collecting
        self._allocs = []

        # used to store code split into multiple lines to be reinserted in the CodeBlock
        self._additional_exprs = []

        #
        self._code = parser._code
        # ...

        # ... TOD add settings
        settings = {}
        self.annotate()
        # ...

    #================================================================
    #                  Property accessors
    #================================================================

    @property
    def parents(self):
        """Returns the parents parser."""
        return self._parents

    @property
    def d_parsers(self):
        """Returns the d_parsers parser."""

        return self._d_parsers

    #================================================================
    #                     Public functions
    #================================================================

    def annotate(self, **settings):
        """."""

        if self.semantic_done:
            print ('> semantic analysis already done')
            return self.ast

        # TODO - add settings to Errors
        #      - filename

        errors = Errors()
        if self.filename:
            errors.set_target(self.filename, 'file')
        errors.set_parser_stage('semantic')

        # then we treat the current file

        ast = self.ast

        self._allocs.append([])
        # we add the try/except to allow the parser to find all possible errors
        PyccelAstNode.stage = 'semantic'
        ast = self._visit(ast, **settings)

        self._ast = ast

        # in the case of a header file, we need to convert all headers to
        # FunctionDef etc ...

        if self.is_header_file:
            target = []

            for parent in self.parents:
                for (key, item) in parent.imports.items():
                    if get_filename_from_import(key) == self.filename:
                        target += item

            target = set(target)
            target_headers = target.intersection(self.namespace.headers.keys())
            for name in list(target_headers):
                v = self.namespace.headers[name][0]
                if isinstance(v, FunctionHeader) and not isinstance(v,
                        MethodHeader):
                    F = self.get_function(name)
                    if F is None:
                        interfaces = v.create_definition()
                        for F in interfaces:
                            self.insert_function(F)
                    else:
                        errors.report(IMPORTING_EXISTING_IDENTIFIED,
                                symbol=name, blocker=True,
                                severity='fatal')

        self._semantic_done = True

        # Calling the Garbage collecting,
        # it will add the necessary Deallocate nodes
        # to the ast
        self._ast = ast = self._garbage_collector(ast)

        return ast

    #================================================================
    #              Utility functions for scope handling
    #================================================================

    def get_variable_from_scope(self, name):
        """
        Search for a Variable object with the given name inside the local Python scope.
        If not found, return None.
        """
        # Walk up nested loops (if any)
        container = self.namespace
        while container.is_loop:
            container = container.parent_scope

        var = self._get_variable_from_scope(name, container)

        return var

    def _get_variable_from_scope(self, name, container):
        """
        Search for a Variable object with the given name in the given Python scope.
        This is a recursive function because it searches inside nested loops, where
        OpenMP variables could be defined.
        """
        if name in container.variables:
            return container.variables[name]

        if name in container.imports['variables']:
            return container.imports['variables'][name]

        # Search downwards, walking down the tree of nested loop Scopes
        for container in container.loops:
            var = self._get_variable_from_scope(name, container)
            if var:
                return var

        return None

    def check_for_variable(self, name):
        """
        Search for a Variable object with the given name in the current namespace,
        defined by the local and global Python scopes. Return None if not found.
        """

        if self.current_class:
            for i in self._current_class.attributes:
                if i.name == name:
                    var = i
                    return var

        # Walk up nested loops (if any)
        container = self.namespace
        while container.is_loop:
            container = container.parent_scope

        # Walk up the tree of Scope objects, until the root if needed
        while container:
            var = self._get_variable_from_scope(name, container)
            if var is not None:
                return var
            container = container.parent_scope

        return None

    def get_variable(self, name):
        """ Like 'check_for_variable', but raise Pyccel error if Variable is not found.
        """
        var = self.check_for_variable(name)
        if var is None:
            errors.report(UNDEFINED_VARIABLE, symbol=name,
            bounding_box=(self._current_fst_node.lineno, self._current_fst_node.col_offset),
            severity='fatal', blocker=True)
        else:
            return var

    def get_variables(self, container):
        # this only works if called on a function scope
        # TODO needs more tests when we have nested functions
        variables = []
        variables.extend(container.variables.values())
        for container in container.loops:
            variables.extend(self.get_variables(container))
        return variables


    def get_parent_functions(self):
        container = self.namespace
        funcs = container.functions.copy()
        container = container.parent_scope
        while container:
            for i in container.functions:
                if not i in funcs:
                    funcs[i] = container.functions[i]
            container = container.parent_scope
        return funcs


    def get_class(self, name):
        """."""

        container = self.namespace

        while container:
            if name in container.classes:
                return container.classes[name]
            elif name in container.imports['classes']:
                return container.imports['classes'][name]

            container = container.parent_scope
        return None

    def insert_variable(self, var, name=None):
        """."""

        # TODO add some checks before
        if not isinstance(var, Variable):
            raise TypeError('variable must be of type Variable')

        if name is None:
            name = var.name

        self.namespace.variables[name] = var


    def insert_class(self, cls, parent=False):
        """."""

        if isinstance(cls, ClassDef):
            name = cls.name
            container = self.namespace
            if parent:
                container = container.parent_scope
            container.classes[name] = cls
        else:
            raise TypeError('Expected A class definition ')

    def insert_template(self, expr):
        """append the scope's templates with the given template"""
        self.namespace.templates[expr.name] = expr

    def insert_header(self, expr):
        """."""
        if isinstance(expr, (FunctionHeader, MethodHeader)):
            if expr.name in self.namespace.headers:
                self.namespace.headers[expr.name].append(expr)
            else:
                self.namespace.headers[expr.name] = [expr]
        elif isinstance(expr, ClassHeader):
            self.namespace.headers[expr.name] = expr

            #  create a new Datatype for the current class

            iterable = 'iterable' in expr.options
            with_construct = 'with' in expr.options
            dtype = DataTypeFactory(expr.name, '_name',
                                    is_iterable=iterable,
                                    is_with_construct=with_construct)
            self.set_class_construct(expr.name, dtype)
        else:
            msg = 'header of type{0} is not supported'
            msg = msg.format(str(type(expr)))
            raise TypeError(msg)

    def get_function(self, name):
        """."""

        # TODO shall we keep the elif in _imports?

        func = None

        container = self.namespace
        while container:
            if name in container.functions:
                func = container.functions[name]
                break

            if name in container.imports['functions']:
                func =  container.imports['functions'][name]
                break
            container = container.parent_scope

        return func


    def get_import(self, name):
        """
        Search for an import with the given name in the current namespace.
        Return None if not found.
        """

        imp = None

        container = self.namespace
        while container:

            if name in container.imports['imports']:
                imp =  container.imports['imports'][name]
                break
            container = container.parent_scope


        return imp


    def get_symbolic_function(self, name):
        """."""

        # TODO shall we keep the elif in _imports?
        container = self.namespace
        while container:
            if name in container.symbolic_functions:
                return container.symbolic_functions[name]

            if name in container.imports['symbolic_functions']:
                return container.imports['symbolic_functions'][name]
            container = container.parent_scope

        return None

    def get_python_function(self, name):
        """."""

        # TODO shall we keep the elif in _imports?
        container = self.namespace
        while container:
            if name in container.python_functions:
                return container.python_functions[name]

            if name in container.imports['python_functions']:
                return container.imports['python_functions'][name]

            container = container.parent_scope

        return None

    def get_macro(self, name):
        """."""

        # TODO shall we keep the elif in _imports?

        container = self.namespace
        while container:
            if name in container.macros:
                return container.macros[name]
            container = container.parent_scope

        return None

    def insert_import(self, name, target):
        """
            Create and insert a new import in namespace if it's not defined
            otherwise append target to existing import.
        """
        str_name = _get_name(name)
        source = name.name if isinstance(name, AsName) else str_name
        imp = self.get_import(str_name)

        if imp is not None:
            imp_source = imp.source.name if isinstance(imp.source, AsName) else str_name
            if imp_source == source:
                imp.define_target(target)
            else:
                errors.report(IMPORTING_EXISTING_IDENTIFIED,
                              symbol=name,
                              bounding_box=(self._current_fst_node.lineno, self._current_fst_node.col_offset),
                              severity='fatal')
        else:
            container = self.namespace.imports
            container['imports'][str_name] = Import(name, target, True)

    def insert_macro(self, macro):
        """."""

        container = self.namespace.macros

        if isinstance(macro, (MacroFunction, MacroVariable)):
            name = macro.name
            if isinstance(macro.name, DottedName):
                name = name.name[-1]
            container[name] = macro
        else:
            raise TypeError('Expected a macro')

    def remove_variable(self, name):
        """."""

        container = self.namespace
        while container:
            if name in container.variables:
                container.pop(name)
                break
            container = container.parent_scope

    def get_header(self, name):
        """."""
        container = self.namespace
        headers = []
        while container:
            if name in container.headers:
                if isinstance(container.headers[name], list):
                    headers += container.headers[name]
                else:
                    headers.append(container.headers[name])
            container = container.parent_scope
        return headers

    def get_templates(self):
        """Returns templates of the current scope and all its parents scopes"""
        container = self.namespace
        templates = {}
        while container:
            templates.update({tmplt:container.templates[tmplt] for tmplt in container.templates\
                if tmplt not in templates})
            container = container.parent_scope
        return templates

    def find_class_construct(self, name):
        """Returns the class datatype for name if it exists.
        Returns None otherwise
        """
        container = self.namespace
        while container:
            if name in container.cls_constructs:
                return container.cls_constructs[name]
            container = container.parent_scope
        return None

    def get_class_construct(self, name):
        """Returns the class datatype for name if it exists.
        Raises an error otherwise
        """
        result = self.find_class_construct(name)

        if result:
            return result
        else:
            msg = 'class construct {} not found'.format(name)
            return errors.report(msg,
                bounding_box=(self._current_fst_node.lineno, self._current_fst_node.col_offset),
                severity='fatal', blocker=self.blocking)


    def set_class_construct(self, name, value):
        """Sets the class datatype for name."""

        self.namespace.cls_constructs[name] = value

    def create_new_function_scope(self, name, decorators):
        """
        Create a new Scope object for a Python function with the given name,
        and attach any decorators' information to the scope. The new scope is
        a child of the current one, and can be accessed from the dictionary of
        its children using the function name as key.

        Before returning control to the caller, the current scope (stored in
        self._namespace) is changed to the one just created, and the function's
        name is stored in self._current_function.

        Parameters
        ----------
        name : str
            Function's name, used as a key to retrieve the new scope.

        decorators : dict
            Decorators attached to FunctionDef object at syntactic stage.

        """
        child = self.namespace.new_child_scope(name, decorators=decorators)

        self._namespace = child
        if self._current_function:
            name = DottedName(self._current_function, name)
        self._current_function = name

    def exit_function_scope(self):

        self._namespace = self._namespace.parent_scope
        if isinstance(self._current_function, DottedName):

            name = self._current_function.name[:-1]
            if len(name)>1:
                name = DottedName(*name)
            else:
                name = name[0]
        else:
            name = None
        self._current_function = name

    def create_new_loop_scope(self):
        new_scope = Scope(decorators=self._namespace.decorators)
        new_scope._is_loop = True
        new_scope.parent_scope = self._namespace
        self._namespace._loops.append(new_scope)
        self._namespace = new_scope

    def exit_loop_scope(self):
        self._namespace = self._namespace.parent_scope

    #=======================================================
    #              Utility functions
    #=======================================================

    def _garbage_collector(self, expr):
        """
        Search in a CodeBlock if no trailing Return Node is present add the needed frees.

        Return the same CodeBlock if a trailing Return is found otherwise Return a new CodeBlock with additional Deallocate Nodes.
        """
        code = expr
        if len(expr.body)>0 and not isinstance(expr.body[-1], Return):
            code = expr.body + tuple(Deallocate(i) for i in self._allocs[-1])
            code = CodeBlock(code)
        self._allocs.pop()
        return code

    def _infere_type(self, expr, **settings):
        """
        type inference for expressions
        """

        # TODO - add settings to Errors
        #      - line and column
        #      - blocking errors

        errors = Errors()

        verbose = settings.pop('verbose', False)
        if verbose:
            print ('*** type inference for : ', type(expr))

        d_var = {}
        # TODO improve => put settings as attribut of Parser

        if expr in (PythonInt, PythonFloat, PythonComplex, PythonBool, NumpyBool, NumpyInt, NumpyInt8, NumpyInt16,
                      NumpyInt32, NumpyInt64, NumpyComplex, NumpyComplex64,
					  NumpyComplex128, NumpyFloat, NumpyFloat64, NumpyFloat32):

            d_var['datatype'   ] = '*'
            d_var['rank'       ] = 0
            d_var['precision'  ] = 0
            return d_var

        elif isinstance(expr, Variable):

            d_var['datatype'      ] = expr.dtype
            d_var['allocatable'   ] = expr.allocatable if expr.rank>0 else False
            d_var['shape'         ] = expr.shape
            d_var['rank'          ] = expr.rank
            d_var['cls_base'      ] = expr.cls_base
            d_var['is_pointer'    ] = expr.is_pointer
            d_var['is_target'     ] = expr.is_target
            d_var['order'         ] = expr.order
            d_var['precision'     ] = expr.precision
            d_var['is_stack_array'] = expr.is_stack_array
            return d_var

        elif isinstance(expr, PythonTuple):
            d_var['datatype'      ] = expr.dtype
            d_var['precision'     ] = expr.precision
            d_var['allocatable'   ] = True
            d_var['shape'         ] = expr.shape
            d_var['rank'          ] = expr.rank
            d_var['order'         ] = expr.order
            d_var['is_pointer'    ] = False
            d_var['cls_base'      ] = TupleClass
            return d_var

        elif isinstance(expr, Concatenate):
            d_var['datatype'      ] = expr.dtype
            d_var['precision'     ] = expr.precision
            d_var['shape'         ] = expr.shape
            d_var['rank'          ] = expr.rank
            d_var['order'         ] = expr.order
            d_var['is_pointer'    ] = False
            d_var['allocatable'   ] = any(getattr(a, 'allocatable', False) for a in expr.args)
            d_var['is_stack_array'] = not d_var['allocatable'   ]
            d_var['cls_base'      ] = TupleClass
            return d_var

        elif isinstance(expr, Duplicate):
            d = self._infere_type(expr.val, **settings)

            # TODO must check that it is consistent with pyccel's rules
            # TODO improve
            d_var['datatype'      ] = d['datatype']
            d_var['rank'          ] = expr.rank
            d_var['shape'         ] = expr.shape
            d_var['order'         ] = expr.order
            d_var['is_stack_array'] = d.get('is_stack_array',False) and isinstance(expr.length, LiteralInteger)
            d_var['allocatable'   ] = not d_var['is_stack_array']
            d_var['is_pointer'    ] = False
            d_var['cls_base'      ] = TupleClass
            return d_var

        elif isinstance(expr, NumpyNewArray):
            d_var['datatype'   ] = expr.dtype
            d_var['allocatable'] = expr.rank>0
            d_var['shape'      ] = expr.shape
            d_var['rank'       ] = expr.rank
            d_var['order'      ] = expr.order
            d_var['precision'  ] = expr.precision
            d_var['cls_base'   ] = NumpyArrayClass
            return d_var

        elif isinstance(expr, NumpyTranspose):

            var = expr.internal_var

            d_var['datatype'      ] = var.dtype
            d_var['allocatable'   ] = var.allocatable
            d_var['shape'         ] = tuple(reversed(var.shape))
            d_var['rank'          ] = var.rank
            d_var['cls_base'      ] = var.cls_base
            d_var['is_pointer'    ] = isinstance(var, Variable)
            d_var['is_target'     ] = var.is_target
            d_var['order'         ] = 'C' if var.order=='F' else 'F'
            d_var['precision'     ] = var.precision
            d_var['is_stack_array'] = var.is_stack_array
            return d_var

        elif isinstance(expr, PyccelAstNode):

            d_var['datatype'   ] = expr.dtype
            d_var['allocatable'] = expr.rank>0
            d_var['shape'      ] = expr.shape
            d_var['rank'       ] = expr.rank
            d_var['order'      ] = expr.order
            d_var['precision'  ] = expr.precision
            d_var['cls_base'   ] = get_cls_base(expr.dtype, expr.rank)
            return d_var

        elif isinstance(expr, IfTernaryOperator):
            return self._infere_type(expr.args[0][1].body[0])

        elif isinstance(expr, PythonRange):

            d_var['datatype'   ] = NativeRange()
            d_var['allocatable'] = False
            d_var['shape'      ] = ()
            d_var['rank'       ] = 0
            d_var['cls_base'   ] = expr  # TODO: shall we keep it?
            return d_var

        elif isinstance(expr, Lambda):

            d_var['datatype'   ] = NativeSymbol()
            d_var['allocatable'] = False
            d_var['is_pointer' ] = False
            d_var['rank'       ] = 0
            return d_var

        elif isinstance(expr, ConstructorCall):
            cls_name = expr.func.cls_name
            cls = self.get_class(cls_name)

            dtype = self.get_class_construct(cls_name)()

            d_var['datatype'   ] = dtype
            d_var['allocatable'] = False
            d_var['shape'      ] = ()
            d_var['rank'       ] = 0
            d_var['is_target'  ] = False

            # set target  to True if we want the class objects to be pointers

            d_var['cls_base'      ] = cls
            return d_var

        elif isinstance(expr, GeneratorComprehension):
            return self._infere_type(expr.lhs)

        else:
            msg = 'Type of Object : {} cannot be infered'.format(type(expr).__name__)
            errors.report(PYCCEL_RESTRICTION_TODO+'\n'+msg, symbol=expr,
                bounding_box=(self._current_fst_node.lineno, self._current_fst_node.col_offset),
                severity='fatal', blocker=self.blocking)

    def _extract_indexed_from_var(self, var, indices):
        """ Use indices to extract appropriate element from
        object 'var'
        This contains most of the contents of _visit_IndexedElement
        but is a separate function in order to be recursive
        """

        # case of Pyccel ast Variable
        # if not possible we use symbolic objects

        if not isinstance(var, Variable):
            assert(hasattr(var,'__getitem__'))
            if len(indices)==1:
                return var[indices[0]]
            else:
                return self._visit(var[indices[0]][indices[1:]])

        indices = tuple(indices)

        if isinstance(var, InhomogeneousTupleVariable):

            arg = indices[0]

            if isinstance(arg, Slice):
                if ((arg.start is not None and not isinstance(arg.start, LiteralInteger)) or
                        (arg.stop is not None and not isinstance(arg.stop, LiteralInteger))):
                    errors.report(INDEXED_TUPLE, symbol=var,
                        bounding_box=(self._current_fst_node.lineno, self._current_fst_node.col_offset),
                        severity='fatal', blocker=self.blocking)

                idx = slice(arg.start, arg.stop)
                selected_vars = var.get_var(idx)
                if len(selected_vars)==1:
                    if len(indices) == 1:
                        return selected_vars[0]
                    else:
                        var = selected_vars[0]
                        return self._extract_indexed_from_var(var, indices[1:])
                elif len(selected_vars)<1:
                    return None
                elif len(indices)==1:
                    return PythonTuple(*selected_vars)
                else:
                    return PythonTuple(*[self._extract_indexed_from_var(var, indices[1:]) for var in selected_vars])

            elif isinstance(arg, LiteralInteger):

                if len(indices)==1:
                    return var[arg]

                var = var[arg]
                return self._extract_indexed_from_var(var, indices[1:])

            else:
                errors.report(INDEXED_TUPLE, symbol=var,
                    bounding_box=(self._current_fst_node.lineno, self._current_fst_node.col_offset),
                    severity='fatal', blocker=self.blocking)

        if isinstance(var, PythonTuple) and not var.is_homogeneous:
            errors.report(LIST_OF_TUPLES, symbol=var,
                bounding_box=(self._current_fst_node.lineno, self._current_fst_node.col_offset),
                severity='error', blocker=self.blocking)

        for arg in var[indices].indices:
            if not isinstance(arg, Slice) and not \
                (hasattr(arg, 'dtype') and isinstance(arg.dtype, NativeInteger)):
                errors.report(INVALID_INDICES, symbol=var[indices],
                bounding_box=(self._current_fst_node.lineno, self._current_fst_node.col_offset),
                severity='error', blocker=self.blocking)
        return var[indices]

    def _create_PyccelOperator(self, expr, visited_args):
        """ Called by _visit_PyccelOperator and other classes
        inheriting from PyccelOperator
        """
        try:
            expr_new = type(expr)(*visited_args)
        except PyccelSemanticError as err:
            msg = str(err)
            errors.report(msg, symbol=expr,
                bounding_box=(self._current_fst_node.lineno, self._current_fst_node.col_offset),
                severity='fatal', blocker=True)
        #if stmts:
        #    expr_new = CodeBlock(stmts + [expr_new])
        return expr_new

    def _create_Duplicate(self, val, length):
        """ Called by _visit_PyccelMul when a Duplicate is
        identified
        """
        # Arguments have been visited in PyccelMul

        if not isinstance(val, (TupleVariable, PythonTuple)):
            errors.report("Unexpected Duplicate", symbol=Duplicate(val, length),
                bounding_box=(self._current_fst_node.lineno, self._current_fst_node.col_offset),
                severity='fatal', blocker=True)

        if val.is_homogeneous:
            return Duplicate(val, length)
        else:
            if isinstance(length, LiteralInteger):
                length = length.python_value
            else:
                errors.report("Cannot create inhomogeneous tuple of unknown size",
                    symbol=Duplicate(val, length),
                    bounding_box=(self._current_fst_node.lineno, self._current_fst_node.col_offset),
                    severity='fatal', blocker=True)
            if isinstance(val, TupleVariable):
                return PythonTuple(*(val.get_vars()*length))
            else:
                return PythonTuple(*(val.args*length))

    def _handle_function_args(self, arguments, **settings):
        args  = []
        for arg in arguments:
            a = self._visit(arg, **settings)
            if isinstance(a.value, StarredArguments):
                args.extend([FunctionCallArgument(av) for av in a.value.args_var])
            else:
                args.append(a)
        return args

    def get_type_description(self, var, include_rank = True):
        """
        Provides a text description of the type of a variable
        (useful for error messages)
        Parameters
        ----------
        var          : Variable
                       The variable to describe
        include_rank : bool
                       Indicates whether rank information should be included
                       Default : True
        """
        descr = '{dtype}(kind={precision})'.format(
                        dtype     = var.dtype,
                        precision = var.precision)
        if include_rank and var.rank>0:
            descr += '[{}]'.format(','.join(':'*var.rank))
        return descr

    def _check_argument_compatibility(self, input_args, func_args, expr, elemental):
        """
        Check that the provided arguments match the expected types

        Parameters
        ----------
        input_args : list
                     The arguments provided to the function
        func_args  : list
                     The arguments expected by the function
        expr       : PyccelAstNode
                     The expression where this call is found (used for error output)
        elemental  : bool
                     Indicates if the function is elemental
        """
        if elemental:
            incompatible = lambda i_arg, f_arg: \
                        (i_arg.dtype is not f_arg.dtype or \
                        i_arg.precision != f_arg.precision)
        else:
            incompatible = lambda i_arg, f_arg: \
                        (i_arg.dtype is not f_arg.dtype or \
                        i_arg.precision != f_arg.precision or
                        i_arg.rank != f_arg.rank)

        for i_arg, f_arg in zip(input_args, func_args):
            i_arg = i_arg.value
            f_arg = f_arg.var
            # Ignore types which cannot be compared
            if (i_arg is Nil()
                    or isinstance(f_arg, FunctionAddress)
                    or f_arg.dtype is NativeGeneric()):
                continue
            # Check for compatibility
            if incompatible(i_arg, f_arg):
                expected = self.get_type_description(f_arg, not elemental)
                received = '{} ({})'.format(i_arg, self.get_type_description(i_arg, not elemental))

                errors.report(INCOMPATIBLE_ARGUMENT.format(received, expected),
                        symbol = expr,
                        severity='error')

    def _handle_function(self, expr, func, args, **settings):
        """
        Create a FunctionCall or an instance of a PyccelInternalFunction
        from the function information and arguments

        Parameters
        ==========
        expr : PyccelAstNode
               The expression where this call is found (used for error output)
        func : FunctionDef instance, Interface instance or PyccelInternalFunction type
               The function being called
        args : tuple
               The arguments passed to the function

        Returns
        =======
        new_expr : FunctionCall or PyccelInternalFunction
        """
        if not isinstance(func, (FunctionDef, Interface)):
            args, kwargs = split_positional_keyword_arguments(*args)
            for a in args:
                if getattr(a,'dtype',None) == 'tuple':
                    self._infere_type(a, **settings)
            for a in kwargs.values():
                if getattr(a,'dtype',None) == 'tuple':
                    self._infere_type(a, **settings)
            try:
                new_expr = func(*args, **kwargs)
            except TypeError:
                errors.report(UNRECOGNISED_FUNCTION_CALL,
                        symbol = expr,
                        severity = 'fatal')

            return new_expr
        else:
            if isinstance(func, FunctionDef) and len(args) > len(func.arguments):
                errors.report("Too many arguments passed in function call",
                        symbol = expr,
                        severity='fatal')
            new_expr = FunctionCall(func, args, self._current_function)
            if None in new_expr.args:
                errors.report("Too few arguments passed in function call",
                        symbol = expr,
                        severity='error')
            elif isinstance(func, FunctionDef):
                self._check_argument_compatibility(new_expr.args, func.arguments,
                        expr, func.is_elemental)
            return new_expr

    def _create_variable(self, name, dtype, rhs, d_lhs):
        """
        Create a new variable. In most cases this is just a call to
        Variable.__init__
        but in the case of a tuple variable it is a recursive call to
        create all elements in the tuple.
        This is done separately to _assign_lhs_variable to ensure that
        elements of a tuple do not exist in the scope

        Parameters
        ----------
        name : str
            The name of the new variable

        dtype : DataType
            The data type of the new variable

        rhs : Variable
            The value assigned to the lhs. This is required to call
            self._infere_type recursively for tuples

        d_lhs : dict
            Dictionary of properties for the new Variable
        """
        if isinstance(name, PyccelSymbol):
            is_temp = name.is_temp
        else:
            is_temp = False

        if isinstance(rhs, (PythonTuple, InhomogeneousTupleVariable)) or \
                (isinstance(rhs, FunctionCall) and len(rhs.funcdef.results)>1):
            if isinstance(rhs, FunctionCall):
                iterable = rhs.funcdef.results
            else:
                iterable = rhs
            elem_vars = []
            is_homogeneous = True
            elem_d_lhs_ref = None
            for i,r in enumerate(iterable):
                elem_name = self.get_new_name( name + '_' + str(i) )
                elem_d_lhs = self._infere_type( r )

                self._ensure_target( r, elem_d_lhs )
                if elem_d_lhs_ref is None:
                    elem_d_lhs_ref = elem_d_lhs.copy()
                    is_homogeneous = elem_d_lhs['datatype'] is not NativeGeneric()
                elif elem_d_lhs != elem_d_lhs_ref:
                    is_homogeneous = False

                elem_dtype = elem_d_lhs.pop('datatype')

                var = self._create_variable(elem_name, elem_dtype, r, elem_d_lhs)
                elem_vars.append(var)

            d_lhs['is_pointer'] = any(v.is_pointer for v in elem_vars)
            d_lhs['is_stack_array'] = d_lhs.get('is_stack_array', False) and not d_lhs['is_pointer']
            if is_homogeneous and not (d_lhs['is_pointer'] and isinstance(rhs, PythonTuple)):
                lhs = HomogeneousTupleVariable(dtype, name, **d_lhs, is_temp=is_temp)
            else:
                lhs = InhomogeneousTupleVariable(elem_vars, dtype, name, **d_lhs, is_temp=is_temp)

        else:
            new_type = HomogeneousTupleVariable \
                    if isinstance(rhs, (HomogeneousTupleVariable, Concatenate, Duplicate)) \
                    else Variable
            lhs = new_type(dtype, name, **d_lhs, is_temp=is_temp)

        return lhs

    def _ensure_target(self, rhs, d_lhs):
        """ Function using data about the new lhs to determine
        whether the lhs is a pointer and the rhs is a target
        """
        if isinstance(rhs, NumpyTranspose) and rhs.internal_var.allocatable:
            d_lhs['allocatable'] = False
            d_lhs['is_pointer' ] = True
            d_lhs['is_stack_array'] = False

            rhs.internal_var.is_target = True
        if isinstance(rhs, Variable) and rhs.is_ndarray:
            d_lhs['allocatable'] = False
            d_lhs['is_pointer' ] = True
            d_lhs['is_stack_array'] = False

            rhs.is_target = not rhs.is_pointer
        if isinstance(rhs, IndexedElement) and rhs.rank > 0 and (rhs.base.is_ndarray or rhs.base.is_pointer):
            d_lhs['allocatable'] = False
            d_lhs['is_pointer' ] = True
            d_lhs['is_stack_array'] = False

            rhs.base.is_target = not rhs.base.is_pointer

    def _assign_lhs_variable(self, lhs, d_var, rhs, new_expressions, is_augassign, **settings):
        """
        Create a lhs based on the information in d_var
        If the lhs already exists then check that it has the expected properties.

        Parameters
        ----------
        lhs : PyccelSymbol (or DottedName of PyccelSymbols)
            The representation of the lhs provided by the SyntacticParser

        d_var : dict
            Dictionary of expected lhs properties

        rhs : Variable / expression
            The representation of the rhs provided by the SemanticParser.
            This is necessary in order to set the rhs 'is_target' property
            if necessary

        new_expression : list
            A list which allows collection of any additional expressions
            resulting from this operation (e.g. Allocation)

        is_augassign : bool
            Indicates whether this is an assign ( = ) or an augassign ( += / -= / etc )
            This is necessary as the restrictions on the dtype are less strict in this
            case

        settings : dictionary
            Provided to all _visit_ClassName functions
        """

        if isinstance(lhs, IndexedElement):
            lhs = self._visit(lhs)
        elif isinstance(lhs, PyccelSymbol):

            name = lhs
            dtype = d_var.pop('datatype')

            d_lhs = d_var.copy()
            # ISSUES #177: lhs must be a pointer when rhs is allocatable array
            self._ensure_target(rhs, d_lhs)

            var = self.get_variable_from_scope(name)

            # Variable not yet declared (hence array not yet allocated)
            if var is None:

                # Update variable's dictionary with information from function decorators
                decorators = self._namespace.decorators
                if decorators:
                    if 'stack_array' in decorators:
                        if name in decorators['stack_array']:
                            d_lhs.update(is_stack_array=True,
                                    allocatable=False, is_pointer=False)
                    if 'allow_negative_index' in decorators:
                        if lhs in decorators['allow_negative_index']:
                            d_lhs.update(allows_negative_indexes=True)

                # Create new variable
                lhs = self._create_variable(name, dtype, rhs, d_lhs)

                # Add variable to scope
                self.insert_variable(lhs, name=lhs.name)

                # ...
                # Add memory allocation if needed
                if lhs.allocatable:
                    if self._namespace.is_loop:
                        # Array defined in a loop may need reallocation at every cycle
                        errors.report(ARRAY_DEFINITION_IN_LOOP, symbol=name,
                            severity='warning', blocker=False,
                            bounding_box=(self._current_fst_node.lineno,
                                self._current_fst_node.col_offset))
                        status='unknown'
                    else:
                        # Array defined outside of a loop will be allocated only once
                        status='unallocated'

                    # Create Allocate node
                    if isinstance(lhs, InhomogeneousTupleVariable):
                        args = [v for v in lhs.get_vars() if v.rank>0]
                        new_args = []
                        while len(args)>0:
                            for a in args:
                                if isinstance(a, InhomogeneousTupleVariable):
                                    new_args.extend(v for v in a.get_vars() if v.rank>0)
                                else:
                                    new_expressions.append(Allocate(a,
                                        shape=a.alloc_shape, order=a.order, status=status))
                                    # Add memory deallocation for array variables
                                    self._allocs[-1].append(a)
                            args = new_args
                    else:
                        new_expressions.append(Allocate(lhs, shape=lhs.alloc_shape, order=lhs.order, status=status))
                # ...

                # ...
                # Add memory deallocation for array variables
                if lhs.is_ndarray and not lhs.is_stack_array:
                    # Create Deallocate node
                    self._allocs[-1].append(lhs)
                # ...

                # We cannot allow the definition of a stack array in a loop
                if lhs.is_stack_array and self._namespace.is_loop:
                    errors.report(STACK_ARRAY_DEFINITION_IN_LOOP, symbol=name,
                        severity='error', blocker=False,
                        bounding_box=(self._current_fst_node.lineno,
                            self._current_fst_node.col_offset))

                # Not yet supported for arrays: x=y+z, x=b[:]
                # Because we cannot infer shape of right-hand side yet
                know_lhs_shape = all(sh is not None for sh in lhs.alloc_shape) \
                    or (lhs.rank == 0)

                if not know_lhs_shape:
                    msg = "Cannot infer shape of right-hand side for expression {} = {}".format(lhs, rhs)
                    errors.report(PYCCEL_RESTRICTION_TODO+'\n'+msg,
                        bounding_box=(self._current_fst_node.lineno, self._current_fst_node.col_offset),
                        severity='fatal', blocker=self.blocking)

            # Variable already exists
            else:

                # TODO improve check type compatibility
                if not hasattr(var, 'dtype'):
                    errors.report(INCOMPATIBLE_TYPES_IN_ASSIGNMENT.format('<module>', dtype),
                            symbol='{}={}'.format(name, str(rhs)),
                            bounding_box=(self._current_fst_node.lineno, self._current_fst_node.col_offset),
                            severity='fatal', blocker=False)

                elif not is_augassign and var.is_ndarray and isinstance(rhs, (Variable, IndexedElement)) and var.allocatable:
                    errors.report(ASSIGN_ARRAYS_ONE_ANOTHER,
                        bounding_box=(self._current_fst_node.lineno,
                            self._current_fst_node.col_offset),
                                severity='error', symbol=lhs)

                elif not is_augassign and var.is_ndarray and var.is_target:
                    errors.report(ARRAY_ALREADY_IN_USE,
                        bounding_box=(self._current_fst_node.lineno,
                            self._current_fst_node.col_offset),
                                severity='error', symbol=var.name)

                elif var.is_ndarray and var.is_pointer and isinstance(rhs, NumpyNewArray):
                    errors.report(INVALID_POINTER_REASSIGN,
                        bounding_box=(self._current_fst_node.lineno,
                            self._current_fst_node.col_offset),
                                severity='error', symbol=var.name)

                elif var.is_ndarray and var.is_pointer:
                    # we allow pointers to be reassigned multiple times
                    # pointers reassigning need to call free_pointer func
                    # to remove memory leaks
                    new_expressions.append(Deallocate(var))

                elif not is_augassign and str(dtype) != str(getattr(var, 'dtype', 'None')):

                    errors.report(INCOMPATIBLE_TYPES_IN_ASSIGNMENT.format(var.dtype, dtype),
                        symbol='{}={}'.format(name, str(rhs)),
                        bounding_box=(self._current_fst_node.lineno, self._current_fst_node.col_offset),
                        severity='error', blocker=False)

                elif not is_augassign:

                    rank  = getattr(var, 'rank' , 'None')
                    order = getattr(var, 'order', 'None')
                    shape = getattr(var, 'shape', 'None')

                    if (d_var['rank'] != rank) or (rank > 1 and d_var['order'] != order):

                        txt = '|{name}| {dtype}{old} <-> {dtype}{new}'
                        format_shape = lambda s: "" if len(s)==0 else s
                        txt = txt.format(name=name, dtype=dtype, old=format_shape(var.shape),
                            new=format_shape(d_var['shape']))
                        errors.report(INCOMPATIBLE_REDEFINITION, symbol=txt,
                            bounding_box=(self._current_fst_node.lineno, self._current_fst_node.col_offset),
                            severity='error', blocker=False)

                    elif d_var['shape'] != shape:

                        if var.is_argument:
                            errors.report(ARRAY_IS_ARG, symbol=var,
                                severity='error', blocker=False,
                                bounding_box=(self._current_fst_node.lineno,
                                    self._current_fst_node.col_offset))

                        elif var.is_stack_array:
                            errors.report(INCOMPATIBLE_REDEFINITION_STACK_ARRAY, symbol=name,
                                severity='error', blocker=False,
                                bounding_box=(self._current_fst_node.lineno,
                                    self._current_fst_node.col_offset))

                        else:
                            var.set_changeable_shape()
                            previous_allocations = var.get_direct_user_nodes(lambda p: isinstance(p, Allocate))
                            if not previous_allocations:
                                errors.report("PYCCEL INTERNAL ERROR : Variable exists already, but it has never been allocated",
                                        symbol=var, severity='fatal')

                            last_allocation = previous_allocations[-1]

                            # Find outermost IfSection of last allocation
                            last_alloc_ifsection = last_allocation.get_user_nodes(IfSection)
                            alloc_ifsection = last_alloc_ifsection[-1] if last_alloc_ifsection else None
                            while len(last_alloc_ifsection)>0:
                                alloc_ifsection = last_alloc_ifsection[-1]
                                last_alloc_ifsection = alloc_ifsection.get_user_nodes(IfSection)

                            ifsection_has_if = len(alloc_ifsection.get_direct_user_nodes(
                                                                lambda x: isinstance(x,If))) == 1 \
                                            if alloc_ifsection else False

                            if alloc_ifsection and not ifsection_has_if:
                                status = last_allocation.status
                            elif last_allocation.get_user_nodes((If, For, While)):
                                status='unknown'
                            else:
                                status='allocated'
                            new_expressions.append(Allocate(var,
                                shape=d_var['shape'], order=d_var['order'],
                                status=status))

                            if status != 'unallocated':
                                errors.report(ARRAY_REALLOCATION, symbol=name,
                                    severity='warning', blocker=False,
                                    bounding_box=(self._current_fst_node.lineno,
                                        self._current_fst_node.col_offset))
                    else:
                        # Same shape as before
                        previous_allocations = var.get_direct_user_nodes(lambda p: isinstance(p, Allocate))

                        if previous_allocations and previous_allocations[-1].get_user_nodes(IfSection) \
                                and not previous_allocations[-1].get_user_nodes((If)):
                            # If previously allocated in If still under construction
                            status = previous_allocations[-1].status

                            new_expressions.append(Allocate(var,
                                shape=d_var['shape'], order=d_var['order'],
                                status=status))

                # in the case of elemental, lhs is not of the same dtype as
                # var.
                # TODO d_lhs must be consistent with var!
                # the following is a small fix, since lhs must be already
                # declared
                lhs = var

        elif isinstance(lhs, DottedName):

            dtype = d_var.pop('datatype')
            name = lhs.name[:-1]
            if self._current_function == '__init__':

                cls      = self.get_variable('self')
                cls_name = str(cls.cls_base.name)
                cls      = self.get_class(cls_name)

                attributes = cls.attributes
                parent     = cls.superclass
                attributes = list(attributes)
                n_name     = str(lhs.name[-1])

                # update the self variable with the new attributes

                dt       = self.get_class_construct(cls_name)()
                cls_base = self.get_class(cls_name)
                var      = Variable(dt, 'self', cls_base=cls_base)
                d_lhs    = d_var.copy()
                self.insert_variable(var, 'self')


                # ISSUES #177: lhs must be a pointer when rhs is allocatable array
                self._ensure_target(rhs, d_lhs)

                member = self._create_variable(n_name, dtype, rhs, d_lhs)
                lhs    = member.clone(member.name, new_class = DottedVariable, lhs = var)

                # update the attributes of the class and push it to the namespace
                attributes += [member]
                new_cls = ClassDef(cls_name, attributes, [], superclass=parent)
                self.insert_class(new_cls, parent=True)
            else:
                lhs = self._visit(lhs, **settings)
        else:
            raise NotImplementedError("_assign_lhs_variable does not handle {}".format(str(type(lhs))))

        return lhs

    def _assign_GeneratorComprehension(self, expr, **settings):
        """
        Visit the GeneratorComprehension node creating all necessary expressions
        for its definition

        Parameters
        ----------
        expr : GeneratorComprehension

        Results
        -------
        new_expr : CodeBlock
                   CodeBlock containing the semantic version of the GeneratorComprehension node
        """

        result   = expr.expr
        lhs_name = _get_name(expr.lhs)
        lhs  = self.check_for_variable(lhs_name)

        loop = expr.loops
        loops = expr.loops
        nlevels = 0
        # Create throw-away variable to help obtain result type
        index   = Variable('int',self.get_new_name('to_delete'), is_temp=True)
        self.insert_variable(index)
        new_expr = []
        while isinstance(loop, For):
            nlevels+=1
            iterable = Iterable(self._visit(loop.iterable, **settings))
            n_index = max(1, iterable.num_loop_counters_required)
            # Set dummy indices to iterable object in order to be able to
            # obtain a target with a deducible dtype
            iterable.set_loop_counter(*[index]*n_index)

            iterator = loop.target

            # Collect a target with a deducible dtype
            iterator_rhs = iterable.get_target_from_range()
            # Use _visit_Assign to create the requested iterator with the correct type
            # The result of this operation is not stored, it is just used to declare
            # iterator with the correct dtype to allow correct dtype deductions later
            self._visit(Assign(iterator, iterator_rhs, fst=expr.fst))

            loop_elem = loop.body.body[0]

            if isinstance(loop_elem, Assign):
                # If the result contains a GeneratorComprehension, treat it and replace
                # it with it's lhs variable before continuing
                gens = set(loop_elem.get_attribute_nodes(GeneratorComprehension))
                if len(gens)==1:
                    gen = gens.pop()
                    assign = self._visit(Assign(gen.lhs, gen, fst=gen.fst))
                    new_expr.append(assign)
                    loop.substitute(gen, assign.lhs)
                    loop_elem = loop.body.body[0]
            loop = loop_elem
        # Remove the throw-away variable from the namespace
        self.remove_variable(index)

        # Visit result expression (correctly defined as iterator
        # objects exist in the scope despite not being defined)
        result = self._visit(result, **settings)
        if isinstance(result, CodeBlock):
            result = result.body[-1]

        # Infer the final dtype of the expression
        d_var = self._infere_type(result, **settings)
        dtype = d_var.pop('datatype')
        lhs = Variable(dtype, lhs_name, **d_var)
        self.insert_variable(lhs)

        # Iterate over the loops
        # This provides the definitions of iterators as well
        # as the central expression
        loops  = [self._visit(expr.loops, **settings)]

        # If necessary add additional expressions corresponding
        # to nested GeneratorComprehensions
        if new_expr:
            loop = loops[0]
            for _ in range(nlevels-1):
                loop = loop.body.body[0]
            _ = [loop.body.insert2body(e, back=False) for e in new_expr]


        if isinstance(expr, FunctionalSum):
            val = LiteralInteger(0)
            if str_dtype(dtype) in ['real', 'complex']:
                val = LiteralFloat(0.0)
        elif isinstance(expr, FunctionalMin):
            val = math_constants['inf']
        elif isinstance(expr, FunctionalMax):
            val = PyccelUnarySub(math_constants['inf'])

        # Initialise result with correct initial value
        stmt = Assign(lhs, val)
        stmt.set_fst(expr.fst)
        loops.insert(0, stmt)

        indices = [self._visit(i) for i in expr.indices]

        if isinstance(expr, FunctionalSum):
            expr_new = FunctionalSum(loops, lhs=lhs, indices = indices)
        elif isinstance(expr, FunctionalMin):
            expr_new = FunctionalMin(loops, lhs=lhs, indices = indices)
        elif isinstance(expr, FunctionalMax):
            expr_new = FunctionalMax(loops, lhs=lhs, indices = indices)
        expr_new.set_fst(expr.fst)
        return expr_new

    #====================================================
    #                 _visit functions
    #====================================================


    def _visit(self, expr, **settings):
        """Annotates the AST.

        The annotation is done by finding the appropriate function _visit_X
        for the object expr. X is the type of the object expr. If this function
        does not exist then the method resolution order is used to search for
        other compatible _visit_X functions. If none are found then an error is
        raised
        """

        # TODO - add settings to Errors
        #      - line and column
        #      - blocking errors
        current_fst = self._current_fst_node

        if hasattr(expr,'fst') and expr.fst is not None:
            self._current_fst_node = expr.fst

        classes = type(expr).__mro__
        for cls in classes:
            annotation_method = '_visit_' + cls.__name__
            if hasattr(self, annotation_method):
                obj = getattr(self, annotation_method)(expr, **settings)
                if isinstance(obj, Basic) and self._current_fst_node:
                    obj.set_fst(self._current_fst_node)
                self._current_fst_node = current_fst
                return obj

        # Unknown object, we raise an error.
        errors.report(PYCCEL_RESTRICTION_TODO, symbol=type(expr),
            bounding_box=(self._current_fst_node.lineno, self._current_fst_node.col_offset),
            severity='fatal', blocker=self.blocking)

    def _visit_tuple(self, expr, **settings):
        return tuple(self._visit(i, **settings) for i in expr)

    def _visit_PythonTuple(self, expr, **settings):
        ls = [self._visit(i, **settings) for i in expr]
        return PythonTuple(*ls)

    def _visit_PythonList(self, expr, **settings):
        ls = [self._visit(i, **settings) for i in expr]
        expr = PythonList(*ls)

        if not expr.is_homogeneous:
            errors.report(PYCCEL_RESTRICTION_INHOMOG_LIST, symbol=expr,
                bounding_box=(self._current_fst_node.lineno, self._current_fst_node.col_offset),
                severity='fatal')
        return expr

    def _visit_FunctionCallArgument(self, expr, **settings):
        value = self._visit(expr.value, **settings)
        return FunctionCallArgument(value, expr.keyword)

    def _visit_FunctionDefArgument(self, expr, **settings):
        var   = self._visit(expr.var, **settings)
        value = self._visit(expr.value, **settings)
        return FunctionDefArgument(var, value=value,
                annotation=expr.annotation,
                kwonly=expr.is_kwonly)

    def _visit_CodeBlock(self, expr, **settings):
        ls = []
        self._additional_exprs.append([])
        for b in expr.body:

            # Save parsed code
            line = self._visit(b, **settings)
            ls.extend(self._additional_exprs[-1])
            self._additional_exprs[-1] = []
            if isinstance(line, CodeBlock):
                ls.extend(line.body)
            else:
                ls.append(line)
        self._additional_exprs.pop()

        return CodeBlock(ls)

    def _visit_Nil(self, expr, **settings):
        expr.clear_user_nodes()
        return expr

    def _visit_EmptyNode(self, expr, **settings):
        expr.clear_user_nodes()
        return expr

    def _visit_Break(self, expr, **settings):
        expr.clear_user_nodes()
        return expr

    def _visit_Continue(self, expr, **settings):
        expr.clear_user_nodes()
        return expr

    def _visit_Comment(self, expr, **settings):
        expr.clear_user_nodes()
        return expr

    def _visit_CommentBlock(self, expr, **settings):
        expr.clear_user_nodes()
        return expr

    def _visit_AnnotatedComment(self, expr, **settings):
        expr.clear_user_nodes()
        return expr

    def _visit_OmpAnnotatedComment(self, expr, **settings):
        code = expr._user_nodes
        code = code[-1]
        index = code.body.index(expr)
        combined_loop = expr.combined and ('for' in expr.combined or 'distribute' in expr.combined or 'taskloop' in expr.combined)

        if isinstance(expr, (OMP_Sections_Construct, OMP_Single_Construct)) \
           and expr.has_nowait:
            for node in code.body[index+1:]:
                if isinstance(node, Omp_End_Clause):
                    if node.txt.startswith(expr.name, 4):
                        node.has_nowait = True

        if isinstance(expr, (OMP_For_Loop, OMP_Simd_Construct,
                    OMP_Distribute_Construct, OMP_TaskLoop_Construct)) or combined_loop:
            msg = "Statement after {} must be a for loop.".format(type(expr).__name__)
            if index == (len(code.body) - 1):
                errors.report(msg, symbol=type(expr).__name__,
                severity='fatal', blocker=self.blocking)

            index += 1
            while isinstance(code.body[index], (Comment, CommentBlock, Pass)) and index < len(code.body):
                index += 1

            if index < len(code.body) and isinstance(code.body[index], For):
                if expr.has_nowait:
                    nowait_expr = '!$omp end do'
                    if expr.txt.startswith(' simd'):
                        nowait_expr += ' simd'
                    nowait_expr += ' nowait\n'
                    code.body[index].nowait_expr = nowait_expr
            else:
                errors.report(msg, symbol=type(code.body[index]).__name__,
                    severity='fatal', blocker=self.blocking)

        expr.clear_user_nodes()
        return expr

    def _visit_Literal(self, expr, **settings):
        expr.clear_user_nodes()
        return expr
    def _visit_PythonComplex(self, expr, **settings):
        expr.clear_user_nodes()
        return expr
    def _visit_Pass(self, expr, **settings):
        expr.clear_user_nodes()
        return expr

    def _visit_Variable(self, expr, **settings):
        name = expr.name
        return self.get_variable(name)

    def _visit_str(self, expr, **settings):
        return repr(expr)

    def _visit_Slice(self, expr, **settings):
        start = self._visit(expr.start) if expr.start is not None else None
        stop = self._visit(expr.stop) if expr.stop is not None else None
        step = self._visit(expr.step) if expr.step is not None else None

        return Slice(start, stop, step)

    def _visit_IndexedElement(self, expr, **settings):
        var = self._visit(expr.base)

         # TODO check consistency of indices with shape/rank

        args = list(expr.indices)

        new_args = [self._visit(arg, **settings) for arg in args]

        if (len(new_args)==1 and isinstance(new_args[0],(TupleVariable, PythonTuple))):
            len_args = len(new_args[0])
            args = [new_args[0][i] for i in range(len_args)]
        elif any(isinstance(arg,(TupleVariable, PythonTuple)) for arg in new_args):
            n_exprs = None
            for a in new_args:
                if hasattr(a,'__len__'):
                    if n_exprs:
                        assert(n_exprs)==len(a)
                    else:
                        n_exprs = len(a)
            new_expr_args = []
            for i in range(n_exprs):
                ls = []
                for j,a in enumerate(new_args):
                    if hasattr(a,'__getitem__'):
                        ls.append(args[j][i])
                    else:
                        ls.append(args[j])
                new_expr_args.append(ls)

            return tuple(var[a] for a in new_expr_args)
        else:
            args = new_args
            len_args = len(args)

        return self._extract_indexed_from_var(var, args)

    def _visit_PyccelSymbol(self, expr, **settings):
        name = expr

        var = self.check_for_variable(name)

        if var is None:
            var = self.get_function(name)
        if var is None:
            var = self.get_symbolic_function(name)
        if var is None:
            var = python_builtin_datatype(name)

        if var is None:

            errors.report(UNDEFINED_VARIABLE, symbol=name,
            bounding_box=(self._current_fst_node.lineno, self._current_fst_node.col_offset),
            severity='fatal', blocker=True)
        return var


    def _visit_DottedName(self, expr, **settings):

        var = self.check_for_variable(_get_name(expr))
        if var:
            return var

        lhs = expr.name[0] if len(expr.name) == 2 \
                else DottedName(*expr.name[:-1])
        rhs = expr.name[-1]

        visited_lhs = self._visit(lhs)
        first = visited_lhs
        if isinstance(visited_lhs, FunctionCall):
            results = visited_lhs.funcdef.results
            if len(results) != 1:
                errors.report("Cannot get attribute of function call with multiple returns",
                        symbol=expr,
                        bounding_box=(self._current_fst_node.lineno, self._current_fst_node.col_offset),
                        severity='fatal', blocker=True)
            first = results[0]
        rhs_name = _get_name(rhs)
        attr_name = []

        # Handle case of imported module
        if isinstance(first, dict):

            if rhs_name in first:
                imp = self.get_import(_get_name(lhs))

                new_name = rhs_name
                if imp is not None:
                    new_name = imp.find_module_target(rhs_name)
                    if new_name is None:
                        new_name = self.get_new_name(rhs_name)

                        # Save the import target that has been used
                        if new_name == rhs_name:
                            imp.define_target(PyccelSymbol(rhs_name))
                        else:
                            imp.define_target(AsName(PyccelSymbol(rhs_name), PyccelSymbol(new_name)))

                if isinstance(rhs, FunctionCall):
                    # If object is a function
                    args  = self._handle_function_args(rhs.args, **settings)
                    func  = first[rhs_name]
                    if new_name != rhs_name:
                        if hasattr(func, 'clone'):
                            func  = func.clone(new_name)
                    return self._handle_function(expr, func, args, **settings)
                elif isinstance(rhs, Constant):
                    var = first[rhs_name]
                    if new_name != rhs_name:
                        var.name = new_name
                    return var
                else:
                    # If object is something else (eg. dict)
                    var = first[rhs_name]
                    return var
            else:
                errors.report(UNDEFINED_IMPORT_OBJECT.format(rhs_name, str(lhs)),
                        symbol=expr,
                        bounding_box=(self._current_fst_node.lineno, self._current_fst_node.col_offset),
                        severity='fatal', blocker=True)

        d_var = self._infere_type(first)
        if d_var.get('cls_base', None) is None:
            errors.report('Attribute {} not found'.format(rhs_name),
                bounding_box=(self._current_fst_node.lineno, self._current_fst_node.col_offset),
                severity='fatal', blocker=True)

        cls_base = d_var['cls_base']

        if cls_base:
            attr_name = [i.name for i in cls_base.attributes]

        # look for a class method
        if isinstance(rhs, FunctionCall):
            methods = list(cls_base.methods) + list(cls_base.interfaces)
            for method in methods:
                if isinstance(method, Interface):
                    errors.report('Generic methods are not supported yet',
                        symbol=method.name,
                        bounding_box=(self._current_fst_node.lineno,
                            self._current_fst_node.col_offset),
                        severity='fatal')
            macro = self.get_macro(rhs_name)
            if macro is not None:
                master = macro.master
                name = macro.name
                args = rhs.args
                args = [lhs] + list(args)
                args = [self._visit(i, **settings) for i in args]
                args = macro.apply(args)
                return FunctionCall(master, args, self._current_function)

            args = [self._visit(arg, **settings) for arg in
                    rhs.args]
            for i in methods:
                if str(i.name) == rhs_name:
                    if 'numpy_wrapper' in i.decorators.keys():
                        self.insert_import('numpy', rhs_name)
                        func = i.decorators['numpy_wrapper']
                        return func(visited_lhs, *args)
                    else:
                        return DottedFunctionCall(i, args, prefix = visited_lhs,
                                    current_function = self._current_function)

        # look for a class attribute / property
        elif isinstance(rhs, PyccelSymbol) and cls_base:
            methods = list(cls_base.methods) + list(cls_base.interfaces)
            for method in methods:
                if isinstance(method, Interface):
                    errors.report('Generic methods are not supported yet',
                        symbol=method.name,
                        bounding_box=(self._current_fst_node.lineno,
                            self._current_fst_node.col_offset),
                        severity='fatal')
            # standard class attribute
            if rhs in attr_name:
                self._current_class = cls_base
                second = self._visit(rhs, **settings)
                self._current_class = None
                return second.clone(second.name, new_class = DottedVariable, lhs = visited_lhs)

            # class property?
            else:
                for i in methods:
                    if i.name == rhs and \
                            'property' in i.decorators.keys():
                        if 'numpy_wrapper' in i.decorators.keys():
                            func = i.decorators['numpy_wrapper']
                            self.insert_import('numpy', rhs)
                            return func(visited_lhs)
                        else:
                            return DottedFunctionCall(i, [], prefix = visited_lhs,
                                    current_function = self._current_function)

        # look for a macro
        else:

            macro = self.get_macro(rhs_name)

            # Macro
            if isinstance(macro, MacroVariable):
                return macro.master
            elif isinstance(macro, MacroFunction):
                args = macro.apply([visited_lhs])
                return FunctionCall(macro.master, args, self._current_function)

        # did something go wrong?
        return errors.report('Attribute {} not found'.format(rhs_name),
            bounding_box=(self._current_fst_node.lineno, self._current_fst_node.col_offset),
            severity='fatal', blocker=True)

    def _visit_PyccelOperator(self, expr, **settings):
        args     = [self._visit(a, **settings) for a in expr.args]
        return self._create_PyccelOperator(expr, args)

    def _visit_PyccelAdd(self, expr, **settings):
        args = [self._visit(a, **settings) for a in expr.args]
        if isinstance(args[0], (TupleVariable, PythonTuple, Concatenate, Duplicate)):
            is_homogeneous = all((isinstance(a, (TupleVariable, PythonTuple)) and a.is_homogeneous) \
                                or isinstance(a, (Concatenate, Duplicate)) for a in args)
            if is_homogeneous:
                return Concatenate(*args)
            else:
                def get_vars(a):
                    if isinstance(a, InhomogeneousTupleVariable):
                        return a.get_vars()
                    elif isinstance(a, PythonTuple):
                        return a.args
                    elif isinstance(a, HomogeneousTupleVariable):
                        n_vars = len(a)
                        if not isinstance(len(a), (LiteralInteger, int)):
                            errors.report("Can't create an inhomogeneous tuple using a homogeneous tuple of unknown size",
                                    symbol=expr, severity='fatal')
                        return [a[i] for i in range(n_vars)]
                    else:
                        raise NotImplementedError("Unexpected type {} in tuple addition".format(type(a)))
                tuple_args = [ai for a in args for ai in get_vars(a)]
                expr_new = PythonTuple(*tuple_args)
        else:
            expr_new = self._create_PyccelOperator(expr, args)
        return expr_new

    def _visit_PyccelMul(self, expr, **settings):
        args = [self._visit(a, **settings) for a in expr.args]
        if isinstance(args[0], (TupleVariable, PythonTuple, PythonList)):
            expr_new = self._create_Duplicate(args[0], args[1])
        elif isinstance(args[1], (TupleVariable, PythonTuple, PythonList)):
            expr_new = self._create_Duplicate(args[1], args[0])
        else:
            expr_new = self._create_PyccelOperator(expr, args)
        return expr_new

    def _visit_Lambda(self, expr, **settings):
        expr_names = set(str(a) for a in expr.expr.get_attribute_nodes(PyccelSymbol, excluded_nodes = FunctionDef))
        var_names = map(str, expr.variables)
        missing_vars = expr_names.difference(var_names)
        if len(missing_vars) > 0:
            errors.report(UNDEFINED_LAMBDA_VARIABLE, symbol = missing_vars,
                bounding_box=(self._current_fst_node.lineno, self._current_fst_node.col_offset),
                severity='fatal', blocker=True)
        funcs = expr.expr.get_attribute_nodes(FunctionCall)
        for func in funcs:
            name = _get_name(func)
            f = self.get_symbolic_function(name)
            if f is None:
                errors.report(UNDEFINED_LAMBDA_FUNCTION, symbol=name,
                    bounding_box=(self._current_fst_node.lineno, self._current_fst_node.col_offset),
                    severity='fatal', blocker=True)
            else:

                f = f(*func.args)
                expr_new = expr.expr.subs(func, f)
                expr = Lambda(tuple(expr.variables), expr_new)
        return expr

    def _visit_FunctionCall(self, expr, **settings):
        name     = expr.funcdef

        # Check for specialised method
        annotation_method = '_visit_' + name
        if hasattr(self, annotation_method):
            return getattr(self, annotation_method)(expr, **settings)

        func     = self.get_function(name)

        args = self._handle_function_args(expr.args, **settings)

        if name == 'lambdify':
            args = self.get_symbolic_function(str(expr.args[0]))
        F = pyccel_builtin_function(expr, args)

        if F is not None:
            return F

        elif self.find_class_construct(name):

            # TODO improve the test
            # we must not invoke the namespace like this

            cls = self.get_class(name)
            d_methods = cls.methods_as_dict
            method = d_methods.pop('__init__', None)

            if method is None:

                # TODO improve case of class with the no __init__

                errors.report(UNDEFINED_INIT_METHOD, symbol=name,
                bounding_box=(self._current_fst_node.lineno, self._current_fst_node.col_offset),
                severity='error', blocker=True)
            args = expr.args

            # TODO check compatibility
            # TODO treat parametrized arguments.

            expr = ConstructorCall(method, args, cls_variable=None)
            #if len(stmts) > 0:
            #    stmts.append(expr)
            #    return CodeBlock(stmts)
            return expr
        else:

            # first we check if it is a macro, in this case, we will create
            # an appropriate FunctionCall

            macro = self.get_macro(name)
            if macro is not None:
                func = macro.master
                name = _get_name(func.name)
                args = macro.apply(args)
            else:
                func = self.get_function(name)
            if func is None:
                return errors.report(UNDEFINED_FUNCTION, symbol=name,
                        bounding_box=(self._current_fst_node.lineno, self._current_fst_node.col_offset),
                        severity='fatal', blocker=self.blocking)
            else:
                return self._handle_function(expr, func, args, **settings)

    def _visit_Expr(self, expr, **settings):
        errors.report(PYCCEL_RESTRICTION_TODO, symbol=expr,
            bounding_box=(self._current_fst_node.lineno, self._current_fst_node.col_offset),
            severity='fatal', blocker=self.blocking)


    def _visit_Assign(self, expr, **settings):
        # TODO unset position at the end of this part
        new_expressions = []
        fst = expr.fst
        assert(fst)

        rhs = expr.rhs
        lhs = expr.lhs

        # Steps before visiting
        if isinstance(rhs, GeneratorComprehension):
            genexp = self._assign_GeneratorComprehension(rhs, **settings)
            if isinstance(expr, AugAssign):
                new_expressions.append(genexp)
                rhs = genexp.lhs
            elif rhs.lhs == lhs:
                return genexp
            else:
                new_expressions.append(genexp)
                rhs = genexp.lhs
        elif isinstance(rhs, IfTernaryOperator):
            value_true  = self._visit(rhs.value_true, **settings)
            if value_true.rank > 0 or value_true.dtype is NativeString():
                # Temporarily deactivate type checks to construct syntactic assigns
                PyccelAstNode.stage = 'syntactic'
                assign_true  = Assign(lhs, rhs.value_true, fst = fst)
                assign_false = Assign(lhs, rhs.value_false, fst = fst)
                PyccelAstNode.stage = 'semantic'

                cond  = self._visit(rhs.cond, **settings)
                true_section  = IfSection(cond, [self._visit(assign_true)])
                false_section = IfSection(LiteralTrue(), [self._visit(assign_false)])
                return If(true_section, false_section)


        # Visit object
        if isinstance(rhs, FunctionCall):
            name = rhs.funcdef
            macro = self.get_macro(name)
            if macro is None:
                rhs = self._visit(rhs, **settings)
            elif isinstance(lhs, PyccelSymbol) and lhs.is_temp:
                return self._visit(rhs, **settings)
            else:

                # TODO check types from FunctionDef
                master = macro.master
                name = _get_name(master.name)
                results = []
                args = [self._visit(i, **settings) for i in rhs.args]
                args_names = [arg.name for arg in args if isinstance(arg, Variable)]

                if not sympy_iterable(lhs):
                    lhs = [lhs]
                results_shapes = macro.get_results_shapes(args)
                for m_result, shape, result in zip(macro.results, results_shapes, lhs):
                    if m_result in macro.master_arguments and not result in args_names:
                        index = macro.master_arguments.index(m_result)
                        d_result = self._infere_type(master.arguments[index])
                        d_result['shape'] = shape
                        tmp = self._assign_lhs_variable(result, d_result, None, new_expressions, False, **settings)
                        results.append(tmp)
                    elif result in args_names:
                        _name = _get_name(result)
                        tmp = self.get_variable(_name)
                        results.append(tmp)
                    else:
                        # TODO: check for result in master_results
                        errors.report(INVALID_MACRO_COMPOSITION, symbol=result,
                        bounding_box=(self._current_fst_node.lineno, self._current_fst_node.col_offset),
                        severity='error')

<<<<<<< HEAD
                args, expr = macro.make_necessary_copies(args, results)
=======
                results = []
                for a in lhs:
                    _name = _get_name(a)
                    var = self.get_variable(_name)
                    results.append(var)

                # ...

                args = [self._visit(i, **settings) for i in
                            rhs.args]
                expr = macro.make_necessary_copies(args, results)
>>>>>>> 6ebc6d1f
                new_expressions += expr
                args = macro.apply(args, results=results)
                if isinstance(master, FunctionDef):
                    func_call = FunctionCall(master, args, self._current_function)
                    if new_expressions:
                        return CodeBlock([*new_expressions, func_call])
                    else:
                        return func_call
                else:
                    # TODO treate interface case
                    errors.report(PYCCEL_RESTRICTION_TODO,
                                  bounding_box=(self._current_fst_node.lineno, self._current_fst_node.col_offset),
                                  severity='fatal')

        elif isinstance(rhs, DottedVariable):
            var = rhs.rhs
            name = _get_name(var)
            macro = self.get_macro(name)
            if macro is None:
                rhs = self._visit(rhs, **settings)
            else:
                master = macro.master
                if isinstance(macro, MacroVariable):
                    rhs = master
                else:
                    # If macro is function, create left-hand side variable
                    if isinstance(master, FunctionDef) and master.results:
                        d_var = self._infere_type(master.results[0], **settings)
                        dtype = d_var.pop('datatype')
                        lhs = Variable(dtype, lhs.name, **d_var)
                        var = self.get_variable_from_scope(lhs.name)
                        if var is None:
                            self.insert_variable(lhs)

                    name = macro.name
                    if not sympy_iterable(lhs):
                        lhs = [lhs]
                    results = []
                    for a in lhs:
                        _name = _get_name(a)
                        var = self.get_variable(_name)
                        results.append(var)

                    args = rhs.rhs.args
                    args = [rhs.lhs] + list(args)
                    args = [self._visit(i, **settings) for i in args]

                    args = macro.apply(args, results=results)

                    # Distinguish between function
                    if master.results:
                        return Assign(lhs[0], FunctionCall(master, args, self._current_function))
                    else:
                        return FunctionCall(master, args, self._current_function)

        else:
            rhs = self._visit(rhs, **settings)

        if isinstance(rhs, FunctionDef):

            # case of lambdify

            rhs = rhs.rename(expr.lhs.name)
            for i in rhs.body:
                i.set_fst(fst)
            rhs = self._visit_FunctionDef(rhs, **settings)
            return rhs

        elif isinstance(rhs, CodeBlock):
            if len(rhs.body)>1 and isinstance(rhs.body[1], FunctionalFor):
                return rhs

            # case of complex stmt
            # that needs to be splitted
            # into a list of stmts
            stmts = rhs.body
            stmt  = stmts[-1]
            lhs   = expr.lhs
            if isinstance(lhs, PyccelSymbol):
                name = lhs
                if self.check_for_variable(name) is None:
                    d_var = self._infere_type(stmt, **settings)
                    dtype = d_var.pop('datatype')
                    lhs = Variable(dtype, name , **d_var)
                    self.insert_variable(lhs)

            if isinstance(expr, Assign):
                stmt = Assign(lhs, stmt)
            elif isinstance(expr, AugAssign):
                stmt = AugAssign(lhs, expr.op, stmt)
            stmt.set_fst(fst)
            stmts[-1] = stmt
            return CodeBlock(stmts)

        elif isinstance(rhs, FunctionCall):
            func = rhs.funcdef
            if isinstance(func, FunctionDef):
                results = func.results
                if results:
                    if len(results)==1:
                        d_var = self._infere_type(results[0], **settings)
                    else:
                        d_var = self._infere_type(PythonTuple(*results), **settings)
                elif expr.lhs.is_temp:
                    return rhs
                else:
                    raise NotImplementedError("Cannot assign result of a function without a return")

                # case of elemental function
                # if the input and args of func do not have the same shape,
                # then the lhs must be already declared
                if func.is_elemental:
                    # we first compare the funcdef args with the func call
                    # args
#                   d_var = None
                    func_args = func.arguments
                    call_args = rhs.args
                    f_ranks = [x.var.rank for x in func_args]
                    c_ranks = [x.value.rank for x in call_args]
                    same_ranks = [x==y for (x,y) in zip(f_ranks, c_ranks)]
                    if not all(same_ranks):
                        assert(len(c_ranks) == 1)
                        arg = call_args[0].value
                        d_var['shape'      ] = arg.shape
                        d_var['rank'       ] = arg.rank
                        d_var['allocatable'] = arg.allocatable
                        d_var['order'      ] = arg.order

            elif isinstance(func, Interface):
                d_var = [self._infere_type(i, **settings) for i in
                         func.functions[0].results]

                # TODO imporve this will not work for
                # the case of different results types
                d_var[0]['datatype'] = rhs.dtype

            else:
                d_var = self._infere_type(rhs, **settings)

        elif isinstance(rhs, PythonMap):

            name = str(rhs.args[0])
            func = self.get_function(name)

            if func is None:
                errors.report(UNDEFINED_FUNCTION, symbol=name,
                bounding_box=(self._current_fst_node.lineno, self._current_fst_node.col_offset),
                severity='error',blocker=self.blocking)

            dvar  = self._infere_type(rhs.args[1], **settings)
            d_var = [self._infere_type(result, **settings) for result in func.results]
            for d_var_i in d_var:
                d_var_i['shape'] = dvar['shape']
                d_var_i['rank' ]  = dvar['rank']

        elif isinstance(rhs, NumpyTranspose):
            d_var  = self._infere_type(rhs, **settings)
            if d_var['is_pointer'] and not isinstance(lhs, IndexedElement):
                rhs = rhs.internal_var

        else:
            d_var  = self._infere_type(rhs, **settings)
            d_list = d_var if isinstance(d_var, list) else [d_var]

            for d in d_list:
                name = d['datatype'].__class__.__name__

                if name.startswith('Pyccel'):
                    name = name[6:]
                    d['cls_base'] = self.get_class(name)
                    #TODO: Avoid writing the default variables here
                    d['is_pointer'] = d_var.get('is_target',False) or d_var.get('is_pointer',False)

                    # TODO if we want to use pointers then we set target to true
                    # in the ConsturcterCall

                if isinstance(rhs, Variable) and rhs.is_target:
                    # case of rhs is a target variable the lhs must be a pointer
                    d['is_target' ] = False
                    d['is_pointer'] = True

        lhs = expr.lhs
        if isinstance(lhs, (PyccelSymbol, DottedName)):
            if isinstance(d_var, list):
                if len(d_var) == 1:
                    d_var = d_var[0]
                else:
                    errors.report(WRONG_NUMBER_OUTPUT_ARGS, symbol=expr,
                        bounding_box=(self._current_fst_node.lineno, self._current_fst_node.col_offset),
                        severity='error', blocker=self.blocking)
                    return None
            lhs = self._assign_lhs_variable(lhs, d_var, rhs, new_expressions, isinstance(expr, AugAssign), **settings)
        elif isinstance(lhs, PythonTuple):
            n = len(lhs)
            if isinstance(rhs, (PythonTuple, InhomogeneousTupleVariable, FunctionCall)):
                if isinstance(rhs, FunctionCall):
                    r_iter = rhs.funcdef.results
                else:
                    r_iter = rhs
                new_lhs = []
                for i,(l,r) in enumerate(zip(lhs,r_iter)):
                    d = self._infere_type(r, **settings)
                    new_lhs.append( self._assign_lhs_variable(l, d, r, new_expressions, isinstance(expr, AugAssign), **settings) )
                lhs = PythonTuple(*new_lhs)

            elif isinstance(rhs, HomogeneousTupleVariable):
                new_lhs = []
                d_var = self._infere_type(rhs[0])
                new_rhs = []
                for i,l in enumerate(lhs):
                    new_lhs.append( self._assign_lhs_variable(l, d_var.copy(),
                        rhs[i], new_expressions, isinstance(expr, AugAssign), **settings) )
                    new_rhs.append(rhs[i])
                rhs = PythonTuple(*new_rhs)
                d_var = [d_var]
                lhs = PythonTuple(*new_lhs)

            elif isinstance(d_var, list) and len(d_var)== n:
                new_lhs = []
                if hasattr(rhs,'__getitem__'):
                    for i,l in enumerate(lhs):
                        new_lhs.append( self._assign_lhs_variable(l, d_var[i].copy(), rhs[i], new_expressions, isinstance(expr, AugAssign), **settings) )
                else:
                    for i,l in enumerate(lhs):
                        new_lhs.append( self._assign_lhs_variable(l, d_var[i].copy(), rhs, new_expressions, isinstance(expr, AugAssign), **settings) )
                lhs = PythonTuple(*new_lhs)

            elif d_var['shape'][0]==n:
                new_lhs = []
                new_rhs = []

                for l, r in zip(lhs, rhs):
                    new_lhs.append( self._assign_lhs_variable(l, self._infere_type(r), r, new_expressions, isinstance(expr, AugAssign), **settings) )
                    new_rhs.append(r)

                lhs = PythonTuple(*new_lhs)
                rhs = new_rhs
            else:
                errors.report(WRONG_NUMBER_OUTPUT_ARGS, symbol=expr,
                    bounding_box=(self._current_fst_node.lineno, self._current_fst_node.col_offset),
                    severity='error', blocker=self.blocking)
                return None
        else:
            lhs = self._visit(lhs, **settings)

        if isinstance(rhs, (PythonMap, PythonZip)):
            func  = _get_name(rhs.args[0])
            alloc = Assign(lhs, NumpyZeros(lhs.shape, lhs.dtype))
            alloc.set_fst(fst)
            index_name = self.get_new_name(expr)
            index = Variable('int',index_name, is_temp=True)
            range_ = FunctionCall('range', (FunctionCall('len', lhs,),))
            name  = _get_name(lhs)
            var   = IndexedElement(name, index)
            args  = rhs.args[1:]
            args  = [_get_name(arg) for arg in args]
            args  = [IndexedElement(arg, index) for arg in args]
            func  = FunctionCall(func, args)
            body  = [Assign(var, func)]
            body[0].set_fst(fst)
            body  = For(index, range_, body)
            body  = self._visit_For(body, **settings)
            body  = [alloc , body]
            return CodeBlock(body)

        elif not isinstance(lhs, (list, tuple)):
            lhs = [lhs]
            if isinstance(d_var,dict):
                d_var = [d_var]

        if len(lhs) == 1:
            lhs = lhs[0]

        if isinstance(lhs, Variable):
            is_pointer = lhs.is_pointer
        elif isinstance(lhs, IndexedElement):
            is_pointer = False
        elif isinstance(lhs, (PythonTuple, PythonList)):
            is_pointer = any(l.is_pointer for l in lhs if isinstance(lhs, Variable))

        # TODO: does is_pointer refer to any/all or last variable in list (currently last)
        is_pointer = is_pointer and isinstance(rhs, (Variable, Duplicate))
        is_pointer = is_pointer or isinstance(lhs, Variable) and lhs.is_pointer

        lhs = [lhs]
        rhs = [rhs]
        # Split into multiple Assigns to ensure AliasAssign is used where necessary
        unravelling = True
        while unravelling:
            unravelling = False
            new_lhs = []
            new_rhs = []
            for l,r in zip(lhs, rhs):
                # Split assign (e.g. for a,b = 1,c)
                if isinstance(l, (PythonTuple, InhomogeneousTupleVariable)) \
                        and isinstance(r,(PythonTuple, TupleVariable, list)):
                    new_lhs.extend(l)
                    new_rhs.extend(r)
                    # Repeat step to handle tuples of tuples of etc.
                    unravelling = True
                else:
                    new_lhs.append(l)
                    new_rhs.append(r)
            lhs = new_lhs
            rhs = new_rhs

        # Examine each assign and determine assign type (Assign, AliasAssign, etc)
        for l, r in zip(lhs,rhs):
            is_pointer_i = l.is_pointer if isinstance(l, Variable) else is_pointer

            new_expr = Assign(l, r)

            if is_pointer_i:
                new_expr = AliasAssign(l, r)

            elif isinstance(expr, AugAssign):
                new_expr = AugAssign(l, expr.op, r)


            elif new_expr.is_symbolic_alias:
                new_expr = SymbolicAssign(l, r)

                # in a symbolic assign, the rhs can be a lambda expression
                # it is then treated as a def node

                F = self.get_symbolic_function(l)
                if F is None:
                    self.insert_symbolic_function(new_expr)
                else:
                    errors.report(PYCCEL_RESTRICTION_TODO,
                                  bounding_box=(self._current_fst_node.lineno, self._current_fst_node.col_offset),
                                  severity='fatal')
            new_expressions.append(new_expr)
        if (len(new_expressions)==1):
            new_expressions = new_expressions[0]

            return new_expressions
        else:
            result = CodeBlock(new_expressions)
            return result

    def _visit_For(self, expr, **settings):

        self.create_new_loop_scope()

        # treatment of the index/indices
        iterable = Iterable(self._visit(expr.iterable, **settings))
        body     = list(expr.body.body)
        iterator = expr.target

        if iterable.num_loop_counters_required:
            indices = [Variable('int', self.get_new_name(), is_temp=True) for i in range(iterable.num_loop_counters_required)]
            iterable.set_loop_counter(*indices)
        else:
            if isinstance(iterable.iterable, PythonEnumerate):
                iterator = iterator[0]
            index = self.check_for_variable(iterator)
            if index is None:
                index = Variable('int', iterator, is_temp = iterator.is_temp)
                self.insert_variable(index)
            iterable.set_loop_counter(index)

        new_expr = []

        iterator = expr.target

        if isinstance(iterator, PyccelSymbol):
            iterator_rhs = iterable.get_target_from_range()
            iterator_d_var = self._infere_type(iterator_rhs)
            target = self._assign_lhs_variable(iterator, iterator_d_var,
                            rhs=iterator_rhs, new_expressions=new_expr,
                            is_augassign=False, **settings)

        elif isinstance(iterator, PythonTuple):
            iterator_rhs = iterable.get_target_from_range()
            target = [self._assign_lhs_variable(it, self._infere_type(rhs),
                                rhs=rhs, new_expressions=new_expr,
                                is_augassign=False, **settings)
                        for it, rhs in zip(iterator, iterator_rhs)]
        else:

            errors.report(INVALID_FOR_ITERABLE, symbol=expr.target,
                   bounding_box=(self._current_fst_node.lineno, self._current_fst_node.col_offset),
                   severity='error', blocker=self.blocking)


        body = [self._visit(i, **settings) for i in body]

        local_vars = list(self.namespace.variables.values())
        self.exit_loop_scope()

        if isinstance(iterable.iterable, Product):
            for_expr = body
            for t, r in zip(target, iterable.get_range()):
                for_expr = For(t, r, for_expr, local_vars=local_vars)
                for_expr.nowait_expr = expr.nowait_expr
                for_expr = [for_expr]
            for_expr = for_expr[0]
        else:
            for_expr = For(target, iterable, body, local_vars=local_vars)
            for_expr.nowait_expr = expr.nowait_expr
        return for_expr


    def _visit_FunctionalFor(self, expr, **settings):

        target  = expr.expr
        index   = expr.index
        indices = expr.indices
        dims    = []
        body    = expr.loops[1]

        sp_indices  = [sp_Symbol(i) for i in indices]
        idx_subs = dict()

        # The symbols created to represent unknown valued objects are temporary
        tmp_used_names = self.used_names.copy()
        while isinstance(body, For):

            stop  = None
            start = LiteralInteger(0)
            step  = LiteralInteger(1)
            var   = body.target
            a     = self._visit(body.iterable, **settings)
            if isinstance(a, PythonRange):
                var   = Variable('int', var)
                stop  = a.stop
                start = a.start
                step  = a.step
            elif isinstance(a, (PythonZip, PythonEnumerate)):
                dvar  = self._infere_type(a.element, **settings)
                dtype = dvar.pop('datatype')
                if dvar['rank'] > 0:
                    dvar['rank' ] -= 1
                    dvar['shape'] = (dvar['shape'])[1:]
                if dvar['rank'] == 0:
                    dvar['allocatable'] = dvar['is_pointer'] = False
                var  = Variable(dtype, var, **dvar)
                stop = a.element.shape[0]
            elif isinstance(a, Variable):
                dvar  = self._infere_type(a, **settings)
                dtype = dvar.pop('datatype')
                if dvar['rank'] > 0:
                    dvar['rank'] -= 1
                    dvar['shape'] = (dvar['shape'])[1:]
                if dvar['rank'] == 0:
                    dvar['allocatable'] = dvar['is_pointer'] = False

                var  = Variable(dtype, var, **dvar)
                stop = a.shape[0]
            else:
                errors.report(PYCCEL_RESTRICTION_TODO,
                              bounding_box=(self._current_fst_node.lineno, self._current_fst_node.col_offset),
                              severity='fatal')
            self.insert_variable(var)
            step.invalidate_node()
            step  = pyccel_to_sympy(step , idx_subs, tmp_used_names)
            start.invalidate_node()
            start = pyccel_to_sympy(start, idx_subs, tmp_used_names)
            stop.invalidate_node()
            stop  = pyccel_to_sympy(stop , idx_subs, tmp_used_names)
            size = (stop - start) / step
            if (step != 1):
                size = ceiling(size)

            body = body.body.body[0]
            dims.append((size, step, start, stop))

        # we now calculate the size of the array which will be allocated

        for idx in indices:
            var = self.get_variable(idx)
            idx_subs[idx] = var


        dim = sp_Integer(1)

        for i in reversed(range(len(dims))):
            size  = dims[i][0]
            step  = dims[i][1]
            start = dims[i][2]
            stop  = dims[i][3]

            # For complicated cases we must ensure that the upper bound is never smaller than the
            # lower bound as this leads to too little memory being allocated
            min_size = size
            # Collect all uses of other indices
            start_idx = [-1] + [sp_indices.index(a) for a in start.atoms(sp_Symbol) if a in sp_indices]
            stop_idx  = [-1] + [sp_indices.index(a) for a in  stop.atoms(sp_Symbol) if a in sp_indices]
            start_idx.sort()
            stop_idx.sort()

            # Find the minimum size
            while max(len(start_idx),len(stop_idx))>1:
                # Use the maximum value of the start
                if start_idx[-1] > stop_idx[-1]:
                    s = start_idx.pop()
                    min_size = min_size.subs(sp_indices[s], dims[s][3])
                # and the minimum value of the stop
                else:
                    s = stop_idx.pop()
                    min_size = min_size.subs(sp_indices[s], dims[s][2])

            # While the min_size is not a known integer, assume that the bounds are positive
            j = 0
            while not isinstance(min_size, sp_Integer) and j<=i:
                min_size = min_size.subs(dims[j][3]-dims[j][2], 1).simplify()
                j+=1
            # If the min_size is negative then the size will be wrong and an error is raised
            if isinstance(min_size, sp_Integer) and min_size < 0:
                errors.report(PYCCEL_RESTRICTION_LIST_COMPREHENSION_LIMITS.format(indices[i]),
                          bounding_box=(self._current_fst_node.lineno, self._current_fst_node.col_offset),
                          severity='error')

            # sympy is necessary to carry out the summation
            dim   = dim.subs(sp_indices[i], start+step*sp_indices[i])
            dim   = Summation(dim, (sp_indices[i], 0, size-1))
            dim   = dim.doit()

        try:
            dim = sympy_to_pyccel(dim, idx_subs)
        except TypeError:
            errors.report(PYCCEL_RESTRICTION_LIST_COMPREHENSION_SIZE + '\n Deduced size : {}'.format(dim),
                          bounding_box=(self._current_fst_node.lineno, self._current_fst_node.col_offset),
                          severity='fatal')

        # TODO find a faster way to calculate dim
        # when step>1 and not isinstance(dim, Sum)
        # maybe use the c++ library of sympy

        # we annotate the target to infere the type of the list created

        target = self._visit(target, **settings)
        d_var = self._infere_type(target, **settings)

        dtype = d_var['datatype']

        if dtype is NativeGeneric():
            errors.report(LIST_OF_TUPLES,
                          bounding_box=(self._current_fst_node.lineno, self._current_fst_node.col_offset),
                          severity='fatal')

        d_var['rank'] += 1
        d_var['allocatable'] = True
        shape = list(d_var['shape'])
        shape.insert(0, dim)
        d_var['shape'] = shape
        d_var['is_stack_array'] = False # PythonTuples can be stack arrays

        # ...
        # TODO [YG, 30.10.2020]:
        #  - Check if we should allow the possibility that is_stack_array=True
        # ...
        lhs_symbol = expr.lhs.base
        ne = []
        lhs = self._assign_lhs_variable(lhs_symbol, d_var, rhs=expr, new_expressions=ne, is_augassign=False, **settings)
        lhs_alloc = ne[0]

        if isinstance(target, PythonTuple) and not target.is_homogeneous:
            errors.report(LIST_OF_TUPLES, symbol=expr,
                bounding_box=(self._current_fst_node.lineno, self._current_fst_node.col_offset),
                severity='error', blocker=self.blocking)

        target.invalidate_node()

        loops = [self._visit(i, **settings) for i in expr.loops]
        index = self._visit(index, **settings)

        return CodeBlock([lhs_alloc, FunctionalFor(loops, lhs=lhs, indices=indices, index=index)])

    def _visit_GeneratorComprehension(self, expr, **settings):
        lhs = self.check_for_variable(expr.lhs)
        if lhs is None:
            creation = self._visit(Assign(expr.lhs,expr, fst=expr.fst))
            self._additional_exprs[-1].append(creation)
            return self.get_variable(expr.lhs)
        else:
            return lhs

    def _visit_While(self, expr, **settings):

        self.create_new_loop_scope()
        test = self._visit(expr.test, **settings)
        body = self._visit(expr.body, **settings)
        local_vars = list(self.namespace.variables.values())
        self.exit_loop_scope()

        return While(test, body, local_vars)

    def _visit_IfSection(self, expr, **settings):
        cond = self._visit(expr.condition)
        body = self._visit(expr.body)
        return IfSection(cond, body)

    def _visit_If(self, expr, **settings):
        args = [self._visit(i, **settings) for i in expr.blocks]
        allocations = [arg.get_attribute_nodes(Allocate) for arg in args]

        var_shapes = [{a.variable : a.shape for a in allocs} for allocs in allocations]
        variables = [v for branch in var_shapes for v in branch]

        for v in variables:
            shape_branch1 = var_shapes[0][v]
            if not all(v in branch_shapes.keys() for branch_shapes in var_shapes) \
                    or not all(shape_branch1==branch_shapes[v] \
                                for branch_shapes in var_shapes[1:]):
                v.set_changeable_shape()
        return If(*args)

    def _visit_IfTernaryOperator(self, expr, **settings):
        value_true  = self._visit(expr.value_true, **settings)
        if value_true.rank > 0 or value_true.dtype is NativeString():
            lhs = self.get_new_variable()
            # Temporarily deactivate type checks to construct syntactic assigns
            PyccelAstNode.stage = 'syntactic'
            assign_true  = Assign(lhs, expr.value_true, fst = expr.fst)
            assign_false = Assign(lhs, expr.value_false, fst = expr.fst)
            PyccelAstNode.stage = 'semantic'

            cond  = self._visit(expr.cond, **settings)
            true_section  = IfSection(cond, [self._visit(assign_true)])
            false_section = IfSection(LiteralTrue(), [self._visit(assign_false)])
            self._additional_exprs[-1].append(If(true_section, false_section))

            return self._visit(lhs)
        else:
            cond        = self._visit(expr.cond, **settings)
            value_false = self._visit(expr.value_false, **settings)
            return IfTernaryOperator(cond, value_true, value_false)

    def _visit_VariableHeader(self, expr, **settings):

        # TODO improve
        #      move it to the ast like create_definition for FunctionHeader?

        name  = expr.name
        d_var = expr.dtypes.copy()
        dtype = d_var.pop('datatype')
        d_var.pop('is_func')

        var = Variable(dtype, name, **d_var)
        self.insert_variable(var)
        return expr

    def _visit_FunctionHeader(self, expr, **settings):
        # TODO should we return it and keep it in the AST?
        expr.clear_user_nodes()
        self.insert_header(expr)
        return expr

    def _visit_Template(self, expr, **settings):
        expr.clear_user_nodes()
        self.insert_template(expr)
        return expr

    def _visit_ClassHeader(self, expr, **settings):
        # TODO should we return it and keep it in the AST?
        expr.clear_user_nodes()
        self.insert_header(expr)
        return expr

    def _visit_Return(self, expr, **settings):

        results     = expr.expr
        f_name      = self._current_function
        if isinstance(f_name, DottedName):
            f_name = f_name.name[-1]

        return_vars = self.get_function(f_name).results
        assigns     = []
        for v,r in zip(return_vars, results):
            if not (isinstance(r, PyccelSymbol) and r == (v.name if isinstance(v, Variable) else v)):
                a = Assign(v, r)
                a.set_fst(expr.fst)
                a = self._visit_Assign(a)
                assigns.append(a)

        results = [self._visit(i, **settings) for i in return_vars]

        #add the Deallocate node before the Return node
        code = assigns + [Deallocate(i) for i in self._allocs[-1]]
        if code:
            expr  = Return(results, CodeBlock(code))
        else:
            expr  = Return(results)
        return expr

    def _visit_FunctionDef(self, expr, **settings):

        name            = expr.name
        name            = name.replace("'", '')
        cls_name        = expr.cls_name
        decorators      = expr.decorators
        funcs           = []
        sub_funcs       = []
        func_interfaces = []
        is_pure         = expr.is_pure
        is_elemental    = expr.is_elemental
        is_private      = expr.is_private
        doc_string      = self._visit(expr.doc_string) if expr.doc_string else expr.doc_string
        headers = []

        not_used = [d for d in decorators if d not in def_decorators.__all__]
        if len(not_used) >= 1:
            errors.report(UNUSED_DECORATORS, symbol=', '.join(not_used), severity='warning')

        args_number = len(expr.arguments)
        templates = self.get_templates()
        if decorators['template']:
            # Load templates dict from decorators dict
            templates.update(decorators['template']['template_dict'])

        tmp_headers = expr.headers
        if cls_name:
            tmp_headers += self.get_header(cls_name + '.' + name)
            args_number -= 1
        else:
            tmp_headers += self.get_header(name)
        for header in tmp_headers:
            if all(header.dtypes != hd.dtypes for hd in headers):
                headers.append(header)
            else:
                errors.report(DUPLICATED_SIGNATURE, symbol=header,
                        severity='warning')
        for hd in headers:
            if (args_number != len(hd.dtypes)):
                msg = """The number of arguments in the function {} ({}) does not match the number
                        of types in decorator/header ({}).'.format(name ,args_number, len(hd.dtypes))"""
                if (args_number < len(hd.dtypes)):
                    errors.report(msg, symbol=expr.arguments, severity='warning')
                else:
                    errors.report(msg, symbol=expr.arguments, severity='fatal')

        interfaces = []
        if len(headers) == 0:
            # check if a header is imported from a header file
            # TODO improve in the case of multiple headers ( interface )
            func       = self.get_function(name)
            if func and func.is_header:
                interfaces = [func]

        if expr.arguments and not headers and not interfaces:

            # TODO ERROR wrong position

            errors.report(FUNCTION_TYPE_EXPECTED, symbol=name,
                   bounding_box=(self._current_fst_node.lineno, self._current_fst_node.col_offset),
                   severity='error', blocker=self.blocking)

        # We construct a FunctionDef from each function header
        for hd in headers:
            interfaces += hd.create_definition(templates)

        if not interfaces:
            # this for the case of a function without arguments => no headers
            interfaces = [FunctionDef(name, [], [], [])]

#        TODO move this to codegen
#        vec_func = None
#        if 'vectorize' in decorators:
#            #TODO move to another place
#            vec_name  = 'vec_' + name
#            arg       = decorators['vectorize'][0]
#            arg       = str(arg.name)
#            args      = [str(i.name) for i in expr.arguments]
#            index_arg = args.index(arg)
#            arg       = Symbol(arg)
#            vec_arg   = arg
#            index     = self.get_new_variable()
#            range_    = Function('range')(Function('len')(arg))
#            args      = symbols(args)
#            args[index_arg] = vec_arg[index]
#            body_vec        = Assign(args[index_arg], Function(name)(*args))
#            body_vec.set_fst(expr.fst)
#            body_vec   = [For(index, range_, [body_vec])]
#            header_vec = header.vectorize(index_arg)
#            vec_func   = expr.vectorize(body_vec, header_vec)

        interface_name = name

        for i, m in enumerate(interfaces):
            args           = []
            results        = []
            local_vars     = []
            global_vars    = []
            imports        = []
            arg            = None
            arguments      = expr.arguments
            header_results = m.results

            if len(interfaces) > 1:
                name = interface_name + '_' + str(i).zfill(2)
            self.create_new_function_scope(name, decorators)

            if cls_name and str(arguments[0].name) == 'self':
                arg       = arguments[0]
                arguments = arguments[1:]
                dt        = self.get_class_construct(cls_name)()
                cls_base  = self.get_class(cls_name)
                var       = Variable(dt, 'self', cls_base=cls_base)
                self.insert_variable(var, 'self')

            if arguments:
                for (a, ah) in zip(arguments, m.arguments):
                    ah = ah.var
                    additional_args = []
                    if isinstance(ah, FunctionAddress):
                        d_var = {}
                        d_var['is_argument'] = True
                        d_var['is_pointer'] = True
                        if a.has_default:
                            # optional argument only if the value is None
                            if isinstance(a.value, Nil):
                                d_var['is_optional'] = True
                        a_new = FunctionAddress(a.name, ah.arguments, ah.results, [],
                                        **d_var)
                    else:
                        d_var = self._infere_type(ah, **settings)
                        d_var['shape'] = ah.alloc_shape
                        d_var['is_argument'] = True
                        d_var['is_const'] = ah.is_const
                        dtype = d_var.pop('datatype')
                        if d_var['rank']>0:
                            d_var['cls_base'] = NumpyArrayClass

                        if 'allow_negative_index' in self._namespace.decorators:
                            if a.name in decorators['allow_negative_index']:
                                d_var.update(allows_negative_indexes=True)
                        if a.has_default:
                            # optional argument only if the value is None
                            if isinstance(a.value, Nil):
                                d_var['is_optional'] = True
                        a_new = Variable(dtype, a.name, **d_var)

                    arg_new = FunctionDefArgument(a_new, value=a.value, kwonly=a.is_kwonly,
                                annotation=a.annotation)

                    if additional_args:
                        args += additional_args

                    args.append(arg_new)
                    if isinstance(a_new, FunctionAddress):
                        self.insert_function(a_new)
                    else:
                        self.insert_variable(a_new, name=a_new.name)
            results = expr.results
            if header_results:
                new_results = []

                for a, ah in zip(results, header_results):
                    d_var = self._infere_type(ah, **settings)
                    dtype = d_var.pop('datatype')
                    a_new = Variable(dtype, a, **d_var)
                    self.insert_variable(a_new, name=a_new.name)
                    new_results.append(a_new)

                results = new_results

            # insert the FunctionDef into the scope
            # to handle the case of a recursive function
            # TODO improve in the case of an interface
            recursive_func_obj = FunctionDef(name, args, results, [])
            self.insert_function(recursive_func_obj)

            # Create a new list that store local variables for each FunctionDef to handle nested functions
            self._allocs.append([])

            # we annotate the body
            body = self._visit(expr.body)

            # Calling the Garbage collecting,
            # it will add the necessary Deallocate nodes
            # to the body of the function
            body = self._garbage_collector(body)

            results = [self._visit(a) for a in results]

            if arg and cls_name:
                dt       = self.get_class_construct(cls_name)()
                cls_base = self.get_class(cls_name)
                var      = Variable(dt, 'self', cls_base=cls_base)
                args     = [FunctionDefArgument(var)] + args

            arg_vars = [a.var for a in args]

            # Determine local and global variables
            local_vars  = [v for v in self.get_variables(self.namespace)              if v not in arg_vars + results]
            global_vars = [v for v in self.get_variables(self.namespace.parent_scope) if v not in arg_vars + results + local_vars]

            # get the imports
            imports   = self.namespace.imports['imports'].values()
            imports   = list(set(imports))

            # remove the FunctionDef from the function scope
            # TODO improve func_ is None in the case of an interface
            func_     = self.namespace.functions.pop(name, None)
            is_recursive = False
            # check if the function is recursive if it was called on the same scope
            if func_ and func_.is_recursive:
                is_recursive = True

            sub_funcs = [i for i in self.namespace.functions.values() if not i.is_header and not isinstance(i, FunctionAddress)]

            func_args = [i for i in self.namespace.functions.values() if isinstance(i, FunctionAddress)]
            if func_args:
                func_interfaces.append(Interface('', func_args, is_argument = True))

            self.exit_function_scope()

            # ... computing inout arguments
            args_inout = [False] * len(args)

            results_names = [i.name for i in results]

            # Find all nodes which can modify variables
            assigns = body.get_attribute_nodes(Assign, excluded_nodes = (FunctionCall,))
            calls   = body.get_attribute_nodes(FunctionCall)

            # Collect the modified objects
            lhs_assigns   = [a.lhs for a in assigns]
            modified_args = [func_arg for f in calls
                                for func_arg, inout in zip(f.args,f.funcdef.arguments_inout) if inout]
            # Collect modified variables
            all_assigned = [v for a in (lhs_assigns + modified_args) for v in
                            (a.get_attribute_nodes(Variable) if not isinstance(a, Variable) else [a])]

            permanent_assign = [a.name for a in all_assigned if a.rank > 0]
            local_assign     = [i.name for i in all_assigned]

            apps = [i for i in calls if (i.funcdef.name
                    in self.get_parent_functions())]

            d_apps = OrderedDict((a, []) for a in args)
            for f in apps:
                a_args = set(f.args) & set(args)
                for a in a_args:
                    d_apps[a].append(f)

            for i, a in enumerate(args):
                if a.name in chain(results_names, permanent_assign, ['self']):
                    args_inout[i] = True

                if d_apps[a] and not( args_inout[i] ):
                    intent = False
                    n_fa = len(d_apps[a])
                    i_fa = 0
                    while not(intent) and i_fa < n_fa:
                        fa = d_apps[a][i_fa]
                        f_name = fa.funcdef.name
                        func = self.get_function(f_name)

                        j = list(fa.args).index(a)
                        intent = func.arguments_inout[j]
                        if intent:
                            args_inout[i] = True

                        i_fa += 1
                if isinstance(a.var, Variable):
                    v = a.var
                    if v.is_const and (args_inout[i] or (v.name in local_assign)):
                        msg = "Cannot modify 'const' argument ({})".format(v)
                        errors.report(msg, bounding_box=(self._current_fst_node.lineno,
                            self._current_fst_node.col_offset),
                            severity='fatal', blocker=self.blocking)
            # ...

            # Raise an error if one of the return arguments is either:
            #   a) a pointer
            #   b) array which is not among arguments, hence intent(out)
            for r in results:
                if r.is_pointer:
                    errors.report(UNSUPPORTED_ARRAY_RETURN_VALUE,
                    symbol=r,bounding_box=(self._current_fst_node.lineno, self._current_fst_node.col_offset),
                    severity='fatal')
                elif (r not in args) and r.rank > 0:
                    errors.report(UNSUPPORTED_ARRAY_RETURN_VALUE,
                    symbol=r,bounding_box=(self._current_fst_node.lineno, self._current_fst_node.col_offset),
                    severity='fatal')

            func = FunctionDef(name,
                    args,
                    results,
                    body,
                    local_vars=local_vars,
                    global_vars=global_vars,
                    cls_name=cls_name,
                    is_pure=is_pure,
                    is_elemental=is_elemental,
                    is_private=is_private,
                    imports=imports,
                    decorators=decorators,
                    is_recursive=is_recursive,
                    arguments_inout=args_inout,
                    functions = sub_funcs,
                    interfaces = func_interfaces,
                    doc_string = doc_string)
            if not is_recursive:
                recursive_func_obj.invalidate_node()

            if cls_name:
                cls = self.get_class(cls_name)
                methods = list(cls.methods) + [func]

                # update the class methods

                self.insert_class(ClassDef(cls_name, cls.attributes,
                        methods, superclass=cls.superclass))

            funcs += [func]

            #clear the sympy cache
            #TODO clear all variable except the global ones
            cache.clear_cache()
        if len(funcs) == 1:
            funcs = funcs[0]
            self.insert_function(funcs)

        else:
            for f in funcs:
                self.insert_function(f)

            funcs = Interface(interface_name, funcs)
            self.insert_function(funcs)
#        TODO move this to codegen
#        if vec_func:
#           self._visit_FunctionDef(vec_func, **settings)
#           vec_func = self.namespace.functions.pop(vec_name)
#           if isinstance(funcs, Interface):
#               funcs = list(funcs.funcs)+[vec_func]
#           else:
#               self.namespace.sons_scopes['sc_'+ name] = self.namespace.sons_scopes[name]
#               funcs = funcs.rename('sc_'+ name)
#               funcs = [funcs, vec_func]
#           funcs = Interface(name, funcs)
#           self.insert_function(funcs)
        return EmptyNode()

    def _visit_PythonPrint(self, expr, **settings):
        args = [self._visit(i, **settings) for i in expr.expr]
        if len(args) == 0:
            return PythonPrint(args)

        is_symbolic = lambda var: isinstance(var, Variable) \
            and isinstance(var.dtype, NativeSymbol)

        # TODO fix: not yet working because of mpi examples
#        if not test:
#            # TODO: Add description to parser/messages.py
#            errors.report('Either all arguments must be symbolic or none of them can be',
#                   bounding_box=(self._current_fst_node.lineno, self._current_fst_node.col_offset),
#                   severity='fatal', blocker=self.blocking)

        if is_symbolic(args[0]):
            _args = []
            for a in args:
                f = self.get_symbolic_function(a.name)
                if f is None:
                    _args.append(a)
                else:

                    # TODO improve: how can we print SymbolicAssign as  lhs = rhs

                    _args.append(f)
            return SymbolicPrint(_args)
        else:
            return PythonPrint(args)

    def _visit_ClassDef(self, expr, **settings):

        # TODO - improve the use and def of interfaces
        #      - wouldn't be better if it is done inside ClassDef?

        name = expr.name
        name = name.replace("'", '')
        methods = list(expr.methods)
        parent = expr.superclass
        interfaces = []

        # remove quotes for str representation
        cls = ClassDef(name, [], [], superclass=parent)
        self.insert_class(cls)
        const = None

        for (i, method) in enumerate(methods):
            m_name = method.name.replace("'", '')

            if m_name == '__init__':
                self._visit_FunctionDef(method, **settings)
                methods.pop(i)
                const = self.namespace.functions.pop(m_name)
                break



        if not const:
            errors.report(UNDEFINED_INIT_METHOD, symbol=name,
                   bounding_box=(self._current_fst_node.lineno, self._current_fst_node.col_offset),
                   severity='error', blocker=True)

        ms = []
        for i in methods:
            self._visit_FunctionDef(i, **settings)
            m_name = i.name.replace("'", '')
            m = self.namespace.functions.pop(m_name)
            ms.append(m)

        methods = [const] + ms
        header = self.get_header(name)

        if not header:
            errors.report(PYCCEL_MISSING_HEADER, symbol=name,
                   bounding_box=(self._current_fst_node.lineno, self._current_fst_node.col_offset),
                   severity='fatal', blocker=self.blocking)

        attributes = self.get_class(name).attributes

        for i in methods:
            if isinstance(i, Interface):
                methods.remove(i)
                interfaces += [i]

        cls = ClassDef(name, attributes, methods,
              interfaces=interfaces, superclass=parent)
        self.insert_class(cls)

        return EmptyNode()

    def _visit_Del(self, expr, **settings):

        ls = [self._visit(i, **settings) for i in expr.variables]
        return Del(ls)

    def _visit_PyccelIs(self, expr, **settings):
        # Handles PyccelIs and PyccelIsNot
        IsClass = type(expr)

        # TODO ERROR wrong position ??

        var1 = self._visit(expr.lhs)
        var2 = self._visit(expr.rhs)

        if (var1 is var2) or (isinstance(var2, Nil) and isinstance(var1, Nil)):
            if IsClass == PyccelIsNot:
                return LiteralFalse()
            elif IsClass == PyccelIs:
                return LiteralTrue()

        if isinstance(var1, Nil):
            var1, var2 = var2, var1

        if isinstance(var2, Nil):
            if not var1.is_optional:
                errors.report(PYCCEL_RESTRICTION_OPTIONAL_NONE,
                        bounding_box=(self._current_fst_node.lineno, self._current_fst_node.col_offset),
                        severity='error', blocker=self.blocking)
            return IsClass(var1, expr.rhs)

        if (var1.dtype != var2.dtype):
            if IsClass == PyccelIs:
                return LiteralFalse()
            elif IsClass == PyccelIsNot:
                return LiteralTrue()

        if (isinstance(var1.dtype, NativeBool) and
            isinstance(var2.dtype, NativeBool)):
            return IsClass(var1, var2)

        lst = [NativeString(), NativeComplex(), NativeReal(), NativeInteger()]
        if (var1.dtype in lst):
            errors.report(PYCCEL_RESTRICTION_PRIMITIVE_IMMUTABLE, symbol=expr,
            bounding_box=(self._current_fst_node.lineno, self._current_fst_node.col_offset),
            severity='error', blocker=self.blocking)
            return IsClass(var1, var2)

        errors.report(PYCCEL_RESTRICTION_IS_ISNOT,
            bounding_box=(self._current_fst_node.lineno, self._current_fst_node.col_offset),
            severity='error', blocker=self.blocking)
        return IsClass(var1, var2)

    def _visit_Import(self, expr, **settings):

        # TODO - must have a dict where to store things that have been
        #        imported
        #      - should not use namespace

        container = self.namespace.imports

        if isinstance(expr.source, AsName):
            source        = expr.source.name
            source_target = expr.source.target
        else:
            source        = str(expr.source)
            source_target = source

        if source in pyccel_builtin_import_registery:
            imports = pyccel_builtin_import(expr)

            def _insert_obj(location, target, obj):
                F = self.check_for_variable(target)
                if F is None:
                    F = self.get_function(target)

                if obj is F:
                    errors.report(FOUND_DUPLICATED_IMPORT,
                                symbol=target, severity='warning')
                elif F is None or isinstance(F, dict):
                    container[location][target] = obj
                else:
                    errors.report(IMPORTING_EXISTING_IDENTIFIED,
                                  bounding_box=(self._current_fst_node.lineno, self._current_fst_node.col_offset),
                                  severity='fatal')

            if expr.target:
                for t in expr.target:
                    t_name = t.name if isinstance(t, AsName) else t
                    if t_name not in pyccel_builtin_import_registery[source]:
                        errors.report("Function '{}' from module '{}' is not currently supported by pyccel".format(t, source),
                                symbol=expr,
                                severity='error')
                for (name, atom) in imports:
                    if not name is None:
                        if isinstance(atom, Constant):
                            _insert_obj('variables', name, atom)
                        else:
                            _insert_obj('functions', name, atom)
            else:
                _insert_obj('variables', source_target, imports)
            self.insert_import(expr.source, expr.target)

        elif source in python_builtin_libs:
            errors.report("Module {} is not currently supported by pyccel".format(source),
                    symbol=expr,
                    severity='error')
        else:

            # in some cases (blas, lapack, openmp and openacc level-0)
            # the import should not appear in the final file
            # all metavars here, will have a prefix and suffix = __

            __ignore_at_import__ = False
            __module_name__      = None
            __import_all__       = False
            __print__            = False

            # we need to use str here since source has been defined
            # using repr.
            # TODO shall we improve it?

            p       = self.d_parsers[source_target]
            if expr.target:
                targets = [i.target if isinstance(i,AsName) else i for i in expr.target]
                names = [i.name if isinstance(i,AsName) else i for i in expr.target]
                for entry in ['variables', 'classes', 'functions']:
                    d_son = getattr(p.namespace, entry)
                    for t,n in zip(targets,names):
                        if n in d_son:
                            e = d_son[n]
                            if t == n:
                                container[entry][t] = e
                            else:
                                container[entry][t] = e.clone(t)
            else:
                imported_dict = []
                for entry in ['variables', 'classes', 'functions']:
                    d_son = getattr(p.namespace, entry)
                    imported_dict.extend(d_son.items())
                container['variables'][source_target] = dict(imported_dict)

            self.namespace.cls_constructs.update(p.namespace.cls_constructs)
            self.namespace.macros.update(p.namespace.macros)

            # ... meta variables

            if 'ignore_at_import' in list(p.metavars.keys()):
                __ignore_at_import__ = p.metavars['ignore_at_import']

            if 'import_all' in list(p.metavars.keys()):
                __import_all__ = p.metavars['import_all']

            if 'module_name' in list(p.metavars.keys()):
                __module_name__ = p.metavars['module_name']

            if 'print' in list(p.metavars.keys()):
                __print__ = True

            if len(expr.target) == 0 and isinstance(expr.source,AsName):
                expr = Import(expr.source.name)

            if source_target in container['imports']:
                targets = container['imports'][source_target].target.union(expr.target)
            else:
                targets = expr.target

            expr = Import(expr.source, targets)

            if __import_all__:
                expr = Import(__module_name__)
                container['imports'][source_target] = expr

            elif __module_name__:
                expr = Import(__module_name__, expr.target)
                container['imports'][source_target] = expr

            # ...
            elif __print__ in p.metavars.keys():
                source = str(expr.source).split('.')[-1]
                source = 'mod_' + source
                expr   = Import(source, expr.target)
                container['imports'][source_target] = expr
            elif not __ignore_at_import__:

                container['imports'][source_target] = expr

        return EmptyNode()



    def _visit_With(self, expr, **settings):

        domaine = self._visit(expr.test, **settings)
        parent  = domaine.cls_base
        if not parent.is_with_construct:
            errors.report(UNDEFINED_WITH_ACCESS,
                   bounding_box=(self._current_fst_node.lineno, self._current_fst_node.col_offset),
                   severity='fatal', blocker=self.blocking)

        body = self._visit(expr.body, **settings)
        return With(domaine, body).block



    def _visit_MacroFunction(self, expr, **settings):
        # we change here the master name to its FunctionDef

        f_name = expr.master
        header = self.get_header(f_name)
        if not header:
            func = self.get_function(f_name)
            if func is None:
                errors.report(MACRO_MISSING_HEADER_OR_FUNC,
                symbol=f_name,severity='error', blocker=self.blocking,
                bounding_box=(self._current_fst_node.lineno, self._current_fst_node.col_offset))
        else:
            interfaces = []
            for hd in header:
                interfaces += hd.create_definition()

            # TODO -> Said: must handle interface

            func = interfaces[0]

        name = expr.name
        args = [a if isinstance(a, FunctionDefArgument) else FunctionDefArgument(a) for a in expr.arguments]

        def get_arg(func_arg, master_arg):
            if isinstance(master_arg, FunctionDefArgument):
                return FunctionDefArgument(func_arg.var.clone(master_arg.name), value = master_arg.default)
            else:
                return FunctionDefArgument(func_arg.var.clone(str(master_arg)))

        master_args = [get_arg(a,m) if isinstance(m, PyccelSymbol) else m
                        for a,m in zip(func.arguments, expr.master_arguments)]

        results = expr.results
        results_shapes = expr.results_shapes
        macro   = MacroFunction(name, args, func, master_args,
                                results=results, results_shapes=results_shapes)
        self.insert_macro(macro)

        return macro

    def _visit_MacroShape(self, expr, **settings):
        expr.clear_user_nodes()
        return expr

    def _visit_MacroVariable(self, expr, **settings):

        master = expr.master
        if isinstance(master, DottedName):
            errors.report(PYCCEL_RESTRICTION_TODO,
                          bounding_box=(self._current_fst_node.lineno, self._current_fst_node.col_offset),
                          severity='fatal')
        header = self.get_header(master)
        if header is None:
            var = self.get_variable(master)
        else:
            var = Variable(header.dtype, header.name)

                # TODO -> Said: must handle interface

        expr = MacroVariable(expr.name, var)
        self.insert_macro(expr)
        return expr

    def _visit_StarredArguments(self, expr, **settings):
        var = self._visit(expr.args_var)
        assert(var.rank==1)
        size = var.shape[0]
        return StarredArguments([var[i] for i in range(size)])

    def _visit_NumpyMatmul(self, expr, **settings):
        self.insert_import('numpy', 'matmul')
        a = self._visit(expr.a)
        b = self._visit(expr.b)
        return NumpyMatmul(a, b)

#==============================================================================


if __name__ == '__main__':
    import sys

    try:
        filename = sys.argv[1]
    except IndexError:
        raise ValueError('Expecting an argument for filename')

    parser = SyntaxParser(filename)
#    print(parser.namespace)
    parser = SemanticParser(parser)
#    print(parser.ast)
#    parser.view_namespace('variables')<|MERGE_RESOLUTION|>--- conflicted
+++ resolved
@@ -2158,21 +2158,7 @@
                         bounding_box=(self._current_fst_node.lineno, self._current_fst_node.col_offset),
                         severity='error')
 
-<<<<<<< HEAD
-                args, expr = macro.make_necessary_copies(args, results)
-=======
-                results = []
-                for a in lhs:
-                    _name = _get_name(a)
-                    var = self.get_variable(_name)
-                    results.append(var)
-
-                # ...
-
-                args = [self._visit(i, **settings) for i in
-                            rhs.args]
                 expr = macro.make_necessary_copies(args, results)
->>>>>>> 6ebc6d1f
                 new_expressions += expr
                 args = macro.apply(args, results=results)
                 if isinstance(master, FunctionDef):
