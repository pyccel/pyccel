--- conflicted
+++ resolved
@@ -1206,12 +1206,8 @@
             if (d_var['rank'] != rank) or (rank > 1 and d_var['order'] != order):
 
                 txt = '|{name}| {dtype}{old} <-> {dtype}{new}'
-<<<<<<< HEAD
-                format_shape = lambda s: "" if s is None else s
-=======
                 def format_shape(s):
-                    return "" if len(s)==0 else s
->>>>>>> 1d7ad960
+                    return "" if s is None else s
                 txt = txt.format(name=var.name, dtype=dtype, old=format_shape(var.shape),
                     new=format_shape(d_var['shape']))
                 errors.report(INCOMPATIBLE_REDEFINITION, symbol=txt,
