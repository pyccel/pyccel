--- conflicted
+++ resolved
@@ -5151,11 +5151,7 @@
             pyccel_stage.set_stage('semantic')
             return self._visit(for_obj)
 
-<<<<<<< HEAD
     def _build_SetUnion(self, expr, args):
-=======
-    def _build_SetUnion(self, expr):
->>>>>>> 5bd938d3
         """
         Method to navigate the syntactic DottedName node of a `set.union()` call.
 
@@ -5174,7 +5170,6 @@
         SetUnion | CodeBlock
             The nodes describing the union operator.
         """
-<<<<<<< HEAD
         if isinstance(expr, DottedName):
             syntactic_set_obj = expr.name[0]
             syntactic_args = [a.value for a in expr.name[1].args]
@@ -5186,12 +5181,6 @@
 
         set_obj = self._visit(syntactic_set_obj)
         args = [self._visit(a) for a in syntactic_args]
-=======
-        syntactic_set_obj = expr.name[0]
-        syntactic_args = expr.name[1].args
-        set_obj = self._visit(expr.name[0])
-        args = [self._visit(a.value) for a in expr.name[1].args]
->>>>>>> 5bd938d3
         class_type = set_obj.class_type
         if all(a.class_type == class_type for a in args):
             return SetUnion(set_obj, *args)
