--- conflicted
+++ resolved
@@ -772,16 +772,14 @@
             d_var['memory_handling'] = 'alias' if isinstance(var, Variable) else 'heap'
             return d_var
 
-<<<<<<< HEAD
         elif isinstance(expr, PythonTuple):
 
             if expr.is_homogeneous:
                 d_var['shape'] = get_shape_of_multi_level_container(expr)
-=======
+
         elif isinstance(expr, (DictGetItem, DictGet)):
 
             d_var['memory_handling'] = 'alias' if not isinstance(expr.class_type, FixedSizeNumericType) else 'stack'
->>>>>>> 5c538ade
             return d_var
 
         elif isinstance(expr, TypedAstNode):
