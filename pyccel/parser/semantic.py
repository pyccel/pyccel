--- conflicted
+++ resolved
@@ -1422,18 +1422,11 @@
                             self._current_ast_node.col_offset))
 
                 elif var.is_stack_array:
-<<<<<<< HEAD
-                    errors.report(INCOMPATIBLE_REDEFINITION_STACK_ARRAY, symbol=var.name,
-                        severity='error',
-                        bounding_box=(self._current_ast_node.lineno,
-                            self._current_ast_node.col_offset))
-=======
                     if var.get_direct_user_nodes(lambda a: isinstance(a, Assign) and a.lhs is var):
                         errors.report(INCOMPATIBLE_REDEFINITION_STACK_ARRAY, symbol=var.name,
                             severity='error',
-                            bounding_box=(self._current_fst_node.lineno,
-                                self._current_fst_node.col_offset))
->>>>>>> 267be300
+                            bounding_box=(self._current_ast_node.lineno,
+                                self._current_ast_node.col_offset))
 
                 else:
                     if previous_allocations:
@@ -1467,19 +1460,9 @@
                     if status != 'unallocated':
                         errors.report(ARRAY_REALLOCATION, symbol=var.name,
                             severity='warning',
-<<<<<<< HEAD
                             bounding_box=(self._current_ast_node.lineno,
                                 self._current_ast_node.col_offset))
-            else:
-                # Same shape as before
-                previous_allocations = var.get_direct_user_nodes(lambda p: isinstance(p, Allocate))
-
-                if previous_allocations and previous_allocations[-1].get_user_nodes(IfSection) \
-=======
-                            bounding_box=(self._current_fst_node.lineno,
-                                self._current_fst_node.col_offset))
             elif previous_allocations and previous_allocations[-1].get_user_nodes(IfSection) \
->>>>>>> 267be300
                         and not previous_allocations[-1].get_user_nodes((If)):
                 # If previously allocated in If still under construction
                 status = previous_allocations[-1].status
@@ -1729,15 +1712,9 @@
             annotation_method = '_visit_' + cls.__name__
             if hasattr(self, annotation_method):
                 obj = getattr(self, annotation_method)(expr)
-<<<<<<< HEAD
-                if isinstance(obj, Basic) and self._current_ast_node:
+                if isinstance(obj, PyccelAstNode) and self._current_ast_node:
                     obj.ast = self._current_ast_node
                 self._current_ast_node = current_ast
-=======
-                if isinstance(obj, PyccelAstNode) and self._current_fst_node:
-                    obj.set_fst(self._current_fst_node)
-                self._current_fst_node = current_fst
->>>>>>> 267be300
                 return obj
 
         # Unknown object, we raise an error.
@@ -3473,40 +3450,6 @@
         for t,v in templates.items():
             templates[t] = UnionTypeAnnotation(*[self._visit(vi) for vi in v])
 
-<<<<<<< HEAD
-            errors.report(FUNCTION_TYPE_EXPECTED, symbol=name,
-                   bounding_box=(self._current_ast_node.lineno, self._current_ast_node.col_offset),
-                   severity='error')
-
-        # We construct a FunctionDef from each function header
-        for hd in headers:
-            interfaces += hd.create_definition(templates)
-
-        if not interfaces:
-            # this for the case of a function without arguments => no headers
-            interfaces = [FunctionDef(name, [], [], [])]
-
-#        TODO move this to codegen
-#        vec_func = None
-#        if 'vectorize' in decorators:
-#            #TODO move to another place
-#            vec_name  = 'vec_' + name
-#            arg       = decorators['vectorize'][0]
-#            arg       = str(arg.name)
-#            args      = [str(i.name) for i in expr.arguments]
-#            index_arg = args.index(arg)
-#            arg       = Symbol(arg)
-#            vec_arg   = arg
-#            index     = self.namespace.get_new_name()
-#            range_    = Function('range')(Function('len')(arg))
-#            args      = symbols(args)
-#            args[index_arg] = vec_arg[index]
-#            body_vec        = Assign(args[index_arg], Function(name)(*args))
-#            body_vec.ast = expr.ast
-#            body_vec   = [For(index, range_, [body_vec])]
-#            header_vec = header.vectorize(index_arg)
-#            vec_func   = expr.vectorize(body_vec, header_vec)
-=======
         # Filter out unused templates
         templatable_args = [a.annotation for a in expr.arguments if isinstance(a.annotation, (SyntacticTypeAnnotation, UnionTypeAnnotation))]
         arg_annotations = [annot for a in templatable_args for annot in (a.type_list \
@@ -3518,7 +3461,6 @@
         template_combinations = list(product(*[v.type_list for v in templates.values()]))
         template_names = list(templates.keys())
         n_templates = len(template_combinations)
->>>>>>> 267be300
 
         # this for the case of a function without arguments => no headers
         interface_name = name
@@ -3651,27 +3593,6 @@
                         symbol=r,bounding_box=(self._current_fst_node.lineno, self._current_fst_node.col_offset),
                         severity='error')
 
-<<<<<<< HEAD
-            # ... computing inout arguments
-            for a in args:
-                if a.name in chain(results_names, ['self']) or a.var in all_assigned:
-                    v = a.var
-                    if isinstance(v, Variable) and v.is_const:
-                        msg = f"Cannot modify 'const' argument ({v})"
-                        errors.report(msg, bounding_box=(self._current_ast_node.lineno,
-                            self._current_ast_node.col_offset),
-                            severity='fatal')
-                else:
-                    a.make_const()
-            # ...
-
-            # Raise an error if one of the return arguments is an alias.
-            for r in results:
-                if r.var.is_alias:
-                    errors.report(UNSUPPORTED_POINTER_RETURN_VALUE,
-                    symbol=r,bounding_box=(self._current_ast_node.lineno, self._current_ast_node.col_offset),
-                    severity='error')
-=======
                 func_kwargs = {
                         'global_vars':global_vars,
                         'cls_name':cls_name,
@@ -3700,7 +3621,6 @@
                         **func_kwargs)
                 if not is_recursive:
                     recursive_func_obj.invalidate_node()
->>>>>>> 267be300
 
                 if cls_name:
                     cls = self.scope.find(cls_name, 'classes')
