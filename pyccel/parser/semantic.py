# -*- coding: utf-8 -*-
#------------------------------------------------------------------------------------------#
# This file is part of Pyccel which is released under MIT License. See the LICENSE file or #
# go to https://github.com/pyccel/pyccel/blob/devel/LICENSE for full license details.      #
#------------------------------------------------------------------------------------------#
""" File containing SemanticParser. This class handles the semantic stage of the translation.
See the developer docs for more details
"""

from itertools import chain, product
import warnings

from sympy.utilities.iterables import iterable as sympy_iterable

from sympy import Sum as Summation
from sympy import Symbol as sp_Symbol
from sympy import Integer as sp_Integer
from sympy import ceiling

#==============================================================================
from pyccel.utilities.strings import random_string
from pyccel.ast.basic         import PyccelAstNode, TypedAstNode, ScopedAstNode

from pyccel.ast.builtins import PythonPrint, PythonTupleFunction, PythonSetFunction
from pyccel.ast.builtins import PythonComplex, PythonDict, PythonDictFunction, PythonListFunction
from pyccel.ast.builtins import builtin_functions_dict, PythonImag, PythonReal
from pyccel.ast.builtins import PythonList, PythonConjugate , PythonSet
from pyccel.ast.builtins import (PythonRange, PythonZip, PythonEnumerate,
                                 PythonTuple, Lambda, PythonMap)

from pyccel.ast.builtin_methods.list_methods import ListMethod, ListAppend
from pyccel.ast.builtin_methods.set_methods  import SetMethod, SetAdd

from pyccel.ast.core import Comment, CommentBlock, Pass
from pyccel.ast.core import If, IfSection
from pyccel.ast.core import Allocate, Deallocate
from pyccel.ast.core import Assign, AliasAssign, SymbolicAssign
from pyccel.ast.core import AugAssign, CodeBlock
from pyccel.ast.core import Return, FunctionDefArgument, FunctionDefResult
from pyccel.ast.core import ConstructorCall, InlineFunctionDef
from pyccel.ast.core import FunctionDef, Interface, FunctionAddress, FunctionCall, FunctionCallArgument
from pyccel.ast.core import ClassDef
from pyccel.ast.core import For
from pyccel.ast.core import Module
from pyccel.ast.core import While
from pyccel.ast.core import SymbolicPrint
from pyccel.ast.core import Del
from pyccel.ast.core import Program
from pyccel.ast.core import EmptyNode
from pyccel.ast.core import Concatenate
from pyccel.ast.core import Import
from pyccel.ast.core import AsName
from pyccel.ast.core import With
from pyccel.ast.core import Duplicate
from pyccel.ast.core import StarredArguments
from pyccel.ast.core import Iterable
from pyccel.ast.core import Decorator
from pyccel.ast.core import PyccelFunctionDef
from pyccel.ast.core import Assert

from pyccel.ast.class_defs import get_cls_base

from pyccel.ast.datatypes import CustomDataType, PyccelType, TupleType, VoidType, GenericType
from pyccel.ast.datatypes import PrimitiveIntegerType, StringType, SymbolicType
from pyccel.ast.datatypes import PythonNativeBool, PythonNativeInt, PythonNativeFloat
from pyccel.ast.datatypes import DataTypeFactory, HomogeneousContainerType
from pyccel.ast.datatypes import InhomogeneousTupleType, HomogeneousTupleType, HomogeneousSetType, HomogeneousListType
from pyccel.ast.datatypes import PrimitiveComplexType, FixedSizeNumericType, DictType, TypeAlias

from pyccel.ast.functionalexpr import FunctionalSum, FunctionalMax, FunctionalMin, GeneratorComprehension, FunctionalFor

from pyccel.ast.headers import FunctionHeader, MethodHeader, Header
from pyccel.ast.headers import MacroFunction, MacroVariable

from pyccel.ast.internals import PyccelFunction, Slice, PyccelSymbol
from pyccel.ast.itertoolsext import Product

from pyccel.ast.literals import LiteralTrue, LiteralFalse
from pyccel.ast.literals import LiteralInteger, LiteralFloat
from pyccel.ast.literals import Nil, LiteralString, LiteralImaginaryUnit
from pyccel.ast.literals import Literal, convert_to_literal, LiteralEllipsis

from pyccel.ast.mathext  import math_constants, MathSqrt, MathAtan2, MathSin, MathCos

from pyccel.ast.numpyext import NumpyMatmul, numpy_funcs
from pyccel.ast.numpyext import NumpyWhere, NumpyArray
from pyccel.ast.numpyext import NumpyTranspose, NumpyConjugate
from pyccel.ast.numpyext import NumpyNewArray, NumpyResultType
from pyccel.ast.numpyext import process_dtype as numpy_process_dtype

from pyccel.ast.numpytypes import NumpyNDArrayType

from pyccel.ast.omp import (OMP_For_Loop, OMP_Simd_Construct, OMP_Distribute_Construct,
                            OMP_TaskLoop_Construct, OMP_Sections_Construct, Omp_End_Clause,
                            OMP_Single_Construct)

from pyccel.ast.operators import PyccelArithmeticOperator, PyccelIs, PyccelIsNot, IfTernaryOperator, PyccelUnarySub
from pyccel.ast.operators import PyccelNot, PyccelAdd, PyccelMul, PyccelPow
from pyccel.ast.operators import PyccelAssociativeParenthesis, PyccelDiv

from pyccel.ast.sympy_helper import sympy_to_pyccel, pyccel_to_sympy

from pyccel.ast.type_annotations import VariableTypeAnnotation, UnionTypeAnnotation, SyntacticTypeAnnotation
from pyccel.ast.type_annotations import FunctionTypeAnnotation, typenames_to_dtypes

from pyccel.ast.typingext import TypingFinal

from pyccel.ast.utilities import builtin_import as pyccel_builtin_import
from pyccel.ast.utilities import builtin_import_registry as pyccel_builtin_import_registry
from pyccel.ast.utilities import split_positional_keyword_arguments
from pyccel.ast.utilities import recognised_source, is_literal_integer

from pyccel.ast.variable import Constant
from pyccel.ast.variable import Variable
from pyccel.ast.variable import IndexedElement, AnnotatedPyccelSymbol
from pyccel.ast.variable import DottedName, DottedVariable

from pyccel.errors.errors import Errors
from pyccel.errors.errors import PyccelSemanticError

from pyccel.errors.messages import (PYCCEL_RESTRICTION_TODO, UNDERSCORE_NOT_A_THROWAWAY,
        UNDEFINED_VARIABLE, IMPORTING_EXISTING_IDENTIFIED, INDEXED_TUPLE, LIST_OF_TUPLES,
        INVALID_INDICES, INCOMPATIBLE_ARGUMENT,
        UNRECOGNISED_FUNCTION_CALL, STACK_ARRAY_SHAPE_UNPURE_FUNC, STACK_ARRAY_UNKNOWN_SHAPE,
        ARRAY_DEFINITION_IN_LOOP, STACK_ARRAY_DEFINITION_IN_LOOP, MISSING_TYPE_ANNOTATIONS,
        INCOMPATIBLE_TYPES_IN_ASSIGNMENT, ARRAY_ALREADY_IN_USE, ASSIGN_ARRAYS_ONE_ANOTHER,
        INVALID_POINTER_REASSIGN, ARRAY_IS_ARG,
        INCOMPATIBLE_REDEFINITION_STACK_ARRAY, ARRAY_REALLOCATION, RECURSIVE_RESULTS_REQUIRED,
        PYCCEL_RESTRICTION_INHOMOG_LIST, UNDEFINED_IMPORT_OBJECT, UNDEFINED_LAMBDA_VARIABLE,
        UNDEFINED_LAMBDA_FUNCTION, UNDEFINED_INIT_METHOD, UNDEFINED_FUNCTION,
        INVALID_MACRO_COMPOSITION, WRONG_NUMBER_OUTPUT_ARGS, INVALID_FOR_ITERABLE,
        PYCCEL_RESTRICTION_LIST_COMPREHENSION_LIMITS, PYCCEL_RESTRICTION_LIST_COMPREHENSION_SIZE,
        UNUSED_DECORATORS, UNSUPPORTED_POINTER_RETURN_VALUE, PYCCEL_RESTRICTION_OPTIONAL_NONE,
        PYCCEL_RESTRICTION_PRIMITIVE_IMMUTABLE, PYCCEL_RESTRICTION_IS_ISNOT,
        FOUND_DUPLICATED_IMPORT, UNDEFINED_WITH_ACCESS, MACRO_MISSING_HEADER_OR_FUNC)

from pyccel.parser.base      import BasicParser
from pyccel.parser.syntactic import SyntaxParser

from pyccel.utilities.stage import PyccelStage

import pyccel.decorators as def_decorators
#==============================================================================

errors = Errors()
pyccel_stage = PyccelStage()

type_container = {
                   PythonTupleFunction : HomogeneousTupleType,
                   PythonListFunction : HomogeneousListType,
                   PythonSetFunction : HomogeneousSetType,
                  }

#==============================================================================

def _get_name(var):
    """."""

    if isinstance(var, str):
        return var
    if isinstance(var, (PyccelSymbol, DottedName)):
        return str(var)
    if isinstance(var, (IndexedElement)):
        return str(var.base)
    if isinstance(var, FunctionCall):
        return var.funcdef
    name = type(var).__name__
    msg = f'Name of Object : {name} cannot be determined'
    return errors.report(PYCCEL_RESTRICTION_TODO+'\n'+msg, symbol=var,
                severity='fatal')

#==============================================================================

class SemanticParser(BasicParser):
    """
    Class which handles the semantic stage as described in the developer docs.

    This class is described in detail in developer_docs/semantic_stage.md.
    It determines all semantic information which must be deduced in order to
    print a representation of the AST resulting from the syntactic stage in one
    of the target languages.

    Parameters
    ----------
    inputs : SyntaxParser
        A syntactic parser which has been used to generate a representation of
        the input code using Pyccel nodes.

    parents : list
        A list of parsers describing the files which import this file.

    d_parsers : list
        A list of parsers describing files imported by this file.

    **kwargs : dict
        Additional keyword arguments for BasicParser.
    """

    def __init__(self, inputs, *, parents = (), d_parsers = (), **kwargs):

        # a Parser can have parents, who are importing it.
        # imports are then its sons.
        self._parents = list(parents)
        self._d_parsers = dict(d_parsers)

        # ...
        if not isinstance(inputs, SyntaxParser):
            raise TypeError('> Expecting a syntactic parser as input')

        parser = inputs
        # ...

        # ...
        BasicParser.__init__(self, **kwargs)
        # ...

        # ...
        self._fst = parser._fst
        self._ast = parser._ast

        self._filename  = parser._filename
        self._mod_name  = ''
        self._metavars  = parser._metavars
        self.scope = parser.scope
        self.scope.imports['imports'] = {}
        self._module_namespace  = self.scope

        self._in_annotation = False

        # used to store the local variables of a code block needed for garbage collecting
        self._allocs = []

        # used to store code split into multiple lines to be reinserted in the CodeBlock
        self._additional_exprs = []

        # used to store variables if optional parameters are changed
        self._optional_params = {}

        # used to link pointers to their targets. This is important for classes which may
        # contain persistent pointers
        self._pointer_targets = []

        #
        self._code = parser._code
        # ...

        self.annotate()
        # ...

    #================================================================
    #                  Property accessors
    #================================================================

    @property
    def parents(self):
        """Returns the parents parser."""
        return self._parents

    @property
    def d_parsers(self):
        """Returns the d_parsers parser."""

        return self._d_parsers

    #================================================================
    #                     Public functions
    #================================================================

    def annotate(self):
        """
        Add type information to the AST.

        This function is the entry point for this class. It annotates the
        AST object created by the syntactic stage which was collected
        in the constructor. The annotation adds all necessary information
        about the type etc to describe the object sufficiently well for
        printing. See the developer docs for more details.

        Returns
        -------
        pyccel.ast.basic.PyccelAstNode
            An annotated object which can be printed.
        """

        if self.semantic_done:
            print ('> semantic analysis already done')
            return self.ast

        # TODO - add settings to Errors
        #      - filename

        errors = Errors()
        if self.filename:
            errors.set_target(self.filename)

        # then we treat the current file

        ast = self.ast

        self._allocs.append(set())
        self._pointer_targets.append({})
        # we add the try/except to allow the parser to find all possible errors
        pyccel_stage.set_stage('semantic')
        ast = self._visit(ast)

        self._ast = ast

        self._semantic_done = True

        return ast

    #================================================================
    #              Utility functions for scope handling
    #================================================================

    def get_class_prefix(self, name):
        """
        Search for the class prefix of a dotted name in the current scope.

        Search for a Variable object with the class prefix found in the given
        name inside the current scope, defined by the local and global Python
        scopes. Return None if not found.

        Parameters
        ----------
        name : DottedName
            The dotted name which begins with a class definition.

        Returns
        -------
        Variable
            Returns the class definition if found or None otherwise.
        """
        prefix_parts = name.name[:-1]
        syntactic_prefix = prefix_parts[0] if len(prefix_parts) == 1 else DottedName(*prefix_parts)
        return self._visit(syntactic_prefix)

    def check_for_variable(self, name):
        """
        Search for a Variable object with the given name in the current scope.

        Search for a Variable object with the given name in the current scope,
        defined by the local and global Python scopes. Return None if not found.

        Parameters
        ----------
        name : str | DottedName
            The object describing the variable.

        Returns
        -------
        Variable
            Returns the variable if found or None.

        See Also
        --------
        get_variable
            A similar function which raises an error if the Variable is not found
            instead of returning None.
        """

        if isinstance(name, DottedName):
            prefix = self.get_class_prefix(name)
            try:
                class_def = prefix.cls_base
            except AttributeError:
                class_def = get_cls_base(prefix.class_type) or \
                            self.scope.find(str(prefix.class_type), 'classes')

            attr_name = name.name[-1]
            class_scope = class_def.scope
            if class_scope is None:
                # Pyccel defined classes have no variables
                return None

            attribute = class_scope.find(attr_name, 'variables') if class_def else None
            if attribute:
                return attribute.clone(attribute.name, new_class = DottedVariable, lhs = prefix)
            else:
                return None
        return self.scope.find(name, 'variables')

    def get_variable(self, name):
        """
        Get a Variable object with the given name from the current scope.

        Search for a Variable object with the given name in the current scope,
        defined by the local and global Python scopes. Raise an error if not found.

        Parameters
        ----------
        name : str
            The object describing the variable.

        Returns
        -------
        Variable
            Returns the variable found in the scope.

        Raises
        ------
        PyccelSemanticError
            Error raised if variable is not found.

        See Also
        --------
        check_for_variable
            A similar function which returns None if the Variable is not found
            instead of raising an error.
        """
        var = self.check_for_variable(name)
        if var is None:
            if name == '_':
                errors.report(UNDERSCORE_NOT_A_THROWAWAY,
                    bounding_box=(self.current_ast_node.lineno, self.current_ast_node.col_offset),
                    severity='fatal')
            else:
                errors.report(UNDEFINED_VARIABLE, symbol=name,
                    bounding_box=(self.current_ast_node.lineno, self.current_ast_node.col_offset),
                    severity='fatal')

        return var

    def get_variables(self, container):
        """
        Get all variables in the scope of interest.

        Get a list of all variables which are

        Parameters
        ----------
        container : Scope
            The object describing the relevant scope.

        Returns
        -------
        list
            A list of variables.
        """
        # this only works if called on a function scope
        # TODO needs more tests when we have nested functions
        variables = []
        variables.extend(container.variables.values())
        for sub_container in container.loops:
            variables.extend(self.get_variables(sub_container))
        return variables

    def get_class_construct(self, name):
        """
        Return the class datatype associated with name.

        Return the class datatype for name if it exists.
        Raise an error otherwise.

        Parameters
        ----------
        name : str
            The name of the class.

        Returns
        -------
        PyccelType
            The datatype for the class.

        Raises
        ------
        PyccelSemanticError
            Raised if the datatype cannot be found.
        """
        result = self.scope.find(name, 'cls_constructs')

        if result is None:
            msg = f'class construct {name} not found'
            return errors.report(msg,
                bounding_box=(self.current_ast_node.lineno, self.current_ast_node.col_offset),
                severity='fatal')
        else:
            return result

    def insert_import(self, name, target, storage_name = None):
        """
        Insert a new import into the scope.

        Create and insert a new import in scope if it's not defined
        otherwise append target to existing import.

        Parameters
        ----------
        name : str-like
               The source from which the object is imported.
        target : AsName
               The imported object.
        storage_name : str-like
                The name which will be used to identify the Import in the
                container.
        """
        source = _get_name(name)
        if storage_name is None:
            storage_name = source
        imp = self.scope.find(source, 'imports')
        if imp is None:
            imp = self.scope.find(storage_name, 'imports')

        if imp is not None:
            imp_source = imp.source
            if imp_source == source:
                imp.define_target(target)
            else:
                errors.report(IMPORTING_EXISTING_IDENTIFIED,
                              symbol=name,
                              bounding_box=(self.current_ast_node.lineno, self.current_ast_node.col_offset),
                              severity='fatal')
        else:
            container = self.scope.imports
            container['imports'][storage_name] = Import(source, target, True)


    def get_headers(self, name):
        """ Get all headers in the scope which reference the
        requested name
        """
        container = self.scope
        headers = []
        while container:
            if name in container.headers:
                if isinstance(container.headers[name], list):
                    headers += container.headers[name]
                else:
                    headers.append(container.headers[name])
            container = container.parent_scope
        return headers

    def create_tuple_of_inhomogeneous_elements(self, tuple_var):
        """
        Create a tuple of variables from a variable representing an inhomogeneous object.

        Create a tuple of variables that can be printed in a low-level language. An
        inhomogeneous object cannot be represented as is in a low-level language so
        it must be unpacked into a PythonTuple. This function is recursive so that
        variables with a type such as `tuple[tuple[int,bool],float]` generate
        `PythonTuple(PythonTuple(var_0_0, var_0_1), var_1)`.

        Parameters
        ----------
        tuple_var : Variable
            A variable which may or may not be an inhomogeneous tuple.

        Returns
        -------
        Variable | PythonTuple
            An object containing only variables that can be printed in a low-level language.
        """
        if isinstance(tuple_var.class_type, InhomogeneousTupleType):
            return PythonTuple(*[self.create_tuple_of_inhomogeneous_elements(self.scope.collect_tuple_element(v)) for v in tuple_var])
        else:
            return tuple_var

    #=======================================================
    #              Utility functions
    #=======================================================

    def _garbage_collector(self, expr):
        """
        Search in a CodeBlock if no trailing Return Node is present add the needed frees.

        The primary purpose of _garbage_collector is to search within a CodeBlock
        instance for cases where no trailing Return node is present, and when such
        situations occur, it adds the necessary deallocate operations to free up resources.

        Parameters
        ----------
        expr : CodeBlock
            The body where the method searches for the absence of trailing `Return` nodes.

        Returns
        -------
        List
            A list of instances of the `Deallocate` type.
        """

        deallocs = []
        if len(expr.body)>0 and not isinstance(expr.body[-1], Return):
            for i in self._allocs[-1]:
                if isinstance(i, DottedVariable):
                    if isinstance(i.lhs.class_type, CustomDataType) and self._current_function != '__del__':
                        continue
                if isinstance(i.class_type, CustomDataType) and i.is_alias:
                    continue
                deallocs.append(Deallocate(i))
        self._allocs.pop()
        return deallocs

    def _check_pointer_targets(self, exceptions = ()):
        """
        Check that all pointer targets to be deallocated are not needed beyond this scope.

        At the end of a scope (function/module/class) the objects contained within it are
        deallocated. However some objects may persist beyond the scope. For example a
        class instance persists after a call to a class method, and the arguments of a
        function persist after a call to that function. If one of these persistent objects
        contains a pointer then it is important that the target of that pointer has the
        same lifetime. The target must not be deallocated at the end of the function if
        the pointer persists.

        This function checks through self._pointer_targets[-1] which is the dictionary
        describing the association of pointers to targets in this scope. First it removes
        all pointers which are deallocated at the end of this context. Next it checks if
        any of the objects which will be deallocated are present amongst the targets for
        the scope. If this is the case then an error is raised. Finally it loops through
        the remaining pointer/target pairs and ensures that any arguments which are targets
        are marked as such.

        Parameters
        ----------
        exceptions : tuple of Variables
            A list of objects in `_allocs` which are to be ignored (variables appearing
            in a return statement).
        """
        for i in self._allocs[-1]:
            if isinstance(i, DottedVariable):
                if isinstance(i.lhs.class_type, CustomDataType) and self._current_function != '__del__':
                    continue
            if i in exceptions:
                continue
            self._pointer_targets[-1].pop(i, None)
        targets = {t[0]:t[1] for target_list in self._pointer_targets[-1].values() for t in target_list}
        for i in self._allocs[-1]:
            if isinstance(i, DottedVariable):
                if isinstance(i.lhs.class_type, CustomDataType) and self._current_function != '__del__':
                    continue
            if i in exceptions:
                continue
            if i in targets:
                errors.report(f"Variable {i} goes out of scope but may be the target of a pointer which is still required",
                        severity='error', symbol=targets[i])

        if self._current_function:
            func_name = self._current_function.name[-1] if isinstance(self._current_function, DottedName) else self._current_function
            current_func = self.scope.find(func_name, 'functions')
            arg_vars = {a.var:a for a in current_func.arguments}

            for p, t_list in self._pointer_targets[-1].items():
                if p in arg_vars and arg_vars[p].bound_argument:
                    for t,_ in t_list:
                        if t.is_argument:
                            argument_objects = t.get_direct_user_nodes(lambda x: isinstance(x, FunctionDefArgument))
                            assert len(argument_objects) == 1
                            argument_objects[0].persistent_target = True

    def _indicate_pointer_target(self, pointer, target, expr):
        """
        Indicate that a pointer is targetting a specific target.

        Indicate that a pointer is targetting a specific target by adding the pair
        to a dictionary in self._pointer_targets (the last dictionary in the list
        should be used as this is the one for the current scope).

        Parameters
        ----------
        pointer : Variable
            The variable which is pointing at something.

        target : Variable | IndexedElement
            The object being pointed at by the pointer.

        expr : PyccelAstNode
            The expression where the pointer was created (used for clear error
            messages).
        """
        if isinstance(pointer, DottedVariable):
            self._indicate_pointer_target(pointer.lhs, target, expr)
        elif isinstance(target, DottedVariable):
            self._indicate_pointer_target(pointer, target.lhs, expr)
        elif isinstance(target, IndexedElement):
            self._indicate_pointer_target(pointer, target.base, expr)
        elif isinstance(target, Variable):
            if target.is_alias:
                try:
                    sub_targets = self._pointer_targets[-1][target]
                except KeyError:
                    errors.report("Pointer cannot point at a non-local pointer\n"+PYCCEL_RESTRICTION_TODO,
                        severity='error', symbol=expr)
                self._pointer_targets[-1].setdefault(pointer, []).extend((t[0], expr) for t in sub_targets)
            else:
                target.is_target = True
                self._pointer_targets[-1].setdefault(pointer, []).append((target, expr))
        else:
            errors.report("Pointer cannot point at a temporary object",
                severity='error', symbol=expr)

    def _infer_type(self, expr):
        """
        Infer all relevant type information for the expression.

        Create a dictionary describing all the type information that can be
        inferred about the expression `expr`. This includes information about:
        - `class_type`
        - `shape`
        - `cls_base`
        - `memory_handling`

        Parameters
        ----------
        expr : pyccel.ast.basic.PyccelAstNode
                An AST object representing an object in the code whose type
                must be determined.

        Returns
        -------
        dict
            Dictionary containing all the type information which was inferred.
        """
        if not isinstance(expr, TypedAstNode):
            return {'class_type' : SymbolicType()}

        d_var = {
                'class_type' : expr.class_type,
                'shape'      : expr.shape,
                'cls_base'   : self.scope.find(str(expr.class_type), 'classes') or get_cls_base(expr.class_type),
                'memory_handling' : 'heap' if expr.rank > 0 else 'stack'
            }

        if isinstance(expr, Variable):
            d_var['memory_handling'] = expr.memory_handling
            if expr.cls_base:
                d_var['cls_base'   ] = expr.cls_base
            return d_var

        elif isinstance(expr, Concatenate):
            if any(getattr(a, 'on_heap', False) for a in expr.args):
                d_var['memory_handling'] = 'heap'
            else:
                d_var['memory_handling'] = 'stack'
            return d_var

        elif isinstance(expr, Duplicate):
            d = self._infer_type(expr.val)
            if d.get('on_stack', False) and isinstance(expr.length, LiteralInteger):
                d_var['memory_handling'] = 'stack'
            else:
                d_var['memory_handling'] = 'heap'
            return d_var

        elif isinstance(expr, NumpyTranspose):

            var = expr.internal_var

            if isinstance(var, Variable):
                d_var['class_type'] = d_var['class_type'].get_alias_equivalent()
                d_var['memory_handling'] = 'alias'
            else:
                d_var['memory_handling'] = 'heap'

            d_var['memory_handling'] = 'alias' if isinstance(var, Variable) else 'heap'
            return d_var

        elif isinstance(expr, TypedAstNode):

            d_var['memory_handling'] = 'heap' if expr.rank > 0 else 'stack'
            d_var['cls_base'   ] = get_cls_base(expr.class_type)
            return d_var

        else:
            type_name = type(expr).__name__
            msg = f'Type of Object : {type_name} cannot be infered'
            return errors.report(PYCCEL_RESTRICTION_TODO+'\n'+msg, symbol=expr,
                bounding_box=(self.current_ast_node.lineno, self.current_ast_node.col_offset),
                severity='fatal')

    def _extract_indexed_from_var(self, var, indices, expr):
        """
        Use indices to extract appropriate element from object 'var'.

        Use indices to extract appropriate element from object 'var'.
        This contains most of the contents of _visit_IndexedElement
        but is a separate function in order to be recursive.

        Parameters
        ----------
        var : Variable
            The variable being indexed.

        indices : iterable
            The indexes used to access the variable.

        expr : PyccelAstNode
            The node being parsed. This is useful for raising errors.

        Returns
        -------
        TypedAstNode
            The visited object.
        """

        # case of Pyccel ast Variable
        # if not possible we use symbolic objects

        if isinstance(var, PythonTuple):
            def is_literal_index(a):
                def is_int(a):
                    return isinstance(a, (int, LiteralInteger)) or \
                        (isinstance(a, PyccelUnarySub) and \
                         isinstance(a.args[0], (int, LiteralInteger)))
                if isinstance(a, Slice):
                    return all(is_int(s) or s is None for s in (a.start, a.step, a.stop))
                else:
                    return is_int(a)
            if all(is_literal_index(a) for a in indices):
                if len(indices)==1:
                    return var[indices[0]]
                else:
                    return self._visit(var[indices[0]][indices[1:]])
            else:
                pyccel_stage.set_stage('syntactic')
                tmp_var = PyccelSymbol(self.scope.get_new_name())
                assign = Assign(tmp_var, var)
                assign.set_current_ast(expr.python_ast)
                pyccel_stage.set_stage('semantic')
                self._additional_exprs[-1].append(self._visit(assign))
                var = self._visit(tmp_var)

        elif isinstance(var, Variable):
            # Nothing to do but excludes this case from the subsequent ifs
            pass

        elif hasattr(var,'__getitem__'):
            if len(indices)==1:
                return var[indices[0]]
            else:
                return self._visit(var[indices[0]][indices[1:]])

        elif isinstance(var, PyccelFunction):
            pyccel_stage.set_stage('syntactic')
            tmp_var = PyccelSymbol(self.scope.get_new_name())
            assign = Assign(tmp_var, var)
            assign.set_current_ast(expr.python_ast)
            pyccel_stage.set_stage('semantic')
            self._additional_exprs[-1].append(self._visit(assign))
            var = self._visit(tmp_var)

        else:
            errors.report(f"Can't index {type(var)}", symbol=expr,
                severity='fatal')

        indices = tuple(indices)

        if isinstance(var.class_type, InhomogeneousTupleType):

            arg = indices[0]

            if isinstance(arg, Slice):
                if ((arg.start is not None and not is_literal_integer(arg.start)) or
                        (arg.stop is not None and not is_literal_integer(arg.stop))):
                    errors.report(INDEXED_TUPLE, symbol=var,
                        bounding_box=(self.current_ast_node.lineno, self.current_ast_node.col_offset),
                        severity='fatal')

                idx = slice(arg.start, arg.stop)
                orig_vars = [self.scope.collect_tuple_element(v) for v in var]
                selected_vars = orig_vars[idx]
                if len(indices)==1:
                    return PythonTuple(*selected_vars)
                else:
                    return PythonTuple(*[self._extract_indexed_from_var(var, indices[1:], expr) for var in selected_vars])

            elif isinstance(arg, LiteralInteger):

                if len(indices)==1:
                    return self.scope.collect_tuple_element(var[arg])

                var = var[arg]
                return self._extract_indexed_from_var(var, indices[1:], expr)

            else:
                errors.report(INDEXED_TUPLE, symbol=var,
                    bounding_box=(self.current_ast_node.lineno, self.current_ast_node.col_offset),
                    severity='fatal')

        if isinstance(var, PythonTuple) and not var.is_homogeneous:
            errors.report(LIST_OF_TUPLES, symbol=var,
                bounding_box=(self.current_ast_node.lineno, self.current_ast_node.col_offset),
                severity='error')

        for arg in var[indices].indices:
            if not isinstance(arg, (Slice, LiteralEllipsis)) and not (hasattr(arg, 'dtype') and
                    isinstance(getattr(arg.dtype, 'primitive_type', None), PrimitiveIntegerType)):
                errors.report(INVALID_INDICES, symbol=var[indices],
                    bounding_box=(self.current_ast_node.lineno, self.current_ast_node.col_offset),
                    severity='error')
        return var[indices]

    def _create_PyccelOperator(self, expr, visited_args):
        """
        Create a PyccelOperator.

        Create a PyccelOperator by passing the visited arguments
        to the class.
        Called by _visit_PyccelOperator and other classes
        inheriting from PyccelOperator.

        Parameters
        ----------
        expr : PyccelOperator
            The expression being visited.

        visited_args : tuple of TypedAstNode
            The arguments passed to the operator.

        Returns
        -------
        PyccelOperator
            The new operator.
        """
        try:
            expr_new = type(expr)(*visited_args)
        except PyccelSemanticError as err:
            msg = str(err)
            errors.report(msg, symbol=expr, severity='fatal')
        return expr_new

    def _create_Duplicate(self, val, length):
        """
        Create a node which duplicates a tuple.

        Create a node which duplicates a tuple.
        Called by _visit_PyccelMul when a Duplicate is identified.

        Parameters
        ----------
        val : PyccelAstNode
            The tuple object. This object should have a class type which inherits from
            TupleType.

        length : LiteralInteger | TypedAstNode
            The number of times the tuple is duplicated.

        Returns
        -------
        Duplicate | PythonTuple
            The duplicated tuple.
        """
        # Arguments have been visited in PyccelMul

        if not isinstance(val.class_type, (TupleType, HomogeneousListType)):
            errors.report("Unexpected Duplicate", symbol=Duplicate(val, length),
                bounding_box=(self.current_ast_node.lineno, self.current_ast_node.col_offset),
                severity='fatal')

        if isinstance(val.class_type, (HomogeneousTupleType, HomogeneousListType)):
            return Duplicate(val, length)
        else:
            if isinstance(length, LiteralInteger):
                length = length.python_value
            else:
                symbol_map = {}
                used_symbols = set()
                sympy_length = pyccel_to_sympy(length, symbol_map, used_symbols)
                if isinstance(sympy_length, sp_Integer):
                    length = int(sympy_length)
                else:
                    errors.report("Cannot create inhomogeneous tuple of unknown size",
                        symbol=Duplicate(val, length),
                        bounding_box=(self.current_ast_node.lineno, self.current_ast_node.col_offset),
                        severity='fatal')

            return PythonTuple(*([self.scope.collect_tuple_element(v) for v in val]*length))

    def _handle_function_args(self, arguments):
        """
        Get a list of all function arguments.

        Get a list of all the function arguments which are passed
        to a function. This is done by visiting the syntactic
        FunctionCallArguments. If this argument contains a
        starred arguments object then the contents of this object
        are extracted into the final list.

        Parameters
        ----------
        arguments : list of FunctionCallArgument
            The arguments which were passed to the function.

        Returns
        -------
        list of FunctionCallArgument
            The arguments passed to the function.
        """
        args  = []
        for arg in arguments:
            a = self._visit(arg)
            val = a.value
            if isinstance(val, FunctionDef) and not isinstance(val, PyccelFunctionDef) and not val.is_semantic:
                semantic_func = self._annotate_the_called_function_def(val)
                a = FunctionCallArgument(semantic_func, keyword = a.keyword, python_ast = a.python_ast)

            if isinstance(val, StarredArguments):
                args.extend([FunctionCallArgument(av) for av in val.args_var])
            else:
                args.append(a)
        return args

    def _check_argument_compatibility(self, input_args, func_args, func, elemental, raise_error=True, error_type='error'):
        """
        Check that the provided arguments match the expected types.

        Check that the provided arguments match the expected types.

        Parameters
        ----------
        input_args : list
           The arguments provided to the function.
        func_args : list
           The arguments expected by the function.
        func : FunctionDef
           The called function (used for error output).
        elemental : bool
           Indicates if the function is elemental.
        raise_error : bool, default : True
           Raise the error if the arguments are incompatible.
        error_type : str, default : error
           The error type if errors are raised from the function.

        Returns
        -------
        bool
            Return True if the arguments are compatible, False otherwise.
        """
        if elemental:
            def incompatible(i_arg, f_arg):
                return i_arg.class_type.datatype != f_arg.class_type.datatype
        else:
            def incompatible(i_arg, f_arg):
                return i_arg.class_type != f_arg.class_type

        err_msgs = []
        # Compare each set of arguments
        for idx, (i_arg, f_arg) in enumerate(zip(input_args, func_args)):
            i_arg = i_arg.value
            f_arg = f_arg.var
            # Ignore types which cannot be compared
            if (i_arg is Nil()
                    or isinstance(f_arg, FunctionAddress)
                    or f_arg.class_type is GenericType()):
                continue

            # Check for compatibility
            if incompatible(i_arg, f_arg):
                expected  = str(f_arg.class_type)
                type_name = str(i_arg.class_type)
                received  = f'{i_arg} ({type_name})'
                err_msgs += [INCOMPATIBLE_ARGUMENT.format(idx+1, received, func, expected)]

        if err_msgs:
            if raise_error:
                bounding_box=(self.current_ast_node.lineno, self.current_ast_node.col_offset)
                errors.report('\n\n'.join(err_msgs), symbol = func, bounding_box=bounding_box, severity=error_type)
            else:
                return False
        return True

    def _handle_function(self, expr, func, args, *, is_method = False, use_build_functions = True):
        """
        Create the node representing the function call.

        Create a FunctionCall or an instance of a PyccelFunction
        from the function information and arguments.

        Parameters
        ----------
        expr : TypedAstNode
               The expression where this call is found (used for error output).

        func : FunctionDef | Interface
               The function being called.

        args : iterable
               The arguments passed to the function.

        is_method : bool, default = False
                Indicates if the function is a class method.

        use_build_functions : bool, default = True
                In `func` is a PyccelFunctionDef, indicates that the `_build_X` methods should
                be used. This is almost always true but may be false if this function is called
                from a `_build_X` method.

        Returns
        -------
        FunctionCall/PyccelFunction
            The semantic representation of the call.
        """
        if isinstance(func, PyccelFunctionDef):
            if use_build_functions:
                annotation_method = '_build_' + func.cls_name.__name__
                if hasattr(self, annotation_method):
                    if isinstance(expr, DottedName):
                        pyccel_stage.set_stage('syntactic')
                        if is_method:
                            new_expr = DottedName(args[0].value, FunctionCall(func, args[1:]))
                        else:
                            new_expr = FunctionCall(func, args)
                        new_expr.set_current_ast(expr.python_ast)
                        pyccel_stage.set_stage('semantic')
                        expr = new_expr
                    return getattr(self, annotation_method)(expr)

            argument_description = func.argument_description
            func = func.cls_name
            args, kwargs = split_positional_keyword_arguments(*args)

            # Ignore values passed by position but add any unspecified keywords
            # with the correct default value
            for kw, val in list(argument_description.items())[len(args):]:
                if kw not in kwargs:
                    kwargs[kw] = val

            try:
                new_expr = func(*args, **kwargs)
            except TypeError as e:
                message = str(e)
                if not message:
                    message = UNRECOGNISED_FUNCTION_CALL
                errors.report(message,
                              symbol = expr,
                              traceback = e.__traceback__,
                              severity = 'fatal')

            return new_expr
        else:
            if self._current_function == func.name:
                if len(func.results)>0 and not isinstance(func.results[0].var, TypedAstNode):
                    errors.report(RECURSIVE_RESULTS_REQUIRED, symbol=func, severity="fatal")

            parent_assign = expr.get_direct_user_nodes(lambda x: isinstance(x, Assign) and not isinstance(x, AugAssign))

            func_results = func.results if isinstance(func, FunctionDef) else func.functions[0].results
            if not parent_assign and len(func_results) == 1 and func_results[0].var.rank > 0:
                pyccel_stage.set_stage('syntactic')
                tmp_var = PyccelSymbol(self.scope.get_new_name())
                assign = Assign(tmp_var, expr)
                assign.set_current_ast(expr.python_ast)
                pyccel_stage.set_stage('semantic')
                self._additional_exprs[-1].append(self._visit(assign))
                return self._visit(tmp_var)

            func_args = func.arguments if isinstance(func,FunctionDef) else func.functions[0].arguments
            if len(args) > len(func_args):
                errors.report("Too many arguments passed in function call",
                        symbol = expr,
                        severity='fatal')

            new_expr = FunctionCall(func, args, self._current_function)
            for a, f_a in zip(new_expr.args, func_args):
                if f_a.persistent_target:
                    assert is_method
                    val = a.value
                    if isinstance(val, Variable):
                        a.value.is_target = True
                        self._indicate_pointer_target(args[0].value, a.value, expr)
                    else:
                        errors.report(f"{val} cannot be passed to function call as target. Please create a temporary variable.",
                                severity='error', symbol=expr)

            if None in new_expr.args:
                errors.report("Too few arguments passed in function call",
                        symbol = expr,
                        severity='error')
            elif isinstance(func, FunctionDef):
                self._check_argument_compatibility(args, func_args,
                            func, func.is_elemental)

            return new_expr

    def _sort_function_call_args(self, func_args, args):
        """
        Sort and add the missing call arguments to match the arguments in the function definition.

        We sort the call arguments by dividing them into two chunks, positional arguments and keyword arguments.
        We provide the default value of the keyword argument if the corresponding call argument is not present.

        Parameters
        ----------
        func_args : list[FunctionDefArgument]
          The arguments of the function definition.
        args : list[FunctionCallArgument]
          The arguments of the function call.

        Returns
        -------
        list[FunctionCallArgument]
            The sorted and complete call arguments.
        """
        input_args = [a for a in args if a.keyword is None]
        nargs = len(input_args)
        for ka in func_args[nargs:]:
            key = ka.name
            relevant_args = [a for a in args[nargs:] if a.keyword == key]
            n_relevant_args = len(relevant_args)
            assert n_relevant_args <= 1
            if n_relevant_args == 0 and ka.has_default:
                input_args.append(ka.default_call_arg)
            elif n_relevant_args == 1:
                input_args.append(relevant_args[0])

        return input_args

    def _annotate_the_called_function_def(self, old_func, function_call_args=None):
        """
        Annotate the called FunctionDef.

        Annotate the called FunctionDef.

        Parameters
        ----------
        old_func : FunctionDef|Interface
           The function that needs to be annotated.

        function_call_args : list[FunctionCallArgument], optional
           The list of the call arguments.

        Returns
        -------
        func: FunctionDef|Interface
            The new annotated function.
        """
        # The function call might be in a completely different scope from the FunctionDef
        # Store the current scope and go to the parent scope of the FunctionDef
        old_scope            = self._scope
        old_current_function = self._current_function
        names = []
        sc = old_func.scope if isinstance(old_func, FunctionDef) else old_func.syntactic_node.scope
        while sc.parent_scope is not None:
            sc = sc.parent_scope
            if not sc.name is None:
                names.append(sc.name)
        names.reverse()
        if names:
            self._current_function = DottedName(*names) if len(names)>1 else names[0]
        else:
            self._current_function = None

        while names:
            sc = sc.sons_scopes[names[0]]
            names = names[1:]

        # Set the Scope to the FunctionDef's parent Scope and annotate the old_func
        self._scope = sc
        self._visit_FunctionDef(old_func, function_call_args=function_call_args)
        new_name = self.scope.get_expected_name(old_func.name)
        # Retreive the annotated function
        func = self.scope.find(new_name, 'functions')
        # Add the Module of the imported function to the new function
        if old_func.is_imported:
            mod = old_func.get_direct_user_nodes(lambda x: isinstance(x, Module))[0]
            func.set_current_user_node(mod)

        # Go back to the original Scope
        self._scope = old_scope
        self._current_function = old_current_function
        # Remove the old_func from the imports dict and Assign the new annotated one
        if old_func.is_imported:
            scope = self.scope
            while new_name not in scope.imports['functions']:
                scope = scope.parent_scope
            assert old_func is scope.imports['functions'].get(new_name)
            func = func.clone(new_name, is_imported=True)
            func.set_current_user_node(mod)
            scope.imports['functions'][new_name] = func
        return func

    def _create_variable(self, name, class_type, rhs, d_lhs, *, arr_in_multirets=False,
                         insertion_scope = None):
        """
        Create a new variable.

        Create a new variable. In most cases this is just a call to
        `Variable.__init__`
        but in the case of a tuple variable it is a recursive call to
        create all elements in the tuple.
        This is done separately to _assign_lhs_variable to ensure that
        elements of a tuple do not exist in the scope.

        Parameters
        ----------
        name : str
            The name of the new variable.

        class_type : PyccelType
            The type of the new variable.

        rhs : Variable
            The value assigned to the lhs. This is required to call
            self._infer_type recursively for tuples.

        d_lhs : dict
            Dictionary of properties for the new Variable.

        arr_in_multirets : bool, default: False
            If True, the variable that will be created is an array
            in multi-values return, false otherwise.

        insertion_scope : Scope, optional
            The scope where the variable will be inserted. This is used to add any
            symbolic aliases for inhomogeneous tuples.

        Returns
        -------
        Variable
            The variable that has been created.
        """
        if isinstance(name, PyccelSymbol):
            is_temp = name.is_temp
        else:
            is_temp = False

        if insertion_scope is None:
            insertion_scope = self.scope

        if isinstance(class_type, InhomogeneousTupleType):
            if isinstance(rhs, FunctionCall):
                iterable = [self.scope.collect_tuple_element(r.var) for r in rhs.funcdef.results]
            elif isinstance(rhs, PyccelFunction):
                iterable = [IndexedElement(rhs, i)  for i in range(rhs.shape[0])]
            else:
                iterable = [self.scope.collect_tuple_element(r) for r in rhs]
            elem_vars = []
            for i,tuple_elem in enumerate(iterable):
                elem_name = self.scope.get_new_name( name + '_' + str(i) )
                elem_d_lhs = self._infer_type( tuple_elem )

                if not arr_in_multirets:
                    self._ensure_target( tuple_elem, elem_d_lhs )

                elem_type = elem_d_lhs.pop('class_type')

                var = self._create_variable(elem_name, elem_type, tuple_elem, elem_d_lhs,
                        insertion_scope = insertion_scope)
                elem_vars.append(var)

<<<<<<< HEAD
            d_lhs['memory_handling'] = d_lhs.get('memory_handling', False) or 'heap'
            contains_alias = any(v.is_alias for v in elem_vars)

            if is_homogeneous and not (contains_alias and isinstance(rhs, PythonTuple)):
                lhs = Variable(class_type, name, **d_lhs, is_temp=is_temp)
            else:
                lhs = InhomogeneousTupleVariable(elem_vars, name, class_type = class_type, **d_lhs, is_temp=is_temp)
=======
            if any(v.is_alias for v in elem_vars):
                d_lhs['memory_handling'] = 'alias'

            lhs = Variable(class_type, name, **d_lhs, is_temp=is_temp)

            for i, v in enumerate(elem_vars):
                insertion_scope.insert_symbolic_alias(IndexedElement(lhs, i), v)
>>>>>>> ea865d28

        else:
            lhs = Variable(class_type, name, **d_lhs, is_temp=is_temp)

        return lhs

    def _ensure_target(self, rhs, d_lhs):
        """
        Function using data about the new lhs.

        Function using data about the new lhs to determine
        whether the lhs is an alias and the rhs is a target.

        Parameters
        ----------
        rhs : TypedAstNode
            The value assigned to the lhs.

        d_lhs : dict
            Dictionary of properties for the new Variable.
        """

        if isinstance(rhs, NumpyTranspose) and rhs.internal_var.on_heap:
            d_lhs['class_type'] = d_lhs['class_type'].get_alias_equivalent()
            d_lhs['memory_handling'] = 'alias'
            rhs.internal_var.is_target = True

        if isinstance(rhs, Variable) and (rhs.is_ndarray or isinstance(rhs.class_type, CustomDataType)):
            d_lhs['class_type'] = d_lhs['class_type'].get_alias_equivalent()
            d_lhs['memory_handling'] = 'alias'
            rhs.is_target = not rhs.is_alias

        if isinstance(rhs, IndexedElement) and rhs.rank > 0 and \
                (getattr(rhs.base, 'is_ndarray', False) or getattr(rhs.base, 'is_alias', False)):
            d_lhs['class_type'] = d_lhs['class_type'].get_alias_equivalent()
            d_lhs['memory_handling'] = 'alias'
            rhs.base.is_target = not rhs.base.is_alias

    def _assign_lhs_variable(self, lhs, d_var, rhs, new_expressions, is_augassign,arr_in_multirets=False):
        """
        Create a variable from the left-hand side (lhs) of an assignment.
        
        Create a lhs based on the information in d_var, if the lhs already exists
        then check that it has the expected properties.

        Parameters
        ----------
        lhs : PyccelSymbol (or DottedName of PyccelSymbols)
            The representation of the lhs provided by the SyntacticParser.

        d_var : dict
            Dictionary of expected lhs properties.

        rhs : Variable / expression
            The representation of the rhs provided by the SemanticParser.
            This is necessary in order to set the rhs 'is_target' property
            if necessary.

        new_expressions : list
            A list which allows collection of any additional expressions
            resulting from this operation (e.g. Allocation).

        is_augassign : bool
            Indicates whether this is an assign ( = ) or an augassign ( += / -= / etc )
            This is necessary as the restrictions on the dtype are less strict in this
            case.

        arr_in_multirets : bool
            If True, rhs has an array in its results, otherwise, it should be set to False.
            It helps when we don't need lhs to be a pointer in case of a returned array in
            a tuple of results.

        Returns
        -------
        pyccel.ast.variable.Variable
            The representation of the lhs provided by the SemanticParser.
        """

        if isinstance(lhs, IndexedElement):
            lhs = self._visit(lhs)
        elif isinstance(lhs, (PyccelSymbol, DottedName)):

            name = lhs
            if lhs == '_':
                name = self.scope.get_new_name()

            d_lhs = d_var.copy()
            # ISSUES #177: lhs must be a pointer when rhs is heap array
            if not arr_in_multirets:
                self._ensure_target(rhs, d_lhs)
            class_type = d_lhs.pop('class_type')

            if isinstance(lhs, DottedName):
                prefix = self.get_class_prefix(lhs)
                class_def = prefix.cls_base
                attr_name = lhs.name[-1]
                attribute = class_def.scope.find(attr_name) if class_def else None
                if attribute:
                    var = attribute.clone(attribute.name, new_class = DottedVariable, lhs = prefix)
                else:
                    var = None
            else:
                symbolic_var = self.scope.find(lhs, 'symbolic_alias')
                if symbolic_var:
                    errors.report(f"{lhs} variable represents a symbolic concept. Its value cannot be changed.",
                            severity='fatal')
                var = self.scope.find(lhs)

            # Variable not yet declared (hence array not yet allocated)
            if var is None:

                if isinstance(lhs, DottedName):
                    prefix_parts = lhs.name[:-1]
                    syntactic_prefix = prefix_parts[0] if len(prefix_parts) == 1 else DottedName(*prefix_parts)
                    prefix = self._visit(syntactic_prefix)
                    class_def = prefix.cls_base
                    if prefix.name == 'self':
                        var = self.get_variable('self')

                        # Collect the name that should be used in the generated code
                        attribute_name = lhs.name[-1]
                        new_name = class_def.scope.get_expected_name(attribute_name)
                        # Create the attribute
                        member = self._create_variable(new_name, class_type, rhs, d_lhs,
                                insertion_scope = class_def.scope)

                        # Insert the attribute to the class scope
                        # Passing the original name ensures that the attribute can be found under this name
                        class_def.scope.insert_variable(member, attribute_name)

                        lhs = self.insert_attribute_to_class(class_def, var, member)
                    else:
                        errors.report(f"{lhs.name[0]} should be named : self", symbol=lhs, severity='fatal')
                # Update variable's dictionary with information from function decorators
                decorators = self.scope.decorators
                if decorators:
                    if 'stack_array' in decorators:
                        if name in decorators['stack_array']:
                            d_lhs.update(memory_handling='stack')
                    if 'allow_negative_index' in decorators:
                        if lhs in decorators['allow_negative_index']:
                            d_lhs.update(allows_negative_indexes=True)

                # We cannot allow the definition of a stack array from a shape which
                # is unknown at the declaration
                if not isinstance(class_type, StringType) and class_type.rank > 0 and d_lhs.get('memory_handling', None) == 'stack':
                    for a in d_lhs['shape']:
                        if (isinstance(a, FunctionCall) and not a.funcdef.is_pure) or \
                                any(not f.funcdef.is_pure for f in a.get_attribute_nodes(FunctionCall)):
                            errors.report(STACK_ARRAY_SHAPE_UNPURE_FUNC, symbol=a.funcdef.name,
                            severity='error',
                            bounding_box=(self.current_ast_node.lineno,
                                self.current_ast_node.col_offset))
                        if (isinstance(a, Variable) and not a.is_argument) \
                                or not all(b.is_argument for b in a.get_attribute_nodes(Variable)):
                            errors.report(STACK_ARRAY_UNKNOWN_SHAPE, symbol=name,
                            severity='error',
                            bounding_box=(self.current_ast_node.lineno,
                                self.current_ast_node.col_offset))

                if not isinstance(lhs, DottedVariable):
                    new_name = self.scope.get_expected_name(name)
                    # Create new variable
                    lhs = self._create_variable(new_name, class_type, rhs, d_lhs, arr_in_multirets=arr_in_multirets)

                    # Add variable to scope
                    self.scope.insert_variable(lhs, name)

                # ...
                # Add memory allocation if needed
                array_declared_in_function = (isinstance(rhs, FunctionCall) and not isinstance(rhs.funcdef, PyccelFunctionDef) \
                                            and not getattr(rhs.funcdef, 'is_elemental', False) and not isinstance(lhs.class_type, HomogeneousTupleType)) or arr_in_multirets
                if not isinstance(lhs.class_type, StringType) and lhs.on_heap and not array_declared_in_function:
                    if self.scope.is_loop:
                        # Array defined in a loop may need reallocation at every cycle
                        errors.report(ARRAY_DEFINITION_IN_LOOP, symbol=name,
                            severity='warning',
                            bounding_box=(self.current_ast_node.lineno,
                                self.current_ast_node.col_offset))
                        status='unknown'
                    else:
                        # Array defined outside of a loop will be allocated only once
                        status='unallocated'

                    # Create Allocate node
                    if isinstance(lhs.class_type, InhomogeneousTupleType):
                        args = [self.scope.collect_tuple_element(v) for v in lhs if v.rank>0]
                        new_args = []
                        while len(args) > 0:
                            for a in args:
                                if isinstance(a.class_type, InhomogeneousTupleType):
                                    new_args.extend(self.scope.collect_tuple_element(v) for v in a if v.rank>0)
                                else:
                                    new_expressions.append(Allocate(a,
                                        shape=a.alloc_shape, status=status))
                            args = new_args
                            new_args = []
                    else:
                        new_expressions.append(Allocate(lhs, shape=lhs.alloc_shape, status=status))
                # ...

                # ...
                # Add memory deallocation
                if isinstance(lhs.class_type, CustomDataType) or (not lhs.on_stack and not isinstance(lhs.class_type, StringType)):
                    if isinstance(lhs.class_type, InhomogeneousTupleType):
                        args = [self.scope.collect_tuple_element(v) for v in lhs if v.rank>0]
                        new_args = []
                        while len(args) > 0:
                            for a in args:
                                if isinstance(a.class_type, InhomogeneousTupleType):
                                    new_args.extend(self.scope.collect_tuple_element(v) for v in a if v.rank>0)
                                else:
                                    self._allocs[-1].add(a)
                            args = new_args
                            new_args = []
                    else:
                        self._allocs[-1].add(lhs)
                # ...

                # We cannot allow the definition of a stack array in a loop
                if lhs.is_stack_array and self.scope.is_loop:
                    errors.report(STACK_ARRAY_DEFINITION_IN_LOOP, symbol=name,
                        severity='error',
                        bounding_box=(self.current_ast_node.lineno,
                            self.current_ast_node.col_offset))

                # Not yet supported for arrays: x=y+z, x=b[:]
                # Because we cannot infer shape of right-hand side yet
                know_lhs_shape = (lhs.rank == 0) or all(sh is not None for sh in lhs.alloc_shape) \
                        or isinstance(lhs.class_type, StringType)

                if not know_lhs_shape:
                    msg = f"Cannot infer shape of right-hand side for expression {lhs} = {rhs}"
                    errors.report(PYCCEL_RESTRICTION_TODO+'\n'+msg,
                        bounding_box=(self.current_ast_node.lineno, self.current_ast_node.col_offset),
                        severity='fatal')

            # Variable already exists
            else:

                self._ensure_inferred_type_matches_existing(class_type, d_var, var, is_augassign, new_expressions, rhs)

                # in the case of elemental, lhs is not of the same class_type as
                # var.
                # TODO d_lhs must be consistent with var!
                # the following is a small fix, since lhs must be already
                # declared
                if isinstance(lhs, DottedName):
                    lhs = var.clone(var.name, new_class = DottedVariable, lhs = self._visit(lhs.name[0]))
                else:
                    lhs = var
        else:
            lhs_type = str(type(lhs))
            raise NotImplementedError(f"_assign_lhs_variable does not handle {lhs_type}")

        return lhs

    def _ensure_inferred_type_matches_existing(self, class_type, d_var, var, is_augassign, new_expressions, rhs):
        """
        Ensure that the inferred type matches the existing variable.

        Ensure that the inferred type of the new variable, matches the existing variable (which has the
        same name). If this is not the case then errors are raised preventing pyccel reaching the codegen
        stage.
        This function also handles any reallocations caused by differing shapes between the two objects.
        These allocations/deallocations are saved in the list new_expressions

        Parameters
        ----------
        class_type : PyccelType
            The inferred PyccelType.
        d_var : dict
            The inferred information about the variable. Usually created by the _infer_type function.
        var : Variable
            The existing variable.
        is_augassign : bool
            A boolean indicating if the assign statement is an augassign (tests are less strict).
        new_expressions : list
            A list to which any new expressions created are appended.
        rhs : TypedAstNode
            The right hand side of the expression : lhs=rhs.
            If is_augassign is False, this value is not used.
        """

        # TODO improve check type compatibility
        if not isinstance(var, Variable):
            name = var.name
            message = INCOMPATIBLE_TYPES_IN_ASSIGNMENT.format(type(var), class_type)
            if var.pyccel_staging == "syntactic":
                new_name = self.scope.get_expected_name(name)
                if new_name != name:
                    message += '\nThis error may be due to object renaming to avoid name clashes (language-specific or otherwise).'
                    message += f'The conflict is with "{name}".'
                    name = new_name
            errors.report(message,
                    symbol=f'{name}={class_type}',
                    bounding_box=(self.current_ast_node.lineno, self.current_ast_node.col_offset),
                    severity='fatal')

        if not is_augassign and var.is_ndarray and var.is_target:
            errors.report(ARRAY_ALREADY_IN_USE,
                bounding_box=(self.current_ast_node.lineno,
                    self.current_ast_node.col_offset),
                        severity='error', symbol=var.name)

        elif not is_augassign and var.is_ndarray and isinstance(rhs, (Variable, IndexedElement)) and var.on_heap:
            errors.report(ASSIGN_ARRAYS_ONE_ANOTHER,
                bounding_box=(self.current_ast_node.lineno,
                    self.current_ast_node.col_offset),
                        severity='error', symbol=var)

        elif var.is_ndarray and var.is_alias and isinstance(rhs, NumpyNewArray):
            errors.report(INVALID_POINTER_REASSIGN,
                bounding_box=(self.current_ast_node.lineno,
                    self.current_ast_node.col_offset),
                        severity='error', symbol=var.name)

        elif var.is_ndarray and var.is_alias and not is_augassign:
            # we allow pointers to be reassigned multiple times
            # pointers reassigning need to call free_pointer func
            # to remove memory leaks
            new_expressions.append(Deallocate(var))

        elif class_type != var.class_type:
            if is_augassign:
                tmp_result = PyccelAdd(var, rhs)
                result_type = tmp_result.class_type
                raise_error = var.class_type != result_type
            else:
                raise_error = True

            if raise_error:
                name = var.name
                rhs_str = str(rhs)
                errors.report(INCOMPATIBLE_TYPES_IN_ASSIGNMENT.format(var.class_type, class_type),
                    symbol=f'{name}={rhs_str}',
                    bounding_box=(self.current_ast_node.lineno, self.current_ast_node.col_offset),
                    severity='error')

        elif not is_augassign and not isinstance(var.class_type, StringType):

            shape = var.shape

            # Get previous allocation calls
            previous_allocations = var.get_direct_user_nodes(lambda p: isinstance(p, Allocate))

            if len(previous_allocations) == 0:
                var.set_init_shape(d_var['shape'])

            if d_var['shape'] != shape:

                if var.is_argument:
                    errors.report(ARRAY_IS_ARG, symbol=var,
                        severity='error',
                        bounding_box=(self.current_ast_node.lineno,
                            self.current_ast_node.col_offset))

                elif var.is_stack_array:
                    if var.get_direct_user_nodes(lambda a: isinstance(a, Assign) and a.lhs is var):
                        errors.report(INCOMPATIBLE_REDEFINITION_STACK_ARRAY, symbol=var.name,
                            severity='error',
                            bounding_box=(self.current_ast_node.lineno,
                                self.current_ast_node.col_offset))

                else:
                    if previous_allocations:
                        var.set_changeable_shape()
                        last_allocation = previous_allocations[-1]

                        # Find outermost IfSection of last allocation
                        last_alloc_ifsection = last_allocation.get_user_nodes(IfSection)
                        alloc_ifsection = last_alloc_ifsection[-1] if last_alloc_ifsection else None
                        while len(last_alloc_ifsection)>0:
                            alloc_ifsection = last_alloc_ifsection[-1]
                            last_alloc_ifsection = alloc_ifsection.get_user_nodes(IfSection)

                        ifsection_has_if = len(alloc_ifsection.get_direct_user_nodes(
                                                            lambda x: isinstance(x,If))) == 1 \
                                        if alloc_ifsection else False

                        if alloc_ifsection and not ifsection_has_if:
                            status = last_allocation.status
                        elif last_allocation.get_user_nodes((If, For, While)):
                            status='unknown'
                        else:
                            status='allocated'
                    else:
                        status = 'unallocated'

                    new_expressions.append(Allocate(var, shape=d_var['shape'], status=status))

                    if status == 'unallocated':
                        self._allocs[-1].add(var)
                    else:
                        errors.report(ARRAY_REALLOCATION, symbol=var.name,
                            severity='warning',
                            bounding_box=(self.current_ast_node.lineno,
                                self.current_ast_node.col_offset))
            elif previous_allocations and previous_allocations[-1].get_user_nodes(IfSection) \
                        and not previous_allocations[-1].get_user_nodes((If)):
                # If previously allocated in If still under construction
                status = previous_allocations[-1].status

                new_expressions.append(Allocate(var, shape=d_var['shape'], status=status))
            elif isinstance(var.class_type, CustomDataType) and not var.is_alias:
                new_expressions.append(Deallocate(var))

    def _assign_GeneratorComprehension(self, lhs_name, expr):
        """
        Visit the GeneratorComprehension node.

        Create all necessary expressions for the
        GeneratorComprehension node definition.

        Parameters
        ----------
        lhs_name : str
                    The name to which the expression is assigned.
        expr : GeneratorComprehension
                The GeneratorComprehension node.

        Returns
        -------
        pyccel.ast.functionalexpr.GeneratorComprehension
                CodeBlock containing the semantic version of the GeneratorComprehension node.
        """
        result   = expr.expr

        loop = expr.loops
        nlevels = 0
        # Create throw-away variable to help obtain result type
        index   = Variable(PythonNativeInt(),self.scope.get_new_name('to_delete'), is_temp=True)
        self.scope.insert_variable(index)
        new_expr = []
        while isinstance(loop, For):
            nlevels+=1
            iterable = Iterable(self._visit(loop.iterable))
            n_index = max(1, iterable.num_loop_counters_required)
            # Set dummy indices to iterable object in order to be able to
            # obtain a target with a deducible dtype
            iterable.set_loop_counter(*[index]*n_index)

            iterator = loop.target

            # Collect a target with a deducible dtype
            iterator_rhs = iterable.get_target_from_range()
            # Use _visit_Assign to create the requested iterator with the correct type
            # The result of this operation is not stored, it is just used to declare
            # iterator with the correct dtype to allow correct dtype deductions later
            pyccel_stage.set_stage('syntactic')
            syntactic_assign = Assign(iterator, iterator_rhs, python_ast=expr.python_ast)
            pyccel_stage.set_stage('semantic')
            self._visit(syntactic_assign)

            loop_elem = loop.body.body[0]

            if isinstance(loop_elem, Assign):
                # If the result contains a GeneratorComprehension, treat it and replace
                # it with it's lhs variable before continuing
                gens = set(loop_elem.get_attribute_nodes(GeneratorComprehension))
                if len(gens)==1:
                    gen = gens.pop()
                    pyccel_stage.set_stage('syntactic')
                    assert isinstance(gen.lhs, PyccelSymbol) and gen.lhs.is_temp
                    gen_lhs = self.scope.get_new_name() if gen.lhs.is_temp else gen.lhs
                    syntactic_assign = Assign(gen_lhs, gen, python_ast=gen.python_ast)
                    pyccel_stage.set_stage('semantic')
                    assign = self._visit(syntactic_assign)

                    new_expr.append(assign)
                    loop.substitute(gen, assign.lhs)
                    loop_elem = loop.body.body[0]
            loop = loop_elem
        # Remove the throw-away variable from the scope
        self.scope.remove_variable(index)

        # Visit result expression (correctly defined as iterator
        # objects exist in the scope despite not being defined)
        result = self._visit(result)
        if isinstance(result, CodeBlock):
            result = result.body[-1]

        # Create start value
        if isinstance(expr, FunctionalSum):
            dtype = result.dtype
            if isinstance(dtype, PythonNativeBool):
                val = LiteralInteger(0, dtype)
            else:
                val = convert_to_literal(0, dtype)
            d_var = self._infer_type(PyccelAdd(result, val))
        elif isinstance(expr, FunctionalMin):
            val = math_constants['inf']
            d_var = self._infer_type(result)
        elif isinstance(expr, FunctionalMax):
            val = PyccelUnarySub(math_constants['inf'])
            d_var = self._infer_type(result)

        # Infer the final dtype of the expression
        class_type = d_var.pop('class_type')
        d_var['is_temp'] = expr.lhs.is_temp

        lhs  = self.check_for_variable(lhs_name)
        if lhs:
            self._ensure_inferred_type_matches_existing(class_type, d_var, lhs, False, new_expr, None)
        else:
            lhs_name = self.scope.get_expected_name(lhs_name)
            lhs = Variable(class_type, lhs_name, **d_var)
            self.scope.insert_variable(lhs)

        # Iterate over the loops
        # This provides the definitions of iterators as well
        # as the central expression
        loops = [self._visit(expr.loops)]

        # If necessary add additional expressions corresponding
        # to nested GeneratorComprehensions
        if new_expr:
            loop = loops[0]
            for _ in range(nlevels-1):
                loop = loop.body.body[0]
            for e in new_expr:
                loop.body.insert2body(e, back=False)
                e.loops[-1].scope.update_parent_scope(loop.scope, is_loop = True)

        # Initialise result with correct initial value
        stmt = Assign(lhs, val)
        stmt.set_current_ast(expr.python_ast)
        loops.insert(0, stmt)

        indices = [self._visit(i) for i in expr.indices]

        if isinstance(expr, FunctionalSum):
            expr_new = FunctionalSum(loops, lhs=lhs, indices = indices)
        elif isinstance(expr, FunctionalMin):
            expr_new = FunctionalMin(loops, lhs=lhs, indices = indices)
        elif isinstance(expr, FunctionalMax):
            expr_new = FunctionalMax(loops, lhs=lhs, indices = indices)
        expr_new.set_current_ast(expr.python_ast)
        return expr_new

    def _find_superclasses(self, expr):
        """
        Find all the superclasses in the scope.

        From a syntactic ClassDef, extract the names of the superclasses and
        search through the scope to find their definitions. If there is no
        definition then an error is raised.

        Parameters
        ----------
        expr : ClassDef
            The class whose superclasses we wish to find.

        Returns
        -------
        list
            An iterable containing the definitions of all the superclasses.

        Raises
        ------
        PyccelSemanticError
            A `PyccelSemanticError` is reported and will be raised after the
            semantic stage is complete.
        """
        parent = {s: self.scope.find(s, 'classes') for s in expr.superclasses}
        if any(c is None for c in parent.values()):
            for s,c in parent.items():
                if c is None:
                    errors.report(f"Couldn't find class {s} in scope", symbol=expr,
                            severity='error')
            parent = {s:c for s,c in parent.items() if c is not None}

        return list(parent.values())

    def _convert_syntactic_object_to_type_annotation(self, syntactic_annotation):
        """
        Convert an arbitrary syntactic object to a type annotation.

        Convert an arbitrary syntactic object to a type annotation. This means that
        the syntactic object is wrapped in a SyntacticTypeAnnotation (if necessary).
        This ensures that a type annotation is obtained instead of e.g. a function.

        Parameters
        ----------
        syntactic_annotation : PyccelAstNode
            A syntactic object that needs to be visited as a type annotation.

        Returns
        -------
        SyntacticTypeAnnotation
            A syntactic object that will be recognised as a type annotation.
        """
        if not isinstance(syntactic_annotation, SyntacticTypeAnnotation):
            pyccel_stage.set_stage('syntactic')
            syntactic_annotation = SyntacticTypeAnnotation(dtype=syntactic_annotation)
            pyccel_stage.set_stage('semantic')
        return syntactic_annotation

    def _get_indexed_type(self, base, args, expr):
        """
        Extract a type annotation from an IndexedElement.

        Extract a type annotation from an IndexedElement. This may be a type indexed with
        slices (indicating a NumPy array), or a class type such as tuple/list/etc which is
        indexed with the datatype.

        Parameters
        ----------
        base : type deriving from PyccelAstNode
            The object being indexed.
        args : tuple of PyccelAstNode
            The indices being used to access the base.
        expr : PyccelAstNode
            The annotation, used for error printing.

        Returns
        -------
        UnionTypeAnnotation
            The type annotation described by this object.
        """
        if isinstance(base, PyccelFunctionDef) and base.cls_name is TypingFinal:
            syntactic_annotation = args[0]
            if not isinstance(syntactic_annotation, SyntacticTypeAnnotation):
                pyccel_stage.set_stage('syntactic')
                syntactic_annotation = SyntacticTypeAnnotation(dtype=syntactic_annotation)
                pyccel_stage.set_stage('semantic')
            annotation = self._visit(syntactic_annotation)
            for t in annotation.type_list:
                t.is_const = True
            return annotation
        elif isinstance(base, UnionTypeAnnotation):
            return UnionTypeAnnotation(*[self._get_indexed_type(t, args, expr) for t in base.type_list])

        if all(isinstance(a, Slice) for a in args):
            rank = len(args)
            order = None if rank < 2 else 'C'
            if isinstance(base, VariableTypeAnnotation):
                dtype = base.class_type
                if dtype.rank != 0:
                    raise errors.report("NumPy element must be a scalar type", severity='fatal', symbol=expr)
                class_type = NumpyNDArrayType(numpy_process_dtype(dtype), rank, order)
            elif isinstance(base, PyccelFunctionDef):
                dtype_cls = base.cls_name
                dtype = numpy_process_dtype(dtype_cls.static_type())
                class_type = NumpyNDArrayType(dtype, rank, order)
            return VariableTypeAnnotation(class_type)

        if not any(isinstance(a, Slice) for a in args):
            if isinstance(base, PyccelFunctionDef):
                dtype_cls = base.cls_name
            else:
                raise errors.report(f"Unknown annotation base {base}\n"+PYCCEL_RESTRICTION_TODO,
                        severity='fatal', symbol=expr)
            if (len(args) == 2 and args[1] is LiteralEllipsis()) or len(args) == 1:
                syntactic_annotation = self._convert_syntactic_object_to_type_annotation(args[0])
                internal_datatypes = self._visit(syntactic_annotation)
                if dtype_cls in type_container:
                    class_type = type_container[dtype_cls]
                else:
                    raise errors.report(f"Unknown annotation base {base}\n"+PYCCEL_RESTRICTION_TODO,
                            severity='fatal', symbol=expr)
                type_annotations = [VariableTypeAnnotation(class_type(u.class_type), u.is_const)
                                    for u in internal_datatypes.type_list]
                return UnionTypeAnnotation(*type_annotations)
            elif len(args) == 2 and dtype_cls is PythonDictFunction:
                syntactic_key_annotation = self._convert_syntactic_object_to_type_annotation(args[0])
                syntactic_val_annotation = self._convert_syntactic_object_to_type_annotation(args[1])
                key_types = self._visit(syntactic_key_annotation)
                val_types = self._visit(syntactic_val_annotation)
                type_annotations = [VariableTypeAnnotation(DictType(k.class_type, v.class_type)) \
                                    for k,v in zip(key_types.type_list, val_types.type_list)]
                return UnionTypeAnnotation(*type_annotations)
            else:
                raise errors.report("Cannot handle non-homogenous type index\n"+PYCCEL_RESTRICTION_TODO,
                        severity='fatal', symbol=expr)

        raise errors.report("Unrecognised type slice",
                severity='fatal', symbol=expr)

    def insert_attribute_to_class(self, class_def, self_var, attrib):
        """
        Insert a new attribute into an existing class.

        Insert a new attribute into an existing class definition. In order to do this a dotted
        variable must be created. If the new attribute is an inhomogeneous tuple then this
        function is called recursively to insert each variable comprising the tuple into the
        class definition.

        Parameters
        ----------
        class_def : ClassDef
            The class defintion to which the attribute should be added.
        self_var : Variable
            The variable representing the 'self' variable of the class instance.
        attrib : Variable
            The attribute which should be inserted into the class defintion.

        Returns
        -------
        DottedVariable | PythonTuple
            The object that was inserted into the class definition.
        """
        # Create the local DottedVariable
        lhs = attrib.clone(attrib.name, new_class = DottedVariable, lhs = self_var)

        if isinstance(attrib.class_type, InhomogeneousTupleType):
            for v in attrib:
                self.insert_attribute_to_class(class_def, self_var, class_def.scope.collect_tuple_element(v))
        else:
            # update the attributes of the class and push it to the scope
            class_def.add_new_attribute(lhs)

        return lhs

    #====================================================
    #                 _visit functions
    #====================================================


    def _visit(self, expr):
        """
        Annotate the AST.

        The annotation is done by finding the appropriate function _visit_X
        for the object expr. X is the type of the object expr. If this function
        does not exist then the method resolution order is used to search for
        other compatible _visit_X functions. If none are found then an error is
        raised.
        
        Parameters
        ----------
        expr : pyccel.ast.basic.PyccelAstNode | PyccelSymbol
            Object to visit of type X.
        
        Returns
        -------
        pyccel.ast.basic.PyccelAstNode
            AST object which is the semantic equivalent of expr.
        """
        if getattr(expr, 'pyccel_staging', 'syntactic') == 'semantic':
            return expr

        # TODO - add settings to Errors
        #      - line and column
        #      - blocking errors
        current_ast = self.current_ast_node

        if getattr(expr,'python_ast', None) is not None:
            self._current_ast_node = expr.python_ast

        classes = type(expr).__mro__
        for cls in classes:
            annotation_method = '_visit_' + cls.__name__
            if hasattr(self, annotation_method):
                obj = getattr(self, annotation_method)(expr)
                if isinstance(obj, PyccelAstNode) and self.current_ast_node:
                    obj.set_current_ast(self.current_ast_node)
                self._current_ast_node = current_ast
                return obj

        # Unknown object, we raise an error.
        return errors.report(PYCCEL_RESTRICTION_TODO, symbol=type(expr),
            bounding_box=(self.current_ast_node.lineno, self.current_ast_node.col_offset),
            severity='fatal')

    def _visit_Module(self, expr):
        imports = [self._visit(i) for i in expr.imports]
        init_func_body = [i for i in imports if not isinstance(i, EmptyNode)]

        for f in expr.funcs:
            self.insert_function(f)

        # Avoid conflicts with symbols from Program
        if expr.program:
            self.scope.insert_symbols(expr.program.scope.all_used_symbols)

        for c in expr.classes:
            self._visit(c)

        init_func_body += self._visit(expr.init_func).body
        mod_name = self.metavars.get('module_name', None)
        if mod_name is None:
            mod_name = expr.name
        else:
            self.scope.insert_symbol(mod_name)
        self._mod_name = mod_name
        if isinstance(expr.name, AsName):
            name_suffix = expr.name.name
        else:
            name_suffix = expr.name

        if expr.program:
            prog_name = 'prog_'+name_suffix
            prog_name = self.scope.get_new_name(prog_name)
            self._allocs.append(set())
            self._pointer_targets.append({})

            mod_scope = self.scope
            prog_syntactic_scope = expr.program.scope
            self.scope = mod_scope.new_child_scope(prog_name,
                    used_symbols = prog_syntactic_scope.local_used_symbols.copy(),
                    original_symbols = prog_syntactic_scope.python_names.copy())
            prog_scope = self.scope

            imports = [self._visit(i) for i in expr.program.imports]
            body = [i for i in imports if not isinstance(i, EmptyNode)]

            body += self._visit(expr.program.body).body

            program_body = CodeBlock(body)

            # Calling the Garbage collecting,
            # it will add the necessary Deallocate nodes
            # to the ast
            program_body.insert2body(*self._garbage_collector(program_body))

            self.scope = mod_scope

        for f in self.scope.functions.copy().values():
            if not f.is_semantic and not isinstance(f, InlineFunctionDef):
                assert isinstance(f, FunctionDef)
                self._visit(f)

        variables = self.get_variables(self.scope)
        init_func = None
        free_func = None
        program   = None

        comment_types = (Header, MacroFunction, EmptyNode, Comment, CommentBlock)

        if not all(isinstance(l, comment_types) for l in init_func_body):
            # If there are any initialisation statements then create an initialisation function
            init_var = Variable(PythonNativeBool(), self.scope.get_new_name('initialised'),
                                is_private=True)
            init_func_name = self.scope.get_new_name(name_suffix+'__init')
            # Ensure that the function is correctly defined within the namespaces
            init_scope = self.create_new_function_scope(init_func_name)
            for b in init_func_body:
                if isinstance(b, ScopedAstNode):
                    b.scope.update_parent_scope(init_scope, is_loop = True)
                if isinstance(b, FunctionalFor):
                    for l in b.loops:
                        if isinstance(l, ScopedAstNode):
                            l.scope.update_parent_scope(init_scope, is_loop = True)

            self.exit_function_scope()

            # Update variable scope for temporaries
            to_remove = []
            scope_variables = list(self.scope.variables.values())
            for v in scope_variables:
                if v.is_temp:
                    self.scope.remove_variable(v)
                    init_scope.insert_variable(v)
                    to_remove.append(v)
                    variables.remove(v)

            # Get deallocations
            deallocs = self._garbage_collector(CodeBlock(init_func_body))

            # Deallocate temporaries in init function
            dealloc_vars = [d.variable for d in deallocs]
            for i,v in enumerate(dealloc_vars):
                if v in to_remove:
                    d = deallocs.pop(i)
                    init_func_body.append(d)

            init_func_body = If(IfSection(PyccelNot(init_var),
                                init_func_body+[Assign(init_var, LiteralTrue())]))

            init_func = FunctionDef(init_func_name, [], [], [init_func_body],
                    global_vars = variables, scope=init_scope)
            self.insert_function(init_func)

        if init_func:
            free_func_name = self.scope.get_new_name(name_suffix+'__free')
            pyccelised_imports = [imp for imp_name, imp in self.scope.imports['imports'].items() \
                             if imp_name in self.d_parsers]

            import_frees = [self.d_parsers[imp.source].semantic_parser.ast.free_func for imp in pyccelised_imports \
                                if imp.source in self.d_parsers]
            import_frees = [f if f.name in imp.target else \
                             f.clone(next(i.target for i in imp.target \
                                        if isinstance(i, AsName) and i.name == f.name)) \
                            for f,imp in zip(import_frees, pyccelised_imports) if f]

            if deallocs or import_frees:
                # If there is anything that needs deallocating when the module goes out of scope
                # create a deallocation function
                import_free_calls = [FunctionCall(f,[],[]) for f in import_frees if f is not None]
                free_func_body = If(IfSection(init_var,
                    import_free_calls+deallocs+[Assign(init_var, LiteralFalse())]))
                # Ensure that the function is correctly defined within the namespaces
                scope = self.create_new_function_scope(free_func_name)
                free_func = FunctionDef(free_func_name, [], [], [free_func_body],
                                    global_vars = variables, scope = scope)
                self.exit_function_scope()
                self.insert_function(free_func)

        funcs = []
        interfaces = []
        for f in self.scope.functions.values():
            if isinstance(f, FunctionDef):
                funcs.append(f)
            elif isinstance(f, Interface):
                interfaces.append(f)

        # in the case of a header file, we need to convert all headers to
        # FunctionDef etc ...

        if self.is_header_file:
            # ARA : issue-999
            is_external = self.metavars.get('external', False)
            for name, headers in self.scope.headers.items():
                if all(isinstance(v, FunctionHeader) and \
                        not isinstance(v, MethodHeader) for v in headers):
                    F = self.scope.find(name, 'functions')
                    if F is None:
                        func_defs = []
                        for v in headers:
                            types = [self._visit(d).type_list[0] for d in v.dtypes]
                            args = [Variable(t.class_type, PyccelSymbol(f'anon_{i}'),
                                shape = None, is_const = t.is_const, is_optional = False,
                                cls_base = t.class_type,
                                memory_handling = 'heap' if t.rank > 0 else 'stack') for i,t in enumerate(types)]

                            types = [self._visit(d).type_list[0] for d in v.results]
                            results = [Variable(t.class_type, PyccelSymbol(f'result_{i}'), shape = None,
                                cls_base = t.class_type,
                                is_const = t.is_const, is_optional = False,
                                memory_handling = 'heap' if t.rank > 0 else 'stack') for i,t in enumerate(types)]

                            args = [FunctionDefArgument(a) for a in args]
                            results = [FunctionDefResult(r) for r in results]
                            func_defs.append(FunctionDef(v.name, args, results, [], is_external = is_external, is_header = True))

                        if len(func_defs) == 1:
                            F = func_defs[0]
                            funcs.append(F)
                        else:
                            F = Interface(name, func_defs)
                            interfaces.append(F)
                        self.insert_function(F)
                    else:
                        errors.report(IMPORTING_EXISTING_IDENTIFIED,
                                symbol=name,
                                severity='fatal')

        for v in variables:
            if v.rank > 0 and not v.is_alias:
                v.is_target = True

        mod = Module(mod_name,
                    variables,
                    funcs,
                    init_func = init_func,
                    free_func = free_func,
                    interfaces=interfaces,
                    classes=self.scope.classes.values(),
                    imports=self.scope.imports['imports'].values(),
                    scope=self.scope)

        if expr.program:
            container = prog_scope.imports
            container['imports'][mod_name] = Import(self.scope.get_python_name(mod_name), mod)

            if init_func:
                import_init  = FunctionCall(init_func, [], [])
                program_body.insert2body(import_init, back=False)

            if free_func:
                import_free  = FunctionCall(free_func,[],[])
                program_body.insert2body(import_free)

            program = Program(prog_name,
                            self.get_variables(prog_scope),
                            program_body,
                            container['imports'].values(),
                            scope=prog_scope)

            mod.program = program
        return mod

    def _visit_PythonTuple(self, expr):
        ls = [self._visit(i) for i in expr]
        return PythonTuple(*ls)

    def _visit_PythonList(self, expr):
        ls = [self._visit(i) for i in expr]
        try:
            expr = PythonList(*ls)
        except TypeError:
            errors.report(PYCCEL_RESTRICTION_INHOMOG_LIST, symbol=expr,
                severity='fatal')
        return expr

    def _visit_PythonSet(self, expr):
        ls = [self._visit(i) for i in expr]
        try:
            expr = PythonSet(*ls)
        except TypeError as e:
            message = str(e)
            errors.report(message, symbol=expr,
                severity='fatal')
        return expr

    def _visit_PythonDict(self, expr):
        keys = [self._visit(k) for k in expr.keys]
        vals = [self._visit(v) for v in expr.values]
        try:
            expr = PythonDict(keys, vals)
        except TypeError as e:
            errors.report(str(e), symbol=expr,
                severity='fatal')
        return expr

    def _visit_FunctionCallArgument(self, expr):
        value = self._visit(expr.value)
        a = FunctionCallArgument(value, expr.keyword)
        def generate_and_assign_temp_var():
            pyccel_stage.set_stage('syntactic')
            tmp_var = self.scope.get_new_name()
            syntactic_assign = Assign(tmp_var, expr.value, python_ast = expr.value.python_ast)
            pyccel_stage.set_stage('semantic')

            assign = self._visit(syntactic_assign)
            self._additional_exprs[-1].append(assign)
            return FunctionCallArgument(self._visit(tmp_var))
        if isinstance(value, (PyccelArithmeticOperator, PyccelFunction)) and value.rank:
            a = generate_and_assign_temp_var()
        elif isinstance(value, FunctionCall) and isinstance(value.class_type, CustomDataType):
            if not value.funcdef.results[0].var.is_alias:
                a = generate_and_assign_temp_var()
        return a

    def _visit_UnionTypeAnnotation(self, expr):
        annotations = [self._visit(syntax_type_annot) for syntax_type_annot in expr.type_list]
        types = [t for a in annotations for t in (a.type_list if isinstance(a, UnionTypeAnnotation) else [a])]
        return UnionTypeAnnotation(*types)

    def _visit_FunctionTypeAnnotation(self, expr):
        arg_types = [self._visit(a)[0] for a in expr.args]
        res_types = [self._visit(r)[0] for r in expr.results]
        return UnionTypeAnnotation(FunctionTypeAnnotation(arg_types, res_types))

    def _visit_TypingFinal(self, expr):
        annotation = self._visit(expr.arg)
        for t in annotation:
            t.is_const = True
        return annotation

    def _visit_FunctionDefArgument(self, expr):
        arg = self._visit(expr.var)
        value = None if expr.value is None else self._visit(expr.value)
        kwonly = expr.is_kwonly
        is_optional = isinstance(value, Nil)
        bound_argument = expr.bound_argument

        args = []
        for v in arg:
            if isinstance(v, Variable):
                dtype = v.class_type
                if isinstance(value, Literal) and value is not Nil():
                    value = convert_to_literal(value.python_value, dtype)
                clone_var = v.clone(v.name, is_optional = is_optional, is_argument = True)
                args.append(FunctionDefArgument(clone_var, bound_argument = bound_argument,
                                        value = value, kwonly = kwonly, annotation = expr.annotation))
            else:
                args.append(FunctionDefArgument(v.clone(v.name, is_optional = is_optional,
                                is_kwonly = kwonly, is_argument = True), bound_argument = bound_argument,
                                value = value, kwonly = kwonly, annotation = expr.annotation))
        return args

    def _visit_CodeBlock(self, expr):
        ls = []
        self._additional_exprs.append([])
        for b in expr.body:

            # Save parsed code
            line = self._visit(b)
            ls.extend(self._additional_exprs[-1])
            self._additional_exprs[-1] = []
            if isinstance(line, CodeBlock):
                ls.extend(line.body)
            # ----- If block to handle VariableHeader. To be removed when headers are deprecated. ---
            elif isinstance(line, list) and isinstance(line[0], Variable):
                self.scope.insert_variable(line[0])
                if len(line) != 1:
                    errors.report(f"Variable {line[0]} cannot have multiple types",
                            severity='error', symbol=line[0])
            # ---------------------------- End of if block ------------------------------------------
            else:
                ls.append(line)
        self._additional_exprs.pop()

        return CodeBlock(ls)

    def _visit_Nil(self, expr):
        expr.clear_syntactic_user_nodes()
        expr.update_pyccel_staging()
        return expr

    def _visit_Break(self, expr):
        expr.clear_syntactic_user_nodes()
        expr.update_pyccel_staging()
        return expr

    def _visit_Continue(self, expr):
        expr.clear_syntactic_user_nodes()
        expr.update_pyccel_staging()
        return expr

    def _visit_Comment(self, expr):
        expr.clear_syntactic_user_nodes()
        expr.update_pyccel_staging()
        return expr

    def _visit_CommentBlock(self, expr):
        expr.clear_syntactic_user_nodes()
        expr.update_pyccel_staging()
        return expr

    def _visit_AnnotatedComment(self, expr):
        expr.clear_syntactic_user_nodes()
        expr.update_pyccel_staging()
        return expr

    def _visit_OmpAnnotatedComment(self, expr):
        code = expr._user_nodes
        code = code[-1]
        index = code.body.index(expr)
        combined_loop = expr.combined and ('for' in expr.combined or 'distribute' in expr.combined or 'taskloop' in expr.combined)

        if isinstance(expr, (OMP_Sections_Construct, OMP_Single_Construct)) \
           and expr.has_nowait:
            for node in code.body[index+1:]:
                if isinstance(node, Omp_End_Clause):
                    if node.txt.startswith(expr.name, 4):
                        node.has_nowait = True

        if isinstance(expr, (OMP_For_Loop, OMP_Simd_Construct,
                    OMP_Distribute_Construct, OMP_TaskLoop_Construct)) or combined_loop:
            index += 1
            while index < len(code.body) and isinstance(code.body[index], (Comment, CommentBlock, Pass)):
                index += 1

            if index < len(code.body) and isinstance(code.body[index], For):
                end_expr = ['!$omp', 'end', expr.name]
                if expr.combined:
                    end_expr.append(expr.combined)
                if expr.has_nowait:
                    end_expr.append('nowait')
                code.body[index].end_annotation = ' '.join(e for e in end_expr if e)+'\n'
            else:
                type_name = type(expr).__name__
                msg = f"Statement after {type_name} must be a for loop."
                errors.report(msg, symbol=expr,
                    severity='fatal')

        expr.clear_syntactic_user_nodes()
        expr.update_pyccel_staging()
        return expr

    def _visit_Omp_End_Clause(self, expr):
        end_loop = any(c in expr.txt for c in ['for', 'distribute', 'taskloop', 'simd'])
        if end_loop:
            errors.report("For loops do not require an end clause. This clause is ignored",
                    severity='warning', symbol=expr)
            return EmptyNode()
        else:
            expr.clear_syntactic_user_nodes()
            expr.update_pyccel_staging()
            return expr

    def _visit_Literal(self, expr):
        expr.clear_syntactic_user_nodes()
        expr.update_pyccel_staging()
        return expr

    def _visit_Pass(self, expr):
        expr.clear_syntactic_user_nodes()
        expr.update_pyccel_staging()
        return expr

    def _visit_Variable(self, expr):
        name = self.scope.get_python_name(expr.name)
        var = self.get_variable(name)
        return self._optional_params.get(var, var)

    def _visit_str(self, expr):
        return repr(expr)

    def _visit_Slice(self, expr):
        start = self._visit(expr.start) if expr.start is not None else None
        stop = self._visit(expr.stop) if expr.stop is not None else None
        step = self._visit(expr.step) if expr.step is not None else None

        return Slice(start, stop, step)

    def _visit_IndexedElement(self, expr):
        var = self._visit(expr.base)

        if isinstance(var, (PyccelFunctionDef, VariableTypeAnnotation, UnionTypeAnnotation)):
            return self._get_indexed_type(var, expr.indices, expr)

        # TODO check consistency of indices with shape/rank
        args = [self._visit(idx) for idx in expr.indices]

        if (len(args) == 1 and isinstance(getattr(args[0], 'class_type', None), TupleType)):
            args = args[0]

        elif any(isinstance(getattr(a, 'class_type', None), TupleType) for a in args):
            n_exprs = None
            for a in args:
                if getattr(a, 'shape', None) and isinstance(a.shape[0], LiteralInteger):
                    a_len = a.shape[0]
                    if n_exprs:
                        assert n_exprs == a_len
                    else:
                        n_exprs = a_len

            if n_exprs is not None:
                new_expr_args = [[a[i] if hasattr(a, '__getitem__') else a for a in args]
                                 for i in range(n_exprs)]
                return NumpyArray(PythonTuple(*[var[a] for a in new_expr_args]))

        return self._extract_indexed_from_var(var, args, expr)

    def _visit_PyccelSymbol(self, expr):
        name = expr

        var = self.check_for_variable(name)

        if var is None:
            var = self.scope.find(name)
        if var is None:
            var = builtin_functions_dict.get(name, None)
            if var is not None:
                var = PyccelFunctionDef(name, var)

        if var is None and self._in_annotation:
            var = numpy_funcs.get(name, None)
            if name == 'real':
                var = numpy_funcs['float']
            elif name == '*':
                return GenericType()

        if var is None:
            if name == '_':
                errors.report(UNDERSCORE_NOT_A_THROWAWAY,
                    bounding_box=(self.current_ast_node.lineno, self.current_ast_node.col_offset),
                    severity='fatal')
            else:
                errors.report(UNDEFINED_VARIABLE, symbol=name,
                    bounding_box=(self.current_ast_node.lineno, self.current_ast_node.col_offset),
                    severity='fatal')
        return self._optional_params.get(var, var)

    def _visit_AnnotatedPyccelSymbol(self, expr):
        # Check if the variable already exists
        var = self.scope.find(expr, 'variables', local_only = True)
        if var is not None:
            errors.report("Variable has been declared multiple times",
                    symbol=expr, severity='error')

        if expr.annotation is None:
            errors.report(MISSING_TYPE_ANNOTATIONS,
                    symbol=expr, severity='fatal')

        # Get the semantic type annotation (should be UnionTypeAnnotation)
        types = self._visit(expr.annotation)

        if len(types.type_list) == 0:
            errors.report(MISSING_TYPE_ANNOTATIONS,
                    symbol=expr, severity='fatal')

        python_name = expr.name
        # Get the collisionless name from the scope
        if isinstance(python_name, DottedName):
            prefix_parts = python_name.name[:-1]
            syntactic_prefix = prefix_parts[0] if len(prefix_parts) == 1 else DottedName(*prefix_parts)
            prefix = self._visit(syntactic_prefix)
            class_def = prefix.cls_base
            attribute_name = python_name.name[-1]

            name = class_def.scope.get_expected_name(attribute_name)
            var_class = DottedVariable
            kwargs = {'lhs': prefix}
        else:
            name = self.scope.get_expected_name(python_name)
            var_class = Variable
            kwargs = {}

        # Use the local decorators to define the memory and index handling
        array_memory_handling = 'heap'
        decorators = self.scope.decorators
        if decorators:
            if 'stack_array' in decorators:
                if expr.name in decorators['stack_array']:
                    array_memory_handling = 'stack'
            if 'allow_negative_index' in decorators:
                if expr.name in decorators['allow_negative_index']:
                    kwargs['allows_negative_indexes'] = True

        # For each possible data type create the necessary variables
        possible_args = []
        for t in types.type_list:
            if isinstance(t, FunctionTypeAnnotation):
                args = t.args
                results = [FunctionDefResult(r.var.clone(r.var.name, is_argument = False), annotation=r.annotation) for r in t.results]
                address = FunctionAddress(name, args, results)
                possible_args.append(address)
            elif isinstance(t, VariableTypeAnnotation):
                class_type = t.class_type
                cls_base = self.scope.find(str(class_type), 'classes') or get_cls_base(class_type)
                v = var_class(class_type, name, cls_base = cls_base,
                        shape = None,
                        is_const = t.is_const, is_optional = False,
                        memory_handling = array_memory_handling if class_type.rank > 0 else 'stack',
                        **kwargs)
                possible_args.append(v)
            else:
                errors.report(PYCCEL_RESTRICTION_TODO + '\nUnrecoginsed type annotation',
                        severity='fatal', symbol=expr)

        # An annotated variable must have a type
        assert len(possible_args) != 0

        return possible_args

    def _visit_SyntacticTypeAnnotation(self, expr):
        self._in_annotation = True
        visited_dtype = self._visit(expr.dtype)
        self._in_annotation = False
        order = expr.order

        if isinstance(visited_dtype, PyccelFunctionDef):
            dtype_cls = visited_dtype.cls_name
            class_type = dtype_cls.static_type()
            return UnionTypeAnnotation(VariableTypeAnnotation(class_type))
        elif isinstance(visited_dtype, VariableTypeAnnotation):
            if order and order != visited_dtype.class_type.order:
                visited_dtype = VariableTypeAnnotation(visited_dtype.class_type.swap_order())
            return UnionTypeAnnotation(visited_dtype)
        elif isinstance(visited_dtype, UnionTypeAnnotation):
            return visited_dtype
        elif isinstance(visited_dtype, ClassDef):
            # TODO: Improve when #1676 is merged
            dtype = self.get_class_construct(visited_dtype.name)
            return UnionTypeAnnotation(VariableTypeAnnotation(dtype))
        elif isinstance(visited_dtype, PyccelType):
            return UnionTypeAnnotation(VariableTypeAnnotation(visited_dtype))
        else:
            raise errors.report(PYCCEL_RESTRICTION_TODO + ' Could not deduce type information',
                    severity='fatal', symbol=expr)

    def _visit_VariableTypeAnnotation(self, expr):
        return expr

    def _visit_DottedName(self, expr):

        var = self.check_for_variable(_get_name(expr))
        if var:
            return var

        lhs = expr.name[0] if len(expr.name) == 2 \
                else DottedName(*expr.name[:-1])
        rhs = expr.name[-1]

        visited_lhs = self._visit(lhs)
        first = visited_lhs
        if isinstance(visited_lhs, FunctionCall):
            results = visited_lhs.funcdef.results
            if len(results) != 1:
                errors.report("Cannot get attribute of function call with multiple returns",
                        symbol=expr, severity='fatal')
            first = results[0].var
        rhs_name = _get_name(rhs)

        # Handle case of imported module
        if isinstance(first, Module):

            if rhs_name in first:
                imp = self.scope.find(_get_name(lhs), 'imports')

                new_name = rhs_name
                if imp is not None:
                    new_name = imp.find_module_target(rhs_name)
                    if new_name is None:
                        new_name = self.scope.get_new_name(rhs_name)

                        # Save the import target that has been used
                        imp.define_target(AsName(first[rhs_name], PyccelSymbol(new_name)))
                elif isinstance(rhs, FunctionCall):
                    self.scope.imports['functions'][new_name] = first[rhs_name]
                elif isinstance(rhs, ConstructorCall):
                    self.scope.imports['classes'][new_name] = first[rhs_name]
                elif isinstance(rhs, Variable):
                    self.scope.imports['variables'][new_name] = rhs

                if isinstance(rhs, FunctionCall):
                    # If object is a function
                    args  = self._handle_function_args(rhs.args)
                    func  = first[rhs_name]
                    if new_name != rhs_name:
                        if hasattr(func, 'clone') and not isinstance(func, PyccelFunctionDef):
                            func  = func.clone(new_name)
                    pyccel_stage.set_stage('syntactic')
                    syntactic_call = FunctionCall(func, args)
                    pyccel_stage.set_stage('semantic')
                    return self._handle_function(syntactic_call, func, args)
                elif isinstance(rhs, Constant):
                    var = first[rhs_name]
                    if new_name != rhs_name:
                        var.name = new_name
                    return var
                else:
                    # If object is something else (eg. dict)
                    var = first[rhs_name]
                    return var
            else:
                errors.report(UNDEFINED_IMPORT_OBJECT.format(rhs_name, str(lhs)),
                        symbol=expr, severity='fatal')
        if isinstance(first, ClassDef):
            errors.report("Static class methods are not yet supported", symbol=expr,
                    severity='fatal')

        d_var = self._infer_type(first)
        class_type = d_var['class_type']
        cls_base = get_cls_base(class_type)
        if cls_base is None:
            cls_base = self.scope.find(str(class_type), 'classes')

        # look for a class method
        if isinstance(rhs, FunctionCall):
            method = cls_base.get_method(rhs_name)
            macro = self.scope.find(rhs_name, 'macros')
            if macro is not None:
                master = macro.master
                args = rhs.args
                args = [lhs] + list(args)
                args = [self._visit(i) for i in args]
                args = macro.apply(args)
                return FunctionCall(master, args, self._current_function)

            args = [FunctionCallArgument(visited_lhs), *self._handle_function_args(rhs.args)]
            if cls_base.name == 'numpy.ndarray':
                numpy_class = method.cls_name
                self.insert_import('numpy', AsName(numpy_class, numpy_class.name))
            return self._handle_function(expr, method, args, is_method = True)

        # look for a class attribute / property
        elif isinstance(rhs, PyccelSymbol) and cls_base:
            # standard class attribute
            second = self.check_for_variable(expr)
            if second:
                return second

            # class property?
            else:
                method = cls_base.get_method(rhs_name)
                assert 'property' in method.decorators
                if cls_base.name == 'numpy.ndarray':
                    numpy_class = method.cls_name
                    self.insert_import('numpy', AsName(numpy_class, numpy_class.name))
                return self._handle_function(expr, method, [FunctionCallArgument(visited_lhs)], is_method = True)

        # look for a macro
        else:

            macro = self.scope.find(rhs_name, 'macros')

            # Macro
            if isinstance(macro, MacroVariable):
                return macro.master
            elif isinstance(macro, MacroFunction):
                args = macro.apply([visited_lhs])
                return FunctionCall(macro.master, args, self._current_function)

        # did something go wrong?
        return errors.report(f'Attribute {rhs_name} not found',
            bounding_box=(self.current_ast_node.lineno, self.current_ast_node.col_offset),
            severity='fatal')

    def _visit_PyccelOperator(self, expr):
        args     = [self._visit(a) for a in expr.args]
        return self._create_PyccelOperator(expr, args)

    def _visit_PyccelAdd(self, expr):
        args = [self._visit(a) for a in expr.args]
        arg0 = args[0]
        if isinstance(arg0.class_type, (TupleType, HomogeneousListType)):
            arg1 = args[1]
            is_homogeneous = not isinstance(arg0.class_type, InhomogeneousTupleType) and \
                                arg0.class_type == arg1.class_type
            if is_homogeneous:
                return Concatenate(*args)
            else:
                if not (isinstance(arg0.shape[0], (LiteralInteger, int)) and isinstance(arg1.shape[0], (LiteralInteger, int))):
                    errors.report("Can't create an inhomogeneous object from objects of unknown size",
                            severity='fatal', symbol=expr)

                tuple_args = [self.scope.collect_tuple_element(v) for v in arg0] + [self.scope.collect_tuple_element(v) for v in arg1]
                expr_new = PythonTuple(*tuple_args)
        else:
            expr_new = self._create_PyccelOperator(expr, args)
        return expr_new

    def _visit_PyccelMul(self, expr):
        args = [self._visit(a) for a in expr.args]
        if isinstance(args[0].class_type, (TupleType, HomogeneousListType)):
            expr_new = self._create_Duplicate(args[0], args[1])
        elif isinstance(args[1].class_type, (TupleType, HomogeneousListType)):
            expr_new = self._create_Duplicate(args[1], args[0])
        else:
            expr_new = self._create_PyccelOperator(expr, args)
        return expr_new

    def _visit_PyccelPow(self, expr):
        base, exponent = [self._visit(a) for a in expr.args]

        exp_val = exponent
        if isinstance(exponent, LiteralInteger):
            exp_val = exponent.python_value
        elif isinstance(exponent, PyccelAssociativeParenthesis):
            exp = exponent.args[0]
            # Handle (1/2)
            if isinstance(exp, PyccelDiv) and all(isinstance(a, Literal) for a in exp.args):
                exp_val = exp.args[0].python_value / exp.args[1].python_value

        if isinstance(base, (Literal, Variable)) and exp_val == 2:
            return PyccelMul(base, base)
        elif exp_val == 0.5:
            pyccel_stage.set_stage('syntactic')

            sqrt_name = self.scope.get_new_name('sqrt')
            imp_name = AsName('sqrt', sqrt_name)
            if isinstance(base.class_type.primitive_type, PrimitiveComplexType) or isinstance(exponent.class_type.primitive_type, PrimitiveComplexType):
                new_import = Import('cmath',imp_name)
            else:
                new_import = Import('math',imp_name)
            self._visit(new_import)
            if isinstance(expr.args[0], PyccelAssociativeParenthesis):
                new_call = FunctionCall(sqrt_name, [expr.args[0].args[0]])
            else:
                new_call = FunctionCall(sqrt_name, [expr.args[0]])

            pyccel_stage.set_stage('semantic')

            return self._visit(new_call)
        else:
            return PyccelPow(base, exponent)

    def _visit_Lambda(self, expr):
        errors.report("Lambda functions are not currently supported",
                symbol=expr, severity='fatal')
        expr_names = set(str(a) for a in expr.expr.get_attribute_nodes(PyccelSymbol))
        var_names = map(str, expr.variables)
        missing_vars = expr_names.difference(var_names)
        if len(missing_vars) > 0:
            errors.report(UNDEFINED_LAMBDA_VARIABLE, symbol = missing_vars,
                bounding_box=(self.current_ast_node.lineno, self.current_ast_node.col_offset),
                severity='fatal')
        funcs = expr.expr.get_attribute_nodes(FunctionCall)
        for func in funcs:
            name = _get_name(func)
            f = self.scope.find(name, 'symbolic_functions')
            if f is None:
                errors.report(UNDEFINED_LAMBDA_FUNCTION, symbol=name,
                    bounding_box=(self.current_ast_node.lineno, self.current_ast_node.col_offset),
                    severity='fatal')
            else:

                f = f(*func.args)
                expr_new = expr.expr.subs(func, f)
                expr = Lambda(tuple(expr.variables), expr_new)
        return expr

    def _visit_FunctionCall(self, expr):
        name     = expr.funcdef
        try:
            name = self.scope.get_expected_name(name)
        except RuntimeError:
            pass

        func = self.scope.find(name, 'functions')

        if func is None:
            name = str(expr.funcdef)
            if name in builtin_functions_dict:
                func = PyccelFunctionDef(name, builtin_functions_dict[name])

        args = self._handle_function_args(expr.args)

        # Correct keyword names if scope is available
        # The scope is only available if the function body has been parsed
        # (i.e. not for headers or builtin functions)
        if (isinstance(func, FunctionDef) and func.scope) or isinstance(func, Interface):
            scope = func.scope if isinstance(func, FunctionDef) else func.functions[0].scope
            args = [a if a.keyword is None else \
                    FunctionCallArgument(a.value, scope.get_expected_name(a.keyword)) \
                    for a in args]
            func_args = func.arguments if isinstance(func,FunctionDef) else func.functions[0].arguments
            if not func.is_semantic:
                # Correct func_args keyword names
                func_args = [FunctionDefArgument(AnnotatedPyccelSymbol(scope.get_expected_name(a.var.name), a.annotation),
                            annotation=a.annotation, value=a.value, kwonly=a.is_kwonly, bound_argument=a.bound_argument)
                            for a in func_args]
            args      = self._sort_function_call_args(func_args, args)
            is_inline = func.is_inline if isinstance(func, FunctionDef) else func.functions[0].is_inline
            if not func.is_semantic:
                if not is_inline:
                    func = self._annotate_the_called_function_def(func)
                else:
                    func = self._annotate_the_called_function_def(func, function_call_args=args)
            elif is_inline and isinstance(func, Interface):
                is_compatible = False
                for f in func.functions:
                    fl = self._check_argument_compatibility(args, f.arguments, func, f.is_elemental, raise_error=False)
                    is_compatible |= fl
                if not is_compatible:
                    func = self._annotate_the_called_function_def(func, function_call_args=args)

        if name == 'lambdify':
            args = self.scope.find(str(expr.args[0]), 'symbolic_functions')

        if self.scope.find(name, 'cls_constructs'):

            # TODO improve the test
            # we must not invoke the scope like this

            cls = self.scope.find(name, 'classes')
            d_methods = cls.methods_as_dict
            method = d_methods.pop('__init__', None)

            if method is None:

                # TODO improve case of class with the no __init__

                errors.report(UNDEFINED_INIT_METHOD, symbol=name,
                    bounding_box=(self.current_ast_node.lineno, self.current_ast_node.col_offset),
                    severity='error')
            dtype = method.arguments[0].var.class_type
            cls_def = method.arguments[0].var.cls_base
            d_var = {'class_type' : dtype,
                    'memory_handling':'stack',
                    'shape' : None,
                    'cls_base' : cls_def,
                    }
            new_expression = []

            lhs = expr.get_user_nodes(Assign)[0].lhs
            if isinstance(lhs, AnnotatedPyccelSymbol):
                annotation = self._visit(lhs.annotation)
                if len(annotation.type_list) != 1 or annotation.type_list[0].class_type != method.arguments[0].var.class_type:
                    errors.report(f"Unexpected type annotation in creation of {cls_def.name}",
                            symbol=annotation, severity='error')
                lhs = lhs.name

            cls_variable = self._assign_lhs_variable(lhs, d_var, expr, new_expression, False)
            self._additional_exprs[-1].extend(new_expression)
            args = (FunctionCallArgument(cls_variable), *args)
            self._check_argument_compatibility(args, method.arguments,
                            method, method.is_elemental)

            new_expr = ConstructorCall(method, args, cls_variable)

            for a, f_a in zip(new_expr.args, method.arguments):
                if f_a.persistent_target:
                    val = a.value
                    if isinstance(val, Variable):
                        a.value.is_target = True
                        self._indicate_pointer_target(cls_variable, a.value, expr.get_user_nodes(Assign)[0])
                    else:
                        errors.report(f"{val} cannot be passed to class constructor call as target. Please create a temporary variable.",
                                severity='error', symbol=expr)

            self._allocs[-1].add(cls_variable)
            return new_expr
        else:

            # first we check if it is a macro, in this case, we will create
            # an appropriate FunctionCall

            macro = self.scope.find(name, 'macros')
            if macro is not None:
                func = macro.master.funcdef
                name = _get_name(func.name)
                args = macro.apply(args)

            if func is None:
                return errors.report(UNDEFINED_FUNCTION, symbol=name,
                        bounding_box=(self.current_ast_node.lineno, self.current_ast_node.col_offset),
                        severity='fatal')
            else:
                return self._handle_function(expr, func, args)

    def _visit_Assign(self, expr):
        # TODO unset position at the end of this part
        new_expressions = []
        python_ast = expr.python_ast
        assert python_ast

        rhs = expr.rhs
        lhs = expr.lhs

        if isinstance(lhs, AnnotatedPyccelSymbol):
            semantic_lhs = self._visit(lhs)
            if len(semantic_lhs) != 1:
                errors.report("Cannot declare variable with multiple types",
                        symbol=expr, severity='error')
            semantic_lhs_var = semantic_lhs[0]
            if isinstance(semantic_lhs_var, DottedVariable):
                cls_def = semantic_lhs_var.lhs.cls_base
                insert_scope = cls_def.scope
                cls_def.add_new_attribute(semantic_lhs_var)
            else:
                insert_scope = self.scope

            lhs = lhs.name
            if semantic_lhs_var.class_type is TypeAlias():
                if not isinstance(rhs, SyntacticTypeAnnotation):
                    pyccel_stage.set_stage('syntactic')
                    rhs = SyntacticTypeAnnotation(rhs)
                    pyccel_stage.set_stage('semantic')
                type_annot = self._visit(rhs)
                self.scope.insert_symbolic_alias(lhs, type_annot)
                return EmptyNode()

            try:
                insert_scope.insert_variable(semantic_lhs_var)
            except RuntimeError as e:
                errors.report(e, symbol=expr, severity='error')


        # Steps before visiting
        if isinstance(rhs, GeneratorComprehension):
            rhs.substitute(rhs.lhs, lhs)
            genexp = self._assign_GeneratorComprehension(_get_name(lhs), rhs)
            if isinstance(expr, AugAssign):
                new_expressions.append(genexp)
                rhs = genexp.lhs
            elif genexp.lhs.name == lhs:
                return genexp
            else:
                new_expressions.append(genexp)
                rhs = genexp.lhs
        elif isinstance(rhs, IfTernaryOperator):
            value_true  = self._visit(rhs.value_true)
            if value_true.rank > 0 or value_true.dtype is StringType():
                # Temporarily deactivate type checks to construct syntactic assigns
                pyccel_stage.set_stage('syntactic')
                assign_true  = Assign(lhs, rhs.value_true, python_ast = python_ast)
                assign_false = Assign(lhs, rhs.value_false, python_ast = python_ast)
                pyccel_stage.set_stage('semantic')

                cond  = self._visit(rhs.cond)
                true_section  = IfSection(cond, [self._visit(assign_true)])
                false_section = IfSection(LiteralTrue(), [self._visit(assign_false)])
                return If(true_section, false_section)

        # Visit object
        if isinstance(rhs, FunctionCall):
            name = rhs.funcdef
            macro = self.scope.find(name, 'macros')
            if macro is None:
                rhs = self._visit(rhs)
                if isinstance(rhs, (PythonMap, PythonZip, PythonEnumerate, PythonRange)):
                    errors.report(f"{type(rhs)} cannot be saved to variables", symbol=expr, severity='fatal')
            else:

                # TODO check types from FunctionDef
                master = macro.master
                results = []
                args = [self._visit(i) for i in rhs.args]
                args_names = [arg.value.name for arg in args if isinstance(arg.value, Variable)]
                d_m_args = {arg.value.name:arg.value for arg in macro.master_arguments
                                  if isinstance(arg.value, Variable)}

                lhs_iter = lhs

                if not sympy_iterable(lhs_iter):
                    lhs_iter = [lhs]
                results_shapes = macro.get_results_shapes(args)
                for m_result, shape, result in zip(macro.results, results_shapes, lhs_iter):
                    if m_result in d_m_args and not result in args_names:
                        d_result = self._infer_type(d_m_args[m_result])
                        d_result['shape'] = shape
                        tmp = self._assign_lhs_variable(result, d_result, None, new_expressions, False)
                        results.append(tmp)
                    elif result in args_names:
                        _name = _get_name(result)
                        tmp = self.get_variable(_name)
                        results.append(tmp)
                    else:
                        # TODO: check for result in master_results
                        errors.report(INVALID_MACRO_COMPOSITION, symbol=result,
                            bounding_box=(self.current_ast_node.lineno, self.current_ast_node.col_offset),
                            severity='error')

                expr = macro.make_necessary_copies(args, results)
                new_expressions += expr
                args = macro.apply(args, results=results)
                if isinstance(master.funcdef, FunctionDef):
                    func_call = FunctionCall(master.funcdef, args, self._current_function)
                    if new_expressions:
                        return CodeBlock([*new_expressions, func_call])
                    else:
                        return func_call
                else:
                    # TODO treate interface case
                    errors.report(PYCCEL_RESTRICTION_TODO,
                                  bounding_box=(self.current_ast_node.lineno, self.current_ast_node.col_offset),
                                  severity='fatal')

        else:
            rhs = self._visit(rhs)

        if isinstance(rhs, NumpyResultType):
            errors.report("Cannot assign a datatype to a variable.",
                    symbol=expr, severity='error')

        # Checking for the result of _visit_ListExtend
        if isinstance(rhs, For) or (isinstance(rhs, CodeBlock) and
            isinstance(rhs.body[0], (ListMethod, SetMethod))):
            return rhs
        if isinstance(rhs, ConstructorCall):
            return rhs

        elif isinstance(rhs, CodeBlock) and len(rhs.body)>1 and isinstance(rhs.body[1], FunctionalFor):
            return rhs

        elif isinstance(rhs, FunctionCall):
            func = rhs.funcdef
            results = func.results
            if results:
                if len(results)==1:
                    d_var = self._infer_type(results[0].var)
                else:
                    d_var = self._infer_type(PythonTuple(*[r.var for r in results]))
            elif expr.lhs.is_temp:
                return rhs
            else:
                raise NotImplementedError("Cannot assign result of a function without a return")

            # case of elemental function
            # if the input and args of func do not have the same shape,
            # then the lhs must be already declared
            if func.is_elemental:
                # we first compare the funcdef args with the func call
                # args
                # d_var = None
                func_args = func.arguments
                call_args = rhs.args
                f_ranks = [x.var.rank for x in func_args]
                c_ranks = [x.value.rank for x in call_args]
                same_ranks = [x==y for (x,y) in zip(f_ranks, c_ranks)]
                if not all(same_ranks):
                    assert len(c_ranks) == 1
                    arg = call_args[0].value
                    d_var['shape'          ] = arg.shape
                    d_var['memory_handling'] = arg.memory_handling
                    d_var['class_type'     ] = arg.class_type
                    d_var['cls_base'       ] = arg.cls_base

        elif isinstance(rhs, NumpyTranspose):
            d_var  = self._infer_type(rhs)
            if d_var['memory_handling'] == 'alias' and not isinstance(lhs, IndexedElement):
                rhs = rhs.internal_var
        elif isinstance(rhs, PyccelFunction) and isinstance(rhs.dtype, VoidType):
            if expr.lhs.is_temp:
                return rhs
            else:
                raise NotImplementedError("Cannot assign result of a function without a return")

        else:
            d_var  = self._infer_type(rhs)
            d_list = d_var if isinstance(d_var, list) else [d_var]

            for d in d_list:
                name = d['class_type'].__class__.__name__

                if name.startswith('Pyccel'):
                    name = name[6:]
                    d['cls_base'] = self.scope.find(name, 'classes')
                    if d_var['memory_handling'] == 'alias':
                        d['class_type'] = d['class_type'].get_alias_equivalent()
                        d['memory_handling'] = 'alias'
                    else:
                        d['memory_handling'] = d_var['memory_handling'] or 'heap'

                    # TODO if we want to use pointers then we set target to true
                    # in the ConsturcterCall

                if isinstance(rhs, Variable) and rhs.is_target:
                    # case of rhs is a target variable the lhs must be a pointer
                    d['class_type'] = d['class_type'].get_alias_equivalent()
                    d['memory_handling'] = 'alias'

        if isinstance(lhs, (PyccelSymbol, DottedName)):
            if isinstance(d_var, list):
                if len(d_var) == 1:
                    d_var = d_var[0]
                else:
                    errors.report(WRONG_NUMBER_OUTPUT_ARGS, symbol=expr,
                        severity='error')
                    return None
            lhs = self._assign_lhs_variable(lhs, d_var, rhs, new_expressions, isinstance(expr, AugAssign))

        # Handle assignment to multiple variables
        elif isinstance(lhs, (PythonTuple, PythonList)):
            if isinstance(rhs, FunctionCall):
                new_lhs = []
                r_iter = [r.var for r in rhs.funcdef.results]
                for i,(l,r) in enumerate(zip(lhs,r_iter)):
                    d = self._infer_type(r)
                    new_lhs.append( self._assign_lhs_variable(l, d, r, new_expressions, isinstance(expr, AugAssign),
                                                    arr_in_multirets=r.rank>0 ) )
                lhs = PythonTuple(*new_lhs)
            else:
                if isinstance(rhs.class_type, InhomogeneousTupleType):
                    r_iter = [self.scope.collect_tuple_element(v) for v in rhs]
                else:
                    r_iter = rhs

                body = []
                for i,(l,r) in enumerate(zip(lhs,r_iter)):
                    pyccel_stage.set_stage('syntactic')
                    local_assign = Assign(l,r, python_ast = expr.python_ast)
                    pyccel_stage.set_stage('semantic')
                    body.append(self._visit(local_assign))
                return CodeBlock(body)
        else:
            lhs = self._visit(lhs)

        if not isinstance(lhs, (list, tuple)):
            lhs = [lhs]
            if isinstance(d_var,dict):
                d_var = [d_var]

        if len(lhs) == 1:
            lhs = lhs[0]

        if isinstance(lhs, Variable):
            is_pointer = lhs.is_alias
        elif isinstance(lhs, IndexedElement):
            is_pointer = False
        elif isinstance(lhs, (PythonTuple, PythonList)):
            is_pointer = any(l.is_alias for l in lhs if isinstance(lhs, Variable))

        # TODO: does is_pointer refer to any/all or last variable in list (currently last)
        is_pointer = is_pointer and isinstance(rhs, (Variable, Duplicate))
        is_pointer = is_pointer or isinstance(lhs, Variable) and lhs.is_alias

        lhs = [lhs]
        rhs = [rhs]
        # Split into multiple Assigns to ensure AliasAssign is used where necessary
        unravelling = True
        while unravelling:
            unravelling = False
            new_lhs = []
            new_rhs = []
            for l,r in zip(lhs, rhs):
                # Split assign (e.g. for a,b = 1,c)
                if isinstance(l.class_type, InhomogeneousTupleType) \
                        and not isinstance(r, (FunctionCall, PyccelFunction)):
                    new_lhs.extend(self.scope.collect_tuple_element(v) for v in l)
                    new_rhs.extend(self.scope.collect_tuple_element(v) for v in r)
                    # Repeat step to handle tuples of tuples of etc.
                    unravelling = True
                elif isinstance(l, Variable) and isinstance(l.class_type, InhomogeneousTupleType):
                    new_lhs.append(self.create_tuple_of_inhomogeneous_elements(l))
                    new_rhs.append(r)
                    # Repeat step to handle tuples of tuples of etc.
                    unravelling = True
                elif isinstance(l, Variable) and l.is_optional:
                    if l in self._optional_params:
                        # Collect temporary variable which provides
                        # allocated memory space for this optional variable
                        new_lhs.append(self._optional_params[l])
                    else:
                        # Create temporary variable to provide allocated
                        # memory space before assigning to the pointer value
                        # (may be NULL)
                        tmp_var = self.scope.get_temporary_variable(l,
                                name = l.name+'_loc', is_optional = False)
                        self._optional_params[l] = tmp_var
                        new_lhs.append(tmp_var)
                    new_rhs.append(r)
                else:
                    new_lhs.append(l)
                    new_rhs.append(r)
            lhs = new_lhs
            rhs = new_rhs

        # Examine each assign and determine assign type (Assign, AliasAssign, etc)
        for l, r in zip(lhs,rhs):
            if isinstance(l, PythonTuple):
                for li in l:
                    if li.is_const:
                        # If constant (can't use annotations on tuple assignment)
                        errors.report("Cannot modify 'const' variable",
                            bounding_box=(self.current_ast_node.lineno, self.current_ast_node.col_offset),
                            symbol=li, severity='error')
            else:
                if getattr(l, 'is_const', False) and (not isinstance(expr.lhs, AnnotatedPyccelSymbol) or len(l.get_all_user_nodes()) > 0):
                    # If constant and not the initialising declaration of a constant variable
                    errors.report("Cannot modify 'const' variable",
                        bounding_box=(self.current_ast_node.lineno, self.current_ast_node.col_offset),
                        symbol=l, severity='error')
            if isinstance(expr, AugAssign):
                new_expr = AugAssign(l, expr.op, r)
            else:
                is_pointer_i = l.is_alias if isinstance(l, Variable) else is_pointer
                new_expr = Assign(l, r)

                if is_pointer_i:
                    new_expr = AliasAssign(l, r)
                    if isinstance(r, FunctionCall):
                        funcdef = r.funcdef
                        target_r_idx = funcdef.result_pointer_map[funcdef.results[0].var]
                        for ti in target_r_idx:
                            self._indicate_pointer_target(l, r.args[ti].value, expr)
                    else:
                        self._indicate_pointer_target(l, r, expr)

                elif new_expr.is_symbolic_alias:
                    new_expr = SymbolicAssign(l, r)

                    # in a symbolic assign, the rhs can be a lambda expression
                    # it is then treated as a def node

                    F = self.scope.find(l, 'symbolic_functions')
                    errors.report(PYCCEL_RESTRICTION_TODO,
                                  bounding_box=(self.current_ast_node.lineno, self.current_ast_node.col_offset),
                                  severity='fatal')

            new_expressions.append(new_expr)


        if (len(new_expressions)==1):
            new_expressions = new_expressions[0]

            return new_expressions
        else:
            result = CodeBlock(new_expressions)
            return result

    def _visit_For(self, expr):

        scope = self.create_new_loop_scope()

        # treatment of the index/indices
        iterable = Iterable(self._visit(expr.iterable))

        new_expr = []

        start = LiteralInteger(0)
        iterator_d_var = self._infer_type(start)

        iterator = expr.target

        if iterable.num_loop_counters_required:
            indices = [Variable(PythonNativeInt(), self.scope.get_new_name(), is_temp=True)
                        for i in range(iterable.num_loop_counters_required)]
            iterable.set_loop_counter(*indices)
        else:
            if isinstance(iterable.iterable, PythonEnumerate):
                syntactic_index = iterator[0]
            else:
                syntactic_index = iterator

            index = self.check_for_variable(syntactic_index)
            if index is None:
                index = self._assign_lhs_variable(syntactic_index, iterator_d_var,
                                rhs=start, new_expressions=new_expr,
                                is_augassign=False)
            iterable.set_loop_counter(index)

        if isinstance(iterator, PyccelSymbol):
            iterator_rhs = iterable.get_target_from_range()
            iterator_d_var = self._infer_type(iterator_rhs)

            target = self._assign_lhs_variable(iterator, iterator_d_var,
                            rhs=iterator_rhs, new_expressions=new_expr,
                            is_augassign=False)

        elif isinstance(iterator, PythonTuple):
            iterator_rhs = iterable.get_target_from_range()
            target = [self._assign_lhs_variable(it, self._infer_type(rhs),
                                rhs=rhs, new_expressions=new_expr,
                                is_augassign=False)
                        for it, rhs in zip(iterator, iterator_rhs)]
        else:

            errors.report(INVALID_FOR_ITERABLE, symbol=expr.target,
                   bounding_box=(self.current_ast_node.lineno, self.current_ast_node.col_offset),
                   severity='error')

        body = self._visit(expr.body)

        self.exit_loop_scope()

        if isinstance(iterable.iterable, Product):
            for_expr = body
            scopes = self.scope.create_product_loop_scope(scope, len(target))

            for t, i, r, s in zip(target[::-1], iterable.loop_counters[::-1], iterable.get_target_from_range()[::-1], scopes[::-1]):
                # Create Variable iterable
                loop_iter = Iterable(r.base)
                loop_iter.set_loop_counter(i)

                # Create a For loop for each level of the Product
                for_expr = For(t, loop_iter, for_expr, scope=s)
                for_expr.end_annotation = expr.end_annotation
                for_expr = [for_expr]
            for_expr = for_expr[0]
        else:
            for_expr = For(target, iterable, body, scope=scope)
            for_expr.end_annotation = expr.end_annotation
        return for_expr


    def _visit_FunctionalFor(self, expr):
        old_index   = expr.index
        new_index   = self.scope.get_new_name()
        expr.substitute(old_index, new_index)

        target  = expr.expr
        index   = new_index
        indices = [self.scope.get_expected_name(i) for i in expr.indices]
        dims    = []
        body    = expr.loops[1]

        idx_subs = {}
        #scope = self.create_new_loop_scope()

        # The symbols created to represent unknown valued objects are temporary
        tmp_used_names = self.scope.all_used_symbols.copy()
        i = 0
        while isinstance(body, For):

            stop  = None
            start = LiteralInteger(0)
            step  = LiteralInteger(1)
            var   = indices[i]
            i += 1
            a     = self._visit(body.iterable)
            if isinstance(a, PythonRange):
                var   = self._create_variable(var, PythonNativeInt(), start, {})
                dvar  = self._infer_type(var)
                stop  = a.stop
                start = a.start
                step  = a.step

            elif isinstance(a, (PythonZip, PythonEnumerate)):
                dvar  = self._infer_type(a.element)
                class_type = dvar.pop('class_type')
                if class_type.rank > 0:
                    class_type = class_type.switch_rank(class_type.rank-1)
                    dvar['shape'] = (dvar['shape'])[1:]
                if class_type.rank == 0:
                    dvar['shape'] = None
                    dvar['memory_handling'] = 'stack'
                var  = Variable(class_type, var, **dvar)
                stop = a.element.shape[0]

            elif isinstance(a, Variable):
                dvar  = self._infer_type(a)
                class_type = dvar.pop('class_type')
                if class_type.rank > 0:
                    class_type = class_type.switch_rank(class_type.rank-1)
                    dvar['shape'] = (dvar['shape'])[1:]
                if class_type.rank == 0:
                    dvar['shape'] = None
                    dvar['memory_handling'] = 'stack'
                var  = Variable(class_type, var, **dvar)
                stop = a.shape[0]

            else:
                errors.report(PYCCEL_RESTRICTION_TODO,
                              bounding_box=(self.current_ast_node.lineno, self.current_ast_node.col_offset),
                              severity='fatal')
            existing_var = self.scope.find(var.name, 'variables')
            if existing_var:
                if self._infer_type(existing_var) != dvar:
                    errors.report(f"Variable {var} already exists with different type",
                            symbol = expr, severity='error')
            else:
                self.scope.insert_variable(var)
            step.invalidate_node()
            step  = pyccel_to_sympy(step , idx_subs, tmp_used_names)
            start.invalidate_node()
            start = pyccel_to_sympy(start, idx_subs, tmp_used_names)
            stop.invalidate_node()
            stop  = pyccel_to_sympy(stop , idx_subs, tmp_used_names)
            size = (stop - start) / step
            if (step != 1):
                size = ceiling(size)

            body = body.body.body[0]
            dims.append((size, step, start, stop))

        # we now calculate the size of the array which will be allocated

        for idx in indices:
            var = self.get_variable(idx)
            idx_subs[idx] = var


        sp_indices  = [sp_Symbol(i) for i in indices]

        dim = sp_Integer(1)

        for i in reversed(range(len(dims))):
            size  = dims[i][0]
            step  = dims[i][1]
            start = dims[i][2]
            stop  = dims[i][3]

            # For complicated cases we must ensure that the upper bound is never smaller than the
            # lower bound as this leads to too little memory being allocated
            min_size = size
            # Collect all uses of other indices
            start_idx = [-1] + [sp_indices.index(a) for a in start.atoms(sp_Symbol) if a in sp_indices]
            stop_idx  = [-1] + [sp_indices.index(a) for a in  stop.atoms(sp_Symbol) if a in sp_indices]
            start_idx.sort()
            stop_idx.sort()

            # Find the minimum size
            while max(len(start_idx),len(stop_idx))>1:
                # Use the maximum value of the start
                if start_idx[-1] > stop_idx[-1]:
                    s = start_idx.pop()
                    min_size = min_size.subs(sp_indices[s], dims[s][3])
                # and the minimum value of the stop
                else:
                    s = stop_idx.pop()
                    min_size = min_size.subs(sp_indices[s], dims[s][2])

            # While the min_size is not a known integer, assume that the bounds are positive
            j = 0
            while not isinstance(min_size, sp_Integer) and j<=i:
                min_size = min_size.subs(dims[j][3]-dims[j][2], 1).simplify()
                j+=1
            # If the min_size is negative then the size will be wrong and an error is raised
            if isinstance(min_size, sp_Integer) and min_size < 0:
                errors.report(PYCCEL_RESTRICTION_LIST_COMPREHENSION_LIMITS.format(indices[i]),
                          bounding_box=(self.current_ast_node.lineno, self.current_ast_node.col_offset),
                          severity='error')

            # sympy is necessary to carry out the summation
            dim   = dim.subs(sp_indices[i], start+step*sp_indices[i])
            dim   = Summation(dim, (sp_indices[i], 0, size-1))
            dim   = dim.doit()

        try:
            dim = sympy_to_pyccel(dim, idx_subs)
        except TypeError:
            errors.report(PYCCEL_RESTRICTION_LIST_COMPREHENSION_SIZE + f'\n Deduced size : {dim}',
                          bounding_box=(self.current_ast_node.lineno, self.current_ast_node.col_offset),
                          severity='fatal')

        # TODO find a faster way to calculate dim
        # when step>1 and not isinstance(dim, Sum)
        # maybe use the c++ library of sympy

        # we annotate the target to infere the type of the list created

        target = self._visit(target)
        d_var = self._infer_type(target)

        class_type = d_var['class_type']

        if class_type is GenericType():
            errors.report(LIST_OF_TUPLES,
                          bounding_box=(self.current_ast_node.lineno, self.current_ast_node.col_offset),
                          severity='fatal')

        d_var['memory_handling'] = 'heap'
        class_type = HomogeneousListType(class_type)
        d_var['class_type'] = class_type
        shape = [dim]
        if d_var['shape']:
            shape.extend(d_var['shape'])
        d_var['shape'] = shape
        d_var['cls_base'] = get_cls_base(class_type)

        # ...
        # TODO [YG, 30.10.2020]:
        #  - Check if we should allow the possibility that is_stack_array=True
        # ...
        lhs_symbol = expr.lhs.base
        ne = []
        lhs = self._assign_lhs_variable(lhs_symbol, d_var, rhs=expr, new_expressions=ne, is_augassign=False)
        lhs_alloc = ne[0]

        if isinstance(target, PythonTuple) and not target.is_homogeneous:
            errors.report(LIST_OF_TUPLES, symbol=expr, severity='error')

        target.invalidate_node()

        loops = [self._visit(i) for i in expr.loops]
        index = self._visit(index)

        l = loops[-1]
        for idx in indices:
            assert isinstance(l, For)
            # Sub in indices as defined here for coherent naming
            if idx.is_temp:
                self.scope.remove_variable(l.target)
                l.substitute(l.target, idx_subs[idx])
            l = l.body.body[-1]

        #self.exit_loop_scope()

        return CodeBlock([lhs_alloc, FunctionalFor(loops, lhs=lhs, indices=indices, index=index)])

    def _visit_GeneratorComprehension(self, expr):
        lhs = self.check_for_variable(expr.lhs)
        if lhs is None:
            pyccel_stage.set_stage('syntactic')
            if expr.lhs.is_temp:
                lhs = PyccelSymbol(self.scope.get_new_name(), is_temp=True)
            else:
                lhs = expr.lhs
            syntactic_assign = Assign(lhs, expr, python_ast=expr.python_ast)
            pyccel_stage.set_stage('semantic')

            creation = self._visit(syntactic_assign)
            self._additional_exprs[-1].append(creation)
            return self.get_variable(lhs)
        else:
            return lhs

    def _visit_While(self, expr):

        scope = self.create_new_loop_scope()
        test = self._visit(expr.test)
        body = self._visit(expr.body)
        self.exit_loop_scope()

        return While(test, body, scope=scope)

    def _visit_IfSection(self, expr):
        condition = expr.condition

        cond = self._visit(expr.condition)

        body = self._visit(expr.body)

        return IfSection(cond, body)

    def _visit_If(self, expr):
        args = [self._visit(i) for i in expr.blocks]

        conds = [b.condition for b in args]

        allocations = [arg.get_attribute_nodes(Allocate) for arg in args]

        var_shapes = [{a.variable : a.shape for a in allocs} for allocs in allocations]
        variables = [v for branch in var_shapes for v in branch]

        for v in variables:
            all_shapes_set = all(v in branch_shapes.keys() for branch_shapes in var_shapes)
            if all_shapes_set:
                shape_branch1 = var_shapes[0][v]
                same_shapes = all(shape_branch1==branch_shapes[v] \
                                for branch_shapes in var_shapes[1:])
            else:
                same_shapes = False

            if not same_shapes:
                v.set_changeable_shape()

        return If(*args)

    def _visit_IfTernaryOperator(self, expr):
        value_true  = self._visit(expr.value_true)
        if value_true.rank > 0 or value_true.dtype is StringType():
            lhs = PyccelSymbol(self.scope.get_new_name(), is_temp=True)
            # Temporarily deactivate type checks to construct syntactic assigns
            pyccel_stage.set_stage('syntactic')
            assign_true  = Assign(lhs, expr.value_true, python_ast = expr.python_ast)
            assign_false = Assign(lhs, expr.value_false, python_ast = expr.python_ast)
            pyccel_stage.set_stage('semantic')

            cond  = self._visit(expr.cond)
            true_section  = IfSection(cond, [self._visit(assign_true)])
            false_section = IfSection(LiteralTrue(), [self._visit(assign_false)])
            self._additional_exprs[-1].append(If(true_section, false_section))

            return self._visit(lhs)
        else:
            cond        = self._visit(expr.cond)
            value_false = self._visit(expr.value_false)
            return IfTernaryOperator(cond, value_true, value_false)

    def _visit_FunctionHeader(self, expr):
        warnings.warn("Support for specifying types via headers will be removed in a " +
                      "future version of Pyccel. Please use type hints. The @template " +
                      "decorator can be used to specify multiple types. See the " +
                      "documentation at " +
                      "https://github.com/pyccel/pyccel/blob/devel/docs/quickstart.md#type-annotations " +
                      "for examples.", FutureWarning)
        # TODO should we return it and keep it in the AST?
        expr.clear_syntactic_user_nodes()
        expr.update_pyccel_staging()
        self.scope.insert_header(expr)
        return expr

    def _visit_Template(self, expr):
        warnings.warn("Support for specifying templates via headers will be removed in " +
                      "a future version of Pyccel. Please use the @template decorator. " +
                      "See the documentatiosn at " +
                      "https://github.com/pyccel/pyccel/blob/devel/docs/templates.md " +
                      "for examples.", FutureWarning)
        expr.clear_syntactic_user_nodes()
        expr.update_pyccel_staging()
        self.scope.insert_template(expr)
        return expr

    def _visit_Return(self, expr):

        results     = expr.expr
        f_name      = self._current_function
        if isinstance(f_name, DottedName):
            f_name = f_name.name[-1]

        return_objs = self.scope.find(f_name, 'functions').results
        assigns     = []
        for o,r in zip(return_objs, results):
            v = o.var
            if not (isinstance(r, PyccelSymbol) and r == (v.name if isinstance(v, Variable) else v)):
                # Create a syntactic object to visit
                pyccel_stage.set_stage('syntactic')
                if isinstance(v, Variable):
                    v = PyccelSymbol(v.name)
                syntactic_assign = Assign(v, r, python_ast=expr.python_ast)
                pyccel_stage.set_stage('semantic')

                a = self._visit(syntactic_assign)
                assigns.append(a)
                if isinstance(a, ConstructorCall):
                    a.cls_variable.is_temp = False

        results = [self._visit(i.var) for i in return_objs]
        if any(isinstance(i.class_type, InhomogeneousTupleType) for i in results):
            # Extraction of underlying variables is not yet implemented here
            errors.report("Returning tuples is not yet implemented",
                    severity='error', symbol=expr)

        # add the Deallocate node before the Return node and eliminating the Deallocate nodes
        # the arrays that will be returned.
        self._check_pointer_targets(results)
        code = assigns + [Deallocate(i) for i in self._allocs[-1] if i not in results]
        if code:
            expr  = Return(results, CodeBlock(code))
        else:
            expr  = Return(results)
        return expr

    def _visit_FunctionDef(self, expr, function_call_args=None):
        """
        Annotate the FunctionDef if necessary.

        The FunctionDef is only annotated if the flag annotate is set to True.
        In the case of an inlined function, we always annotate the function partially,
        depending on the function call if it is an interface, otherwise we annotate it
        if the function_call argument are compatible with the FunctionDef arguments.
        In the case of non inlined function, we only pass through this method
        twice, the first time we do nothing and the second time we annotate all of functions.

        Parameter
        ---------
        expr : FunctionDef|Interface
           The node that needs to be annotated.
           If we provide an Interface, this means that the function has been annotated partially,
           and we need to continue annotating the needed ones.

        function_call_args : list[FunctionCallArgument], optional
            The list of call arguments, needed only in the case of an inlined function.
        """
        if expr.get_direct_user_nodes(lambda u: isinstance(u, CodeBlock)):
            errors.report("Functions can only be declared in modules or inside other functions.",
                    symbol=expr, severity='error')

        existing_semantic_funcs = []
        if not expr.is_semantic:
            self.scope.functions.pop(self.scope.get_expected_name(expr.name), None)
        elif isinstance(expr, Interface):
            existing_semantic_funcs = [*expr.functions]
            expr                    = expr.syntactic_node

        name               = self.scope.get_expected_name(expr.name)
        decorators         = expr.decorators
        new_semantic_funcs = []
        sub_funcs          = []
        func_interfaces    = []
        docstring          = self._visit(expr.docstring) if expr.docstring else expr.docstring
        is_pure            = expr.is_pure
        is_elemental       = expr.is_elemental
        is_private         = expr.is_private
        is_inline          = expr.is_inline

        if function_call_args is not None:
            assert is_inline
            found_func = False

        current_class = expr.get_direct_user_nodes(lambda u: isinstance(u, ClassDef))
        cls_name = current_class[0].name if current_class else None
        if cls_name:
            bound_class = self.scope.find(cls_name, 'classes', raise_if_missing = True)

        not_used = [d for d in decorators if d not in def_decorators.__all__]
        if len(not_used) >= 1:
            errors.report(UNUSED_DECORATORS, symbol=', '.join(not_used), severity='warning')

        templates = self.scope.find_all('templates')
        if decorators['template']:
            # Load templates dict from decorators dict
            templates.update(decorators['template']['template_dict'])

        for t,v in templates.items():
            templates[t] = UnionTypeAnnotation(*[self._visit(vi) for vi in v])

        def unpack(ann):
            if isinstance(ann, UnionTypeAnnotation):
                return ann.type_list
            else:
                return [ann]

        # Filter out unused templates
        templatable_args = [unpack(a.annotation) for a in expr.arguments if isinstance(a.annotation, (SyntacticTypeAnnotation, UnionTypeAnnotation))]
        arg_annotations = [annot for a in templatable_args for annot in a if isinstance(annot, SyntacticTypeAnnotation)]
        type_names = [a.dtype for a in arg_annotations]
        used_type_names = set(d.base if isinstance(d, IndexedElement) else d for d in type_names)
        templates = {t: v for t,v in templates.items() if t in used_type_names}

        # Create new temparary templates for the arguments with a Union data type.
        pyccel_stage.set_stage('syntactic')
        tmp_templates = {}
        new_expr_args = []
        for a in expr.arguments:
            if isinstance(a.annotation, UnionTypeAnnotation):
                annotation = [aa for a in a.annotation for aa in unpack(a)]
            else:
                annotation = [a.annotation]
            if len(annotation)>1:
                tmp_template_name = a.name + '_' + random_string(12)
                tmp_template_name = self.scope.get_new_name(tmp_template_name)
                tmp_templates[tmp_template_name] = UnionTypeAnnotation(*[self._visit(vi) for vi in annotation])
                dtype_symb = PyccelSymbol(tmp_template_name, is_temp=True)
                dtype_symb = SyntacticTypeAnnotation(dtype_symb)
                var_clone = AnnotatedPyccelSymbol(a.var.name, annotation=dtype_symb, is_temp=a.var.name.is_temp)
                new_expr_args.append(FunctionDefArgument(var_clone, bound_argument=a.bound_argument,
                                        value=a.value, kwonly=a.is_kwonly, annotation=dtype_symb))
            else:
                new_expr_args.append(a)
        pyccel_stage.set_stage('semantic')

        templates.update(tmp_templates)
        template_combinations = list(product(*[v.type_list for v in templates.values()]))
        template_names = list(templates.keys())
        n_templates = len(template_combinations)

        # this for the case of a function without arguments => no headers
        interface_name = name
        interface_counter = 0
        is_interface = n_templates > 1
        annotated_args = [] # collect annotated arguments to check for argument incompatibility errors
        for tmpl_idx in range(n_templates):
            if function_call_args is not None and found_func:
                break

            if is_interface:
                name, _ = self.scope.get_new_incremented_symbol(interface_name, tmpl_idx)

            scope = self.create_new_function_scope(name, decorators = decorators,
                    used_symbols = expr.scope.local_used_symbols.copy(),
                    original_symbols = expr.scope.python_names.copy())

            for n, v in zip(template_names, template_combinations[tmpl_idx]):
                self.scope.insert_symbolic_alias(n, v)
            self.scope.decorators.update(decorators)

            # Here _visit_AnnotatedPyccelSymbol always give us an list of size 1
            # so we flatten the arguments
            arguments = [i for a in new_expr_args for i in self._visit(a)]
            assert len(arguments) == len(expr.arguments)
            arg_dict  = {a.name:a.var for a in arguments}
            annotated_args.append(arguments)
            for n in template_names:
                self.scope.symbolic_alias.pop(n)

            if function_call_args is not None:
                is_compatible = self._check_argument_compatibility(function_call_args, arguments, expr, is_elemental, raise_error=False)
                if not is_compatible:
                    self.exit_function_scope()
                    # remove the new created scope and the function name
                    self.scope.sons_scopes.pop(name)
                    if is_interface:
                        self.scope.remove_symbol(name)
                    continue
                #In the case of an Interface we set found_func to True so that we don't continue
                #searching for the other functions
                found_func = True

            for a in arguments:
                a_var = a.var
                if isinstance(a_var, FunctionAddress):
                    self.insert_function(a_var)
                else:
                    self.scope.insert_variable(a_var, expr.scope.get_python_name(a.name))

            if arguments and arguments[0].bound_argument:
                if arguments[0].var.cls_base.name != cls_name:
                    errors.report('Class method self argument does not have the expected type',
                            severity='error', symbol=arguments[0])
                for s in expr.scope.dotted_symbols:
                    base = s.name[0]
                    if base in arg_dict:
                        cls_base = arg_dict[base].cls_base
                        cls_base.scope.insert_symbol(DottedName(*s.name[1:]))

            results = expr.results
            if results and results[0].annotation:
                results = [self._visit(r) for r in expr.results]

            # insert the FunctionDef into the scope
            # to handle the case of a recursive function
            # TODO improve in the case of an interface
            recursive_func_obj = FunctionDef(name, arguments, results, [])
            self.insert_function(recursive_func_obj)

            # Create a new list that store local variables for each FunctionDef to handle nested functions
            self._allocs.append(set())
            self._pointer_targets.append({})

            import_init_calls = [self._visit(i) for i in expr.imports]

            for f in expr.functions:
                self.insert_function(f)

            # we annotate the body
            body = self._visit(expr.body)
            body.insert2body(*import_init_calls, back=False)

            # Annotate the remaining functions
            sub_funcs = [i for i in self.scope.functions.values() if not i.is_header and\
                        not isinstance(i, (InlineFunctionDef, FunctionAddress)) and \
                        not i.is_semantic]
            for i in sub_funcs:
                self._visit(i)

            # Calling the Garbage collecting,
            # it will add the necessary Deallocate nodes
            # to the body of the function
            body.insert2body(*self._garbage_collector(body))
            self._check_pointer_targets(results)

            results = [self._visit(a) for a in results]

            # Determine local and global variables
            global_vars = list(self.get_variables(self.scope.parent_scope))
            global_vars = [g for g in global_vars if body.is_user_of(g)]

            # get the imports
            imports   = self.scope.imports['imports'].values()
            # Prefer dict to set to preserve order
            imports   = list({imp:None for imp in imports}.keys())

            # remove the FunctionDef from the function scope
            func_     = self.scope.functions.pop(name)
            is_recursive = False
            # check if the function is recursive if it was called on the same scope
            if func_.is_recursive and not is_inline:
                is_recursive = True
            elif func_.is_recursive and is_inline:
                errors.report("Pyccel does not support an inlined recursive function", symbol=expr,
                        severity='fatal')

            sub_funcs = [i for i in self.scope.functions.values() if not i.is_header and not isinstance(i, FunctionAddress)]

            func_args = [i for i in self.scope.functions.values() if isinstance(i, FunctionAddress)]
            if func_args:
                func_interfaces.append(Interface('', func_args, is_argument = True))

            namespace_imports = self.scope.imports
            self.exit_function_scope()

            results_names = [i.var.name for i in results]

            # Find all nodes which can modify variables
            assigns = body.get_attribute_nodes(Assign, excluded_nodes = (FunctionCall,))
            calls   = body.get_attribute_nodes(FunctionCall)

            # Collect the modified objects
            lhs_assigns   = [a.lhs for a in assigns]
            modified_args = [call_arg.value for f in calls
                                for call_arg, func_arg in zip(f.args, f.funcdef.arguments) if func_arg.inout]
            # Collect modified variables
            all_assigned = [v for a in (lhs_assigns + modified_args) for v in
                            (a.get_attribute_nodes(Variable) if not isinstance(a, Variable) else [a])]

            # ... computing inout arguments
            for a in arguments:
                if a.name not in chain(results_names, ['self']) and a.var not in all_assigned:
                    a.make_const()
            # ...
            # Raise an error if one of the return arguments is an alias.
            pointer_targets = self._pointer_targets.pop()
            result_pointer_map = {}
            for r in results:
                t = pointer_targets.get(r.var, ())
                if r.var.is_alias:
                    persistent_targets = []
                    for target, _ in t:
                        target_argument_index = next((i for i,a in enumerate(arguments) if a.var == target), -1)
                        if target_argument_index != -1:
                            persistent_targets.append(target_argument_index)
                    if not persistent_targets:
                        errors.report(UNSUPPORTED_POINTER_RETURN_VALUE,
                            symbol=r, severity='error',
                            bounding_box=(self.current_ast_node.lineno, self.current_ast_node.col_offset))
                    else:
                        result_pointer_map[r.var] = persistent_targets

            optional_inits = []
            for a in arguments:
                var = self._optional_params.pop(a.var, None)
                if var:
                    optional_inits.append(If(IfSection(PyccelIsNot(a.var, Nil()),
                                                       [Assign(var, a.var)])))
            body.insert2body(*optional_inits, back=False)

            func_kwargs = {
                    'global_vars':global_vars,
                    'is_pure':is_pure,
                    'is_elemental':is_elemental,
                    'is_private':is_private,
                    'imports':imports,
                    'decorators':decorators,
                    'is_recursive':is_recursive,
                    'functions': sub_funcs,
                    'interfaces': func_interfaces,
                    'result_pointer_map': result_pointer_map,
                    'docstring': docstring,
                    'scope': scope,
            }
            if is_inline:
                func_kwargs['namespace_imports'] = namespace_imports
                global_funcs = [f for f in body.get_attribute_nodes(FunctionDef) if self.scope.find(f.name, 'functions')]
                func_kwargs['global_funcs'] = global_funcs
                cls = InlineFunctionDef
            else:
                cls = FunctionDef
            func = cls(name,
                    arguments,
                    results,
                    body,
                    **func_kwargs)
            if not is_recursive:
                recursive_func_obj.invalidate_node()

            if cls_name:
                # update the class methods
                if not is_interface:
                    bound_class.add_new_method(func)

            new_semantic_funcs += [func]
            if expr.python_ast:
                func.set_current_ast(expr.python_ast)

        if function_call_args is not None and len(new_semantic_funcs) == 0:
            for args in annotated_args[:-1]:
                #raise errors if we do not find any compatible function def
                self._check_argument_compatibility(function_call_args, args, expr, is_elemental, error_type='error')
            self._check_argument_compatibility(function_call_args, annotated_args[-1], expr, is_elemental, error_type='fatal')

        if existing_semantic_funcs:
            new_semantic_funcs = existing_semantic_funcs + new_semantic_funcs

        if len(new_semantic_funcs) == 1 and not is_interface:
            new_semantic_funcs = new_semantic_funcs[0]
            self.insert_function(new_semantic_funcs)
        else:
            for f in new_semantic_funcs:
                self.insert_function(f)

            new_semantic_funcs = Interface(interface_name, new_semantic_funcs, syntactic_node=expr)
            if expr.python_ast:
                new_semantic_funcs.set_current_ast(expr.python_ast)
            if cls_name:
                bound_class.add_new_interface(new_semantic_funcs)
            self.insert_function(new_semantic_funcs)

        return EmptyNode()

    def _visit_PythonPrint(self, expr):
        args = [self._visit(i) for i in expr.expr]
        if len(args) == 0:
            return PythonPrint(args)

        def is_symbolic(var):
            return isinstance(var, Variable) \
                and isinstance(var.dtype, SymbolicType)

        if any(isinstance(a.value.class_type, InhomogeneousTupleType) for a in args):
            new_args = []
            for a in args:
                val = a.value
                if isinstance(val.class_type, InhomogeneousTupleType):
                    assert not a.has_keyword
                    if isinstance(val, FunctionCall):
                        pyccel_stage.set_stage('syntactic')
                        tmp_var = PyccelSymbol(self.scope.get_new_name())
                        assign = Assign(tmp_var, val)
                        assign.set_current_ast(expr.python_ast)
                        pyccel_stage.set_stage('semantic')
                        self._additional_exprs[-1].append(self._visit(assign))
                        val.remove_user_node(assign)
                        val = self._visit(tmp_var)
                    new_args.append(FunctionCallArgument(self.create_tuple_of_inhomogeneous_elements(val)))
                else:
                    new_args.append(a)

            args = new_args

        # TODO fix: not yet working because of mpi examples
#        if not test:
#            # TODO: Add description to parser/messages.py
#            errors.report('Either all arguments must be symbolic or none of them can be',
#                   bounding_box=(self.current_ast_node.lineno, self.current_ast_node.col_offset),
#                   severity='fatal')

        if is_symbolic(args[0]):
            _args = []
            for a in args:
                f = self.scope.find(a.name, 'symbolic_functions')
                if f is None:
                    _args.append(a)
                else:

                    # TODO improve: how can we print SymbolicAssign as  lhs = rhs

                    _args.append(f)
            return SymbolicPrint(_args)
        else:
            return PythonPrint(args)

    def _visit_ClassDef(self, expr):
        # TODO - improve the use and def of interfaces
        #      - wouldn't be better if it is done inside ClassDef?

        if expr.get_direct_user_nodes(lambda u: isinstance(u, CodeBlock)):
            errors.report("Classes can only be declared in modules.",
                    symbol=expr, severity='error')

        name = self.scope.get_expected_name(expr.name)

        #  create a new Datatype for the current class
        dtype = DataTypeFactory(name)()
        typenames_to_dtypes[name] = dtype
        self.scope.cls_constructs[name] = dtype

        parent = self._find_superclasses(expr)

        scope = self.create_new_class_scope(name, used_symbols=expr.scope.local_used_symbols,
                    original_symbols = expr.scope.python_names.copy())

        attribute_annotations = [self._visit(a) for a in expr.attributes]
        attributes = []
        for a in attribute_annotations:
            if len(a) != 1:
                errors.report(f"Couldn't determine type of {a}",
                        severity='error', symbol=a)
            else:
                v = a[0]
                scope.insert_variable(v)
                attributes.append(v)

        docstring = self._visit(expr.docstring) if expr.docstring else expr.docstring

        cls = ClassDef(name, attributes, [], superclasses=parent, scope=scope,
                docstring = docstring, class_type = dtype)
        self.scope.parent_scope.insert_class(cls)

        methods = list(expr.methods)
        init_func = None

        if not any(method.name == '__init__' for method in methods):
            argument = FunctionDefArgument(Variable(dtype, 'self', cls_base = cls), bound_argument = True)
            self.scope.insert_symbol('__init__')
            scope = self.create_new_function_scope('__init__')
            init_func = FunctionDef('__init__', [argument], (), [], cls_name=cls.name, scope=scope)
            self.exit_function_scope()
            self.insert_function(init_func)
            cls.add_new_method(init_func)
            methods.append(init_func)

        for (i, method) in enumerate(methods):
            m_name = method.name
            if m_name == '__init__':
                if init_func is None:
                    self._visit(method)
                    init_func = self.scope.functions.pop(m_name)

                if isinstance(init_func, Interface):
                    errors.report("Pyccel does not support interface constructor", symbol=method,
                        severity='fatal')
                methods.pop(i)

                # create a new attribute to check allocation
                deallocater_lhs = Variable(dtype, 'self', cls_base = cls, is_argument=True)
                deallocater = DottedVariable(lhs = deallocater_lhs, name = self.scope.get_new_name('is_freed'),
                                             class_type = PythonNativeBool(), is_private=True)
                cls.add_new_attribute(deallocater)
                deallocater_assign = Assign(deallocater, LiteralFalse())
                init_func.body.insert2body(deallocater_assign, back=False)
                break

        if not init_func:
            errors.report(UNDEFINED_INIT_METHOD, symbol=name,
                   bounding_box=(self.current_ast_node.lineno, self.current_ast_node.col_offset),
                   severity='error')

        for i in methods:
            self._visit(i)

        if not any(method.name == '__del__' for method in methods):
            argument = FunctionDefArgument(Variable(dtype, 'self', cls_base = cls), bound_argument = True)
            self.scope.insert_symbol('__del__')
            scope = self.create_new_function_scope('__del__')
            del_method = FunctionDef('__del__', [argument], (), [Pass()], scope=scope)
            self.exit_function_scope()
            self.insert_function(del_method)
            cls.add_new_method(del_method)

        for method in cls.methods:
            if method.name == '__del__':
                self._current_function = method.name
                attribute = []
                for attr in cls.attributes:
                    if not attr.on_stack:
                        attribute.append(attr)
                    elif isinstance(attr.class_type, CustomDataType) and not attr.is_alias:
                        attribute.append(attr)
                if attribute:
                    # Create a new list that store local attributes
                    self._allocs.append(set())
                    self._pointer_targets.append({})
                    self._allocs[-1].update(attribute)
                    method.body.insert2body(*self._garbage_collector(method.body))
                    self._pointer_targets.pop()
                condition = If(IfSection(PyccelNot(deallocater),
                                [method.body]+[Assign(deallocater, LiteralTrue())]))
                method.body = [condition]
                self._current_function = None
                break

        self.exit_class_scope()

        return EmptyNode()

    def _visit_Del(self, expr):

        ls = [Deallocate(self._visit(i)) for i in expr.variables]
        return Del(ls)

    def _visit_PyccelIs(self, expr):
        # Handles PyccelIs and PyccelIsNot
        IsClass = type(expr)

        # TODO ERROR wrong position ??

        var1 = self._visit(expr.lhs)
        var2 = self._visit(expr.rhs)

        if (var1 is var2) or (isinstance(var2, Nil) and isinstance(var1, Nil)):
            if IsClass == PyccelIsNot:
                return LiteralFalse()
            elif IsClass == PyccelIs:
                return LiteralTrue()

        if isinstance(var1, Nil):
            var1, var2 = var2, var1

        if isinstance(var2, Nil):
            if not isinstance(var1, Variable):
                if IsClass == PyccelIsNot:
                    return LiteralTrue()
                elif IsClass == PyccelIs:
                    return LiteralFalse()
            elif not var1.is_optional:
                errors.report(PYCCEL_RESTRICTION_OPTIONAL_NONE,
                        bounding_box=(self.current_ast_node.lineno, self.current_ast_node.col_offset),
                        severity='error')
            return IsClass(var1, expr.rhs)

        if (var1.dtype != var2.dtype):
            if IsClass == PyccelIs:
                return LiteralFalse()
            elif IsClass == PyccelIsNot:
                return LiteralTrue()

        if (isinstance(var1.dtype, PythonNativeBool) and
            isinstance(var2.dtype, PythonNativeBool)):
            return IsClass(var1, var2)

        if isinstance(var1.class_type, (StringType, FixedSizeNumericType)):
            errors.report(PYCCEL_RESTRICTION_PRIMITIVE_IMMUTABLE, symbol=expr,
                severity='error')
            return IsClass(var1, var2)

        errors.report(PYCCEL_RESTRICTION_IS_ISNOT,
            symbol=expr, severity='error')
        return IsClass(var1, var2)

    def _visit_Import(self, expr):

        # TODO - must have a dict where to store things that have been
        #        imported
        #      - should not use scope

        if expr.get_direct_user_nodes(lambda u: isinstance(u, CodeBlock)):
            errors.report("Imports can only be used in modules or inside functions.",
                    symbol=expr, severity='error')

        container = self.scope.imports

        result = EmptyNode()

        if isinstance(expr.source, AsName):
            source        = expr.source.name
            source_target = expr.source.local_alias
        else:
            source        = str(expr.source)
            source_target = source

        if source in pyccel_builtin_import_registry:
            imports = pyccel_builtin_import(expr)

            def _insert_obj(location, target, obj):
                F = self.scope.find(target)

                if obj is F:
                    errors.report(FOUND_DUPLICATED_IMPORT,
                                symbol=target, severity='warning')
                elif F is None or isinstance(F, dict):
                    container[location][target] = obj
                else:
                    errors.report(IMPORTING_EXISTING_IDENTIFIED, symbol=expr,
                                  severity='fatal')

            if expr.target:
                for t in expr.target:
                    t_name = t.name if isinstance(t, AsName) else t
                    if t_name not in pyccel_builtin_import_registry[source]:
                        errors.report(f"Function '{t}' from module '{source}' is not currently supported by pyccel",
                                symbol=expr,
                                severity='error')
                for (name, atom) in imports:
                    if not name is None:
                        if isinstance(atom, Decorator):
                            continue
                        elif isinstance(atom, Constant):
                            _insert_obj('variables', name, atom)
                        else:
                            _insert_obj('functions', name, atom)
            else:
                assert len(imports) == 1
                mod = imports[0][1]
                assert isinstance(mod, Module)
                _insert_obj('variables', source_target, mod)

            self.insert_import(source, [AsName(v,n) for n,v in imports], source_target)

        elif recognised_source(source):
            errors.report(f"Module {source} is not currently supported by pyccel",
                    symbol=expr,
                    severity='error')
        else:

            # we need to use str here since source has been defined
            # using repr.
            # TODO shall we improve it?

            p       = self.d_parsers[source_target]
            import_init = p.semantic_parser.ast.init_func if source_target not in container['imports'] else None
            import_free = p.semantic_parser.ast.free_func if source_target not in container['imports'] else None
            if expr.target:
                targets = {i.local_alias if isinstance(i,AsName) else i:None for i in expr.target}
                names = [i.name if isinstance(i,AsName) else i for i in expr.target]

                p_scope = p.scope
                p_imports = p_scope.imports
                entries = ['variables', 'classes', 'functions']
                direct_sons = ((e,getattr(p.scope, e)) for e in entries)
                import_sons = ((e,p_imports[e]) for e in entries)
                for entry, d_son in chain(direct_sons, import_sons):
                    for t,n in zip(targets.keys(),names):
                        if n in d_son:
                            e = d_son[n]
                            if entry == 'functions':
                                container[entry][t] = e.clone(t, is_imported=True)
                                m = e.get_direct_user_nodes(lambda x: isinstance(x, Module))[0]
                                container[entry][t].set_current_user_node(m)
                            elif entry == 'variables':
                                container[entry][t] = e.clone(t)
                            else:
                                container[entry][t] = e
                            targets[t] = e
                if None in targets.values():
                    errors.report("Import target {} could not be found",
                            severity="warning", symbol=expr)
                targets = [AsName(v,k) for k,v in targets.items() if v is not None]
            else:
                mod = p.semantic_parser.ast
                container['variables'][source_target] = mod
                targets = [AsName(mod, source_target)]

            self.scope.cls_constructs.update(p.scope.cls_constructs)
            self.scope.macros.update(p.scope.macros)

            # ... meta variables

            # in some cases (blas, lapack and openacc level-0)
            # the import should not appear in the final file
            # all metavars here, will have a prefix and suffix = __
            __ignore_at_import__ = p.metavars.get('ignore_at_import', False)

            # Indicates that the module must be imported with the syntax 'from mod import *'
            __import_all__ = p.metavars.get('import_all', False)

            # Indicates the name of the fortran module containing the functions
            __module_name__ = p.metavars.get('module_name', None)

            if source_target in container['imports']:
                targets.extend(container['imports'][source_target].target)

            if import_init:
                old_name = import_init.name
                new_name = self.scope.get_new_name(old_name)
                targets.append(AsName(import_init, new_name))

                if new_name != old_name:
                    import_init = import_init.clone(new_name)

                result  = FunctionCall(import_init,[],[])

            if import_free:
                old_name = import_free.name
                new_name = self.scope.get_new_name(old_name)
                targets.append(AsName(import_free, new_name))

                if new_name != old_name:
                    import_free = import_free.clone(new_name)

            mod = p.semantic_parser.ast

            if __import_all__:
                expr = Import(source_target, AsName(mod, __module_name__), mod=mod)
                container['imports'][source_target] = expr

            elif __module_name__:
                expr = Import(__module_name__, targets, mod=mod)
                container['imports'][source_target] = expr

            elif not __ignore_at_import__:
                expr = Import(source, targets, mod=mod)
                container['imports'][source_target] = expr

        return result



    def _visit_With(self, expr):
        scope = self.create_new_loop_scope()

        domaine = self._visit(expr.test)
        parent  = domaine.cls_base
        if not parent.is_with_construct:
            errors.report(UNDEFINED_WITH_ACCESS, symbol=expr,
                   severity='fatal')

        body = self._visit(expr.body)

        self.exit_loop_scope()
        return With(domaine, body, scope).block



    def _visit_MacroFunction(self, expr):
        # we change here the master name to its FunctionDef

        f_name = expr.master
        header = self.get_headers(f_name)
        if not header:
            func = self.scope.find(f_name, 'functions')
            if func is None:
                errors.report(MACRO_MISSING_HEADER_OR_FUNC,
                    symbol=f_name,severity='error',
                    bounding_box=(self.current_ast_node.lineno, self.current_ast_node.col_offset))
        else:
            interfaces = []
            for hd in header:
                for i,_ in enumerate(hd.dtypes):
                    self.scope.insert_symbol(f'arg_{i}')
                pyccel_stage.set_stage('syntactic')
                syntactic_args = [AnnotatedPyccelSymbol(f'arg_{i}', annotation = arg) \
                        for i, arg in enumerate(hd.dtypes)]
                syntactic_results = [AnnotatedPyccelSymbol(f'out_{i}', annotation = arg) \
                        for i, arg in enumerate(hd.results)]
                pyccel_stage.set_stage('semantic')

                arguments = [FunctionDefArgument(self._visit(a)[0]) for a in syntactic_args]
                results = [FunctionDefResult(self._visit(r)[0]) for r in syntactic_results]
                interfaces.append(FunctionDef(f_name, arguments, results, []))

            # TODO -> Said: must handle interface

            func = interfaces[0]

        name = expr.name
        args = [a if isinstance(a, FunctionDefArgument) else FunctionDefArgument(a) for a in expr.arguments]

        def get_arg(func_arg, master_arg):
            if isinstance(master_arg, PyccelSymbol):
                return FunctionCallArgument(func_arg.var.clone(str(master_arg)))
            else:
                return FunctionCallArgument(master_arg)

        master_args = [get_arg(a,m) for a,m in zip(func.arguments, expr.master_arguments)]

        master = FunctionCall(func, master_args)
        macro   = MacroFunction(name, args, master, master_args,
                                results=expr.results, results_shapes=expr.results_shapes)
        self.scope.insert_macro(macro)

        return macro

    def _visit_MacroShape(self, expr):
        expr.clear_syntactic_user_nodes()
        expr.update_pyccel_staging()
        return expr

    def _visit_MacroVariable(self, expr):

        master = expr.master
        if isinstance(master, DottedName):
            errors.report(PYCCEL_RESTRICTION_TODO,
                          bounding_box=(self.current_ast_node.lineno, self.current_ast_node.col_offset),
                          severity='fatal')
        header = self.get_headers(master)
        if header is None:
            var = self.get_variable(master)
        else:
            var = self.get_variable(master)

                # TODO -> Said: must handle interface

        expr = MacroVariable(expr.name, var)
        self.scope.insert_macro(expr)
        return expr

    def _visit_StarredArguments(self, expr):
        var = self._visit(expr.args_var)
        assert var.rank==1
        size = var.shape[0]
        return StarredArguments([var[i] for i in range(size)])

    def _visit_NumpyMatmul(self, expr):
        self.insert_import('numpy', AsName(NumpyMatmul, 'matmul'))
        a = self._visit(expr.a)
        b = self._visit(expr.b)
        return NumpyMatmul(a, b)

    def _visit_Assert(self, expr):
        test = self._visit(expr.test)
        return Assert(test)

    def _visit_FunctionDefResult(self, expr):
        var = self._visit(expr.var)
        if isinstance(var, list):
            n_types = len(var)
            if n_types == 0:
                errors.report("Can't deduce type for function definition result.",
                        severity = 'fatal', symbol = expr)
            elif n_types != 1:
                errors.report("The type of the result of a function definition cannot be a union of multiple types.",
                        severity = 'error', symbol = expr)
            var = var[0]
            self.scope.insert_variable(var)
        return FunctionDefResult(var, annotation = expr.annotation)

    #====================================================
    #                 _build functions
    #====================================================

    def _build_NumpyWhere(self, func_call):
        """
        Method for building the node created by a call to `numpy.where`.

        Method for building the node created by a call to `numpy.where`. If only one argument is passed to `numpy.where`
        then it is equivalent to a call to `numpy.nonzero`. The result of a call to `numpy.nonzero`
        is a complex object so there is a `_build_NumpyNonZero` function which must be called.

        Parameters
        ----------
        func_call : FunctionCall
            The syntactic FunctionCall describing the call to `numpy.nonzero.

        Returns
        -------
        TypedAstNode
            A node describing the result of a call to the `numpy.nonzero` function.
        """
        func_call_args = self._handle_function_args(func_call.args)
        # expr is a FunctionCall
        args = [a.value for a in func_call_args if not a.has_keyword]
        kwargs = {a.keyword: a.value for a in func_call.args if a.has_keyword}
        nargs = len(args)+len(kwargs)
        if nargs == 1:
            return self._build_NumpyNonZero(func_call)
        return NumpyWhere(*args, **kwargs)

    def _build_NumpyNonZero(self, func_call):
        """
        Method for building the node created by a call to `numpy.nonzero`.

        Method for building the node created by a call to `numpy.nonzero`. The result of a call to `numpy.nonzero`
        is a complex object (tuple of arrays) in order to ensure that the results are correctly saved into the
        correct objects it is therefore important to call `_visit` on any intermediate expressions that are required.

        Parameters
        ----------
        func_call : FunctionCall
            The syntactic FunctionCall describing the call to `numpy.nonzero.

        Returns
        -------
        TypedAstNode
            A node describing the result of a call to the `numpy.nonzero` function.
        """
        func_call_args = self._handle_function_args(func_call.args)
        # expr is a FunctionCall
        arg = func_call_args[0].value
        if not isinstance(arg, Variable):
            pyccel_stage.set_stage('syntactic')
            new_symbol = PyccelSymbol(self.scope.get_new_name())
            syntactic_assign = Assign(new_symbol, arg, python_ast=func_call.python_ast)
            pyccel_stage.set_stage('semantic')

            creation = self._visit(syntactic_assign)
            self._additional_exprs[-1].append(creation)
            arg = self._visit(new_symbol)
        return NumpyWhere(arg)

    def _build_ListExtend(self, expr):
        """
        Method to navigate the syntactic DottedName node of an `extend()` call.

        The purpose of this `_build` method is to construct new nodes from a syntactic 
        DottedName node. It checks the type of the iterable passed to `extend()`.
        If the iterable is an instance of `PythonList` or `PythonTuple`, it constructs 
        a CodeBlock node where its body consists of `ListAppend` objects with the 
        elements of the iterable. If not, it attempts to construct a syntactic `For` 
        loop to iterate over the iterable object and append its elements to the list 
        object. Finally, it passes to a `_visit()` call for semantic parsing.

        Parameters
        ----------
        expr : DottedName
            The syntactic DottedName node that represent the call to `.extend()`.

        Returns
        -------
        PyccelAstNode
            CodeBlock or For containing ListAppend objects.
        """
        iterable = expr.name[1].args[0].value

        if isinstance(iterable, (PythonList, PythonTuple)):
            list_variable = self._visit(expr.name[0])
            added_list = self._visit(iterable)
            try:
                store = [ListAppend(list_variable, a) for a in added_list]
            except TypeError as e:
                msg = str(e)
                errors.report(msg, symbol=expr, severity='fatal')
            return CodeBlock(store)
        else:
            pyccel_stage.set_stage('syntactic')
            for_target = self.scope.get_new_name('index')
            arg = FunctionCallArgument(for_target)
            func_call = FunctionCall('append', [arg])
            dotted = DottedName(expr.name[0], func_call)
            lhs = PyccelSymbol('_', is_temp=True)
            assign = Assign(lhs, dotted)
            assign.set_current_ast(expr.python_ast)
            body = CodeBlock([assign])
            for_obj = For(for_target, iterable, body)
            pyccel_stage.set_stage('semantic')
            return self._visit(for_obj)

    def _build_MathSqrt(self, func_call):
        """
        Method for building the node created by a call to `math.sqrt`.

        Method for building the node created by a call to `math.sqrt`. A separate method is needed for
        this because some expressions are simplified. This is notably the case for expressions such as
        `math.sqrt(a**2)`. When `a` is a complex number this expression is equivalent to a call to `math.fabs`.
        The expression is translated to this node. The associated imports therefore need to be inserted into the parser.

        Parameters
        ----------
        func_call : FunctionCall
            The syntactic FunctionCall describing the call to `cmath.sqrt`.

        Returns
        -------
        TypedAstNode
            A node describing the result of a call to the `cmath.sqrt` function.
        """
        func = self.scope.find(func_call.funcdef, 'functions')
        arg, = self._handle_function_args(func_call.args) #pylint: disable=unbalanced-tuple-unpacking
        if isinstance(arg.value, PyccelMul):
            mul1, mul2 = arg.value.args
            if mul1 is mul2:
                pyccel_stage.set_stage('syntactic')

                fabs_name = self.scope.get_new_name('fabs')
                imp_name = AsName('fabs', fabs_name)
                new_import = Import('math',imp_name)
                new_call = FunctionCall(fabs_name, [mul1])

                pyccel_stage.set_stage('semantic')

                self._visit(new_import)

                return self._visit(new_call)
        elif isinstance(arg.value, PyccelPow):
            base, exponent = arg.value.args
            if exponent == 2:
                pyccel_stage.set_stage('syntactic')

                fabs_name = self.scope.get_new_name('fabs')
                imp_name = AsName('fabs', fabs_name)
                new_import = Import('math',imp_name)
                new_call = FunctionCall(fabs_name, [base])

                pyccel_stage.set_stage('semantic')

                self._visit(new_import)

                return self._visit(new_call)

        return self._handle_function(func_call, func, (arg,), use_build_functions = False)

    def _build_CmathSqrt(self, func_call):
        """
        Method for building the node created by a call to `cmath.sqrt`.

        Method for building the node created by a call to `cmath.sqrt`. A separate method is needed for
        this because some expressions are simplified. This is notably the case for expressions such as
        `cmath.sqrt(a**2)`. When `a` is a complex number this expression is equivalent to a call to `cmath.fabs`.
        The expression is translated to this node. The associated imports therefore need to be inserted into the parser.

        Parameters
        ----------
        func_call : FunctionCall
            The syntactic FunctionCall describing the call to `cmath.sqrt`.

        Returns
        -------
        TypedAstNode
            A node describing the result of a call to the `cmath.sqrt` function.
        """
        func = self.scope.find(func_call.funcdef, 'functions')
        arg, = self._handle_function_args(func_call.args) #pylint: disable=unbalanced-tuple-unpacking
        if isinstance(arg.value, PyccelMul):
            mul1, mul2 = arg.value.args
            is_abs = False
            if isinstance(mul1, (NumpyConjugate, PythonConjugate)) and mul1.internal_var is mul2:
                is_abs = True
                abs_arg = mul2
            elif isinstance(mul2, (NumpyConjugate, PythonConjugate)) and mul1 is mul2.internal_var:
                is_abs = True
                abs_arg = mul1

            if is_abs:
                pyccel_stage.set_stage('syntactic')

                abs_name = self.scope.get_new_name('abs')
                imp_name = AsName('abs', abs_name)
                new_import = Import('numpy',imp_name)
                new_call = FunctionCall(abs_name, [abs_arg])

                pyccel_stage.set_stage('semantic')

                self._visit(new_import)

                # Cast to preserve final dtype
                return PythonComplex(self._visit(new_call))

        return self._handle_function(func_call, func, (arg,), use_build_functions = False)

    def _build_CmathPolar(self, func_call):
        """
        Method for building the node created by a call to `cmath.polar`.

        Method for building the node created by a call to `cmath.polar`. A separate method is needed for
        this because the function is translated to an expression including calls to `math.sqrt` and
        `math.atan2`. The associated imports therefore need to be inserted into the parser.

        Parameters
        ----------
        func_call : FunctionCall
            The syntactic FunctionCall describing the call to `cmath.polar`.

        Returns
        -------
        TypedAstNode
            A node describing the result of a call to the `cmath.polar` function.
        """
        arg, = self._handle_function_args(func_call.args) #pylint: disable=unbalanced-tuple-unpacking
        z = arg.value
        x = PythonReal(z)
        y = PythonImag(z)
        x_var = self.scope.get_temporary_variable(z, class_type=PythonNativeFloat())
        y_var = self.scope.get_temporary_variable(z, class_type=PythonNativeFloat())
        self._additional_exprs[-1].append(Assign(x_var, x))
        self._additional_exprs[-1].append(Assign(y_var, y))
        r = MathSqrt(PyccelAdd(PyccelMul(x_var,x_var), PyccelMul(y_var,y_var)))
        t = MathAtan2(y_var, x_var)
        self.insert_import('math', AsName(MathSqrt, 'sqrt'))
        self.insert_import('math', AsName(MathAtan2, 'atan2'))
        return PythonTuple(r,t)

    def _build_CmathRect(self, func_call):
        """
        Method for building the node created by a call to `cmath.rect`.

        Method for building the node created by a call to `cmath.rect`. A separate method is needed for
        this because the function is translated to an expression including calls to `math.cos` and
        `math.sin`. The associated imports therefore need to be inserted into the parser.

        Parameters
        ----------
        func_call : FunctionCall
            The syntactic FunctionCall describing the call to `cmath.rect`.

        Returns
        -------
        TypedAstNode
            A node describing the result of a call to the `cmath.rect` function.
        """
        arg_r, arg_phi = self._handle_function_args(func_call.args) #pylint: disable=unbalanced-tuple-unpacking
        r = arg_r.value
        phi = arg_phi.value
        x = PyccelMul(r, MathCos(phi))
        y = PyccelMul(r, MathSin(phi))
        self.insert_import('math', AsName(MathCos, 'cos'))
        self.insert_import('math', AsName(MathSin, 'sin'))
        return PyccelAdd(x, PyccelMul(y, LiteralImaginaryUnit()))

    def _build_CmathPhase(self, func_call):
        """
        Method for building the node created by a call to `cmath.phase`.

        Method for building the node created by a call to `cmath.phase`. A separate method is needed for
        this because the function is translated to a call to `math.atan2`. The associated import therefore
        needs to be inserted into the parser.

        Parameters
        ----------
        func_call : FunctionCall
            The syntactic FunctionCall describing the call to `cmath.phase`.

        Returns
        -------
        TypedAstNode
            A node describing the result of a call to the `cmath.phase` function.
        """
        arg, = self._handle_function_args(func_call.args) #pylint: disable=unbalanced-tuple-unpacking
        var = arg.value
        if not isinstance(var.dtype.primitive_type, PrimitiveComplexType):
            return LiteralFloat(0.0)
        else:
            self.insert_import('math', AsName(MathAtan2, 'atan2'))
            return MathAtan2(PythonImag(var), PythonReal(var))

    def _build_PythonTupleFunction(self, func_call):
        """
        Method for building the node created by a call to `tuple()`.

        Method for building the node created by a call to `tuple()`. A separate method is needed for
        this because inhomogeneous variables can be passed to this function. In order to access the
        underlying variables for the indexed elements access to the scope is required.

        Parameters
        ----------
        func_call : FunctionCall
            The syntactic FunctionCall describing the call to `tuple()`.

        Returns
        -------
        PythonTuple
            A node describing the result of a call to the `tuple()` function.
        """
        func_args = self._handle_function_args(func_call.args)
        arg = func_args[0].value
        if isinstance(arg, PythonTuple):
            return arg
        elif isinstance(arg.shape[0], LiteralInteger):
            return PythonTuple(*[self.scope.collect_tuple_element(a) for a in arg])
        else:
            raise TypeError(f"Can't unpack {arg} into a tuple")

    def _build_NumpyArray(self, expr):
        """
        Method for building the node created by a call to `numpy.array`.

        Method for building the node created by a call to `numpy.array`. A separate method is needed for
        this because inhomogeneous variables can be passed to this function. In order to access the
        underlying variables for the indexed elements access to the scope is required.

        Parameters
        ----------
        expr : FunctionCall | DottedName
            The syntactic FunctionCall describing the call to `numpy.array`.
            If `numpy.array` is called via a call to `numpy.copy` then this is a DottedName describing the call.

        Returns
        -------
        NumpyArray
            A node describing the result of a call to the `numpy.array` function.
        """
        if isinstance(expr, DottedName):
            arg = expr.name[0]
            dtype = None
            ndmin = None
            func_call = expr.name[1]
            func = func_call.funcdef
            func_call_args = func_call.args
            order = func_call_args[0].value if func_call_args else func.argument_description['order']
        else:
            func_call_args = self._handle_function_args(expr.args)
            args, kwargs = split_positional_keyword_arguments(*func_call_args)

            def unpack_args(arg, dtype = None, order = 'K', ndmin = None):
                """ Small function to reorder and get access to the named variables from args and kwargs.
                """
                return arg, dtype,  order, ndmin

            arg, dtype,  order, ndmin = unpack_args(*args, **kwargs)

        if not isinstance(arg, (PythonTuple, PythonList, Variable, IndexedElement)):
            errors.report('Unexpected object passed to numpy.array',
                    severity='fatal', symbol=expr)

        is_homogeneous_tuple = isinstance(arg.class_type, HomogeneousTupleType)
        # Inhomogeneous tuples can contain homogeneous data if it is inhomogeneous due to pointers
        if isinstance(arg.class_type, InhomogeneousTupleType):
            is_homogeneous_tuple = isinstance(arg.dtype, FixedSizeNumericType) and len(set(a.rank for a in arg))
            if not isinstance(arg, PythonTuple):
                arg = PythonTuple(*(self.scope.collect_tuple_element(a) for a in arg))

        if not (is_homogeneous_tuple or isinstance(arg.class_type, HomogeneousContainerType)):
            errors.report('Inhomogeneous type passed to numpy.array',
                    severity='fatal', symbol=expr)

        if not isinstance(order, (LiteralString, str)):
            errors.report('Order must be specified with a literal string',
                    severity='fatal', symbol=expr)
        elif isinstance(order, LiteralString):
            order = order.python_value

        if ndmin is not None:
            if not isinstance(ndmin, (LiteralInteger, int)):
                errors.report("The minimum number of dimensions must be specified explicitly with an integer.",
                        severity='fatal', symbol=expr)
            elif isinstance(ndmin, LiteralInteger):
                ndmin = ndmin.python_value


        return NumpyArray(arg, dtype, order, ndmin)

    def _build_SetUpdate(self, expr):
        """
        Method to navigate the syntactic DottedName node of an `update()` call.

        The purpose of this `_build` method is to construct new nodes from a syntactic 
        DottedName node. It checks the type of the iterable passed to `update()`.
        If the iterable is an instance of `PythonList`, `PythonSet` or `PythonTuple`, it constructs 
        a CodeBlock node where its body consists of `SetAdd` objects with the 
        elements of the iterable. If not, it attempts to construct a syntactic `For` 
        loop to iterate over the iterable object and added its elements to the set 
        object. Finally, it passes to a `_visit()` call for semantic parsing.
    
        Parameters
        ----------
        expr : DottedName
            The syntactic DottedName node that represent the call to `.update()`.

        Returns
        -------
        PyccelAstNode
            CodeBlock or For containing SetAdd objects.
        """
        iterable = expr.name[1].args[0].value
        if isinstance(iterable, (PythonList, PythonSet, PythonTuple)):
            list_variable = self._visit(expr.name[0])
            added_list = self._visit(iterable)
            try:
                store = [SetAdd(list_variable, a) for a in added_list]
            except TypeError as e:
                msg = str(e)
                errors.report(msg, symbol=expr, severity='fatal')
            return CodeBlock(store)
        else:
            pyccel_stage.set_stage('syntactic')
            for_target = self.scope.get_new_name()
            arg = FunctionCallArgument(for_target)
            func_call = FunctionCall('add', [arg])
            dotted = DottedName(expr.name[0], func_call)
            lhs = PyccelSymbol('_', is_temp=True)
            assign = Assign(lhs, dotted)
            assign.set_current_ast(expr.python_ast)
            body = CodeBlock([assign])
            for_obj = For(for_target, iterable, body)
            pyccel_stage.set_stage('semantic')
            return self._visit(for_obj)
<|MERGE_RESOLUTION|>--- conflicted
+++ resolved
@@ -1337,15 +1337,6 @@
                         insertion_scope = insertion_scope)
                 elem_vars.append(var)
 
-<<<<<<< HEAD
-            d_lhs['memory_handling'] = d_lhs.get('memory_handling', False) or 'heap'
-            contains_alias = any(v.is_alias for v in elem_vars)
-
-            if is_homogeneous and not (contains_alias and isinstance(rhs, PythonTuple)):
-                lhs = Variable(class_type, name, **d_lhs, is_temp=is_temp)
-            else:
-                lhs = InhomogeneousTupleVariable(elem_vars, name, class_type = class_type, **d_lhs, is_temp=is_temp)
-=======
             if any(v.is_alias for v in elem_vars):
                 d_lhs['memory_handling'] = 'alias'
 
@@ -1353,7 +1344,6 @@
 
             for i, v in enumerate(elem_vars):
                 insertion_scope.insert_symbolic_alias(IndexedElement(lhs, i), v)
->>>>>>> ea865d28
 
         else:
             lhs = Variable(class_type, name, **d_lhs, is_temp=is_temp)
