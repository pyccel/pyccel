--- conflicted
+++ resolved
@@ -1925,12 +1925,7 @@
             else:
                 raise errors.report(f"Unknown annotation base {base}\n"+PYCCEL_RESTRICTION_TODO,
                         severity='fatal', symbol=expr)
-<<<<<<< HEAD
-            if len(args) > 0:
-=======
-            rank = 1
             if len(args) == 2 and args[1] is LiteralEllipsis() or len(args) == 1:
->>>>>>> 20aab161
                 syntactic_annotation = args[0]
                 if not isinstance(syntactic_annotation, SyntacticTypeAnnotation):
                     pyccel_stage.set_stage('syntactic')
@@ -1938,17 +1933,8 @@
                     pyccel_stage.set_stage('semantic')
                 internal_datatypes = self._visit(syntactic_annotation)
                 type_annotations = []
-<<<<<<< HEAD
-                if dtype_cls is PythonTupleFunction:
-                    class_type = HomogeneousTupleType
-                elif dtype_cls is PythonList:
-                    class_type = HomogeneousListType
-                elif dtype_cls is PythonSet:
-                    class_type = HomogeneousSetType
-=======
                 if dtype_cls in type_container :
                     class_type = type_container[dtype_cls]
->>>>>>> 20aab161
                 else:
                     raise errors.report(f"Unknown annotation base {base}\n"+PYCCEL_RESTRICTION_TODO,
                             severity='fatal', symbol=expr)
