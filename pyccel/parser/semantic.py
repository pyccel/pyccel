--- conflicted
+++ resolved
@@ -3876,13 +3876,8 @@
             self._visit(i)
 
         if not any(method.name == '__del__' for method in methods):
-<<<<<<< HEAD
-            scope.insert_symbol('__del__')
-            argument = FunctionDefArgument(Variable(cls.name, 'self', cls_base = cls), bound_argument = True)
-=======
             argument = FunctionDefArgument(Variable(cls.name, 'self', cls_base = cls), bound_argument = True)
             self.scope.insert_symbol('__del__')
->>>>>>> 9a622edb
             scope = self.create_new_function_scope('__del__')
             del_method = FunctionDef('__del__', [argument], (), [Pass()], scope=scope)
             self.exit_function_scope()
