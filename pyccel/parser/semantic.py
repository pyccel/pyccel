--- conflicted
+++ resolved
@@ -2414,11 +2414,7 @@
                 else:
                     # If macro is function, create left-hand side variable
                     if isinstance(master, FunctionDef) and master.results:
-<<<<<<< HEAD
                         d_var = self._infer_type(master.results[0])
-=======
-                        d_var = self._infer_type(master.results[0].var, **settings)
->>>>>>> 37a0d4b0
                         dtype = d_var.pop('datatype')
                         lhs = Variable(dtype, lhs.name, **d_var, is_temp=lhs.is_temp)
                         var = self.check_for_variable(lhs.name)
@@ -2491,15 +2487,9 @@
                 results = func.results
                 if results:
                     if len(results)==1:
-<<<<<<< HEAD
                         d_var = self._infer_type(results[0])
                     else:
                         d_var = self._infer_type(PythonTuple(*results))
-=======
-                        d_var = self._infer_type(results[0].var, **settings)
-                    else:
-                        d_var = self._infer_type(PythonTuple(*[r.var for r in results]), **settings)
->>>>>>> 37a0d4b0
                 elif expr.lhs.is_temp:
                     return rhs
                 else:
@@ -2526,11 +2516,7 @@
                         d_var['order'          ] = arg.order
 
             elif isinstance(func, Interface):
-<<<<<<< HEAD
                 d_var = [self._infer_type(i) for i in
-=======
-                d_var = [self._infer_type(i.var, **settings) for i in
->>>>>>> 37a0d4b0
                          func.functions[0].results]
 
                 # TODO imporve this will not work for
@@ -3058,7 +3044,8 @@
 
     def _visit_IfTernaryOperator(self, expr):
         value_true  = self._visit(expr.value_true)
-        if value_true.rank > 0 or value_true.dtype is NativeString():
+        if value_true.rank 
+        0 or value_true.dtype is NativeString():
             lhs = PyccelSymbol(self.scope.get_new_name(), is_temp=True)
             # Temporarily deactivate type checks to construct syntactic assigns
             pyccel_stage.set_stage('syntactic')
@@ -3123,11 +3110,7 @@
                 a = self._visit(Assign(v, r, fst=expr.fst))
                 assigns.append(a)
 
-<<<<<<< HEAD
         results = [self._visit(i) for i in return_vars]
-=======
-        results = [self._visit(i.var, **settings) for i in return_objs]
->>>>>>> 37a0d4b0
 
         # add the Deallocate node before the Return node and eliminating the Deallocate nodes
         # the arrays that will be returned.
@@ -3270,13 +3253,8 @@
                         a_new = FunctionAddress(self.scope.get_expected_name(a.name),
                                         ahv.arguments, ahv.results, [], **d_var)
                     else:
-<<<<<<< HEAD
                         d_var = self._infer_type(ah)
                         d_var['shape'] = ah.alloc_shape
-=======
-                        d_var = self._infer_type(ahv, **settings)
-                        d_var['shape'] = ahv.alloc_shape
->>>>>>> 37a0d4b0
                         d_var['is_argument'] = True
                         d_var['is_const'] = ahv.is_const
                         dtype = d_var.pop('datatype')
@@ -3315,12 +3293,7 @@
                 new_results = []
 
                 for a, ah in zip(results, header_results):
-<<<<<<< HEAD
                     d_var = self._infer_type(ah)
-=======
-                    av = a.var
-                    d_var = self._infer_type(ah.var, **settings)
->>>>>>> 37a0d4b0
                     dtype = d_var.pop('datatype')
                     a_new = Variable(dtype, self.scope.get_expected_name(av),
                             **d_var, is_temp = av.is_temp)
