# -*- coding: utf-8 -*-
#------------------------------------------------------------------------------------------#
# This file is part of Pyccel which is released under MIT License. See the LICENSE file or #
# go to https://github.com/pyccel/pyccel/blob/master/LICENSE for full license details.     #
#------------------------------------------------------------------------------------------#

# pylint: disable=R0201, missing-function-docstring

from collections import OrderedDict
from itertools import chain

from sympy.utilities.iterables import iterable as sympy_iterable

from sympy import Sum as Summation
from sympy import Symbol as sp_Symbol
from sympy import Integer as sp_Integer
from sympy import ceiling
from sympy.core import cache

#==============================================================================

from pyccel.ast.basic import Basic, PyccelAstNode

from pyccel.ast.builtins import PythonPrint
from pyccel.ast.builtins import PythonInt, PythonBool, PythonFloat, PythonComplex
from pyccel.ast.builtins import python_builtin_datatype
from pyccel.ast.builtins import PythonList
from pyccel.ast.builtins import (PythonRange, PythonZip, PythonEnumerate,
                                 PythonMap, PythonTuple, Lambda)

from pyccel.ast.core import Comment, CommentBlock, Pass
from pyccel.ast.core import If, IfSection
from pyccel.ast.core import Allocate, Deallocate
from pyccel.ast.core import Assign, AliasAssign, SymbolicAssign
from pyccel.ast.core import AugAssign, CodeBlock
from pyccel.ast.core import Return, Argument
from pyccel.ast.core import ConstructorCall
from pyccel.ast.core import ValuedFunctionAddress
from pyccel.ast.core import FunctionDef, Interface, FunctionAddress, FunctionCall
from pyccel.ast.core import DottedFunctionCall
from pyccel.ast.core import ClassDef
from pyccel.ast.core import For
from pyccel.ast.core import While
from pyccel.ast.core import SymbolicPrint
from pyccel.ast.core import Del
from pyccel.ast.core import EmptyNode
from pyccel.ast.core import Concatenate
from pyccel.ast.core import ValuedArgument
from pyccel.ast.core import Import
from pyccel.ast.core import AsName
from pyccel.ast.core import With
from pyccel.ast.core import Duplicate
from pyccel.ast.core import StarredArguments
from pyccel.ast.core import Iterable

from pyccel.ast.class_defs import NumpyArrayClass, TupleClass, get_cls_base

from pyccel.ast.datatypes import NativeRange, str_dtype
from pyccel.ast.datatypes import NativeSymbol
from pyccel.ast.datatypes import DataTypeFactory
from pyccel.ast.datatypes import (NativeInteger, NativeBool,
                                  NativeReal, NativeString,
                                  NativeGeneric, NativeComplex)

from pyccel.ast.functionalexpr import FunctionalSum, FunctionalMax, FunctionalMin, GeneratorComprehension, FunctionalFor

from pyccel.ast.headers import FunctionHeader, ClassHeader, MethodHeader
from pyccel.ast.headers import MacroFunction, MacroVariable

from pyccel.ast.internals import Slice, PyccelSymbol
from pyccel.ast.itertoolsext import Product

from pyccel.ast.literals import LiteralTrue, LiteralFalse
from pyccel.ast.literals import LiteralInteger, LiteralFloat
from pyccel.ast.literals import Nil

from pyccel.ast.mathext  import math_constants

from pyccel.ast.numpyext import NumpyZeros, NumpyMatmul
from pyccel.ast.numpyext import NumpyBool
from pyccel.ast.numpyext import NumpyInt, NumpyInt8, NumpyInt16, NumpyInt32, NumpyInt64
from pyccel.ast.numpyext import NumpyFloat, NumpyFloat32, NumpyFloat64
from pyccel.ast.numpyext import NumpyComplex, NumpyComplex64, NumpyComplex128
from pyccel.ast.numpyext import NumpyNewArray

from pyccel.ast.omp import (OMP_For_Loop, OMP_Simd_Construct, OMP_Distribute_Construct,
                            OMP_TaskLoop_Construct, OMP_Sections_Construct, Omp_End_Clause,
                            OMP_Single_Construct)

from pyccel.ast.operators import PyccelIs, PyccelIsNot, IfTernaryOperator, PyccelUnarySub

from pyccel.ast.sympy_helper import sympy_to_pyccel, pyccel_to_sympy

from pyccel.ast.utilities import builtin_function as pyccel_builtin_function
from pyccel.ast.utilities import python_builtin_libs
from pyccel.ast.utilities import builtin_import as pyccel_builtin_import
from pyccel.ast.utilities import builtin_import_registery as pyccel_builtin_import_registery
from pyccel.ast.utilities import split_positional_keyword_arguments

from pyccel.ast.variable import Constant
from pyccel.ast.variable import Variable
from pyccel.ast.variable import TupleVariable, HomogeneousTupleVariable, InhomogeneousTupleVariable
from pyccel.ast.variable import IndexedElement
from pyccel.ast.variable import DottedName, DottedVariable
from pyccel.ast.variable import ValuedVariable

from pyccel.errors.errors import Errors
from pyccel.errors.errors import PyccelSemanticError

# TODO - remove import * and only import what we need
#      - use OrderedDict whenever it is possible
from pyccel.errors.messages import *

from pyccel.parser.base      import BasicParser, Scope
from pyccel.parser.base      import get_filename_from_import
from pyccel.parser.syntactic import SyntaxParser

import pyccel.decorators as def_decorators
#==============================================================================

errors = Errors()

#==============================================================================

def _get_name(var):
    """."""

    if isinstance(var, str):
        return var
    if isinstance(var, (PyccelSymbol, DottedName)):
        return str(var)
    if isinstance(var, (IndexedElement)):
        return str(var.base)
    if isinstance(var, FunctionCall):
        return var.funcdef
    if isinstance(var, AsName):
        return var.target
    msg = 'Name of Object : {} cannot be determined'.format(type(var).__name__)
    errors.report(PYCCEL_RESTRICTION_TODO+'\n'+msg, symbol=var,
                severity='fatal')

#==============================================================================

class SemanticParser(BasicParser):

    """ Class for a Semantic Parser.
    It takes a syntactic parser as input for the moment"""

    def __init__(self, inputs, **kwargs):

        # a Parser can have parents, who are importing it.
        # imports are then its sons.
        self._parents = kwargs.pop('parents', [])
        self._d_parsers = kwargs.pop('d_parsers', OrderedDict())

        # ...
        if not isinstance(inputs, SyntaxParser):
            raise TypeError('> Expecting a syntactic parser as input')

        parser = inputs
        # ...

        # ...
        BasicParser.__init__(self, **kwargs)
        # ...

        # ...
        self._fst = parser._fst
        self._ast = parser._ast

        self._filename  = parser._filename
        self._metavars  = parser._metavars
        self._namespace = parser._namespace
        self._namespace.imports['imports'] = OrderedDict()
        self._used_names = parser.used_names
        self._dummy_counter = parser._dummy_counter

        # used to store the local variables of a code block needed for garbage collecting
        self._allocs = []

        # we use it to detect the current method or function

        #
        self._code = parser._code
        # ...

        # ... TOD add settings
        settings = {}
        self.annotate()
        # ...

    #================================================================
    #                  Property accessors
    #================================================================

    @property
    def parents(self):
        """Returns the parents parser."""
        return self._parents

    @property
    def d_parsers(self):
        """Returns the d_parsers parser."""

        return self._d_parsers

    #================================================================
    #                     Public functions
    #================================================================

    def annotate(self, **settings):
        """."""

        if self.semantic_done:
            print ('> semantic analysis already done')
            return self.ast

        # TODO - add settings to Errors
        #      - filename

        errors = Errors()
        if self.filename:
            errors.set_target(self.filename, 'file')
        errors.set_parser_stage('semantic')

        # then we treat the current file

        ast = self.ast

        self._allocs.append([])
        # we add the try/except to allow the parser to find all possible errors
        PyccelAstNode.stage = 'semantic'
        ast = self._visit(ast, **settings)

        self._ast = ast

        # in the case of a header file, we need to convert all headers to
        # FunctionDef etc ...

        if self.is_header_file:
            target = []

            for parent in self.parents:
                for (key, item) in parent.imports.items():
                    if get_filename_from_import(key) == self.filename:
                        target += item

            target = set(target)
            target_headers = target.intersection(self.namespace.headers.keys())
            for name in list(target_headers):
                v = self.namespace.headers[name][0]
                if isinstance(v, FunctionHeader) and not isinstance(v,
                        MethodHeader):
                    F = self.get_function(name)
                    if F is None:
                        interfaces = v.create_definition()
                        for F in interfaces:
                            self.insert_function(F)
                    else:
                        errors.report(IMPORTING_EXISTING_IDENTIFIED,
                                symbol=name, blocker=True,
                                severity='fatal')

        self._semantic_done = True

        # Calling the Garbage collecting,
        # it will add the necessary Deallocate nodes
        # to the ast
        self._ast = ast = self._garbage_collector(ast)

        return ast

    #================================================================
    #              Utility functions for scope handling
    #================================================================

    def get_variable_from_scope(self, name):
        """
        Search for a Variable object with the given name inside the local Python scope.
        If not found, return None.
        """
        # Walk up nested loops (if any)
        container = self.namespace
        while container.is_loop:
            container = container.parent_scope

        var = self._get_variable_from_scope(name, container)

        return var

    def _get_variable_from_scope(self, name, container):
        """
        Search for a Variable object with the given name in the given Python scope.
        This is a recursive function because it searches inside nested loops, where
        OpenMP variables could be defined.
        """
        if name in container.variables:
            return container.variables[name]

        if name in container.imports['variables']:
            return container.imports['variables'][name]

        # Search downwards, walking down the tree of nested loop Scopes
        for container in container.loops:
            var = self._get_variable_from_scope(name, container)
            if var:
                return var

        return None

    def check_for_variable(self, name):
        """
        Search for a Variable object with the given name in the current namespace,
        defined by the local and global Python scopes. Return None if not found.
        """

        if self.current_class:
            for i in self._current_class.attributes:
                if i.name == name:
                    var = i
                    return var

        # Walk up nested loops (if any)
        container = self.namespace
        while container.is_loop:
            container = container.parent_scope

        # Walk up the tree of Scope objects, until the root if needed
        while container:
            var = self._get_variable_from_scope(name, container)
            if var is not None:
                return var
            container = container.parent_scope

        return None

    def get_variable(self, name):
        """ Like 'check_for_variable', but raise Pyccel error if Variable is not found.
        """
        var = self.check_for_variable(name)
        if var is None:
            errors.report(UNDEFINED_VARIABLE, symbol=name,
            bounding_box=(self._current_fst_node.lineno, self._current_fst_node.col_offset),
            severity='fatal', blocker=True)
        else:
            return var

    def get_variables(self, container):
        # this only works if called on a function scope
        # TODO needs more tests when we have nested functions
        variables = []
        variables.extend(container.variables.values())
        for container in container.loops:
            variables.extend(self.get_variables(container))
        return variables


    def get_parent_functions(self):
        container = self.namespace
        funcs = container.functions.copy()
        container = container.parent_scope
        while container:
            for i in container.functions:
                if not i in funcs:
                    funcs[i] = container.functions[i]
            container = container.parent_scope
        return funcs


    def get_class(self, name):
        """."""

        container = self.namespace

        while container:
            if name in container.classes:
                return container.classes[name]
            elif name in container.imports['classes']:
                return container.imports['classes'][name]

            container = container.parent_scope
        return None

    def insert_variable(self, var, name=None):
        """."""

        # TODO add some checks before
        if not isinstance(var, Variable):
            raise TypeError('variable must be of type Variable')

        if name is None:
            name = var.name

        self.namespace.variables[name] = var


    def insert_class(self, cls, parent=False):
        """."""

        if isinstance(cls, ClassDef):
            name = cls.name
            container = self.namespace
            if parent:
                container = container.parent_scope
            container.classes[name] = cls
        else:
            raise TypeError('Expected A class definition ')

    def insert_template(self, expr):
        """append the scope's templates with the given template"""
        self.namespace.templates[expr.name] = expr

    def insert_header(self, expr):
        """."""
        if isinstance(expr, (FunctionHeader, MethodHeader)):
            if expr.name in self.namespace.headers:
                self.namespace.headers[expr.name].append(expr)
            else:
                self.namespace.headers[expr.name] = [expr]
        elif isinstance(expr, ClassHeader):
            self.namespace.headers[expr.name] = expr

            #  create a new Datatype for the current class

            iterable = 'iterable' in expr.options
            with_construct = 'with' in expr.options
            dtype = DataTypeFactory(expr.name, '_name',
                                    is_iterable=iterable,
                                    is_with_construct=with_construct)
            self.set_class_construct(expr.name, dtype)
        else:
            msg = 'header of type{0} is not supported'
            msg = msg.format(str(type(expr)))
            raise TypeError(msg)

    def get_function(self, name):
        """."""

        # TODO shall we keep the elif in _imports?

        func = None

        container = self.namespace
        while container:
            if name in container.functions:
                func = container.functions[name]
                break

            if name in container.imports['functions']:
                func =  container.imports['functions'][name]
                break
            container = container.parent_scope

        return func


    def get_import(self, name):
        """
        Search for an import with the given name in the current namespace.
        Return None if not found.
        """

        imp = None

        container = self.namespace
        while container:

            if name in container.imports['imports']:
                imp =  container.imports['imports'][name]
                break
            container = container.parent_scope


        return imp


    def get_symbolic_function(self, name):
        """."""

        # TODO shall we keep the elif in _imports?
        container = self.namespace
        while container:
            if name in container.symbolic_functions:
                return container.symbolic_functions[name]

            if name in container.imports['symbolic_functions']:
                return container.imports['symbolic_functions'][name]
            container = container.parent_scope

        return None

    def get_python_function(self, name):
        """."""

        # TODO shall we keep the elif in _imports?
        container = self.namespace
        while container:
            if name in container.python_functions:
                return container.python_functions[name]

            if name in container.imports['python_functions']:
                return container.imports['python_functions'][name]

            container = container.parent_scope

        return None

    def get_macro(self, name):
        """."""

        # TODO shall we keep the elif in _imports?

        container = self.namespace
        while container:
            if name in container.macros:
                return container.macros[name]
            container = container.parent_scope

        return None

    def insert_import(self, name, target):
        """
            Create and insert a new import in namespace if it's not defined
            otherwise append target to existing import.
        """
        str_name = _get_name(name)
        source = name.name if isinstance(name, AsName) else str_name
        imp = self.get_import(str_name)

        if imp is not None:
            imp_source = imp.source.name if isinstance(imp.source, AsName) else str_name
            if imp_source == source:
                imp.define_target(target)
            else:
                errors.report(IMPORTING_EXISTING_IDENTIFIED,
                              symbol=name,
                              bounding_box=(self._current_fst_node.lineno, self._current_fst_node.col_offset),
                              severity='fatal')
        else:
            container = self.namespace.imports
            container['imports'][str_name] = Import(name, target, True)

    def insert_macro(self, macro):
        """."""

        container = self.namespace.macros

        if isinstance(macro, (MacroFunction, MacroVariable)):
            name = macro.name
            if isinstance(macro.name, DottedName):
                name = name.name[-1]
            container[name] = macro
        else:
            raise TypeError('Expected a macro')

    def remove_variable(self, name):
        """."""

        container = self.namespace
        while container:
            if name in container.variables:
                container.pop(name)
                break
            container = container.parent_scope

    def get_header(self, name):
        """."""
        container = self.namespace
        headers = []
        while container:
            if name in container.headers:
                if isinstance(container.headers[name], list):
                    headers += container.headers[name]
                else:
                    headers.append(container.headers[name])
            container = container.parent_scope
        return headers

    def get_templates(self):
        """Returns templates of the current scope and all its parents scopes"""
        container = self.namespace
        templates = {}
        while container:
            templates.update({tmplt:container.templates[tmplt] for tmplt in container.templates\
                if tmplt not in templates})
            container = container.parent_scope
        return templates

    def find_class_construct(self, name):
        """Returns the class datatype for name if it exists.
        Returns None otherwise
        """
        container = self.namespace
        while container:
            if name in container.cls_constructs:
                return container.cls_constructs[name]
            container = container.parent_scope
        return None

    def get_class_construct(self, name):
        """Returns the class datatype for name if it exists.
        Raises an error otherwise
        """
        result = self.find_class_construct(name)

        if result:
            return result
        else:
            msg = 'class construct {} not found'.format(name)
            return errors.report(msg,
                bounding_box=(self._current_fst_node.lineno, self._current_fst_node.col_offset),
                severity='fatal', blocker=self.blocking)


    def set_class_construct(self, name, value):
        """Sets the class datatype for name."""

        self.namespace.cls_constructs[name] = value

    def create_new_function_scope(self, name, decorators):
        """
        Create a new Scope object for a Python function with the given name,
        and attach any decorators' information to the scope. The new scope is
        a child of the current one, and can be accessed from the dictionary of
        its children using the function name as key.

        Before returning control to the caller, the current scope (stored in
        self._namespace) is changed to the one just created, and the function's
        name is stored in self._current_function.

        Parameters
        ----------
        name : str
            Function's name, used as a key to retrieve the new scope.

        decorators : dict
            Decorators attached to FunctionDef object at syntactic stage.

        """
        child = self.namespace.new_child_scope(name, decorators=decorators)

        self._namespace = child
        if self._current_function:
            name = DottedName(self._current_function, name)
        self._current_function = name

    def exit_function_scope(self):

        self._namespace = self._namespace.parent_scope
        if isinstance(self._current_function, DottedName):

            name = self._current_function.name[:-1]
            if len(name)>1:
                name = DottedName(*name)
            else:
                name = name[0]
        else:
            name = None
        self._current_function = name

    def create_new_loop_scope(self):
        new_scope = Scope(decorators=self._namespace.decorators)
        new_scope._is_loop = True
        new_scope.parent_scope = self._namespace
        self._namespace._loops.append(new_scope)
        self._namespace = new_scope

    def exit_loop_scope(self):
        self._namespace = self._namespace.parent_scope

    #=======================================================
    #              Utility functions
    #=======================================================

    def _garbage_collector(self, expr):
        """
        Search in a CodeBlock if no trailing Return Node is present add the needed frees.

        Return the same CodeBlock if a trailing Return is found otherwise Return a new CodeBlock with additional Deallocate Nodes.
        """
        code = expr
        if len(expr.body)>0 and not isinstance(expr.body[-1], Return):
            code = expr.body + tuple(Deallocate(i) for i in self._allocs[-1])
            code = CodeBlock(code)
        self._allocs.pop()
        return code

    def _infere_type(self, expr, **settings):
        """
        type inference for expressions
        """

        # TODO - add settings to Errors
        #      - line and column
        #      - blocking errors

        errors = Errors()

        verbose = settings.pop('verbose', False)
        if verbose:
            print ('*** type inference for : ', type(expr))

        d_var = {}
        # TODO improve => put settings as attribut of Parser

        if expr in (PythonInt, PythonFloat, PythonComplex, PythonBool, NumpyBool, NumpyInt, NumpyInt8, NumpyInt16,
                      NumpyInt32, NumpyInt64, NumpyComplex, NumpyComplex64,
					  NumpyComplex128, NumpyFloat, NumpyFloat64, NumpyFloat32):

            d_var['datatype'   ] = '*'
            d_var['rank'       ] = 0
            d_var['precision'  ] = 0
            return d_var

        elif isinstance(expr, Variable):

            d_var['datatype'      ] = expr.dtype
            d_var['allocatable'   ] = expr.allocatable
            d_var['shape'         ] = expr.shape
            d_var['rank'          ] = expr.rank
            d_var['cls_base'      ] = expr.cls_base
            d_var['is_pointer'    ] = expr.is_pointer
            d_var['is_target'     ] = expr.is_target
            d_var['order'         ] = expr.order
            d_var['precision'     ] = expr.precision
            d_var['is_stack_array'] = expr.is_stack_array
            return d_var

        elif isinstance(expr, PythonTuple):
            d_var['datatype'      ] = expr.dtype
            d_var['precision'     ] = expr.precision
            d_var['is_stack_array'] = expr.is_homogeneous
            d_var['shape'         ] = expr.shape
            d_var['rank'          ] = expr.rank
            d_var['is_pointer'    ] = False
            d_var['cls_base'      ] = TupleClass
            return d_var

        elif isinstance(expr, Concatenate):
            d_var['datatype'      ] = expr.dtype
            d_var['precision'     ] = expr.precision
            d_var['shape'         ] = expr.shape
            d_var['rank'          ] = expr.rank
            d_var['is_pointer'    ] = False
            d_var['allocatable'   ] = any(getattr(a, 'allocatable', False) for a in expr.args)
            d_var['is_stack_array'] = not d_var['allocatable'   ]
            d_var['cls_base'      ] = TupleClass
            return d_var

        elif isinstance(expr, Duplicate):
            d = self._infere_type(expr.val, **settings)

            # TODO must check that it is consistent with pyccel's rules
            # TODO improve
            d_var['datatype'      ] = d['datatype']
            d_var['rank'          ] = expr.rank
            d_var['shape'         ] = expr.shape
            d_var['is_stack_array'] = d['is_stack_array'] and isinstance(expr.length, LiteralInteger)
            d_var['allocatable'   ] = not d_var['is_stack_array']
            d_var['is_pointer'    ] = False
            d_var['cls_base'      ] = TupleClass
            return d_var

        elif isinstance(expr, NumpyNewArray):
            d_var['datatype'   ] = expr.dtype
            d_var['allocatable'] = expr.rank>0
            d_var['shape'      ] = expr.shape
            d_var['rank'       ] = expr.rank
            d_var['order'      ] = expr.order
            d_var['precision'  ] = expr.precision
            d_var['cls_base'   ] = NumpyArrayClass
            return d_var

        elif isinstance(expr, PyccelAstNode):

            d_var['datatype'   ] = expr.dtype
            d_var['allocatable'] = expr.rank>0
            d_var['shape'      ] = expr.shape
            d_var['rank'       ] = expr.rank
            d_var['order'      ] = expr.order
            d_var['precision'  ] = expr.precision
            d_var['cls_base'   ] = get_cls_base(expr.dtype, expr.rank)
            return d_var

        elif isinstance(expr, IfTernaryOperator):
            return self._infere_type(expr.args[0][1].body[0])

        elif isinstance(expr, PythonRange):

            d_var['datatype'   ] = NativeRange()
            d_var['allocatable'] = False
            d_var['shape'      ] = ()
            d_var['rank'       ] = 0
            d_var['cls_base'   ] = expr  # TODO: shall we keep it?
            return d_var

        elif isinstance(expr, Lambda):

            d_var['datatype'   ] = NativeSymbol()
            d_var['allocatable'] = False
            d_var['is_pointer' ] = False
            d_var['rank'       ] = 0
            return d_var

        elif isinstance(expr, ConstructorCall):
            cls_name = expr.func.cls_name
            cls = self.get_class(cls_name)

            dtype = self.get_class_construct(cls_name)()

            d_var['datatype'   ] = dtype
            d_var['allocatable'] = False
            d_var['shape'      ] = ()
            d_var['rank'       ] = 0
            d_var['is_target'  ] = False

            # set target  to True if we want the class objects to be pointers

            d_var['cls_base'      ] = cls
            return d_var

        elif isinstance(expr, GeneratorComprehension):
            return self._infere_type(expr.lhs)

        else:
            msg = 'Type of Object : {} cannot be infered'.format(type(expr).__name__)
            errors.report(PYCCEL_RESTRICTION_TODO+'\n'+msg, symbol=expr,
                bounding_box=(self._current_fst_node.lineno, self._current_fst_node.col_offset),
                severity='fatal', blocker=self.blocking)

    def _extract_indexed_from_var(self, var, indices):
        """ Use indices to extract appropriate element from
        object 'var'
        This contains most of the contents of _visit_IndexedElement
        but is a separate function in order to be recursive
        """

        # case of Pyccel ast Variable
        # if not possible we use symbolic objects

        if not isinstance(var, Variable):
            assert(hasattr(var,'__getitem__'))
            if len(indices)==1:
                return var[indices[0]]
            else:
                return self._visit(var[indices[0]][indices[1:]])

        indices = tuple(indices)

        if isinstance(var, InhomogeneousTupleVariable):

            arg = indices[0]

            if isinstance(arg, Slice):
                if ((arg.start is not None and not isinstance(arg.start, LiteralInteger)) or
                        (arg.stop is not None and not isinstance(arg.stop, LiteralInteger))):
                    errors.report(INDEXED_TUPLE, symbol=var,
                        bounding_box=(self._current_fst_node.lineno, self._current_fst_node.col_offset),
                        severity='fatal', blocker=self.blocking)

                idx = slice(arg.start, arg.stop)
                selected_vars = var.get_var(idx)
                if len(selected_vars)==1:
                    if len(indices) == 1:
                        return selected_vars[0]
                    else:
                        var = selected_vars[0]
                        return self._extract_indexed_from_var(var, indices[1:])
                elif len(selected_vars)<1:
                    return None
                elif len(indices)==1:
                    return PythonTuple(*selected_vars)
                else:
                    return PythonTuple(*[self._extract_indexed_from_var(var, indices[1:]) for var in selected_vars])

            elif isinstance(arg, LiteralInteger):

                if len(indices)==1:
                    return var[arg]

                var = var[arg]
                return self._extract_indexed_from_var(var, indices[1:])

            else:
                errors.report(INDEXED_TUPLE, symbol=var,
                    bounding_box=(self._current_fst_node.lineno, self._current_fst_node.col_offset),
                    severity='fatal', blocker=self.blocking)

        if isinstance(var, PythonTuple) and not var.is_homogeneous:
            errors.report(LIST_OF_TUPLES, symbol=var,
                bounding_box=(self._current_fst_node.lineno, self._current_fst_node.col_offset),
                severity='error', blocker=self.blocking)

        for arg in var[indices].indices:
            if not isinstance(arg, Slice) and not \
                (hasattr(arg, 'dtype') and isinstance(arg.dtype, NativeInteger)):
                errors.report(INVALID_INDICES, symbol=var[indices],
                bounding_box=(self._current_fst_node.lineno, self._current_fst_node.col_offset),
                severity='error', blocker=self.blocking)
        return var[indices]

    def _create_PyccelOperator(self, expr, visited_args):
        """ Called by _visit_PyccelOperator and other classes
        inheriting from PyccelOperator
        """
        try:
            expr_new = type(expr)(*visited_args)
        except PyccelSemanticError as err:
            msg = str(err)
            errors.report(msg, symbol=expr,
                bounding_box=(self._current_fst_node.lineno, self._current_fst_node.col_offset),
                severity='fatal', blocker=True)
        #if stmts:
        #    expr_new = CodeBlock(stmts + [expr_new])
        return expr_new

    def _create_Duplicate(self, val, length):
        """ Called by _visit_PyccelMul when a Duplicate is
        identified
        """
        # Arguments have been visited in PyccelMul

        if not isinstance(val, (TupleVariable, PythonTuple)):
            errors.report("Unexpected Duplicate", symbol=Duplicate(val, length),
                bounding_box=(self._current_fst_node.lineno, self._current_fst_node.col_offset),
                severity='fatal', blocker=True)

        if val.is_homogeneous:
            return Duplicate(val, length)
        else:
            if isinstance(length, LiteralInteger):
                length = length.python_value
            else:
                errors.report("Cannot create inhomogeneous tuple of unknown size",
                    symbol=Duplicate(val, length),
                    bounding_box=(self._current_fst_node.lineno, self._current_fst_node.col_offset),
                    severity='fatal', blocker=True)
            if isinstance(val, TupleVariable):
                return PythonTuple(*(val.get_vars()*length))
            else:
                return PythonTuple(*(val.args*length))

    def _handle_function_args(self, arguments, **settings):
        args  = []
        for arg in arguments:
            a = self._visit(arg, **settings)
            if isinstance(a, StarredArguments):
                args.extend(a.args_var)
            else:
                args.append(a)
        return args

    def get_type_description(self, var, include_rank = True):
        """
        Provides a text description of the type of a variable
        (useful for error messages)
        Parameters
        ----------
        var          : Variable
                       The variable to describe
        include_rank : bool
                       Indicates whether rank information should be included
                       Default : True
        """
        descr = '{dtype}(kind={precision})'.format(
                        dtype     = var.dtype,
                        precision = var.precision)
        if include_rank and var.rank>0:
            descr += '[{}]'.format(','.join(':'*var.rank))
        return descr

    def _check_argument_compatibility(self, input_args, func_args, expr, elemental):
        """
        Check that the provided arguments match the expected types

        Parameters
        ----------
        input_args : list
                     The arguments provided to the function
        func_args  : list
                     The arguments expected by the function
        expr       : PyccelAstNode
                     The expression where this call is found (used for error output)
        elemental  : bool
                     Indicates if the function is elemental
        """
        if elemental:
            incompatible = lambda i_arg, f_arg: \
                        (i_arg.dtype is not f_arg.dtype or \
                        i_arg.precision != f_arg.precision)
        else:
            incompatible = lambda i_arg, f_arg: \
                        (i_arg.dtype is not f_arg.dtype or \
                        i_arg.precision != f_arg.precision or
                        i_arg.rank != f_arg.rank)

        for i_arg, f_arg in zip(input_args, func_args):
            # Ignore types which cannot be compared
            if (i_arg is Nil()
                    or isinstance(f_arg, FunctionAddress)
                    or f_arg.dtype is NativeGeneric()):
                continue
            # Check for compatibility
            if incompatible(i_arg, f_arg):
                expected = self.get_type_description(f_arg, not elemental)
                received = '{} ({})'.format(i_arg, self.get_type_description(i_arg, not elemental))

                errors.report(INCOMPATIBLE_ARGUMENT.format(received, expected),
                        symbol = expr,
                        severity='error')

    def _handle_function(self, expr, func, args, **settings):
        """
        Create a FunctionCall or an instance of a PyccelInternalFunction
        from the function information and arguments

        Parameters
        ==========
        expr : PyccelAstNode
               The expression where this call is found (used for error output)
        func : FunctionDef instance, Interface instance or PyccelInternalFunction type
               The function being called
        args : tuple
               The arguments passed to the function

        Returns
        =======
        new_expr : FunctionCall or PyccelInternalFunction
        """
        if not isinstance(func, (FunctionDef, Interface)):
            args, kwargs = split_positional_keyword_arguments(*args)
            for a in args:
                if getattr(a,'dtype',None) == 'tuple':
                    self._infere_type(a, **settings)
            for a in kwargs.values():
                if getattr(a,'dtype',None) == 'tuple':
                    self._infere_type(a, **settings)
            try:
                new_expr = func(*args, **kwargs)
            except TypeError:
                errors.report(UNRECOGNISED_FUNCTION_CALL,
                        symbol = expr,
                        severity = 'fatal')

            return new_expr
        else:
            if isinstance(func, FunctionDef) and len(args) > len(func.arguments):
                errors.report("Too many arguments passed in function call",
                        symbol = expr,
                        severity='fatal')
            new_expr = FunctionCall(func, args, self._current_function)
            if None in new_expr.args:
                errors.report("Too few arguments passed in function call",
                        symbol = expr,
                        severity='error')
            elif isinstance(func, FunctionDef):
                self._check_argument_compatibility(new_expr.args, func.arguments,
                        expr, func.is_elemental)
            return new_expr

    def _create_variable(self, name, dtype, rhs, d_lhs):
        """
        Create a new variable. In most cases this is just a call to
        Variable.__init__
        but in the case of a tuple variable it is a recursive call to
        create all elements in the tuple.
        This is done separately to _assign_lhs_variable to ensure that
        elements of a tuple do not exist in the scope

        Parameters
        ----------
        name : str
            The name of the new variable

        dtype : DataType
            The data type of the new variable

        rhs : Variable
            The value assigned to the lhs. This is required to call
            self._infere_type recursively for tuples

        d_lhs : dict
            Dictionary of properties for the new Variable
        """
        if isinstance(name, PyccelSymbol):
            is_temp = name.is_temp
        else:
            is_temp = False

        if isinstance(rhs, (PythonTuple, InhomogeneousTupleVariable)) or \
                (isinstance(rhs, FunctionCall) and len(rhs.funcdef.results)>1):
            if isinstance(rhs, FunctionCall):
                iterable = rhs.funcdef.results
            else:
                iterable = rhs
            elem_vars = []
            is_homogeneous = True
            elem_d_lhs_ref = None
            for i,r in enumerate(iterable):
                elem_name = self.get_new_name( name + '_' + str(i) )
                elem_d_lhs = self._infere_type( r )

                self._ensure_target( r, elem_d_lhs )
                if elem_d_lhs_ref is None:
                    elem_d_lhs_ref = elem_d_lhs.copy()
                    is_homogeneous = elem_d_lhs['datatype'] is not NativeGeneric()
                elif elem_d_lhs != elem_d_lhs_ref:
                    is_homogeneous = False

                elem_dtype = elem_d_lhs.pop('datatype')

                var = self._create_variable(elem_name, elem_dtype, r, elem_d_lhs)
                elem_vars.append(var)

            d_lhs['is_pointer'] = any(v.is_pointer for v in elem_vars)
            d_lhs['is_stack_array'] = d_lhs.get('is_stack_array', False) and not d_lhs['is_pointer']
            if is_homogeneous and not (d_lhs['is_pointer'] and isinstance(rhs, PythonTuple)):
                lhs = HomogeneousTupleVariable(dtype, name, **d_lhs, is_temp=is_temp)
            else:
                lhs = InhomogeneousTupleVariable(elem_vars, dtype, name, **d_lhs, is_temp=is_temp)

        else:
            new_type = HomogeneousTupleVariable \
                    if isinstance(rhs, (HomogeneousTupleVariable, Concatenate, Duplicate)) \
                    else Variable
            lhs = new_type(dtype, name, **d_lhs, is_temp=is_temp)

        return lhs

    def _ensure_target(self, rhs, d_lhs):
        """ Function using data about the new lhs to determine
        whether the lhs is a pointer and the rhs is a target
        """
        if isinstance(rhs, Variable) and rhs.allocatable:
            d_lhs['allocatable'] = False
            d_lhs['is_pointer' ] = True
            d_lhs['is_stack_array'] = False

            rhs.is_target = True
        if isinstance(rhs, IndexedElement) and rhs.rank > 0 and (rhs.base.allocatable or rhs.base.is_pointer):
            d_lhs['allocatable'] = False
            d_lhs['is_pointer' ] = True
            d_lhs['is_stack_array'] = False

            rhs.base.is_target = not rhs.base.is_pointer

    def _alloc_var(self, lhs, d_var, rhs, new_expressions):

        name = lhs
        dtype = d_var.pop('datatype')

        d_lhs = d_var.copy()

        var = self.get_variable_from_scope(name)

        if var and var.is_argument and rhs is None:
            return var
        if var is None:

            # Update variable's dictionary with information from function decorators
            decorators = self._namespace.decorators
            if decorators:
                if 'stack_array' in decorators:
                    if name in decorators['stack_array']:
                        d_lhs.update(is_stack_array=True,
                                allocatable=False, is_pointer=False)
                if 'allow_negative_index' in decorators:
                    if lhs in decorators['allow_negative_index']:
                        d_lhs.update(allows_negative_indexes=True)

            # Create new variable
            lhs = self._create_variable(name, dtype, rhs, d_lhs)
            # Add variable to scope
            self.insert_variable(lhs, name=lhs.name)

            # ...
            # Add memory allocation if needed
            if lhs.allocatable:
                if self._namespace.is_loop:
                    # Array defined in a loop may need reallocation at every cycle
                    errors.report(ARRAY_DEFINITION_IN_LOOP, symbol=name,
                        severity='warning', blocker=False,
                        bounding_box=(self._current_fst_node.lineno,
                            self._current_fst_node.col_offset))
                    status='unknown'
                else:
                    # Array defined outside of a loop will be allocated only once
                    status='unallocated'

                # Create Allocate node
                new_expressions.append(Allocate(lhs, shape=lhs.alloc_shape, order=lhs.order, status=status))
            # ...

            # ...
            # Add memory deallocation for array variables
            if lhs.is_ndarray and not lhs.is_stack_array:
                # Create Deallocate node
                self._allocs[-1].append(lhs)
            # ...

            # We cannot allow the definition of a stack array in a loop
            if lhs.is_stack_array and self._namespace.is_loop:
                errors.report(STACK_ARRAY_DEFINITION_IN_LOOP, symbol=name,
                    severity='error', blocker=False,
                    bounding_box=(self._current_fst_node.lineno,
                        self._current_fst_node.col_offset))

            # Not yet supported for arrays: x=y+z, x=b[:]
            # Because we cannot infer shape of right-hand side yet
            know_lhs_shape = all(sh is not None for sh in lhs.alloc_shape) \
                or (lhs.rank == 0)

            if not know_lhs_shape:
                msg = "Cannot infer shape of right-hand side for expression {} = {}".format(lhs, rhs)
                errors.report(PYCCEL_RESTRICTION_TODO+'\n'+msg,
                    bounding_box=(self._current_fst_node.lineno, self._current_fst_node.col_offset),
                    severity='fatal', blocker=self.blocking)

        # Variable already exists
        else:

            # TODO improve check type compatibility
            if not hasattr(var, 'dtype'):
                errors.report(INCOMPATIBLE_TYPES_IN_ASSIGNMENT.format('<module>', dtype),
                        symbol='{}={}'.format(name, "test"),
                        bounding_box=(self._current_fst_node.lineno, self._current_fst_node.col_offset),
                        severity='fatal', blocker=False)

            elif var.is_ndarray and var.is_pointer:
                # we allow pointers to be reassigned multiple times
                # pointers reassigning need to call free_pointer func
                # to remove memory leaks
                new_expressions.append(Deallocate(var))

            else:

                rank  = getattr(var, 'rank' , 'None')
                order = getattr(var, 'order', 'None')
                shape = getattr(var, 'shape', 'None')

                if (d_var['rank'] != rank) or (rank > 1 and d_var['order'] != order):
                    txt = '|{name}| {dtype}{old} <-> {dtype}{new}'
                    format_shape = lambda s: "" if len(s)==0 else s
                    txt = txt.format(name=name, dtype=dtype, old=format_shape(var.shape),
                        new=format_shape(d_var['shape']))
                    errors.report(INCOMPATIBLE_REDEFINITION, symbol=txt,
                        bounding_box=(self._current_fst_node.lineno, self._current_fst_node.col_offset),
                        severity='error', blocker=False)

                elif d_var['shape'] != shape:

                    if var.is_stack_array:
                        errors.report(INCOMPATIBLE_REDEFINITION_STACK_ARRAY, symbol=name,
                            severity='error', blocker=False,
                            bounding_box=(self._current_fst_node.lineno,
                                self._current_fst_node.col_offset))

                    else:
                        previous_allocations = var.get_direct_user_nodes(lambda p: isinstance(p, Allocate))
                        if not previous_allocations:
                            errors.report("PYCCEL INTERNAL ERROR : Variable exists already, but it has never been allocated",
                                    symbol=var, severity='fatal')
                        if previous_allocations[-1].get_user_nodes((If, For, While)):
                            status='unknown'
                        elif previous_allocations[-1].get_user_nodes(IfSection):
                            status = previous_allocations[-1].status
                        else:
                            status='allocated'
                        #only if rank>1
                        new_expressions.append(Allocate(var,
                            shape=d_var['shape'], order=d_var['order'],
                            status=status))

                        if status != 'unallocated':
                            errors.report(ARRAY_REALLOCATION, symbol=name,
                                severity='warning', blocker=False,
                                bounding_box=(self._current_fst_node.lineno,
                                    self._current_fst_node.col_offset))

            # in the case of elemental, lhs is not of the same dtype as
            # var.
            # TODO d_lhs must be consistent with var!
            # the following is a small fix, since lhs must be already
            # declared
            lhs = var

        return lhs


    def _assign_lhs_variable(self, lhs, d_var, rhs, new_expressions, is_augassign, **settings):
        """
        Create a lhs based on the information in d_var
        If the lhs already exists then check that it has the expected properties.

        Parameters
        ----------
        lhs : PyccelSymbol (or DottedName of PyccelSymbols)
            The representation of the lhs provided by the SyntacticParser

        d_var : dict
            Dictionary of expected lhs properties

        rhs : Variable / expression
            The representation of the rhs provided by the SemanticParser.
            This is necessary in order to set the rhs 'is_target' property
            if necessary

        new_expression : list
            A list which allows collection of any additional expressions
            resulting from this operation (e.g. Allocation)

        is_augassign : bool
            Indicates whether this is an assign ( = ) or an augassign ( += / -= / etc )
            This is necessary as the restrictions on the dtype are less strict in this
            case

        settings : dictionary
            Provided to all _visit_ClassName functions
        """

        if isinstance(lhs, IndexedElement):
            lhs = self._visit(lhs)
        elif isinstance(lhs, PyccelSymbol):

            name = lhs
            dtype = d_var.pop('datatype')

            d_lhs = d_var.copy()
            # ISSUES #177: lhs must be a pointer when rhs is allocatable array
            self._ensure_target(rhs, d_lhs)

            var = self.get_variable_from_scope(name)

            # Variable not yet declared (hence array not yet allocated)
            if var is None:

                # Update variable's dictionary with information from function decorators
                decorators = self._namespace.decorators
                if decorators:
                    if 'stack_array' in decorators:
                        if name in decorators['stack_array']:
                            d_lhs.update(is_stack_array=True,
                                    allocatable=False, is_pointer=False)
                    if 'allow_negative_index' in decorators:
                        if lhs in decorators['allow_negative_index']:
                            d_lhs.update(allows_negative_indexes=True)

                # Create new variable
                lhs = self._create_variable(name, dtype, rhs, d_lhs)

                # Add variable to scope
                self.insert_variable(lhs, name=lhs.name)

                # ...
                # Add memory allocation if needed
                if lhs.allocatable:
                    if self._namespace.is_loop:
                        # Array defined in a loop may need reallocation at every cycle
                        errors.report(ARRAY_DEFINITION_IN_LOOP, symbol=name,
                            severity='warning', blocker=False,
                            bounding_box=(self._current_fst_node.lineno,
                                self._current_fst_node.col_offset))
                        status='unknown'
                    else:
                        # Array defined outside of a loop will be allocated only once
                        status='unallocated'

                    # Create Allocate node
                    new_expressions.append(Allocate(lhs, shape=lhs.alloc_shape, order=lhs.order, status=status))
                # ...

                # ...
                # Add memory deallocation for array variables
                if lhs.is_ndarray and not lhs.is_stack_array:
                    # Create Deallocate node
                    self._allocs[-1].append(lhs)
                # ...

                # We cannot allow the definition of a stack array in a loop
                if lhs.is_stack_array and self._namespace.is_loop:
                    errors.report(STACK_ARRAY_DEFINITION_IN_LOOP, symbol=name,
                        severity='error', blocker=False,
                        bounding_box=(self._current_fst_node.lineno,
                            self._current_fst_node.col_offset))

                # Not yet supported for arrays: x=y+z, x=b[:]
                # Because we cannot infer shape of right-hand side yet
                know_lhs_shape = all(sh is not None for sh in lhs.alloc_shape) \
                    or (lhs.rank == 0)

                if not know_lhs_shape:
                    msg = "Cannot infer shape of right-hand side for expression {} = {}".format(lhs, rhs)
                    errors.report(PYCCEL_RESTRICTION_TODO+'\n'+msg,
                        bounding_box=(self._current_fst_node.lineno, self._current_fst_node.col_offset),
                        severity='fatal', blocker=self.blocking)

            # Variable already exists
            else:

                # TODO improve check type compatibility
                if not hasattr(var, 'dtype'):
                    errors.report(INCOMPATIBLE_TYPES_IN_ASSIGNMENT.format('<module>', dtype),
                            symbol='{}={}'.format(name, str(rhs)),
                            bounding_box=(self._current_fst_node.lineno, self._current_fst_node.col_offset),
                            severity='fatal', blocker=False)

                elif not is_augassign and var.is_ndarray and isinstance(rhs, (Variable, IndexedElement)) and var.allocatable:
                    errors.report(ASSIGN_ARRAYS_ONE_ANOTHER,
                        bounding_box=(self._current_fst_node.lineno,
                            self._current_fst_node.col_offset),
                                severity='error', symbol=lhs)

                elif not is_augassign and var.is_ndarray and var.is_target:
                    errors.report(ARRAY_ALREADY_IN_USE,
                        bounding_box=(self._current_fst_node.lineno,
                            self._current_fst_node.col_offset),
                                severity='error', symbol=var.name)

                elif var.is_ndarray and var.is_pointer and isinstance(rhs, NumpyNewArray):
                    errors.report(INVALID_POINTER_REASSIGN,
                        bounding_box=(self._current_fst_node.lineno,
                            self._current_fst_node.col_offset),
                                severity='error', symbol=var.name)

                elif var.is_ndarray and var.is_pointer:
                    # we allow pointers to be reassigned multiple times
                    # pointers reassigning need to call free_pointer func
                    # to remove memory leaks
                    new_expressions.append(Deallocate(var))

                elif not is_augassign and str(dtype) != str(getattr(var, 'dtype', 'None')):

                    errors.report(INCOMPATIBLE_TYPES_IN_ASSIGNMENT.format(var.dtype, dtype),
                        symbol='{}={}'.format(name, str(rhs)),
                        bounding_box=(self._current_fst_node.lineno, self._current_fst_node.col_offset),
                        severity='error', blocker=False)

                elif not is_augassign:

                    rank  = getattr(var, 'rank' , 'None')
                    order = getattr(var, 'order', 'None')
                    shape = getattr(var, 'shape', 'None')

                    if (d_var['rank'] != rank) or (rank > 1 and d_var['order'] != order):

                        txt = '|{name}| {dtype}{old} <-> {dtype}{new}'
                        format_shape = lambda s: "" if len(s)==0 else s
                        txt = txt.format(name=name, dtype=dtype, old=format_shape(var.shape),
                            new=format_shape(d_var['shape']))
                        errors.report(INCOMPATIBLE_REDEFINITION, symbol=txt,
                            bounding_box=(self._current_fst_node.lineno, self._current_fst_node.col_offset),
                            severity='error', blocker=False)

                    elif d_var['shape'] != shape:

                        if var.is_argument:
                            errors.report(ARRAY_IS_ARG, symbol=var,
                                severity='error', blocker=False,
                                bounding_box=(self._current_fst_node.lineno,
                                    self._current_fst_node.col_offset))

                        elif var.is_stack_array:
                            errors.report(INCOMPATIBLE_REDEFINITION_STACK_ARRAY, symbol=name,
                                severity='error', blocker=False,
                                bounding_box=(self._current_fst_node.lineno,
                                    self._current_fst_node.col_offset))

                        else:
                            var.set_changeable_shape()
                            previous_allocations = var.get_direct_user_nodes(lambda p: isinstance(p, Allocate))
                            if not previous_allocations:
                                errors.report("PYCCEL INTERNAL ERROR : Variable exists already, but it has never been allocated",
                                        symbol=var, severity='fatal')

                            last_allocation = previous_allocations[-1]

                            # Find outermost IfSection of last allocation
                            last_alloc_ifsection = last_allocation.get_user_nodes(IfSection)
                            alloc_ifsection = last_alloc_ifsection[-1] if last_alloc_ifsection else None
                            while len(last_alloc_ifsection)>0:
                                alloc_ifsection = last_alloc_ifsection[-1]
                                last_alloc_ifsection = alloc_ifsection.get_user_nodes(IfSection)

                            ifsection_has_if = len(alloc_ifsection.get_direct_user_nodes(
                                                                lambda x: isinstance(x,If))) == 1 \
                                            if alloc_ifsection else False

                            if alloc_ifsection and not ifsection_has_if:
                                status = last_allocation.status
                            elif last_allocation.get_user_nodes((If, For, While)):
                                status='unknown'
                            else:
                                status='allocated'
                            new_expressions.append(Allocate(var,
                                shape=d_var['shape'], order=d_var['order'],
                                status=status))

                            if status != 'unallocated':
                                errors.report(ARRAY_REALLOCATION, symbol=name,
                                    severity='warning', blocker=False,
                                    bounding_box=(self._current_fst_node.lineno,
                                        self._current_fst_node.col_offset))

                # in the case of elemental, lhs is not of the same dtype as
                # var.
                # TODO d_lhs must be consistent with var!
                # the following is a small fix, since lhs must be already
                # declared
                lhs = var

        elif isinstance(lhs, DottedName):

            dtype = d_var.pop('datatype')
            name = lhs.name[:-1]
            if self._current_function == '__init__':

                cls      = self.get_variable('self')
                cls_name = str(cls.cls_base.name)
                cls      = self.get_class(cls_name)

                attributes = cls.attributes
                parent     = cls.superclass
                attributes = list(attributes)
                n_name     = str(lhs.name[-1])

                # update the self variable with the new attributes

                dt       = self.get_class_construct(cls_name)()
                cls_base = self.get_class(cls_name)
                var      = Variable(dt, 'self', cls_base=cls_base)
                d_lhs    = d_var.copy()
                self.insert_variable(var, 'self')


                # ISSUES #177: lhs must be a pointer when rhs is allocatable array
                self._ensure_target(rhs, d_lhs)

                member = self._create_variable(n_name, dtype, rhs, d_lhs)
                lhs    = member.clone(member.name, new_class = DottedVariable, lhs = var)

                # update the attributes of the class and push it to the namespace
                attributes += [member]
                new_cls = ClassDef(cls_name, attributes, [], superclass=parent)
                self.insert_class(new_cls, parent=True)
            else:
                lhs = self._visit(lhs, **settings)
        else:
            raise NotImplementedError("_assign_lhs_variable does not handle {}".format(str(type(lhs))))

        return lhs

    def _assign_GeneratorComprehension(self, expr, **settings):
        """
        Visit the GeneratorComprehension node creating all necessary expressions
        for its definition

        Parameters
        ----------
        expr : GeneratorComprehension

        Results
        -------
        new_expr : CodeBlock
                   CodeBlock containing the semantic version of the GeneratorComprehension node
        """

        result   = expr.expr
        lhs_name = _get_name(expr.lhs)
        lhs  = self.check_for_variable(lhs_name)

        loop = expr.loops
        loops = expr.loops
        nlevels = 0
        # Create throw-away variable to help obtain result type
        index   = Variable('int',self.get_new_name('to_delete'), is_temp=True)
        self.insert_variable(index)
        new_expr = []
        while isinstance(loop, For):
            nlevels+=1
            iterable = Iterable(self._visit(loop.iterable, **settings))
            n_index = max(1, iterable.num_loop_counters_required)
            # Set dummy indices to iterable object in order to be able to
            # obtain a target with a deducible dtype
            iterable.set_loop_counter(*[index]*n_index)

            iterator = loop.target

            # Collect a target with a deducible dtype
            iterator_rhs = iterable.get_target_from_range()
            # Use _visit_Assign to create the requested iterator with the correct type
            # The result of this operation is not stored, it is just used to declare
            # iterator with the correct dtype to allow correct dtype deductions later
            self._visit(Assign(iterator, iterator_rhs, fst=expr.fst))

            loop_elem = loop.body.body[0]

            if isinstance(loop_elem, Assign):
                # If the result contains a GeneratorComprehension, treat it and replace
                # it with it's lhs variable before continuing
                gens = set(loop_elem.get_attribute_nodes(GeneratorComprehension))
                if len(gens)==1:
                    gen = gens.pop()
                    assign = self._visit(Assign(gen.lhs, gen, fst=gen.fst))
                    new_expr.append(assign)
                    loop.substitute(gen, assign.lhs)
                    loop_elem = loop.body.body[0]
            loop = loop_elem
        # Remove the throw-away variable from the namespace
        self.remove_variable(index)

        # Visit result expression (correctly defined as iterator
        # objects exist in the scope despite not being defined)
        result = self._visit(result, **settings)
        if isinstance(result, CodeBlock):
            result = result.body[-1]

        # Infer the final dtype of the expression
        d_var = self._infere_type(result, **settings)
        dtype = d_var.pop('datatype')
        lhs = Variable(dtype, lhs_name, **d_var)
        self.insert_variable(lhs)

        # Iterate over the loops
        # This provides the definitions of iterators as well
        # as the central expression
        loops  = [self._visit(expr.loops, **settings)]

        # If necessary add additional expressions corresponding
        # to nested GeneratorComprehensions
        if new_expr:
            loop = loops[0]
            for _ in range(nlevels-1):
                loop = loop.body.body[0]
            _ = [loop.body.insert2body(e, back=False) for e in new_expr]


        if isinstance(expr, FunctionalSum):
            val = LiteralInteger(0)
            if str_dtype(dtype) in ['real', 'complex']:
                val = LiteralFloat(0.0)
        elif isinstance(expr, FunctionalMin):
            val = math_constants['inf']
        elif isinstance(expr, FunctionalMax):
            val = PyccelUnarySub(math_constants['inf'])

        # Initialise result with correct initial value
        stmt = Assign(lhs, val)
        stmt.set_fst(expr.fst)
        loops.insert(0, stmt)

        indices = [self._visit(i) for i in expr.indices]

        if isinstance(expr, FunctionalSum):
            expr_new = FunctionalSum(loops, lhs=lhs, indices = indices)
        elif isinstance(expr, FunctionalMin):
            expr_new = FunctionalMin(loops, lhs=lhs, indices = indices)
        elif isinstance(expr, FunctionalMax):
            expr_new = FunctionalMax(loops, lhs=lhs, indices = indices)
        expr_new.set_fst(expr.fst)
        return expr_new

    #====================================================
    #                 _visit functions
    #====================================================


    def _visit(self, expr, **settings):
        """Annotates the AST.

        The annotation is done by finding the appropriate function _visit_X
        for the object expr. X is the type of the object expr. If this function
        does not exist then the method resolution order is used to search for
        other compatible _visit_X functions. If none are found then an error is
        raised
        """

        # TODO - add settings to Errors
        #      - line and column
        #      - blocking errors
        current_fst = self._current_fst_node

        if hasattr(expr,'fst') and expr.fst is not None:
            self._current_fst_node = expr.fst

        classes = type(expr).__mro__
        for cls in classes:
            annotation_method = '_visit_' + cls.__name__
            if hasattr(self, annotation_method):
                obj = getattr(self, annotation_method)(expr, **settings)
                if isinstance(obj, Basic) and self._current_fst_node:
                    obj.set_fst(self._current_fst_node)
                self._current_fst_node = current_fst
                return obj

        # Unknown object, we raise an error.
        errors.report(PYCCEL_RESTRICTION_TODO, symbol=type(expr),
            bounding_box=(self._current_fst_node.lineno, self._current_fst_node.col_offset),
            severity='fatal', blocker=self.blocking)

    def _visit_tuple(self, expr, **settings):
        return tuple(self._visit(i, **settings) for i in expr)

    def _visit_PythonTuple(self, expr, **settings):
        ls = [self._visit(i, **settings) for i in expr]
        return PythonTuple(*ls)

    def _visit_PythonList(self, expr, **settings):
        ls = [self._visit(i, **settings) for i in expr]
        expr = PythonList(*ls)

        if not expr.is_homogeneous:
            errors.report(PYCCEL_RESTRICTION_INHOMOG_LIST, symbol=expr,
                bounding_box=(self._current_fst_node.lineno, self._current_fst_node.col_offset),
                severity='fatal')
        return expr

    def _visit_ValuedArgument(self, expr, **settings):
        value = self._visit(expr.value, **settings)
        d_var      = self._infere_type(value, **settings)
        dtype      = d_var.pop('datatype')
        return ValuedVariable(dtype, expr.name,
                               value=value, **d_var)

    def _visit_CodeBlock(self, expr, **settings):
        ls = []
        for b in expr.body:
            # Collect generator expressions in statements
            gen_exp = b.get_attribute_nodes(GeneratorComprehension,
                                     excluded_nodes = (FunctionDef,)) \
                        if not isinstance(b, FunctionDef) else []
            # Assign generator expressions to temporaries
            gen_exp = [self._visit(Assign(g.lhs,g, fst=g.fst)) \
                            for g in gen_exp if g.get_direct_user_nodes(
                                lambda x: not isinstance(x, (GeneratorComprehension, Assign, Return)))]

            # Save parsed code
            ls.extend(gen_exp)
            line = self._visit(b, **settings)
            if isinstance(line, CodeBlock):
                ls.extend(line.body)
            else:
                ls.append(line)

        return CodeBlock(ls)

    def _visit_Nil(self, expr, **settings):
        expr.clear_user_nodes()
        return expr

    def _visit_EmptyNode(self, expr, **settings):
        expr.clear_user_nodes()
        return expr

    def _visit_Break(self, expr, **settings):
        expr.clear_user_nodes()
        return expr

    def _visit_Continue(self, expr, **settings):
        expr.clear_user_nodes()
        return expr

    def _visit_Comment(self, expr, **settings):
        expr.clear_user_nodes()
        return expr

    def _visit_CommentBlock(self, expr, **settings):
        expr.clear_user_nodes()
        return expr

    def _visit_AnnotatedComment(self, expr, **settings):
        expr.clear_user_nodes()
        return expr

    def _visit_OmpAnnotatedComment(self, expr, **settings):
        code = expr._user_nodes
        code = code[-1]
        index = code.body.index(expr)
        combined_loop = expr.combined and ('for' in expr.combined or 'distribute' in expr.combined or 'taskloop' in expr.combined)

        if isinstance(expr, (OMP_Sections_Construct, OMP_Single_Construct)) \
           and expr.has_nowait:
            for node in code.body[index+1:]:
                if isinstance(node, Omp_End_Clause):
                    if node.txt.startswith(expr.name, 4):
                        node.has_nowait = True

        if isinstance(expr, (OMP_For_Loop, OMP_Simd_Construct,
                    OMP_Distribute_Construct, OMP_TaskLoop_Construct)) or combined_loop:
            msg = "Statement after {} must be a for loop.".format(type(expr).__name__)
            if index == (len(code.body) - 1):
                errors.report(msg, symbol=type(expr).__name__,
                severity='fatal', blocker=self.blocking)

            index += 1
            while isinstance(code.body[index], (Comment, CommentBlock, Pass)) and index < len(code.body):
                index += 1

            if index < len(code.body) and isinstance(code.body[index], For):
                if expr.has_nowait:
                    nowait_expr = '!$omp end do'
                    if expr.txt.startswith(' simd'):
                        nowait_expr += ' simd'
                    nowait_expr += ' nowait\n'
                    code.body[index].nowait_expr = nowait_expr
            else:
                errors.report(msg, symbol=type(code.body[index]).__name__,
                    severity='fatal', blocker=self.blocking)

        expr.clear_user_nodes()
        return expr

    def _visit_Literal(self, expr, **settings):
        expr.clear_user_nodes()
        return expr
    def _visit_PythonComplex(self, expr, **settings):
        expr.clear_user_nodes()
        return expr
    def _visit_Pass(self, expr, **settings):
        expr.clear_user_nodes()
        return expr

    def _visit_Variable(self, expr, **settings):
        name = expr.name
        return self.get_variable(name)

    def _visit_str(self, expr, **settings):
        return repr(expr)

    def _visit_Slice(self, expr, **settings):
        start = self._visit(expr.start) if expr.start is not None else None
        stop = self._visit(expr.stop) if expr.stop is not None else None
        step = self._visit(expr.step) if expr.step is not None else None

        return Slice(start, stop, step)

    def _visit_IndexedElement(self, expr, **settings):
        var = self._visit(expr.base)

         # TODO check consistency of indices with shape/rank

        args = list(expr.indices)

        new_args = [self._visit(arg, **settings) for arg in args]

        if (len(new_args)==1 and isinstance(new_args[0],(TupleVariable, PythonTuple))):
            len_args = len(new_args[0])
            args = [new_args[0][i] for i in range(len_args)]
        elif any(isinstance(arg,(TupleVariable, PythonTuple)) for arg in new_args):
            n_exprs = None
            for a in new_args:
                if hasattr(a,'__len__'):
                    if n_exprs:
                        assert(n_exprs)==len(a)
                    else:
                        n_exprs = len(a)
            new_expr_args = []
            for i in range(n_exprs):
                ls = []
                for j,a in enumerate(new_args):
                    if hasattr(a,'__getitem__'):
                        ls.append(args[j][i])
                    else:
                        ls.append(args[j])
                new_expr_args.append(ls)

            return tuple(var[a] for a in new_expr_args)
        else:
            args = new_args
            len_args = len(args)

        return self._extract_indexed_from_var(var, args)

    def _visit_PyccelSymbol(self, expr, **settings):
        name = expr

        var = self.check_for_variable(name)

        if var is None:
            var = self.get_function(name)
        if var is None:
            var = self.get_symbolic_function(name)
        if var is None:
            var = python_builtin_datatype(name)

        if var is None:

            errors.report(UNDEFINED_VARIABLE, symbol=name,
            bounding_box=(self._current_fst_node.lineno, self._current_fst_node.col_offset),
            severity='fatal', blocker=True)
        return var


    def _visit_DottedName(self, expr, **settings):

        var = self.check_for_variable(_get_name(expr))
        if var:
            return var

        lhs = expr.name[0] if len(expr.name) == 2 \
                else DottedName(*expr.name[:-1])
        rhs = expr.name[-1]

        visited_lhs = self._visit(lhs)
        first = visited_lhs
        if isinstance(visited_lhs, FunctionCall):
            results = visited_lhs.funcdef.results
            if len(results) != 1:
                errors.report("Cannot get attribute of function call with multiple returns",
                        symbol=expr,
                        bounding_box=(self._current_fst_node.lineno, self._current_fst_node.col_offset),
                        severity='fatal', blocker=True)
            first = results[0]
        rhs_name = _get_name(rhs)
        attr_name = []

        # Handle case of imported module
        if isinstance(first, dict):

            if rhs_name in first:
                imp = self.get_import(_get_name(lhs))

                new_name = rhs_name
                if imp is not None:
                    new_name = imp.find_module_target(rhs_name)
                    if new_name is None:
                        new_name = self.get_new_name(rhs_name)

                        # Save the import target that has been used
                        if new_name == rhs_name:
                            imp.define_target(PyccelSymbol(rhs_name))
                        else:
                            imp.define_target(AsName(PyccelSymbol(rhs_name), PyccelSymbol(new_name)))

                if isinstance(rhs, FunctionCall):
                    # If object is a function
                    args  = self._handle_function_args(rhs.args, **settings)
                    func  = first[rhs_name]
                    if new_name != rhs_name:
                        if hasattr(func, 'clone'):
                            func  = func.clone(new_name)
                    return self._handle_function(expr, func, args, **settings)
                elif isinstance(rhs, Constant):
                    var = first[rhs_name]
                    if new_name != rhs_name:
                        var.name = new_name
                    return var
                else:
                    # If object is something else (eg. dict)
                    var = first[rhs_name]
                    return var
            else:
                errors.report(UNDEFINED_IMPORT_OBJECT.format(rhs_name, str(lhs)),
                        symbol=expr,
                        bounding_box=(self._current_fst_node.lineno, self._current_fst_node.col_offset),
                        severity='fatal', blocker=True)

        d_var = self._infere_type(first)
        if d_var.get('cls_base', None) is None:
            errors.report('Attribute {} not found'.format(rhs_name),
                bounding_box=(self._current_fst_node.lineno, self._current_fst_node.col_offset),
                severity='fatal', blocker=True)

        cls_base = d_var['cls_base']

        if cls_base:
            attr_name = [i.name for i in cls_base.attributes]

        # look for a class method
        if isinstance(rhs, FunctionCall):
            methods = list(cls_base.methods) + list(cls_base.interfaces)
            for method in methods:
                if isinstance(method, Interface):
                    errors.report('Generic methods are not supported yet',
                        symbol=method.name,
                        bounding_box=(self._current_fst_node.lineno,
                            self._current_fst_node.col_offset),
                        severity='fatal')
            macro = self.get_macro(rhs_name)
            if macro is not None:
                master = macro.master
                name = macro.name
                args = rhs.args
                args = [lhs] + list(args)
                args = [self._visit(i, **settings) for i in args]
                args = macro.apply(args)
                return FunctionCall(master, args, self._current_function)

            args = [self._visit(arg, **settings) for arg in
                    rhs.args]
            for i in methods:
                if str(i.name) == rhs_name:
                    if 'numpy_wrapper' in i.decorators.keys():
                        self.insert_import('numpy', rhs_name)
                        func = i.decorators['numpy_wrapper']
                        return func(visited_lhs, *args)
                    else:
                        return DottedFunctionCall(i, args, prefix = visited_lhs,
                                    current_function = self._current_function)

        # look for a class attribute / property
        elif isinstance(rhs, PyccelSymbol) and cls_base:
            methods = list(cls_base.methods) + list(cls_base.interfaces)
            for method in methods:
                if isinstance(method, Interface):
                    errors.report('Generic methods are not supported yet',
                        symbol=method.name,
                        bounding_box=(self._current_fst_node.lineno,
                            self._current_fst_node.col_offset),
                        severity='fatal')
            # standard class attribute
            if rhs in attr_name:
                self._current_class = cls_base
                second = self._visit(rhs, **settings)
                self._current_class = None
                return second.clone(second.name, new_class = DottedVariable, lhs = visited_lhs)

            # class property?
            else:
                for i in methods:
                    if i.name == rhs and \
                            'property' in i.decorators.keys():
                        if 'numpy_wrapper' in i.decorators.keys():
                            func = i.decorators['numpy_wrapper']
                            self.insert_import('numpy', rhs)
                            return func(visited_lhs)
                        else:
                            return DottedFunctionCall(i, [], prefix = visited_lhs,
                                    current_function = self._current_function)

        # look for a macro
        else:

            macro = self.get_macro(rhs_name)

            # Macro
            #is this ok with issue 926
            if isinstance(macro, MacroVariable):
                return macro.master
            elif isinstance(macro, MacroFunction):
                args = macro.apply([visited_lhs])
                return FunctionCall(macro.master, args, self._current_function)

        # did something go wrong?
        return errors.report('Attribute {} not found'.format(rhs_name),
            bounding_box=(self._current_fst_node.lineno, self._current_fst_node.col_offset),
            severity='fatal', blocker=True)

    def _visit_PyccelOperator(self, expr, **settings):
        args     = [self._visit(a, **settings) for a in expr.args]
        return self._create_PyccelOperator(expr, args)

    def _visit_PyccelAdd(self, expr, **settings):
        args = [self._visit(a, **settings) for a in expr.args]
        if isinstance(args[0], (TupleVariable, PythonTuple, Concatenate, Duplicate)):
            is_homogeneous = all((isinstance(a, (TupleVariable, PythonTuple)) and a.is_homogeneous) \
                                or isinstance(a, (Concatenate, Duplicate)) for a in args)
            if is_homogeneous:
                return Concatenate(*args)
            else:
                def get_vars(a):
                    if isinstance(a, InhomogeneousTupleVariable):
                        return a.get_vars()
                    elif isinstance(a, PythonTuple):
                        return a.args
                    elif isinstance(a, HomogeneousTupleVariable):
                        n_vars = len(a)
                        if not isinstance(len(a), (LiteralInteger, int)):
                            errors.report("Can't create an inhomogeneous tuple using a homogeneous tuple of unknown size",
                                    symbol=expr, severity='fatal')
                        return [a[i] for i in range(n_vars)]
                    else:
                        raise NotImplementedError("Unexpected type {} in tuple addition".format(type(a)))
                tuple_args = [ai for a in args for ai in get_vars(a)]
                expr_new = PythonTuple(*tuple_args)
        else:
            expr_new = self._create_PyccelOperator(expr, args)
        return expr_new

    def _visit_PyccelMul(self, expr, **settings):
        args = [self._visit(a, **settings) for a in expr.args]
        if isinstance(args[0], (TupleVariable, PythonTuple, PythonList)):
            expr_new = self._create_Duplicate(args[0], args[1])
        elif isinstance(args[1], (TupleVariable, PythonTuple, PythonList)):
            expr_new = self._create_Duplicate(args[1], args[0])
        else:
            expr_new = self._create_PyccelOperator(expr, args)
        return expr_new

    def _visit_Lambda(self, expr, **settings):


        expr_names = set(map(str, expr.expr.get_attribute_nodes((PyccelSymbol, Argument), excluded_nodes = FunctionDef)))
        var_names = map(str, expr.variables)
        missing_vars = expr_names.difference(var_names)
        if len(missing_vars) > 0:
            errors.report(UNDEFINED_LAMBDA_VARIABLE, symbol = missing_vars,
                bounding_box=(self._current_fst_node.lineno, self._current_fst_node.col_offset),
                severity='fatal', blocker=True)
        funcs = expr.expr.get_attribute_nodes(FunctionCall)
        for func in funcs:
            name = _get_name(func)
            f = self.get_symbolic_function(name)
            if f is None:
                errors.report(UNDEFINED_LAMBDA_FUNCTION, symbol=name,
                    bounding_box=(self._current_fst_node.lineno, self._current_fst_node.col_offset),
                    severity='fatal', blocker=True)
            else:

                f = f(*func.args)
                expr_new = expr.expr.subs(func, f)
                expr = Lambda(tuple(expr.variables), expr_new)
        return expr

    def _visit_FunctionCall(self, expr, **settings):
        name     = expr.funcdef

        # Check for specialised method
        annotation_method = '_visit_' + name
        if hasattr(self, annotation_method):
            return getattr(self, annotation_method)(expr, **settings)

        func     = self.get_function(name)

        args = self._handle_function_args(expr.args, **settings)

        if name == 'lambdify':
            args = self.get_symbolic_function(str(expr.args[0]))
        F = pyccel_builtin_function(expr, args)

        if F is not None:
            return F

        elif self.find_class_construct(name):

            # TODO improve the test
            # we must not invoke the namespace like this

            cls = self.get_class(name)
            d_methods = cls.methods_as_dict
            method = d_methods.pop('__init__', None)

            if method is None:

                # TODO improve case of class with the no __init__

                errors.report(UNDEFINED_INIT_METHOD, symbol=name,
                bounding_box=(self._current_fst_node.lineno, self._current_fst_node.col_offset),
                severity='error', blocker=True)
            args = expr.args

            # TODO check compatibility
            # TODO treat parametrized arguments.

            expr = ConstructorCall(method, args, cls_variable=None)
            #if len(stmts) > 0:
            #    stmts.append(expr)
            #    return CodeBlock(stmts)
            return expr
        else:

            # first we check if it is a macro, in this case, we will create
            # an appropriate FunctionCall

            macro = self.get_macro(name)
            if macro is not None:
                func = macro.master
                name = _get_name(func.name)
                args = macro.apply(args)
            else:
                func = self.get_function(name)
            if func is None:
                return errors.report(UNDEFINED_FUNCTION, symbol=name,
                        bounding_box=(self._current_fst_node.lineno, self._current_fst_node.col_offset),
                        severity='fatal', blocker=self.blocking)
            else:
                return self._handle_function(expr, func, args, **settings)

    def _visit_Expr(self, expr, **settings):
        errors.report(PYCCEL_RESTRICTION_TODO, symbol=expr,
            bounding_box=(self._current_fst_node.lineno, self._current_fst_node.col_offset),
            severity='fatal', blocker=self.blocking)


    def _visit_Assign(self, expr, **settings):
        # TODO unset position at the end of this part
        new_expressions = []
        fst = expr.fst
        assert(fst)

        rhs = expr.rhs
        lhs = expr.lhs

        if isinstance(rhs, GeneratorComprehension):
            genexp = self._assign_GeneratorComprehension(rhs, **settings)
            if isinstance(expr, AugAssign):
                new_expressions.append(genexp)
                rhs = genexp.lhs
            elif rhs.lhs == lhs:
                return genexp
            else:
                new_expressions.append(genexp)
                rhs = genexp.lhs

        if isinstance(rhs, FunctionCall):
            name = rhs.funcdef
            macro = self.get_macro(name)
            if macro is None:
                rhs = self._visit(rhs, **settings)
            elif isinstance(lhs, PyccelSymbol) and lhs.is_temp:
                return self._visit(rhs, **settings)
            else:

                # TODO check types from FunctionDef

                master = macro.master
                name = _get_name(master.name)
                results = []
                args = [self._visit(i, **settings) for i in
                            rhs.args]
                args_names = [arg.name for arg in args if isinstance(arg, Variable)]
                d_restps = macro.apply_to_results(args)

                if not sympy_iterable(lhs):
                    lhs = [lhs]
                for d_var, var in zip(d_restps, lhs):
                    if not var in args_names:
                        tmp = self._assign_lhs_variable(var, d_var, None, new_expressions, None, **settings)
                        results.append(tmp)

                # ...
<<<<<<< HEAD
                args = macro.apply(args, results=results)
                if isinstance(master, FunctionDef):
                    new_expressions.append(FunctionCall(master, args, self._current_function))
                    if (len(new_expressions)==1):
                        new_expressions = new_expressions[0]
                        return new_expressions
                    else:
                        result = CodeBlock(new_expressions)
                        return result
=======

                args = [self._visit(i, **settings) for i in
                            rhs.args]
                args, expr = macro.make_necessary_copies(args, results)
                new_expressions += expr
                args = macro.apply(args, results=results)
                if isinstance(master, FunctionDef):
                    func_call = FunctionCall(master, args, self._current_function)
                    if new_expressions:
                        return CodeBlock([*new_expressions, func_call])
                    else:
                        return func_call
>>>>>>> 17c97a51
                else:
                    # TODO treate interface case
                    errors.report(PYCCEL_RESTRICTION_TODO,
                                  bounding_box=(self._current_fst_node.lineno, self._current_fst_node.col_offset),
                                  severity='fatal')

        elif isinstance(rhs, DottedVariable):
            var = rhs.rhs
            name = _get_name(var)
            macro = self.get_macro(name)
            if macro is None:
                rhs = self._visit(rhs, **settings)
            else:
                master = macro.master
                if isinstance(macro, MacroVariable):
                    rhs = master
                else:
                    # If macro is function, create left-hand side variable
                    if isinstance(master, FunctionDef) and master.results:
                        d_var = self._infere_type(master.results[0], **settings)
                        dtype = d_var.pop('datatype')
                        lhs = Variable(dtype, lhs.name, **d_var)
                        var = self.get_variable_from_scope(lhs.name)
                        if var is None:
                            self.insert_variable(lhs)

                    name = macro.name
                    if not sympy_iterable(lhs):
                        lhs = [lhs]
                    results = []
                    for a in lhs:
                        _name = _get_name(a)
                        var = self.get_variable(_name)
                        results.append(var)

                    args = rhs.rhs.args
                    args = [rhs.lhs] + list(args)
                    args = [self._visit(i, **settings) for i in args]

                    args = macro.apply(args, results=results)

                    # Distinguish between function
                    if master.results:
                        return Assign(lhs[0], FunctionCall(master, args, self._current_function))
                    else:
                        return FunctionCall(master, args, self._current_function)

        else:
            rhs = self._visit(rhs, **settings)

        if isinstance(rhs, FunctionDef):

            # case of lambdify

            rhs = rhs.rename(expr.lhs.name)
            for i in rhs.body:
                i.set_fst(fst)
            rhs = self._visit_FunctionDef(rhs, **settings)
            return rhs

        elif isinstance(rhs, CodeBlock):
            if len(rhs.body)>1 and isinstance(rhs.body[1], FunctionalFor):
                return rhs

            # case of complex stmt
            # that needs to be splitted
            # into a list of stmts
            stmts = rhs.body
            stmt  = stmts[-1]
            lhs   = expr.lhs
            if isinstance(lhs, PyccelSymbol):
                name = lhs
                if self.check_for_variable(name) is None:
                    d_var = self._infere_type(stmt, **settings)
                    dtype = d_var.pop('datatype')
                    lhs = Variable(dtype, name , **d_var)
                    self.insert_variable(lhs)

            if isinstance(expr, Assign):
                stmt = Assign(lhs, stmt)
            elif isinstance(expr, AugAssign):
                stmt = AugAssign(lhs, expr.op, stmt)
            stmt.set_fst(fst)
            stmts[-1] = stmt
            return CodeBlock(stmts)

        elif isinstance(rhs, FunctionCall):
            func = rhs.funcdef
            if isinstance(func, FunctionDef):
                results = func.results
                if results:
                    if len(results)==1:
                        d_var = self._infere_type(results[0], **settings)
                    else:
                        d_var = self._infere_type(PythonTuple(*results), **settings)
                elif expr.lhs.is_temp:
                    return rhs
                else:
                    raise NotImplementedError("Cannot assign result of a function without a return")

                # case of elemental function
                # if the input and args of func do not have the same shape,
                # then the lhs must be already declared
                if func.is_elemental:
                    # we first compare the funcdef args with the func call
                    # args
#                   d_var = None
                    func_args = func.arguments
                    call_args = rhs.args
                    f_ranks = [x.rank for x in func_args]
                    c_ranks = [x.rank for x in call_args]
                    same_ranks = [x==y for (x,y) in zip(f_ranks, c_ranks)]
                    if not all(same_ranks):
                        assert(len(c_ranks) == 1)
                        d_var['shape'      ] = call_args[0].shape
                        d_var['rank'       ] = call_args[0].rank
                        d_var['allocatable'] = call_args[0].allocatable
                        d_var['order'      ] = call_args[0].order

            elif isinstance(func, Interface):
                d_var = [self._infere_type(i, **settings) for i in
                         func.functions[0].results]

                # TODO imporve this will not work for
                # the case of different results types
                d_var[0]['datatype'] = rhs.dtype

            else:
                d_var = self._infere_type(rhs, **settings)

        elif isinstance(rhs, PythonMap):

            name = str(rhs.args[0])
            func = self.get_function(name)

            if func is None:
                errors.report(UNDEFINED_FUNCTION, symbol=name,
                bounding_box=(self._current_fst_node.lineno, self._current_fst_node.col_offset),
                severity='error',blocker=self.blocking)

            dvar  = self._infere_type(rhs.args[1], **settings)
            d_var = [self._infere_type(result, **settings) for result in func.results]
            for d_var_i in d_var:
                d_var_i['shape'] = dvar['shape']
                d_var_i['rank' ]  = dvar['rank']

        else:
            d_var  = self._infere_type(rhs, **settings)
            d_list = d_var if isinstance(d_var, list) else [d_var]

            for d in d_list:
                name = d['datatype'].__class__.__name__

                if name.startswith('Pyccel'):
                    name = name[6:]
                    d['cls_base'] = self.get_class(name)
                    #TODO: Avoid writing the default variables here
                    d['is_pointer'] = d_var.get('is_target',False) or d_var.get('is_pointer',False)

                    # TODO if we want to use pointers then we set target to true
                    # in the ConsturcterCall

                if isinstance(rhs, Variable) and rhs.is_target:
                    # case of rhs is a target variable the lhs must be a pointer
                    d['is_target' ] = False
                    d['is_pointer'] = True

        lhs = expr.lhs
        if isinstance(lhs, (PyccelSymbol, DottedName)):
            if isinstance(d_var, list):
                if len(d_var) == 1:
                    d_var = d_var[0]
                else:
                    errors.report(WRONG_NUMBER_OUTPUT_ARGS, symbol=expr,
                        bounding_box=(self._current_fst_node.lineno, self._current_fst_node.col_offset),
                        severity='error', blocker=self.blocking)
                    return None
            lhs = self._assign_lhs_variable(lhs, d_var, rhs, new_expressions, isinstance(expr, AugAssign), **settings)
        elif isinstance(lhs, PythonTuple):
            n = len(lhs)
            if isinstance(rhs, (PythonTuple, InhomogeneousTupleVariable, FunctionCall)):
                if isinstance(rhs, FunctionCall):
                    r_iter = rhs.funcdef.results
                else:
                    r_iter = rhs
                new_lhs = []
                for i,(l,r) in enumerate(zip(lhs,r_iter)):
                    d = self._infere_type(r, **settings)
                    new_lhs.append( self._assign_lhs_variable(l, d, r, new_expressions, isinstance(expr, AugAssign), **settings) )
                lhs = PythonTuple(*new_lhs)

            elif isinstance(rhs, HomogeneousTupleVariable):
                new_lhs = []
                d_var = self._infere_type(rhs[0])
                new_rhs = []
                for i,l in enumerate(lhs):
                    new_lhs.append( self._assign_lhs_variable(l, d_var.copy(),
                        rhs[i], new_expressions, isinstance(expr, AugAssign), **settings) )
                    new_rhs.append(rhs[i])
                rhs = PythonTuple(*new_rhs)
                d_var = [d_var]
                lhs = PythonTuple(*new_lhs)

            elif isinstance(d_var, list) and len(d_var)== n:
                new_lhs = []
                if hasattr(rhs,'__getitem__'):
                    for i,l in enumerate(lhs):
                        new_lhs.append( self._assign_lhs_variable(l, d_var[i].copy(), rhs[i], new_expressions, isinstance(expr, AugAssign), **settings) )
                else:
                    for i,l in enumerate(lhs):
                        new_lhs.append( self._assign_lhs_variable(l, d_var[i].copy(), rhs, new_expressions, isinstance(expr, AugAssign), **settings) )
                lhs = PythonTuple(*new_lhs)

            elif d_var['shape'][0]==n:
                new_lhs = []
                new_rhs = []

                for l, r in zip(lhs, rhs):
                    new_lhs.append( self._assign_lhs_variable(l, self._infere_type(r), r, new_expressions, isinstance(expr, AugAssign), **settings) )
                    new_rhs.append(r)

                lhs = PythonTuple(*new_lhs)
                rhs = new_rhs
            else:
                errors.report(WRONG_NUMBER_OUTPUT_ARGS, symbol=expr,
                    bounding_box=(self._current_fst_node.lineno, self._current_fst_node.col_offset),
                    severity='error', blocker=self.blocking)
                return None
        else:
            lhs = self._visit(lhs, **settings)

        if isinstance(rhs, (PythonMap, PythonZip)):
            func  = _get_name(rhs.args[0])
            alloc = Assign(lhs, NumpyZeros(lhs.shape, lhs.dtype))
            alloc.set_fst(fst)
            index_name = self.get_new_name(expr)
            index = Variable('int',index_name, is_temp=True)
            range_ = FunctionCall('range', (FunctionCall('len', lhs,),))
            name  = _get_name(lhs)
            var   = IndexedElement(name, index)
            args  = rhs.args[1:]
            args  = [_get_name(arg) for arg in args]
            args  = [IndexedElement(arg, index) for arg in args]
            func  = FunctionCall(func, args)
            body  = [Assign(var, func)]
            body[0].set_fst(fst)
            body  = For(index, range_, body)
            body  = self._visit_For(body, **settings)
            body  = [alloc , body]
            return CodeBlock(body)

        elif not isinstance(lhs, (list, tuple)):
            lhs = [lhs]
            if isinstance(d_var,dict):
                d_var = [d_var]

        if len(lhs) == 1:
            lhs = lhs[0]

        if isinstance(lhs, Variable):
            is_pointer = lhs.is_pointer
        elif isinstance(lhs, IndexedElement):
            is_pointer = False
        elif isinstance(lhs, (PythonTuple, PythonList)):
            is_pointer = any(l.is_pointer for l in lhs if isinstance(lhs, Variable))

        # TODO: does is_pointer refer to any/all or last variable in list (currently last)
        is_pointer = is_pointer and isinstance(rhs, (Variable, Duplicate))
        is_pointer = is_pointer or isinstance(lhs, Variable) and lhs.is_pointer

        lhs = [lhs]
        rhs = [rhs]
        # Split into multiple Assigns to ensure AliasAssign is used where necessary
        unravelling = True
        while unravelling:
            unravelling = False
            new_lhs = []
            new_rhs = []
            for l,r in zip(lhs, rhs):
                # Split assign (e.g. for a,b = 1,c)
                if isinstance(l, (PythonTuple, InhomogeneousTupleVariable)) \
                        and isinstance(r,(PythonTuple, TupleVariable, list)):
                    new_lhs.extend(l)
                    new_rhs.extend(r)
                    # Repeat step to handle tuples of tuples of etc.
                    unravelling = True
                else:
                    new_lhs.append(l)
                    new_rhs.append(r)
            lhs = new_lhs
            rhs = new_rhs

        # Examine each assign and determine assign type (Assign, AliasAssign, etc)
        for l, r in zip(lhs,rhs):
            is_pointer_i = l.is_pointer if isinstance(l, Variable) else is_pointer

            new_expr = Assign(l, r)

            if is_pointer_i:
                new_expr = AliasAssign(l, r)

            elif isinstance(expr, AugAssign):
                new_expr = AugAssign(l, expr.op, r)


            elif new_expr.is_symbolic_alias:
                new_expr = SymbolicAssign(l, r)

                # in a symbolic assign, the rhs can be a lambda expression
                # it is then treated as a def node

                F = self.get_symbolic_function(l)
                if F is None:
                    self.insert_symbolic_function(new_expr)
                else:
                    errors.report(PYCCEL_RESTRICTION_TODO,
                                  bounding_box=(self._current_fst_node.lineno, self._current_fst_node.col_offset),
                                  severity='fatal')
            new_expressions.append(new_expr)
        if (len(new_expressions)==1):
            new_expressions = new_expressions[0]

            return new_expressions
        else:
            result = CodeBlock(new_expressions)
            return result

    def _visit_For(self, expr, **settings):

        self.create_new_loop_scope()

        # treatment of the index/indices
        iterable = Iterable(self._visit(expr.iterable, **settings))
        body     = list(expr.body.body)
        iterator = expr.target

        if iterable.num_loop_counters_required:
            indices = [Variable('int', self.get_new_name(), is_temp=True) for i in range(iterable.num_loop_counters_required)]
            iterable.set_loop_counter(*indices)
        else:
            if isinstance(iterable.iterable, PythonEnumerate):
                iterator = iterator[0]
            index = self.check_for_variable(iterator)
            if index is None:
                index = Variable('int', iterator, is_temp = iterator.is_temp)
                self.insert_variable(index)
            iterable.set_loop_counter(index)

        new_expr = []

        iterator = expr.target

        if isinstance(iterator, PyccelSymbol):
            iterator_rhs = iterable.get_target_from_range()
            iterator_d_var = self._infere_type(iterator_rhs)
            target = self._assign_lhs_variable(iterator, iterator_d_var,
                            rhs=iterator_rhs, new_expressions=new_expr,
                            is_augassign=False, **settings)

        elif isinstance(iterator, PythonTuple):
            iterator_rhs = iterable.get_target_from_range()
            target = [self._assign_lhs_variable(it, self._infere_type(rhs),
                                rhs=rhs, new_expressions=new_expr,
                                is_augassign=False, **settings)
                        for it, rhs in zip(iterator, iterator_rhs)]
        else:

            errors.report(INVALID_FOR_ITERABLE, symbol=expr.target,
                   bounding_box=(self._current_fst_node.lineno, self._current_fst_node.col_offset),
                   severity='error', blocker=self.blocking)


        body = [self._visit(i, **settings) for i in body]

        local_vars = list(self.namespace.variables.values())
        self.exit_loop_scope()

        if isinstance(iterable.iterable, Product):
            for_expr = body
            for t, r in zip(target, iterable.get_range()):
                for_expr = For(t, r, for_expr, local_vars=local_vars)
                for_expr.nowait_expr = expr.nowait_expr
                for_expr = [for_expr]
            for_expr = for_expr[0]
        else:
            for_expr = For(target, iterable, body, local_vars=local_vars)
            for_expr.nowait_expr = expr.nowait_expr
        return for_expr


    def _visit_FunctionalFor(self, expr, **settings):

        target  = expr.expr
        index   = expr.index
        indices = expr.indices
        dims    = []
        body    = expr.loops[1]

        sp_indices  = [sp_Symbol(i) for i in indices]
        idx_subs = dict()

        # The symbols created to represent unknown valued objects are temporary
        tmp_used_names = self.used_names.copy()
        while isinstance(body, For):

            stop  = None
            start = LiteralInteger(0)
            step  = LiteralInteger(1)
            var   = body.target
            a     = self._visit(body.iterable, **settings)
            if isinstance(a, PythonRange):
                var   = Variable('int', var)
                stop  = a.stop
                start = a.start
                step  = a.step
            elif isinstance(a, (PythonZip, PythonEnumerate)):
                dvar  = self._infere_type(a.element, **settings)
                dtype = dvar.pop('datatype')
                if dvar['rank'] > 0:
                    dvar['rank' ] -= 1
                    dvar['shape'] = (dvar['shape'])[1:]
                if dvar['rank'] == 0:
                    dvar['allocatable'] = dvar['is_pointer'] = False
                var  = Variable(dtype, var, **dvar)
                stop = a.element.shape[0]
            elif isinstance(a, Variable):
                dvar  = self._infere_type(a, **settings)
                dtype = dvar.pop('datatype')
                if dvar['rank'] > 0:
                    dvar['rank'] -= 1
                    dvar['shape'] = (dvar['shape'])[1:]
                if dvar['rank'] == 0:
                    dvar['allocatable'] = dvar['is_pointer'] = False

                var  = Variable(dtype, var, **dvar)
                stop = a.shape[0]
            else:
                errors.report(PYCCEL_RESTRICTION_TODO,
                              bounding_box=(self._current_fst_node.lineno, self._current_fst_node.col_offset),
                              severity='fatal')
            self.insert_variable(var)
            step.invalidate_node()
            step  = pyccel_to_sympy(step , idx_subs, tmp_used_names)
            start.invalidate_node()
            start = pyccel_to_sympy(start, idx_subs, tmp_used_names)
            stop.invalidate_node()
            stop  = pyccel_to_sympy(stop , idx_subs, tmp_used_names)
            size = (stop - start) / step
            if (step != 1):
                size = ceiling(size)

            body = body.body.body[0]
            dims.append((size, step, start, stop))

        # we now calculate the size of the array which will be allocated

        for idx in indices:
            var = self.get_variable(idx)
            idx_subs[idx] = var


        dim = sp_Integer(1)

        for i in reversed(range(len(dims))):
            size  = dims[i][0]
            step  = dims[i][1]
            start = dims[i][2]
            stop  = dims[i][3]

            # For complicated cases we must ensure that the upper bound is never smaller than the
            # lower bound as this leads to too little memory being allocated
            min_size = size
            # Collect all uses of other indices
            start_idx = [-1] + [sp_indices.index(a) for a in start.atoms(sp_Symbol) if a in sp_indices]
            stop_idx  = [-1] + [sp_indices.index(a) for a in  stop.atoms(sp_Symbol) if a in sp_indices]
            start_idx.sort()
            stop_idx.sort()

            # Find the minimum size
            while max(len(start_idx),len(stop_idx))>1:
                # Use the maximum value of the start
                if start_idx[-1] > stop_idx[-1]:
                    s = start_idx.pop()
                    min_size = min_size.subs(sp_indices[s], dims[s][3])
                # and the minimum value of the stop
                else:
                    s = stop_idx.pop()
                    min_size = min_size.subs(sp_indices[s], dims[s][2])

            # While the min_size is not a known integer, assume that the bounds are positive
            j = 0
            while not isinstance(min_size, sp_Integer) and j<=i:
                min_size = min_size.subs(dims[j][3]-dims[j][2], 1).simplify()
                j+=1
            # If the min_size is negative then the size will be wrong and an error is raised
            if isinstance(min_size, sp_Integer) and min_size < 0:
                errors.report(PYCCEL_RESTRICTION_LIST_COMPREHENSION_LIMITS.format(indices[i]),
                          bounding_box=(self._current_fst_node.lineno, self._current_fst_node.col_offset),
                          severity='error')

            # sympy is necessary to carry out the summation
            dim   = dim.subs(sp_indices[i], start+step*sp_indices[i])
            dim   = Summation(dim, (sp_indices[i], 0, size-1))
            dim   = dim.doit()

        try:
            dim = sympy_to_pyccel(dim, idx_subs)
        except TypeError:
            errors.report(PYCCEL_RESTRICTION_LIST_COMPREHENSION_SIZE + '\n Deduced size : {}'.format(dim),
                          bounding_box=(self._current_fst_node.lineno, self._current_fst_node.col_offset),
                          severity='fatal')

        # TODO find a faster way to calculate dim
        # when step>1 and not isinstance(dim, Sum)
        # maybe use the c++ library of sympy

        # we annotate the target to infere the type of the list created

        target = self._visit(target, **settings)
        d_var = self._infere_type(target, **settings)

        dtype = d_var['datatype']

        if dtype is NativeGeneric():
            errors.report(LIST_OF_TUPLES,
                          bounding_box=(self._current_fst_node.lineno, self._current_fst_node.col_offset),
                          severity='fatal')

        d_var['rank'] += 1
        d_var['allocatable'] = True
        shape = list(d_var['shape'])
        shape.insert(0, dim)
        d_var['shape'] = shape
        d_var['is_stack_array'] = False # PythonTuples can be stack arrays

        # ...
        # TODO [YG, 30.10.2020]:
        #  - Check if we should allow the possibility that is_stack_array=True
        # ...
        lhs_symbol = expr.lhs.base
        ne = []
        lhs = self._assign_lhs_variable(lhs_symbol, d_var, rhs=expr, new_expressions=ne, is_augassign=False, **settings)
        lhs_alloc = ne[0]

        if isinstance(target, PythonTuple) and not target.is_homogeneous:
            errors.report(LIST_OF_TUPLES, symbol=expr,
                bounding_box=(self._current_fst_node.lineno, self._current_fst_node.col_offset),
                severity='error', blocker=self.blocking)

        target.invalidate_node()

        loops = [self._visit(i, **settings) for i in expr.loops]
        index = self._visit(index, **settings)

        return CodeBlock([lhs_alloc, FunctionalFor(loops, lhs=lhs, indices=indices, index=index)])

    def _visit_GeneratorComprehension(self, expr, **settings):
        return self.get_variable(expr.lhs)

    def _visit_While(self, expr, **settings):

        self.create_new_loop_scope()
        test = self._visit(expr.test, **settings)
        body = self._visit(expr.body, **settings)
        local_vars = list(self.namespace.variables.values())
        self.exit_loop_scope()

        return While(test, body, local_vars)

    def _visit_IfSection(self, expr, **settings):
        cond = self._visit(expr.condition)
        body = self._visit(expr.body)
        return IfSection(cond, body)

    def _visit_If(self, expr, **settings):
        args = [self._visit(i, **settings) for i in expr.blocks]
        allocations = [arg.get_attribute_nodes(Allocate) for arg in args]
        var_shapes = [{a.variable : a.shape for a in allocs} for allocs in allocations]
        variables = [v for branch in var_shapes for v in branch]

        for v in variables:
            shape_branch1 = var_shapes[0][v]
            if not all(v in branch_shapes.keys() for branch_shapes in var_shapes) \
                    or not all(shape_branch1==branch_shapes[v] \
                                for branch_shapes in var_shapes[1:]):
                v.set_changeable_shape()
        return If(*args)

    def _visit_IfTernaryOperator(self, expr, **settings):
        cond        = self._visit(expr.cond, **settings)
        value_true  = self._visit(expr.value_true, **settings)
        value_false = self._visit(expr.value_false, **settings)
        return IfTernaryOperator(cond, value_true, value_false)

    def _visit_VariableHeader(self, expr, **settings):

        # TODO improve
        #      move it to the ast like create_definition for FunctionHeader?

        name  = expr.name
        d_var = expr.dtypes.copy()
        dtype = d_var.pop('datatype')
        d_var.pop('is_func')

        var = Variable(dtype, name, **d_var)
        self.insert_variable(var)
        return expr

    def _visit_FunctionHeader(self, expr, **settings):
        # TODO should we return it and keep it in the AST?
        expr.clear_user_nodes()
        self.insert_header(expr)
        return expr

    def _visit_Template(self, expr, **settings):
        expr.clear_user_nodes()
        self.insert_template(expr)
        return expr

    def _visit_ClassHeader(self, expr, **settings):
        # TODO should we return it and keep it in the AST?
        expr.clear_user_nodes()
        self.insert_header(expr)
        return expr

    def _visit_Return(self, expr, **settings):

        results     = expr.expr
        f_name      = self._current_function
        if isinstance(f_name, DottedName):
            f_name = f_name.name[-1]

        return_vars = self.get_function(f_name).results
        assigns     = []
        for v,r in zip(return_vars, results):
            if not (isinstance(r, PyccelSymbol) and r == (v.name if isinstance(v, Variable) else v)):
                a = Assign(v, r)
                a.set_fst(expr.fst)
                a = self._visit_Assign(a)
                assigns.append(a)

        results = [self._visit(i, **settings) for i in return_vars]

        #add the Deallocate node before the Return node
        code = assigns + [Deallocate(i) for i in self._allocs[-1]]
        if code:
            expr  = Return(results, CodeBlock(code))
        else:
            expr  = Return(results)
        return expr

    def _visit_FunctionDef(self, expr, **settings):

        name            = expr.name
        name            = name.replace("'", '')
        cls_name        = expr.cls_name
        decorators      = expr.decorators
        funcs           = []
        sub_funcs       = []
        func_interfaces = []
        is_pure         = expr.is_pure
        is_elemental    = expr.is_elemental
        is_private      = expr.is_private
        doc_string      = self._visit(expr.doc_string) if expr.doc_string else expr.doc_string
        headers = []

        not_used = [d for d in decorators if d not in def_decorators.__all__]
        if len(not_used) >= 1:
            errors.report(UNUSED_DECORATORS, symbol=', '.join(not_used), severity='warning')

        args_number = len(expr.arguments)
        templates = self.get_templates()
        if decorators['template']:
            # Load templates dict from decorators dict
            templates.update(decorators['template']['template_dict'])

        tmp_headers = expr.headers
        if cls_name:
            tmp_headers += self.get_header(cls_name + '.' + name)
            args_number -= 1
        else:
            tmp_headers += self.get_header(name)
        for header in tmp_headers:
            if all(header.dtypes != hd.dtypes for hd in headers):
                headers.append(header)
            else:
                errors.report(DUPLICATED_SIGNATURE, symbol=header,
                        severity='warning')
        for hd in headers:
            if (args_number != len(hd.dtypes)):
                msg = """The number of arguments in the function {} ({}) does not match the number
                        of types in decorator/header ({}).'.format(name ,args_number, len(hd.dtypes))"""
                if (args_number < len(hd.dtypes)):
                    errors.report(msg, symbol=expr.arguments, severity='warning')
                else:
                    errors.report(msg, symbol=expr.arguments, severity='fatal')

        interfaces = []
        if len(headers) == 0:
            # check if a header is imported from a header file
            # TODO improve in the case of multiple headers ( interface )
            func       = self.get_function(name)
            if func and func.is_header:
                interfaces = [func]

        if expr.arguments and not headers and not interfaces:

            # TODO ERROR wrong position

            errors.report(FUNCTION_TYPE_EXPECTED, symbol=name,
                   bounding_box=(self._current_fst_node.lineno, self._current_fst_node.col_offset),
                   severity='error', blocker=self.blocking)

        # We construct a FunctionDef from each function header
        for hd in headers:
            interfaces += hd.create_definition(templates)

        if not interfaces:
            # this for the case of a function without arguments => no headers
            interfaces = [FunctionDef(name, [], [], [])]

#        TODO move this to codegen
#        vec_func = None
#        if 'vectorize' in decorators:
#            #TODO move to another place
#            vec_name  = 'vec_' + name
#            arg       = decorators['vectorize'][0]
#            arg       = str(arg.name)
#            args      = [str(i.name) for i in expr.arguments]
#            index_arg = args.index(arg)
#            arg       = Symbol(arg)
#            vec_arg   = arg
#            index     = self.get_new_variable()
#            range_    = Function('range')(Function('len')(arg))
#            args      = symbols(args)
#            args[index_arg] = vec_arg[index]
#            body_vec        = Assign(args[index_arg], Function(name)(*args))
#            body_vec.set_fst(expr.fst)
#            body_vec   = [For(index, range_, [body_vec])]
#            header_vec = header.vectorize(index_arg)
#            vec_func   = expr.vectorize(body_vec, header_vec)

        interface_name = name

        for i, m in enumerate(interfaces):
            args           = []
            results        = []
            local_vars     = []
            global_vars    = []
            imports        = []
            arg            = None
            arguments      = expr.arguments
            header_results = m.results

            if len(interfaces) > 1:
                name = interface_name + '_' + str(i).zfill(2)
            self.create_new_function_scope(name, decorators)

            if cls_name and str(arguments[0].name) == 'self':
                arg       = arguments[0]
                arguments = arguments[1:]
                dt        = self.get_class_construct(cls_name)()
                cls_base  = self.get_class(cls_name)
                var       = Variable(dt, 'self', cls_base=cls_base)
                self.insert_variable(var, 'self')

            if arguments:
                for (a, ah) in zip(arguments, m.arguments):
                    additional_args = []
                    if isinstance(ah, FunctionAddress):
                        d_var = {}
                        d_var['is_argument'] = True
                        d_var['is_pointer'] = True
                        d_var['is_kwonly'] = a.is_kwonly
                        if isinstance(a, ValuedArgument):

                            # optional argument only if the value is None
                            if isinstance(a.value, Nil):
                                d_var['is_optional'] = True

                            a_new = ValuedFunctionAddress(a.name, ah.arguments, ah.results, [],
                                        value=a.value, **d_var)
                        else:
                            a_new = FunctionAddress(a.name, ah.arguments, ah.results, [], **d_var)
                    else:
                        d_var = self._infere_type(ah, **settings)
                        d_var['shape'] = ah.alloc_shape
                        d_var['is_argument'] = True
                        d_var['is_kwonly'] = a.is_kwonly
                        d_var['is_const'] = ah.is_const
                        dtype = d_var.pop('datatype')
                        if d_var['rank']>0:
                            d_var['cls_base'] = NumpyArrayClass

                        if 'allow_negative_index' in self._namespace.decorators:
                            if a.name in decorators['allow_negative_index']:
                                d_var.update(allows_negative_indexes=True)
                        # this is needed for the static case
                        if isinstance(a, ValuedArgument):

                            # optional argument only if the value is None
                            if isinstance(a.value, Nil):
                                d_var['is_optional'] = True

                            a_new = ValuedVariable(dtype, a.name,
                                        value=a.value, **d_var)
                        else:
                            a_new = Variable(dtype, a.name, **d_var)

                    if additional_args:
                        args += additional_args

                    args.append(a_new)
                    if isinstance(a_new, FunctionAddress):
                        self.insert_function(a_new)
                    else:
                        self.insert_variable(a_new, name=a_new.name)
            results = expr.results
            if header_results:
                new_results = []

                for a, ah in zip(results, header_results):
                    d_var = self._infere_type(ah, **settings)
                    dtype = d_var.pop('datatype')
                    a_new = Variable(dtype, a, **d_var)
                    self.insert_variable(a_new, name=a_new.name)
                    new_results.append(a_new)

                results = new_results

            # insert the FunctionDef into the scope
            # to handle the case of a recursive function
            # TODO improve in the case of an interface
            recursive_func_obj = FunctionDef(name, args, results, [])
            self.insert_function(recursive_func_obj)

            # Create a new list that store local variables for each FunctionDef to handle nested functions
            self._allocs.append([])

            # we annotate the body
            body = self._visit(expr.body)

            # Calling the Garbage collecting,
            # it will add the necessary Deallocate nodes
            # to the body of the function
            body = self._garbage_collector(body)

            results = [self._visit(a) for a in results]

            if arg and cls_name:
                dt       = self.get_class_construct(cls_name)()
                cls_base = self.get_class(cls_name)
                var      = Variable(dt, 'self', cls_base=cls_base)
                args     = [var] + args

            # Determine local and global variables
            local_vars  = [v for v in self.get_variables(self.namespace)              if v not in args + results]
            global_vars = [v for v in self.get_variables(self.namespace.parent_scope) if v not in args + results + local_vars]

            # get the imports
            imports   = self.namespace.imports['imports'].values()
            imports   = list(set(imports))

            # remove the FunctionDef from the function scope
            # TODO improve func_ is None in the case of an interface
            func_     = self.namespace.functions.pop(name, None)
            is_recursive = False
            # check if the function is recursive if it was called on the same scope
            if func_ and func_.is_recursive:
                is_recursive = True

            sub_funcs = [i for i in self.namespace.functions.values() if not i.is_header and not isinstance(i, FunctionAddress)]

            func_args = [i for i in self.namespace.functions.values() if isinstance(i, FunctionAddress)]
            if func_args:
                func_interfaces.append(Interface('', func_args, is_argument = True))

            self.exit_function_scope()

            # ... computing inout arguments
            args_inout = [False] * len(args)

            results_names = [i.name for i in results]

            # Find all nodes which can modify variables
            assigns = body.get_attribute_nodes(Assign, excluded_nodes = (FunctionCall,))
            calls   = body.get_attribute_nodes(FunctionCall)

            # Collect the modified objects
            lhs_assigns   = [a.lhs for a in assigns]
            modified_args = [func_arg for f in calls
                                for func_arg, inout in zip(f.args,f.funcdef.arguments_inout) if inout]
            # Collect modified variables
            all_assigned = [v for a in (lhs_assigns + modified_args) for v in
                            (a.get_attribute_nodes(Variable) if not isinstance(a, Variable) else [a])]

            permanent_assign = [a.name for a in all_assigned if a.rank > 0]
            local_assign     = [i.name for i in all_assigned]

            apps = [i for i in calls if (i.funcdef.name
                    in self.get_parent_functions())]

            d_apps = OrderedDict((a, []) for a in args)
            for f in apps:
                a_args = set(f.args) & set(args)
                for a in a_args:
                    d_apps[a].append(f)

            for i, a in enumerate(args):
                if a.name in chain(results_names, permanent_assign, ['self']):
                    args_inout[i] = True

                if d_apps[a] and not( args_inout[i] ):
                    intent = False
                    n_fa = len(d_apps[a])
                    i_fa = 0
                    while not(intent) and i_fa < n_fa:
                        fa = d_apps[a][i_fa]
                        f_name = fa.funcdef.name
                        func = self.get_function(f_name)

                        j = list(fa.args).index(a)
                        intent = func.arguments_inout[j]
                        if intent:
                            args_inout[i] = True

                        i_fa += 1
                if isinstance(a, Variable):
                    if a.is_const and (args_inout[i] or (a.name in local_assign)):
                        msg = "Cannot modify 'const' argument ({})".format(a)
                        errors.report(msg, bounding_box=(self._current_fst_node.lineno,
                            self._current_fst_node.col_offset),
                            severity='fatal', blocker=self.blocking)
            # ...

            # Raise an error if one of the return arguments is either:
            #   a) a pointer
            #   b) array which is not among arguments, hence intent(out)
            for r in results:
                if r.is_pointer:
                    errors.report(UNSUPPORTED_ARRAY_RETURN_VALUE,
                    symbol=r,bounding_box=(self._current_fst_node.lineno, self._current_fst_node.col_offset),
                    severity='fatal')
                elif (r not in args) and r.rank > 0:
                    errors.report(UNSUPPORTED_ARRAY_RETURN_VALUE,
                    symbol=r,bounding_box=(self._current_fst_node.lineno, self._current_fst_node.col_offset),
                    severity='fatal')

            func = FunctionDef(name,
                    args,
                    results,
                    body,
                    local_vars=local_vars,
                    global_vars=global_vars,
                    cls_name=cls_name,
                    is_pure=is_pure,
                    is_elemental=is_elemental,
                    is_private=is_private,
                    imports=imports,
                    decorators=decorators,
                    is_recursive=is_recursive,
                    arguments_inout=args_inout,
                    functions = sub_funcs,
                    interfaces = func_interfaces,
                    doc_string = doc_string)
            if not is_recursive:
                recursive_func_obj.invalidate_node()

            if cls_name:
                cls = self.get_class(cls_name)
                methods = list(cls.methods) + [func]

                # update the class methods

                self.insert_class(ClassDef(cls_name, cls.attributes,
                        methods, superclass=cls.superclass))

            funcs += [func]

            #clear the sympy cache
            #TODO clear all variable except the global ones
            cache.clear_cache()
        if len(funcs) == 1:
            funcs = funcs[0]
            self.insert_function(funcs)

        else:
            for f in funcs:
                self.insert_function(f)

            funcs = Interface(interface_name, funcs)
            self.insert_function(funcs)
#        TODO move this to codegen
#        if vec_func:
#           self._visit_FunctionDef(vec_func, **settings)
#           vec_func = self.namespace.functions.pop(vec_name)
#           if isinstance(funcs, Interface):
#               funcs = list(funcs.funcs)+[vec_func]
#           else:
#               self.namespace.sons_scopes['sc_'+ name] = self.namespace.sons_scopes[name]
#               funcs = funcs.rename('sc_'+ name)
#               funcs = [funcs, vec_func]
#           funcs = Interface(name, funcs)
#           self.insert_function(funcs)
        return EmptyNode()

    def _visit_PythonPrint(self, expr, **settings):
        args = [self._visit(i, **settings) for i in expr.expr]
        if len(args) == 0:
            return PythonPrint(args)

        is_symbolic = lambda var: isinstance(var, Variable) \
            and isinstance(var.dtype, NativeSymbol)

        # TODO fix: not yet working because of mpi examples
#        if not test:
#            # TODO: Add description to parser/messages.py
#            errors.report('Either all arguments must be symbolic or none of them can be',
#                   bounding_box=(self._current_fst_node.lineno, self._current_fst_node.col_offset),
#                   severity='fatal', blocker=self.blocking)

        if is_symbolic(args[0]):
            _args = []
            for a in args:
                f = self.get_symbolic_function(a.name)
                if f is None:
                    _args.append(a)
                else:

                    # TODO improve: how can we print SymbolicAssign as  lhs = rhs

                    _args.append(f)
            return SymbolicPrint(_args)
        else:
            return PythonPrint(args)

    def _visit_ClassDef(self, expr, **settings):

        # TODO - improve the use and def of interfaces
        #      - wouldn't be better if it is done inside ClassDef?

        name = expr.name
        name = name.replace("'", '')
        methods = list(expr.methods)
        parent = expr.superclass
        interfaces = []

        # remove quotes for str representation
        cls = ClassDef(name, [], [], superclass=parent)
        self.insert_class(cls)
        const = None

        for (i, method) in enumerate(methods):
            m_name = method.name.replace("'", '')

            if m_name == '__init__':
                self._visit_FunctionDef(method, **settings)
                methods.pop(i)
                const = self.namespace.functions.pop(m_name)
                break



        if not const:
            errors.report(UNDEFINED_INIT_METHOD, symbol=name,
                   bounding_box=(self._current_fst_node.lineno, self._current_fst_node.col_offset),
                   severity='error', blocker=True)

        ms = []
        for i in methods:
            self._visit_FunctionDef(i, **settings)
            m_name = i.name.replace("'", '')
            m = self.namespace.functions.pop(m_name)
            ms.append(m)

        methods = [const] + ms
        header = self.get_header(name)

        if not header:
            errors.report(PYCCEL_MISSING_HEADER, symbol=name,
                   bounding_box=(self._current_fst_node.lineno, self._current_fst_node.col_offset),
                   severity='fatal', blocker=self.blocking)

        attributes = self.get_class(name).attributes

        for i in methods:
            if isinstance(i, Interface):
                methods.remove(i)
                interfaces += [i]

        cls = ClassDef(name, attributes, methods,
              interfaces=interfaces, superclass=parent)
        self.insert_class(cls)

        return EmptyNode()

    def _visit_Del(self, expr, **settings):

        ls = [self._visit(i, **settings) for i in expr.variables]
        return Del(ls)

    def _visit_PyccelIs(self, expr, **settings):
        # Handles PyccelIs and PyccelIsNot
        IsClass = type(expr)

        # TODO ERROR wrong position ??

        var1 = self._visit(expr.lhs)
        var2 = self._visit(expr.rhs)

        if (var1 is var2) or (isinstance(var2, Nil) and isinstance(var1, Nil)):
            if IsClass == PyccelIsNot:
                return LiteralFalse()
            elif IsClass == PyccelIs:
                return LiteralTrue()

        if isinstance(var1, Nil):
            var1, var2 = var2, var1

        if isinstance(var2, Nil):
            if not var1.is_optional:
                errors.report(PYCCEL_RESTRICTION_OPTIONAL_NONE,
                        bounding_box=(self._current_fst_node.lineno, self._current_fst_node.col_offset),
                        severity='error', blocker=self.blocking)
            return IsClass(var1, expr.rhs)

        if (var1.dtype != var2.dtype):
            if IsClass == PyccelIs:
                return LiteralFalse()
            elif IsClass == PyccelIsNot:
                return LiteralTrue()

        if (isinstance(var1.dtype, NativeBool) and
            isinstance(var2.dtype, NativeBool)):
            return IsClass(var1, var2)

        lst = [NativeString(), NativeComplex(), NativeReal(), NativeInteger()]
        if (var1.dtype in lst):
            errors.report(PYCCEL_RESTRICTION_PRIMITIVE_IMMUTABLE, symbol=expr,
            bounding_box=(self._current_fst_node.lineno, self._current_fst_node.col_offset),
            severity='error', blocker=self.blocking)
            return IsClass(var1, var2)

        errors.report(PYCCEL_RESTRICTION_IS_ISNOT,
            bounding_box=(self._current_fst_node.lineno, self._current_fst_node.col_offset),
            severity='error', blocker=self.blocking)
        return IsClass(var1, var2)

    def _visit_Import(self, expr, **settings):

        # TODO - must have a dict where to store things that have been
        #        imported
        #      - should not use namespace

        container = self.namespace.imports

        if isinstance(expr.source, AsName):
            source        = expr.source.name
            source_target = expr.source.target
        else:
            source        = str(expr.source)
            source_target = source

        if source in pyccel_builtin_import_registery:
            imports = pyccel_builtin_import(expr)

            def _insert_obj(location, target, obj):
                F = self.check_for_variable(target)
                if F is None:
                    F = self.get_function(target)

                if obj is F:
                    errors.report(FOUND_DUPLICATED_IMPORT,
                                symbol=target, severity='warning')
                elif F is None or isinstance(F, dict):
                    container[location][target] = obj
                else:
                    errors.report(IMPORTING_EXISTING_IDENTIFIED,
                                  bounding_box=(self._current_fst_node.lineno, self._current_fst_node.col_offset),
                                  severity='fatal')

            if expr.target:
                for t in expr.target:
                    t_name = t.name if isinstance(t, AsName) else t
                    if t_name not in pyccel_builtin_import_registery[source]:
                        errors.report("Function '{}' from module '{}' is not currently supported by pyccel".format(t, source),
                                symbol=expr,
                                severity='error')
                for (name, atom) in imports:
                    if not name is None:
                        if isinstance(atom, Constant):
                            _insert_obj('variables', name, atom)
                        else:
                            _insert_obj('functions', name, atom)
            else:
                _insert_obj('variables', source_target, imports)
            self.insert_import(expr.source, expr.target)

        elif source in python_builtin_libs:
            errors.report("Module {} is not currently supported by pyccel".format(source),
                    symbol=expr,
                    severity='error')
        else:

            # in some cases (blas, lapack, openmp and openacc level-0)
            # the import should not appear in the final file
            # all metavars here, will have a prefix and suffix = __

            __ignore_at_import__ = False
            __module_name__      = None
            __import_all__       = False
            __print__            = False

            # we need to use str here since source has been defined
            # using repr.
            # TODO shall we improve it?

            p       = self.d_parsers[source_target]
            if expr.target:
                targets = [i.target if isinstance(i,AsName) else i for i in expr.target]
                names = [i.name if isinstance(i,AsName) else i for i in expr.target]
                for entry in ['variables', 'classes', 'functions']:
                    d_son = getattr(p.namespace, entry)
                    for t,n in zip(targets,names):
                        if n in d_son:
                            e = d_son[n]
                            if t == n:
                                container[entry][t] = e
                            else:
                                container[entry][t] = e.clone(t)
            else:
                imported_dict = []
                for entry in ['variables', 'classes', 'functions']:
                    d_son = getattr(p.namespace, entry)
                    imported_dict.extend(d_son.items())
                container['variables'][source_target] = dict(imported_dict)

            self.namespace.cls_constructs.update(p.namespace.cls_constructs)
            self.namespace.macros.update(p.namespace.macros)

            # ... meta variables

            if 'ignore_at_import' in list(p.metavars.keys()):
                __ignore_at_import__ = p.metavars['ignore_at_import']

            if 'import_all' in list(p.metavars.keys()):
                __import_all__ = p.metavars['import_all']

            if 'module_name' in list(p.metavars.keys()):
                __module_name__ = p.metavars['module_name']

            if 'print' in list(p.metavars.keys()):
                __print__ = True

            if len(expr.target) == 0 and isinstance(expr.source,AsName):
                expr = Import(expr.source.name)

            if source_target in container['imports']:
                targets = container['imports'][source_target].target.union(expr.target)
            else:
                targets = expr.target

            expr = Import(expr.source, targets)

            if __import_all__:
                expr = Import(__module_name__)
                container['imports'][source_target] = expr

            elif __module_name__:
                expr = Import(__module_name__, expr.target)
                container['imports'][source_target] = expr

            # ...
            elif __print__ in p.metavars.keys():
                source = str(expr.source).split('.')[-1]
                source = 'mod_' + source
                expr   = Import(source, expr.target)
                container['imports'][source_target] = expr
            elif not __ignore_at_import__:

                container['imports'][source_target] = expr

        return EmptyNode()



    def _visit_With(self, expr, **settings):

        domaine = self._visit(expr.test, **settings)
        parent  = domaine.cls_base
        if not parent.is_with_construct:
            errors.report(UNDEFINED_WITH_ACCESS,
                   bounding_box=(self._current_fst_node.lineno, self._current_fst_node.col_offset),
                   severity='fatal', blocker=self.blocking)

        body = self._visit(expr.body, **settings)
        return With(domaine, body).block



    def _visit_MacroFunction(self, expr, **settings):
        # we change here the master name to its FunctionDef

        f_name = expr.master
        header = self.get_header(f_name)
        if not header:
            func = self.get_function(f_name)
            if func is None:
                errors.report(MACRO_MISSING_HEADER_OR_FUNC,
                symbol=f_name,severity='error', blocker=self.blocking,
                bounding_box=(self._current_fst_node.lineno, self._current_fst_node.col_offset))
        else:
            interfaces = []
            for hd in header:
                interfaces += hd.create_definition()

            # TODO -> Said: must handle interface

            func = interfaces[0]

        name = expr.name
        args = [self._visit(a, **settings) if isinstance(a, ValuedArgument)
                else a for a in expr.arguments]
        master_args = [self._visit(a, **settings) if isinstance(a, ValuedArgument)
                else a for a in expr.master_arguments]
        results = expr.results
        restps = expr.restps
        macro   = MacroFunction(name, args, func, master_args,
                                  results=results, restps=restps)
        self.insert_macro(macro)

        return macro

    def _visit_MacroShape(self, expr, **settings):
        expr.clear_user_nodes()
        return expr

    def _visit_MacroVariable(self, expr, **settings):

        master = expr.master
        if isinstance(master, DottedName):
            errors.report(PYCCEL_RESTRICTION_TODO,
                          bounding_box=(self._current_fst_node.lineno, self._current_fst_node.col_offset),
                          severity='fatal')
        header = self.get_header(master)
        if header is None:
            var = self.get_variable(master)
        else:
            var = Variable(header.dtype, header.name)

                # TODO -> Said: must handle interface

        expr = MacroVariable(expr.name, var)
        self.insert_macro(expr)
        return expr

    def _visit_StarredArguments(self, expr, **settings):
        var = self._visit(expr.args_var)
        assert(var.rank==1)
        size = var.shape[0]
        return StarredArguments([var[i] for i in range(size)])

    def _visit_NumpyMatmul(self, expr, **settings):
        self.insert_import('numpy', 'matmul')
        a = self._visit(expr.a)
        b = self._visit(expr.b)
        return NumpyMatmul(a, b)

#==============================================================================


if __name__ == '__main__':
    import sys

    try:
        filename = sys.argv[1]
    except IndexError:
        raise ValueError('Expecting an argument for filename')

    parser = SyntaxParser(filename)
#    print(parser.namespace)
    parser = SemanticParser(parser)
#    print(parser.ast)
#    parser.view_namespace('variables')<|MERGE_RESOLUTION|>--- conflicted
+++ resolved
@@ -2228,20 +2228,6 @@
                         results.append(tmp)
 
                 # ...
-<<<<<<< HEAD
-                args = macro.apply(args, results=results)
-                if isinstance(master, FunctionDef):
-                    new_expressions.append(FunctionCall(master, args, self._current_function))
-                    if (len(new_expressions)==1):
-                        new_expressions = new_expressions[0]
-                        return new_expressions
-                    else:
-                        result = CodeBlock(new_expressions)
-                        return result
-=======
-
-                args = [self._visit(i, **settings) for i in
-                            rhs.args]
                 args, expr = macro.make_necessary_copies(args, results)
                 new_expressions += expr
                 args = macro.apply(args, results=results)
@@ -2251,7 +2237,6 @@
                         return CodeBlock([*new_expressions, func_call])
                     else:
                         return func_call
->>>>>>> 17c97a51
                 else:
                     # TODO treate interface case
                     errors.report(PYCCEL_RESTRICTION_TODO,
