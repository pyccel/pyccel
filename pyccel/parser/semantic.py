--- conflicted
+++ resolved
@@ -2712,17 +2712,7 @@
     def _visit_If(self, expr, **settings):
         args = [self._visit(i, **settings) for i in expr.blocks]
         allocations = [arg.get_attribute_nodes(Allocate) for arg in args]
-<<<<<<< HEAD
-        var_shapes = [dict() for _ in range(len(args))]
-        for i,allocs in enumerate(allocations):
-            for a in allocs:
-                var_shapes[i][a.variable] = a.shape
-        variables = [v for branch in var_shapes for v in branch]
-
-        for v in variables:
-            if not all(v in branch_shapes.keys() for branch_shapes in var_shapes) \
-                    or not all(var_shapes[0][v]==branch_shapes[v] \
-=======
+
         var_shapes = [{a.variable : a.shape for a in allocs} for allocs in allocations]
         variables = [v for branch in var_shapes for v in branch]
 
@@ -2730,7 +2720,6 @@
             shape_branch1 = var_shapes[0][v]
             if not all(v in branch_shapes.keys() for branch_shapes in var_shapes) \
                     or not all(shape_branch1==branch_shapes[v] \
->>>>>>> c8b81299
                                 for branch_shapes in var_shapes[1:]):
                 v.set_changeable_shape()
         return If(*args)
