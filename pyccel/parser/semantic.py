# -*- coding: utf-8 -*-
#------------------------------------------------------------------------------------------#
# This file is part of Pyccel which is released under MIT License. See the LICENSE file or #
# go to https://github.com/pyccel/pyccel/blob/devel/LICENSE for full license details.      #
#------------------------------------------------------------------------------------------#
""" File containing SemanticParser. This class handles the semantic stage of the translation.
See the developer docs for more details
"""

from itertools import chain, product
import os
import warnings

from sympy.utilities.iterables import iterable as sympy_iterable

from sympy import Sum as Summation
from sympy import Symbol as sp_Symbol
from sympy import Integer as sp_Integer
from sympy.logic.boolalg import BooleanTrue as sp_True
from sympy.logic.boolalg import BooleanFalse as sp_False
from sympy import ceiling

from textx.exceptions import TextXSyntaxError

#==============================================================================
from pyccel.utilities.strings import random_string
from pyccel.ast.basic         import PyccelAstNode, TypedAstNode, ScopedAstNode, iterable

from pyccel.ast.bitwise_operators import PyccelBitOr, PyccelLShift, PyccelRShift, PyccelBitAnd

from pyccel.ast.builtins import PythonPrint, PythonTupleFunction, PythonSetFunction
from pyccel.ast.builtins import PythonComplex, PythonDict, PythonDictFunction, PythonListFunction
from pyccel.ast.builtins import builtin_functions_dict, PythonImag, PythonReal
from pyccel.ast.builtins import PythonList, PythonConjugate , PythonSet, VariableIterator
from pyccel.ast.builtins import PythonRange, PythonZip, PythonEnumerate, PythonTuple
from pyccel.ast.builtins import Lambda, PythonMap

from pyccel.ast.builtin_methods.dict_methods import DictKeys
from pyccel.ast.builtin_methods.list_methods import ListAppend, ListPop
from pyccel.ast.builtin_methods.set_methods  import SetAdd, SetUnion, SetCopy, SetIntersectionUpdate
from pyccel.ast.builtin_methods.set_methods  import SetPop
from pyccel.ast.builtin_methods.dict_methods  import DictGetItem, DictGet, DictPop, DictPopitem

from pyccel.ast.core import Comment, CommentBlock, Pass
from pyccel.ast.core import If, IfSection
from pyccel.ast.core import Allocate, Deallocate
from pyccel.ast.core import Assign, AliasAssign
from pyccel.ast.core import AugAssign, CodeBlock
from pyccel.ast.core import Return, FunctionDefArgument, FunctionDefResult
from pyccel.ast.core import ConstructorCall, InlineFunctionDef
from pyccel.ast.core import FunctionDef, Interface, FunctionAddress, FunctionCall, FunctionCallArgument
from pyccel.ast.core import ClassDef
from pyccel.ast.core import For
from pyccel.ast.core import Module
from pyccel.ast.core import While
from pyccel.ast.core import Del
from pyccel.ast.core import Program
from pyccel.ast.core import EmptyNode
from pyccel.ast.core import Concatenate
from pyccel.ast.core import Import
from pyccel.ast.core import AsName
from pyccel.ast.core import With
from pyccel.ast.core import Duplicate
from pyccel.ast.core import StarredArguments
from pyccel.ast.core import Decorator
from pyccel.ast.core import PyccelFunctionDef
from pyccel.ast.core import Assert
from pyccel.ast.core import AllDeclaration

from pyccel.ast.class_defs import get_cls_base, SetClass

from pyccel.ast.datatypes import CustomDataType, PyccelType, TupleType, VoidType, GenericType
from pyccel.ast.datatypes import PrimitiveIntegerType, StringType, SymbolicType
from pyccel.ast.datatypes import PythonNativeBool, PythonNativeInt, PythonNativeFloat
from pyccel.ast.datatypes import DataTypeFactory, HomogeneousContainerType
from pyccel.ast.datatypes import InhomogeneousTupleType, HomogeneousTupleType, HomogeneousSetType, HomogeneousListType
from pyccel.ast.datatypes import PrimitiveComplexType, FixedSizeNumericType, DictType, TypeAlias

from pyccel.ast.functionalexpr import FunctionalSum, FunctionalMax, FunctionalMin, GeneratorComprehension, FunctionalFor

from pyccel.ast.headers import FunctionHeader, MethodHeader, Header
from pyccel.ast.headers import MacroFunction, MacroVariable

from pyccel.ast.internals import PyccelFunction, Slice, PyccelSymbol, PyccelArrayShapeElement
from pyccel.ast.internals import Iterable
from pyccel.ast.itertoolsext import Product

from pyccel.ast.literals import LiteralTrue, LiteralFalse
from pyccel.ast.literals import LiteralInteger, LiteralFloat
from pyccel.ast.literals import Nil, LiteralString, LiteralImaginaryUnit
from pyccel.ast.literals import Literal, convert_to_literal, LiteralEllipsis

from pyccel.ast.mathext  import math_constants, MathSqrt, MathAtan2, MathSin, MathCos

from pyccel.ast.numpyext import NumpyMatmul, numpy_funcs
from pyccel.ast.numpyext import NumpyWhere, NumpyArray
from pyccel.ast.numpyext import NumpyTranspose, NumpyConjugate
from pyccel.ast.numpyext import NumpyNewArray, NumpyResultType
from pyccel.ast.numpyext import process_dtype as numpy_process_dtype
from pyccel.ast.numpyext import get_shape_of_multi_level_container

from pyccel.ast.numpytypes import NumpyNDArrayType

from pyccel.ast.omp import (OMP_For_Loop, OMP_Simd_Construct, OMP_Distribute_Construct,
                            OMP_TaskLoop_Construct, OMP_Sections_Construct, Omp_End_Clause,
                            OMP_Single_Construct)

from pyccel.ast.operators import PyccelArithmeticOperator, PyccelIs, PyccelIsNot, IfTernaryOperator, PyccelUnarySub
from pyccel.ast.operators import PyccelNot, PyccelAdd, PyccelMinus, PyccelMul, PyccelPow, PyccelOr
from pyccel.ast.operators import PyccelAssociativeParenthesis, PyccelDiv, PyccelIn, PyccelOperator

from pyccel.ast.sympy_helper import sympy_to_pyccel, pyccel_to_sympy

from pyccel.ast.type_annotations import VariableTypeAnnotation, UnionTypeAnnotation, SyntacticTypeAnnotation
from pyccel.ast.type_annotations import FunctionTypeAnnotation, typenames_to_dtypes

from pyccel.ast.typingext import TypingFinal

from pyccel.ast.utilities import builtin_import as pyccel_builtin_import
from pyccel.ast.utilities import builtin_import_registry as pyccel_builtin_import_registry
from pyccel.ast.utilities import split_positional_keyword_arguments
from pyccel.ast.utilities import recognised_source, is_literal_integer

from pyccel.ast.variable import Constant
from pyccel.ast.variable import Variable
from pyccel.ast.variable import IndexedElement, AnnotatedPyccelSymbol
from pyccel.ast.variable import DottedName, DottedVariable

from pyccel.errors.errors import Errors, ErrorsMode, PyccelError, PyccelSemanticError

from pyccel.errors.messages import (PYCCEL_RESTRICTION_TODO, UNDERSCORE_NOT_A_THROWAWAY,
        UNDEFINED_VARIABLE, IMPORTING_EXISTING_IDENTIFIED, INDEXED_TUPLE, LIST_OF_TUPLES,
        INVALID_INDICES, INCOMPATIBLE_ARGUMENT,
        UNRECOGNISED_FUNCTION_CALL, STACK_ARRAY_SHAPE_UNPURE_FUNC, STACK_ARRAY_UNKNOWN_SHAPE,
        ARRAY_DEFINITION_IN_LOOP, STACK_ARRAY_DEFINITION_IN_LOOP, MISSING_TYPE_ANNOTATIONS,
        INCOMPATIBLE_TYPES_IN_ASSIGNMENT, ARRAY_ALREADY_IN_USE, ASSIGN_ARRAYS_ONE_ANOTHER,
        INVALID_POINTER_REASSIGN, ARRAY_IS_ARG,
        INCOMPATIBLE_REDEFINITION_STACK_ARRAY, ARRAY_REALLOCATION, RECURSIVE_RESULTS_REQUIRED,
        PYCCEL_RESTRICTION_INHOMOG_LIST, UNDEFINED_IMPORT_OBJECT, UNDEFINED_LAMBDA_VARIABLE,
        UNDEFINED_LAMBDA_FUNCTION, UNDEFINED_INIT_METHOD, UNDEFINED_FUNCTION,
        INVALID_MACRO_COMPOSITION, WRONG_NUMBER_OUTPUT_ARGS, INVALID_FOR_ITERABLE,
        PYCCEL_RESTRICTION_LIST_COMPREHENSION_LIMITS, PYCCEL_RESTRICTION_LIST_COMPREHENSION_SIZE,
        UNUSED_DECORATORS, UNSUPPORTED_POINTER_RETURN_VALUE, PYCCEL_RESTRICTION_OPTIONAL_NONE,
        PYCCEL_RESTRICTION_PRIMITIVE_IMMUTABLE, PYCCEL_RESTRICTION_IS_ISNOT,
        FOUND_DUPLICATED_IMPORT, UNDEFINED_WITH_ACCESS, MACRO_MISSING_HEADER_OR_FUNC,
        PYCCEL_INTERNAL_ERROR)

from pyccel.parser.base      import BasicParser
from pyccel.parser.syntactic import SyntaxParser
from pyccel.parser.syntax.headers import types_meta

from pyccel.utilities.stage import PyccelStage

import pyccel.decorators as def_decorators
#==============================================================================

errors = Errors()
pyccel_stage = PyccelStage()

type_container = {
                   PythonTupleFunction : HomogeneousTupleType,
                   PythonListFunction : HomogeneousListType,
                   PythonSetFunction : HomogeneousSetType,
                   NumpyArray : NumpyNDArrayType,
                  }

#==============================================================================

def _get_name(var):
    """."""

    if isinstance(var, str):
        return var
    if isinstance(var, (PyccelSymbol, DottedName)):
        return str(var)
    if isinstance(var, (IndexedElement)):
        return str(var.base)
    if isinstance(var, FunctionCall):
        return var.funcdef
    name = type(var).__name__
    msg = f'Name of Object : {name} cannot be determined'
    return errors.report(PYCCEL_RESTRICTION_TODO+'\n'+msg, symbol=var,
                severity='fatal')

magic_method_map = {
        PyccelAdd: '__add__',
        PyccelMinus: '__sub__',
        PyccelMul: '__mul__',
        PyccelDiv: '__truediv__',
        PyccelPow: '__pow__',
        PyccelLShift: '__lshift__',
        PyccelRShift: '__rshift__',
        PyccelBitAnd : '__and__',
        PyccelBitOr: '__or__',
        }

#==============================================================================

class SemanticParser(BasicParser):
    """
    Class which handles the semantic stage as described in the developer docs.

    This class is described in detail in developer_docs/semantic_stage.md.
    It determines all semantic information which must be deduced in order to
    print a representation of the AST resulting from the syntactic stage in one
    of the target languages.

    Parameters
    ----------
    inputs : SyntaxParser
        A syntactic parser which has been used to generate a representation of
        the input code using Pyccel nodes.

    parents : list
        A list of parsers describing the files which import this file.

    d_parsers : list
        A list of parsers describing files imported by this file.

    **kwargs : dict
        Additional keyword arguments for BasicParser.
    """

    def __init__(self, inputs, *, parents = (), d_parsers = (), **kwargs):

        # a Parser can have parents, who are importing it.
        # imports are then its sons.
        self._parents = list(parents)
        self._d_parsers = dict(d_parsers)

        # ...
        if not isinstance(inputs, SyntaxParser):
            raise TypeError('> Expecting a syntactic parser as input')

        parser = inputs
        # ...

        # ...
        BasicParser.__init__(self, **kwargs)
        # ...

        # ...
        self._fst = parser._fst
        self._ast = parser._ast

        self._filename  = parser._filename
        self._mod_name  = ''
        self._metavars  = parser._metavars
        self.scope = parser.scope
        self.scope.imports['imports'] = {}
        self._module_namespace  = self.scope

        self._in_annotation = False

        # used to store the local variables of a code block needed for garbage collecting
        self._allocs = []

        # used to store code split into multiple lines to be reinserted in the CodeBlock
        self._additional_exprs = []

        # used to store variables if optional parameters are changed
        self._optional_params = {}

        # used to link pointers to their targets. This is important for classes which may
        # contain persistent pointers
        self._pointer_targets = []

        #
        self._code = parser._code
        # ...

        self.annotate()
        # ...

    #================================================================
    #                  Property accessors
    #================================================================

    @property
    def parents(self):
        """Returns the parents parser."""
        return self._parents

    @property
    def d_parsers(self):
        """Returns the d_parsers parser."""

        return self._d_parsers

    #================================================================
    #                     Public functions
    #================================================================

    def annotate(self):
        """
        Add type information to the AST.

        This function is the entry point for this class. It annotates the
        AST object created by the syntactic stage which was collected
        in the constructor. The annotation adds all necessary information
        about the type etc to describe the object sufficiently well for
        printing. See the developer docs for more details.

        Returns
        -------
        pyccel.ast.basic.PyccelAstNode
            An annotated object which can be printed.
        """

        if self.semantic_done:
            print ('> semantic analysis already done')
            return self.ast

        # TODO - add settings to Errors
        #      - filename

        errors = Errors()
        if self.filename:
            errors.set_target(self.filename)

        # then we treat the current file

        ast = self.ast

        self._allocs.append(set())
        self._pointer_targets.append({})
        # we add the try/except to allow the parser to find all possible errors
        pyccel_stage.set_stage('semantic')
        ast = self._visit(ast)

        self._ast = ast

        self._semantic_done = True

        return ast

    #================================================================
    #              Utility functions for scope handling
    #================================================================

    def get_class_prefix(self, name):
        """
        Search for the class prefix of a dotted name in the current scope.

        Search for a Variable object with the class prefix found in the given
        name inside the current scope, defined by the local and global Python
        scopes. Return None if not found.

        Parameters
        ----------
        name : DottedName
            The dotted name which begins with a class definition.

        Returns
        -------
        Variable
            Returns the class definition if found or None otherwise.
        """
        prefix_parts = name.name[:-1]
        syntactic_prefix = prefix_parts[0] if len(prefix_parts) == 1 else DottedName(*prefix_parts)
        return self._visit(syntactic_prefix)

    def check_for_variable(self, name):
        """
        Search for a Variable object with the given name in the current scope.

        Search for a Variable object with the given name in the current scope,
        defined by the local and global Python scopes. Return None if not found.

        Parameters
        ----------
        name : str | DottedName
            The object describing the variable.

        Returns
        -------
        Variable
            Returns the variable if found or None.

        See Also
        --------
        get_variable
            A similar function which raises an error if the Variable is not found
            instead of returning None.
        """

        if isinstance(name, DottedName):
            prefix = self.get_class_prefix(name)
            try:
                class_def = prefix.cls_base
            except AttributeError:
                class_def = get_cls_base(prefix.class_type) or \
                            self.scope.find(str(prefix.class_type), 'classes')

            attr_name = name.name[-1]
            class_scope = class_def.scope
            if class_scope is None:
                # Pyccel defined classes have no variables
                return None

            attribute = class_scope.find(attr_name, 'variables') if class_def else None
            if attribute:
                return attribute.clone(attribute.name, new_class = DottedVariable, lhs = prefix)
            else:
                return None
        return self.scope.find(name, 'variables')

    def get_variable(self, name):
        """
        Get a Variable object with the given name from the current scope.

        Search for a Variable object with the given name in the current scope,
        defined by the local and global Python scopes. Raise an error if not found.

        Parameters
        ----------
        name : str
            The object describing the variable.

        Returns
        -------
        Variable
            Returns the variable found in the scope.

        Raises
        ------
        PyccelSemanticError
            Error raised if variable is not found.

        See Also
        --------
        check_for_variable
            A similar function which returns None if the Variable is not found
            instead of raising an error.
        """
        var = self.check_for_variable(name)
        if var is None:
            if name == '_':
                errors.report(UNDERSCORE_NOT_A_THROWAWAY,
                    bounding_box=(self.current_ast_node.lineno, self.current_ast_node.col_offset),
                    severity='fatal')
            else:
                errors.report(UNDEFINED_VARIABLE, symbol=name,
                    bounding_box=(self.current_ast_node.lineno, self.current_ast_node.col_offset),
                    severity='fatal')

        return var

    def get_variables(self, container):
        """
        Get all variables in the scope of interest.

        Get a list of all variables which are

        Parameters
        ----------
        container : Scope
            The object describing the relevant scope.

        Returns
        -------
        list
            A list of variables.
        """
        # this only works if called on a function scope
        # TODO needs more tests when we have nested functions
        variables = []
        variables.extend(container.variables.values())
        for sub_container in container.loops:
            variables.extend(self.get_variables(sub_container))
        return variables

    def get_class_construct(self, name):
        """
        Return the class datatype associated with name.

        Return the class datatype for name if it exists.
        Raise an error otherwise.

        Parameters
        ----------
        name : str
            The name of the class.

        Returns
        -------
        PyccelType
            The datatype for the class.

        Raises
        ------
        PyccelSemanticError
            Raised if the datatype cannot be found.
        """
        result = self.scope.find(name, 'cls_constructs')

        if result is None:
            msg = f'class construct {name} not found'
            return errors.report(msg,
                bounding_box=(self.current_ast_node.lineno, self.current_ast_node.col_offset),
                severity='fatal')
        else:
            return result

    def insert_import(self, name, target, storage_name = None):
        """
        Insert a new import into the scope.

        Create and insert a new import in scope if it's not defined
        otherwise append target to existing import.

        Parameters
        ----------
        name : str-like
               The source from which the object is imported.
        target : AsName
               The imported object.
        storage_name : str-like
                The name which will be used to identify the Import in the
                container.
        """
        source = _get_name(name)
        if storage_name is None:
            storage_name = source
        imp = self.scope.find(source, 'imports')
        if imp is None:
            imp = self.scope.find(storage_name, 'imports')

        if imp is not None:
            imp_source = imp.source
            if imp_source == source:
                imp.define_target(target)
            else:
                errors.report(IMPORTING_EXISTING_IDENTIFIED,
                              symbol=name,
                              bounding_box=(self.current_ast_node.lineno, self.current_ast_node.col_offset),
                              severity='fatal')
        else:
            container = self.scope.imports
            container['imports'][storage_name] = Import(source, target, True)


    def get_headers(self, name):
        """ Get all headers in the scope which reference the
        requested name
        """
        container = self.scope
        headers = []
        while container:
            if name in container.headers:
                if isinstance(container.headers[name], list):
                    headers += container.headers[name]
                else:
                    headers.append(container.headers[name])
            container = container.parent_scope
        return headers

    def create_tuple_of_inhomogeneous_elements(self, tuple_var):
        """
        Create a tuple of variables from a variable representing an inhomogeneous object.

        Create a tuple of variables that can be printed in a low-level language. An
        inhomogeneous object cannot be represented as is in a low-level language so
        it must be unpacked into a PythonTuple. This function is recursive so that
        variables with a type such as `tuple[tuple[int,bool],float]` generate
        `PythonTuple(PythonTuple(var_0_0, var_0_1), var_1)`.

        Parameters
        ----------
        tuple_var : Variable
            A variable which may or may not be an inhomogeneous tuple.

        Returns
        -------
        Variable | PythonTuple
            An object containing only variables that can be printed in a low-level language.
        """
        if isinstance(tuple_var.class_type, InhomogeneousTupleType):
            return PythonTuple(*[self.create_tuple_of_inhomogeneous_elements(self.scope.collect_tuple_element(v)) for v in tuple_var])
        else:
            return tuple_var

    #=======================================================
    #              Utility functions
    #=======================================================

    def _garbage_collector(self, expr):
        """
        Search in a CodeBlock if no trailing Return Node is present add the needed frees.

        The primary purpose of _garbage_collector is to search within a CodeBlock
        instance for cases where no trailing Return node is present, and when such
        situations occur, it adds the necessary deallocate operations to free up resources.

        Parameters
        ----------
        expr : CodeBlock
            The body where the method searches for the absence of trailing `Return` nodes.

        Returns
        -------
        List
            A list of instances of the `Deallocate` type.
        """

        deallocs = []
        if all(r.expr is None for r in expr.get_attribute_nodes(Return)):
            for i in self._allocs[-1]:
                if isinstance(i, DottedVariable):
                    if isinstance(i.lhs.class_type, CustomDataType) and self._current_function != '__del__':
                        continue
                if isinstance(i.class_type, CustomDataType) and i.is_alias:
                    continue
                deallocs.append(Deallocate(i))
        self._allocs.pop()
        return deallocs

    def _check_pointer_targets(self, exceptions = ()):
        """
        Check that all pointer targets to be deallocated are not needed beyond this scope.

        At the end of a scope (function/module/class) the objects contained within it are
        deallocated. However some objects may persist beyond the scope. For example a
        class instance persists after a call to a class method, and the arguments of a
        function persist after a call to that function. If one of these persistent objects
        contains a pointer then it is important that the target of that pointer has the
        same lifetime. The target must not be deallocated at the end of the function if
        the pointer persists.

        This function checks through self._pointer_targets[-1] which is the dictionary
        describing the association of pointers to targets in this scope. First it removes
        all pointers which are deallocated at the end of this context. Next it checks if
        any of the objects which will be deallocated are present amongst the targets for
        the scope. If this is the case then an error is raised. Finally it loops through
        the remaining pointer/target pairs and ensures that any arguments which are targets
        are marked as such.

        Parameters
        ----------
        exceptions : tuple of Variables
            A list of objects in `_allocs` which are to be ignored (variables appearing
            in a return statement).
        """
        assert not isinstance(exceptions, Variable)
        for i in self._allocs[-1]:
            if isinstance(i, DottedVariable):
                if isinstance(i.lhs.class_type, CustomDataType) and self._current_function != '__del__':
                    continue
            if i in exceptions:
                continue
            self._pointer_targets[-1].pop(i, None)
        targets = {t[0]:t[1] for target_list in self._pointer_targets[-1].values() for t in target_list}
        for i in self._allocs[-1]:
            if isinstance(i, DottedVariable):
                if isinstance(i.lhs.class_type, CustomDataType) and self._current_function != '__del__':
                    continue
            if i in exceptions:
                continue
            if i in targets:
                errors.report(f"Variable {i} goes out of scope but may be the target of a pointer which is still required",
                        severity='error', symbol=targets[i])

        if self._current_function:
            func_name = self._current_function.name[-1] if isinstance(self._current_function, DottedName) else self._current_function
            current_func = self.scope.find(func_name, 'functions')
            arg_vars = {a.var:a for a in current_func.arguments}

            for p, t_list in self._pointer_targets[-1].items():
                if p in arg_vars and arg_vars[p].bound_argument:
                    for t,_ in t_list:
                        if t.is_argument:
                            argument_objects = t.get_direct_user_nodes(lambda x: isinstance(x, FunctionDefArgument))
                            assert len(argument_objects) == 1
                            argument_objects[0].persistent_target = True

    def _indicate_pointer_target(self, pointer, target, expr):
        """
        Indicate that a pointer is targetting a specific target.

        Indicate that a pointer is targetting a specific target by adding the pair
        to a dictionary in self._pointer_targets (the last dictionary in the list
        should be used as this is the one for the current scope).

        Parameters
        ----------
        pointer : Variable
            The variable which is pointing at something.

        target : Variable | IndexedElement
            The object being pointed at by the pointer.

        expr : PyccelAstNode
            The expression where the pointer was created (used for clear error
            messages).
        """
        if pointer is target:
            return

        assert pointer != target
        if isinstance(pointer, DottedVariable):
            self._indicate_pointer_target(pointer.lhs, target, expr)
        elif isinstance(target, DottedVariable):
            self._indicate_pointer_target(pointer, target.lhs, expr)
        elif isinstance(target, IndexedElement):
            self._indicate_pointer_target(pointer, target.base, expr)
        elif isinstance(target, (DictGetItem, DictGet)):
            self._indicate_pointer_target(pointer, target.dict_obj, expr)
        elif isinstance(target, Variable):
            if target.is_alias:
                try:
                    sub_targets = self._pointer_targets[-1][target]
                except KeyError:
                    errors.report("Pointer cannot point at a non-local pointer\n"+PYCCEL_RESTRICTION_TODO,
                        severity='error', symbol=expr)
                self._pointer_targets[-1].setdefault(pointer, []).extend((t[0], expr) for t in sub_targets)
            else:
                target.is_target = True
                self._pointer_targets[-1].setdefault(pointer, []).append((target, expr))
        else:
            errors.report("Pointer cannot point at a temporary object",
                severity='error', symbol=expr)

    def _infer_type(self, expr):
        """
        Infer all relevant type information for the expression.

        Create a dictionary describing all the type information that can be
        inferred about the expression `expr`. This includes information about:
        - `class_type`
        - `shape`
        - `cls_base`
        - `memory_handling`

        Parameters
        ----------
        expr : pyccel.ast.basic.PyccelAstNode
                An AST object representing an object in the code whose type
                must be determined.

        Returns
        -------
        dict
            Dictionary containing all the type information which was inferred.
        """
        if not isinstance(expr, TypedAstNode):
            return {'class_type' : SymbolicType()}

        d_var = {
                'class_type' : expr.class_type,
                'shape'      : expr.shape,
                'cls_base'   : self.scope.find(str(expr.class_type), 'classes') or get_cls_base(expr.class_type),
                'memory_handling' : 'heap' if expr.rank > 0 else 'stack'
            }

        if isinstance(expr, Variable):
            d_var['memory_handling'] = expr.memory_handling
            if expr.cls_base:
                d_var['cls_base'   ] = expr.cls_base
            return d_var

        elif isinstance(expr, Concatenate):
            if any(getattr(a, 'on_heap', False) for a in expr.args):
                d_var['memory_handling'] = 'heap'
            else:
                d_var['memory_handling'] = 'stack'
            return d_var

        elif isinstance(expr, Duplicate):
            d = self._infer_type(expr.val)
            if d.get('on_stack', False) and isinstance(expr.length, LiteralInteger):
                d_var['memory_handling'] = 'stack'
            else:
                d_var['memory_handling'] = 'heap'
            return d_var

        elif isinstance(expr, NumpyTranspose):

            var = expr.internal_var

            d_var['memory_handling'] = 'alias' if isinstance(var, Variable) else 'heap'
            return d_var

        elif isinstance(expr, PythonTuple):

            if isinstance(expr.class_type, HomogeneousTupleType):
                d_var['shape'] = get_shape_of_multi_level_container(expr)
            return d_var

        elif isinstance(expr, (DictGetItem, DictGet)):

            d_var['memory_handling'] = 'alias' if not isinstance(expr.class_type, FixedSizeNumericType) else 'stack'
            return d_var

        elif isinstance(expr, TypedAstNode):

            d_var['memory_handling'] = 'heap' if expr.rank > 0 else 'stack'
            return d_var

        else:
            type_name = type(expr).__name__
            msg = f'Type of Object : {type_name} cannot be infered'
            return errors.report(PYCCEL_RESTRICTION_TODO+'\n'+msg, symbol=expr,
                bounding_box=(self.current_ast_node.lineno, self.current_ast_node.col_offset),
                severity='fatal')

    def _extract_indexed_from_var(self, var, indices, expr):
        """
        Use indices to extract appropriate element from object 'var'.

        Use indices to extract appropriate element from object 'var'.
        This contains most of the contents of _visit_IndexedElement
        but is a separate function in order to be recursive.

        Parameters
        ----------
        var : Variable
            The variable being indexed.

        indices : iterable
            The indexes used to access the variable.

        expr : PyccelAstNode
            The node being parsed. This is useful for raising errors.

        Returns
        -------
        TypedAstNode
            The visited object.
        """

        # case of Pyccel ast Variable
        # if not possible we use symbolic objects

        if isinstance(var, PythonTuple):
            def is_literal_index(a):
                def is_int(a):
                    return isinstance(a, (int, LiteralInteger)) or \
                        (isinstance(a, PyccelUnarySub) and \
                         isinstance(a.args[0], (int, LiteralInteger)))
                if isinstance(a, Slice):
                    return all(is_int(s) or s is None for s in (a.start, a.step, a.stop))
                else:
                    return is_int(a)
            if all(is_literal_index(a) for a in indices):
                if len(indices)==1:
                    return var[indices[0]]
                else:
                    return self._visit(var[indices[0]][indices[1:]])
            else:
                pyccel_stage.set_stage('syntactic')
                tmp_var = PyccelSymbol(self.scope.get_new_name())
                assign = Assign(tmp_var, var)
                assign.set_current_ast(expr.python_ast)
                pyccel_stage.set_stage('semantic')
                self._additional_exprs[-1].append(self._visit(assign))
                var = self._visit(tmp_var)

        elif isinstance(var, Variable):
            # Nothing to do but excludes this case from the subsequent ifs
            pass

        elif hasattr(var,'__getitem__'):
            if len(indices)==1:
                return var[indices[0]]
            else:
                return self._visit(var[indices[0]][indices[1:]])

        elif isinstance(var, (PyccelFunction, FunctionCall)):
            pyccel_stage.set_stage('syntactic')
            tmp_var = PyccelSymbol(self.scope.get_new_name())
            assign = Assign(tmp_var, var)
            assign.set_current_ast(expr.python_ast)
            pyccel_stage.set_stage('semantic')
            self._additional_exprs[-1].append(self._visit(assign))
            var.remove_user_node(assign)
            var = self._visit(tmp_var)

        else:
            errors.report(f"Can't index {type(var)}", symbol=expr,
                severity='fatal')

        indices = tuple(indices)

        if isinstance(var.class_type, InhomogeneousTupleType):

            arg = indices[0]

            if isinstance(arg, Slice):
                if ((arg.start is not None and not is_literal_integer(arg.start)) or
                        (arg.stop is not None and not is_literal_integer(arg.stop))):
                    errors.report(INDEXED_TUPLE, symbol=var,
                        bounding_box=(self.current_ast_node.lineno, self.current_ast_node.col_offset),
                        severity='fatal')

                idx = slice(arg.start, arg.stop)
                orig_vars = [self.scope.collect_tuple_element(v) for v in var]
                selected_vars = orig_vars[idx]
                if len(indices)==1:
                    return PythonTuple(*selected_vars)
                else:
                    return PythonTuple(*[self._extract_indexed_from_var(var, indices[1:], expr) for var in selected_vars])

            elif isinstance(arg, LiteralInteger):

                if len(indices)==1:
                    return self.scope.collect_tuple_element(var[arg])

                var = var[arg]
                return self._extract_indexed_from_var(var, indices[1:], expr)

            else:
                errors.report(INDEXED_TUPLE, symbol=var,
                    bounding_box=(self.current_ast_node.lineno, self.current_ast_node.col_offset),
                    severity='fatal')

        if isinstance(var, PythonTuple) and not var.is_homogeneous:
            errors.report(LIST_OF_TUPLES, symbol=var,
                bounding_box=(self.current_ast_node.lineno, self.current_ast_node.col_offset),
                severity='error')

        for arg in var[indices].indices:
            if not isinstance(arg, (Slice, LiteralEllipsis)) and not (hasattr(arg, 'dtype') and
                    isinstance(getattr(arg.dtype, 'primitive_type', None), PrimitiveIntegerType)):
                errors.report(INVALID_INDICES, symbol=var[indices],
                    bounding_box=(self.current_ast_node.lineno, self.current_ast_node.col_offset),
                    severity='error')
        return var[indices]

    def _create_PyccelOperator(self, expr, visited_args):
        """
        Create a PyccelOperator.

        Create a PyccelOperator by passing the visited arguments
        to the class.
        Called by _visit_PyccelOperator and other classes
        inheriting from PyccelOperator.

        Parameters
        ----------
        expr : PyccelOperator
            The expression being visited.

        visited_args : tuple of TypedAstNode
            The arguments passed to the operator.

        Returns
        -------
        PyccelOperator
            The new operator.
        """
        arg1 = visited_args[0]
        if all(isinstance(a, PyccelFunctionDef) for a in visited_args):
            try:
                possible_types = [a.cls_name.static_type() for a in visited_args]
            except AttributeError:
                errors.report("Unrecognised type in type union statement",
                        severity='fatal', symbol=expr)
            return UnionTypeAnnotation(*[VariableTypeAnnotation(t) for t in possible_types])
        class_type = arg1.class_type
        class_base = self.scope.find(str(class_type), 'classes') or get_cls_base(class_type)
        magic_method_name = magic_method_map.get(type(expr), None)
        magic_method = None
        if magic_method_name:
            magic_method = class_base.get_method(magic_method_name)
            if magic_method is None:
                arg2 = visited_args[1]
                class_type = arg2.class_type
                class_base = self.scope.find(str(class_type), 'classes') or get_cls_base(class_type)
                magic_method_name = '__r'+magic_method_name[2:]
                magic_method = class_base.get_method(magic_method_name)
                if magic_method:
                    visited_args = [visited_args[1], visited_args[0]]
        if magic_method:
            expr_new = self._handle_function(expr, magic_method, [FunctionCallArgument(v) for v in visited_args])
        else:
            try:
                expr_new = type(expr)(*visited_args)
            except PyccelSemanticError as err:
                errors.report(str(err), symbol=expr, severity='fatal')
            except TypeError as err:
                types = ', '.join(str(a.class_type) for a in visited_args)
                errors.report(f"Operator {type(expr)} between objects of type ({types}) is not yet handled\n"
                        + PYCCEL_RESTRICTION_TODO, symbol=expr, severity='fatal',
                        traceback = err.__traceback__)
        return expr_new

    def _create_Duplicate(self, val, length):
        """
        Create a node which duplicates a tuple.

        Create a node which duplicates a tuple.
        Called by _visit_PyccelMul when a Duplicate is identified.

        Parameters
        ----------
        val : PyccelAstNode
            The tuple object. This object should have a class type which inherits from
            TupleType.

        length : LiteralInteger | TypedAstNode
            The number of times the tuple is duplicated.

        Returns
        -------
        Duplicate | PythonTuple
            The duplicated tuple.
        """
        # Arguments have been visited in PyccelMul

        if not isinstance(val.class_type, (TupleType, HomogeneousListType)):
            errors.report("Unexpected Duplicate", symbol=Duplicate(val, length),
                bounding_box=(self.current_ast_node.lineno, self.current_ast_node.col_offset),
                severity='fatal')

        if isinstance(val.class_type, (HomogeneousTupleType, HomogeneousListType)):
            return Duplicate(val, length)
        else:
            if isinstance(length, LiteralInteger):
                length = length.python_value
            else:
                symbol_map = {}
                used_symbols = set()
                sympy_length = pyccel_to_sympy(length, symbol_map, used_symbols)
                if isinstance(sympy_length, sp_Integer):
                    length = int(sympy_length)
                else:
                    errors.report("Cannot create inhomogeneous tuple of unknown size",
                        symbol=Duplicate(val, length),
                        bounding_box=(self.current_ast_node.lineno, self.current_ast_node.col_offset),
                        severity='fatal')

            return PythonTuple(*([self.scope.collect_tuple_element(v) for v in val]*length))

    def _handle_function_args(self, arguments):
        """
        Get a list of all function arguments.

        Get a list of all the function arguments which are passed
        to a function. This is done by visiting the syntactic
        FunctionCallArguments. If this argument contains a
        starred arguments object then the contents of this object
        are extracted into the final list.

        Parameters
        ----------
        arguments : list of FunctionCallArgument
            The arguments which were passed to the function.

        Returns
        -------
        list of FunctionCallArgument
            The arguments passed to the function.
        """
        args  = []
        for arg in arguments:
            a = self._visit(arg)
            val = a.value
            if isinstance(val, FunctionDef) and not isinstance(val, PyccelFunctionDef) and not val.is_semantic:
                semantic_func = self._annotate_the_called_function_def(val)
                a = FunctionCallArgument(semantic_func, keyword = a.keyword, python_ast = a.python_ast)

            if isinstance(val, StarredArguments):
                args.extend([FunctionCallArgument(av) for av in val.args_var])
            else:
                args.append(a)
        return args

    def _check_argument_compatibility(self, input_args, func_args, func, elemental, raise_error=True, error_type='error'):
        """
        Check that the provided arguments match the expected types.

        Check that the provided arguments match the expected types.

        Parameters
        ----------
        input_args : list
           The arguments provided to the function.
        func_args : list
           The arguments expected by the function.
        func : FunctionDef
           The called function (used for error output).
        elemental : bool
           Indicates if the function is elemental.
        raise_error : bool, default : True
           Raise the error if the arguments are incompatible.
        error_type : str, default : error
           The error type if errors are raised from the function.

        Returns
        -------
        bool
            Return True if the arguments are compatible, False otherwise.
        """
        if elemental:
            def incompatible(i_arg, f_arg):
                return i_arg.class_type.datatype != f_arg.class_type.datatype
        else:
            def incompatible(i_arg, f_arg):
                return i_arg.class_type != f_arg.class_type

        err_msgs = []
        # Compare each set of arguments
        for idx, (i_arg, f_arg) in enumerate(zip(input_args, func_args)):
            i_arg = i_arg.value
            f_arg = f_arg.var
            # Ignore types which cannot be compared
            if (i_arg is Nil()
                    or isinstance(f_arg, FunctionAddress)
                    or f_arg.class_type is GenericType()):
                continue

            # Check for compatibility
            if incompatible(i_arg, f_arg):
                expected  = str(f_arg.class_type)
                type_name = str(i_arg.class_type)
                received  = f'{i_arg} ({type_name})'
                err_msgs += [INCOMPATIBLE_ARGUMENT.format(idx+1, received, func, expected)]

        if err_msgs:
            if raise_error:
                bounding_box=(self.current_ast_node.lineno, self.current_ast_node.col_offset)
                errors.report('\n\n'.join(err_msgs), symbol = func, bounding_box=bounding_box, severity=error_type)
            else:
                return False
        return True

    def _handle_function(self, expr, func, args, *, is_method = False, use_build_functions = True):
        """
        Create the node representing the function call.

        Create a FunctionCall or an instance of a PyccelFunction
        from the function information and arguments.

        Parameters
        ----------
        expr : TypedAstNode
               The expression where this call is found (used for error output).

        func : FunctionDef | Interface
               The function being called.

        args : iterable
               The arguments passed to the function.

        is_method : bool, default = False
                Indicates if the function is a class method.

        use_build_functions : bool, default = True
                In `func` is a PyccelFunctionDef, indicates that the `_build_X` methods should
                be used. This is almost always true but may be false if this function is called
                from a `_build_X` method.

        Returns
        -------
        FunctionCall/PyccelFunction
            The semantic representation of the call.
        """
        if isinstance(func, PyccelFunctionDef):
            if use_build_functions:
                annotation_method = '_build_' + func.cls_name.__name__
                if hasattr(self, annotation_method):
                    if isinstance(expr, DottedName):
                        pyccel_stage.set_stage('syntactic')
                        if is_method:
                            new_expr = DottedName(args[0].value, FunctionCall(func, args[1:]))
                        else:
                            new_expr = FunctionCall(func, args)
                        new_expr.set_current_ast(expr.python_ast)
                        pyccel_stage.set_stage('semantic')
                        new_expr.set_current_user_node(expr.current_user_node)
                        expr = new_expr
                    return getattr(self, annotation_method)(expr, args)

            argument_description = func.argument_description
            func = func.cls_name
            args, kwargs = split_positional_keyword_arguments(*args)

            # Ignore values passed by position but add any unspecified keywords
            # with the correct default value
            for kw, val in list(argument_description.items())[len(args):]:
                if kw not in kwargs:
                    kwargs[kw] = val

            try:
                new_expr = func(*args, **kwargs)
            except TypeError as e:
                message = str(e)
                if not message:
                    message = UNRECOGNISED_FUNCTION_CALL
                errors.report(message,
                              symbol = expr,
                              traceback = e.__traceback__,
                              severity = 'fatal')

            return new_expr
        else:
            if self._current_function == func.name:
                if func.results and not isinstance(func.results.var, TypedAstNode):
                    errors.report(RECURSIVE_RESULTS_REQUIRED, symbol=func, severity="fatal")

            parent_assign = expr.get_direct_user_nodes(lambda x: isinstance(x, Assign) and not isinstance(x, AugAssign))

            func_results = func.results if isinstance(func, FunctionDef) else func.functions[0].results
            if not parent_assign and func_results.var.rank > 0:
                pyccel_stage.set_stage('syntactic')
                tmp_var = PyccelSymbol(self.scope.get_new_name())
                assign = Assign(tmp_var, expr)
                assign.set_current_ast(expr.python_ast)
                pyccel_stage.set_stage('semantic')
                self._additional_exprs[-1].append(self._visit(assign))
                return self._visit(tmp_var)

            func_args = func.arguments if isinstance(func,FunctionDef) else func.functions[0].arguments
            if len(args) > len(func_args):
                errors.report("Too many arguments passed in function call",
                        symbol = expr,
                        severity='fatal')

            new_expr = FunctionCall(func, args, self._current_function)
            for a, f_a in zip(new_expr.args, func_args):
                if f_a.persistent_target:
                    assert is_method
                    val = a.value
                    if isinstance(val, Variable):
                        a.value.is_target = True
                        self._indicate_pointer_target(args[0].value, a.value, expr)
                    else:
                        errors.report(f"{val} cannot be passed to function call as target. Please create a temporary variable.",
                                severity='error', symbol=expr)

            if None in new_expr.args:
                errors.report("Too few arguments passed in function call",
                        symbol = expr,
                        severity='error')
            elif isinstance(func, FunctionDef):
                self._check_argument_compatibility(args, func_args,
                            func, func.is_elemental)

            return new_expr

    def _sort_function_call_args(self, func_args, args):
        """
        Sort and add the missing call arguments to match the arguments in the function definition.

        We sort the call arguments by dividing them into two chunks, positional arguments and keyword arguments.
        We provide the default value of the keyword argument if the corresponding call argument is not present.

        Parameters
        ----------
        func_args : list[FunctionDefArgument]
          The arguments of the function definition.
        args : list[FunctionCallArgument]
          The arguments of the function call.

        Returns
        -------
        list[FunctionCallArgument]
            The sorted and complete call arguments.
        """
        input_args = [a for a in args if a.keyword is None]
        nargs = len(input_args)
        for ka in func_args[nargs:]:
            key = ka.name
            relevant_args = [a for a in args[nargs:] if a.keyword == key]
            n_relevant_args = len(relevant_args)
            assert n_relevant_args <= 1
            if n_relevant_args == 0 and ka.has_default:
                input_args.append(ka.default_call_arg)
            elif n_relevant_args == 1:
                input_args.append(relevant_args[0])

        return input_args

    def _annotate_the_called_function_def(self, old_func, function_call_args=None):
        """
        Annotate the called FunctionDef.

        Annotate the called FunctionDef.

        Parameters
        ----------
        old_func : FunctionDef|Interface
           The function that needs to be annotated.

        function_call_args : list[FunctionCallArgument], optional
           The list of the call arguments.

        Returns
        -------
        func: FunctionDef|Interface
            The new annotated function.
        """
        # The function call might be in a completely different scope from the FunctionDef
        # Store the current scope and go to the parent scope of the FunctionDef
        old_scope            = self._scope
        old_current_function = self._current_function
        names = []
        sc = old_func.scope if isinstance(old_func, FunctionDef) else old_func.syntactic_node.scope
        while sc.parent_scope is not None:
            sc = sc.parent_scope
            if not sc.name is None:
                names.append(sc.name)
        names.reverse()
        if names:
            self._current_function = DottedName(*names) if len(names)>1 else names[0]
        else:
            self._current_function = None

        while names:
            sc = sc.sons_scopes[names[0]]
            names = names[1:]

        # Set the Scope to the FunctionDef's parent Scope and annotate the old_func
        self._scope = sc
        self._visit_FunctionDef(old_func, function_call_args=function_call_args)
        new_name = self.scope.get_expected_name(old_func.name)
        # Retreive the annotated function
        func = self.scope.find(new_name, 'functions')
        # Add the Module of the imported function to the new function
        if old_func.is_imported:
            mod = old_func.get_direct_user_nodes(lambda x: isinstance(x, Module))[0]
            func.set_current_user_node(mod)

        # Go back to the original Scope
        self._scope = old_scope
        self._current_function = old_current_function
        # Remove the old_func from the imports dict and Assign the new annotated one
        if old_func.is_imported:
            scope = self.scope
            while new_name not in scope.imports['functions']:
                scope = scope.parent_scope
            assert old_func is scope.imports['functions'].get(new_name)
            func = func.clone(new_name, is_imported=True)
            func.set_current_user_node(mod)
            scope.imports['functions'][new_name] = func
        return func

    def _create_variable(self, name, class_type, rhs, d_lhs, *, arr_in_multirets=False,
                         insertion_scope = None, rhs_scope = None):
        """
        Create a new variable.

        Create a new variable. In most cases this is just a call to
        `Variable.__init__`
        but in the case of a tuple variable it is a recursive call to
        create all elements in the tuple.
        This is done separately to _assign_lhs_variable to ensure that
        elements of a tuple do not exist in the scope.

        Parameters
        ----------
        name : str
            The name of the new variable.

        class_type : PyccelType
            The type of the new variable.

        rhs : Variable
            The value assigned to the lhs. This is required to call
            self._infer_type recursively for tuples.

        d_lhs : dict
            Dictionary of properties for the new Variable.

        arr_in_multirets : bool, default: False
            If True, the variable that will be created is an array
            in multi-values return, false otherwise.

        insertion_scope : Scope, optional
            The scope where the variable will be inserted. This is used to add any
            symbolic aliases for inhomogeneous tuples.

        rhs_scope : Scope, optional
            The scope where the definition of the right hand side is found. This
            is used to locate any symbolic aliases for inhomogeneous tuples. It is
            necessary for tuples of tuples as function results.

        Returns
        -------
        Variable
            The variable that has been created.
        """
        if isinstance(name, PyccelSymbol):
            is_temp = name.is_temp
        else:
            is_temp = False

        if insertion_scope is None:
            insertion_scope = self.scope

        if isinstance(class_type, InhomogeneousTupleType):
            if rhs_scope is None:
                rhs_scope = self.scope

            if isinstance(rhs, FunctionCall):
                rhs_scope = rhs.funcdef.scope
                iterable = [rhs_scope.collect_tuple_element(v) for v in rhs.funcdef.results.var]
            elif isinstance(rhs, PyccelFunction):
                iterable = [IndexedElement(rhs, i)  for i in range(rhs.shape[0])]
            else:
                iterable = [rhs_scope.collect_tuple_element(r) for r in rhs]

            elem_vars = []
            for i,tuple_elem in enumerate(iterable):
                # Check if lhs element was named in the syntactic stage (this can happen for
                # results of functions)
                pyccel_stage.set_stage('syntactic')
                idx_name = IndexedElement(name, i)
                var = None
                if idx_name in self.scope.symbolic_aliases:
                    elem_name = self.scope.symbolic_aliases[idx_name]
                    var = self.check_for_variable(elem_name)
                else:
                    elem_name = self.scope.get_new_name( f'{name}_{i}' )
                pyccel_stage.set_stage('semantic')

                if var is None:
                    elem_d_lhs = self._infer_type( tuple_elem )

                    if not arr_in_multirets:
                        self._ensure_target( tuple_elem, elem_d_lhs )

                    elem_type = elem_d_lhs.pop('class_type')

                    var = self._create_variable(elem_name, elem_type, tuple_elem, elem_d_lhs,
                            insertion_scope = insertion_scope, rhs_scope = rhs_scope)

                elem_vars.append(var)

            if any(v.is_alias for v in elem_vars):
                d_lhs['memory_handling'] = 'alias'

            lhs = Variable(class_type, name, **d_lhs, is_temp=is_temp)

            for i, v in enumerate(elem_vars):
                insertion_scope.insert_symbolic_alias(IndexedElement(lhs, i), v)

        else:
            lhs = Variable(class_type, name, **d_lhs, is_temp=is_temp)

        return lhs

    def _ensure_target(self, rhs, d_lhs):
        """
        Function using data about the new lhs.

        Function using data about the new lhs to determine
        whether the lhs is an alias and the rhs is a target.

        Parameters
        ----------
        rhs : TypedAstNode
            The value assigned to the lhs.

        d_lhs : dict
            Dictionary of properties for the new Variable.
        """

        if isinstance(rhs, NumpyTranspose) and rhs.internal_var.on_heap:
            d_lhs['memory_handling'] = 'alias'
            rhs.internal_var.is_target = True

        if isinstance(rhs, Variable) and (rhs.rank > 0 or isinstance(rhs.class_type, CustomDataType)) \
                and not isinstance(rhs.class_type, (TupleType, StringType)):
            d_lhs['memory_handling'] = 'alias'
            rhs.is_target = not rhs.is_alias

        if isinstance(rhs, IndexedElement) and rhs.rank > 0 and \
                (getattr(rhs.base, 'is_ndarray', False) or getattr(rhs.base, 'is_alias', False)):
            d_lhs['memory_handling'] = 'alias'
            rhs.base.is_target = not rhs.base.is_alias

    def _assign_lhs_variable(self, lhs, d_var, rhs, new_expressions, is_augassign = False,
            arr_in_multirets=False):
        """
        Create a variable from the left-hand side (lhs) of an assignment.
        
        Create a lhs based on the information in d_var, if the lhs already exists
        then check that it has the expected properties.

        Parameters
        ----------
        lhs : PyccelSymbol (or DottedName of PyccelSymbols)
            The representation of the lhs provided by the SyntacticParser.

        d_var : dict
            Dictionary of expected lhs properties.

        rhs : Variable / expression
            The representation of the rhs provided by the SemanticParser.
            This is necessary in order to set the rhs 'is_target' property
            if necessary. It is also used to determine the type of allocation
            (init/resize/reserve).

        new_expressions : list
            A list which allows collection of any additional expressions
            resulting from this operation (e.g. Allocation).

        is_augassign : bool, default=False
            Indicates whether this is an assign ( = ) or an augassign ( += / -= / etc )
            This is necessary as the restrictions on the dtype are less strict in this
            case.

        arr_in_multirets : bool, default=False
            If True, rhs has an array in its results, otherwise, it should be set to False.
            It helps when we don't need lhs to be a pointer in case of a returned array in
            a tuple of results.

        Returns
        -------
        pyccel.ast.variable.Variable
            The representation of the lhs provided by the SemanticParser.
        """
        if isinstance(lhs, IndexedElement):
            lhs = self._visit(lhs)
        elif isinstance(lhs, (PyccelSymbol, DottedName)):

            name = lhs
            if lhs == '_':
                name = self.scope.get_new_name()
            class_type = d_var.pop('class_type')

            d_lhs = d_var.copy()
            # ISSUES #177: lhs must be a pointer when rhs is heap array
            if not arr_in_multirets:
                self._ensure_target(rhs, d_lhs)

            if isinstance(lhs, DottedName):
                prefix = self.get_class_prefix(lhs)
                class_def = prefix.cls_base
                attr_name = lhs.name[-1]
                attribute = class_def.scope.find(attr_name) if class_def else None
                if attribute:
                    var = attribute.clone(attribute.name, new_class = DottedVariable, lhs = prefix)
                else:
                    var = None
            else:
                symbolic_var = self.scope.find(lhs, 'symbolic_aliases')
                if symbolic_var:
                    errors.report(f"{lhs} variable represents a symbolic concept. Its value cannot be changed.",
                            severity='fatal')
                var = self.scope.find(lhs)

            # Variable not yet declared (hence array not yet allocated)
            if var is None:

                if isinstance(lhs, DottedName):
                    prefix_parts = lhs.name[:-1]
                    syntactic_prefix = prefix_parts[0] if len(prefix_parts) == 1 else DottedName(*prefix_parts)
                    prefix = self._visit(syntactic_prefix)
                    class_def = prefix.cls_base
                    if prefix.name == 'self':
                        var = self.get_variable('self')

                        # Collect the name that should be used in the generated code
                        attribute_name = lhs.name[-1]
                        new_name = class_def.scope.get_expected_name(attribute_name)
                        # Create the attribute
                        member = self._create_variable(new_name, class_type, rhs, d_lhs,
                                insertion_scope = class_def.scope)

                        # Insert the attribute to the class scope
                        # Passing the original name ensures that the attribute can be found under this name
                        class_def.scope.insert_variable(member, attribute_name)

                        lhs = self.insert_attribute_to_class(class_def, var, member)
                    else:
                        errors.report(f"{lhs.name[0]} should be named : self", symbol=lhs, severity='fatal')
                # Update variable's dictionary with information from function decorators
                decorators = self.scope.decorators
                if decorators:
                    if 'stack_array' in decorators:
                        if name in decorators['stack_array']:
                            d_lhs.update(memory_handling='stack')
                    if 'allow_negative_index' in decorators:
                        if lhs in decorators['allow_negative_index']:
                            d_lhs.update(allows_negative_indexes=True)

                # We cannot allow the definition of a stack array from a shape which
                # is unknown at the declaration
                if class_type.rank > 0 and d_lhs.get('memory_handling', None) == 'stack':
                    for a in d_lhs['shape']:
                        if (isinstance(a, FunctionCall) and not a.funcdef.is_pure) or \
                                any(not f.funcdef.is_pure for f in a.get_attribute_nodes(FunctionCall)):
                            errors.report(STACK_ARRAY_SHAPE_UNPURE_FUNC, symbol=a.funcdef.name,
                            severity='error',
                            bounding_box=(self.current_ast_node.lineno,
                                self.current_ast_node.col_offset))
                        if (isinstance(a, Variable) and not a.is_argument) \
                                or not all(b.is_argument for b in a.get_attribute_nodes(Variable)):
                            errors.report(STACK_ARRAY_UNKNOWN_SHAPE, symbol=name,
                            severity='error',
                            bounding_box=(self.current_ast_node.lineno,
                                self.current_ast_node.col_offset))

                if not isinstance(lhs, DottedVariable):
                    new_name = self.scope.get_expected_name(name)
                    # Create new variable
                    lhs = self._create_variable(new_name, class_type, rhs, d_lhs, arr_in_multirets=arr_in_multirets)

                    # Add variable to scope
                    self.scope.insert_variable(lhs, name)

                # ...
                # Add memory allocation if needed
                array_declared_in_function = (isinstance(rhs, FunctionCall) and not isinstance(rhs.funcdef, PyccelFunctionDef) \
                                            and not getattr(rhs.funcdef, 'is_elemental', False) and \
                                            not isinstance(lhs.class_type, HomogeneousTupleType)) or arr_in_multirets or \
                                            isinstance(rhs, (ListPop, SetPop, DictPop, DictPopitem, DictGet, DictGetItem))
                if lhs.on_heap and not array_declared_in_function:
                    if self.scope.is_loop:
                        # Array defined in a loop may need reallocation at every cycle
                        errors.report(ARRAY_DEFINITION_IN_LOOP, symbol=name,
                            severity='warning',
                            bounding_box=(self.current_ast_node.lineno,
                                self.current_ast_node.col_offset))
                        status='unknown'
                    else:
                        # Array defined outside of a loop will be allocated only once
                        status='unallocated'

                    # Create Allocate node
                    if isinstance(lhs.class_type, InhomogeneousTupleType):
                        args = [self.scope.collect_tuple_element(v) for v in lhs if v.rank>0]
                        new_args = []
                        while len(args) > 0:
                            for a in args:
                                if isinstance(a.class_type, InhomogeneousTupleType):
                                    new_args.extend(self.scope.collect_tuple_element(v) for v in a if v.rank>0)
                                elif a.rank > 0:
                                    new_expressions.append(Allocate(a,
                                        shape=a.alloc_shape, status=status))
                            args = new_args
                            new_args = []
                    elif isinstance(lhs.class_type, (HomogeneousListType, HomogeneousSetType,DictType)):
                        if isinstance(rhs, (PythonList, PythonDict, PythonSet, FunctionCall)):
                            alloc_type = 'init'
                        elif isinstance(rhs, IndexedElement) or rhs.get_attribute_nodes(IndexedElement):
                            alloc_type = 'resize'
                        else:
                            alloc_type = 'reserve'
                        new_expressions.append(Allocate(lhs, shape=lhs.alloc_shape, status=status, alloc_type=alloc_type))
                    else:
                        new_expressions.append(Allocate(lhs, shape=lhs.alloc_shape, status=status))
                # ...

                # ...
                # Add memory deallocation
                if isinstance(lhs.class_type, CustomDataType) or not lhs.on_stack:
                    if isinstance(lhs.class_type, InhomogeneousTupleType):
                        args = [self.scope.collect_tuple_element(v) for v in lhs if v.rank>0]
                        new_args = []
                        while len(args) > 0:
                            for a in args:
                                if isinstance(a.class_type, InhomogeneousTupleType):
                                    new_args.extend(self.scope.collect_tuple_element(v) for v in a if v.rank>0)
                                else:
                                    self._allocs[-1].add(a)
                            args = new_args
                            new_args = []
                    else:
                        self._allocs[-1].add(lhs)
                # ...

                # We cannot allow the definition of a stack array in a loop
                if lhs.is_stack_array and self.scope.is_loop:
                    errors.report(STACK_ARRAY_DEFINITION_IN_LOOP, symbol=name,
                        severity='error',
                        bounding_box=(self.current_ast_node.lineno,
                            self.current_ast_node.col_offset))

                # Not yet supported for arrays: x=y+z, x=b[:]
                # Because we cannot infer shape of right-hand side yet
                if array_declared_in_function:
                    know_lhs_shape = True
                elif isinstance(lhs.dtype, StringType):
                    know_lhs_shape = (lhs.rank == 1) or all(sh is not None for sh in lhs.alloc_shape[:-1])
                else:
                    know_lhs_shape = (lhs.rank == 0) or all(sh is not None for sh in lhs.alloc_shape)

                if isinstance(class_type, (NumpyNDArrayType, HomogeneousTupleType)) and not know_lhs_shape \
                        and not array_declared_in_function:
                    msg = f"Cannot infer shape of right-hand side for expression {lhs} = {rhs}"
                    errors.report(PYCCEL_RESTRICTION_TODO+'\n'+msg,
                        bounding_box=(self.current_ast_node.lineno, self.current_ast_node.col_offset),
                        severity='fatal')

            # Variable already exists
            else:

                self._ensure_inferred_type_matches_existing(class_type, d_var, var, is_augassign, new_expressions, rhs)

                # in the case of elemental, lhs is not of the same class_type as
                # var.
                # TODO d_lhs must be consistent with var!
                # the following is a small fix, since lhs must be already
                # declared
                if isinstance(lhs, DottedName):
                    lhs = var.clone(var.name, new_class = DottedVariable, lhs = self._visit(lhs.name[0]))
                else:
                    lhs = var
        else:
            lhs_type = str(type(lhs))
            raise NotImplementedError(f"_assign_lhs_variable does not handle {lhs_type}")

        return lhs

    def _ensure_inferred_type_matches_existing(self, class_type, d_var, var, is_augassign, new_expressions, rhs):
        """
        Ensure that the inferred type matches the existing variable.

        Ensure that the inferred type of the new variable, matches the existing variable (which has the
        same name). If this is not the case then errors are raised preventing pyccel reaching the codegen
        stage.
        This function also handles any reallocations caused by differing shapes between the two objects.
        These allocations/deallocations are saved in the list new_expressions

        Parameters
        ----------
        class_type : PyccelType
            The inferred PyccelType.
        d_var : dict
            The inferred information about the variable. Usually created by the _infer_type function.
        var : Variable
            The existing variable.
        is_augassign : bool
            A boolean indicating if the assign statement is an augassign (tests are less strict).
        new_expressions : list
            A list to which any new expressions created are appended.
        rhs : TypedAstNode
            The right hand side of the expression : lhs=rhs.
            If is_augassign is False, this value is not used.
        """

        # TODO improve check type compatibility
        if not isinstance(var, Variable):
            name = var.name
            message = INCOMPATIBLE_TYPES_IN_ASSIGNMENT.format(type(var), class_type)
            if var.pyccel_staging == "syntactic":
                new_name = self.scope.get_expected_name(name)
                if new_name != name:
                    message += '\nThis error may be due to object renaming to avoid name clashes (language-specific or otherwise).'
                    message += f'The conflict is with "{name}".'
                    name = new_name
            errors.report(message,
                    symbol=f'{name}={class_type}',
                    bounding_box=(self.current_ast_node.lineno, self.current_ast_node.col_offset),
                    severity='fatal')

        if not is_augassign and var.is_ndarray and var.is_target:
            errors.report(ARRAY_ALREADY_IN_USE,
                bounding_box=(self.current_ast_node.lineno,
                    self.current_ast_node.col_offset),
                        severity='error', symbol=var.name)
            return

        elif not is_augassign and not var.is_alias and var.rank > 0 and \
                isinstance(rhs, (Variable, IndexedElement)) and \
                not isinstance(var.class_type, (StringType, TupleType)):
            errors.report(ASSIGN_ARRAYS_ONE_ANOTHER,
                bounding_box=(self.current_ast_node.lineno,
                    self.current_ast_node.col_offset),
                        severity='error', symbol=var)
            return

        elif var.rank > 0 and var.is_alias and isinstance(rhs, (NumpyNewArray, PythonList, PythonSet, PythonDict)):
            errors.report(INVALID_POINTER_REASSIGN,
                bounding_box=(self.current_ast_node.lineno,
                    self.current_ast_node.col_offset),
                        severity='error', symbol=var.name)
            return

        elif var.is_ndarray and var.is_alias and not is_augassign:
            # we allow pointers to be reassigned multiple times
            # pointers reassigning need to call free_pointer func
            # to remove memory leaks
            new_expressions.append(Deallocate(var))
            return

        elif class_type != var.class_type:
            if is_augassign:
                tmp_result = PyccelAdd(var, rhs)
                result_type = tmp_result.class_type
                raise_error = var.class_type != result_type
            elif isinstance(var.class_type, InhomogeneousTupleType) and \
                    isinstance(class_type, HomogeneousTupleType):
                if d_var['shape'][0] == var.shape[0]:
                    rhs_elem = self.scope.collect_tuple_element(var[0])
                    self._ensure_inferred_type_matches_existing(class_type.element_type,
                            self._infer_type(rhs_elem), rhs_elem, is_augassign, new_expressions, rhs)
                    raise_error = False
                else:
                    raise_error = True
            elif isinstance(var.class_type, InhomogeneousTupleType) and \
                    isinstance(class_type, InhomogeneousTupleType):
                for i, element_type in enumerate(class_type):
                    rhs_elem = self.scope.collect_tuple_element(var[i])
                    self._ensure_inferred_type_matches_existing(element_type,
                            self._infer_type(rhs_elem), rhs_elem, is_augassign, new_expressions, rhs)
                raise_error = False
            elif isinstance(var.class_type, HomogeneousTupleType) and \
                    isinstance(class_type, InhomogeneousTupleType):
                # TODO: Remove isinstance(rhs, Variable) condition when tuples are saved like lists
                if isinstance(rhs, PythonTuple):
                    shape = get_shape_of_multi_level_container(rhs)
                    raise_error = len(shape) != class_type.rank or any(a != var.class_type.element_type for a in class_type)
                else:
                    raise_error = any(a != var.class_type.element_type for a in class_type) or \
                            not isinstance(rhs, Variable)
            else:
                raise_error = True

            if raise_error:
                name = var.name
                rhs_str = str(rhs)
                errors.report(INCOMPATIBLE_TYPES_IN_ASSIGNMENT.format(var.class_type, class_type),
                    symbol=f'{name}={rhs_str}',
                    bounding_box=(self.current_ast_node.lineno, self.current_ast_node.col_offset),
                    severity='error')
                return

        if not is_augassign:

            shape = var.shape

            # Get previous allocation calls
            previous_allocations = var.get_direct_user_nodes(lambda p: isinstance(p, Allocate))

            if len(previous_allocations) == 0:
                var.set_init_shape(d_var['shape'])

            if d_var['shape'] != shape:

                if var.is_argument:
                    errors.report(ARRAY_IS_ARG, symbol=var,
                        severity='error',
                        bounding_box=(self.current_ast_node.lineno,
                            self.current_ast_node.col_offset))

                elif var.is_stack_array:
                    if var.get_direct_user_nodes(lambda a: isinstance(a, Assign) and a.lhs is var):
                        errors.report(INCOMPATIBLE_REDEFINITION_STACK_ARRAY, symbol=var.name,
                            severity='error',
                            bounding_box=(self.current_ast_node.lineno,
                                self.current_ast_node.col_offset))

                else:
                    alloc_type = None
                    if isinstance(var.class_type, (HomogeneousListType, HomogeneousSetType,DictType)):
                        if isinstance(rhs, (PythonList, PythonDict, PythonSet, FunctionCall)):
                            alloc_type = 'init'
                        elif isinstance(rhs, IndexedElement) or rhs.get_attribute_nodes(IndexedElement):
                            alloc_type = 'resize'
                        else:
                            alloc_type = 'reserve'
                    if previous_allocations:
                        var.set_changeable_shape()
                        last_allocation = previous_allocations[-1]

                        # Find outermost IfSection of last allocation
                        last_alloc_ifsection = last_allocation.get_user_nodes(IfSection)
                        alloc_ifsection = last_alloc_ifsection[-1] if last_alloc_ifsection else None
                        while len(last_alloc_ifsection)>0:
                            alloc_ifsection = last_alloc_ifsection[-1]
                            last_alloc_ifsection = alloc_ifsection.get_user_nodes(IfSection)

                        ifsection_has_if = len(alloc_ifsection.get_direct_user_nodes(
                                                            lambda x: isinstance(x,If))) == 1 \
                                        if alloc_ifsection else False

                        if alloc_ifsection and not ifsection_has_if:
                            status = last_allocation.status
                        elif last_allocation.get_user_nodes((If, For, While)):
                            status='unknown'
                        else:
                            status='allocated'
                    else:
                        status = 'unallocated'

                    new_expressions.append(Allocate(var, shape=d_var['shape'], status=status, alloc_type=alloc_type))

                    if status == 'unallocated':
                        self._allocs[-1].add(var)
                    else:
                        errors.report(ARRAY_REALLOCATION.format(class_type = var.class_type), symbol=var.name,
                            severity='warning',
                            bounding_box=(self.current_ast_node.lineno,
                                self.current_ast_node.col_offset))
            elif previous_allocations and previous_allocations[-1].get_user_nodes(IfSection) \
                        and not previous_allocations[-1].get_user_nodes((If)):
                # If previously allocated in If still under construction
                status = previous_allocations[-1].status

                new_expressions.append(Allocate(var, shape=d_var['shape'], status=status))
            elif isinstance(var.class_type, CustomDataType) and not var.is_alias:
                new_expressions.append(Deallocate(var))

    def _assign_GeneratorComprehension(self, lhs_name, expr):
        """
        Visit the GeneratorComprehension node.

        Create all necessary expressions for the
        GeneratorComprehension node definition.

        Parameters
        ----------
        lhs_name : str
                    The name to which the expression is assigned.
        expr : GeneratorComprehension
                The GeneratorComprehension node.

        Returns
        -------
        pyccel.ast.functionalexpr.GeneratorComprehension
                CodeBlock containing the semantic version of the GeneratorComprehension node.
        """
        result   = expr.expr

        loop = expr.loops
        nlevels = 0
        # Create throw-away variable to help obtain result type
        index   = Variable(PythonNativeInt(),self.scope.get_new_name('to_delete'), is_temp=True)
        self.scope.insert_variable(index)
        new_expr = []
        while isinstance(loop, For):
            nlevels+=1
            self._get_for_iterators(loop.iterable, loop.target, new_expr)

            loop_elem = loop.body.body[0]

            if isinstance(loop_elem, Assign):
                # If the result contains a GeneratorComprehension, treat it and replace
                # it with it's lhs variable before continuing
                gens = set(loop_elem.get_attribute_nodes(GeneratorComprehension))
                if len(gens)==1:
                    gen = gens.pop()
                    pyccel_stage.set_stage('syntactic')
                    assert isinstance(gen.lhs, PyccelSymbol) and gen.lhs.is_temp
                    gen_lhs = self.scope.get_new_name() if gen.lhs.is_temp else gen.lhs
                    syntactic_assign = Assign(gen_lhs, gen, python_ast=gen.python_ast)
                    pyccel_stage.set_stage('semantic')
                    assign = self._visit(syntactic_assign)

                    new_expr.append(assign)
                    loop.substitute(gen, assign.lhs)
                    loop_elem = loop.body.body[0]
            loop = loop_elem

        # Remove the throw-away variable from the scope
        self.scope.remove_variable(index)

        # Visit result expression (correctly defined as iterator
        # objects exist in the scope despite not being defined)
        result = self._visit(result)
        if isinstance(result, CodeBlock):
            result = result.body[-1]

        # Create start value
        if isinstance(expr, FunctionalSum):
            dtype = result.dtype
            if isinstance(dtype, PythonNativeBool):
                val = LiteralInteger(0, dtype)
            else:
                val = convert_to_literal(0, dtype)
            d_var = self._infer_type(PyccelAdd(result, val))
        elif isinstance(expr, FunctionalMin):
            val = math_constants['inf']
            d_var = self._infer_type(result)
        elif isinstance(expr, FunctionalMax):
            val = PyccelUnarySub(math_constants['inf'])
            d_var = self._infer_type(result)

        # Infer the final dtype of the expression
        class_type = d_var.pop('class_type')
        d_var['is_temp'] = expr.lhs.is_temp

        lhs  = self.check_for_variable(lhs_name)
        if lhs:
            self._ensure_inferred_type_matches_existing(class_type, d_var, lhs, False, new_expr, None)
        else:
            lhs_name = self.scope.get_expected_name(lhs_name)
            lhs = Variable(class_type, lhs_name, **d_var)
            self.scope.insert_variable(lhs)

        # Iterate over the loops
        # This provides the definitions of iterators as well
        # as the central expression
        loops = [self._visit(expr.loops)]

        # If necessary add additional expressions corresponding
        # to nested GeneratorComprehensions
        if new_expr:
            loop = loops[0]
            for _ in range(nlevels-1):
                loop = loop.body.body[0]
            for e in new_expr:
                loop.body.insert2body(e, back=False)
                e.loops[-1].scope.update_parent_scope(loop.scope, is_loop = True)

        # Initialise result with correct initial value
        stmt = Assign(lhs, val)
        stmt.set_current_ast(expr.python_ast)
        loops.insert(0, stmt)

        indices = [self._visit(i) for i in expr.indices]

        if isinstance(expr, FunctionalSum):
            expr_new = FunctionalSum(loops, lhs=lhs, indices = indices)
        elif isinstance(expr, FunctionalMin):
            expr_new = FunctionalMin(loops, lhs=lhs, indices = indices)
        elif isinstance(expr, FunctionalMax):
            expr_new = FunctionalMax(loops, lhs=lhs, indices = indices)
        expr_new.set_current_ast(expr.python_ast)
        return expr_new

    def _find_superclasses(self, expr):
        """
        Find all the superclasses in the scope.

        From a syntactic ClassDef, extract the names of the superclasses and
        search through the scope to find their definitions. If there is no
        definition then an error is raised.

        Parameters
        ----------
        expr : ClassDef
            The class whose superclasses we wish to find.

        Returns
        -------
        list
            An iterable containing the definitions of all the superclasses.

        Raises
        ------
        PyccelSemanticError
            A `PyccelSemanticError` is reported and will be raised after the
            semantic stage is complete.
        """
        parent = {s: self.scope.find(s, 'classes') for s in expr.superclasses}
        if any(c is None for c in parent.values()):
            for s,c in parent.items():
                if c is None:
                    errors.report(f"Couldn't find class {s} in scope", symbol=expr,
                            severity='error')
            parent = {s:c for s,c in parent.items() if c is not None}

        return list(parent.values())

    def _convert_syntactic_object_to_type_annotation(self, syntactic_annotation):
        """
        Convert an arbitrary syntactic object to a type annotation.

        Convert an arbitrary syntactic object to a type annotation. This means that
        the syntactic object is wrapped in a SyntacticTypeAnnotation (if necessary).
        This ensures that a type annotation is obtained instead of e.g. a function.

        Parameters
        ----------
        syntactic_annotation : PyccelAstNode
            A syntactic object that needs to be visited as a type annotation.

        Returns
        -------
        SyntacticTypeAnnotation
            A syntactic object that will be recognised as a type annotation.
        """
        if not isinstance(syntactic_annotation, SyntacticTypeAnnotation):
            pyccel_stage.set_stage('syntactic')
            syntactic_annotation = SyntacticTypeAnnotation(dtype=syntactic_annotation)
            pyccel_stage.set_stage('semantic')
        return syntactic_annotation

    def _get_indexed_type(self, base, args, expr):
        """
        Extract a type annotation from an IndexedElement.

        Extract a type annotation from an IndexedElement. This may be a type indexed with
        slices (indicating a NumPy array), or a class type such as tuple/list/etc which is
        indexed with the datatype.

        Parameters
        ----------
        base : type deriving from PyccelAstNode
            The object being indexed.
        args : tuple of PyccelAstNode
            The indices being used to access the base.
        expr : PyccelAstNode
            The annotation, used for error printing.

        Returns
        -------
        UnionTypeAnnotation
            The type annotation described by this object.
        """
        if isinstance(base, PyccelFunctionDef) and base.cls_name is TypingFinal:
            syntactic_annotation = args[0]
            if not isinstance(syntactic_annotation, SyntacticTypeAnnotation):
                pyccel_stage.set_stage('syntactic')
                syntactic_annotation = SyntacticTypeAnnotation(dtype=syntactic_annotation)
                pyccel_stage.set_stage('semantic')
            annotation = self._visit(syntactic_annotation)
            for t in annotation.type_list:
                t.is_const = True
            return annotation
        elif isinstance(base, UnionTypeAnnotation):
            return UnionTypeAnnotation(*[self._get_indexed_type(t, args, expr) for t in base.type_list])

        if all(isinstance(a, Slice) for a in args):
            rank = len(args)
            order = None if rank < 2 else 'C'
            if isinstance(base, VariableTypeAnnotation):
                dtype = base.class_type
                if dtype.rank != 0:
                    raise errors.report("NumPy element must be a scalar type", severity='fatal', symbol=expr)
                class_type = NumpyNDArrayType(numpy_process_dtype(dtype), rank, order)
            elif isinstance(base, PyccelFunctionDef):
                dtype_cls = base.cls_name
                dtype = numpy_process_dtype(dtype_cls.static_type())
                class_type = NumpyNDArrayType(dtype, rank, order)
            return VariableTypeAnnotation(class_type)

        if not any(isinstance(a, Slice) for a in args):
            if isinstance(base, PyccelFunctionDef):
                dtype_cls = base.cls_name
            else:
                raise errors.report(f"Unknown annotation base {base}\n"+PYCCEL_RESTRICTION_TODO,
                        severity='fatal', symbol=expr)
            if (len(args) == 2 and args[1] is LiteralEllipsis()) or \
                    (len(args) == 1 and dtype_cls is not PythonTupleFunction):
                syntactic_annotation = self._convert_syntactic_object_to_type_annotation(args[0])
                internal_datatypes = self._visit(syntactic_annotation)
                if dtype_cls in type_container:
                    class_type = type_container[dtype_cls]
                else:
                    raise errors.report(f"Unknown annotation base {base}\n"+PYCCEL_RESTRICTION_TODO,
                            severity='fatal', symbol=expr)
                type_annotations = [VariableTypeAnnotation(class_type(u.class_type), u.is_const)
                                    for u in internal_datatypes.type_list]
                return UnionTypeAnnotation(*type_annotations)
            elif len(args) == 2 and dtype_cls is PythonDictFunction:
                syntactic_key_annotation = self._convert_syntactic_object_to_type_annotation(args[0])
                syntactic_val_annotation = self._convert_syntactic_object_to_type_annotation(args[1])
                key_types = self._visit(syntactic_key_annotation)
                val_types = self._visit(syntactic_val_annotation)
                type_annotations = [VariableTypeAnnotation(DictType(k.class_type, v.class_type)) \
                                    for k,v in zip(key_types.type_list, val_types.type_list)]
                return UnionTypeAnnotation(*type_annotations)
            elif dtype_cls is PythonTupleFunction:
                syntactic_annotations = [self._convert_syntactic_object_to_type_annotation(a) for a in args]
                types = [self._visit(a).type_list for a in syntactic_annotations]
                internal_datatypes = list(product(*types))
                type_annotations = [VariableTypeAnnotation(InhomogeneousTupleType(*[ui.class_type for ui in u]), True)
                                    for u in internal_datatypes]
                return UnionTypeAnnotation(*type_annotations)
            else:
                raise errors.report("Cannot handle non-homogenous type index\n"+PYCCEL_RESTRICTION_TODO,
                        severity='fatal', symbol=expr)

        raise errors.report("Unrecognised type slice",
                severity='fatal', symbol=expr)

    def insert_attribute_to_class(self, class_def, self_var, attrib):
        """
        Insert a new attribute into an existing class.

        Insert a new attribute into an existing class definition. In order to do this a dotted
        variable must be created. If the new attribute is an inhomogeneous tuple then this
        function is called recursively to insert each variable comprising the tuple into the
        class definition.

        Parameters
        ----------
        class_def : ClassDef
            The class defintion to which the attribute should be added.
        self_var : Variable
            The variable representing the 'self' variable of the class instance.
        attrib : Variable
            The attribute which should be inserted into the class defintion.

        Returns
        -------
        DottedVariable | PythonTuple
            The object that was inserted into the class definition.
        """
        # Create the local DottedVariable
        lhs = attrib.clone(attrib.name, new_class = DottedVariable, lhs = self_var)

        if isinstance(attrib.class_type, InhomogeneousTupleType):
            for v in attrib:
                self.insert_attribute_to_class(class_def, self_var, class_def.scope.collect_tuple_element(v))
        else:
            # update the attributes of the class and push it to the scope
            class_def.add_new_attribute(lhs)

        return lhs

    def _get_iterable(self, syntactic_iterable):
        """
        Get an Iterable obect from a syntatic object that is used in an iterable context.

        Get an Iterable obect from a syntatic object that is used in an iterable context.
        A typical example of an iterable context is the iterable of a for loop.

        Parameters
        ----------
        syntactic_iterable : PyccelAstNode
            The syntatic object that should be usable as an iterable.

        Returns
        -------
        Iterable
            A semantic Iterable object.
        """
        iterable = self._visit(syntactic_iterable)
        if isinstance(iterable, (Variable, IndexedElement)):
            if isinstance(iterable.class_type, DictType):
                iterable = DictKeys(iterable)
            else:
                iterable = VariableIterator(iterable)
        elif not isinstance(iterable, Iterable):
            if isinstance(iterable, TypedAstNode):
                pyccel_stage.set_stage('syntactic')
                tmp_var = self.scope.get_new_name()
                syntactic_assign = Assign(tmp_var, iterable, python_ast = iterable.python_ast)
                pyccel_stage.set_stage('semantic')
                assign = self._visit(syntactic_assign)
                self._additional_exprs[-1].append(assign)
                iterable = VariableIterator(self._visit(tmp_var))
            else:
                errors.report(f"{iterable} is not handled as the iterable of a for loop",
                        symbol=syntactic_iterable, severity='fatal')

        return iterable

    def _get_for_iterators(self, syntactic_iterable, iterator, new_expr):
        """
        Get the semantic target and iterable of a for loop.

        Get the semantic target and iterable of a for loop. This method can be used to
        handle generators, comprehension expressions or basic for loops.

        Parameters
        ----------
        syntactic_iterable : TypedAstNode
            The iterable that the for loop iterates over.
        iterator : TypedAstNode
            The syntactic iterator that takes the value of the elements of the iterable.
        new_expr : list[PyccelAstNode]
            A list which allows collection of any additional expressions
            resulting from this operation (e.g. Allocation).

        Returns
        -------
        target : TypedAstNode
            The semantic iterator that takes the value of the elements of the iterable.
        iterable : TypedAstNode
            The semantic iterable that the for loop iterates over.
        """
        iterable = self._get_iterable(syntactic_iterable)

        if iterable.num_loop_counters_required:
            indices = [Variable(PythonNativeInt(), self.scope.get_new_name(), is_temp=True)
                        for i in range(iterable.num_loop_counters_required)]
            iterable.set_loop_counter(*indices)
        else:
            if isinstance(iterable, PythonEnumerate):
                if isinstance(iterator, PythonTuple):
                    syntactic_index = iterator[0]
                else:
                    pyccel_stage.set_stage('syntactic')
                    syntactic_index = IndexedElement(iterator,0)
                    pyccel_stage.set_stage('semantic')
            else:
                syntactic_index = iterator

            index = self.check_for_variable(syntactic_index)
            if index is None:
                start = LiteralInteger(0)
                d_var = self._infer_type(start)
                if isinstance(syntactic_index, PyccelSymbol):
                    index = self._assign_lhs_variable(syntactic_index, d_var,
                                    rhs=start, new_expressions=new_expr)
                else:
                    index = self.scope.get_temporary_variable(PythonNativeInt())
            iterable.set_loop_counter(index)

        # Collect a target with a deducible dtype
        iterator_rhs = iterable.get_python_iterable_item()

        # Use _visit_Assign to create the requested iterator with the correct type
        # The result of this operation is not stored, it is just used to declare
        # iterator with the correct dtype to allow correct dtype deductions later
        if isinstance(iterator, PyccelSymbol):
            if len(iterator_rhs) != 1:
                iterator_rhs = PythonTuple(*iterator_rhs, prefer_inhomogeneous=True)
            else:
                iterator_rhs = iterator_rhs[0]

            iterator_d_var = self._infer_type(iterator_rhs)

            target = self._assign_lhs_variable(iterator, iterator_d_var,
                            rhs=iterator_rhs, new_expressions=new_expr)
            if isinstance(target.class_type, InhomogeneousTupleType):
                target = [self.scope.collect_tuple_element(v) for v in target]
            else:
                target = [target]

        elif isinstance(iterator, PythonTuple):
            target = [self._assign_lhs_variable(it, self._infer_type(rhs),
                                rhs=rhs, new_expressions=new_expr)
                        for it, rhs in zip(iterator, iterator_rhs)]
        else:
            raise errors.report(INVALID_FOR_ITERABLE, symbol=iterator,
                   bounding_box=(self.current_ast_node.lineno, self.current_ast_node.col_offset),
                   severity='error')

        return target, iterable

    #====================================================
    #                 _visit functions
    #====================================================


    def _visit(self, expr):
        """
        Annotate the AST.

        The annotation is done by finding the appropriate function _visit_X
        for the object expr. X is the type of the object expr. If this function
        does not exist then the method resolution order is used to search for
        other compatible _visit_X functions. If none are found then an error is
        raised.
        
        Parameters
        ----------
        expr : pyccel.ast.basic.PyccelAstNode | PyccelSymbol
            Object to visit of type X.
        
        Returns
        -------
        pyccel.ast.basic.PyccelAstNode
            AST object which is the semantic equivalent of expr.
        """
        if getattr(expr, 'pyccel_staging', 'syntactic') == 'semantic':
            return expr

        # TODO - add settings to Errors
        #      - line and column
        #      - blocking errors
        current_ast = self.current_ast_node

        if getattr(expr,'python_ast', None) is not None:
            self._current_ast_node = expr.python_ast

        classes = type(expr).__mro__
        for cls in classes:
            annotation_method = '_visit_' + cls.__name__
            try:
                if hasattr(self, annotation_method):
                    obj = getattr(self, annotation_method)(expr)
                    if isinstance(obj, PyccelAstNode) and self.current_ast_node:
                        obj.set_current_ast(self.current_ast_node)
                    self._current_ast_node = current_ast
                    return obj
            except (PyccelError, NotImplementedError) as err:
                raise err
            except Exception as err: #pylint: disable=broad-exception-caught
                if ErrorsMode().value == 'user':
                    errors.report(PYCCEL_INTERNAL_ERROR,
                            symbol = self._current_ast_node, severity='fatal')
                else:
                    raise err

        # Unknown object, we raise an error.
        return errors.report(PYCCEL_RESTRICTION_TODO, symbol=type(expr),
            bounding_box=(self.current_ast_node.lineno, self.current_ast_node.col_offset),
            severity='fatal')

    def _visit_Module(self, expr):
        imports = [self._visit(i) for i in expr.imports]
        init_func_body = [i for i in imports if not isinstance(i, EmptyNode)]

        for f in expr.funcs:
            self.insert_function(f)

        # Avoid conflicts with symbols from Program
        if expr.program:
            self.scope.insert_symbols(expr.program.scope.all_used_symbols)

        for c in expr.classes:
            self._visit(c)

        init_func_body += self._visit(expr.init_func).body
        mod_name = self.metavars.get('module_name', None)
        if mod_name is None:
            mod_name = expr.name
        else:
            self.scope.insert_symbol(mod_name)
        self._mod_name = mod_name
        if isinstance(expr.name, AsName):
            name_suffix = expr.name.name
        else:
            name_suffix = expr.name

        if expr.program:
            prog_name = 'prog_'+name_suffix
            prog_name = self.scope.get_new_name(prog_name)
            self._allocs.append(set())
            self._pointer_targets.append({})

            mod_scope = self.scope
            prog_syntactic_scope = expr.program.scope
            self.scope = mod_scope.new_child_scope(prog_name,
                    used_symbols = prog_syntactic_scope.local_used_symbols.copy(),
                    original_symbols = prog_syntactic_scope.python_names.copy())
            prog_scope = self.scope

            imports = [self._visit(i) for i in expr.program.imports]
            body = [i for i in imports if not isinstance(i, EmptyNode)]

            body += self._visit(expr.program.body).body

            program_body = CodeBlock(body)

            # Calling the Garbage collecting,
            # it will add the necessary Deallocate nodes
            # to the ast
            program_body.insert2body(*self._garbage_collector(program_body))

            self.scope = mod_scope

        for f in self.scope.functions.copy().values():
            if not f.is_semantic and not isinstance(f, InlineFunctionDef):
                assert isinstance(f, FunctionDef)
                self._visit(f)

        variables = self.get_variables(self.scope)
        init_func = None
        free_func = None
        program   = None

        comment_types = (Header, MacroFunction, EmptyNode, Comment, CommentBlock)

        if not all(isinstance(l, comment_types) for l in init_func_body):
            # If there are any initialisation statements then create an initialisation function
            init_var = Variable(PythonNativeBool(), self.scope.get_new_name('initialised'),
                                is_private=True)
            init_func_name = self.scope.get_new_name(name_suffix+'__init')
            # Ensure that the function is correctly defined within the namespaces
            init_scope = self.create_new_function_scope(init_func_name)
            for b in init_func_body:
                if isinstance(b, ScopedAstNode):
                    b.scope.update_parent_scope(init_scope, is_loop = True)
                if isinstance(b, FunctionalFor):
                    for l in b.loops:
                        if isinstance(l, ScopedAstNode):
                            l.scope.update_parent_scope(init_scope, is_loop = True)

            self.exit_function_scope()

            # Update variable scope for temporaries
            to_remove = []
            scope_variables = list(self.scope.variables.values())
            for v in scope_variables:
                if v.is_temp:
                    self.scope.remove_variable(v)
                    init_scope.insert_variable(v)
                    to_remove.append(v)
                    variables.remove(v)

            # Get deallocations
            deallocs = self._garbage_collector(CodeBlock(init_func_body))

            # Deallocate temporaries in init function
            dealloc_vars = [d.variable for d in deallocs]
            for i,v in enumerate(dealloc_vars):
                if v in to_remove:
                    d = deallocs.pop(i)
                    init_func_body.append(d)

            init_func_body = If(IfSection(PyccelNot(init_var),
                                init_func_body+[Assign(init_var, LiteralTrue())]))

            init_func = FunctionDef(init_func_name, [], [init_func_body],
                    global_vars = variables, scope=init_scope)
            self.insert_function(init_func)

        if init_func:
            free_func_name = self.scope.get_new_name(name_suffix+'__free')
            pyccelised_imports = [imp for imp_name, imp in self.scope.imports['imports'].items() \
                             if imp_name in self.d_parsers]

            import_frees = [self.d_parsers[imp.source].semantic_parser.ast.free_func for imp in pyccelised_imports \
                                if imp.source in self.d_parsers]
            import_frees = [f if f.name in imp.target else \
                             f.clone(next(i.target for i in imp.target \
                                        if isinstance(i, AsName) and i.name == f.name)) \
                            for f,imp in zip(import_frees, pyccelised_imports) if f]

            if deallocs or import_frees:
                # If there is anything that needs deallocating when the module goes out of scope
                # create a deallocation function
                import_free_calls = [f() for f in import_frees if f is not None]
                free_func_body = If(IfSection(init_var,
                    import_free_calls+deallocs+[Assign(init_var, LiteralFalse())]))
                # Ensure that the function is correctly defined within the namespaces
                scope = self.create_new_function_scope(free_func_name)
                free_func = FunctionDef(free_func_name, [], [free_func_body],
                                    global_vars = variables, scope = scope)
                self.exit_function_scope()
                self.insert_function(free_func)

        funcs = []
        interfaces = []
        for f in self.scope.functions.values():
            if isinstance(f, FunctionDef):
                funcs.append(f)
            elif isinstance(f, Interface):
                interfaces.append(f)

        # in the case of a header file, we need to convert all headers to
        # FunctionDef etc ...

        if self.is_header_file:
            # ARA : issue-999
            is_external = self.metavars.get('external', False)
            for name, headers in self.scope.headers.items():
                if all(isinstance(v, FunctionHeader) and \
                        not isinstance(v, MethodHeader) for v in headers):
                    F = self.scope.find(name, 'functions')
                    if F is None:
                        func_defs = []
                        for v in headers:
                            scope = self.create_new_function_scope(name)
                            scope.insert_symbol(name)
                            types = [self._visit(d).type_list[0] for d in v.dtypes]
                            args = [Variable(t.class_type, PyccelSymbol(f'anon_{i}'),
                                shape = None, is_const = t.is_const, is_optional = False,
                                cls_base = t.class_type,
                                memory_handling = 'heap' if t.rank > 0 else 'stack') for i,t in enumerate(types)]

                            if v.results:
                                name = self.scope.get_new_name('result')
                                pyccel_stage.set_stage('syntactic')
                                syntactic_result = FunctionDefResult(AnnotatedPyccelSymbol(name, v.results), annotation = v.results)
                                pyccel_stage.set_stage('semantic')
                                results = self._visit(syntactic_result)
                            else:
                                results = FunctionDefResult(Nil())

                            args = [FunctionDefArgument(a) for a in args]
                            self.exit_function_scope()
                            func_defs.append(FunctionDef(v.name, args, [], results, is_external = is_external, is_header = True,
                                scope = scope))

                        if len(func_defs) == 1:
                            F = func_defs[0]
                            funcs.append(F)
                        else:
                            F = Interface(name, func_defs)
                            interfaces.append(F)
                        self.insert_function(F)
                    else:
                        errors.report(IMPORTING_EXISTING_IDENTIFIED,
                                symbol=name,
                                severity='fatal')

        for v in variables:
            if v.rank > 0 and not v.is_alias:
                v.is_target = True

        mod = Module(mod_name,
                    variables,
                    funcs,
                    init_func = init_func,
                    free_func = free_func,
                    interfaces=interfaces,
                    classes=self.scope.classes.values(),
                    imports=self.scope.imports['imports'].values(),
                    scope=self.scope)

        if expr.program:
            container = prog_scope.imports
            container['imports'][mod_name] = Import(self.scope.get_python_name(mod_name), mod)

            if init_func:
                import_init  = init_func()
                program_body.insert2body(import_init, back=False)

            if free_func:
                import_free  = free_func()
                program_body.insert2body(import_free)

            program = Program(prog_name,
                            self.get_variables(prog_scope),
                            program_body,
                            container['imports'].values(),
                            scope=prog_scope)

            mod.program = program
        return mod

    def _visit_PythonTuple(self, expr):
        ls = [self._visit(i) for i in expr]
        prefer_inhomogeneous = False
        if expr.get_user_nodes(Return, (IndexedElement, FunctionCall, PyccelFunction, PyccelOperator)):
            func = expr.get_user_nodes(FunctionDef)[0]
            n_returns = set(r.n_explicit_results for r in func.get_attribute_nodes(Return))
            prefer_inhomogeneous = len(n_returns) == 1
        return PythonTuple(*ls, prefer_inhomogeneous = prefer_inhomogeneous)

    def _visit_PythonList(self, expr):
        ls = [self._visit(i) for i in expr]
        try:
            expr = PythonList(*ls)
        except TypeError:
            errors.report(PYCCEL_RESTRICTION_INHOMOG_LIST, symbol=expr,
                severity='fatal')
        return expr

    def _visit_PythonSet(self, expr):
        ls = [self._visit(i) for i in expr]
        try:
            expr = PythonSet(*ls)
        except TypeError as e:
            message = str(e)
            errors.report(message, symbol=expr,
                severity='fatal')
        return expr

    def _visit_PythonDict(self, expr):
        keys = [self._visit(k) for k in expr.keys]
        vals = [self._visit(v) for v in expr.values]
        try:
            expr = PythonDict(keys, vals)
        except TypeError as e:
            errors.report(str(e), symbol=expr,
                severity='fatal')
        return expr

    def _visit_FunctionCallArgument(self, expr):
        value = self._visit(expr.value)
        a = FunctionCallArgument(value, expr.keyword)
        def generate_and_assign_temp_var():
            pyccel_stage.set_stage('syntactic')
            tmp_var = self.scope.get_new_name()
            syntactic_assign = Assign(tmp_var, expr.value, python_ast = expr.value.python_ast)
            pyccel_stage.set_stage('semantic')

            assign = self._visit(syntactic_assign)
            self._additional_exprs[-1].append(assign)
            return FunctionCallArgument(self._visit(tmp_var))
        if isinstance(value, (PyccelArithmeticOperator, PyccelFunction)) and value.rank:
            a = generate_and_assign_temp_var()
        elif isinstance(value, FunctionCall) and isinstance(value.class_type, CustomDataType):
            if not value.funcdef.results.var.is_alias:
                a = generate_and_assign_temp_var()
        return a

    def _visit_UnionTypeAnnotation(self, expr):
        annotations = [self._visit(syntax_type_annot) for syntax_type_annot in expr.type_list]
        types = [t for a in annotations for t in (a.type_list if isinstance(a, UnionTypeAnnotation) else [a])]
        return UnionTypeAnnotation(*types)

    def _visit_FunctionTypeAnnotation(self, expr):
        arg_types = [self._visit(a)[0] for a in expr.args]
        res_type = self._visit(expr.result)
        return UnionTypeAnnotation(FunctionTypeAnnotation(arg_types, res_type))

    def _visit_TypingFinal(self, expr):
        annotation = self._visit(expr.arg)
        for t in annotation:
            t.is_const = True
        return annotation

    def _visit_FunctionDefArgument(self, expr):
        arg = self._visit(expr.var)
        value = None if expr.value is None else self._visit(expr.value)
        kwonly = expr.is_kwonly
        is_optional = isinstance(value, Nil)
        bound_argument = expr.bound_argument

        args = []
        for v in arg:
            if isinstance(v, Variable):
                dtype = v.class_type
                if isinstance(value, Literal) and value is not Nil():
                    value = convert_to_literal(value.python_value, dtype)
                clone_var = v.clone(v.name, is_optional = is_optional, is_argument = True)
                args.append(FunctionDefArgument(clone_var, bound_argument = bound_argument,
                                        value = value, kwonly = kwonly, annotation = expr.annotation))
            else:
                args.append(FunctionDefArgument(v.clone(v.name, is_optional = is_optional,
                                is_kwonly = kwonly, is_argument = True), bound_argument = bound_argument,
                                value = value, kwonly = kwonly, annotation = expr.annotation))
        return args

    def _visit_CodeBlock(self, expr):
        ls = []
        self._additional_exprs.append([])
        for b in expr.body:

            # Save parsed code
            line = self._visit(b)
            ls.extend(self._additional_exprs[-1])
            self._additional_exprs[-1] = []
            if isinstance(line, CodeBlock):
                ls.extend(line.body)
            # ----- If block to handle VariableHeader. To be removed when headers are deprecated. ---
            elif isinstance(line, list) and isinstance(line[0], Variable):
                self.scope.insert_variable(line[0])
                if len(line) != 1:
                    errors.report(f"Variable {line[0]} cannot have multiple types",
                            severity='error', symbol=line[0])
            # ---------------------------- End of if block ------------------------------------------
            else:
                ls.append(line)
        self._additional_exprs.pop()

        return CodeBlock(ls)

    def _visit_Nil(self, expr):
        expr.clear_syntactic_user_nodes()
        expr.update_pyccel_staging()
        return expr

    def _visit_Break(self, expr):
        expr.clear_syntactic_user_nodes()
        expr.update_pyccel_staging()
        return expr

    def _visit_Continue(self, expr):
        expr.clear_syntactic_user_nodes()
        expr.update_pyccel_staging()
        return expr

    def _visit_Comment(self, expr):
        expr.clear_syntactic_user_nodes()
        expr.update_pyccel_staging()
        return expr

    def _visit_CommentBlock(self, expr):
        expr.clear_syntactic_user_nodes()
        expr.update_pyccel_staging()
        return expr

    def _visit_AnnotatedComment(self, expr):
        expr.clear_syntactic_user_nodes()
        expr.update_pyccel_staging()
        return expr

    def _visit_OmpAnnotatedComment(self, expr):
        code = expr._user_nodes
        code = code[-1]
        index = code.body.index(expr)
        combined_loop = expr.combined and ('for' in expr.combined or 'distribute' in expr.combined or 'taskloop' in expr.combined)

        if isinstance(expr, (OMP_Sections_Construct, OMP_Single_Construct)) \
           and expr.has_nowait:
            for node in code.body[index+1:]:
                if isinstance(node, Omp_End_Clause):
                    if node.txt.startswith(expr.name, 4):
                        node.has_nowait = True

        if isinstance(expr, (OMP_For_Loop, OMP_Simd_Construct,
                    OMP_Distribute_Construct, OMP_TaskLoop_Construct)) or combined_loop:
            index += 1
            while index < len(code.body) and isinstance(code.body[index], (Comment, CommentBlock, Pass)):
                index += 1

            if index < len(code.body) and isinstance(code.body[index], For):
                end_expr = ['!$omp', 'end', expr.name]
                if expr.combined:
                    end_expr.append(expr.combined)
                if expr.has_nowait:
                    end_expr.append('nowait')
                code.body[index].end_annotation = ' '.join(e for e in end_expr if e)+'\n'
            else:
                type_name = type(expr).__name__
                msg = f"Statement after {type_name} must be a for loop."
                errors.report(msg, symbol=expr,
                    severity='fatal')

        expr.clear_syntactic_user_nodes()
        expr.update_pyccel_staging()
        return expr

    def _visit_Omp_End_Clause(self, expr):
        end_loop = any(c in expr.txt for c in ['for', 'distribute', 'taskloop', 'simd'])
        if end_loop:
            errors.report("For loops do not require an end clause. This clause is ignored",
                    severity='warning', symbol=expr)
            return EmptyNode()
        else:
            expr.clear_syntactic_user_nodes()
            expr.update_pyccel_staging()
            return expr

    def _visit_Literal(self, expr):
        expr.clear_syntactic_user_nodes()
        expr.update_pyccel_staging()
        return expr

    def _visit_Pass(self, expr):
        expr.clear_syntactic_user_nodes()
        expr.update_pyccel_staging()
        return expr

    def _visit_Variable(self, expr):
        name = self.scope.get_python_name(expr.name)
        var = self.get_variable(name)
        return self._optional_params.get(var, var)

    def _visit_str(self, expr):
        return repr(expr)

    def _visit_Slice(self, expr):
        start = self._visit(expr.start) if expr.start is not None else None
        stop = self._visit(expr.stop) if expr.stop is not None else None
        step = self._visit(expr.step) if expr.step is not None else None

        return Slice(start, stop, step)

    def _visit_IndexedElement(self, expr):
        var = self._visit(expr.base)

        if isinstance(var, (PyccelFunctionDef, VariableTypeAnnotation, UnionTypeAnnotation)):
            return self._get_indexed_type(var, expr.indices, expr)

        class_type = var.class_type

        if isinstance(class_type, (NumpyNDArrayType, HomogeneousListType, TupleType)):
            # TODO check consistency of indices with shape/rank
            args = [self._visit(idx) for idx in expr.indices]

            if (len(args) == 1 and isinstance(getattr(args[0], 'class_type', None), TupleType)):
                args = args[0]

            elif any(isinstance(getattr(a, 'class_type', None), TupleType) for a in args):
                n_exprs = None
                for a in args:
                    if getattr(a, 'shape', None) and isinstance(a.shape[0], LiteralInteger):
                        a_len = a.shape[0]
                        if n_exprs:
                            assert n_exprs == a_len
                        else:
                            n_exprs = a_len

                if n_exprs is not None:
                    new_expr_args = [[a[i] if hasattr(a, '__getitem__') else a for a in args]
                                     for i in range(n_exprs)]
                    return NumpyArray(PythonTuple(*[var[a] for a in new_expr_args]))

            return self._extract_indexed_from_var(var, args, expr)
        else:
            cls_base = self.scope.find(str(class_type), 'classes') or get_cls_base(class_type)
            method = cls_base.get_method('__getitem__')
            if method:
                class_args = self._handle_function_args([FunctionCallArgument(a) for a in expr.indices])
                args = [FunctionCallArgument(var), *class_args]
                return self._handle_function(expr, method, args)
            else:
                raise errors.report(f"No __getitem__ found for type {class_type}",
                        severity='fatal', symbol=expr)

    def _visit_PyccelSymbol(self, expr):
        name = expr

        var = self.check_for_variable(name)

        if var is None:
            var = self.scope.find(name)
        if var is None:
            var = builtin_functions_dict.get(name, None)
            if var is not None:
                var = PyccelFunctionDef(name, var)

        if var is None and self._in_annotation:
            var = numpy_funcs.get(name, None)
            if name == 'real':
                var = numpy_funcs['float']
            elif name == '*':
                return GenericType()

        if var is None:
            if name == '_':
                errors.report(UNDERSCORE_NOT_A_THROWAWAY,
                    bounding_box=(self.current_ast_node.lineno, self.current_ast_node.col_offset),
                    severity='fatal')
            else:
                errors.report(UNDEFINED_VARIABLE, symbol=name,
                    bounding_box=(self.current_ast_node.lineno, self.current_ast_node.col_offset),
                    severity='fatal')
        return self._optional_params.get(var, var)

    def _visit_AnnotatedPyccelSymbol(self, expr):
        # Check if the variable already exists
        var = self.scope.find(expr.name, 'variables', local_only = True)
        if var is not None and not any(isinstance(n, FunctionDefResult) for n in var.get_all_user_nodes()):
            errors.report("Variable has been declared multiple times",
                    symbol=expr, severity='error')

        if expr.annotation is None:
            errors.report(MISSING_TYPE_ANNOTATIONS,
                    symbol=expr, severity='fatal')

        # Get the semantic type annotation (should be UnionTypeAnnotation)
        types = self._visit(expr.annotation)

        if len(types.type_list) == 0:
            errors.report(MISSING_TYPE_ANNOTATIONS,
                    symbol=expr, severity='fatal')

        python_name = expr.name
        # Get the collisionless name from the scope
        if isinstance(python_name, DottedName):
            prefix_parts = python_name.name[:-1]
            syntactic_prefix = prefix_parts[0] if len(prefix_parts) == 1 else DottedName(*prefix_parts)
            prefix = self._visit(syntactic_prefix)
            class_def = prefix.cls_base
            attribute_name = python_name.name[-1]

            name = class_def.scope.get_expected_name(attribute_name)
            var_class = DottedVariable
            kwargs = {'lhs': prefix}
        else:
            name = self.scope.get_expected_name(python_name)
            var_class = Variable
            kwargs = {}

        # Use the local decorators to define the memory and index handling
        array_memory_handling = 'heap'
        decorators = self.scope.decorators
        if decorators:
            if 'stack_array' in decorators:
                if expr.name in decorators['stack_array']:
                    array_memory_handling = 'stack'
            if 'allow_negative_index' in decorators:
                if expr.name in decorators['allow_negative_index']:
                    kwargs['allows_negative_indexes'] = True

        # For each possible data type create the necessary variables
        possible_args = []
        for t in types.type_list:
            if isinstance(t, FunctionTypeAnnotation):
                args = t.args
                scope = self.create_new_function_scope(name)
                if t.result.var:
                    results = FunctionDefResult(t.result.var.clone(t.result.var.name, is_argument = False),
                                    annotation=t.result.annotation)

                else:
                    results = FunctionDefResult(Nil())
                self.exit_function_scope()
                address = FunctionAddress(name, args, results, scope = scope)
                possible_args.append(address)
            elif isinstance(t, VariableTypeAnnotation):
                class_type = t.class_type
                cls_base = self.scope.find(str(class_type), 'classes') or get_cls_base(class_type)
                if isinstance(class_type, InhomogeneousTupleType):
                    shape = (len(class_type),)
                elif isinstance(class_type, HomogeneousTupleType):
                    shape = (None,)*class_type.rank
                elif class_type.rank:
                    shape = (None,)*class_type.container_rank
                else:
                    shape = None
                v = var_class(class_type, name, cls_base = cls_base,
                        shape = shape,
                        is_const = t.is_const, is_optional = False,
                        memory_handling = array_memory_handling if class_type.rank > 0 else 'stack',
                        **kwargs)
                possible_args.append(v)
                if isinstance(class_type, InhomogeneousTupleType):
                    for i, t in enumerate(class_type):
                        pyccel_stage.set_stage('syntactic')
                        syntactic_elem = AnnotatedPyccelSymbol(self.scope.get_new_name( f'{name}_{i}'),
                                                annotation = UnionTypeAnnotation(VariableTypeAnnotation(t)))
                        pyccel_stage.set_stage('semantic')
                        elem = self._visit(syntactic_elem)
                        self.scope.insert_symbolic_alias(IndexedElement(v, i), elem[0])
            else:
                errors.report(PYCCEL_RESTRICTION_TODO + '\nUnrecoginsed type annotation',
                        severity='fatal', symbol=expr)

        # An annotated variable must have a type
        assert len(possible_args) != 0

        # If var was declared in results
        if var is not None:
            new_var = possible_args[0]
            if len(possible_args) != 1 or new_var.class_type != var.class_type:
                errors.report(f"Variable was declared as the result of the function {self.current_function} but is now declared with a different type",
                        symbol=expr, severity='error')
            # Remove variable from scope as AnnotatedPyccelSymbol is always inserted into scope
            self.scope.remove_variable(var)
            return [var]

        return possible_args

    def _visit_SyntacticTypeAnnotation(self, expr):
        self._in_annotation = True
        visited_dtype = self._visit(expr.dtype)
        self._in_annotation = False
        order = expr.order

        if isinstance(visited_dtype, PyccelFunctionDef):
            dtype_cls = visited_dtype.cls_name
            class_type = dtype_cls.static_type()
            return UnionTypeAnnotation(VariableTypeAnnotation(class_type))
        elif isinstance(visited_dtype, VariableTypeAnnotation):
            if order and order != visited_dtype.class_type.order:
                visited_dtype = VariableTypeAnnotation(visited_dtype.class_type.swap_order())
            return UnionTypeAnnotation(visited_dtype)
        elif isinstance(visited_dtype, UnionTypeAnnotation):
            return visited_dtype
        elif isinstance(visited_dtype, ClassDef):
            # TODO: Improve when #1676 is merged
            dtype = self.get_class_construct(visited_dtype.name)
            return UnionTypeAnnotation(VariableTypeAnnotation(dtype))
        elif isinstance(visited_dtype, PyccelType):
            return UnionTypeAnnotation(VariableTypeAnnotation(visited_dtype))
        else:
            raise errors.report(PYCCEL_RESTRICTION_TODO + ' Could not deduce type information',
                    severity='fatal', symbol=expr)

    def _visit_VariableTypeAnnotation(self, expr):
        return expr

    def _visit_DottedName(self, expr):

        var = self.check_for_variable(_get_name(expr))
        if var:
            return var

        lhs = expr.name[0] if len(expr.name) == 2 \
                else DottedName(*expr.name[:-1])
        rhs = expr.name[-1]

        visited_lhs = self._visit(lhs)
        first = visited_lhs
        if isinstance(visited_lhs, FunctionCall):
            results = visited_lhs.funcdef.results
            if len(results) != 1:
                errors.report("Cannot get attribute of function call with multiple returns",
                        symbol=expr, severity='fatal')
            first = results.var
        rhs_name = _get_name(rhs)

        # Handle case of imported module
        if isinstance(first, Module):

            if rhs_name in first:
                imp = self.scope.find(_get_name(lhs), 'imports')

                new_name = rhs_name
                if imp is not None:
                    new_name = imp.find_module_target(rhs_name)
                    if new_name is None:
                        new_name = self.scope.get_new_name(rhs_name)

                        # Save the import target that has been used
                        imp.define_target(AsName(first[rhs_name], PyccelSymbol(new_name)))
                elif isinstance(rhs, FunctionCall):
                    self.scope.imports['functions'][new_name] = first[rhs_name]
                elif isinstance(rhs, ConstructorCall):
                    self.scope.imports['classes'][new_name] = first[rhs_name]
                elif isinstance(rhs, Variable):
                    self.scope.imports['variables'][new_name] = rhs

                if isinstance(rhs, FunctionCall):
                    # If object is a function
                    args  = self._handle_function_args(rhs.args)
                    func  = first[rhs_name]
                    if new_name != rhs_name:
                        if hasattr(func, 'clone') and not isinstance(func, PyccelFunctionDef):
                            func  = func.clone(new_name)
                    pyccel_stage.set_stage('syntactic')
                    syntactic_call = FunctionCall(func, args)
                    pyccel_stage.set_stage('semantic')
                    return self._handle_function(syntactic_call, func, args)
                elif isinstance(rhs, Constant):
                    var = first[rhs_name]
                    if new_name != rhs_name:
                        var.name = new_name
                    return var
                else:
                    # If object is something else (eg. dict)
                    var = first[rhs_name]
                    return var
            else:
                errors.report(UNDEFINED_IMPORT_OBJECT.format(rhs_name, str(lhs)),
                        symbol=expr, severity='fatal')
        if isinstance(first, ClassDef):
            errors.report("Static class methods are not yet supported", symbol=expr,
                    severity='fatal')

        d_var = self._infer_type(first)
        class_type = d_var['class_type']
        cls_base = get_cls_base(class_type)
        if cls_base is None:
            cls_base = self.scope.find(str(class_type), 'classes')

        # look for a class method
        if isinstance(rhs, FunctionCall):
            macro = self.scope.find(rhs_name, 'macros')
            if macro is not None:
                master = macro.master
                args = rhs.args
                args = [lhs] + list(args)
                args = [self._visit(i) for i in args]
                args = macro.apply(args)
                return FunctionCall(master, args, self._current_function)

            method = cls_base.get_method(rhs_name, expr)

            args = [FunctionCallArgument(visited_lhs), *self._handle_function_args(rhs.args)]
            if not method.is_semantic:
                if not method.is_inline:
                    method = self._annotate_the_called_function_def(method)
                else:
                    method = self._annotate_the_called_function_def(method, function_call_args=args)

            if cls_base.name == 'numpy.ndarray':
                numpy_class = method.cls_name
                self.insert_import('numpy', AsName(numpy_class, numpy_class.name))
            return self._handle_function(expr, method, args, is_method = True)

        # look for a class attribute / property
        elif isinstance(rhs, PyccelSymbol) and cls_base:
            # standard class attribute
            second = self.check_for_variable(expr)
            if second:
                return second

            # class property?
            else:
                method = cls_base.get_method(rhs_name, expr)
                if not method.is_semantic:
                    if not method.is_inline:
                        method = self._annotate_the_called_function_def(method)
                    else:
                        method = self._annotate_the_called_function_def(method,
                                    function_call_args=(FunctionCallArgument(visited_lhs),))
                assert 'property' in method.decorators
                if cls_base.name == 'numpy.ndarray':
                    numpy_class = method.cls_name
                    self.insert_import('numpy', AsName(numpy_class, numpy_class.name))
                return self._handle_function(expr, method, [FunctionCallArgument(visited_lhs)], is_method = True)

        # look for a macro
        else:

            macro = self.scope.find(rhs_name, 'macros')

            # Macro
            if isinstance(macro, MacroVariable):
                return macro.master
            elif isinstance(macro, MacroFunction):
                args = macro.apply([visited_lhs])
                return FunctionCall(macro.master, args, self._current_function)

        # did something go wrong?
        return errors.report(f'Attribute {rhs_name} not found',
            bounding_box=(self.current_ast_node.lineno, self.current_ast_node.col_offset),
            severity='fatal')

    def _visit_PyccelOperator(self, expr):
        args     = [self._visit(a) for a in expr.args]
        return self._create_PyccelOperator(expr, args)

    def _visit_PyccelAdd(self, expr):
        args = [self._visit(a) for a in expr.args]
        arg0 = args[0]
        if isinstance(arg0.class_type, (TupleType, HomogeneousListType)):
            arg1 = args[1]
            is_homogeneous = not isinstance(arg0.class_type, InhomogeneousTupleType) and \
                                arg0.class_type == arg1.class_type
            if is_homogeneous:
                return Concatenate(*args)
            else:
                if not (isinstance(arg0.shape[0], (LiteralInteger, int)) and isinstance(arg1.shape[0], (LiteralInteger, int))):
                    errors.report("Can't create an inhomogeneous object from objects of unknown size",
                            severity='fatal', symbol=expr)

                tuple_args = [self.scope.collect_tuple_element(v) for v in arg0] + [self.scope.collect_tuple_element(v) for v in arg1]
                expr_new = PythonTuple(*tuple_args)
        else:
            expr_new = self._create_PyccelOperator(expr, args)
        return expr_new

    def _visit_PyccelMul(self, expr):
        args = [self._visit(a) for a in expr.args]
        if isinstance(args[0].class_type, (TupleType, HomogeneousListType)):
            expr_new = self._create_Duplicate(args[0], args[1])
        elif isinstance(args[1].class_type, (TupleType, HomogeneousListType)):
            expr_new = self._create_Duplicate(args[1], args[0])
        else:
            expr_new = self._create_PyccelOperator(expr, args)
        return expr_new

    def _visit_PyccelPow(self, expr):
        base, exponent = [self._visit(a) for a in expr.args]

        exp_val = exponent
        if isinstance(exponent, LiteralInteger):
            exp_val = exponent.python_value
        elif isinstance(exponent, PyccelAssociativeParenthesis):
            exp = exponent.args[0]
            # Handle (1/2)
            if isinstance(exp, PyccelDiv) and all(isinstance(a, Literal) for a in exp.args):
                exp_val = exp.args[0].python_value / exp.args[1].python_value

        if isinstance(base, (Literal, Variable)) and exp_val == 2:
            return PyccelMul(base, base)
        elif exp_val == 0.5:
            pyccel_stage.set_stage('syntactic')

            sqrt_name = self.scope.get_new_name('sqrt')
            imp_name = AsName('sqrt', sqrt_name)
            if isinstance(base.class_type.primitive_type, PrimitiveComplexType) or isinstance(exponent.class_type.primitive_type, PrimitiveComplexType):
                new_import = Import('cmath',imp_name)
            else:
                new_import = Import('math',imp_name)
            self._visit(new_import)
            if isinstance(expr.args[0], PyccelAssociativeParenthesis):
                new_call = FunctionCall(sqrt_name, [expr.args[0].args[0]])
            else:
                new_call = FunctionCall(sqrt_name, [expr.args[0]])

            pyccel_stage.set_stage('semantic')

            return self._visit(new_call)
        else:
            return PyccelPow(base, exponent)

    def _visit_PyccelIn(self, expr):
        element = self._visit(expr.element)
        container = self._visit(expr.container)
        container_type = container.class_type
        if isinstance(container_type, (DictType, HomogeneousSetType, HomogeneousListType)):
            element_type = container_type.key_type if isinstance(container_type, DictType) else container_type.element_type
            if element.class_type == element_type:
                return PyccelIn(element, container)
            else:
                return LiteralFalse()

        container_base = self.scope.find(str(container_type), 'classes') or get_cls_base(container_type)
        contains_method = container_base.get_method('__contains__',
                        raise_error_from = expr if isinstance(container_type, CustomDataType) else None)
        if contains_method:
            return contains_method(container, element)
        else:
            raise errors.report(f"In operator is not yet implemented for type {container_type}",
                    severity='fatal', symbol=expr)

    def _visit_Lambda(self, expr):
        errors.report("Lambda functions are not currently supported",
                symbol=expr, severity='fatal')
        expr_names = set(str(a) for a in expr.expr.get_attribute_nodes(PyccelSymbol))
        var_names = map(str, expr.variables)
        missing_vars = expr_names.difference(var_names)
        if len(missing_vars) > 0:
            errors.report(UNDEFINED_LAMBDA_VARIABLE, symbol = missing_vars,
                bounding_box=(self.current_ast_node.lineno, self.current_ast_node.col_offset),
                severity='fatal')
        funcs = expr.expr.get_attribute_nodes(FunctionCall)
        for func in funcs:
            name = _get_name(func)
            f = self.scope.find(name, 'symbolic_functions')
            if f is None:
                errors.report(UNDEFINED_LAMBDA_FUNCTION, symbol=name,
                    bounding_box=(self.current_ast_node.lineno, self.current_ast_node.col_offset),
                    severity='fatal')
            else:

                f = f(*func.args)
                expr_new = expr.expr.subs(func, f)
                expr = Lambda(tuple(expr.variables), expr_new)
        return expr

    def _visit_FunctionCall(self, expr):
        name     = expr.funcdef
        try:
            name = self.scope.get_expected_name(name)
        except RuntimeError:
            pass

        func = self.scope.find(name, 'functions')

        if func is None:
            name = str(expr.funcdef)
            if name in builtin_functions_dict:
                func = PyccelFunctionDef(name, builtin_functions_dict[name])

        args = self._handle_function_args(expr.args)

        # Correct keyword names if scope is available
        # The scope is only available if the function body has been parsed
        # (i.e. not for headers or builtin functions)
        if (isinstance(func, FunctionDef) and func.scope) or isinstance(func, Interface):
            scope = func.scope if isinstance(func, FunctionDef) else func.functions[0].scope
            args = [a if a.keyword is None else \
                    FunctionCallArgument(a.value, scope.get_expected_name(a.keyword)) \
                    for a in args]
            func_args = func.arguments if isinstance(func,FunctionDef) else func.functions[0].arguments
            if not func.is_semantic:
                # Correct func_args keyword names
                func_args = [FunctionDefArgument(AnnotatedPyccelSymbol(scope.get_expected_name(a.var.name), a.annotation),
                            annotation=a.annotation, value=a.value, kwonly=a.is_kwonly, bound_argument=a.bound_argument)
                            for a in func_args]
            args      = self._sort_function_call_args(func_args, args)
            is_inline = func.is_inline if isinstance(func, FunctionDef) else func.functions[0].is_inline
            if not func.is_semantic:
                if not is_inline:
                    func = self._annotate_the_called_function_def(func)
                else:
                    func = self._annotate_the_called_function_def(func, function_call_args=args)
            elif is_inline and isinstance(func, Interface):
                is_compatible = False
                for f in func.functions:
                    fl = self._check_argument_compatibility(args, f.arguments, func, f.is_elemental, raise_error=False)
                    is_compatible |= fl
                if not is_compatible:
                    func = self._annotate_the_called_function_def(func, function_call_args=args)

        if name == 'lambdify':
            args = self.scope.find(str(expr.args[0]), 'symbolic_functions')

        if self.scope.find(name, 'cls_constructs'):

            # TODO improve the test
            # we must not invoke the scope like this

            cls = self.scope.find(name, 'classes')
            d_methods = cls.methods_as_dict
            method = d_methods.pop('__init__', None)

            if method is None:

                # TODO improve case of class with the no __init__

                errors.report(UNDEFINED_INIT_METHOD, symbol=name,
                    bounding_box=(self.current_ast_node.lineno, self.current_ast_node.col_offset),
                    severity='error')
            dtype = method.arguments[0].var.class_type
            cls_def = method.arguments[0].var.cls_base
            d_var = {'class_type' : dtype,
                    'memory_handling':'stack',
                    'shape' : None,
                    'cls_base' : cls_def,
                    }
            new_expression = []

            assigns = expr.get_direct_user_nodes(lambda a: isinstance(a, Assign))
            if assigns:
                lhs = assigns[0].lhs
            else:
                lhs = self.scope.get_new_name()

            if isinstance(lhs, AnnotatedPyccelSymbol):
                annotation = self._visit(lhs.annotation)
                if len(annotation.type_list) != 1 or annotation.type_list[0].class_type != method.arguments[0].var.class_type:
                    errors.report(f"Unexpected type annotation in creation of {cls_def.name}",
                            symbol=annotation, severity='error')
                lhs = lhs.name

            cls_variable = self._assign_lhs_variable(lhs, d_var, expr, new_expression, False)
            self._additional_exprs[-1].extend(new_expression)
            args = (FunctionCallArgument(cls_variable), *args)
            self._check_argument_compatibility(args, method.arguments,
                            method, method.is_elemental)

            new_expr = ConstructorCall(method, args, cls_variable)

            for a, f_a in zip(new_expr.args, method.arguments):
                if f_a.persistent_target:
                    val = a.value
                    if isinstance(val, Variable):
                        a.value.is_target = True
                        self._indicate_pointer_target(cls_variable, a.value, expr.get_user_nodes(Assign)[0])
                    else:
                        errors.report(f"{val} cannot be passed to class constructor call as target. Please create a temporary variable.",
                                severity='error', symbol=expr)

            self._allocs[-1].add(cls_variable)
            return new_expr
        else:

            # first we check if it is a macro, in this case, we will create
            # an appropriate FunctionCall

            macro = self.scope.find(name, 'macros')
            if macro is not None:
                func = macro.master.funcdef
                name = _get_name(func.name)
                args = macro.apply(args)

            if func is None:
                return errors.report(UNDEFINED_FUNCTION, symbol=name,
                        bounding_box=(self.current_ast_node.lineno, self.current_ast_node.col_offset),
                        severity='fatal')
            else:
                return self._handle_function(expr, func, args)

    def _visit_Assign(self, expr):
        # TODO unset position at the end of this part
        new_expressions = []
        python_ast = expr.python_ast
        assert python_ast

        rhs = expr.rhs
        lhs = expr.lhs

        if isinstance(lhs, AnnotatedPyccelSymbol):
            semantic_lhs = self._visit(lhs)
            if len(semantic_lhs) != 1:
                errors.report("Cannot declare variable with multiple types",
                        symbol=expr, severity='error')
            semantic_lhs_var = semantic_lhs[0]
            if isinstance(semantic_lhs_var, DottedVariable):
                cls_def = semantic_lhs_var.lhs.cls_base
                insert_scope = cls_def.scope
                cls_def.add_new_attribute(semantic_lhs_var)
                lhs = lhs.name.name[-1]
            else:
                insert_scope = self.scope
                lhs = lhs.name

            if semantic_lhs_var.class_type is TypeAlias():
                pyccel_stage.set_stage('syntactic')
                if isinstance(rhs, LiteralString):
                    try:
                        annotation = types_meta.model_from_str(rhs.python_value)
                    except TextXSyntaxError as e:
                        errors.report(f"Invalid header. {e.message}",
                                symbol = expr, severity = 'fatal')
                    rhs = annotation.expr
                    rhs.set_current_ast(expr.python_ast)
                elif not isinstance(rhs, (SyntacticTypeAnnotation, FunctionTypeAnnotation,
                                          VariableTypeAnnotation, UnionTypeAnnotation)):
                    rhs = SyntacticTypeAnnotation(rhs)
                pyccel_stage.set_stage('semantic')
                type_annot = self._visit(rhs)
                self.scope.insert_symbolic_alias(lhs, type_annot)
                return EmptyNode()

            try:
                insert_scope.insert_variable(semantic_lhs_var, lhs)
            except RuntimeError as e:
                errors.report(e, symbol=expr, severity='error')

        if isinstance(rhs, (PythonTuple, PythonList)):
            assign_elems = None
            if isinstance(lhs, PythonTuple):
                # Create variables to handle swap expressions
                unsaved_vars = set()
                pyccel_stage.set_stage('syntactic')
                unsaved_vars = set(rhs.get_attribute_nodes((PyccelSymbol, DottedName, IndexedElement),
                                                            excluded_nodes = (FunctionDef,)))
                pyccel_stage.set_stage('semantic')

                # Test if the expression describes a basic swap or if the rhs contains expressions
                # (e.g. arithmetic expressions or further tuples)
                # using variables from the left-hand side.
                modified_vars = set(lhs.get_attribute_nodes((PyccelSymbol, DottedName, IndexedElement)))
                used_vars = set(rhs.get_attribute_nodes((PyccelSymbol, DottedName, IndexedElement),
                                    excluded_nodes = (FunctionDef,)))
                trivial_assign = len(modified_vars.intersection(unsaved_vars)) == 0
                all_indexed_are_simple = all(all(isinstance(idx, (PyccelSymbol, DottedName, Literal)) for idx in elem.indices)
                                             for elem in modified_vars if isinstance(elem, IndexedElement))
                if not trivial_assign and (used_vars.intersection(modified_vars).difference(unsaved_vars) or not all_indexed_are_simple):
                    errors.report("Assign statement is too complex. It seems that some of the variables used non-trivially on the right-hand side appear on the left-hand side.",
                            severity='error', symbol=expr)

                assign_elems = []
                for i, l in enumerate(lhs):
                    r = rhs[i]
                    # Get unsaved variables that are still needed
                    pyccel_stage.set_stage('syntactic')
                    tmp_rhs_tuple = PythonTuple(*rhs.args[i+1:])
                    unsaved_vars = set(tmp_rhs_tuple.get_attribute_nodes((PyccelSymbol, DottedName, IndexedElement),
                                                                         excluded_nodes = (FunctionDef,)))
                    pyccel_stage.set_stage('semantic')

                    # If the lhs element has not yet been saved to a variable create a new
                    # variable to hold this value
                    if l in unsaved_vars:
                        temp = self.scope.get_new_name()
                        pyccel_stage.set_stage('syntactic')
                        local_assign = Assign(temp, l, python_ast = expr.python_ast)
                        pyccel_stage.set_stage('semantic')
                        assign_elems.append(self._visit(local_assign))
                        # Save the variable containing the value to rhs so it can be
                        # used when it appears in the assignment
                        if isinstance(l, IndexedElement):
                            # A list is required for IndexedElements as they are not singletons
                            l_list = [r for r in rhs.get_attribute_nodes(IndexedElement) if r == l]
                        else:
                            l_list = [l]
                        for l_elem in l_list:
                            rhs.substitute(l_elem, temp)
                        if r == l:
                            r = temp

                    # Check for a replacement right-hand side if the rhs is found among the lhs variables
                    pyccel_stage.set_stage('syntactic')
                    local_assign = Assign(l, r, python_ast = expr.python_ast)
                    pyccel_stage.set_stage('semantic')
                    assign_elems.append(self._visit(local_assign))
            elif isinstance(lhs, (PyccelSymbol, DottedName)):
                semantic_lhs = self.scope.find(lhs)
                if semantic_lhs and isinstance(semantic_lhs.class_type, InhomogeneousTupleType):
                    pyccel_stage.set_stage('syntactic')
                    syntactic_assign_elems = [Assign(IndexedElement(lhs,i), r, python_ast=expr.python_ast) for i, r in enumerate(rhs)]
                    pyccel_stage.set_stage('semantic')
                    assign_elems = [self._visit(a) for a in syntactic_assign_elems]
            elif isinstance(lhs, IndexedElement):
                semantic_lhs = self._visit(lhs)
                if isinstance(semantic_lhs.class_type, InhomogeneousTupleType):
                    pyccel_stage.set_stage('syntactic')
                    syntactic_assign_elems = [Assign(IndexedElement(lhs,i), r, python_ast=expr.python_ast) for i, r in enumerate(rhs)]
                    pyccel_stage.set_stage('semantic')
                    assign_elems = [self._visit(a) for a in syntactic_assign_elems]

            if assign_elems is not None:
                return CodeBlock([l for a in assign_elems for l in (a.body if isinstance(a, CodeBlock) else [a])])

        # Steps before visiting
        if isinstance(rhs, GeneratorComprehension):
            rhs.substitute(rhs.lhs, lhs)
            genexp = self._assign_GeneratorComprehension(_get_name(lhs), rhs)
            if isinstance(expr, AugAssign):
                new_expressions.append(genexp)
                rhs = genexp.lhs
            elif genexp.lhs.name == lhs:
                return genexp
            else:
                new_expressions.append(genexp)
                rhs = genexp.lhs
        elif isinstance(rhs, IfTernaryOperator):
            value_true  = self._visit(rhs.value_true)
            if value_true.rank > 0 or value_true.dtype is StringType():
                # Temporarily deactivate type checks to construct syntactic assigns
                pyccel_stage.set_stage('syntactic')
                assign_true  = Assign(lhs, rhs.value_true, python_ast = python_ast)
                assign_false = Assign(lhs, rhs.value_false, python_ast = python_ast)
                pyccel_stage.set_stage('semantic')

                cond  = self._visit(rhs.cond)
                true_section  = IfSection(cond, [self._visit(assign_true)])
                false_section = IfSection(LiteralTrue(), [self._visit(assign_false)])
                return If(true_section, false_section)

        # Visit object
        if isinstance(rhs, FunctionCall):
            name = rhs.funcdef
            macro = self.scope.find(name, 'macros')
            if macro is None:
                rhs = self._visit(rhs)
                if isinstance(rhs, (PythonMap, PythonZip, PythonEnumerate, PythonRange)):
                    errors.report(f"{type(rhs)} cannot be saved to variables", symbol=expr, severity='fatal')
            else:

                # TODO check types from FunctionDef
                master = macro.master
                results = []
                args = [self._visit(i) for i in rhs.args]
                args_names = [arg.value.name for arg in args if isinstance(arg.value, Variable)]
                d_m_args = {arg.value.name:arg.value for arg in macro.master_arguments
                                  if isinstance(arg.value, Variable)}

                lhs_iter = lhs

                if not sympy_iterable(lhs_iter):
                    lhs_iter = [lhs]
                results_shapes = macro.get_results_shapes(args)
                for m_result, shape, result in zip(macro.results, results_shapes, lhs_iter):
                    if m_result in d_m_args and not result in args_names:
                        d_result = self._infer_type(d_m_args[m_result])
                        d_result['shape'] = shape
                        tmp = self._assign_lhs_variable(result, d_result, None, new_expressions, False)
                        results.append(tmp)
                    elif result in args_names:
                        _name = _get_name(result)
                        tmp = self.get_variable(_name)
                        results.append(tmp)
                    else:
                        # TODO: check for result in master_results
                        errors.report(INVALID_MACRO_COMPOSITION, symbol=result,
                            bounding_box=(self.current_ast_node.lineno, self.current_ast_node.col_offset),
                            severity='error')

                expr = macro.make_necessary_copies(args, results)
                new_expressions += expr
                args = macro.apply(args, results=results)
                if isinstance(master.funcdef, FunctionDef):
                    func_call = FunctionCall(master.funcdef, args, self._current_function)
                    if new_expressions:
                        return CodeBlock([*new_expressions, func_call])
                    else:
                        return func_call
                else:
                    # TODO treate interface case
                    errors.report(PYCCEL_RESTRICTION_TODO,
                                  bounding_box=(self.current_ast_node.lineno, self.current_ast_node.col_offset),
                                  severity='fatal')

        else:
            rhs = self._visit(rhs)

        if isinstance(rhs, NumpyResultType):
            errors.report("Cannot assign a datatype to a variable.",
                    symbol=expr, severity='error')

        # Checking for the result of _build_ListExtend or _build_PythonSetFunction
        if isinstance(rhs, (For, CodeBlock, ConstructorCall)):
            return rhs

        elif isinstance(rhs, FunctionCall):
            func = rhs.funcdef
            results = func.results.var
            if results:
                d_var = self._infer_type(results)
            elif expr.lhs.is_temp:
                return rhs
            else:
                raise NotImplementedError("Cannot assign result of a function without a return")

            if isinstance(results.class_type, NumpyNDArrayType) and isinstance(lhs, IndexedElement):
                temp = self.scope.get_new_name()
                semantic_temp = self._assign_lhs_variable(temp, d_var, rhs, new_expressions)
                new_expressions.append(Assign(semantic_temp, rhs))
                rhs = semantic_temp
                errors.report((f"Saving the result of the function {func.name} to a slice requires unnecessary "
                               "data allocation and copies. This has a performance cost. Consider modifying "
                               f"{func.name} so {lhs} can be passed as an argument whose contents are modified."),
                        severity='warning', symbol=expr)

            # case of elemental function
            # if the input and args of func do not have the same shape,
            # then the lhs must be already declared
            if func.is_elemental:
                # we first compare the funcdef args with the func call
                # args
                # d_var = None
                func_args = func.arguments
                call_args = rhs.args
                f_ranks = [x.var.rank for x in func_args]
                c_ranks = [x.value.rank for x in call_args]
                same_ranks = [x==y for (x,y) in zip(f_ranks, c_ranks)]
                if not all(same_ranks):
                    assert len(c_ranks) == 1
                    arg = call_args[0].value
                    d_var['shape'          ] = arg.shape
                    d_var['memory_handling'] = arg.memory_handling
                    d_var['class_type'     ] = arg.class_type
                    d_var['cls_base'       ] = arg.cls_base

        elif isinstance(rhs, NumpyTranspose):
            d_var  = self._infer_type(rhs)
            if d_var['memory_handling'] == 'alias' and not isinstance(lhs, IndexedElement):
                rhs = rhs.internal_var
        elif isinstance(rhs, PyccelFunction) and isinstance(rhs.dtype, VoidType):
            if expr.lhs.is_temp:
                return rhs
            else:
                raise NotImplementedError("Cannot assign result of a function without a return")

        else:
            d_var  = self._infer_type(rhs)
            d_list = d_var if isinstance(d_var, list) else [d_var]

            for d in d_list:
                name = d['class_type'].__class__.__name__

                if name.startswith('Pyccel'):
                    name = name[6:]
                    d['cls_base'] = self.scope.find(name, 'classes')
                    if d_var['memory_handling'] == 'alias':
                        d['memory_handling'] = 'alias'
                    else:
                        d['memory_handling'] = d_var['memory_handling'] or 'heap'

                    # TODO if we want to use pointers then we set target to true
                    # in the ConsturcterCall

                if isinstance(rhs, Variable) and rhs.is_target:
                    # case of rhs is a target variable the lhs must be a pointer
                    d['memory_handling'] = 'alias'

        if isinstance(lhs, (PyccelSymbol, DottedName)):
            if isinstance(d_var, list):
                if len(d_var) == 1:
                    d_var = d_var[0]
                else:
                    errors.report(WRONG_NUMBER_OUTPUT_ARGS, symbol=expr,
                        severity='error')
                    return None
            lhs = self._assign_lhs_variable(lhs, d_var, rhs, new_expressions,
                    arr_in_multirets = (isinstance(rhs, FunctionCall) and \
                                        not getattr(rhs.funcdef, 'is_elemental', False)))

            # If lhs is a purely symbolic object to link tuple elements to their containing tuple
            # then no semantic object should be returned
            # This can happen when returning an inhomogeneous tuple
            if isinstance(rhs, PythonTuple) and isinstance(lhs.class_type, InhomogeneousTupleType):
                for li, ri in zip(lhs, rhs):
                    li_var = self.scope.collect_tuple_element(li)
                    if li_var == ri:
                        new_expressions = [n for n in new_expressions if not n.is_user_of(li_var)]

        # Handle assignment to multiple variables
        elif isinstance(lhs, (PythonTuple, PythonList)):
            if isinstance(rhs, FunctionCall):
                new_lhs = []
                for i,(l,r) in enumerate(zip(lhs, rhs.funcdef.results.var)):
                    d = self._infer_type(r)
                    new_lhs.append( self._assign_lhs_variable(l, d, r, new_expressions,
                                                    arr_in_multirets=r.rank>0 ) )
                if not isinstance(rhs.class_type, InhomogeneousTupleType):
                    rhs_var = self.scope.get_temporary_variable(rhs.funcdef.results.var)
                    new_expressions.append(Assign(rhs_var, rhs))
                    rhs = rhs_var
                lhs = PythonTuple(*new_lhs)
            else:
                if isinstance(rhs.class_type, InhomogeneousTupleType):
                    r_iter = [self.scope.collect_tuple_element(v) for v in rhs]
                else:
                    r_iter = rhs

                body = []
                for i,(l,r) in enumerate(zip(lhs,r_iter)):
                    pyccel_stage.set_stage('syntactic')
                    local_assign = Assign(l, r, python_ast = expr.python_ast)
                    pyccel_stage.set_stage('semantic')
                    body.append(self._visit(local_assign))
                return CodeBlock(body)
        else:
            lhs = self._visit(lhs)

        if not isinstance(lhs, (list, tuple)):
            lhs = [lhs]
            if isinstance(d_var,dict):
                d_var = [d_var]

        if len(lhs) == 1:
            lhs = lhs[0]

        if isinstance(lhs, Variable):
            is_pointer = lhs.is_alias
        elif isinstance(lhs, (IndexedElement, DictGetItem)):
            is_pointer = False
        elif isinstance(lhs, (PythonTuple, PythonList)):
            is_pointer = any(l.is_alias for l in lhs if isinstance(lhs, Variable))
        else:
            raise NotImplementedError()

        # TODO: does is_pointer refer to any/all or last variable in list (currently last)
        is_pointer = is_pointer and isinstance(rhs, (Variable, Duplicate))
        is_pointer = is_pointer or isinstance(lhs, Variable) and lhs.is_alias

        lhs = [lhs]
        rhs = [rhs]
        # Split into multiple Assigns to ensure AliasAssign is used where necessary
        unravelling = True
        while unravelling:
            unravelling = False
            new_lhs = []
            new_rhs = []
            for l,r in zip(lhs, rhs):
                # Split assign (e.g. for a,b = 1,c)
                if (isinstance(l.class_type, InhomogeneousTupleType) or isinstance(l, PythonTuple)) \
                        and not isinstance(r, (FunctionCall, PyccelFunction)):
                    new_lhs.extend(self.scope.collect_tuple_element(v) for v in l)
                    new_rhs.extend(self.scope.collect_tuple_element(r[i]) \
                            for i in range(l.shape[0]))
                    # Repeat step to handle tuples of tuples of etc.
                    unravelling = True
                elif isinstance(l, Variable) and isinstance(l.class_type, InhomogeneousTupleType):
                    new_lhs.append(PythonTuple(*self.scope.collect_all_tuple_elements(l)))
                    new_rhs.append(r)
                    # Repeat step to handle tuples of tuples of etc.
                    unravelling = True
                elif isinstance(l, Variable) and isinstance(r.class_type, InhomogeneousTupleType):
                    new_lhs.extend(l[i] for i in range(len(r.class_type)))
                    new_rhs.extend(self.scope.collect_tuple_element(ri) for ri in r)
                    # Repeat step to handle tuples of tuples of etc.
                    unravelling = True
                elif l is not r:
                    # Manage a non-tuple assignment

                    # Manage memeory for optionals
                    if isinstance(l, Variable) and l.is_optional:
                        if l in self._optional_params:
                            # Collect temporary variable which provides
                            # allocated memory space for this optional variable
                            new_lhs.append(self._optional_params[l])
                        else:
                            # Create temporary variable to provide allocated
                            # memory space before assigning to the pointer value
                            # (may be NULL)
                            tmp_var = self.scope.get_temporary_variable(l,
                                    name = l.name+'_loc', is_optional = False)
                            self._optional_params[l] = tmp_var
                            l = tmp_var

                    if isinstance(r, ConstructorCall):
                        # Manage a ConstructorCall in a tuple assignment.
                        # In this case a temporary variable is created which must be
                        # replaced with the tuple element.
                        cls_var = r.cls_variable
                        if cls_var.is_temp:
                            r.substitute(cls_var, l)
                            self._allocs[-1].remove(cls_var)
                            self.scope.remove_variable(cls_var)
                            self._allocs[-1].add(l)
                        new_expressions.append(r)
                    else:
<<<<<<< HEAD
                        # Create temporary variable to provide allocated
                        # memory space before assigning to the pointer value
                        # (may be NULL)
                        tmp_var = self.scope.get_temporary_variable(l,
                                name = l.name+'_loc', is_optional = False,
                                is_argument = False)
                        self._optional_params[l] = tmp_var
                        new_lhs.append(tmp_var)
                    new_rhs.append(r)
                else:
                    new_lhs.append(l)
                    new_rhs.append(r)
=======
                        new_lhs.append(l)
                        new_rhs.append(r)
>>>>>>> 7e407073
            lhs = new_lhs
            rhs = new_rhs

        # Examine each assign and determine assign type (Assign, AliasAssign, etc)
        for l, r in zip(lhs,rhs):
            if isinstance(l, PythonTuple):
                for li in l:
                    if li.is_const:
                        # If constant (can't use annotations on tuple assignment)
                        errors.report("Cannot modify 'const' variable",
                            bounding_box=(self.current_ast_node.lineno, self.current_ast_node.col_offset),
                            symbol=li, severity='error')
            else:
                if getattr(l, 'is_const', False) and (not isinstance(expr.lhs, AnnotatedPyccelSymbol) or \
                        any(not isinstance(u, (Allocate, PyccelArrayShapeElement)) for u in l.get_all_user_nodes())):
                    # If constant and not the initialising declaration of a constant variable
                    errors.report("Cannot modify 'const' variable",
                        bounding_box=(self.current_ast_node.lineno, self.current_ast_node.col_offset),
                        symbol=l, severity='error')
            if isinstance(expr, AugAssign):
                new_expr = AugAssign(l, expr.op, r)
            else:
                is_pointer_i = l.is_alias if isinstance(l, Variable) else is_pointer
                new_expr = Assign(l, r)

                if is_pointer_i:
                    new_expr = AliasAssign(l, r)
                    if isinstance(r, FunctionCall):
                        funcdef = r.funcdef
                        target_r_idx = funcdef.result_pointer_map[funcdef.results.var]
                        for ti in target_r_idx:
                            self._indicate_pointer_target(l, r.args[ti].value, expr)
                    else:
                        self._indicate_pointer_target(l, r, expr)

                elif isinstance(l.class_type, SymbolicType):
                    errors.report(PYCCEL_RESTRICTION_TODO,
                                  bounding_box=(self.current_ast_node.lineno, self.current_ast_node.col_offset),
                                  severity='fatal')

            new_expressions.append(new_expr)

        if expr.lhs == '__all__':
            self.scope.remove_variable(lhs[0])
            self._allocs[-1].discard(lhs[0])
            if isinstance(lhs[0].class_type, HomogeneousListType):
                # Remove the last element of the errors (if it is a warning)
                # This will be the list of list warning
                try:
                    error_info_map = errors.error_info_map[os.path.basename(errors.target)]
                    if error_info_map[-1].severity == 'warning':
                        error_info_map.pop()
                except KeyError:
                    # There may be a KeyError if this is not the first time that this DataType
                    # of list of rank>0 is created.
                    pass
            return AllDeclaration(new_expressions[-1].rhs)

        if (len(new_expressions)==1):
            new_expressions = new_expressions[0]

            return new_expressions
        else:
            result = CodeBlock(new_expressions)
            return result

    def _visit_AugAssign(self, expr):
        lhs = self._visit(expr.lhs)
        if lhs.is_const:
            errors.report("Cannot modify 'const' variable",
                bounding_box=(self.current_ast_node.lineno, self.current_ast_node.col_offset),
                symbol=lhs, severity='error')
        rhs = self._visit(expr.rhs)
        operator = expr.pyccel_operator
        new_expressions = []
        try:
            test_node = operator(lhs, rhs)
        except TypeError:
            test_node = None
        if test_node:
            lhs.remove_user_node(test_node, invalidate = False)
            if test_node in rhs.get_all_user_nodes():
                rhs.remove_user_node(test_node, invalidate = False)
            else:
                assert isinstance(rhs.current_user_node, PyccelAssociativeParenthesis)
                mid = rhs.current_user_node
                rhs.remove_user_node(mid, invalidate=False)
            lhs = self._assign_lhs_variable(expr.lhs, self._infer_type(test_node), test_node,
                    new_expressions, is_augassign = True)
            lhs = self._optional_params.get(lhs, lhs)
            aug_assign = AugAssign(lhs, expr.op, rhs)
        else:
            magic_method_name = magic_method_map[operator]
            increment_magic_method_name = '__i' + magic_method_name[2:]
            class_type = lhs.class_type
            class_base = self.scope.find(str(class_type), 'classes') or get_cls_base(class_type)
            increment_magic_method = class_base.get_method(increment_magic_method_name)
            args = [FunctionCallArgument(lhs), FunctionCallArgument(rhs)]
            if increment_magic_method:
                lhs = self._optional_params.get(lhs, lhs)
                return self._handle_function(expr, increment_magic_method, args)
            magic_method = class_base.get_method(magic_method_name, expr)
            operator_node = self._handle_function(expr, magic_method, args)
            lhs = self._assign_lhs_variable(expr.lhs, self._infer_type(operator_node), test_node,
                    new_expressions, is_augassign = True)
            lhs = self._optional_params.get(lhs, lhs)
            aug_assign = Assign(lhs, operator_node)
        if new_expressions:
            return CodeBlock(new_expressions + [aug_assign])
        else:
            return aug_assign

    def _visit_For(self, expr):

        scope = self.create_new_loop_scope()

        new_expr = []

        # treatment of the index/indices
        target, iterable = self._get_for_iterators(expr.iterable, expr.target, new_expr)

        body = self._visit(expr.body)

        self.exit_loop_scope()

        if isinstance(iterable, Product):
            for_expr = body
            scopes = self.scope.create_product_loop_scope(scope, len(target))

            for t, i, r, s in zip(target[::-1], iterable.loop_counters[::-1], iterable.get_python_iterable_item()[::-1], scopes[::-1]):
                # Create Variable iterable
                loop_iter = VariableIterator(r.base)
                loop_iter.set_loop_counter(i)

                # Create a For loop for each level of the Product
                for_expr = For((t,), loop_iter, for_expr, scope=s)
                for_expr.end_annotation = expr.end_annotation
                for_expr = [for_expr]
            for_expr = for_expr[0]
        else:
            for_expr = For(target, iterable, body, scope=scope)
            for_expr.end_annotation = expr.end_annotation
        return for_expr


    def _visit_FunctionalFor(self, expr):
        old_index   = expr.index
        new_index   = self.scope.get_new_name()
        # Identity comparison is required to only find duplicates of the index caused
        # by the construction of FunctionalFor.
        expr.substitute(old_index, new_index, is_equivalent = lambda x,y: x is y)

        target  = expr.expr
        index   = new_index
        indices = [self.scope.get_expected_name(i) for i in expr.indices]
        dims    = []
        body    = expr.loops[1]

        idx_subs = {}
        #scope = self.create_new_loop_scope()

        # The symbols created to represent unknown valued objects are temporary
        tmp_used_names = self.scope.all_used_symbols.copy()
        i = 0
        while isinstance(body, For):

            stop  = None
            start = LiteralInteger(0)
            step  = LiteralInteger(1)
            var   = indices[i]
            i += 1
            a     = self._visit(body.iterable)
            if isinstance(a, PythonRange):
                var   = self._create_variable(var, PythonNativeInt(), start, {})
                dvar  = self._infer_type(var)
                stop  = a.stop
                start = a.start
                step  = a.step

            elif isinstance(a, (PythonZip, PythonEnumerate)):
                dvar  = self._infer_type(a.element)
                class_type = dvar.pop('class_type')
                if class_type.rank > 0:
                    class_type = class_type.switch_rank(class_type.rank-1)
                    dvar['shape'] = (dvar['shape'])[1:]
                if class_type.rank == 0:
                    dvar['shape'] = None
                    dvar['memory_handling'] = 'stack'
                var  = Variable(class_type, var, **dvar)
                stop = a.element.shape[0]

            elif isinstance(a, Variable):
                dvar  = self._infer_type(a)
                class_type = dvar.pop('class_type')
                if class_type.rank > 0:
                    class_type = class_type.switch_rank(class_type.rank-1)
                    dvar['shape'] = (dvar['shape'])[1:]
                if class_type.rank == 0:
                    dvar['shape'] = None
                    dvar['memory_handling'] = 'stack'
                var  = Variable(class_type, var, **dvar)
                stop = a.shape[0]

            else:
                errors.report(PYCCEL_RESTRICTION_TODO,
                              bounding_box=(self.current_ast_node.lineno, self.current_ast_node.col_offset),
                              severity='fatal')
            existing_var = self.scope.find(var.name, 'variables')
            if existing_var:
                if self._infer_type(existing_var) != dvar:
                    errors.report(f"Variable {var} already exists with different type",
                            symbol = expr, severity='error')
            else:
                self.scope.insert_variable(var)
            step.invalidate_node()
            step  = pyccel_to_sympy(step , idx_subs, tmp_used_names)
            start.invalidate_node()
            start = pyccel_to_sympy(start, idx_subs, tmp_used_names)
            stop.invalidate_node()
            stop  = pyccel_to_sympy(stop , idx_subs, tmp_used_names)
            size = (stop - start) / step
            if (step != 1):
                size = ceiling(size)

            body = body.body.body[0]
            dims.append((size, step, start, stop))

        # we now calculate the size of the array which will be allocated

        for idx in indices:
            var = self.get_variable(idx)
            idx_subs[idx] = var


        sp_indices  = [sp_Symbol(i) for i in indices]

        dim = sp_Integer(1)

        for i in reversed(range(len(dims))):
            size  = dims[i][0]
            step  = dims[i][1]
            start = dims[i][2]
            stop  = dims[i][3]

            # For complicated cases we must ensure that the upper bound is never smaller than the
            # lower bound as this leads to too little memory being allocated
            min_size = size
            # Collect all uses of other indices
            start_idx = [-1] + [sp_indices.index(a) for a in start.atoms(sp_Symbol) if a in sp_indices]
            stop_idx  = [-1] + [sp_indices.index(a) for a in  stop.atoms(sp_Symbol) if a in sp_indices]
            start_idx.sort()
            stop_idx.sort()

            # Find the minimum size
            while max(len(start_idx),len(stop_idx))>1:
                # Use the maximum value of the start
                if start_idx[-1] > stop_idx[-1]:
                    s = start_idx.pop()
                    min_size = min_size.subs(sp_indices[s], dims[s][3])
                # and the minimum value of the stop
                else:
                    s = stop_idx.pop()
                    min_size = min_size.subs(sp_indices[s], dims[s][2])

            # While the min_size is not a known integer, assume that the bounds are positive
            j = 0
            while not isinstance(min_size, sp_Integer) and j<=i:
                min_size = min_size.subs(dims[j][3]-dims[j][2], 1).simplify()
                j+=1
            # If the min_size is negative then the size will be wrong and an error is raised
            if isinstance(min_size, sp_Integer) and min_size < 0:
                errors.report(PYCCEL_RESTRICTION_LIST_COMPREHENSION_LIMITS.format(indices[i]),
                          bounding_box=(self.current_ast_node.lineno, self.current_ast_node.col_offset),
                          severity='error')

            # sympy is necessary to carry out the summation
            dim   = dim.subs(sp_indices[i], start+step*sp_indices[i])
            dim   = Summation(dim, (sp_indices[i], 0, size-1))
            dim   = dim.doit()

        try:
            dim = sympy_to_pyccel(dim, idx_subs)
        except TypeError:
            errors.report(PYCCEL_RESTRICTION_LIST_COMPREHENSION_SIZE + f'\n Deduced size : {dim}',
                          symbol=expr,
                          severity='fatal')

        # TODO find a faster way to calculate dim
        # when step>1 and not isinstance(dim, Sum)
        # maybe use the c++ library of sympy

        # we annotate the target to infere the type of the list created

        target = self._visit(target)
        d_var = self._infer_type(target)

        class_type = d_var['class_type']

        if class_type is GenericType():
            errors.report(LIST_OF_TUPLES,
                          bounding_box=(self.current_ast_node.lineno, self.current_ast_node.col_offset),
                          severity='fatal')

        d_var['memory_handling'] = 'heap'
        target_type_name = expr.target_type
        if isinstance(target_type_name, DottedName):
            lhs = target_type_name.name[0] if len(target_type_name.name) == 2 \
                    else DottedName(*target_type_name.name[:-1])
            first = self._visit(lhs)
            if isinstance(first, Module):
                conversion_func = first[target_type_name.name[-1]]
            else:
                conversion_func = None
        else:
            conversion_func = self.scope.find(target_type_name, 'functions')
            if conversion_func is None:
                if target_type_name in builtin_functions_dict:
                    conversion_func = PyccelFunctionDef(target_type_name,
                                            builtin_functions_dict[target_type_name])
        if conversion_func is None:
            errors.report("Unrecognised output type from functional for.\n"+PYCCEL_RESTRICTION_TODO,
                          symbol=expr,
                          severity='fatal')

        try:
            class_type = type_container[conversion_func.cls_name](class_type)
        except TypeError:
            if class_type.rank > 0:
                errors.report("ND comprehension expressions cannot be saved directly to an array yet.\n"+PYCCEL_RESTRICTION_TODO,
                              symbol=expr,
                              severity='fatal')

            class_type = type_container[conversion_func.cls_name](numpy_process_dtype(class_type), rank=1, order=None)
        d_var['class_type'] = class_type
        d_var['shape'] = (dim,)
        d_var['cls_base'] = get_cls_base(class_type)

        # ...
        # TODO [YG, 30.10.2020]:
        #  - Check if we should allow the possibility that is_stack_array=True
        # ...
        lhs_symbol = expr.lhs.base
        ne = []
        lhs = self._assign_lhs_variable(lhs_symbol, d_var, rhs=expr, new_expressions=ne)
        lhs_alloc = ne[0]

        if isinstance(target, PythonTuple) and not target.is_homogeneous:
            errors.report(LIST_OF_TUPLES, symbol=expr, severity='error')

        target.invalidate_node()

        loops = [self._visit(i) for i in expr.loops]
        index = self._visit(index)

        l = loops[-1]
        for idx in indices:
            assert isinstance(l, For)
            # Sub in indices as defined here for coherent naming
            if idx.is_temp:
                self.scope.remove_variable(l.target[0])
                l.substitute(l.target[0], idx_subs[idx])
            l = l.body.body[-1]

        #self.exit_loop_scope()

        return CodeBlock([lhs_alloc, FunctionalFor(loops, lhs=lhs, indices=indices, index=index)])

    def _visit_GeneratorComprehension(self, expr):
        lhs = self.check_for_variable(expr.lhs)
        if lhs is None:
            pyccel_stage.set_stage('syntactic')
            if expr.lhs.is_temp:
                lhs = PyccelSymbol(self.scope.get_new_name(), is_temp=True)
            else:
                lhs = expr.lhs
            syntactic_assign = Assign(lhs, expr, python_ast=expr.python_ast)
            pyccel_stage.set_stage('semantic')

            creation = self._visit(syntactic_assign)
            self._additional_exprs[-1].append(creation)
            return self.get_variable(lhs)
        else:
            return lhs

    def _visit_While(self, expr):

        scope = self.create_new_loop_scope()
        test = self._visit(expr.test)
        body = self._visit(expr.body)
        self.exit_loop_scope()

        return While(test, body, scope=scope)

    def _visit_IfSection(self, expr):
        condition = expr.condition

        cond = self._visit(expr.condition)

        symbol_map = {}
        used_names = self.scope.all_used_symbols.copy()
        try:
            sympy_cond = pyccel_to_sympy(cond, symbol_map, used_names)
        except TypeError:
            sympy_cond = 'unknown'

        if sympy_cond == sp_False():
            return IfSection(LiteralFalse(), CodeBlock([]))
        elif sympy_cond == sp_True():
            cond = LiteralTrue()

        body = self._visit(expr.body)

        return IfSection(cond, body)

    def _visit_If(self, expr):
        args = []

        for b in expr.blocks:
            new_b = self._visit(b)
            cond = new_b.condition
            if not isinstance(cond, LiteralFalse):
                args.append(new_b)
            if isinstance(cond, LiteralTrue):
                if len(args) == 1:
                    return new_b.body
                break

        allocations = [arg.get_attribute_nodes(Allocate) for arg in args]

        var_shapes = [{a.variable : a.shape for a in allocs} for allocs in allocations]
        variables = [v for branch in var_shapes for v in branch]

        for v in variables:
            all_shapes_set = all(v in branch_shapes.keys() for branch_shapes in var_shapes)
            if all_shapes_set:
                shape_branch1 = var_shapes[0][v]
                same_shapes = all(shape_branch1==branch_shapes[v] \
                                for branch_shapes in var_shapes[1:])
            else:
                same_shapes = False

            if not same_shapes:
                v.set_changeable_shape()

        return If(*args)

    def _visit_IfTernaryOperator(self, expr):
        value_true  = self._visit(expr.value_true)
        if value_true.rank > 0 or value_true.dtype is StringType():
            lhs = PyccelSymbol(self.scope.get_new_name(), is_temp=True)
            # Temporarily deactivate type checks to construct syntactic assigns
            pyccel_stage.set_stage('syntactic')
            assign_true  = Assign(lhs, expr.value_true, python_ast = expr.python_ast)
            assign_false = Assign(lhs, expr.value_false, python_ast = expr.python_ast)
            pyccel_stage.set_stage('semantic')

            cond  = self._visit(expr.cond)
            true_section  = IfSection(cond, [self._visit(assign_true)])
            false_section = IfSection(LiteralTrue(), [self._visit(assign_false)])
            self._additional_exprs[-1].append(If(true_section, false_section))

            return self._visit(lhs)
        else:
            cond        = self._visit(expr.cond)
            value_false = self._visit(expr.value_false)
            return IfTernaryOperator(cond, value_true, value_false)

    def _visit_FunctionHeader(self, expr):
        warnings.warn("Support for specifying types via headers will be removed in a " +
                      "future version of Pyccel. Please use type hints. The @template " +
                      "decorator can be used to specify multiple types. See the " +
                      "documentation at " +
                      "https://github.com/pyccel/pyccel/blob/devel/docs/quickstart.md#type-annotations " +
                      "for examples.", FutureWarning)
        # TODO should we return it and keep it in the AST?
        expr.clear_syntactic_user_nodes()
        expr.update_pyccel_staging()
        self.scope.insert_header(expr)
        return expr

    def _visit_Template(self, expr):
        warnings.warn("Support for specifying templates via headers will be removed in " +
                      "a future version of Pyccel. Please use the @template decorator. " +
                      "See the documentatiosn at " +
                      "https://github.com/pyccel/pyccel/blob/devel/docs/templates.md " +
                      "for examples.", FutureWarning)
        expr.clear_syntactic_user_nodes()
        expr.update_pyccel_staging()
        self.scope.insert_template(expr)
        return expr

    def _visit_Return(self, expr):

        results     = expr.expr
        f_name      = self._current_function
        if isinstance(f_name, DottedName):
            f_name = f_name.name[-1]

        func = self.scope.find(f_name, 'functions')

        original_name = self.scope.get_python_name(f_name)
        if original_name.startswith('__i') and ('__'+original_name[3:]) in magic_method_map.values():
            valid_return = isinstance(expr.expr, PyccelSymbol) and expr.stmt is None and len(func.arguments) > 0
            if valid_return:
                out = self._visit(expr.expr)
                expected = func.arguments[0].var
                valid_return &= (out == expected)
            if valid_return:
                return EmptyNode()
            else:
                errors.report("Increment functions must return the class instance",
                        severity='fatal', symbol=expr)

        return_objs = func.results
        return_var = getattr(return_objs.var, 'name', return_objs.var)
        assigns     = []
        if return_var != results:
            # Create a syntactic object to visit
            pyccel_stage.set_stage('syntactic')
            syntactic_assign = Assign(return_var, results, python_ast=expr.python_ast)
            pyccel_stage.set_stage('semantic')

            a = self._visit(syntactic_assign)
            assigns.append(a)
            if isinstance(a, ConstructorCall):
                a.cls_variable.is_temp = False

        results = self._visit(return_var)

        # add the Deallocate node before the Return node and eliminating the Deallocate nodes
        # the arrays that will be returned.
        results_vars = self.scope.collect_all_tuple_elements(results)
        self._check_pointer_targets(results_vars)
        code = assigns + [Deallocate(i) for i in self._allocs[-1] if i not in results_vars]
        if results is Nil():
            results = None
        if code:
            expr  = Return(results, CodeBlock(code))
        else:
            expr  = Return(results)
        return expr

    def _visit_FunctionDef(self, expr, function_call_args=None):
        """
        Annotate the FunctionDef if necessary.

        The FunctionDef is only annotated if the flag annotate is set to True.
        In the case of an inlined function, we always annotate the function partially,
        depending on the function call if it is an interface, otherwise we annotate it
        if the function_call argument are compatible with the FunctionDef arguments.
        In the case of non inlined function, we only pass through this method
        twice, the first time we do nothing and the second time we annotate all of functions.

        Parameter
        ---------
        expr : FunctionDef|Interface
           The node that needs to be annotated.
           If we provide an Interface, this means that the function has been annotated partially,
           and we need to continue annotating the needed ones.

        function_call_args : list[FunctionCallArgument], optional
            The list of call arguments, needed only in the case of an inlined function.
        """
        if expr.get_direct_user_nodes(lambda u: isinstance(u, CodeBlock)):
            errors.report("Functions can only be declared in modules or inside other functions.",
                    symbol=expr, severity='error')

        existing_semantic_funcs = []
        if not expr.is_semantic:
            self.scope.functions.pop(self.scope.get_expected_name(expr.name), None)
        elif isinstance(expr, Interface):
            existing_semantic_funcs = [*expr.functions]
            expr                    = expr.syntactic_node

        name               = self.scope.get_expected_name(expr.name)
        decorators         = expr.decorators
        new_semantic_funcs = []
        sub_funcs          = []
        func_interfaces    = []
        docstring          = self._visit(expr.docstring) if expr.docstring else expr.docstring
        is_pure            = expr.is_pure
        is_elemental       = expr.is_elemental
        is_private         = expr.is_private
        is_inline          = expr.is_inline

        if function_call_args is not None:
            assert is_inline
            found_func = False

        current_class = expr.get_direct_user_nodes(lambda u: isinstance(u, ClassDef))
        cls_name = current_class[0].name if current_class else None
        if cls_name:
            bound_class = self.scope.find(cls_name, 'classes', raise_if_missing = True)

        not_used = [d for d in decorators if d not in (*def_decorators.__all__, 'property')]
        if len(not_used) >= 1:
            errors.report(UNUSED_DECORATORS, symbol=', '.join(not_used), severity='warning')

        templates = self.scope.find_all('templates')
        if decorators['template']:
            # Load templates dict from decorators dict
            templates.update(decorators['template']['template_dict'])

        for t,v in templates.items():
            templates[t] = UnionTypeAnnotation(*[self._visit(vi) for vi in v])

        def unpack(ann):
            if isinstance(ann, UnionTypeAnnotation):
                return ann.type_list
            else:
                return [ann]

        # Filter out unused templates
        templatable_args = [unpack(a.annotation) for a in expr.arguments \
                if isinstance(a.annotation, (SyntacticTypeAnnotation, UnionTypeAnnotation, TypingFinal))]
        arg_annotations = [annot for a in templatable_args for annot in a \
                if isinstance(annot, (SyntacticTypeAnnotation, TypingFinal))]
        used_type_names = set(t for a in arg_annotations for t in a.get_attribute_nodes(PyccelSymbol))
        templates = {t: v for t,v in templates.items() if t in used_type_names}

        # Create new temparary templates for the arguments with a Union data type.
        tmp_templates = {}
        new_expr_args = []
        for a in expr.arguments:
            annot = a.annotation
            if isinstance(annot, UnionTypeAnnotation):
                annotation = [aa for a in annot for aa in unpack(a)]
            elif isinstance(annot, SyntacticTypeAnnotation):
                elem = annot.dtype
                if isinstance(elem, IndexedElement):
                    elem = [elem.base] + [a.dtype for a in elem.indices if isinstance(a, SyntacticTypeAnnotation)]
                else:
                    elem = [elem]
                if all(e not in templates for e in elem):
                    annotation = unpack(self._visit(annot))
                else:
                    annotation = [annot]
            else:
                annotation = [annot]
            if len(annotation)>1:
                tmp_template_name = a.name + '_' + random_string(12)
                tmp_template_name = self.scope.get_new_name(tmp_template_name)
                tmp_templates[tmp_template_name] = UnionTypeAnnotation(*[self._visit(vi) for vi in annotation])
                pyccel_stage.set_stage('syntactic')
                dtype_symb = PyccelSymbol(tmp_template_name, is_temp=True)
                dtype_symb = SyntacticTypeAnnotation(dtype_symb)
                var_clone = AnnotatedPyccelSymbol(a.var.name, annotation=dtype_symb, is_temp=a.var.name.is_temp)
                new_expr_args.append(FunctionDefArgument(var_clone, bound_argument=a.bound_argument,
                                        value=a.value, kwonly=a.is_kwonly, annotation=dtype_symb))
                pyccel_stage.set_stage('semantic')
            else:
                new_expr_args.append(a)

        templates.update(tmp_templates)
        template_combinations = list(product(*[v.type_list for v in templates.values()]))
        template_names = list(templates.keys())
        n_templates = len(template_combinations)

        # this for the case of a function without arguments => no headers
        interface_name = name
        interface_counter = 0
        is_interface = n_templates > 1
        annotated_args = [] # collect annotated arguments to check for argument incompatibility errors
        for tmpl_idx in range(n_templates):
            if function_call_args is not None and found_func:
                break

            if is_interface:
                name, _ = self.scope.get_new_incremented_symbol(interface_name, tmpl_idx)

            scope = self.create_new_function_scope(name, decorators = decorators,
                    used_symbols = expr.scope.local_used_symbols.copy(),
                    original_symbols = expr.scope.python_names.copy(),
                    symbolic_aliases = expr.scope.symbolic_aliases)

            for n, v in zip(template_names, template_combinations[tmpl_idx]):
                self.scope.insert_symbolic_alias(n, v)
            self.scope.decorators.update(decorators)

            # Here _visit_AnnotatedPyccelSymbol always give us an list of size 1
            # so we flatten the arguments
            arguments = [i for a in new_expr_args for i in self._visit(a)]
            assert len(arguments) == len(expr.arguments)
            arg_dict  = {a.name:a.var for a in arguments}
            annotated_args.append(arguments)
            for n in template_names:
                self.scope.symbolic_aliases.pop(n)

            if function_call_args is not None:
                is_compatible = self._check_argument_compatibility(function_call_args, arguments, expr, is_elemental, raise_error=False)
                if not is_compatible:
                    self.exit_function_scope()
                    # remove the new created scope and the function name
                    self.scope.sons_scopes.pop(name)
                    if is_interface:
                        self.scope.remove_symbol(name)
                    continue
                #In the case of an Interface we set found_func to True so that we don't continue
                #searching for the other functions
                found_func = True

            for a in arguments:
                a_var = a.var
                if isinstance(a_var, FunctionAddress):
                    self.insert_function(a_var)
                else:
                    self.scope.insert_variable(a_var, expr.scope.get_python_name(a.name))

            if arguments and arguments[0].bound_argument:
                if arguments[0].var.cls_base.name != cls_name:
                    errors.report('Class method self argument does not have the expected type',
                            severity='error', symbol=arguments[0])
                for s in expr.scope.dotted_symbols:
                    base = s.name[0]
                    if base in arg_dict:
                        cls_base = arg_dict[base].cls_base
                        cls_base.scope.insert_symbol(DottedName(*s.name[1:]))

            results = expr.results
            if results.annotation:
                results = self._visit(expr.results)

            # insert the FunctionDef into the scope
            # to handle the case of a recursive function
            # TODO improve in the case of an interface
            recursive_func_obj = FunctionDef(name, arguments, [], results, scope = scope)
            self.insert_function(recursive_func_obj)

            # Create a new list that store local variables for each FunctionDef to handle nested functions
            self._allocs.append(set())
            self._pointer_targets.append({})

            import_init_calls = [self._visit(i) for i in expr.imports]

            for f in expr.functions:
                self.insert_function(f)

            # we annotate the body
            body = self._visit(expr.body)
            body.insert2body(*import_init_calls, back=False)

            # Annotate the remaining functions
            sub_funcs = [i for i in self.scope.functions.values() if not i.is_header and\
                        not isinstance(i, (InlineFunctionDef, FunctionAddress)) and \
                        not i.is_semantic]
            for i in sub_funcs:
                self._visit(i)

            # Calling the Garbage collecting,
            # it will add the necessary Deallocate nodes
            # to the body of the function
            body.insert2body(*self._garbage_collector(body))

            results = self._visit(results)
            if isinstance(results, EmptyNode):
                results = FunctionDefResult(Nil())

            if results.var is Nil():
                results_vars = []
            else:
                results_vars = self.scope.collect_all_tuple_elements(results.var)

            self._check_pointer_targets(results_vars)

            # Determine local and global variables
            global_vars = list(self.get_variables(self.scope.parent_scope))
            global_vars = [g for g in global_vars if body.is_user_of(g)]

            # get the imports
            imports   = self.scope.imports['imports'].values()
            # Prefer dict to set to preserve order
            imports   = list({imp:None for imp in imports}.keys())

            # remove the FunctionDef from the function scope
            func_     = self.scope.functions.pop(name)
            is_recursive = False
            # check if the function is recursive if it was called on the same scope
            if func_.is_recursive and not is_inline:
                is_recursive = True
            elif func_.is_recursive and is_inline:
                errors.report("Pyccel does not support an inlined recursive function", symbol=expr,
                        severity='fatal')

            sub_funcs = [i for i in self.scope.functions.values() if not i.is_header and not isinstance(i, FunctionAddress)]

            func_args = [i for i in self.scope.functions.values() if isinstance(i, FunctionAddress)]
            if func_args:
                func_interfaces.append(Interface('', func_args, is_argument = True))

            namespace_imports = self.scope.imports
            self.exit_function_scope()

            # Find all nodes which can modify variables
            assigns = body.get_attribute_nodes((Assign, AliasAssign), excluded_nodes = (FunctionCall,))
            calls   = body.get_attribute_nodes(FunctionCall)
            builtin_calls = body.get_attribute_nodes((Allocate, Deallocate))

            # Collect the modified objects
            lhs_assigns   = [a.lhs for a in assigns]
            modified_args = [call_arg.value for f in calls
                                for call_arg, func_arg in zip(f.args, f.funcdef.arguments) if func_arg.inout]
            modified_args += [f.variable for f in builtin_calls]
            # Collect modified variables
            all_assigned = [v for a in (lhs_assigns + modified_args) for v in
                            (a.get_attribute_nodes(Variable) if not isinstance(a, Variable) else [a])]

            # Search for Variables in DottedVariable (get_attribute_nodes is not sufficient
            # as a DottedVariable is a Variable)
            while any(isinstance(v, DottedVariable) for v in all_assigned):
                all_assigned = [v for a in all_assigned for v in (a.get_attribute_nodes(Variable) \
                                                                 if isinstance(a, DottedVariable) else [a])]

            # ... computing inout arguments
            for a in arguments:
                if a.var not in all_assigned and expr.name not in ('__del__', '__init__'):
                    a.make_const()
            # ...
            # Raise an error if one of the return arguments is an alias.
            pointer_targets = self._pointer_targets.pop()
            result_pointer_map = {}
            for r in results_vars:
                t = pointer_targets.get(r, ())
                if r.is_alias:
                    persistent_targets = []
                    for target, _ in t:
                        target_argument_index = next((i for i,a in enumerate(arguments) if a.var == target), -1)
                        if target_argument_index != -1:
                            persistent_targets.append(target_argument_index)
                    if not persistent_targets:
                        errors.report(UNSUPPORTED_POINTER_RETURN_VALUE,
                            symbol=r, severity='error',
                            bounding_box=(self.current_ast_node.lineno, self.current_ast_node.col_offset))
                    else:
                        result_pointer_map[r] = persistent_targets

            optional_inits = []
            for a in arguments:
                var = self._optional_params.pop(a.var, None)
                if var:
                    optional_inits.append(If(IfSection(PyccelIsNot(a.var, Nil()),
                                                       [Assign(var, a.var)])))
            body.insert2body(*optional_inits, back=False)

            func_kwargs = {
                    'global_vars':global_vars,
                    'is_pure':is_pure,
                    'is_elemental':is_elemental,
                    'is_private':is_private,
                    'imports':imports,
                    'decorators':decorators,
                    'is_recursive':is_recursive,
                    'functions': sub_funcs,
                    'interfaces': func_interfaces,
                    'result_pointer_map': result_pointer_map,
                    'docstring': docstring,
                    'scope': scope,
            }
            if is_inline:
                func_kwargs['namespace_imports'] = namespace_imports
                global_funcs = [f for f in body.get_attribute_nodes(FunctionDef) if self.scope.find(f.name, 'functions')]
                func_kwargs['global_funcs'] = global_funcs
                cls = InlineFunctionDef
            else:
                cls = FunctionDef
            func = cls(name,
                    arguments,
                    body,
                    results,
                    **func_kwargs)
            if not is_recursive:
                recursive_func_obj.invalidate_node()

            if cls_name:
                # update the class methods
                if not is_interface:
                    bound_class.update_method(expr, func)

            new_semantic_funcs += [func]
            if expr.python_ast:
                func.set_current_ast(expr.python_ast)

        if function_call_args is not None and len(new_semantic_funcs) == 0:
            for args in annotated_args[:-1]:
                #raise errors if we do not find any compatible function def
                self._check_argument_compatibility(function_call_args, args, expr, is_elemental, error_type='error')
            self._check_argument_compatibility(function_call_args, annotated_args[-1], expr, is_elemental, error_type='fatal')

        if existing_semantic_funcs:
            new_semantic_funcs = existing_semantic_funcs + new_semantic_funcs

        if len(new_semantic_funcs) == 1 and not is_interface:
            new_semantic_funcs = new_semantic_funcs[0]
            self.insert_function(new_semantic_funcs)
        else:
            for f in new_semantic_funcs:
                self.insert_function(f)

            new_semantic_funcs = Interface(interface_name, new_semantic_funcs, syntactic_node=expr)
            if expr.python_ast:
                new_semantic_funcs.set_current_ast(expr.python_ast)
            if cls_name:
                bound_class.update_interface(expr, new_semantic_funcs)
            self.insert_function(new_semantic_funcs)

        return EmptyNode()

    def _visit_PythonPrint(self, expr):
        args = [self._visit(i) for i in expr.expr]
        if len(args) == 0:
            return PythonPrint(args)

        def is_symbolic(var):
            return isinstance(var, Variable) \
                and isinstance(var.dtype, SymbolicType)

        if any(isinstance(a.value.class_type, InhomogeneousTupleType) for a in args):
            new_args = []
            for a in args:
                val = a.value
                if isinstance(val.class_type, InhomogeneousTupleType):
                    assert not a.has_keyword
                    if isinstance(val, FunctionCall):
                        pyccel_stage.set_stage('syntactic')
                        tmp_var = PyccelSymbol(self.scope.get_new_name())
                        assign = Assign(tmp_var, val)
                        assign.set_current_ast(expr.python_ast)
                        pyccel_stage.set_stage('semantic')
                        self._additional_exprs[-1].append(self._visit(assign))
                        val.remove_user_node(assign)
                        val = self._visit(tmp_var)
                    new_args.append(FunctionCallArgument(self.create_tuple_of_inhomogeneous_elements(val)))
                else:
                    new_args.append(a)

            args = new_args

        # TODO fix: not yet working because of mpi examples
#        if not test:
#            # TODO: Add description to parser/messages.py
#            errors.report('Either all arguments must be symbolic or none of them can be',
#                   bounding_box=(self.current_ast_node.lineno, self.current_ast_node.col_offset),
#                   severity='fatal')

        return PythonPrint(args)

    def _visit_ClassDef(self, expr):
        # TODO - improve the use and def of interfaces
        #      - wouldn't be better if it is done inside ClassDef?

        if expr.get_direct_user_nodes(lambda u: isinstance(u, CodeBlock)):
            errors.report("Classes can only be declared in modules.",
                    symbol=expr, severity='error')

        name = self.scope.get_expected_name(expr.name)

        #  create a new Datatype for the current class
        dtype = DataTypeFactory(name)()
        typenames_to_dtypes[name] = dtype
        self.scope.cls_constructs[name] = dtype

        parent = self._find_superclasses(expr)

        scope = self.create_new_class_scope(name, used_symbols=expr.scope.local_used_symbols,
                    original_symbols = expr.scope.python_names.copy())

        attribute_annotations = [self._visit(a) for a in expr.attributes]
        attributes = []
        for a in attribute_annotations:
            if len(a) != 1:
                errors.report(f"Couldn't determine type of {a}",
                        severity='error', symbol=a)
            else:
                v = a[0]
                scope.insert_variable(v)
                attributes.append(v)

        docstring = self._visit(expr.docstring) if expr.docstring else expr.docstring

        cls = ClassDef(name, attributes, [], superclasses=parent, scope=scope,
                docstring = docstring, class_type = dtype)
        self.scope.parent_scope.insert_class(cls)

        methods = expr.methods
        for method in methods:
            cls.add_new_method(method)

        syntactic_init_func = next((method for method in methods if method.name == '__init__'), None)
        if syntactic_init_func is None:
            argument = FunctionDefArgument(Variable(dtype, 'self', cls_base = cls), bound_argument = True)
            self.scope.insert_symbol('__init__')
            scope = self.create_new_function_scope('__init__')
            init_func = FunctionDef('__init__', [argument], (), cls_name=cls.name, scope=scope)
            self.exit_function_scope()
            self.insert_function(init_func)
            cls.add_new_method(init_func)
        else:
            self._visit(syntactic_init_func)
            init_func = self.scope.functions.pop('__init__')

        if isinstance(init_func, Interface):
            errors.report("Pyccel does not support interface constructor", symbol=init_func,
                severity='fatal')

        # create a new attribute to check allocation
        deallocater_lhs = Variable(dtype, 'self', cls_base = cls, is_argument=True)
        deallocater = DottedVariable(lhs = deallocater_lhs, name = self.scope.get_new_name('is_freed'),
                                     class_type = PythonNativeBool(), is_private=True)
        cls.add_new_attribute(deallocater)
        deallocater_assign = Assign(deallocater, LiteralFalse())
        init_func.body.insert2body(deallocater_assign, back=False)

        syntactic_method = next((m for m in cls.methods if not m.is_semantic), None)
        while syntactic_method:
            self._visit(syntactic_method)
            syntactic_method = next((m for m in cls.methods if not m.is_semantic), None)

        syntactic_del_func = next((method for method in methods if method.name == '__del__'), None)
        if syntactic_del_func is None:
            argument = FunctionDefArgument(Variable(dtype, 'self', cls_base = cls), bound_argument = True)
            self.scope.insert_symbol('__del__')
            scope = self.create_new_function_scope('__del__')
            del_method = FunctionDef('__del__', [argument], [Pass()], scope=scope)
            self.exit_function_scope()
            self.insert_function(del_method)
            cls.add_new_method(del_method)
        else:
            del_method = cls.get_method('__del__', expr)

        # Add destructors to __del__ method
        self._current_function = del_method.name
        attribute = []
        for attr in cls.attributes:
            if not attr.on_stack:
                attribute.append(attr)
            elif isinstance(attr.class_type, CustomDataType) and not attr.is_alias:
                attribute.append(attr)
        if attribute:
            # Create a new list that store local attributes
            self._allocs.append(set())
            self._pointer_targets.append({})
            self._allocs[-1].update(attribute)
            del_method.body.insert2body(*self._garbage_collector(del_method.body))
            self._pointer_targets.pop()
        condition = If(IfSection(PyccelNot(deallocater),
                        [del_method.body]+[Assign(deallocater, LiteralTrue())]))
        del_method.body = [condition]
        self._current_function = None

        self.exit_class_scope()

        return EmptyNode()

    def _visit_Del(self, expr):

        ls = [Deallocate(self._visit(i)) for i in expr.variables]
        return Del(ls)

    def _visit_PyccelIs(self, expr):
        # Handles PyccelIs and PyccelIsNot
        IsClass = type(expr)

        # TODO ERROR wrong position ??

        var1 = self._visit(expr.lhs)
        var2 = self._visit(expr.rhs)

        if (var1 is var2) or (isinstance(var2, Nil) and isinstance(var1, Nil)):
            if IsClass == PyccelIsNot:
                return LiteralFalse()
            elif IsClass == PyccelIs:
                return LiteralTrue()

        if isinstance(var1, Nil):
            var1, var2 = var2, var1

        if isinstance(var2, Nil):
            if not isinstance(var1, Variable):
                if IsClass == PyccelIsNot:
                    return LiteralTrue()
                elif IsClass == PyccelIs:
                    return LiteralFalse()
            elif not var1.is_optional:
                errors.report(PYCCEL_RESTRICTION_OPTIONAL_NONE,
                        bounding_box=(self.current_ast_node.lineno, self.current_ast_node.col_offset),
                        severity='error')
            return IsClass(var1, expr.rhs)

        if (var1.dtype != var2.dtype):
            if IsClass == PyccelIs:
                return LiteralFalse()
            elif IsClass == PyccelIsNot:
                return LiteralTrue()

        if (isinstance(var1.dtype, PythonNativeBool) and
            isinstance(var2.dtype, PythonNativeBool)):
            return IsClass(var1, var2)

        if isinstance(var1.class_type, (StringType, FixedSizeNumericType)):
            errors.report(PYCCEL_RESTRICTION_PRIMITIVE_IMMUTABLE, symbol=expr,
                severity='error')
            return IsClass(var1, var2)

        errors.report(PYCCEL_RESTRICTION_IS_ISNOT,
            symbol=expr, severity='error')
        return IsClass(var1, var2)

    def _visit_Import(self, expr):

        # TODO - must have a dict where to store things that have been
        #        imported
        #      - should not use scope

        if expr.get_direct_user_nodes(lambda u: isinstance(u, CodeBlock)):
            errors.report("Imports can only be used in modules or inside functions.",
                    symbol=expr, severity='error')

        container = self.scope.imports

        result = EmptyNode()

        if isinstance(expr.source, AsName):
            source        = expr.source.name
            source_target = expr.source.local_alias
        else:
            source        = str(expr.source)
            source_target = source

        if source in pyccel_builtin_import_registry:
            imports = pyccel_builtin_import(expr)

            def _insert_obj(location, target, obj):
                F = self.scope.find(target)

                if obj is F:
                    errors.report(FOUND_DUPLICATED_IMPORT,
                                symbol=target, severity='warning')
                elif F is None or isinstance(F, dict):
                    container[location][target] = obj
                else:
                    errors.report(IMPORTING_EXISTING_IDENTIFIED, symbol=expr,
                                  severity='fatal')

            if expr.target:
                for t in expr.target:
                    t_name = t.name if isinstance(t, AsName) else t
                    if t_name not in pyccel_builtin_import_registry[source]:
                        errors.report(f"Function '{t}' from module '{source}' is not currently supported by pyccel",
                                symbol=expr,
                                severity='error')
                for (name, atom) in imports:
                    if not name is None:
                        if isinstance(atom, Decorator):
                            continue
                        elif isinstance(atom, Constant):
                            _insert_obj('variables', name, atom)
                        else:
                            _insert_obj('functions', name, atom)
            else:
                assert len(imports) == 1
                mod = imports[0][1]
                assert isinstance(mod, Module)
                _insert_obj('variables', source_target, mod)

            self.insert_import(source, [AsName(v,n) for n,v in imports], source_target)

        elif recognised_source(source):
            errors.report(f"Module {source} is not currently supported by pyccel",
                    symbol=expr,
                    severity='error')
        else:

            # we need to use str here since source has been defined
            # using repr.
            # TODO shall we improve it?

            p       = self.d_parsers[source_target]
            import_init = p.semantic_parser.ast.init_func if source_target not in container['imports'] else None
            import_free = p.semantic_parser.ast.free_func if source_target not in container['imports'] else None
            if expr.target:
                targets = {i.local_alias if isinstance(i,AsName) else i:None for i in expr.target}
                names = [i.name if isinstance(i,AsName) else i for i in expr.target]

                p_scope = p.scope
                p_imports = p_scope.imports
                entries = ['variables', 'classes', 'functions']
                direct_sons = ((e,getattr(p.scope, e)) for e in entries)
                import_sons = ((e,p_imports[e]) for e in entries)
                for entry, d_son in chain(direct_sons, import_sons):
                    for t,n in zip(targets.keys(),names):
                        if n in d_son:
                            e = d_son[n]
                            if entry == 'functions':
                                container[entry][t] = e.clone(t, is_imported=True)
                                m = e.get_direct_user_nodes(lambda x: isinstance(x, Module))[0]
                                container[entry][t].set_current_user_node(m)
                            elif entry == 'variables':
                                container[entry][t] = e.clone(t)
                            else:
                                container[entry][t] = e
                            targets[t] = e
                if None in targets.values():
                    errors.report("Import target {} could not be found",
                            severity="warning", symbol=expr)
                targets = [AsName(v,k) for k,v in targets.items() if v is not None]
            else:
                mod = p.semantic_parser.ast
                container['variables'][source_target] = mod
                targets = [AsName(mod, source_target)]

            self.scope.cls_constructs.update(p.scope.cls_constructs)
            self.scope.macros.update(p.scope.macros)

            # ... meta variables

            # in some cases (blas, lapack and openacc level-0)
            # the import should not appear in the final file
            # all metavars here, will have a prefix and suffix = __
            __ignore_at_import__ = p.metavars.get('ignore_at_import', False)

            # Indicates that the module must be imported with the syntax 'from mod import *'
            __import_all__ = p.metavars.get('import_all', False)

            # Indicates the name of the fortran module containing the functions
            __module_name__ = p.metavars.get('module_name', None)

            if source_target in container['imports']:
                targets.extend(container['imports'][source_target].target)

            if import_init:
                old_name = import_init.name
                new_name = self.scope.get_new_name(old_name)
                targets.append(AsName(import_init, new_name))

                if new_name != old_name:
                    import_init = import_init.clone(new_name)

                result  = import_init()

            if import_free:
                old_name = import_free.name
                new_name = self.scope.get_new_name(old_name)
                targets.append(AsName(import_free, new_name))

                if new_name != old_name:
                    import_free = import_free.clone(new_name)

            mod = p.semantic_parser.ast

            if __import_all__:
                expr = Import(source_target, AsName(mod, __module_name__), mod=mod)
                container['imports'][source_target] = expr

            elif __module_name__:
                expr = Import(__module_name__, targets, mod=mod)
                container['imports'][source_target] = expr

            elif not __ignore_at_import__:
                expr = Import(source, targets, mod=mod)
                container['imports'][source_target] = expr

        return result



    def _visit_With(self, expr):
        scope = self.create_new_loop_scope()

        domaine = self._visit(expr.test)
        parent  = domaine.cls_base
        if not parent.is_with_construct:
            errors.report(UNDEFINED_WITH_ACCESS, symbol=expr,
                   severity='fatal')

        body = self._visit(expr.body)

        self.exit_loop_scope()
        return With(domaine, body, scope).block



    def _visit_MacroFunction(self, expr):
        # we change here the master name to its FunctionDef

        f_name = expr.master
        header = self.get_headers(f_name)
        if not header:
            func = self.scope.find(f_name, 'functions')
            if func is None:
                errors.report(MACRO_MISSING_HEADER_OR_FUNC,
                    symbol=f_name,severity='error',
                    bounding_box=(self.current_ast_node.lineno, self.current_ast_node.col_offset))
        else:
            interfaces = []
            for hd in header:
                for i,_ in enumerate(hd.dtypes):
                    self.scope.insert_symbol(f'arg_{i}')
                pyccel_stage.set_stage('syntactic')
                syntactic_args = [AnnotatedPyccelSymbol(f'arg_{i}', annotation = arg) \
                        for i, arg in enumerate(hd.dtypes)]
                pyccel_stage.set_stage('semantic')
                arguments = [FunctionDefArgument(self._visit(a)[0]) for a in syntactic_args]

                if hd.results:
                    pyccel_stage.set_stage('syntactic')
                    syntactic_results = [AnnotatedPyccelSymbol(f'out_{i}', annotation = arg) \
                            for i, arg in enumerate(hd.results)]
                    pyccel_stage.set_stage('semantic')
                    results = [FunctionDefResult(self._visit(r)[0]) for r in syntactic_results]
                else:
                    results = FunctionDefResult(Nil())

                interfaces.append(FunctionDef(f_name, arguments, [], results))

            # TODO -> Said: must handle interface

            func = interfaces[0]

        name = expr.name
        args = [a if isinstance(a, FunctionDefArgument) else FunctionDefArgument(a) for a in expr.arguments]

        def get_arg(func_arg, master_arg):
            if isinstance(master_arg, PyccelSymbol):
                return FunctionCallArgument(func_arg.var.clone(str(master_arg)))
            else:
                return FunctionCallArgument(master_arg)

        master_args = [get_arg(a,m) for a,m in zip(func.arguments, expr.master_arguments)]

        master = func(*master_args)
        macro   = MacroFunction(name, args, master, master_args,
                                results=expr.results, results_shapes=expr.results_shapes)
        self.scope.insert_macro(macro)

        return macro

    def _visit_MacroShape(self, expr):
        expr.clear_syntactic_user_nodes()
        expr.update_pyccel_staging()
        return expr

    def _visit_MacroVariable(self, expr):

        master = expr.master
        if isinstance(master, DottedName):
            errors.report(PYCCEL_RESTRICTION_TODO,
                          bounding_box=(self.current_ast_node.lineno, self.current_ast_node.col_offset),
                          severity='fatal')
        header = self.get_headers(master)
        if header is None:
            var = self.get_variable(master)
        else:
            var = self.get_variable(master)

                # TODO -> Said: must handle interface

        expr = MacroVariable(expr.name, var)
        self.scope.insert_macro(expr)
        return expr

    def _visit_StarredArguments(self, expr):
        var = self._visit(expr.args_var)
        assert var.rank==1
        size = var.shape[0]
        return StarredArguments([var[i] for i in range(size)])

    def _visit_NumpyMatmul(self, expr):
        self.insert_import('numpy', AsName(NumpyMatmul, 'matmul'))
        a = self._visit(expr.a)
        b = self._visit(expr.b)
        return NumpyMatmul(a, b)

    def _visit_Assert(self, expr):
        test = self._visit(expr.test)
        return Assert(test)

    def _visit_FunctionDefResult(self, expr):
        f_name      = self._current_function
        if isinstance(f_name, DottedName):
            f_name = f_name.name[-1]

        # There may be no name if we are in a FunctionTypeAnnotation
        if f_name:
            original_name = self.scope.get_python_name(f_name)
            if original_name.startswith('__i') and ('__'+original_name[3:]) in magic_method_map.values():
                return EmptyNode()

        var = self._visit(expr.var)
        if isinstance(var, list):
            n_types = len(var)
            if n_types == 0:
                errors.report("Can't deduce type for function definition result.",
                        severity = 'fatal', symbol = expr)
            elif n_types != 1:
                errors.report("The type of the result of a function definition cannot be a union of multiple types.",
                        severity = 'error', symbol = expr)
            var = var[0]
            self.scope.insert_variable(var)
        return FunctionDefResult(var, annotation = expr.annotation)

    #====================================================
    #                 _build functions
    #====================================================

    def _build_NumpyWhere(self, func_call, func_call_args):
        """
        Method for building the node created by a call to `numpy.where`.

        Method for building the node created by a call to `numpy.where`. If only one argument is passed to `numpy.where`
        then it is equivalent to a call to `numpy.nonzero`. The result of a call to `numpy.nonzero`
        is a complex object so there is a `_build_NumpyNonZero` function which must be called.

        Parameters
        ----------
        func_call : FunctionCall
            The syntactic FunctionCall describing the call to `numpy.nonzero.

        func_call_args : iterable[FunctionCallArgument]
            The semantic arguments passed to the function.

        Returns
        -------
        TypedAstNode
            A node describing the result of a call to the `numpy.nonzero` function.
        """
        # expr is a FunctionCall
        args = [a.value for a in func_call_args if not a.has_keyword]
        kwargs = {a.keyword: a.value for a in func_call.args if a.has_keyword}
        nargs = len(args)+len(kwargs)
        if nargs == 1:
            return self._build_NumpyNonZero(func_call, func_call_args)
        return NumpyWhere(*args, **kwargs)

    def _build_NumpyNonZero(self, func_call, func_call_args):
        """
        Method for building the node created by a call to `numpy.nonzero`.

        Method for building the node created by a call to `numpy.nonzero`. The result of a call to `numpy.nonzero`
        is a complex object (tuple of arrays) in order to ensure that the results are correctly saved into the
        correct objects it is therefore important to call `_visit` on any intermediate expressions that are required.

        Parameters
        ----------
        func_call : FunctionCall
            The syntactic FunctionCall describing the call to `numpy.nonzero.

        func_call_args : iterable[FunctionCallArgument]
            The semantic arguments passed to the function.

        Returns
        -------
        TypedAstNode
            A node describing the result of a call to the `numpy.nonzero` function.
        """
        # expr is a FunctionCall
        arg = func_call_args[0].value
        if not isinstance(arg, Variable):
            pyccel_stage.set_stage('syntactic')
            new_symbol = PyccelSymbol(self.scope.get_new_name())
            syntactic_assign = Assign(new_symbol, arg, python_ast=func_call.python_ast)
            pyccel_stage.set_stage('semantic')

            creation = self._visit(syntactic_assign)
            self._additional_exprs[-1].append(creation)
            arg = self._visit(new_symbol)
        return NumpyWhere(arg)

    def _build_ListExtend(self, expr, args):
        """
        Method to navigate the syntactic DottedName node of an `extend()` call.

        The purpose of this `_build` method is to construct new nodes from a syntactic 
        DottedName node. It checks the type of the iterable passed to `extend()`.
        If the iterable is an instance of `PythonList` or `PythonTuple`, it constructs 
        a CodeBlock node where its body consists of `ListAppend` objects with the 
        elements of the iterable. If not, it attempts to construct a syntactic `For` 
        loop to iterate over the iterable object and append its elements to the list 
        object. Finally, it passes to a `_visit()` call for semantic parsing.

        Parameters
        ----------
        expr : DottedName
            The syntactic DottedName node that represent the call to `.extend()`.

        args : iterable[FunctionCallArgument]
            The semantic arguments passed to the function.

        Returns
        -------
        PyccelAstNode
            CodeBlock or For containing ListAppend objects.
        """
        iterable = expr.name[1].args[0].value

        if isinstance(iterable, (PythonList, PythonTuple)):
            list_variable = self._visit(expr.name[0])
            added_list = self._visit(iterable)
            try:
                store = [ListAppend(list_variable, a) for a in added_list]
            except TypeError as e:
                msg = str(e)
                errors.report(msg, symbol=expr, severity='fatal')
            return CodeBlock(store)
        else:
            pyccel_stage.set_stage('syntactic')
            for_target = self.scope.get_new_name('index')
            arg = FunctionCallArgument(for_target)
            func_call = FunctionCall('append', [arg])
            dotted = DottedName(expr.name[0], func_call)
            lhs = PyccelSymbol('_', is_temp=True)
            assign = Assign(lhs, dotted)
            assign.set_current_ast(expr.python_ast)
            body = CodeBlock([assign])
            for_obj = For(for_target, iterable, body)
            pyccel_stage.set_stage('semantic')
            return self._visit(for_obj)

    def _build_MathSqrt(self, func_call, func_call_args):
        """
        Method for building the node created by a call to `math.sqrt`.

        Method for building the node created by a call to `math.sqrt`. A separate method is needed for
        this because some expressions are simplified. This is notably the case for expressions such as
        `math.sqrt(a**2)`. When `a` is a complex number this expression is equivalent to a call to `math.fabs`.
        The expression is translated to this node. The associated imports therefore need to be inserted into the parser.

        Parameters
        ----------
        func_call : FunctionCall
            The syntactic FunctionCall describing the call to `cmath.sqrt`.

        func_call_args : iterable[FunctionCallArgument]
            The semantic arguments passed to the function.

        Returns
        -------
        TypedAstNode
            A node describing the result of a call to the `cmath.sqrt` function.
        """
        func = self.scope.find(func_call.funcdef, 'functions')
        arg = func_call_args[0]
        if isinstance(arg.value, PyccelMul):
            mul1, mul2 = arg.value.args
            if mul1 is mul2:
                pyccel_stage.set_stage('syntactic')

                fabs_name = self.scope.get_new_name('fabs')
                imp_name = AsName('fabs', fabs_name)
                new_import = Import('math',imp_name)
                new_call = FunctionCall(fabs_name, [mul1])

                pyccel_stage.set_stage('semantic')

                self._visit(new_import)

                return self._visit(new_call)
        elif isinstance(arg.value, PyccelPow):
            base, exponent = arg.value.args
            if exponent == 2:
                pyccel_stage.set_stage('syntactic')

                fabs_name = self.scope.get_new_name('fabs')
                imp_name = AsName('fabs', fabs_name)
                new_import = Import('math',imp_name)
                new_call = FunctionCall(fabs_name, [base])

                pyccel_stage.set_stage('semantic')

                self._visit(new_import)

                return self._visit(new_call)

        return self._handle_function(func_call, func, (arg,), use_build_functions = False)

    def _build_CmathSqrt(self, func_call, func_call_args):
        """
        Method for building the node created by a call to `cmath.sqrt`.

        Method for building the node created by a call to `cmath.sqrt`. A separate method is needed for
        this because some expressions are simplified. This is notably the case for expressions such as
        `cmath.sqrt(a**2)`. When `a` is a complex number this expression is equivalent to a call to `cmath.fabs`.
        The expression is translated to this node. The associated imports therefore need to be inserted into the parser.

        Parameters
        ----------
        func_call : FunctionCall
            The syntactic FunctionCall describing the call to `cmath.sqrt`.

        func_call_args : iterable[FunctionCallArgument]
            The semantic arguments passed to the function.

        Returns
        -------
        TypedAstNode
            A node describing the result of a call to the `cmath.sqrt` function.
        """
        func = self.scope.find(func_call.funcdef, 'functions')
        arg = func_call_args[0]
        if isinstance(arg.value, PyccelMul):
            mul1, mul2 = arg.value.args
            is_abs = False
            if isinstance(mul1, (NumpyConjugate, PythonConjugate)) and mul1.internal_var is mul2:
                is_abs = True
                abs_arg = mul2
            elif isinstance(mul2, (NumpyConjugate, PythonConjugate)) and mul1 is mul2.internal_var:
                is_abs = True
                abs_arg = mul1

            if is_abs:
                pyccel_stage.set_stage('syntactic')

                abs_name = self.scope.get_new_name('abs')
                imp_name = AsName('abs', abs_name)
                new_import = Import('numpy',imp_name)
                new_call = FunctionCall(abs_name, [abs_arg])

                pyccel_stage.set_stage('semantic')

                self._visit(new_import)

                # Cast to preserve final dtype
                return PythonComplex(self._visit(new_call))

        return self._handle_function(func_call, func, (arg,), use_build_functions = False)

    def _build_CmathPolar(self, func_call, func_call_args):
        """
        Method for building the node created by a call to `cmath.polar`.

        Method for building the node created by a call to `cmath.polar`. A separate method is needed for
        this because the function is translated to an expression including calls to `math.sqrt` and
        `math.atan2`. The associated imports therefore need to be inserted into the parser.

        Parameters
        ----------
        func_call : FunctionCall
            The syntactic FunctionCall describing the call to `cmath.polar`.

        func_call_args : iterable[FunctionCallArgument]
            The semantic arguments passed to the function.

        Returns
        -------
        TypedAstNode
            A node describing the result of a call to the `cmath.polar` function.
        """
        arg = func_call_args[0]
        z = arg.value
        x = PythonReal(z)
        y = PythonImag(z)
        x_var = self.scope.get_temporary_variable(z, class_type=PythonNativeFloat(),
                    is_argument=False)
        y_var = self.scope.get_temporary_variable(z, class_type=PythonNativeFloat(),
                    is_argument=False)
        self._additional_exprs[-1].append(Assign(x_var, x))
        self._additional_exprs[-1].append(Assign(y_var, y))
        r = MathSqrt(PyccelAdd(PyccelMul(x_var,x_var), PyccelMul(y_var,y_var)))
        t = MathAtan2(y_var, x_var)
        self.insert_import('math', AsName(MathSqrt, 'sqrt'))
        self.insert_import('math', AsName(MathAtan2, 'atan2'))
        return PythonTuple(r,t)

    def _build_CmathRect(self, func_call, func_call_args):
        """
        Method for building the node created by a call to `cmath.rect`.

        Method for building the node created by a call to `cmath.rect`. A separate method is needed for
        this because the function is translated to an expression including calls to `math.cos` and
        `math.sin`. The associated imports therefore need to be inserted into the parser.

        Parameters
        ----------
        func_call : FunctionCall
            The syntactic FunctionCall describing the call to `cmath.rect`.

        func_call_args : iterable[FunctionCallArgument]
            The semantic arguments passed to the function.

        Returns
        -------
        TypedAstNode
            A node describing the result of a call to the `cmath.rect` function.
        """
        arg_r, arg_phi = func_call_args
        r = arg_r.value
        phi = arg_phi.value
        x = PyccelMul(r, MathCos(phi))
        y = PyccelMul(r, MathSin(phi))
        self.insert_import('math', AsName(MathCos, 'cos'))
        self.insert_import('math', AsName(MathSin, 'sin'))
        return PyccelAdd(x, PyccelMul(y, LiteralImaginaryUnit()))

    def _build_CmathPhase(self, func_call, func_call_args):
        """
        Method for building the node created by a call to `cmath.phase`.

        Method for building the node created by a call to `cmath.phase`. A separate method is needed for
        this because the function is translated to a call to `math.atan2`. The associated import therefore
        needs to be inserted into the parser.

        Parameters
        ----------
        func_call : FunctionCall
            The syntactic FunctionCall describing the call to `cmath.phase`.

        func_call_args : iterable[FunctionCallArgument]
            The semantic arguments passed to the function.

        Returns
        -------
        TypedAstNode
            A node describing the result of a call to the `cmath.phase` function.
        """
        arg = func_call_args[0]
        var = arg.value
        if not isinstance(var.dtype.primitive_type, PrimitiveComplexType):
            return LiteralFloat(0.0)
        else:
            self.insert_import('math', AsName(MathAtan2, 'atan2'))
            return MathAtan2(PythonImag(var), PythonReal(var))

    def _build_PythonTupleFunction(self, func_call, func_args):
        """
        Method for building the node created by a call to `tuple()`.

        Method for building the node created by a call to `tuple()`. A separate method is needed for
        this because inhomogeneous variables can be passed to this function. In order to access the
        underlying variables for the indexed elements access to the scope is required.

        Parameters
        ----------
        func_call : FunctionCall
            The syntactic FunctionCall describing the call to `tuple()`.

        func_args : iterable[FunctionCallArgument]
            The semantic arguments passed to the function.

        Returns
        -------
        PythonTuple
            A node describing the result of a call to the `tuple()` function.
        """
        arg = func_args[0].value
        if isinstance(arg, PythonTuple):
            return arg
        elif isinstance(arg.shape[0], LiteralInteger):
            return PythonTuple(*[self.scope.collect_tuple_element(a) for a in arg])
        else:
            raise TypeError(f"Can't unpack {arg} into a tuple")

    def _build_NumpyArray(self, expr, func_call_args):
        """
        Method for building the node created by a call to `numpy.array`.

        Method for building the node created by a call to `numpy.array`. A separate method is needed for
        this because inhomogeneous variables can be passed to this function. In order to access the
        underlying variables for the indexed elements access to the scope is required.

        Parameters
        ----------
        expr : FunctionCall | DottedName
            The syntactic FunctionCall describing the call to `numpy.array`.
            If `numpy.array` is called via a call to `numpy.copy` then this is a DottedName describing the call.

        func_call_args : iterable[FunctionCallArgument]
            The semantic arguments passed to the function.

        Returns
        -------
        NumpyArray
            A node describing the result of a call to the `numpy.array` function.
        """
        if isinstance(expr, DottedName):
            arg = expr.name[0]
            dtype = None
            ndmin = None
            func_call = expr.name[1]
            func = func_call.funcdef
            func_call_args = func_call.args
            order = func_call_args[0].value if func_call_args else func.argument_description['order']
        else:
            args, kwargs = split_positional_keyword_arguments(*func_call_args)

            def unpack_args(arg, dtype = None, order = 'K', ndmin = None):
                """ Small function to reorder and get access to the named variables from args and kwargs.
                """
                return arg, dtype,  order, ndmin

            arg, dtype,  order, ndmin = unpack_args(*args, **kwargs)

        if not isinstance(arg, (PythonTuple, PythonList, Variable, IndexedElement)):
            errors.report('Unexpected object passed to numpy.array',
                    severity='fatal', symbol=expr)

        is_homogeneous_tuple = isinstance(arg.class_type, HomogeneousTupleType)
        # Inhomogeneous tuples can contain homogeneous data if it is inhomogeneous due to pointers
        if isinstance(arg.class_type, InhomogeneousTupleType):
            is_homogeneous_tuple = isinstance(arg.dtype, FixedSizeNumericType) and len(set(a.rank for a in arg))
            if not isinstance(arg, PythonTuple):
                arg = PythonTuple(*(self.scope.collect_tuple_element(a) for a in arg))

        if not (is_homogeneous_tuple or isinstance(arg.class_type, HomogeneousContainerType)):
            errors.report('Inhomogeneous type passed to numpy.array',
                    severity='fatal', symbol=expr)

        if not isinstance(order, (LiteralString, str)):
            errors.report('Order must be specified with a literal string',
                    severity='fatal', symbol=expr)
        elif isinstance(order, LiteralString):
            order = order.python_value

        if ndmin is not None:
            if not isinstance(ndmin, (LiteralInteger, int)):
                errors.report("The minimum number of dimensions must be specified explicitly with an integer.",
                        severity='fatal', symbol=expr)
            elif isinstance(ndmin, LiteralInteger):
                ndmin = ndmin.python_value


        return NumpyArray(arg, dtype, order, ndmin)

    def _build_SetUpdate(self, expr, args):
        """
        Method to navigate the syntactic DottedName node of an `update()` call.

        The purpose of this `_build` method is to construct new nodes from a syntactic 
        DottedName node. It checks the type of the iterable passed to `update()`.
        If the iterable is an instance of `PythonList`, `PythonSet` or `PythonTuple`, it constructs 
        a CodeBlock node where its body consists of `SetAdd` objects with the 
        elements of the iterable. If not, it attempts to construct a syntactic `For` 
        loop to iterate over the iterable object and added its elements to the set 
        object. Finally, it passes to a `_visit()` call for semantic parsing.

        Parameters
        ----------
        expr : DottedName | AugAssign
            The syntactic DottedName node that represent the call to `.update()`.

        args : iterable[FunctionCallArgument]
            The semantic arguments passed to the function.

        Returns
        -------
        PyccelAstNode
            CodeBlock or For containing SetAdd objects.
        """
        if isinstance(expr, DottedName):
            iterable_args = [a.value for a in expr.name[1].args]
            set_obj = expr.name[0]
        elif isinstance(expr, AugAssign):
            iterable_args = [expr.rhs]
            set_obj = expr.lhs
        else:
            raise NotImplementedError(f"Function doesn't handle {type(expr)}")

        code = []
        for iterable in iterable_args:
            if isinstance(iterable, (PythonList, PythonSet, PythonTuple)):
                list_variable = self._visit(set_obj)
                added_list = self._visit(iterable)
                try:
                    code.extend(SetAdd(list_variable, a) for a in added_list)
                except TypeError as e:
                    msg = str(e)
                    errors.report(msg, symbol=expr, severity='fatal')
            else:
                pyccel_stage.set_stage('syntactic')
                for_target = self.scope.get_new_name()
                arg = FunctionCallArgument(for_target)
                func_call = FunctionCall('add', [arg])
                dotted = DottedName(set_obj, func_call)
                lhs = PyccelSymbol('_', is_temp=True)
                assign = Assign(lhs, dotted)
                assign.set_current_ast(expr.python_ast)
                body = CodeBlock([assign])
                for_obj = For(for_target, iterable, body)
                pyccel_stage.set_stage('semantic')
                code.append(self._visit(for_obj))

        if len(code) == 1:
            return code[0]
        else:
            return CodeBlock(code)

    def _build_SetUnion(self, expr, function_call_args):
        """
        Method to navigate the syntactic DottedName node of a `set.union()` call.

        The purpose of this `_build` method is to construct new nodes from a syntactic
        DottedName node. It creates a SetUnion node if the type of the arguments matches
        the type of the original set. Otherwise it uses `set.copy` and `set.update` to
        handle iterators.

        Parameters
        ----------
        expr : DottedName
            The syntactic DottedName node that represent the call to `.union()`.

        function_call_args : iterable[FunctionCallArgument]
            The semantic arguments passed to the function.

        Returns
        -------
        SetUnion | CodeBlock
            The nodes describing the union operator.
        """
        if isinstance(expr, DottedName):
            syntactic_set_obj = expr.name[0]
            syntactic_args = [a.value for a in expr.name[1].args]
        elif isinstance(expr, PyccelBitOr):
            syntactic_set_obj = expr.args[0]
            syntactic_args = expr.args[1:]
        else:
            raise NotImplementedError(f"Function doesn't handle {type(expr)}")

        args = [a.value for a in function_call_args]
        set_obj = self._visit(syntactic_set_obj)
        class_type = set_obj.class_type
        if all(a.class_type == class_type for a in args):
            return SetUnion(set_obj, *args[1:])
        else:
            element_type = class_type.element_type
            if any(a.class_type.element_type != element_type for a in args):
                errors.report(("Containers containing objects of a different type cannot be used as "
                               f"arguments to {class_type}.union"),
                        severity='fatal', symbol=expr)

            lhs = expr.get_user_nodes(Assign)[0].lhs
            pyccel_stage.set_stage('syntactic')
            body = [Assign(lhs, DottedName(syntactic_set_obj, FunctionCall('copy', ())),
                           python_ast = expr.python_ast)]
            update_calls = [DottedName(lhs, FunctionCall('update', (s_a,))) for s_a in syntactic_args]
            for c in update_calls:
                c.set_current_ast(expr.python_ast)
            body += [Assign(PyccelSymbol('_', is_temp=True), c, python_ast = expr.python_ast)
                     for c in update_calls]
            pyccel_stage.set_stage('semantic')
            return CodeBlock([self._visit(b) for b in body])

    def _build_SetIntersection(self, expr, function_call_args):
        """
        Method to visit a SetIntersection node.

        The purpose of this `_build` method is to construct multiple nodes to represent
        the single DottedName node representing the call to SetIntersection. It
        replaces the call with a call to copy followed by multiple calls to
        SetIntersectionUpdate.

        Parameters
        ----------
        expr : DottedName
            The syntactic DottedName node that represent the call to `.intersection()`.

        function_call_args : iterable[FunctionCallArgument]
            The semantic arguments passed to the function.

        Returns
        -------
        CodeBlock
            CodeBlock containing SetCopy and SetIntersectionUpdate objects.
        """
        start_set = function_call_args[0].value
        set_args = [self._visit(a.value) for a in function_call_args[1:]]
        assign = expr.get_direct_user_nodes(lambda a: isinstance(a, Assign))
        if assign:
            syntactic_lhs = assign[-1].lhs
        else:
            syntactic_lhs = self.scope.get_new_name()
        d_var = self._infer_type(start_set)
        if isinstance(start_set, PythonSet):
            rhs = start_set
        else:
            rhs = SetCopy(start_set)
        body = []
        lhs = self._assign_lhs_variable(syntactic_lhs, d_var, rhs, body)
        body.append(Assign(lhs, rhs, python_ast = expr.python_ast))
        try:
            body += [SetIntersectionUpdate(lhs, s) for s in set_args]
        except TypeError as e:
            errors.report(e, symbol=expr, severity='error')
        if assign:
            return CodeBlock(body)
        else:
            self._additional_exprs[-1].extend(body)
            return lhs

    def _build_PythonLen(self, expr, function_call_args):
        """
        Method to visit a PythonLen node.

        The purpose of this `_build` method is to construct a node representing
        a call to the PythonLen function. This function returns the first element
        of the shape of a variable, or a call to a method which calculates the
        length (e.g. the `__len__` function).

        Parameters
        ----------
        expr : FunctionCall
            The syntactic node that represent the call to `len()`.

        function_call_args : iterable[FunctionCallArgument]
            The semantic arguments passed to the function.

        Returns
        -------
        TypedAstNode
            The node representing an object which allows the result of the
            PythonLen function to be obtained.
        """
        arg = function_call_args[0].value
        class_type = arg.class_type
        if isinstance(arg, LiteralString):
            return LiteralInteger(len(arg.python_value))
        elif isinstance(arg.class_type, CustomDataType):
            class_base = self.scope.find(str(class_type), 'classes') or get_cls_base(class_type)
            magic_method = class_base.get_method('__len__')
            if magic_method:
                return self._handle_function(expr, magic_method, function_call_args)
            else:
                raise errors.report(f"__len__ not implemented for type {class_type}",
                        severity='fatal', symbol=expr)
        elif arg.rank > 0:
            return arg.shape[0]
        else:
            raise errors.report(f"__len__ not implemented for type {class_type}",
                    severity='fatal', symbol=expr)

    def _build_PythonSetFunction(self, expr, function_call_args):
        """
        Method to visit a PythonSetFunction node.

        The purpose of this `_build` method is to construct a node representing
        a set which is built from another object. A build function is required
        as sets of unknown length must be built by calling the add function
        repeatedly. This means that the entire assignment statement must be used.

        Parameters
        ----------
        expr : FunctionCall
            The syntactic node that represent the call to `PythonSetFunction`.

        function_call_args : iterable[FunctionCallArgument]
            The semantic arguments passed to the function.

        Returns
        -------
        TypedAstNode | CodeBlock
            The node representing an object which allows the set to be created.
        """
        if len(function_call_args) == 0:
            return PythonSet()

        arg = function_call_args[0].value
        class_type = arg.class_type
        if isinstance(arg, (PythonList, PythonSet, PythonTuple)):
            return PythonSet(*arg)
        elif isinstance(class_type, HomogeneousSetType):
            return SetCopy(arg)
        else:
            assigns = expr.get_direct_user_nodes(lambda a: isinstance(a, Assign))
            if not assigns:
                lhs = self.scope.get_new_name()
            else:
                assert len(assigns) == 1
                lhs = assigns[0].lhs
            d_var = {
                    'class_type' : HomogeneousSetType(class_type.element_type),
                    'shape' : arg.shape,
                    'cls_base' : SetClass,
                    'memory_handling' : 'heap'
                    }
            body = []
            lhs_semantic_var = self._assign_lhs_variable(lhs, d_var, PythonSetFunction(arg), body)
            scope = self.create_new_loop_scope()
            targets, iterable = self._get_for_iterators(arg, self.scope.get_new_name(), body)
            self.exit_loop_scope()
            body.append(For(targets, iterable, [SetAdd(lhs_semantic_var, targets[0])], scope=scope))
            if assigns:
                return CodeBlock(body)
            else:
                self._additional_exprs[-1].extend(body)
                return lhs_semantic_var

    def _build_PythonIsInstance(self, expr, function_call_args):
        """
        Method to visit a PythonIsInstance node.

        The purpose of this `_build` method is to construct a literal boolean indicating
        whether or not the expression has the expected type.
            The syntactic node that represent the call to `isinstance()`.

        Parameters
        ----------
        expr : FunctionCall
            The syntactic node that represent the call to `PythonSetFunction`.

        function_call_args : iterable[FunctionCallArgument]
            The semantic arguments passed to the function.

        Returns
        -------
        Literal
            A LiteralTrue or LiteralFalse node describing the result of the `isinstance`
            call.
        """
        obj = function_call_args[0].value
        class_or_tuple = function_call_args[1].value
        if isinstance(class_or_tuple, PythonTuple):
            obj_arg = function_call_args[0]
            return PyccelOr(*[self._build_PythonIsInstance(expr, [obj_arg, FunctionCallArgument(class_type)]) \
                                for class_type in class_or_tuple], simplify=True)
        elif isinstance(class_or_tuple, UnionTypeAnnotation):
            obj_arg = function_call_args[0]
            return PyccelOr(*[self._build_PythonIsInstance(expr, [obj_arg, FunctionCallArgument(var_annot)]) \
                                for var_annot in class_or_tuple.type_list], simplify=True)
        else:
            if isinstance(class_or_tuple, VariableTypeAnnotation):
                expected_type = class_or_tuple.class_type
            else:
                class_type = class_or_tuple.cls_name
                try:
                    expected_type = class_type.static_type()
                except AttributeError:
                    expected_type = None

            if isinstance(expected_type, type):
                return convert_to_literal(isinstance(obj.class_type, expected_type))

            elif expected_type:
                class_type = obj.class_type
                cls_base_to_insert = [self.scope.find(str(class_type), 'classes') or get_cls_base(class_type)]
                possible_types = {class_type}
                while cls_base_to_insert:
                    cls_base = cls_base_to_insert.pop()
                    class_type = cls_base.class_type
                    possible_types.add(class_type)
                    cls_base_to_insert.extend(cls_base.superclasses)

                possible_types.discard(None)

                return convert_to_literal(expected_type in possible_types)

            else:
                errors.report(f"Type {class_or_tuple} is not handled in isinstance call.",
                        severity='error', symbol=expr)
                return LiteralTrue()<|MERGE_RESOLUTION|>--- conflicted
+++ resolved
@@ -3818,23 +3818,8 @@
                             self._allocs[-1].add(l)
                         new_expressions.append(r)
                     else:
-<<<<<<< HEAD
-                        # Create temporary variable to provide allocated
-                        # memory space before assigning to the pointer value
-                        # (may be NULL)
-                        tmp_var = self.scope.get_temporary_variable(l,
-                                name = l.name+'_loc', is_optional = False,
-                                is_argument = False)
-                        self._optional_params[l] = tmp_var
-                        new_lhs.append(tmp_var)
-                    new_rhs.append(r)
-                else:
-                    new_lhs.append(l)
-                    new_rhs.append(r)
-=======
                         new_lhs.append(l)
                         new_rhs.append(r)
->>>>>>> 7e407073
             lhs = new_lhs
             rhs = new_rhs
 
