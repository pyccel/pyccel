--- conflicted
+++ resolved
@@ -1030,7 +1030,6 @@
             for a in kwargs.values():
                 if getattr(a,'dtype',None) == 'tuple':
                     self._infere_type(a, **settings)
-<<<<<<< HEAD
 
             if func is NumpyWhere:
                 if len(args) != 3:
@@ -1038,15 +1037,12 @@
                         symbol=func, blocker=True,
                         severity='fatal')
 
-            new_expr = func(*args, **kwargs)
-=======
             try:
                 new_expr = func(*args, **kwargs)
             except TypeError:
                 errors.report(UNRECOGNISED_FUNCTION_CALL,
                         symbol = expr,
                         severity = 'fatal')
->>>>>>> 195f1a7b
 
             return new_expr
         else:
