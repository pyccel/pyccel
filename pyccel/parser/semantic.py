--- conflicted
+++ resolved
@@ -23,11 +23,7 @@
 
 from pyccel.ast.basic import PyccelAstNode, TypedAstNode, ScopedAstNode
 
-<<<<<<< HEAD
-from pyccel.ast.builtins import PythonPrint, DtypePrecisionToCastFunction
-=======
-from pyccel.ast.builtins import PythonPrint, PythonTupleFunction
->>>>>>> 666aa640
+from pyccel.ast.builtins import PythonPrint, DtypePrecisionToCastFunction, PythonTupleFunction
 from pyccel.ast.builtins import PythonComplex
 from pyccel.ast.builtins import builtin_functions_dict, PythonImag, PythonReal
 from pyccel.ast.builtins import PythonList, PythonConjugate
@@ -412,7 +408,7 @@
             try:
                 class_def = prefix.cls_base
             except AttributeError:
-                class_def = get_cls_base(prefix.dtype, prefix.class_type) or \
+                class_def = get_cls_base(prefix.class_type) or \
                             self.scope.find(prefix.class_type.name, 'classes')
 
             attr_name = name.name[-1]
@@ -791,7 +787,7 @@
         elif isinstance(expr, TypedAstNode):
 
             d_var['memory_handling'] = 'heap' if expr.rank > 0 else 'stack'
-            d_var['cls_base'   ] = get_cls_base(expr.dtype, expr.class_type)
+            d_var['cls_base'   ] = get_cls_base(expr.class_type)
             return d_var
 
         else:
@@ -1126,18 +1122,12 @@
             try:
                 new_expr = func(*args, **kwargs)
             except TypeError as e:
-<<<<<<< HEAD
-                errors.report(UNRECOGNISED_FUNCTION_CALL,
-                        symbol = expr,
-                        severity = 'fatal')
-=======
                 message = str(e)
                 if not message:
                     message = UNRECOGNISED_FUNCTION_CALL
                 errors.report(message,
                                 symbol = expr,
                                 severity = 'fatal')
->>>>>>> 666aa640
 
             return new_expr
         else:
@@ -1583,14 +1573,7 @@
             # to remove memory leaks
             new_expressions.append(Deallocate(var))
 
-<<<<<<< HEAD
-        elif dtype != var.dtype:
-            if is_augassign:
-                tmp_result = PyccelAdd(var, rhs)
-                raise_error = var.dtype != tmp_result.dtype
-=======
-        elif str(dtype) != str(var.dtype) or \
-                internal_precision != get_final_precision(var) or \
+        elif dtype) != var.dtype or \
                 d_var['class_type'] != var.class_type:
             if is_augassign:
                 tmp_result = PyccelAdd(var, rhs)
@@ -1598,12 +1581,9 @@
                 result_precision = get_final_precision(tmp_result)
                 raise_error = (str(var.dtype) != result_dtype or \
                         get_final_precision(var) != result_precision)
-            elif str(dtype) == str(var.dtype) and \
-                    internal_precision == get_final_precision(var) and \
-                    var.rank == 0:
+            elif dtype == var.dtype and var.rank == 0:
                 # Don't complain about non-numpy and numpy scalars
                 raise_error = False
->>>>>>> 666aa640
             else:
                 raise_error = True
 
@@ -2500,7 +2480,7 @@
                 dtype = t.datatype
                 rank  = t.rank
                 class_type = t.class_type
-                cls_base = get_cls_base(dtype, class_type) or self.scope.find(class_type.name, 'classes')
+                cls_base = get_cls_base(class_type) or self.scope.find(class_type.name, 'classes')
                 v = var_class(dtype, name, cls_base = cls_base,
                         shape = None, rank = rank, order = t.order, class_type = t.class_type,
                         is_const = t.is_const, is_optional = False,
@@ -2617,7 +2597,7 @@
 
         d_var = self._infer_type(first)
         dtype = d_var['datatype']
-        cls_base = get_cls_base(dtype, d_var['class_type'])
+        cls_base = get_cls_base(d_var['class_type'])
         if cls_base is None:
             cls_base = self.scope.find(dtype.name, 'classes')
 
@@ -3574,14 +3554,9 @@
         else:
             d_var['order'] = None
         d_var['shape'] = shape
-<<<<<<< HEAD
-        d_var['class_type'] = HomogeneousListType(dtype)
-        d_var['cls_base'] = get_cls_base(dtype, HomogeneousListType(dtype))
-=======
         cls_type = NativeHomogeneousList()
         d_var['class_type'] = cls_type
-        d_var['cls_base'] = get_cls_base(dtype, d_var['precision'], cls_type)
->>>>>>> 666aa640
+        d_var['cls_base'] = get_cls_base(cls_type)
 
         # ...
         # TODO [YG, 30.10.2020]:
