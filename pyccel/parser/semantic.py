--- conflicted
+++ resolved
@@ -3339,11 +3339,7 @@
         elif isinstance(visited_dtype, (UnionTypeAnnotation, TypingTypeVar)):
             return visited_dtype
         elif isinstance(visited_dtype, ClassDef):
-<<<<<<< HEAD
-            dtype = self.get_class_construct(visited_dtype.scope.get_python_name(visited_dtype.name))
-=======
             dtype = visited_dtype.class_type
->>>>>>> 74febf0c
             return UnionTypeAnnotation(VariableTypeAnnotation(dtype))
         elif isinstance(visited_dtype, PyccelType):
             return UnionTypeAnnotation(VariableTypeAnnotation(visited_dtype))
@@ -4860,13 +4856,8 @@
         interface_counter = 0
         is_interface = len(argument_combinations) > 1 or 'overload' in decorators
         for interface_idx, (arguments, type_var_idx) in enumerate(zip(argument_combinations, type_var_indices)):
-<<<<<<< HEAD
-            if is_interface:
-                name, _ = self.scope.get_new_incremented_symbol(python_name, interface_idx)
-=======
             if is_interface and 'low_level' not in decorators:
                 name, _ = self.scope.get_new_incremented_symbol(interface_name, interface_idx)
->>>>>>> 74febf0c
 
             insertion_scope.python_names[name] = python_name
 
@@ -4888,11 +4879,7 @@
                     self.scope.insert_variable(a_var, expr.scope.get_python_name(a.name))
 
             if arguments and arguments[0].bound_argument:
-<<<<<<< HEAD
-                if arguments[0].var.cls_base != bound_class:
-=======
                 if arguments[0].var.cls_base is not bound_class:
->>>>>>> 74febf0c
                     errors.report('Class method self argument does not have the expected type',
                             severity='error', symbol=arguments[0])
                 for s in expr.scope.dotted_symbols:
