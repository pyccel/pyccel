# -*- coding: utf-8 -*-
#------------------------------------------------------------------------------------------#
# This file is part of Pyccel which is released under MIT License. See the LICENSE file or #
# go to https://github.com/pyccel/pyccel/blob/master/LICENSE for full license details.     #
#------------------------------------------------------------------------------------------#
""" File containing SemanticParser. This class handles the semantic stage of the translation.
See the developer docs for more details
"""

# pylint: disable=missing-function-docstring

from itertools import chain

from sympy.utilities.iterables import iterable as sympy_iterable

from sympy import Sum as Summation
from sympy import Symbol as sp_Symbol
from sympy import Integer as sp_Integer
from sympy import ceiling
from sympy.core import cache

#==============================================================================

from pyccel.ast.basic import Basic, PyccelAstNode, ScopedNode

from pyccel.ast.builtins import PythonPrint
from pyccel.ast.builtins import PythonInt, PythonBool, PythonFloat, PythonComplex
from pyccel.ast.builtins import python_builtin_datatype
from pyccel.ast.builtins import PythonList, PythonConjugate
from pyccel.ast.builtins import (PythonRange, PythonZip, PythonEnumerate,
                                 PythonMap, PythonTuple, Lambda)

from pyccel.ast.core import Comment, CommentBlock, Pass
from pyccel.ast.core import If, IfSection
from pyccel.ast.core import Allocate, Deallocate
from pyccel.ast.core import Assign, AliasAssign, SymbolicAssign
from pyccel.ast.core import AugAssign, CodeBlock
from pyccel.ast.core import Return, FunctionDefArgument
from pyccel.ast.core import ConstructorCall, InlineFunctionDef
from pyccel.ast.core import FunctionDef, Interface, FunctionAddress, FunctionCall, FunctionCallArgument
from pyccel.ast.core import DottedFunctionCall
from pyccel.ast.core import KernelCall
from pyccel.ast.core import ClassDef
from pyccel.ast.core import For
from pyccel.ast.core import Module
from pyccel.ast.core import While
from pyccel.ast.core import SymbolicPrint
from pyccel.ast.core import Del
from pyccel.ast.core import Program
from pyccel.ast.core import EmptyNode
from pyccel.ast.core import Concatenate
from pyccel.ast.core import Import
from pyccel.ast.core import AsName
from pyccel.ast.core import With
from pyccel.ast.core import Duplicate
from pyccel.ast.core import StarredArguments
from pyccel.ast.core import Iterable
from pyccel.ast.core import InProgram
from pyccel.ast.core import Decorator
from pyccel.ast.core import PyccelFunctionDef
from pyccel.ast.core import Assert

from pyccel.ast.class_defs import NumpyArrayClass, TupleClass, get_cls_base, CudaArrayClass
from pyccel.ast.cupyext import CupyArray

from pyccel.ast.datatypes import NativeRange, str_dtype
from pyccel.ast.datatypes import NativeSymbol
from pyccel.ast.datatypes import default_precision
from pyccel.ast.datatypes import (NativeInteger, NativeBool,
                                  NativeFloat, NativeString,
                                  NativeGeneric, NativeComplex,
                                  NativeVoid)

from pyccel.ast.functionalexpr import FunctionalSum, FunctionalMax, FunctionalMin, GeneratorComprehension, FunctionalFor

from pyccel.ast.headers import FunctionHeader, MethodHeader, Header
from pyccel.ast.headers import MacroFunction, MacroVariable

from pyccel.ast.internals import PyccelInternalFunction, Slice, PyccelSymbol, get_final_precision
from pyccel.ast.itertoolsext import Product

from pyccel.ast.literals import LiteralTrue, LiteralFalse
from pyccel.ast.literals import LiteralInteger, LiteralFloat
from pyccel.ast.literals import Nil, LiteralString
from pyccel.ast.literals import Literal, convert_to_literal

from pyccel.ast.mathext  import math_constants

from pyccel.ast.numpyext import NumpyZeros, NumpyMatmul
from pyccel.ast.numpyext import NumpyBool
from pyccel.ast.numpyext import NumpyWhere, NumpyArray
from pyccel.ast.numpyext import NumpyInt, NumpyInt8, NumpyInt16, NumpyInt32, NumpyInt64
from pyccel.ast.numpyext import NumpyFloat, NumpyFloat32, NumpyFloat64
from pyccel.ast.numpyext import NumpyComplex, NumpyComplex64, NumpyComplex128
from pyccel.ast.numpyext import NumpyTranspose, NumpyConjugate
from pyccel.ast.numpyext import NumpyNewArray, NumpyNonZero
from pyccel.ast.numpyext import DtypePrecisionToCastFunction

<<<<<<< HEAD
from pyccel.ast.cudaext import CudaArray, CudaNewArray, CudaThreadIdx, CudaBlockDim, CudaBlockIdx, CudaGridDim
=======
from pyccel.ast.cupyext import CupyNewArray
from pyccel.ast.cudaext import CudaNewArray, CudaThreadIdx, CudaBlockDim, CudaBlockIdx, CudaGridDim
>>>>>>> 30750a3c

from pyccel.ast.omp import (OMP_For_Loop, OMP_Simd_Construct, OMP_Distribute_Construct,
                            OMP_TaskLoop_Construct, OMP_Sections_Construct, Omp_End_Clause,
                            OMP_Single_Construct)

from pyccel.ast.operators import PyccelArithmeticOperator, PyccelIs, PyccelIsNot, IfTernaryOperator, PyccelUnarySub
from pyccel.ast.operators import PyccelNot, PyccelEq, PyccelAdd, PyccelMul, PyccelPow
from pyccel.ast.operators import PyccelAssociativeParenthesis, PyccelDiv

from pyccel.ast.sympy_helper import sympy_to_pyccel, pyccel_to_sympy

from pyccel.ast.utilities import builtin_function as pyccel_builtin_function
from pyccel.ast.utilities import builtin_import as pyccel_builtin_import
from pyccel.ast.utilities import builtin_import_registery as pyccel_builtin_import_registery
from pyccel.ast.utilities import split_positional_keyword_arguments
from pyccel.ast.utilities import recognised_source

from pyccel.ast.variable import Constant
from pyccel.ast.variable import Variable
from pyccel.ast.variable import TupleVariable, HomogeneousTupleVariable, InhomogeneousTupleVariable
from pyccel.ast.variable import IndexedElement
from pyccel.ast.variable import DottedName, DottedVariable

from pyccel.errors.errors import Errors
from pyccel.errors.errors import PyccelSemanticError

from pyccel.errors.messages import (INVALID_FUNCTION_CALL, INVALID_KERNEL_CALL_BP_GRID, INVALID_KERNEL_CALL_TP_BLOCK, MISSING_KERNEL_CONFIGURATION,PYCCEL_RESTRICTION_TODO, UNDERSCORE_NOT_A_THROWAWAY,
        UNDEFINED_VARIABLE, IMPORTING_EXISTING_IDENTIFIED, INDEXED_TUPLE, LIST_OF_TUPLES,
        INVALID_INDICES, INCOMPATIBLE_ARGUMENT, INCOMPATIBLE_ORDERING,
        UNRECOGNISED_FUNCTION_CALL, STACK_ARRAY_SHAPE_UNPURE_FUNC, STACK_ARRAY_UNKNOWN_SHAPE,
        ARRAY_DEFINITION_IN_LOOP, STACK_ARRAY_DEFINITION_IN_LOOP,
        INCOMPATIBLE_TYPES_IN_ASSIGNMENT, ARRAY_ALREADY_IN_USE, ASSIGN_ARRAYS_ONE_ANOTHER,
        INVALID_POINTER_REASSIGN, INCOMPATIBLE_REDEFINITION, ARRAY_IS_ARG,
        INCOMPATIBLE_REDEFINITION_STACK_ARRAY, ARRAY_REALLOCATION, RECURSIVE_RESULTS_REQUIRED,
        PYCCEL_RESTRICTION_INHOMOG_LIST, UNDEFINED_IMPORT_OBJECT, UNDEFINED_LAMBDA_VARIABLE,
        UNDEFINED_LAMBDA_FUNCTION, UNDEFINED_INIT_METHOD, UNDEFINED_FUNCTION,
        INVALID_MACRO_COMPOSITION, WRONG_NUMBER_OUTPUT_ARGS, INVALID_FOR_ITERABLE,
        PYCCEL_RESTRICTION_LIST_COMPREHENSION_LIMITS, PYCCEL_RESTRICTION_LIST_COMPREHENSION_SIZE,
        UNUSED_DECORATORS, DUPLICATED_SIGNATURE, FUNCTION_TYPE_EXPECTED,
        UNSUPPORTED_POINTER_RETURN_VALUE, PYCCEL_MISSING_HEADER, PYCCEL_RESTRICTION_OPTIONAL_NONE,
        PYCCEL_RESTRICTION_PRIMITIVE_IMMUTABLE, PYCCEL_RESTRICTION_IS_ISNOT,
        FOUND_DUPLICATED_IMPORT, UNDEFINED_WITH_ACCESS, MACRO_MISSING_HEADER_OR_FUNC,)

from pyccel.parser.base      import BasicParser
from pyccel.parser.syntactic import SyntaxParser

from pyccel.utilities.stage import PyccelStage

import pyccel.decorators as def_decorators
#==============================================================================

errors = Errors()
pyccel_stage = PyccelStage()

#==============================================================================

def _get_name(var):
    """."""

    if isinstance(var, str):
        return var
    if isinstance(var, (PyccelSymbol, DottedName)):
        return str(var)
    if isinstance(var, (IndexedElement)):
        return str(var.base)
    if isinstance(var, FunctionCall):
        return var.funcdef
    if isinstance(var, AsName):
        return var.target
    name = type(var).__name__
    msg = f'Name of Object : {name} cannot be determined'
    return errors.report(PYCCEL_RESTRICTION_TODO+'\n'+msg, symbol=var,
                severity='fatal')

#==============================================================================

class SemanticParser(BasicParser):

    """ Class for a Semantic Parser.
    It takes a syntactic parser as input for the moment"""

    def __init__(self, inputs, **kwargs):

        # a Parser can have parents, who are importing it.
        # imports are then its sons.
        self._parents = kwargs.pop('parents', [])
        self._d_parsers = kwargs.pop('d_parsers', {})

        # ...
        if not isinstance(inputs, SyntaxParser):
            raise TypeError('> Expecting a syntactic parser as input')

        parser = inputs
        # ...

        # ...
        BasicParser.__init__(self, **kwargs)
        # ...

        # ...
        self._fst = parser._fst
        self._ast = parser._ast

        self._filename  = parser._filename
        self._mod_name  = ''
        self._metavars  = parser._metavars
        self.scope = parser.scope
        self.scope.imports['imports'] = {}
        self._module_namespace  = self.scope
        self._program_namespace = self.scope.new_child_scope('__main__')

        # used to store the local variables of a code block needed for garbage collecting
        self._allocs = []

        # used to store code split into multiple lines to be reinserted in the CodeBlock
        self._additional_exprs = []

        #
        self._code = parser._code
        # ...
        self.annotate()
        # ...

    #================================================================
    #                  Property accessors
    #================================================================

    @property
    def parents(self):
        """Returns the parents parser."""
        return self._parents

    @property
    def d_parsers(self):
        """Returns the d_parsers parser."""

        return self._d_parsers

    @property
    def program_namespace(self):
        return self._program_namespace

    #================================================================
    #                     Public functions
    #================================================================

    def annotate(self, **settings):
        """."""

        if self.semantic_done:
            print ('> semantic analysis already done')
            return self.ast

        # TODO - add settings to Errors
        #      - filename

        errors = Errors()
        if self.filename:
            errors.set_target(self.filename, 'file')
        errors.set_parser_stage('semantic')

        # then we treat the current file

        ast = self.ast

        self._allocs.append([])
        # we add the try/except to allow the parser to find all possible errors
        pyccel_stage.set_stage('semantic')
        ast = self._visit(ast, **settings)

        self._ast = ast

        self._semantic_done = True

        return ast

    #================================================================
    #              Utility functions for scope handling
    #================================================================

    def change_to_program_scope(self):
        self._allocs.append([])
        self._module_namespace = self.scope
        self.scope = self._program_namespace

    def change_to_module_scope(self):
        self._program_namespace = self.scope
        self.scope = self._module_namespace

    def check_for_variable(self, name):
        """
        Search for a Variable object with the given name in the current scope,
        defined by the local and global Python scopes. Return None if not found.
        """

        if self.current_class:
            for i in self._current_class.attributes:
                if i.name == name:
                    var = i
                    return var
            return None
        else:
            return self.scope.find(name, 'variables')

    def get_variable(self, name):
        """ Like 'check_for_variable', but raise Pyccel error if Variable is not found.
        """
        var = self.check_for_variable(name)
        if var is None:
            if name == '_':
                errors.report(UNDERSCORE_NOT_A_THROWAWAY,
                    bounding_box=(self._current_fst_node.lineno, self._current_fst_node.col_offset),
                    severity='fatal')
            else:
                errors.report(UNDEFINED_VARIABLE, symbol=name,
                    bounding_box=(self._current_fst_node.lineno, self._current_fst_node.col_offset),
                    severity='fatal')

        return var

    def get_variables(self, container):
        # this only works if called on a function scope
        # TODO needs more tests when we have nested functions
        variables = []
        variables.extend(container.variables.values())
        for sub_container in container.loops:
            variables.extend(self.get_variables(sub_container))
        return variables

    def get_class_construct(self, name):
        """Returns the class datatype for name if it exists.
        Raises an error otherwise
        """
        result = self.scope.find(name, 'cls_constructs')

        if result is None:
            msg = f'class construct {name} not found'
            return errors.report(msg,
                bounding_box=(self._current_fst_node.lineno, self._current_fst_node.col_offset),
                severity='fatal')
        else:
            return result

    def insert_import(self, name, target, storage_name = None):
        """
        Create and insert a new import in scope if it's not defined
        otherwise append target to existing import.

        Parameters
        ----------
        name : str-like
               The source from which the object is imported
        target : AsName
               The imported object
        storage_name : str-like
                The name which will be used to identify the Import in the
                container
        """
        source = _get_name(name)
        if storage_name is None:
            storage_name = source
        imp = self.scope.find(source, 'imports')
        if imp is None:
            imp = self.scope.find(storage_name, 'imports')

        if imp is not None:
            imp_source = imp.source
            if imp_source == source:
                imp.define_target(target)
            else:
                errors.report(IMPORTING_EXISTING_IDENTIFIED,
                              symbol=name,
                              bounding_box=(self._current_fst_node.lineno, self._current_fst_node.col_offset),
                              severity='fatal')
        else:
            container = self.scope.imports
            container['imports'][storage_name] = Import(source, target, True)


    def get_headers(self, name):
        """ Get all headers in the scope which reference the
        requested name
        """
        container = self.scope
        headers = []
        while container:
            if name in container.headers:
                if isinstance(container.headers[name], list):
                    headers += container.headers[name]
                else:
                    headers.append(container.headers[name])
            container = container.parent_scope
        return headers


    #=======================================================
    #              Utility functions
    #=======================================================

    def _garbage_collector(self, expr):
        """
        Search in a CodeBlock if no trailing Return Node is present add the needed frees.
        """
        if len(expr.body)>0 and not isinstance(expr.body[-1], Return):
            deallocs = [Deallocate(i) for i in self._allocs[-1]]
        else:
            deallocs = []
        self._allocs.pop()
        return deallocs

    def _infere_type(self, expr, **settings):
        """
        type inference for expressions
        """
        # TODO - add settings to Errors
        #      - line and column
        #      - blocking errors

        errors = Errors()

        verbose = settings.pop('verbose', False)
        if verbose:
            print ('*** type inference for : ', type(expr))

        d_var = {}
        # TODO improve => put settings as attribut of Parser
        if expr in (PythonInt, PythonFloat, PythonComplex, PythonBool, NumpyBool, NumpyInt, NumpyInt8, NumpyInt16,
                      NumpyInt32, NumpyInt64, NumpyComplex, NumpyComplex64,
					  NumpyComplex128, NumpyFloat, NumpyFloat64, NumpyFloat32):

            d_var['datatype'   ] = '*'
            d_var['rank'       ] = 0
            d_var['precision'  ] = 0
            return d_var

        elif isinstance(expr, Variable):
            d_var['datatype'       ] = expr.dtype
            d_var['memory_handling'] = expr.memory_handling
            d_var['memory_location'] = expr.memory_location
<<<<<<< HEAD
            d_var['current_context'] = expr.current_context
=======
>>>>>>> 30750a3c
            d_var['shape'          ] = expr.shape
            d_var['rank'           ] = expr.rank
            d_var['cls_base'       ] = expr.cls_base
            d_var['is_target'      ] = expr.is_target
            d_var['order'          ] = expr.order
            d_var['precision'      ] = expr.precision
            return d_var

        elif isinstance(expr, PythonTuple):
            d_var['datatype'       ] = expr.dtype
            d_var['precision'      ] = expr.precision
            d_var['memory_handling'] = 'heap'
            d_var['shape'          ] = expr.shape
            d_var['rank'           ] = expr.rank
            d_var['order'          ] = expr.order
            d_var['cls_base'       ] = TupleClass
            return d_var

        elif isinstance(expr, Concatenate):
            d_var['datatype'      ] = expr.dtype
            d_var['precision'     ] = expr.precision
            d_var['shape'         ] = expr.shape
            d_var['rank'          ] = expr.rank
            d_var['order'         ] = expr.order
            d_var['cls_base'      ] = TupleClass
            if any(getattr(a, 'on_heap', False) for a in expr.args):
                d_var['memory_handling'] = 'heap'
            else:
                d_var['memory_handling'] = 'stack'
            return d_var

        elif isinstance(expr, Duplicate):
            d = self._infere_type(expr.val, **settings)

            # TODO must check that it is consistent with pyccel's rules
            # TODO improve
            d_var['datatype'      ] = d['datatype']
            d_var['rank'          ] = expr.rank
            d_var['shape'         ] = expr.shape
            d_var['order'         ] = expr.order
            d_var['cls_base'      ] = TupleClass
            if d.get('on_stack', False) and isinstance(expr.length, LiteralInteger):
                d_var['memory_handling'] = 'stack'
            else:
                d_var['memory_handling'] = 'heap'
            return d_var

        elif isinstance(expr, NumpyNewArray):
            d_var['datatype'   ] = expr.dtype
            d_var['memory_handling'] = 'heap' if expr.rank > 0 else 'stack'
            d_var['shape'      ] = expr.shape
            d_var['rank'       ] = expr.rank
            d_var['order'      ] = expr.order
            d_var['precision'  ] = expr.precision
            d_var['cls_base'   ] = NumpyArrayClass
            return d_var

        elif isinstance(expr, CupyNewArray):
            d_var['datatype'   ] = expr.dtype
            d_var['memory_handling'] = 'heap' if expr.rank > 0 else 'stack'
            d_var['memory_location'] = expr.memory_location
            d_var['shape'      ] = expr.shape
            d_var['rank'       ] = expr.rank
            d_var['order'      ] = expr.order
            d_var['precision'  ] = expr.precision
            d_var['cls_base'   ] = CudaArrayClass
            return d_var

        elif isinstance(expr, CudaNewArray):
            d_var['datatype'   ] = expr.dtype
            d_var['memory_handling'] = 'heap' if expr.rank > 0 else 'stack'
            d_var['memory_location'] = expr.memory_location
            d_var['current_context'] = expr.current_context
            d_var['shape'      ] = expr.shape
            d_var['rank'       ] = expr.rank
            d_var['order'      ] = expr.order
            d_var['precision'  ] = expr.precision
            d_var['cls_base'   ] = CudaArrayClass
            return d_var

        elif isinstance(expr, NumpyTranspose):

            var = expr.internal_var

            d_var['memory_handling'] = 'alias' if isinstance(var, Variable) else 'heap'
            d_var['datatype'      ] = var.dtype
            d_var['shape'         ] = tuple(reversed(var.shape))
            d_var['rank'          ] = var.rank
            d_var['cls_base'      ] = var.cls_base
            d_var['is_target'     ] = var.is_target
            d_var['order'         ] = 'C' if var.order=='F' else 'F'
            d_var['precision'     ] = var.precision
            return d_var

        elif isinstance(expr, PyccelAstNode):

            d_var['datatype'   ] = expr.dtype
            d_var['memory_handling'] = 'heap' if expr.rank > 0 else 'stack'
            d_var['shape'      ] = expr.shape
            d_var['rank'       ] = expr.rank
            d_var['order'      ] = expr.order
            d_var['precision'  ] = expr.precision
            d_var['cls_base'   ] = get_cls_base(expr.dtype, expr.precision, expr.rank)
            return d_var

        elif isinstance(expr, IfTernaryOperator):
            return self._infere_type(expr.args[0][1].body[0])

        elif isinstance(expr, PythonRange):

            d_var['datatype'   ] = NativeRange()
            d_var['memory_handling'] = 'stack' # because rank is 0 and no shape defined
            d_var['shape'      ] = None
            d_var['rank'       ] = 0
            d_var['cls_base'   ] = expr  # TODO: shall we keep it?
            return d_var

        elif isinstance(expr, Lambda):

            d_var['datatype'   ] = NativeSymbol()
            d_var['memory_handling'] = 'stack' # because rank is 0 and no shape defined
            d_var['rank'       ] = 0
            return d_var

        elif isinstance(expr, ConstructorCall):
            cls_name = expr.func.cls_name
            cls = self.scope.find(cls_name, 'classes')

            dtype = self.get_class_construct(cls_name)()

            d_var['datatype'   ] = dtype
            d_var['memory_handling'] = 'stack' # because rank is 0 and no shape defined
            d_var['shape'      ] = None
            d_var['rank'       ] = 0
            d_var['is_target'  ] = False

            # set target  to True if we want the class objects to be pointers

            d_var['cls_base'      ] = cls
            return d_var

        elif isinstance(expr, GeneratorComprehension):
            return self._infere_type(expr.lhs)

        else:
            type_name = type(expr).__name__
            msg = f'Type of Object : {type_name} cannot be infered'
            return errors.report(PYCCEL_RESTRICTION_TODO+'\n'+msg, symbol=expr,
                bounding_box=(self._current_fst_node.lineno, self._current_fst_node.col_offset),
                severity='fatal')

    def _extract_indexed_from_var(self, var, indices, expr):
        """ Use indices to extract appropriate element from
        object 'var'
        This contains most of the contents of _visit_IndexedElement
        but is a separate function in order to be recursive
        """

        # case of Pyccel ast Variable
        # if not possible we use symbolic objects

        if isinstance(var, PythonTuple):
            def is_literal_index(a):
                def is_int(a):
                    return isinstance(a, (int, LiteralInteger)) or \
                        (isinstance(a, PyccelUnarySub) and \
                         isinstance(a.args[0], (int, LiteralInteger)))
                if isinstance(a, Slice):
                    return all(is_int(s) or s is None for s in (a.start, a.step, a.stop))
                else:
                    return is_int(a)
            if all(is_literal_index(a) for a in indices):
                if len(indices)==1:
                    return var[indices[0]]
                else:
                    return self._visit(var[indices[0]][indices[1:]])
            else:
                tmp_var = PyccelSymbol(self.scope.get_new_name())
                assign = Assign(tmp_var, var)
                assign.set_fst(expr.fst)
                self._additional_exprs[-1].append(self._visit(assign))
                var = self._visit(tmp_var)


        elif not isinstance(var, Variable):
            if hasattr(var,'__getitem__'):
                if len(indices)==1:
                    return var[indices[0]]
                else:
                    return self._visit(var[indices[0]][indices[1:]])
            else:
                var_type = type(var)
                errors.report(f"Can't index {var_type}", symbol=expr,
                    bounding_box=(self._current_fst_node.lineno, self._current_fst_node.col_offset),
                    severity='fatal')

        indices = tuple(indices)

        if isinstance(var, InhomogeneousTupleVariable):

            arg = indices[0]

            if isinstance(arg, Slice):
                if ((arg.start is not None and not isinstance(arg.start, LiteralInteger)) or
                        (arg.stop is not None and not isinstance(arg.stop, LiteralInteger))):
                    errors.report(INDEXED_TUPLE, symbol=var,
                        bounding_box=(self._current_fst_node.lineno, self._current_fst_node.col_offset),
                        severity='fatal')

                idx = slice(arg.start, arg.stop)
                selected_vars = var.get_var(idx)
                if len(selected_vars)==1:
                    if len(indices) == 1:
                        return selected_vars[0]
                    else:
                        var = selected_vars[0]
                        return self._extract_indexed_from_var(var, indices[1:], expr)
                elif len(selected_vars)<1:
                    return None
                elif len(indices)==1:
                    return PythonTuple(*selected_vars)
                else:
                    return PythonTuple(*[self._extract_indexed_from_var(var, indices[1:], expr) for var in selected_vars])

            elif isinstance(arg, LiteralInteger):

                if len(indices)==1:
                    return var[arg]

                var = var[arg]
                return self._extract_indexed_from_var(var, indices[1:], expr)

            else:
                errors.report(INDEXED_TUPLE, symbol=var,
                    bounding_box=(self._current_fst_node.lineno, self._current_fst_node.col_offset),
                    severity='fatal')

        if isinstance(var, PythonTuple) and not var.is_homogeneous:
            errors.report(LIST_OF_TUPLES, symbol=var,
                bounding_box=(self._current_fst_node.lineno, self._current_fst_node.col_offset),
                severity='error')

        for arg in var[indices].indices:
            if not isinstance(arg, Slice) and not \
                (hasattr(arg, 'dtype') and isinstance(arg.dtype, NativeInteger)):
                errors.report(INVALID_INDICES, symbol=var[indices],
                bounding_box=(self._current_fst_node.lineno, self._current_fst_node.col_offset),
                severity='error')
        return var[indices]

    def _create_PyccelOperator(self, expr, visited_args):
        """ Called by _visit_PyccelOperator and other classes
        inheriting from PyccelOperator
        """
        try:
            expr_new = type(expr)(*visited_args)
        except PyccelSemanticError as err:
            msg = str(err)
            errors.report(msg, symbol=expr,
                bounding_box=(self._current_fst_node.lineno, self._current_fst_node.col_offset),
                severity='fatal')
        return expr_new

    def _create_Duplicate(self, val, length):
        """ Called by _visit_PyccelMul when a Duplicate is
        identified
        """
        # Arguments have been visited in PyccelMul

        if not isinstance(val, (TupleVariable, PythonTuple)):
            errors.report("Unexpected Duplicate", symbol=Duplicate(val, length),
                bounding_box=(self._current_fst_node.lineno, self._current_fst_node.col_offset),
                severity='fatal')

        if val.is_homogeneous:
            return Duplicate(val, length)
        else:
            if isinstance(length, LiteralInteger):
                length = length.python_value
            else:
                errors.report("Cannot create inhomogeneous tuple of unknown size",
                    symbol=Duplicate(val, length),
                    bounding_box=(self._current_fst_node.lineno, self._current_fst_node.col_offset),
                    severity='fatal')
            if isinstance(val, TupleVariable):
                return PythonTuple(*(val.get_vars()*length))
            else:
                return PythonTuple(*(val.args*length))

    def _handle_function_args(self, arguments, **settings):
        args  = []
        for arg in arguments:
            a = self._visit(arg, **settings)
            if isinstance(a.value, StarredArguments):
                args.extend([FunctionCallArgument(av) for av in a.value.args_var])
            else:
                if (isinstance(a.value, PyccelArithmeticOperator) and a.value.rank)\
                    or isinstance(a.value, (NumpyNewArray, CudaNewArray)):
                    tmp_var = PyccelSymbol(self.scope.get_new_name(), is_temp=True)
                    assign = self._visit(Assign(tmp_var, arg.value, fst= arg.value.fst))
                    self._additional_exprs[-1].append(assign)
                    a = FunctionCallArgument(self._visit(tmp_var))
                args.append(a)
        return args

    def get_type_description(self, var, include_rank = True):
        """
        Provides a text description of the type of a variable
        (useful for error messages)
        Parameters
        ----------
        var          : Variable
                       The variable to describe
        include_rank : bool
                       Indicates whether rank information should be included
                       Default : True
        """
        dtype = var.dtype
        prec  = get_final_precision(var)
        descr = f'{dtype}{(prec * 2 if isinstance(dtype, NativeComplex) else prec) * 8 if prec else ""}'
        if include_rank and var.rank>0:
            dims = ','.join(':'*var.rank)
            descr += f'[{dims}]'
        return descr

    def _check_argument_compatibility(self, input_args, func_args, expr, elemental):
        """
        Check that the provided arguments match the expected types

        Parameters
        ----------
        input_args : list
                     The arguments provided to the function
        func_args  : list
                     The arguments expected by the function
        expr       : PyccelAstNode
                     The expression where this call is found (used for error output)
        elemental  : bool
                     Indicates if the function is elemental
        """
        if elemental:
            def incompatible(i_arg, f_arg):
                return (i_arg.dtype is not f_arg.dtype or \
                        get_final_precision(i_arg) != get_final_precision(f_arg))
        else:
            def incompatible(i_arg, f_arg):
                return (i_arg.dtype is not f_arg.dtype or \
                        get_final_precision(i_arg) != get_final_precision(f_arg) or
                        i_arg.rank != f_arg.rank)

        # Compare each set of arguments
        for idx, (i_arg, f_arg) in enumerate(zip(input_args, func_args)):
            i_arg = i_arg.value
            f_arg = f_arg.var
            # Ignore types which cannot be compared
            if (i_arg is Nil()
                    or isinstance(f_arg, FunctionAddress)
                    or f_arg.dtype is NativeGeneric()):
                continue
            # Check for compatibility
            if incompatible(i_arg, f_arg):
                expected  = self.get_type_description(f_arg, not elemental)
                type_name = self.get_type_description(i_arg, not elemental)
                received  = f'{i_arg} ({type_name})'

                errors.report(INCOMPATIBLE_ARGUMENT.format(idx+1, received, expr.func_name, expected),
                        symbol = expr,
                        severity='error')
            if f_arg.rank > 1 and i_arg.order != f_arg.order:
                errors.report(INCOMPATIBLE_ORDERING.format(idx=idx+1, arg=i_arg, func=expr.func_name, order=f_arg.order),
                        symbol = expr,
                        severity='error')

    def _handle_function(self, expr, func, args, **settings):
        """
        Create a FunctionCall or an instance of a PyccelInternalFunction
        from the function information and arguments

        Parameters
        ==========
        expr : PyccelAstNode
               The expression where this call is found (used for error output)
        func : FunctionDef instance, Interface instance or PyccelInternalFunction type
               The function being called
        args : tuple
               The arguments passed to the function

        Returns
        =======
        new_expr : FunctionCall or PyccelInternalFunction
        """
        if isinstance(func, FunctionDef) and 'kernel' in func.decorators:
            errors.report(MISSING_KERNEL_CONFIGURATION, symbol = expr, severity = 'fatal')
        if isinstance(func, PyccelFunctionDef):
            func = func.cls_name
            if func in (CudaThreadIdx, CudaBlockDim, CudaBlockIdx, CudaGridDim):
                if 'kernel' not in self.scope.decorators\
                    and 'device' not in self.scope.decorators:
                    errors.report("Cuda internal variables should only be used in Kernel or Device functions",
                        symbol = expr,
                        severity = 'fatal')

            args, kwargs = split_positional_keyword_arguments(*args)

            if func in (CupyArray, CudaArray):
                if 'device' in self.scope.decorators or 'kernel' in self.scope.decorators:
                    current_context = 'device'
                else:
                    current_context = 'host'
                kwargs['current_context'] = current_context

            for a in args:
                if getattr(a,'dtype',None) == 'tuple':
                    self._infere_type(a, **settings)
            for a in kwargs.values():
                if getattr(a,'dtype',None) == 'tuple':
                    self._infere_type(a, **settings)

            try:
                new_expr = func(*args, **kwargs)
            except TypeError:
                errors.report(UNRECOGNISED_FUNCTION_CALL,
                        symbol = expr,
                        severity = 'fatal')

            return new_expr
        else:
            if self._current_function == func.name:
                if len(func.results)>0 and not isinstance(func.results[0], PyccelAstNode):
                    errors.report(RECURSIVE_RESULTS_REQUIRED, symbol=func, severity="fatal")

            parent_assign = expr.get_direct_user_nodes(lambda x: isinstance(x, Assign))
            if not parent_assign and len(func.results) == 1 and func.results[0].rank > 0:
                tmp_var = PyccelSymbol(self.scope.get_new_name())
                assign = Assign(tmp_var, expr)
                assign.set_fst(expr.fst)
                self._additional_exprs[-1].append(self._visit(assign))
                return self._visit(tmp_var)

            if isinstance(func, FunctionDef) and len(args) > len(func.arguments):
                errors.report("Too many arguments passed in function call",
                        symbol = expr,
                        severity='fatal')

            func_args = func.arguments if isinstance(func, FunctionDef) else func.functions[0].arguments
            # Sort arguments to match the order in the function definition
            input_args = [a for a in args if a.keyword is None]
            nargs = len(input_args)
            for ka in func_args[nargs:]:
                key = ka.name
                relevant_args = [a for a in args[nargs:] if a.keyword == key]
                n_relevant_args = len(relevant_args)
                assert n_relevant_args <= 1
                if n_relevant_args == 0 and ka.has_default:
                    input_args.append(ka.default_call_arg)
                elif n_relevant_args == 1:
                    input_args.append(relevant_args[0])

            args = input_args

            new_expr = FunctionCall(func, args, self._current_function)
            if None in new_expr.args:
                errors.report("Too few arguments passed in function call",
                        symbol = expr,
                        severity='error')
            elif isinstance(func, FunctionDef):
                self._check_argument_compatibility(args, func_args,
                            expr, func.is_elemental)
            return new_expr

    def _handle_kernel(self, expr, func, args, **settings):
        """
        Create a FunctionCall or an instance of a PyccelInternalFunction
        from the function information and arguments

        Parameters
        ==========
        expr : PyccelAstNode
               The expression where this call is found (used for error output)
        func : FunctionDef instance, Interface instance or PyccelInternalFunction type
               The function being called
        args : tuple
               The arguments passed to the function

        Returns
        =======
        new_expr : FunctionCall or PyccelInternalFunction
        """
        if 'kernel' not in func.decorators:
            errors.report(INVALID_FUNCTION_CALL,
                        symbol = expr,
                        severity = 'fatal')
        if isinstance(func, PyccelFunctionDef):
            func = func.cls_name
            args, kwargs = split_positional_keyword_arguments(*args)
            for a in args:
                if getattr(a,'dtype',None) == 'tuple':
                    self._infere_type(a, **settings)
            for a in kwargs.values():
                if getattr(a,'dtype',None) == 'tuple':
                    self._infere_type(a, **settings)

            try:
                new_expr = func(*args, **kwargs)
            except TypeError:
                errors.report(UNRECOGNISED_FUNCTION_CALL,
                        symbol = expr,
                        severity = 'fatal')

            return new_expr
        else:
            if isinstance(func, FunctionDef) and len(args) > len(func.arguments):
                errors.report("Too many arguments passed in function call",
                        symbol = expr,
                        severity='fatal')
            # TODO : type check the NUMBER OF BLOCKS 'numBlocks' and threads per block 'tpblock'
<<<<<<< HEAD
            if not isinstance(expr.numBlocks, (LiteralInteger, PyccelSymbol)):
                errors.report("Invalid Block number parameter for Kernel call",
                        symbol = expr,
                        severity='error')
            if not isinstance(expr.tpblock, (LiteralInteger, PyccelSymbol)):
                errors.report("Invalid Thread per Block parameter for Kernel call",
=======
            if not isinstance(expr.numBlocks, LiteralInteger):
                # expr.numBlocks could be invalid type, or PyccelSymbol
                if isinstance(expr.numBlocks, PyccelSymbol):
                    numBlocks = self.get_variable(expr.numBlocks)
                    if not isinstance(numBlocks.dtype, NativeInteger):
                        errors.report(INVALID_KERNEL_CALL_BP_GRID,
                        symbol = expr,
                        severity='error')
                else:
                    errors.report(INVALID_KERNEL_CALL_BP_GRID,
                        symbol = expr,
                        severity='error')
            if not isinstance(expr.tpblock, LiteralInteger):
                # expr.tpblock could be invalid type, or PyccelSymbol
                if isinstance(expr.tpblock, PyccelSymbol):
                    tpblock = self.get_variable(expr.tpblock)
                    if not isinstance(tpblock.dtype, NativeInteger):
                        errors.report(INVALID_KERNEL_CALL_TP_BLOCK,
                        symbol = expr,
                        severity='error')
                else:
                    errors.report(INVALID_KERNEL_CALL_TP_BLOCK,
>>>>>>> 30750a3c
                        symbol = expr,
                        severity='error')
            new_expr = KernelCall(func, args, expr.numBlocks, expr.tpblock, self._current_function)

            for a in new_expr.args:
                if a is None:
                    errors.report("Too few arguments passed in function call",
                        symbol = expr,
                        severity='error')
                elif isinstance(a.value, Variable) and a.value.on_stack:
                    errors.report("A variable allocated on the stack can't be passed to a Kernel function",
                        symbol = expr,
                        severity='error')
            if isinstance(func, FunctionDef):
                self._check_argument_compatibility(new_expr.args, func.arguments,
                        expr, func.is_elemental)
            return new_expr

    def _create_variable(self, name, dtype, rhs, d_lhs, arr_in_multirets=False):
        """
        Create a new variable. In most cases this is just a call to
        Variable.__init__
        but in the case of a tuple variable it is a recursive call to
        create all elements in the tuple.
        This is done separately to _assign_lhs_variable to ensure that
        elements of a tuple do not exist in the scope

        Parameters
        ----------
        name : str
            The name of the new variable

        dtype : DataType
            The data type of the new variable

        rhs : Variable
            The value assigned to the lhs. This is required to call
            self._infere_type recursively for tuples

        arr_in_multirets : bool
            If True, the variable that will be created is an array
            in multi-values return, false otherwise.

        d_lhs : dict
            Dictionary of properties for the new Variable
        """
        if isinstance(name, PyccelSymbol):
            is_temp = name.is_temp
        else:
            is_temp = False

        if isinstance(rhs, (PythonTuple, InhomogeneousTupleVariable, NumpyNonZero)) or \
                (isinstance(rhs, FunctionCall) and len(rhs.funcdef.results)>1):
            if isinstance(rhs, FunctionCall):
                iterable = rhs.funcdef.results
            else:
                iterable = rhs
            elem_vars = []
            is_homogeneous = True
            elem_d_lhs_ref = None
            for i,r in enumerate(iterable):
                elem_name = self.scope.get_new_name( name + '_' + str(i) )
                elem_d_lhs = self._infere_type( r )

                if not arr_in_multirets:
                    self._ensure_target( r, elem_d_lhs )
                if elem_d_lhs_ref is None:
                    elem_d_lhs_ref = elem_d_lhs.copy()
                    is_homogeneous = elem_d_lhs['datatype'] is not NativeGeneric()
                elif elem_d_lhs != elem_d_lhs_ref:
                    is_homogeneous = False

                elem_dtype = elem_d_lhs.pop('datatype')

                var = self._create_variable(elem_name, elem_dtype, r, elem_d_lhs)
                elem_vars.append(var)

            if any(v.is_alias for v in elem_vars):
                d_lhs['memory_handling'] = 'alias'
            else:
                d_lhs['memory_handling'] = d_lhs.get('memory_handling', False) or 'heap'

            if is_homogeneous and not (d_lhs['memory_handling'] == 'alias' and isinstance(rhs, PythonTuple)):
                lhs = HomogeneousTupleVariable(dtype, name, **d_lhs, is_temp=is_temp)
            else:
                lhs = InhomogeneousTupleVariable(elem_vars, dtype, name, **d_lhs, is_temp=is_temp)

        else:
            new_type = HomogeneousTupleVariable \
                    if isinstance(rhs, (HomogeneousTupleVariable, Concatenate, Duplicate)) \
                    else Variable
            lhs = new_type(dtype, name, **d_lhs, is_temp=is_temp)

        return lhs

    def _ensure_target(self, rhs, d_lhs):
        """ Function using data about the new lhs to determine
        whether the lhs is an alias and the rhs is a target
        """

        if isinstance(rhs, NumpyTranspose) and rhs.internal_var.on_heap:
            d_lhs['memory_handling'] = 'alias'
            rhs.internal_var.is_target = True

        if isinstance(rhs, Variable) and rhs.is_ndarray:
            d_lhs['memory_handling'] = 'alias'
            rhs.is_target = not rhs.is_alias

        if isinstance(rhs, IndexedElement) and rhs.rank > 0 and \
                (getattr(rhs.base, 'is_ndarray', False) or getattr(rhs.base, 'is_alias', False)):
            d_lhs['memory_handling'] = 'alias'
            rhs.base.is_target = not rhs.base.is_alias

    def _assign_lhs_variable(self, lhs, d_var, rhs, new_expressions, is_augassign,arr_in_multirets=False, **settings):
        """
        Create a lhs based on the information in d_var
        If the lhs already exists then check that it has the expected properties.

        Parameters
        ----------
        lhs : PyccelSymbol (or DottedName of PyccelSymbols)
            The representation of the lhs provided by the SyntacticParser

        d_var : dict
            Dictionary of expected lhs properties

        rhs : Variable / expression
            The representation of the rhs provided by the SemanticParser.
            This is necessary in order to set the rhs 'is_target' property
            if necessary

        new_expression : list
            A list which allows collection of any additional expressions
            resulting from this operation (e.g. Allocation)

        is_augassign : bool
            Indicates whether this is an assign ( = ) or an augassign ( += / -= / etc )
            This is necessary as the restrictions on the dtype are less strict in this
            case

        arr_in_multirets : bool
            If True, rhs has an array in its results, otherwise, it should be set to False.
            It helps when we don't need lhs to be a pointer in case of a returned array in
            a tuple of results.

        settings : dictionary
            Provided to all _visit_ClassName functions
        """

        if isinstance(lhs, IndexedElement):
            lhs = self._visit(lhs)
        elif isinstance(lhs, PyccelSymbol):

            name = lhs
            if lhs == '_':
                name = self.scope.get_new_name()
            dtype = d_var.pop('datatype')

            d_lhs = d_var.copy()
            # ISSUES #177: lhs must be a pointer when rhs is heap array
            if not arr_in_multirets:
                self._ensure_target(rhs, d_lhs)

            var = self.check_for_variable(name)

            # Variable not yet declared (hence array not yet allocated)
            if var is None:

                # Update variable's dictionary with information from function decorators
                decorators = self.scope.decorators
                if decorators:
                    if 'stack_array' in decorators:
                        if name in decorators['stack_array']:
                            d_lhs.update(memory_handling='stack')
                    if 'allow_negative_index' in decorators:
                        if lhs in decorators['allow_negative_index']:
                            d_lhs.update(allows_negative_indexes=True)

                # We cannot allow the definition of a stack array from a shape which
                # is unknown at the declaration
                if d_lhs['rank'] > 0 and d_lhs.get('memory_handling', None) == 'stack':
                    for a in d_lhs['shape']:
                        if (isinstance(a, FunctionCall) and not a.funcdef.is_pure) or \
                                any(not f.funcdef.is_pure for f in a.get_attribute_nodes(FunctionCall)):
                            errors.report(STACK_ARRAY_SHAPE_UNPURE_FUNC, symbol=a.funcdef.name,
                            severity='error',
                            bounding_box=(self._current_fst_node.lineno,
                                self._current_fst_node.col_offset))
                        if (isinstance(a, Variable) and not a.is_argument) \
                                or not all(b.is_argument for b in a.get_attribute_nodes(Variable)):
                            errors.report(STACK_ARRAY_UNKNOWN_SHAPE, symbol=name,
                            severity='error',
                            bounding_box=(self._current_fst_node.lineno,
                                self._current_fst_node.col_offset))

                new_name = self.scope.get_expected_name(name)

                # Create new variable
                lhs = self._create_variable(new_name, dtype, rhs, d_lhs, arr_in_multirets=arr_in_multirets)

                # Add variable to scope
                self.scope.insert_variable(lhs, name)

                # ...
                # Add memory allocation if needed
                array_declared_in_function = (isinstance(rhs, FunctionCall) and not isinstance(rhs.funcdef, PyccelFunctionDef) \
                                            and not rhs.funcdef.is_elemental and not isinstance(lhs, HomogeneousTupleVariable)) or arr_in_multirets
                if lhs.on_heap and not array_declared_in_function:
                    if self.scope.is_loop:
                        # Array defined in a loop may need reallocation at every cycle
                        errors.report(ARRAY_DEFINITION_IN_LOOP, symbol=name,
                            severity='warning',
                            bounding_box=(self._current_fst_node.lineno,
                                self._current_fst_node.col_offset))
                        status='unknown'
                    else:
                        # Array defined outside of a loop will be allocated only once
                        status='unallocated'

                    # Create Allocate node
                    if isinstance(lhs, InhomogeneousTupleVariable):
                        args = [v for v in lhs.get_vars() if v.rank>0]
                        new_args = []
                        while len(args) > 0:
                            for a in args:
                                if isinstance(a, InhomogeneousTupleVariable):
                                    new_args.extend(v for v in a.get_vars() if v.rank>0)
                                else:
                                    new_expressions.append(Allocate(a,
                                        shape=a.alloc_shape, order=a.order, status=status))
                                    # Add memory deallocation for array variables
                                    self._allocs[-1].append(a)
                            args = new_args
                    else:
                        new_expressions.append(Allocate(lhs, shape=lhs.alloc_shape, order=lhs.order, status=status))
                # ...

                # ...
                # Add memory deallocation for array variables
                if lhs.is_ndarray and not lhs.on_stack:
                    # Create Deallocate node
                    self._allocs[-1].append(lhs)
                # ...

                if lhs.is_ndarray:
                    if 'device' in self.scope.decorators or 'kernel' in self.scope.decorators\
                            and getattr(lhs, 'memory_location', 'host') == 'host':
                        errors.report("Host arrays cannot be allocated on the Device",
                            symbol = f"{lhs} = {rhs}",
                            severity = 'fatal')

                # We cannot allow the definition of a stack array in a loop
                if lhs.is_stack_array and self.scope.is_loop:
                    errors.report(STACK_ARRAY_DEFINITION_IN_LOOP, symbol=name,
                        severity='error',
                        bounding_box=(self._current_fst_node.lineno,
                            self._current_fst_node.col_offset))

                # Not yet supported for arrays: x=y+z, x=b[:]
                # Because we cannot infer shape of right-hand side yet
                know_lhs_shape = (lhs.rank == 0) or all(sh is not None for sh in lhs.alloc_shape)

                if not know_lhs_shape:
                    msg = f"Cannot infer shape of right-hand side for expression {lhs} = {rhs}"
                    errors.report(PYCCEL_RESTRICTION_TODO+'\n'+msg,
                        bounding_box=(self._current_fst_node.lineno, self._current_fst_node.col_offset),
                        severity='fatal')

            # Variable already exists
            else:

                self._ensure_infered_type_matches_existing(dtype, d_var, var, is_augassign, new_expressions, rhs)

                # in the case of elemental, lhs is not of the same dtype as
                # var.
                # TODO d_lhs must be consistent with var!
                # the following is a small fix, since lhs must be already
                # declared
                lhs = var

        elif isinstance(lhs, DottedName):

            dtype = d_var.pop('datatype')
            name = self.scope.get_expected_name(lhs.name[-1])
            if self._current_function == '__init__':

                cls      = self.get_variable('self')
                cls_name = str(cls.cls_base.name)
                cls      = self.scope.find(cls_name, 'classes')

                attributes = cls.attributes
                parent     = cls.superclass
                attributes = list(attributes)
                n_name     = str(lhs.name[-1])

                # update the self variable with the new attributes

                var      = self.get_variable('self')
                d_lhs    = d_var.copy()


                # ISSUES #177: lhs must be a pointer when rhs is heap array
                if not arr_in_multirets:
                    self._ensure_target(rhs, d_lhs)

                member = self._create_variable(n_name, dtype, rhs, d_lhs)
                lhs    = member.clone(member.name, new_class = DottedVariable, lhs = var)

                # update the attributes of the class and push it to the scope
                attributes += [member]
                new_cls = ClassDef(cls_name, attributes, [], superclass=parent)
                self.scope.parent_scope.insert_class(new_cls)
            else:
                lhs = self._visit(lhs, **settings)
        else:
            lhs_type = str(type(lhs))
            raise NotImplementedError(f"_assign_lhs_variable does not handle {lhs_type}")

        return lhs

    def _ensure_infered_type_matches_existing(self, dtype, d_var, var, is_augassign, new_expressions, rhs):
        """
        Ensure that the inferred type of the new variable, matches the existing variable (which has the
        same name). If this is not the case then errors are raised preventing pyccel reaching the codegen
        stage.
        This function also handles any reallocations caused by differing shapes between the two objects.
        These allocations/deallocations are saved in the list new_expressions

        Parameters
        ----------
        dtype : DataType
                The inferred DataType
        d_var : dict
                The inferred information about the variable. Usually created by the _infere_type function
        var   : Variable
                The existing variable
        is_augassign : bool
                A boolean indicating if the assign statement is an augassign (tests are less strict)
        new_expressions : list
                A list to which any new expressions created are appended
        rhs   : PyccelAstNode
                The right hand side of the expression : lhs=rhs
                If is_augassign is False, this value is not used
        """
        precision = d_var.get('precision',None)
        internal_precision = default_precision[str(dtype)] if precision == -1 else precision

        # TODO improve check type compatibility
        if not hasattr(var, 'dtype'):
            name = var.name
            errors.report(INCOMPATIBLE_TYPES_IN_ASSIGNMENT.format('<module>', dtype),
                    symbol=f'{name}={dtype}',
                    bounding_box=(self._current_fst_node.lineno, self._current_fst_node.col_offset),
                    severity='fatal')

        elif not is_augassign and var.is_ndarray and var.is_target:
            errors.report(ARRAY_ALREADY_IN_USE,
                bounding_box=(self._current_fst_node.lineno,
                    self._current_fst_node.col_offset),
                        severity='error', symbol=var.name)

        elif not is_augassign and var.is_ndarray and isinstance(rhs, (Variable, IndexedElement)) and var.on_heap:
            errors.report(ASSIGN_ARRAYS_ONE_ANOTHER,
                bounding_box=(self._current_fst_node.lineno,
                    self._current_fst_node.col_offset),
                        severity='error', symbol=var)

        elif var.is_ndarray and var.is_alias and isinstance(rhs, NumpyNewArray):
            errors.report(INVALID_POINTER_REASSIGN,
                bounding_box=(self._current_fst_node.lineno,
                    self._current_fst_node.col_offset),
                        severity='error', symbol=var.name)

        elif var.is_ndarray and var.is_alias and not is_augassign:
            # we allow pointers to be reassigned multiple times
            # pointers reassigning need to call free_pointer func
            # to remove memory leaks
            new_expressions.append(Deallocate(var))

        elif str(dtype) != str(var.dtype) or \
                internal_precision != get_final_precision(var):
            if is_augassign:
                tmp_result = PyccelAdd(var, rhs)
                result_dtype = str(tmp_result.dtype)
                result_precision = get_final_precision(tmp_result)
                raise_error = (str(var.dtype) != result_dtype or \
                        get_final_precision(var) != result_precision)
            else:
                raise_error = True

            if raise_error:
                # Get type name from cast function (handles precision implicitly)
                try:
                    d1 = DtypePrecisionToCastFunction[var.dtype.name][var.precision].name
                except KeyError:
                    d1 = str(var.dtype)
                try:
                    d2 = DtypePrecisionToCastFunction[dtype.name][precision].name
                except KeyError:
                    d2 = str(var.dtype)

                name = var.name
                rhs_str = str(rhs)
                errors.report(INCOMPATIBLE_TYPES_IN_ASSIGNMENT.format(d1, d2),
                    symbol=f'{name}={rhs_str}',
                    bounding_box=(self._current_fst_node.lineno, self._current_fst_node.col_offset),
                    severity='error')

        elif not is_augassign:

            rank  = getattr(var, 'rank' , 'None')
            order = getattr(var, 'order', 'None')
            shape = getattr(var, 'shape', 'None')

            if (d_var['rank'] != rank) or (rank > 1 and d_var['order'] != order):

                txt = '|{name}| {dtype}{old} <-> {dtype}{new}'
                def format_shape(s):
                    return "" if s is None else s
                txt = txt.format(name=var.name, dtype=dtype, old=format_shape(var.shape),
                    new=format_shape(d_var['shape']))
                errors.report(INCOMPATIBLE_REDEFINITION, symbol=txt,
                    bounding_box=(self._current_fst_node.lineno, self._current_fst_node.col_offset),
                    severity='error')

            elif d_var['shape'] != shape:

                if var.is_argument:
                    errors.report(ARRAY_IS_ARG, symbol=var,
                        severity='error',
                        bounding_box=(self._current_fst_node.lineno,
                            self._current_fst_node.col_offset))

                elif var.is_stack_array:
                    errors.report(INCOMPATIBLE_REDEFINITION_STACK_ARRAY, symbol=var.name,
                        severity='error',
                        bounding_box=(self._current_fst_node.lineno,
                            self._current_fst_node.col_offset))

                else:
                    var.set_changeable_shape()
                    previous_allocations = var.get_direct_user_nodes(lambda p: isinstance(p, Allocate))
                    if not previous_allocations:
                        errors.report("PYCCEL INTERNAL ERROR : Variable exists already, but it has never been allocated",
                                symbol=var, severity='fatal')

                    last_allocation = previous_allocations[-1]

                    # Find outermost IfSection of last allocation
                    last_alloc_ifsection = last_allocation.get_user_nodes(IfSection)
                    alloc_ifsection = last_alloc_ifsection[-1] if last_alloc_ifsection else None
                    while len(last_alloc_ifsection)>0:
                        alloc_ifsection = last_alloc_ifsection[-1]
                        last_alloc_ifsection = alloc_ifsection.get_user_nodes(IfSection)

                    ifsection_has_if = len(alloc_ifsection.get_direct_user_nodes(
                                                        lambda x: isinstance(x,If))) == 1 \
                                    if alloc_ifsection else False

                    if alloc_ifsection and not ifsection_has_if:
                        status = last_allocation.status
                    elif last_allocation.get_user_nodes((If, For, While)):
                        status='unknown'
                    else:
                        status='allocated'
                    new_expressions.append(Allocate(var,
                        shape=d_var['shape'], order=d_var['order'],
                        status=status))

                    if status != 'unallocated':
                        errors.report(ARRAY_REALLOCATION, symbol=var.name,
                            severity='warning',
                            bounding_box=(self._current_fst_node.lineno,
                                self._current_fst_node.col_offset))
            else:
                # Same shape as before
                previous_allocations = var.get_direct_user_nodes(lambda p: isinstance(p, Allocate))

                if previous_allocations and previous_allocations[-1].get_user_nodes(IfSection) \
                        and not previous_allocations[-1].get_user_nodes((If)):
                    # If previously allocated in If still under construction
                    status = previous_allocations[-1].status

                    new_expressions.append(Allocate(var,
                        shape=d_var['shape'], order=d_var['order'],
                        status=status))

        if var.precision == -1 and precision != var.precision:
            var.use_exact_precision()

    def _assign_GeneratorComprehension(self, lhs_name, expr, **settings):
        """
        Visit the GeneratorComprehension node creating all necessary expressions
        for its definition

        Parameters
        ----------
        lhs_name : str
                    The name to which the expression is assigned
        expr : GeneratorComprehension

        Results
        -------
        new_expr : CodeBlock
                   CodeBlock containing the semantic version of the GeneratorComprehension node
        """
        result   = expr.expr

        loop = expr.loops
        nlevels = 0
        # Create throw-away variable to help obtain result type
        index   = Variable('int',self.scope.get_new_name('to_delete'), is_temp=True)
        self.scope.insert_variable(index)
        new_expr = []
        while isinstance(loop, For):
            nlevels+=1
            iterable = Iterable(self._visit(loop.iterable, **settings))
            n_index = max(1, iterable.num_loop_counters_required)
            # Set dummy indices to iterable object in order to be able to
            # obtain a target with a deducible dtype
            iterable.set_loop_counter(*[index]*n_index)

            iterator = loop.target

            # Collect a target with a deducible dtype
            iterator_rhs = iterable.get_target_from_range()
            # Use _visit_Assign to create the requested iterator with the correct type
            # The result of this operation is not stored, it is just used to declare
            # iterator with the correct dtype to allow correct dtype deductions later
            self._visit(Assign(iterator, iterator_rhs, fst=expr.fst))

            loop_elem = loop.body.body[0]

            if isinstance(loop_elem, Assign):
                # If the result contains a GeneratorComprehension, treat it and replace
                # it with it's lhs variable before continuing
                gens = set(loop_elem.get_attribute_nodes(GeneratorComprehension))
                if len(gens)==1:
                    gen = gens.pop()
                    assert isinstance(gen.lhs, PyccelSymbol) and gen.lhs.is_temp
                    gen_lhs = self.scope.get_new_name() if gen.lhs.is_temp else gen.lhs
                    assign = self._visit(Assign(gen_lhs, gen, fst=gen.fst))
                    new_expr.append(assign)
                    loop.substitute(gen, assign.lhs)
                    loop_elem = loop.body.body[0]
            loop = loop_elem
        # Remove the throw-away variable from the scope
        self.scope.remove_variable(index)

        # Visit result expression (correctly defined as iterator
        # objects exist in the scope despite not being defined)
        result = self._visit(result, **settings)
        if isinstance(result, CodeBlock):
            result = result.body[-1]

        # Infer the final dtype of the expression
        d_var = self._infere_type(result, **settings)
        dtype = d_var.pop('datatype')
        d_var['is_temp'] = expr.lhs.is_temp

        lhs  = self.check_for_variable(lhs_name)
        if lhs:
            self._ensure_infered_type_matches_existing(dtype, d_var, lhs, False, new_expr, None)
        else:
            lhs_name = self.scope.get_expected_name(lhs_name)
            lhs = Variable(dtype, lhs_name, **d_var)
            self.scope.insert_variable(lhs)

        # Iterate over the loops
        # This provides the definitions of iterators as well
        # as the central expression
        loops = [self._visit(expr.loops, **settings)]

        # If necessary add additional expressions corresponding
        # to nested GeneratorComprehensions
        if new_expr:
            loop = loops[0]
            for _ in range(nlevels-1):
                loop = loop.body.body[0]
            for e in new_expr:
                loop.body.insert2body(e, back=False)
                e.loops[-1].scope.update_parent_scope(loop.scope, is_loop = True)

        if isinstance(expr, FunctionalSum):
            val = LiteralInteger(0)
            if str_dtype(dtype) in ['float', 'complex']:
                val = LiteralFloat(0.0)
        elif isinstance(expr, FunctionalMin):
            val = math_constants['inf']
        elif isinstance(expr, FunctionalMax):
            val = PyccelUnarySub(math_constants['inf'])

        # Initialise result with correct initial value
        stmt = Assign(lhs, val)
        stmt.set_fst(expr.fst)
        loops.insert(0, stmt)

        indices = [self._visit(i) for i in expr.indices]

        if isinstance(expr, FunctionalSum):
            expr_new = FunctionalSum(loops, lhs=lhs, indices = indices)
        elif isinstance(expr, FunctionalMin):
            expr_new = FunctionalMin(loops, lhs=lhs, indices = indices)
        elif isinstance(expr, FunctionalMax):
            expr_new = FunctionalMax(loops, lhs=lhs, indices = indices)
        expr_new.set_fst(expr.fst)
        return expr_new

    #====================================================
    #                 _visit functions
    #====================================================


    def _visit(self, expr, **settings):
        """Annotates the AST.

        The annotation is done by finding the appropriate function _visit_X
        for the object expr. X is the type of the object expr. If this function
        does not exist then the method resolution order is used to search for
        other compatible _visit_X functions. If none are found then an error is
        raised
        """

        # TODO - add settings to Errors
        #      - line and column
        #      - blocking errors
        current_fst = self._current_fst_node

        if hasattr(expr,'fst') and expr.fst is not None:
            self._current_fst_node = expr.fst

        classes = type(expr).__mro__
        for cls in classes:
            annotation_method = '_visit_' + cls.__name__
            if hasattr(self, annotation_method):
                obj = getattr(self, annotation_method)(expr, **settings)
                if isinstance(obj, Basic) and self._current_fst_node:
                    obj.set_fst(self._current_fst_node)
                self._current_fst_node = current_fst
                return obj

        # Unknown object, we raise an error.
        return errors.report(PYCCEL_RESTRICTION_TODO, symbol=type(expr),
            bounding_box=(self._current_fst_node.lineno, self._current_fst_node.col_offset),
            severity='fatal')

    def _visit_Module(self, expr, **settings):
        body = self._visit(expr.program).body
        program_body      = []
        init_func_body    = []
        mod_name = self.metavars.get('module_name', None)
        if mod_name is None:
            mod_name = expr.name
        else:
            self.scope.insert_symbol(mod_name)
        self._mod_name = mod_name
        if isinstance(expr.name, AsName):
            name_suffix = expr.name.name
        else:
            name_suffix = expr.name
        prog_name = 'prog_'+name_suffix
        prog_name = self.scope.get_new_name(prog_name)

        for b in body:
            if isinstance(b, If):
                if any(isinstance(i.condition, InProgram) for i in b.blocks):
                    for i in b.blocks:
                        if isinstance(i.condition, InProgram):
                            program_body.extend(i.body.body)
                        else:
                            init_func_body.append(i.body.body)
                else:
                    init_func_body.append(b)
            elif isinstance(b, CodeBlock):
                init_func_body.extend(b.body)
            else:
                init_func_body.append(b)

        variables = self.get_variables(self.scope)
        init_func = None
        free_func = None
        program   = None

        comment_types = (Header, MacroFunction, EmptyNode, Comment, CommentBlock)

        if not all(isinstance(l, comment_types) for l in init_func_body):
            # If there are any initialisation statements then create an initialisation function
            init_var = Variable(NativeBool(), self.scope.get_new_name('initialised'),
                                is_private=True)
            init_func_name = self.scope.get_new_name(name_suffix+'__init')
            # Ensure that the function is correctly defined within the namespaces
            init_scope = self.create_new_function_scope(init_func_name)
            for b in init_func_body:
                if isinstance(b, ScopedNode):
                    b.scope.update_parent_scope(init_scope, is_loop = True)
                if isinstance(b, FunctionalFor):
                    for l in b.loops:
                        if isinstance(l, ScopedNode):
                            l.scope.update_parent_scope(init_scope, is_loop = True)

            self.exit_function_scope()

            # Update variable scope for temporaries
            to_remove = []
            for v in self.scope.variables.values():
                if v.is_temp:
                    init_scope.insert_variable(v)
                    to_remove.append(v)

            # Remove in a second loop so the dictionary doesn't change during iteration
            for v in to_remove:
                self.scope.remove_variable(v)
                variables.remove(v)

            # Get deallocations
            deallocs = self._garbage_collector(CodeBlock(init_func_body))

            # Deallocate temporaries in init function
            dealloc_vars = [d.variable for d in deallocs]
            for i,v in enumerate(dealloc_vars):
                if v in to_remove:
                    d = deallocs.pop(i)
                    init_func_body.append(d)

            init_func_body = If(IfSection(PyccelNot(init_var),
                                init_func_body+[Assign(init_var, LiteralTrue())]))

            init_func = FunctionDef(init_func_name, [], [], [init_func_body],
                    global_vars = variables, scope=init_scope)
            self.insert_function(init_func)

        if init_func:
            free_func_name = self.scope.get_new_name(name_suffix+'__free')
            pyccelised_imports = [imp for imp_name, imp in self.scope.imports['imports'].items() \
                             if imp_name in self.d_parsers]

            import_frees = [self.d_parsers[imp.source].semantic_parser.ast.free_func for imp in pyccelised_imports \
                                if imp.source in self.d_parsers]
            import_frees = [f if f.name in imp.target else \
                             f.clone(next(i.target for i in imp.target \
                                        if isinstance(i, AsName) and i.name == f.name)) \
                            for f,imp in zip(import_frees, pyccelised_imports) if f]

            if deallocs or import_frees:
                # If there is anything that needs deallocating when the module goes out of scope
                # create a deallocation function
                import_free_calls = [FunctionCall(f,[],[]) for f in import_frees if f is not None]
                free_func_body = If(IfSection(init_var,
                    import_free_calls+deallocs+[Assign(init_var, LiteralFalse())]))
                # Ensure that the function is correctly defined within the namespaces
                scope = self.create_new_function_scope(free_func_name)
                free_func = FunctionDef(free_func_name, [], [], [free_func_body],
                                    global_vars = variables, scope = scope)
                self.exit_function_scope()
                self.insert_function(free_func)

        funcs = []
        interfaces = []
        for f in self.scope.functions.values():
            if isinstance(f, FunctionDef):
                funcs.append(f)
            elif isinstance(f, Interface):
                interfaces.append(f)

        # in the case of a header file, we need to convert all headers to
        # FunctionDef etc ...

        if self.is_header_file:
            # ARA : issue-999
            is_external = self.metavars.get('external', False)
            for name, headers in self.scope.headers.items():
                if all(isinstance(v, FunctionHeader) and \
                        not isinstance(v, MethodHeader) for v in headers):
                    F = self.scope.find(name, 'functions')
                    if F is None:
                        func_defs = [vi for v in headers for vi in v.create_definition(is_external=is_external)]
                        if len(func_defs) == 1:
                            F = func_defs[0]
                            funcs.append(F)
                        else:
                            F = Interface(name, func_defs)
                            interfaces.append(F)
                        self.insert_function(F)
                    else:
                        errors.report(IMPORTING_EXISTING_IDENTIFIED,
                                symbol=name,
                                severity='fatal')

        for v in variables:
            if v.rank > 0 and not v.is_alias:
                v.is_target = True

        mod = Module(mod_name,
                    variables,
                    funcs,
                    init_func = init_func,
                    free_func = free_func,
                    interfaces=interfaces,
                    classes=self.scope.classes.values(),
                    imports=self.scope.imports['imports'].values(),
                    scope=self.scope)
        container = self._program_namespace.imports
        container['imports'][mod_name] = Import(mod_name, mod)

        if program_body:
            if init_func:
                import_init  = FunctionCall(init_func,[],[])
                program_body = [import_init, *program_body]
            if free_func:
                import_free  = FunctionCall(free_func,[],[])
                program_body = [*program_body, import_free]
            container = self._program_namespace
            program = Program(prog_name,
                            self.get_variables(container),
                            program_body,
                            container.imports['imports'].values(),
                            scope=self._program_namespace)

            mod.program = program

        return mod

    def _visit_tuple(self, expr, **settings):
        return tuple(self._visit(i, **settings) for i in expr)

    def _visit_PythonTuple(self, expr, **settings):
        ls = [self._visit(i, **settings) for i in expr]
        return PythonTuple(*ls)

    def _visit_PythonList(self, expr, **settings):
        ls = [self._visit(i, **settings) for i in expr]
        expr = PythonList(*ls)

        if not expr.is_homogeneous:
            errors.report(PYCCEL_RESTRICTION_INHOMOG_LIST, symbol=expr,
                bounding_box=(self._current_fst_node.lineno, self._current_fst_node.col_offset),
                severity='fatal')
        return expr

    def _visit_FunctionCallArgument(self, expr, **settings):
        value = self._visit(expr.value, **settings)
        return FunctionCallArgument(value, expr.keyword)

    def _visit_FunctionDefArgument(self, expr, **settings):
        var   = self._visit(expr.var, **settings)
        value = self._visit(expr.value, **settings)
        return FunctionDefArgument(var, value=value,
                annotation=expr.annotation,
                kwonly=expr.is_kwonly)

    def _visit_CodeBlock(self, expr, **settings):
        ls = []
        self._additional_exprs.append([])
        for b in expr.body:

            # Save parsed code
            line = self._visit(b, **settings)
            ls.extend(self._additional_exprs[-1])
            self._additional_exprs[-1] = []
            if isinstance(line, CodeBlock):
                ls.extend(line.body)
            else:
                ls.append(line)
        self._additional_exprs.pop()

        return CodeBlock(ls)

    def _visit_Nil(self, expr, **settings):
        expr.clear_user_nodes()
        return expr

    def _visit_EmptyNode(self, expr, **settings):
        expr.clear_user_nodes()
        return expr

    def _visit_Break(self, expr, **settings):
        expr.clear_user_nodes()
        return expr

    def _visit_Continue(self, expr, **settings):
        expr.clear_user_nodes()
        return expr

    def _visit_Comment(self, expr, **settings):
        expr.clear_user_nodes()
        return expr

    def _visit_CommentBlock(self, expr, **settings):
        expr.clear_user_nodes()
        return expr

    def _visit_AnnotatedComment(self, expr, **settings):
        expr.clear_user_nodes()
        return expr

    def _visit_OmpAnnotatedComment(self, expr, **settings):
        code = expr._user_nodes
        code = code[-1]
        index = code.body.index(expr)
        combined_loop = expr.combined and ('for' in expr.combined or 'distribute' in expr.combined or 'taskloop' in expr.combined)

        if isinstance(expr, (OMP_Sections_Construct, OMP_Single_Construct)) \
           and expr.has_nowait:
            for node in code.body[index+1:]:
                if isinstance(node, Omp_End_Clause):
                    if node.txt.startswith(expr.name, 4):
                        node.has_nowait = True

        if isinstance(expr, (OMP_For_Loop, OMP_Simd_Construct,
                    OMP_Distribute_Construct, OMP_TaskLoop_Construct)) or combined_loop:
            index += 1
            while index < len(code.body) and isinstance(code.body[index], (Comment, CommentBlock, Pass)):
                index += 1

            if index < len(code.body) and isinstance(code.body[index], For):
                end_expr = ['!$omp', 'end', expr.name]
                if expr.combined:
                    end_expr.append(expr.combined)
                if expr.has_nowait:
                    end_expr.append('nowait')
                code.body[index].end_annotation = ' '.join(e for e in end_expr if e)+'\n'
            else:
                type_name = type(expr).__name__
                msg = f"Statement after {type_name} must be a for loop."
                errors.report(msg, symbol=expr,
                    severity='fatal')

        expr.clear_user_nodes()
        return expr

    def _visit_Omp_End_Clause(self, expr, **settings):
        end_loop = any(c in expr.txt for c in ['for', 'distribute', 'taskloop', 'simd'])
        if end_loop:
            errors.report("For loops do not require an end clause. This clause is ignored",
                    severity='warning', symbol=expr)
            return EmptyNode()
        else:
            expr.clear_user_nodes()
            return expr

    def _visit_Literal(self, expr, **settings):
        expr.clear_user_nodes()
        return expr
    def _visit_PythonComplex(self, expr, **settings):
        expr.clear_user_nodes()
        return expr
    def _visit_Pass(self, expr, **settings):
        expr.clear_user_nodes()
        return expr

    def _visit_Variable(self, expr, **settings):
        name = self.scope.get_python_name(expr.name)
        return self.get_variable(name)

    def _visit_str(self, expr, **settings):
        return repr(expr)

    def _visit_Slice(self, expr, **settings):
        start = self._visit(expr.start) if expr.start is not None else None
        stop = self._visit(expr.stop) if expr.stop is not None else None
        step = self._visit(expr.step) if expr.step is not None else None

        return Slice(start, stop, step)

    def _visit_IndexedElement(self, expr, **settings):
        var = self._visit(expr.base)
        # TODO check consistency of indices with shape/rank
        args = [self._visit(idx, **settings) for idx in expr.indices]

        if (len(args) == 1 and isinstance(args[0], (TupleVariable, PythonTuple))):
            args = args[0]

        elif any(isinstance(a, (TupleVariable, PythonTuple)) for a in args):
            n_exprs = None
            for a in args:
                if hasattr(a, '__len__'):
                    if n_exprs:
                        assert n_exprs == len(a)
                    else:
                        n_exprs = len(a)
            new_expr_args = [[a[i] if hasattr(a, '__getitem__') else a for a in args]
                             for i in range(n_exprs)]
            return NumpyArray(PythonTuple(*[var[a] for a in new_expr_args]))

        return self._extract_indexed_from_var(var, args, expr)

    def _visit_PyccelSymbol(self, expr, **settings):
        name = expr

        var = self.check_for_variable(name)

        if var is None:
            var = self.scope.find(name, 'functions')
        if var is None:
            var = self.scope.find(name, 'symbolic_functions')
        if var is None:
            var = python_builtin_datatype(name)

        if var is None:
            if name == '_':
                errors.report(UNDERSCORE_NOT_A_THROWAWAY,
                    bounding_box=(self._current_fst_node.lineno, self._current_fst_node.col_offset),
                    severity='fatal')
            else:
                errors.report(UNDEFINED_VARIABLE, symbol=name,
                    bounding_box=(self._current_fst_node.lineno, self._current_fst_node.col_offset),
                    severity='fatal')
        return var


    def _visit_DottedName(self, expr, **settings):
        var = self.check_for_variable(_get_name(expr))
        if var:
            return var

        lhs = expr.name[0] if len(expr.name) == 2 \
                else DottedName(*expr.name[:-1])
        rhs = expr.name[-1]

        visited_lhs = self._visit(lhs)
        first = visited_lhs
        if isinstance(visited_lhs, FunctionCall):
            results = visited_lhs.funcdef.results
            if len(results) != 1:
                errors.report("Cannot get attribute of function call with multiple returns",
                        symbol=expr,
                        bounding_box=(self._current_fst_node.lineno, self._current_fst_node.col_offset),
                        severity='fatal')
            first = results[0]
        rhs_name = _get_name(rhs)
        attr_name = []

        # Handle case of imported module
        if isinstance(first, Module):

            if rhs_name in first:
                imp = self.scope.find(_get_name(lhs), 'imports')

                new_name = rhs_name
                if imp is not None:
                    new_name = imp.find_module_target(rhs_name)
                    if new_name is None:
                        new_name = self.scope.get_new_name(rhs_name)

                        # Save the import target that has been used
                        imp.define_target(AsName(first[rhs_name], PyccelSymbol(new_name)))
                elif isinstance(rhs, FunctionCall):
                    self.scope.imports['functions'][new_name] = first[rhs_name]
                elif isinstance(rhs, ConstructorCall):
                    self.scope.imports['classes'][new_name] = first[rhs_name]
                elif isinstance(rhs, Variable):
                    self.scope.imports['variables'][new_name] = rhs

                if isinstance(rhs, FunctionCall):
                    # If object is a function
                    args  = self._handle_function_args(rhs.args, **settings)
                    func  = first[rhs_name]
                    if new_name != rhs_name:
                        if hasattr(func, 'clone') and not isinstance(func, PyccelFunctionDef):
                            func  = func.clone(new_name)
                    return self._handle_function(expr, func, args, **settings)
                elif isinstance(rhs, Constant):
                    var = first[rhs_name]
                    if new_name != rhs_name:
                        var.name = new_name
                    return var
                else:
                    # If object is something else (eg. dict)
                    var = first[rhs_name]
                    return var
            else:
                errors.report(UNDEFINED_IMPORT_OBJECT.format(rhs_name, str(lhs)),
                        symbol=expr,
                        bounding_box=(self._current_fst_node.lineno, self._current_fst_node.col_offset),
                        severity='fatal')

        d_var = self._infere_type(first)
        if d_var.get('cls_base', None) is None:
            errors.report(f'Attribute {rhs_name} not found',
                bounding_box=(self._current_fst_node.lineno, self._current_fst_node.col_offset),
                severity='fatal')

        cls_base = d_var['cls_base']

        if cls_base:
            attr_name = [i.name for i in cls_base.attributes]

        # look for a class method
        if isinstance(rhs, FunctionCall):
            methods = list(cls_base.methods) + list(cls_base.interfaces)
            for method in methods:
                if isinstance(method, Interface):
                    errors.report('Generic methods are not supported yet',
                        symbol=method.name,
                        bounding_box=(self._current_fst_node.lineno,
                            self._current_fst_node.col_offset),
                        severity='fatal')
            macro = self.scope.find(rhs_name, 'macros')
            if macro is not None:
                master = macro.master
                args = rhs.args
                args = [lhs] + list(args)
                args = [self._visit(i, **settings) for i in args]
                args = macro.apply(args)
                return FunctionCall(master, args, self._current_function)

            args = [self._visit(arg, **settings) for arg in
                    rhs.args]
            for i in methods:
                if str(i.name) == rhs_name:
                    if 'numpy_wrapper' in i.decorators.keys():
                        func = i.decorators['numpy_wrapper']
                        self.insert_import('numpy', AsName(func, rhs_name))
                        return func(visited_lhs, *args)
                    else:
                        return DottedFunctionCall(i, args, prefix = visited_lhs,
                                    current_function = self._current_function)

        # look for a class attribute / property
        elif isinstance(rhs, PyccelSymbol) and cls_base:
            methods = list(cls_base.methods) + list(cls_base.interfaces)
            for method in methods:
                if isinstance(method, Interface):
                    errors.report('Generic methods are not supported yet',
                        symbol=method.name,
                        bounding_box=(self._current_fst_node.lineno,
                            self._current_fst_node.col_offset),
                        severity='fatal')
            # standard class attribute
            if rhs in attr_name:
                self._current_class = cls_base
                second = self._visit(rhs, **settings)
                self._current_class = None
                return second.clone(second.name, new_class = DottedVariable, lhs = visited_lhs)

            # class property?
            else:
                for i in methods:
                    if i.name == rhs and \
                            'property' in i.decorators.keys():
                        if 'numpy_wrapper' in i.decorators.keys():
                            func = i.decorators['numpy_wrapper']
                            self.insert_import('numpy', AsName(func, rhs))
                            return func(visited_lhs)
                        else:
                            return DottedFunctionCall(i, [], prefix = visited_lhs,
                                    current_function = self._current_function)

        # look for a macro
        else:

            macro = self.scope.find(rhs_name, 'macros')

            # Macro
            if isinstance(macro, MacroVariable):
                return macro.master
            elif isinstance(macro, MacroFunction):
                args = macro.apply([visited_lhs])
                return FunctionCall(macro.master, args, self._current_function)

        # did something go wrong?
        return errors.report(f'Attribute {rhs_name} not found',
            bounding_box=(self._current_fst_node.lineno, self._current_fst_node.col_offset),
            severity='fatal')

    def _visit_KernelCall(self, expr, **settings):
        name     = expr.funcdef
        try:
            name = self.scope.get_expected_name(name)
        except RuntimeError:
            pass
        func     = self.scope.find(name, 'functions')

        args = self._handle_function_args(expr.args, **settings)

        return self._handle_kernel(expr, func, args, **settings)
        # return KernelCall(func, expr.args, expr.numBlocks, expr.tpblock)

    def _visit_PyccelOperator(self, expr, **settings):
        args     = [self._visit(a, **settings) for a in expr.args]
        return self._create_PyccelOperator(expr, args)

    def _visit_PyccelAdd(self, expr, **settings):
        args = [self._visit(a, **settings) for a in expr.args]
        if isinstance(args[0], (TupleVariable, PythonTuple, Concatenate, Duplicate)):
            is_homogeneous = all((isinstance(a, (TupleVariable, PythonTuple)) and a.is_homogeneous) \
                                or isinstance(a, (Concatenate, Duplicate)) for a in args)
            if is_homogeneous:
                return Concatenate(*args)
            else:
                def get_vars(a):
                    if isinstance(a, InhomogeneousTupleVariable):
                        return a.get_vars()
                    elif isinstance(a, PythonTuple):
                        return a.args
                    elif isinstance(a, HomogeneousTupleVariable):
                        n_vars = len(a)
                        if not isinstance(len(a), (LiteralInteger, int)):
                            errors.report("Can't create an inhomogeneous tuple using a homogeneous tuple of unknown size",
                                    symbol=expr, severity='fatal')
                        return [a[i] for i in range(n_vars)]
                    else:
                        a_type = type(a)
                        raise NotImplementedError(f"Unexpected type {a_type} in tuple addition")
                tuple_args = [ai for a in args for ai in get_vars(a)]
                expr_new = PythonTuple(*tuple_args)
        else:
            expr_new = self._create_PyccelOperator(expr, args)
        return expr_new

    def _visit_PyccelMul(self, expr, **settings):
        args = [self._visit(a, **settings) for a in expr.args]
        if isinstance(args[0], (TupleVariable, PythonTuple, PythonList)):
            expr_new = self._create_Duplicate(args[0], args[1])
        elif isinstance(args[1], (TupleVariable, PythonTuple, PythonList)):
            expr_new = self._create_Duplicate(args[1], args[0])
        else:
            expr_new = self._create_PyccelOperator(expr, args)
        return expr_new

    def _visit_PyccelPow(self, expr, **settings):
        base, exponent = [self._visit(a, **settings) for a in expr.args]

        exp_val = exponent
        if isinstance(exponent, LiteralInteger):
            exp_val = exponent.python_value
        elif isinstance(exponent, PyccelAssociativeParenthesis):
            exp = exponent.args[0]
            # Handle (1/2)
            if isinstance(exp, PyccelDiv) and all(isinstance(a, Literal) for a in exp.args):
                exp_val = exp.args[0].python_value / exp.args[1].python_value

        if isinstance(base, (Literal, Variable)) and exp_val == 2:
            return PyccelMul(base, base)
        elif exp_val == 0.5:
            pyccel_stage.set_stage('syntactic')

            sqrt_name = self.scope.get_new_name('sqrt')
            imp_name = AsName('sqrt', sqrt_name)
            new_import = Import('math',imp_name)
            self._visit(new_import)
            if isinstance(expr.args[0], PyccelAssociativeParenthesis):
                new_call = FunctionCall(sqrt_name, [expr.args[0].args[0]])
            else:
                new_call = FunctionCall(sqrt_name, [expr.args[0]])

            pyccel_stage.set_stage('semantic')

            return self._visit(new_call)
        else:
            return PyccelPow(base, exponent)

    def _visit_MathSqrt(self, expr, **settings):
        func = self.scope.find(expr.funcdef, 'functions')
        arg, = self._handle_function_args(expr.args, **settings) #pylint: disable=unbalanced-tuple-unpacking
        if isinstance(arg.value, PyccelMul):
            mul1, mul2 = arg.value.args
            mul1_syn, mul2_syn = expr.args[0].value.args
            is_abs = False
            if mul1 is mul2 and mul1.dtype in (NativeInteger(), NativeFloat()):
                pyccel_stage.set_stage('syntactic')

                fabs_name = self.scope.get_new_name('fabs')
                imp_name = AsName('fabs', fabs_name)
                new_import = Import('math',imp_name)
                self._visit(new_import)
                new_call = FunctionCall(fabs_name, [mul1_syn])

                pyccel_stage.set_stage('semantic')

                return self._visit(new_call)
            elif isinstance(mul1, (NumpyConjugate, PythonConjugate)) and mul1.internal_var is mul2:
                is_abs = True
                abs_arg = mul2_syn
            elif isinstance(mul2, (NumpyConjugate, PythonConjugate)) and mul1 is mul2.internal_var:
                is_abs = True
                abs_arg = mul1_syn

            if is_abs:
                pyccel_stage.set_stage('syntactic')

                abs_name = self.scope.get_new_name('abs')
                imp_name = AsName('abs', abs_name)
                new_import = Import('numpy',imp_name)
                self._visit(new_import)
                new_call = FunctionCall(abs_name, [abs_arg])

                pyccel_stage.set_stage('semantic')

                # Cast to preserve final dtype
                return PythonComplex(self._visit(new_call))
        elif isinstance(arg.value, PyccelPow):
            base, exponent = arg.value.args
            base_syn, _ = expr.args[0].value.args
            if exponent == 2 and base.dtype in (NativeInteger(), NativeFloat()):
                pyccel_stage.set_stage('syntactic')

                fabs_name = self.scope.get_new_name('fabs')
                imp_name = AsName('fabs', fabs_name)
                new_import = Import('math',imp_name)
                self._visit(new_import)
                new_call = FunctionCall(fabs_name, [base_syn])

                pyccel_stage.set_stage('semantic')

                return self._visit(new_call)

        return self._handle_function(expr, func, (arg,), **settings)

    def _visit_Lambda(self, expr, **settings):
        expr_names = set(str(a) for a in expr.expr.get_attribute_nodes(PyccelSymbol))
        var_names = map(str, expr.variables)
        missing_vars = expr_names.difference(var_names)
        if len(missing_vars) > 0:
            errors.report(UNDEFINED_LAMBDA_VARIABLE, symbol = missing_vars,
                bounding_box=(self._current_fst_node.lineno, self._current_fst_node.col_offset),
                severity='fatal')
        funcs = expr.expr.get_attribute_nodes(FunctionCall)
        for func in funcs:
            name = _get_name(func)
            f = self.scope.find(name, 'symbolic_functions')
            if f is None:
                errors.report(UNDEFINED_LAMBDA_FUNCTION, symbol=name,
                    bounding_box=(self._current_fst_node.lineno, self._current_fst_node.col_offset),
                    severity='fatal')
            else:

                f = f(*func.args)
                expr_new = expr.expr.subs(func, f)
                expr = Lambda(tuple(expr.variables), expr_new)
        return expr

    def _visit_FunctionCall(self, expr, **settings):
        name     = expr.funcdef
        try:
            name = self.scope.get_expected_name(name)
        except RuntimeError:
            pass

        func     = self.scope.find(name, 'functions')

        # Check for specialised method
        if isinstance(func, PyccelFunctionDef):
            annotation_method = '_visit_' + func.cls_name.__name__
            if hasattr(self, annotation_method):
                return getattr(self, annotation_method)(expr, **settings)

        args = self._handle_function_args(expr.args, **settings)
        # Correct keyword names if scope is available
        # The scope is only available if the function body has been parsed
        # (i.e. not for headers or builtin functions)
        if isinstance(func, FunctionDef) and func.scope:
            args = [a if a.keyword is None else \
                    FunctionCallArgument(a.value, func.scope.get_expected_name(a.keyword)) \
                    for a in args]


        if name == 'lambdify':
            args = self.scope.find(str(expr.args[0]), 'symbolic_functions')
        F = pyccel_builtin_function(expr, args)

        if F is not None:
            return F

        elif self.scope.find(name, 'cls_constructs'):

            # TODO improve the test
            # we must not invoke the scope like this

            cls = self.scope.find(name, 'classes')
            d_methods = cls.methods_as_dict
            method = d_methods.pop('__init__', None)

            if method is None:

                # TODO improve case of class with the no __init__

                errors.report(UNDEFINED_INIT_METHOD, symbol=name,
                bounding_box=(self._current_fst_node.lineno, self._current_fst_node.col_offset),
                severity='error')
            args = expr.args

            # TODO check compatibility
            # TODO treat parametrized arguments.

            expr = ConstructorCall(method, args, cls_variable=None)
            #if len(stmts) > 0:
            #    stmts.append(expr)
            #    return CodeBlock(stmts)
            return expr
        else:

            # first we check if it is a macro, in this case, we will create
            # an appropriate FunctionCall

            macro = self.scope.find(name, 'macros')
            if macro is not None:
                func = macro.master.funcdef
                name = _get_name(func.name)
                args = macro.apply(args)
            else:
                func = self.scope.find(name, 'functions')
            if func is None:
                return errors.report(UNDEFINED_FUNCTION, symbol=name,
                        bounding_box=(self._current_fst_node.lineno, self._current_fst_node.col_offset),
                        severity='fatal')
            else:
                return self._handle_function(expr, func, args, **settings)

    def _visit_Expr(self, expr, **settings):
        errors.report(PYCCEL_RESTRICTION_TODO, symbol=expr,
            bounding_box=(self._current_fst_node.lineno, self._current_fst_node.col_offset),
            severity='fatal')


    def _visit_Assign(self, expr, **settings):
        # TODO unset position at the end of this part
        new_expressions = []
        fst = expr.fst
        assert(fst)

        rhs = expr.rhs
        lhs = expr.lhs

        # Steps before visiting
        if isinstance(rhs, GeneratorComprehension):
            rhs.substitute(rhs.lhs, lhs)
            genexp = self._assign_GeneratorComprehension(_get_name(lhs), rhs, **settings)
            if isinstance(expr, AugAssign):
                new_expressions.append(genexp)
                rhs = genexp.lhs
            elif genexp.lhs.name == lhs:
                return genexp
            else:
                new_expressions.append(genexp)
                rhs = genexp.lhs
        elif isinstance(rhs, IfTernaryOperator):
            value_true  = self._visit(rhs.value_true, **settings)
            if value_true.rank > 0 or value_true.dtype is NativeString():
                # Temporarily deactivate type checks to construct syntactic assigns
                pyccel_stage.set_stage('syntactic')
                assign_true  = Assign(lhs, rhs.value_true, fst = fst)
                assign_false = Assign(lhs, rhs.value_false, fst = fst)
                pyccel_stage.set_stage('semantic')

                cond  = self._visit(rhs.cond, **settings)
                true_section  = IfSection(cond, [self._visit(assign_true)])
                false_section = IfSection(LiteralTrue(), [self._visit(assign_false)])
                return If(true_section, false_section)

        # Visit object
        if isinstance(rhs, FunctionCall):
            name = rhs.funcdef
            macro = self.scope.find(name, 'macros')
            if macro is None:
                rhs = self._visit(rhs, **settings)
            else:

                # TODO check types from FunctionDef
                master = macro.master
                results = []
                args = [self._visit(i, **settings) for i in rhs.args]
                args_names = [arg.value.name for arg in args if isinstance(arg.value, Variable)]
                d_m_args = {arg.value.name:arg.value for arg in macro.master_arguments
                                  if isinstance(arg.value, Variable)}

                if not sympy_iterable(lhs):
                    lhs = [lhs]
                results_shapes = macro.get_results_shapes(args)
                for m_result, shape, result in zip(macro.results, results_shapes, lhs):
                    if m_result in d_m_args and not result in args_names:
                        d_result = self._infere_type(d_m_args[m_result])
                        d_result['shape'] = shape
                        tmp = self._assign_lhs_variable(result, d_result, None, new_expressions, False, **settings)
                        results.append(tmp)
                    elif result in args_names:
                        _name = _get_name(result)
                        tmp = self.get_variable(_name)
                        results.append(tmp)
                    else:
                        # TODO: check for result in master_results
                        errors.report(INVALID_MACRO_COMPOSITION, symbol=result,
                        bounding_box=(self._current_fst_node.lineno, self._current_fst_node.col_offset),
                        severity='error')

                expr = macro.make_necessary_copies(args, results)
                new_expressions += expr
                args = macro.apply(args, results=results)
                if isinstance(master.funcdef, FunctionDef):
                    func_call = FunctionCall(master.funcdef, args, self._current_function)
                    if new_expressions:
                        return CodeBlock([*new_expressions, func_call])
                    else:
                        return func_call
                else:
                    # TODO treate interface case
                    errors.report(PYCCEL_RESTRICTION_TODO,
                                  bounding_box=(self._current_fst_node.lineno, self._current_fst_node.col_offset),
                                  severity='fatal')

        elif isinstance(rhs, DottedVariable):
            var = rhs.rhs
            name = _get_name(var)
            macro = self.scope.find(name, 'macros')
            if macro is None:
                rhs = self._visit(rhs, **settings)
            else:
                master = macro.master
                if isinstance(macro, MacroVariable):
                    rhs = master
                else:
                    # If macro is function, create left-hand side variable
                    if isinstance(master, FunctionDef) and master.results:
                        d_var = self._infere_type(master.results[0], **settings)
                        dtype = d_var.pop('datatype')
                        lhs = Variable(dtype, lhs.name, **d_var, is_temp=lhs.is_temp)
                        var = self.check_for_variable(lhs.name)
                        if var is None:
                            self.scope.insert_variable(lhs)

                    name = macro.name
                    if not sympy_iterable(lhs):
                        lhs = [lhs]
                    results = []
                    for a in lhs:
                        _name = _get_name(a)
                        var = self.get_variable(_name)
                        results.append(var)

                    args = rhs.rhs.args
                    args = [rhs.lhs] + list(args)
                    args = [self._visit(i, **settings) for i in args]

                    args = macro.apply(args, results=results)

                    # Distinguish between function
                    if master.results:
                        return Assign(lhs[0], FunctionCall(master, args, self._current_function))
                    else:
                        return FunctionCall(master, args, self._current_function)

        else:
            rhs = self._visit(rhs, **settings)

        if isinstance(rhs, FunctionDef):

            # case of lambdify

            rhs = rhs.rename(expr.lhs.name)
            for i in rhs.body:
                i.set_fst(fst)
            rhs = self._visit_FunctionDef(rhs, **settings)
            return rhs

        elif isinstance(rhs, CodeBlock):
            if len(rhs.body)>1 and isinstance(rhs.body[1], FunctionalFor):
                return rhs

            # case of complex stmt
            # that needs to be splitted
            # into a list of stmts
            stmts = rhs.body
            stmt  = stmts[-1]
            lhs   = expr.lhs
            if isinstance(lhs, PyccelSymbol):
                name = lhs
                if self.check_for_variable(name) is None:
                    d_var = self._infere_type(stmt, **settings)
                    dtype = d_var.pop('datatype')
                    lhs = Variable(dtype, name , **d_var, is_temp = lhs.is_temp)
                    self.scope.insert_variable(lhs)

            if isinstance(expr, Assign):
                stmt = Assign(lhs, stmt)
            elif isinstance(expr, AugAssign):
                stmt = AugAssign(lhs, expr.op, stmt)
            stmt.set_fst(fst)
            stmts[-1] = stmt
            return CodeBlock(stmts)

        elif isinstance(rhs, FunctionCall):
            func = rhs.funcdef
            if isinstance(func, FunctionDef):
                results = func.results
                if results:
                    if len(results)==1:
                        d_var = self._infere_type(results[0], **settings)
                    else:
                        d_var = self._infere_type(PythonTuple(*results), **settings)
                elif expr.lhs.is_temp:
                    return rhs
                else:
                    raise NotImplementedError("Cannot assign result of a function without a return")

                # case of elemental function
                # if the input and args of func do not have the same shape,
                # then the lhs must be already declared
                if func.is_elemental:
                    # we first compare the funcdef args with the func call
                    # args
#                   d_var = None
                    func_args = func.arguments
                    call_args = rhs.args
                    f_ranks = [x.var.rank for x in func_args]
                    c_ranks = [x.value.rank for x in call_args]
                    same_ranks = [x==y for (x,y) in zip(f_ranks, c_ranks)]
                    if not all(same_ranks):
                        assert(len(c_ranks) == 1)
                        arg = call_args[0].value
                        d_var['shape'          ] = arg.shape
                        d_var['rank'           ] = arg.rank
                        d_var['memory_handling'] = arg.memory_handling
                        d_var['order'          ] = arg.order

            elif isinstance(func, Interface):
                d_var = [self._infere_type(i, **settings) for i in
                         func.functions[0].results]

                # TODO imporve this will not work for
                # the case of different results types
                d_var[0]['datatype'] = rhs.dtype

            else:
                d_var = self._infere_type(rhs, **settings)

        elif isinstance(rhs, PythonMap):

            name = str(rhs.args[0])
            func = self.scope.find(name, 'functions')

            if func is None:
                errors.report(UNDEFINED_FUNCTION, symbol=name,
                bounding_box=(self._current_fst_node.lineno, self._current_fst_node.col_offset),
                severity='error')

            dvar  = self._infere_type(rhs.args[1], **settings)
            d_var = [self._infere_type(result, **settings) for result in func.results]
            for d_var_i in d_var:
                d_var_i['shape'] = dvar['shape']
                d_var_i['rank' ]  = dvar['rank']

        elif isinstance(rhs, NumpyTranspose):
            d_var  = self._infere_type(rhs, **settings)
            if d_var['memory_handling'] == 'alias' and not isinstance(lhs, IndexedElement):
                rhs = rhs.internal_var
        elif isinstance(rhs, PyccelInternalFunction) and isinstance(rhs.dtype, NativeVoid):
            if expr.lhs.is_temp:
                return rhs
            else:
                raise NotImplementedError("Cannot assign result of a function without a return")

        else:
            d_var  = self._infere_type(rhs, **settings)
            d_list = d_var if isinstance(d_var, list) else [d_var]

            for d in d_list:
                name = d['datatype'].__class__.__name__

                if name.startswith('Pyccel'):
                    name = name[6:]
                    d['cls_base'] = self.scope.find(name, 'classes')
                    #TODO: Avoid writing the default variables here
                    if d_var.get('is_target', False) or d_var.get('memory_handling', False) == 'alias':
                        d['memory_handling'] = 'alias'
                    else:
                        d['memory_handling'] = d_var.get('memory_handling', False) or 'heap'

                    # TODO if we want to use pointers then we set target to true
                    # in the ConsturcterCall

                if isinstance(rhs, Variable) and rhs.is_target:
                    # case of rhs is a target variable the lhs must be a pointer
                    d['is_target' ] = False
                    d['memory_handling'] = 'alias'

        lhs = expr.lhs
        if isinstance(lhs, (PyccelSymbol, DottedName)):
            if isinstance(d_var, list):
                if len(d_var) == 1:
                    d_var = d_var[0]
                else:
                    errors.report(WRONG_NUMBER_OUTPUT_ARGS, symbol=expr,
                        bounding_box=(self._current_fst_node.lineno, self._current_fst_node.col_offset),
                        severity='error')
                    return None
            lhs = self._assign_lhs_variable(lhs, d_var, rhs, new_expressions, isinstance(expr, AugAssign), **settings)
        elif isinstance(lhs, PythonTuple):
            n = len(lhs)
            if isinstance(rhs, (PythonTuple, InhomogeneousTupleVariable, FunctionCall)):
                if isinstance(rhs, FunctionCall):
                    r_iter = rhs.funcdef.results
                else:
                    r_iter = rhs
                new_lhs = []
                for i,(l,r) in enumerate(zip(lhs,r_iter)):
                    d = self._infere_type(r, **settings)
                    new_lhs.append( self._assign_lhs_variable(l, d, r, new_expressions, isinstance(expr, AugAssign),arr_in_multirets=r.rank>0 ,**settings) )
                lhs = PythonTuple(*new_lhs)

            elif isinstance(rhs, HomogeneousTupleVariable):
                new_lhs = []
                d_var = self._infere_type(rhs[0])
                new_rhs = []
                for i,l in enumerate(lhs):
                    new_lhs.append( self._assign_lhs_variable(l, d_var.copy(),
                        rhs[i], new_expressions, isinstance(expr, AugAssign), **settings) )
                    new_rhs.append(rhs[i])
                rhs = PythonTuple(*new_rhs)
                d_var = [d_var]
                lhs = PythonTuple(*new_lhs)

            elif isinstance(d_var, list) and len(d_var)== n:
                new_lhs = []
                if hasattr(rhs,'__getitem__'):
                    for i,l in enumerate(lhs):
                        new_lhs.append( self._assign_lhs_variable(l, d_var[i].copy(), rhs[i], new_expressions, isinstance(expr, AugAssign), **settings) )
                else:
                    for i,l in enumerate(lhs):
                        new_lhs.append( self._assign_lhs_variable(l, d_var[i].copy(), rhs, new_expressions, isinstance(expr, AugAssign), **settings) )
                lhs = PythonTuple(*new_lhs)

            elif d_var['shape'][0]==n:
                new_lhs = []
                new_rhs = []

                for l, r in zip(lhs, rhs):
                    new_lhs.append( self._assign_lhs_variable(l, self._infere_type(r), r, new_expressions, isinstance(expr, AugAssign), **settings) )
                    new_rhs.append(r)

                lhs = PythonTuple(*new_lhs)
                rhs = new_rhs
            else:
                errors.report(WRONG_NUMBER_OUTPUT_ARGS, symbol=expr,
                    bounding_box=(self._current_fst_node.lineno, self._current_fst_node.col_offset),
                    severity='error')
                return None
        else:
            lhs = self._visit(lhs, **settings)

        if isinstance(rhs, (PythonMap, PythonZip)):
            func  = _get_name(rhs.args[0])
            alloc = Assign(lhs, NumpyZeros(lhs.shape, lhs.dtype))
            alloc.set_fst(fst)
            index_name = self.scope.get_new_name(expr)
            index = Variable('int',index_name, is_temp=True)
            range_ = FunctionCall('range', (FunctionCall('len', lhs,),))
            name  = _get_name(lhs)
            var   = IndexedElement(name, index)
            args  = rhs.args[1:]
            args  = [_get_name(arg) for arg in args]
            args  = [IndexedElement(arg, index) for arg in args]
            func  = FunctionCall(func, args)
            body  = [Assign(var, func)]
            body[0].set_fst(fst)
            body  = For(index, range_, body)
            body  = self._visit_For(body, **settings)
            body  = [alloc , body]
            return CodeBlock(body)

        elif not isinstance(lhs, (list, tuple)):
            lhs = [lhs]
            if isinstance(d_var,dict):
                d_var = [d_var]

        if len(lhs) == 1:
            lhs = lhs[0]

        if isinstance(lhs, Variable):
            is_pointer = lhs.is_alias
        elif isinstance(lhs, IndexedElement):
            is_pointer = False
        elif isinstance(lhs, (PythonTuple, PythonList)):
            is_pointer = any(l.is_alias for l in lhs if isinstance(lhs, Variable))

        # TODO: does is_pointer refer to any/all or last variable in list (currently last)
        is_pointer = is_pointer and isinstance(rhs, (Variable, Duplicate))
        is_pointer = is_pointer or isinstance(lhs, Variable) and lhs.is_alias

        lhs = [lhs]
        rhs = [rhs]
        # Split into multiple Assigns to ensure AliasAssign is used where necessary
        unravelling = True
        while unravelling:
            unravelling = False
            new_lhs = []
            new_rhs = []
            for l,r in zip(lhs, rhs):
                # Split assign (e.g. for a,b = 1,c)
                if isinstance(l, (PythonTuple, InhomogeneousTupleVariable)) \
                        and isinstance(r,(PythonTuple, TupleVariable, list)):
                    new_lhs.extend(l)
                    new_rhs.extend(r)
                    # Repeat step to handle tuples of tuples of etc.
                    unravelling = True
                else:
                    new_lhs.append(l)
                    new_rhs.append(r)
            lhs = new_lhs
            rhs = new_rhs

        # Examine each assign and determine assign type (Assign, AliasAssign, etc)
        for l, r in zip(lhs,rhs):
            is_pointer_i = l.is_alias if isinstance(l, Variable) else is_pointer

            new_expr = Assign(l, r)

            if isinstance(expr, AugAssign):
                new_expr = AugAssign(l, expr.op, r)
            elif is_pointer_i:
                new_expr = AliasAssign(l, r)


            elif new_expr.is_symbolic_alias:
                new_expr = SymbolicAssign(l, r)

                # in a symbolic assign, the rhs can be a lambda expression
                # it is then treated as a def node

                F = self.scope.find(l, 'symbolic_functions')
                if F is None:
                    self.insert_symbolic_function(new_expr)
                else:
                    errors.report(PYCCEL_RESTRICTION_TODO,
                                  bounding_box=(self._current_fst_node.lineno, self._current_fst_node.col_offset),
                                  severity='fatal')
            new_expressions.append(new_expr)
        if (len(new_expressions)==1):
            new_expressions = new_expressions[0]

            return new_expressions
        else:
            result = CodeBlock(new_expressions)
            return result

    def _visit_For(self, expr, **settings):

        scope = self.create_new_loop_scope()

        # treatment of the index/indices
        iterable = Iterable(self._visit(expr.iterable, **settings))
        body     = list(expr.body.body)

        new_expr = []

        start = LiteralInteger(0)
        iterator_d_var = self._infere_type(start)

        iterator = expr.target

        if iterable.num_loop_counters_required:
            indices = [Variable('int', self.scope.get_new_name(), is_temp=True)
                        for i in range(iterable.num_loop_counters_required)]
            iterable.set_loop_counter(*indices)
        else:
            if isinstance(iterable.iterable, PythonEnumerate):
                syntactic_index = iterator[0]
            else:
                iterator = self.scope.get_expected_name(iterator)
                syntactic_index = iterator
            index = self.check_for_variable(syntactic_index)
            if index is None:
                index = self._assign_lhs_variable(syntactic_index, iterator_d_var,
                                rhs=start, new_expressions=new_expr,
                                is_augassign=False, **settings)
            iterable.set_loop_counter(index)

        if isinstance(iterator, PyccelSymbol):
            iterator_rhs = iterable.get_target_from_range()
            iterator_d_var = self._infere_type(iterator_rhs)

            target = self._assign_lhs_variable(iterator, iterator_d_var,
                            rhs=iterator_rhs, new_expressions=new_expr,
                            is_augassign=False, **settings)

        elif isinstance(iterator, PythonTuple):
            iterator_rhs = iterable.get_target_from_range()
            target = [self._assign_lhs_variable(it, self._infere_type(rhs),
                                rhs=rhs, new_expressions=new_expr,
                                is_augassign=False, **settings)
                        for it, rhs in zip(iterator, iterator_rhs)]
        else:

            errors.report(INVALID_FOR_ITERABLE, symbol=expr.target,
                   bounding_box=(self._current_fst_node.lineno, self._current_fst_node.col_offset),
                   severity='error')


        body = [self._visit(i, **settings) for i in body]

        self.exit_loop_scope()

        if isinstance(iterable.iterable, Product):
            for_expr = body
            scopes = self.scope.create_product_loop_scope(scope, len(target))

            for t, r, s in zip(target, iterable.get_range(), scopes[::-1]):
                for_expr = For(t, r, for_expr, scope=s)
                for_expr.end_annotation = expr.end_annotation
                for_expr = [for_expr]
            for_expr = for_expr[0]
        else:
            for_expr = For(target, iterable, body, scope=scope)
            for_expr.end_annotation = expr.end_annotation
        return for_expr


    def _visit_FunctionalFor(self, expr, **settings):
        old_index   = expr.index
        new_index   = self.scope.get_new_name()
        expr.substitute(old_index, new_index)

        target  = expr.expr
        index   = new_index
        indices = [self.scope.get_expected_name(i) for i in expr.indices]
        dims    = []
        body    = expr.loops[1]

        idx_subs = {}
        #scope = self.create_new_loop_scope()

        # The symbols created to represent unknown valued objects are temporary
        tmp_used_names = self.scope.all_used_symbols.copy()
        i = 0
        while isinstance(body, For):

            stop  = None
            start = LiteralInteger(0)
            step  = LiteralInteger(1)
            var   = indices[i]
            i += 1
            a     = self._visit(body.iterable, **settings)
            if isinstance(a, PythonRange):
                var   = self._create_variable(var, 'int', start, {})
                dvar  = self._infere_type(var, **settings)
                stop  = a.stop
                start = a.start
                step  = a.step
            elif isinstance(a, (PythonZip, PythonEnumerate)):
                dvar  = self._infere_type(a.element, **settings)
                dtype = dvar.pop('datatype')
                if dvar['rank'] > 0:
                    dvar['rank' ] -= 1
                    dvar['shape'] = (dvar['shape'])[1:]
                if dvar['rank'] == 0:
                    dvar['memory_handling'] = 'stack'
                var  = Variable(dtype, var, **dvar)
                stop = a.element.shape[0]
            elif isinstance(a, Variable):
                dvar  = self._infere_type(a, **settings)
                dtype = dvar.pop('datatype')
                if dvar['rank'] == 1:
                    dvar['rank']  = 0
                    dvar['shape'] = None
                if dvar['rank'] > 1:
                    dvar['rank'] -= 1
                    dvar['shape'] = (dvar['shape'])[1:]
                if dvar['rank'] == 0:
                    dvar['memory_handling'] = 'stack'

                var  = Variable(dtype, var, **dvar)
                stop = a.shape[0]
            else:
                errors.report(PYCCEL_RESTRICTION_TODO,
                              bounding_box=(self._current_fst_node.lineno, self._current_fst_node.col_offset),
                              severity='fatal')
            existing_var = self.scope.find(var.name, 'variables')
            if existing_var:
                if self._infere_type(existing_var, **settings) != dvar:
                    errors.report(f"Variable {var} already exists with different type",
                            symbol = expr, severity='error')
            else:
                self.scope.insert_variable(var)
            step.invalidate_node()
            step  = pyccel_to_sympy(step , idx_subs, tmp_used_names)
            start.invalidate_node()
            start = pyccel_to_sympy(start, idx_subs, tmp_used_names)
            stop.invalidate_node()
            stop  = pyccel_to_sympy(stop , idx_subs, tmp_used_names)
            size = (stop - start) / step
            if (step != 1):
                size = ceiling(size)

            body = body.body.body[0]
            dims.append((size, step, start, stop))

        # we now calculate the size of the array which will be allocated

        for idx in indices:
            var = self.get_variable(idx)
            idx_subs[idx] = var


        sp_indices  = [sp_Symbol(i) for i in indices]

        dim = sp_Integer(1)

        for i in reversed(range(len(dims))):
            size  = dims[i][0]
            step  = dims[i][1]
            start = dims[i][2]
            stop  = dims[i][3]

            # For complicated cases we must ensure that the upper bound is never smaller than the
            # lower bound as this leads to too little memory being allocated
            min_size = size
            # Collect all uses of other indices
            start_idx = [-1] + [sp_indices.index(a) for a in start.atoms(sp_Symbol) if a in sp_indices]
            stop_idx  = [-1] + [sp_indices.index(a) for a in  stop.atoms(sp_Symbol) if a in sp_indices]
            start_idx.sort()
            stop_idx.sort()

            # Find the minimum size
            while max(len(start_idx),len(stop_idx))>1:
                # Use the maximum value of the start
                if start_idx[-1] > stop_idx[-1]:
                    s = start_idx.pop()
                    min_size = min_size.subs(sp_indices[s], dims[s][3])
                # and the minimum value of the stop
                else:
                    s = stop_idx.pop()
                    min_size = min_size.subs(sp_indices[s], dims[s][2])

            # While the min_size is not a known integer, assume that the bounds are positive
            j = 0
            while not isinstance(min_size, sp_Integer) and j<=i:
                min_size = min_size.subs(dims[j][3]-dims[j][2], 1).simplify()
                j+=1
            # If the min_size is negative then the size will be wrong and an error is raised
            if isinstance(min_size, sp_Integer) and min_size < 0:
                errors.report(PYCCEL_RESTRICTION_LIST_COMPREHENSION_LIMITS.format(indices[i]),
                          bounding_box=(self._current_fst_node.lineno, self._current_fst_node.col_offset),
                          severity='error')

            # sympy is necessary to carry out the summation
            dim   = dim.subs(sp_indices[i], start+step*sp_indices[i])
            dim   = Summation(dim, (sp_indices[i], 0, size-1))
            dim   = dim.doit()

        try:
            dim = sympy_to_pyccel(dim, idx_subs)
        except TypeError:
            errors.report(PYCCEL_RESTRICTION_LIST_COMPREHENSION_SIZE + f'\n Deduced size : {dim}',
                          bounding_box=(self._current_fst_node.lineno, self._current_fst_node.col_offset),
                          severity='fatal')

        # TODO find a faster way to calculate dim
        # when step>1 and not isinstance(dim, Sum)
        # maybe use the c++ library of sympy

        # we annotate the target to infere the type of the list created

        target = self._visit(target, **settings)
        d_var = self._infere_type(target, **settings)

        dtype = d_var['datatype']

        if dtype is NativeGeneric():
            errors.report(LIST_OF_TUPLES,
                          bounding_box=(self._current_fst_node.lineno, self._current_fst_node.col_offset),
                          severity='fatal')

        d_var['memory_handling'] = 'heap'
        d_var['rank'] += 1
        shape = [dim]
        if d_var['rank'] != 1:
            d_var['order'] = 'C'
            shape += list(d_var['shape'])
        else:
            d_var['order'] = None
        d_var['shape'] = shape

        # ...
        # TODO [YG, 30.10.2020]:
        #  - Check if we should allow the possibility that is_stack_array=True
        # ...
        lhs_symbol = expr.lhs.base
        ne = []
        lhs = self._assign_lhs_variable(lhs_symbol, d_var, rhs=expr, new_expressions=ne, is_augassign=False, **settings)
        lhs_alloc = ne[0]

        if isinstance(target, PythonTuple) and not target.is_homogeneous:
            errors.report(LIST_OF_TUPLES, symbol=expr,
                bounding_box=(self._current_fst_node.lineno, self._current_fst_node.col_offset),
                severity='error')

        target.invalidate_node()

        loops = [self._visit(i, **settings) for i in expr.loops]
        index = self._visit(index, **settings)

        l = loops[-1]
        for idx in indices:
            assert isinstance(l, For)
            # Sub in indices as defined here for coherent naming
            if idx.is_temp:
                self.scope.remove_variable(l.target)
                l.substitute(l.target, idx_subs[idx])
            l = l.body.body[-1]

        #self.exit_loop_scope()

        return CodeBlock([lhs_alloc, FunctionalFor(loops, lhs=lhs, indices=indices, index=index)])

    def _visit_GeneratorComprehension(self, expr, **settings):
        lhs = self.check_for_variable(expr.lhs)
        if lhs is None:
            if expr.lhs.is_temp:
                lhs = PyccelSymbol(self.scope.get_new_name(), is_temp=True)
            else:
                lhs = expr.lhs

            creation = self._visit(Assign(lhs, expr, fst=expr.fst))
            self._additional_exprs[-1].append(creation)
            return self.get_variable(lhs)
        else:
            return lhs

    def _visit_While(self, expr, **settings):

        scope = self.create_new_loop_scope()
        test = self._visit(expr.test, **settings)
        body = self._visit(expr.body, **settings)
        self.exit_loop_scope()

        return While(test, body, scope=scope)

    def _visit_IfSection(self, expr, **settings):
        condition = expr.condition

        name_symbol = PyccelSymbol('__name__')
        main = LiteralString('__main__')
        prog_check = isinstance(condition, PyccelEq) \
                and all(a in (name_symbol, main) for a in condition.args)

        if prog_check:
            cond = InProgram()
            self.change_to_program_scope()
        else:
            cond = self._visit(expr.condition)
        body = self._visit(expr.body)
        if prog_check:
            # Calling the Garbage collecting,
            # it will add the necessary Deallocate nodes
            # to the ast
            body.insert2body(*self._garbage_collector(body))
            self.change_to_module_scope()

        return IfSection(cond, body)

    def _visit_If(self, expr, **settings):
        args = [self._visit(i, **settings) for i in expr.blocks]

        conds = [b.condition for b in args]
        if any(isinstance(c, InProgram) for c in conds):
            if not all(isinstance(c, (InProgram,LiteralTrue)) for c in conds):
                errors.report("Determination of main module is too complicated to handle",
                        symbol=expr, severity='error')

        allocations = [arg.get_attribute_nodes(Allocate) for arg in args]

        var_shapes = [{a.variable : a.shape for a in allocs} for allocs in allocations]
        variables = [v for branch in var_shapes for v in branch]

        for v in variables:
            all_shapes_set = all(v in branch_shapes.keys() for branch_shapes in var_shapes)
            if all_shapes_set:
                shape_branch1 = var_shapes[0][v]
                same_shapes = all(shape_branch1==branch_shapes[v] \
                                for branch_shapes in var_shapes[1:])
            else:
                same_shapes = False

            if not same_shapes:
                v.set_changeable_shape()

        return If(*args)

    def _visit_IfTernaryOperator(self, expr, **settings):
        value_true  = self._visit(expr.value_true, **settings)
        if value_true.rank > 0 or value_true.dtype is NativeString():
            lhs = PyccelSymbol(self.scope.get_new_name(), is_temp=True)
            # Temporarily deactivate type checks to construct syntactic assigns
            pyccel_stage.set_stage('syntactic')
            assign_true  = Assign(lhs, expr.value_true, fst = expr.fst)
            assign_false = Assign(lhs, expr.value_false, fst = expr.fst)
            pyccel_stage.set_stage('semantic')

            cond  = self._visit(expr.cond, **settings)
            true_section  = IfSection(cond, [self._visit(assign_true)])
            false_section = IfSection(LiteralTrue(), [self._visit(assign_false)])
            self._additional_exprs[-1].append(If(true_section, false_section))

            return self._visit(lhs)
        else:
            cond        = self._visit(expr.cond, **settings)
            value_false = self._visit(expr.value_false, **settings)
            return IfTernaryOperator(cond, value_true, value_false)

    def _visit_VariableHeader(self, expr, **settings):

        # TODO improve
        #      move it to the ast like create_definition for FunctionHeader?

        name  = expr.name
        d_var = expr.dtypes.copy()
        dtype = d_var.pop('datatype')
        d_var.pop('is_func')

        var = Variable(dtype, name, **d_var)
        self.scope.insert_variable(var)
        return expr

    def _visit_FunctionHeader(self, expr, **settings):
        # TODO should we return it and keep it in the AST?
        expr.clear_user_nodes()
        self.scope.insert_header(expr)
        return expr

    def _visit_Template(self, expr, **settings):
        expr.clear_user_nodes()
        self.scope.insert_template(expr)
        return expr

    def _visit_ClassHeader(self, expr, **settings):
        # TODO should we return it and keep it in the AST?
        expr.clear_user_nodes()
        self.scope.insert_header(expr)
        return expr

    def _visit_Return(self, expr, **settings):

        results     = expr.expr
        f_name      = self._current_function
        if isinstance(f_name, DottedName):
            f_name = f_name.name[-1]

        return_vars = self.scope.find(f_name, 'functions').results
        assigns     = []
        for v,r in zip(return_vars, results):
            if not (isinstance(r, PyccelSymbol) and r == (v.name if isinstance(v, Variable) else v)):
                a = self._visit(Assign(v, r, fst=expr.fst))
                assigns.append(a)

        results = [self._visit(i, **settings) for i in return_vars]

        # add the Deallocate node before the Return node and eliminating the Deallocate nodes
        # the arrays that will be returned.
        code = assigns + [Deallocate(i) for i in self._allocs[-1] if i not in results]
        if code:
            expr  = Return(results, CodeBlock(code))
        else:
            expr  = Return(results)
        return expr

    def _visit_FunctionDef(self, expr, **settings):
        name            = self.scope.get_expected_name(expr.name)
        cls_name        = expr.cls_name
        decorators      = expr.decorators
        funcs           = []
        sub_funcs       = []
        func_interfaces = []
        is_pure         = expr.is_pure
        is_elemental    = expr.is_elemental
        is_private      = expr.is_private
        is_inline       = expr.is_inline
        doc_string      = self._visit(expr.doc_string) if expr.doc_string else expr.doc_string
        headers = []

        not_used = [d for d in decorators if d not in def_decorators.__all__]
        if len(not_used) >= 1:
            errors.report(UNUSED_DECORATORS, symbol=', '.join(not_used), severity='warning')

        args_number = len(expr.arguments)
        templates = self.scope.find_all('templates')
        if decorators['template']:
            # Load templates dict from decorators dict
            templates.update(decorators['template']['template_dict'])

        tmp_headers = expr.headers
        python_name = expr.scope.get_python_name(name)
        if cls_name:
            tmp_headers += self.get_headers(cls_name + '.' + python_name)
            args_number -= 1
        else:
            tmp_headers += self.get_headers(python_name)
        for header in tmp_headers:
            if all(header.dtypes != hd.dtypes for hd in headers):
                headers.append(header)
            else:
                errors.report(DUPLICATED_SIGNATURE, symbol=header,
                        severity='warning')
        for hd in headers:
            if (args_number != len(hd.dtypes)):
                n_types = len(hd.dtypes)
                msg = f"""The number of arguments in the function {name} ({args_number}) does not match the number
                        of types in decorator/header ({n_types})."""
                if (args_number < len(hd.dtypes)):
                    errors.report(msg, symbol=expr.arguments, severity='warning')
                else:
                    errors.report(msg, symbol=expr.arguments, severity='fatal')

        interfaces = []
        if len(headers) == 0:
            # check if a header is imported from a header file
            # TODO improve in the case of multiple headers ( interface )
            func       = self.scope.find(name, 'functions')
            if func and func.is_header:
                interfaces = [func]

        if expr.arguments and not headers and not interfaces:

            # TODO ERROR wrong position

            errors.report(FUNCTION_TYPE_EXPECTED, symbol=name,
                   bounding_box=(self._current_fst_node.lineno, self._current_fst_node.col_offset),
                   severity='error')

        # We construct a FunctionDef from each function header
        for hd in headers:
            interfaces += hd.create_definition(templates)

        if not interfaces:
            # this for the case of a function without arguments => no headers
            interfaces = [FunctionDef(name, [], [], [])]

#        TODO move this to codegen
#        vec_func = None
#        if 'vectorize' in decorators:
#            #TODO move to another place
#            vec_name  = 'vec_' + name
#            arg       = decorators['vectorize'][0]
#            arg       = str(arg.name)
#            args      = [str(i.name) for i in expr.arguments]
#            index_arg = args.index(arg)
#            arg       = Symbol(arg)
#            vec_arg   = arg
#            index     = self.namespace.get_new_name()
#            range_    = Function('range')(Function('len')(arg))
#            args      = symbols(args)
#            args[index_arg] = vec_arg[index]
#            body_vec        = Assign(args[index_arg], Function(name)(*args))
#            body_vec.set_fst(expr.fst)
#            body_vec   = [For(index, range_, [body_vec])]
#            header_vec = header.vectorize(index_arg)
#            vec_func   = expr.vectorize(body_vec, header_vec)

        interface_name = name

        for i, m in enumerate(interfaces):
            args           = []
            results        = []
            global_vars    = []
            imports        = []
            arg            = None
            arguments      = expr.arguments
            header_results = m.results

            if len(interfaces) > 1:
                name = interface_name + '_' + str(i).zfill(2)
            scope = self.create_new_function_scope(name, decorators = decorators,
                    used_symbols = expr.scope.local_used_symbols.copy(),
                    original_symbols = expr.scope.python_names.copy())

            if cls_name and str(arguments[0].name) == 'self':
                arg       = arguments[0]
                arguments = arguments[1:]
                dt        = self.get_class_construct(cls_name)()
                cls_base  = self.scope.find(cls_name, 'classes')
                var       = Variable(dt, 'self', cls_base=cls_base)
                self.scope.insert_variable(var)

            if arguments:
                for (a, ah) in zip(arguments, m.arguments):
                    ah = ah.var
                    additional_args = []
                    if isinstance(ah, FunctionAddress):
                        d_var = {}
                        d_var['is_argument'] = True
                        d_var['memory_handling'] = 'alias'
                        if a.has_default:
                            # optional argument only if the value is None
                            if isinstance(a.value, Nil):
                                d_var['is_optional'] = True
                        a_new = FunctionAddress(self.scope.get_expected_name(a.name),
                                        ah.arguments, ah.results, [], **d_var)
                    else:
                        d_var = self._infere_type(ah, **settings)
                        d_var['shape'] = ah.alloc_shape
                        d_var['is_argument'] = True
                        d_var['is_const'] = ah.is_const
                        dtype = d_var.pop('datatype')
                        if not d_var['cls_base']:
                            d_var['cls_base'] = get_cls_base( dtype, d_var['precision'], d_var['rank'] )

                        if 'allow_negative_index' in self.scope.decorators:
                            if a.name in decorators['allow_negative_index']:
                                d_var.update(allows_negative_indexes=True)
                        if a.has_default:
                            # optional argument only if the value is None
                            if isinstance(a.value, Nil):
                                d_var['is_optional'] = True
                        a_new = Variable(dtype, self.scope.get_expected_name(a.name), **d_var)


                    value = None if a.value is None else self._visit(a.value)
                    if isinstance(value, Literal) and \
                            value.dtype is a_new.dtype and \
                            value.precision != a_new.precision:
                        value = convert_to_literal(value.python_value, a_new.dtype, a_new.precision)

                    arg_new = FunctionDefArgument(a_new,
                                value=value,
                                kwonly=a.is_kwonly,
                                annotation=a.annotation)

                    if additional_args:
                        args += additional_args

                    args.append(arg_new)
                    if isinstance(a_new, FunctionAddress):
                        self.insert_function(a_new)
                    else:
                        self.scope.insert_variable(a_new, a.name)
            results = expr.results
            if header_results:
                new_results = []

                for a, ah in zip(results, header_results):
                    d_var = self._infere_type(ah, **settings)
                    dtype = d_var.pop('datatype')
                    a_new = Variable(dtype, self.scope.get_expected_name(a),
                            **d_var, is_temp = a.is_temp)
                    self.scope.insert_variable(a_new, a)
                    new_results.append(a_new)

                results = new_results

            # insert the FunctionDef into the scope
            # to handle the case of a recursive function
            # TODO improve in the case of an interface
            recursive_func_obj = FunctionDef(name, args, results, [])
            self.insert_function(recursive_func_obj)

            # Create a new list that store local variables for each FunctionDef to handle nested functions
            self._allocs.append([])

            # we annotate the body
            body = self._visit(expr.body)

            # Calling the Garbage collecting,
            # it will add the necessary Deallocate nodes
            # to the body of the function
            body.insert2body(*self._garbage_collector(body))

            results = [self._visit(a) for a in results]

            if arg and cls_name:
                dt       = self.get_class_construct(cls_name)()
                cls_base = self.scope.find(cls_name, 'classes')
                var      = Variable(dt, 'self', cls_base=cls_base)
                args     = [FunctionDefArgument(var)] + args

            # Determine local and global variables
            global_vars = list(self.get_variables(self.scope.parent_scope))
            global_vars = [g for g in global_vars if body.is_user_of(g)]

            # get the imports
            imports   = self.scope.imports['imports'].values()
            imports   = list(set(imports))

            # remove the FunctionDef from the function scope
            # TODO improve func_ is None in the case of an interface
            func_     = self.scope.functions.pop(name, None)
            is_recursive = False
            # check if the function is recursive if it was called on the same scope
            if func_ and func_.is_recursive:
                is_recursive = True

            sub_funcs = [i for i in self.scope.functions.values() if not i.is_header and not isinstance(i, FunctionAddress)]

            func_args = [i for i in self.scope.functions.values() if isinstance(i, FunctionAddress)]
            if func_args:
                func_interfaces.append(Interface('', func_args, is_argument = True))

            namespace_imports = self.scope.imports
            self.exit_function_scope()

            # ... computing inout arguments
            args_inout = [False] * len(args)

            results_names = [i.name for i in results]

            # Find all nodes which can modify variables
            assigns = body.get_attribute_nodes(Assign, excluded_nodes = (FunctionCall,))
            calls   = body.get_attribute_nodes(FunctionCall)

            # Collect the modified objects
            lhs_assigns   = [a.lhs for a in assigns]
            modified_args = [func_arg for f in calls
                                for func_arg, inout in zip(f.args,f.funcdef.arguments_inout) if inout]
            # Collect modified variables
            all_assigned = [v for a in (lhs_assigns + modified_args) for v in
                            (a.get_attribute_nodes(Variable) if not isinstance(a, Variable) else [a])]

            permanent_assign = [a.name for a in all_assigned if a.rank > 0]
            local_assign     = [i.name for i in all_assigned]

            apps = [i for i in calls if (i.funcdef.name
                    not in sub_funcs)]

            d_apps = {a: [] for a in args}
            for f in apps:
                a_args = set(f.args) & set(args)
                for a in a_args:
                    d_apps[a].append(f)

            for i, a in enumerate(args):
                if a.name in chain(results_names, permanent_assign, ['self']):
                    args_inout[i] = True

                if d_apps[a] and not( args_inout[i] ):
                    intent = False
                    n_fa = len(d_apps[a])
                    i_fa = 0
                    while not(intent) and i_fa < n_fa:
                        fa = d_apps[a][i_fa]
                        f_name = fa.funcdef.name
                        func = self.scope.find(f_name, 'functions')

                        j = list(fa.args).index(a)
                        intent = func.arguments_inout[j]
                        if intent:
                            args_inout[i] = True

                        i_fa += 1
                if isinstance(a.var, Variable):
                    v = a.var
                    if v.is_const and (args_inout[i] or (v.name in local_assign)):
                        msg = f"Cannot modify 'const' argument ({v})"
                        errors.report(msg, bounding_box=(self._current_fst_node.lineno,
                            self._current_fst_node.col_offset),
                            severity='fatal')
            # ...

            # Raise an error if one of the return arguments is an alias.
            for r in results:
                if r.is_alias:
                    errors.report(UNSUPPORTED_POINTER_RETURN_VALUE,
                    symbol=r,bounding_box=(self._current_fst_node.lineno, self._current_fst_node.col_offset),
                    severity='error')

            func_kwargs = {
                    'global_vars':global_vars,
                    'cls_name':cls_name,
                    'is_pure':is_pure,
                    'is_elemental':is_elemental,
                    'is_private':is_private,
                    'imports':imports,
                    'decorators':decorators,
                    'is_recursive':is_recursive,
                    'arguments_inout':args_inout,
                    'functions': sub_funcs,
                    'interfaces': func_interfaces,
                    'doc_string': doc_string,
                    'scope': scope
                    }
            if is_inline:
                func_kwargs['namespace_imports'] = namespace_imports
                global_funcs = [f for f in body.get_attribute_nodes(FunctionDef) if self.scope.find(f.name, 'functions')]
                func_kwargs['global_funcs'] = global_funcs
                cls = InlineFunctionDef
            else:
                cls = FunctionDef
            func = cls(name,
                    args,
                    results,
                    body,
                    **func_kwargs)
            if not is_recursive:
                recursive_func_obj.invalidate_node()

            if cls_name:
                cls = self.scope.find(cls_name, 'classes')
                methods = list(cls.methods) + [func]

                # update the class methods

                self.scope.insert_class(ClassDef(cls_name, cls.attributes,
                        methods, superclass=cls.superclass))

            funcs += [func]

            #clear the sympy cache
            #TODO clear all variable except the global ones
            cache.clear_cache()
        if len(funcs) == 1:
            funcs = funcs[0]
            self.insert_function(funcs)

        else:
            for f in funcs:
                self.insert_function(f)

            funcs = Interface(interface_name, funcs)
            self.insert_function(funcs)
#        TODO move this to codegen
#        if vec_func:
#           self._visit_FunctionDef(vec_func, **settings)
#           vec_func = self.scope.functions.pop(vec_name)
#           if isinstance(funcs, Interface):
#               funcs = list(funcs.funcs)+[vec_func]
#           else:
#               self.scope.sons_scopes['sc_'+ name] = self.scope.sons_scopes[name]
#               funcs = funcs.rename('sc_'+ name)
#               funcs = [funcs, vec_func]
#           funcs = Interface(name, funcs)
#           self.insert_function(funcs)
        return EmptyNode()

    def _visit_PythonPrint(self, expr, **settings):
        args = [self._visit(i, **settings) for i in expr.expr]
        if len(args) == 0:
            return PythonPrint(args)

        def is_symbolic(var):
            return isinstance(var, Variable) \
                and isinstance(var.dtype, NativeSymbol)

        # TODO fix: not yet working because of mpi examples
#        if not test:
#            # TODO: Add description to parser/messages.py
#            errors.report('Either all arguments must be symbolic or none of them can be',
#                   bounding_box=(self._current_fst_node.lineno, self._current_fst_node.col_offset),
#                   severity='fatal')

        if is_symbolic(args[0]):
            _args = []
            for a in args:
                f = self.scope.find(a.name, 'symbolic_functions')
                if f is None:
                    _args.append(a)
                else:

                    # TODO improve: how can we print SymbolicAssign as  lhs = rhs

                    _args.append(f)
            return SymbolicPrint(_args)
        else:
            return PythonPrint(args)

    def _visit_ClassDef(self, expr, **settings):

        # TODO - improve the use and def of interfaces
        #      - wouldn't be better if it is done inside ClassDef?

        name = expr.name
        name = name.replace("'", '')
        scope = self.create_new_class_scope(name, used_symbols=expr.scope.local_used_symbols,
                    original_symbols = expr.scope.python_names.copy())
        methods = list(expr.methods)
        parent = expr.superclass
        interfaces = []

        # remove quotes for str representation
        cls = ClassDef(name, [], [], superclass=parent)
        self.scope.insert_class(cls)
        const = None

        for (i, method) in enumerate(methods):
            m_name = method.name.replace("'", '')

            if m_name == '__init__':
                self._visit_FunctionDef(method, **settings)
                methods.pop(i)
                const = self.scope.functions.pop(m_name)
                break



        if not const:
            errors.report(UNDEFINED_INIT_METHOD, symbol=name,
                   bounding_box=(self._current_fst_node.lineno, self._current_fst_node.col_offset),
                   severity='error')

        ms = []
        for i in methods:
            self._visit_FunctionDef(i, **settings)
            m_name = i.name.replace("'", '')
            m = self.scope.functions.pop(m_name)
            ms.append(m)

        methods = [const] + ms
        header = self.get_headers(name)

        if not header:
            errors.report(PYCCEL_MISSING_HEADER, symbol=name,
                   bounding_box=(self._current_fst_node.lineno, self._current_fst_node.col_offset),
                   severity='fatal')

        attributes = self.scope.find(name, 'classes').attributes

        for i in methods.copy():
            if isinstance(i, Interface):
                methods.remove(i)
                interfaces += [i]

        self.exit_class_scope()

        cls = ClassDef(name, attributes, methods,
              interfaces=interfaces, superclass=parent, scope=scope)
        self.scope.insert_class(cls)

        return EmptyNode()

    def _visit_Del(self, expr, **settings):

        ls = [self._visit(i, **settings) for i in expr.variables]
        return Del(ls)

    def _visit_PyccelIs(self, expr, **settings):
        # Handles PyccelIs and PyccelIsNot
        IsClass = type(expr)

        # TODO ERROR wrong position ??

        var1 = self._visit(expr.lhs)
        var2 = self._visit(expr.rhs)

        if (var1 is var2) or (isinstance(var2, Nil) and isinstance(var1, Nil)):
            if IsClass == PyccelIsNot:
                return LiteralFalse()
            elif IsClass == PyccelIs:
                return LiteralTrue()

        if isinstance(var1, Nil):
            var1, var2 = var2, var1

        if isinstance(var2, Nil):
            if not isinstance(var1, Variable):
                if IsClass == PyccelIsNot:
                    return LiteralTrue()
                elif IsClass == PyccelIs:
                    return LiteralFalse()
            elif not var1.is_optional:
                errors.report(PYCCEL_RESTRICTION_OPTIONAL_NONE,
                        bounding_box=(self._current_fst_node.lineno, self._current_fst_node.col_offset),
                        severity='error')
            return IsClass(var1, expr.rhs)

        if (var1.dtype != var2.dtype):
            if IsClass == PyccelIs:
                return LiteralFalse()
            elif IsClass == PyccelIsNot:
                return LiteralTrue()

        if (isinstance(var1.dtype, NativeBool) and
            isinstance(var2.dtype, NativeBool)):
            return IsClass(var1, var2)

        lst = [NativeString(), NativeComplex(), NativeFloat(), NativeInteger()]
        if (var1.dtype in lst):
            errors.report(PYCCEL_RESTRICTION_PRIMITIVE_IMMUTABLE, symbol=expr,
            bounding_box=(self._current_fst_node.lineno, self._current_fst_node.col_offset),
            severity='error')
            return IsClass(var1, var2)

        errors.report(PYCCEL_RESTRICTION_IS_ISNOT,
            bounding_box=(self._current_fst_node.lineno, self._current_fst_node.col_offset),
            severity='error')
        return IsClass(var1, var2)

    def _visit_Import(self, expr, **settings):

        # TODO - must have a dict where to store things that have been
        #        imported
        #      - should not use scope

        container = self.scope.imports

        result = EmptyNode()

        if isinstance(expr.source, AsName):
            source        = expr.source.name
            source_target = expr.source.target
        else:
            source        = str(expr.source)
            source_target = source

        if source in pyccel_builtin_import_registery:
            imports = pyccel_builtin_import(expr)

            def _insert_obj(location, target, obj):
                F = self.scope.find(target)

                if obj is F:
                    errors.report(FOUND_DUPLICATED_IMPORT,
                                symbol=target, severity='warning')
                elif F is None or isinstance(F, dict):
                    container[location][target] = obj
                else:
                    errors.report(IMPORTING_EXISTING_IDENTIFIED,
                                  bounding_box=(self._current_fst_node.lineno, self._current_fst_node.col_offset),
                                  severity='fatal')

            if expr.target:
                for t in expr.target:
                    t_name = t.name if isinstance(t, AsName) else t
                    if t_name not in pyccel_builtin_import_registery[source]:
                        errors.report(f"Function '{t}' from module '{source}' is not currently supported by pyccel",
                                symbol=expr,
                                severity='error')
                for (name, atom) in imports:
                    if not name is None:
                        if isinstance(atom, Decorator):
                            continue
                        elif isinstance(atom, Constant):
                            _insert_obj('variables', name, atom)
                        else:
                            _insert_obj('functions', name, atom)
            else:
                assert len(imports) == 1
                mod = imports[0][1]
                assert isinstance(mod, Module)
                _insert_obj('variables', source_target, mod)

            self.insert_import(source, [AsName(v,n) for n,v in imports], source_target)

        elif recognised_source(source):
            errors.report(f"Module {source} is not currently supported by pyccel",
                    symbol=expr,
                    severity='error')
        else:

            # we need to use str here since source has been defined
            # using repr.
            # TODO shall we improve it?

            p       = self.d_parsers[source_target]
            import_init = p.semantic_parser.ast.init_func if source_target not in container['imports'] else None
            import_free = p.semantic_parser.ast.free_func if source_target not in container['imports'] else None
            if expr.target:
                targets = {i.target if isinstance(i,AsName) else i:None for i in expr.target}
                names = [i.name if isinstance(i,AsName) else i for i in expr.target]
                for entry in ['variables', 'classes', 'functions']:
                    d_son = getattr(p.scope, entry)
                    for t,n in zip(targets.keys(),names):
                        if n in d_son:
                            e = d_son[n]
                            if t == n:
                                container[entry][t] = e
                            else:
                                container[entry][t] = e.clone(t)
                            targets[t] = e
                if None in targets.values():
                    errors.report("Import target {} could not be found",
                            severity="warning", symbol=expr)
                targets = [AsName(v,k) for k,v in targets.items() if v is not None]
            else:
                mod = p.semantic_parser.ast
                container['variables'][source_target] = mod
                targets = [AsName(mod, source_target)]

            self.scope.cls_constructs.update(p.scope.cls_constructs)
            self.scope.macros.update(p.scope.macros)

            # ... meta variables

            # in some cases (blas, lapack and openacc level-0)
            # the import should not appear in the final file
            # all metavars here, will have a prefix and suffix = __
            __ignore_at_import__ = p.metavars.get('ignore_at_import', False)

            # Indicates that the module must be imported with the syntax 'from mod import *'
            __import_all__ = p.metavars.get('import_all', False)

            # Indicates the name of the fortran module containing the functions
            __module_name__ = p.metavars.get('module_name', None)

            if source_target in container['imports']:
                targets = list(container['imports'][source_target].target.union(targets))

            if import_init:
                old_name = import_init.name
                new_name = self.scope.get_new_name(old_name)
                targets.append(AsName(import_init, new_name))

                if new_name != old_name:
                    import_init = import_init.clone(new_name)

                result  = FunctionCall(import_init,[],[])

            if import_free:
                old_name = import_free.name
                new_name = self.scope.get_new_name(old_name)
                targets.append(AsName(import_free, new_name))

                if new_name != old_name:
                    import_free = import_free.clone(new_name)

            mod = p.semantic_parser.ast

            if __import_all__:
                expr = Import(source_target, AsName(mod, __module_name__), mod=mod)
                container['imports'][source_target] = expr

            elif __module_name__:
                expr = Import(__module_name__, targets, mod=mod)
                container['imports'][source_target] = expr

            elif not __ignore_at_import__:
                expr = Import(source, targets, mod=mod)
                container['imports'][source_target] = expr

        return result



    def _visit_With(self, expr, **settings):
        scope = self.create_new_loop_scope()

        domaine = self._visit(expr.test, **settings)
        parent  = domaine.cls_base
        if not parent.is_with_construct:
            errors.report(UNDEFINED_WITH_ACCESS,
                   bounding_box=(self._current_fst_node.lineno, self._current_fst_node.col_offset),
                   severity='fatal')

        body = self._visit(expr.body, **settings)

        self.exit_loop_scope()
        return With(domaine, body, scope).block



    def _visit_MacroFunction(self, expr, **settings):
        # we change here the master name to its FunctionDef

        f_name = expr.master
        header = self.get_headers(f_name)
        if not header:
            func = self.scope.find(f_name, 'functions')
            if func is None:
                errors.report(MACRO_MISSING_HEADER_OR_FUNC,
                symbol=f_name,severity='error',
                bounding_box=(self._current_fst_node.lineno, self._current_fst_node.col_offset))
        else:
            interfaces = []
            for hd in header:
                interfaces += hd.create_definition()

            # TODO -> Said: must handle interface

            func = interfaces[0]

        name = expr.name
        args = [a if isinstance(a, FunctionDefArgument) else FunctionDefArgument(a) for a in expr.arguments]

        def get_arg(func_arg, master_arg):
            if isinstance(master_arg, PyccelSymbol):
                return FunctionCallArgument(func_arg.var.clone(str(master_arg)))
            else:
                return FunctionCallArgument(master_arg)

        master_args = [get_arg(a,m) for a,m in zip(func.arguments, expr.master_arguments)]

        master = FunctionCall(func, master_args)
        macro   = MacroFunction(name, args, master, master_args,
                                results=expr.results, results_shapes=expr.results_shapes)
        self.scope.insert_macro(macro)

        return macro

    def _visit_MacroShape(self, expr, **settings):
        expr.clear_user_nodes()
        return expr

    def _visit_MacroVariable(self, expr, **settings):

        master = expr.master
        if isinstance(master, DottedName):
            errors.report(PYCCEL_RESTRICTION_TODO,
                          bounding_box=(self._current_fst_node.lineno, self._current_fst_node.col_offset),
                          severity='fatal')
        header = self.get_headers(master)
        if header is None:
            var = self.get_variable(master)
        else:
            var = Variable(header.dtype, header.name)

                # TODO -> Said: must handle interface

        expr = MacroVariable(expr.name, var)
        self.scope.insert_macro(expr)
        return expr

    def _visit_StarredArguments(self, expr, **settings):
        var = self._visit(expr.args_var)
        assert(var.rank==1)
        size = var.shape[0]
        return StarredArguments([var[i] for i in range(size)])

    def _visit_NumpyMatmul(self, expr, **settings):
        if isinstance(expr, FunctionCall):
            a = self._visit(expr.args[0].value)
            b = self._visit(expr.args[1].value)
        else:
            self.insert_import('numpy', AsName(NumpyMatmul, 'matmul'))
            a = self._visit(expr.a)
            b = self._visit(expr.b)
        return NumpyMatmul(a, b)

    def _visit_Assert(self, expr, **settings):
        test = self._visit(expr.test, **settings)
        return Assert(test)

    def _visit_NumpyWhere(self, func_call, **settings):
        func_call_args = self._handle_function_args(func_call.args, **settings)
        # expr is a FunctionCall
        args = [a.value for a in func_call_args if not a.has_keyword]
        kwargs = {a.keyword: a.value for a in func_call.args if a.has_keyword}
        nargs = len(args)+len(kwargs)
        if nargs == 1:
            return self._visit_NumpyNonZero(func_call)
        return NumpyWhere(*args, **kwargs)

    def _visit_NumpyNonZero(self, func_call, **settings):
        func_call_args = self._handle_function_args(func_call.args, **settings)
        # expr is a FunctionCall
        arg = func_call_args[0].value
        if not isinstance(arg, Variable):
            new_symbol = PyccelSymbol(self.scope.get_new_name())
            creation = self._visit(Assign(new_symbol, arg, fst=func_call.fst))
            self._additional_exprs[-1].append(creation)
            arg = self._visit(new_symbol)
        return NumpyWhere(arg)<|MERGE_RESOLUTION|>--- conflicted
+++ resolved
@@ -96,12 +96,9 @@
 from pyccel.ast.numpyext import NumpyNewArray, NumpyNonZero
 from pyccel.ast.numpyext import DtypePrecisionToCastFunction
 
-<<<<<<< HEAD
-from pyccel.ast.cudaext import CudaArray, CudaNewArray, CudaThreadIdx, CudaBlockDim, CudaBlockIdx, CudaGridDim
-=======
 from pyccel.ast.cupyext import CupyNewArray
 from pyccel.ast.cudaext import CudaNewArray, CudaThreadIdx, CudaBlockDim, CudaBlockIdx, CudaGridDim
->>>>>>> 30750a3c
+
 
 from pyccel.ast.omp import (OMP_For_Loop, OMP_Simd_Construct, OMP_Distribute_Construct,
                             OMP_TaskLoop_Construct, OMP_Sections_Construct, Omp_End_Clause,
@@ -441,10 +438,7 @@
             d_var['datatype'       ] = expr.dtype
             d_var['memory_handling'] = expr.memory_handling
             d_var['memory_location'] = expr.memory_location
-<<<<<<< HEAD
             d_var['current_context'] = expr.current_context
-=======
->>>>>>> 30750a3c
             d_var['shape'          ] = expr.shape
             d_var['rank'           ] = expr.rank
             d_var['cls_base'       ] = expr.cls_base
@@ -961,14 +955,6 @@
                         symbol = expr,
                         severity='fatal')
             # TODO : type check the NUMBER OF BLOCKS 'numBlocks' and threads per block 'tpblock'
-<<<<<<< HEAD
-            if not isinstance(expr.numBlocks, (LiteralInteger, PyccelSymbol)):
-                errors.report("Invalid Block number parameter for Kernel call",
-                        symbol = expr,
-                        severity='error')
-            if not isinstance(expr.tpblock, (LiteralInteger, PyccelSymbol)):
-                errors.report("Invalid Thread per Block parameter for Kernel call",
-=======
             if not isinstance(expr.numBlocks, LiteralInteger):
                 # expr.numBlocks could be invalid type, or PyccelSymbol
                 if isinstance(expr.numBlocks, PyccelSymbol):
@@ -991,7 +977,6 @@
                         severity='error')
                 else:
                     errors.report(INVALID_KERNEL_CALL_TP_BLOCK,
->>>>>>> 30750a3c
                         symbol = expr,
                         severity='error')
             new_expr = KernelCall(func, args, expr.numBlocks, expr.tpblock, self._current_function)
