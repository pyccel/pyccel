--- conflicted
+++ resolved
@@ -668,10 +668,6 @@
         - `class_type`
         - `shape`
         - `cls_base`
-<<<<<<< HEAD
-        - `is_target`
-=======
->>>>>>> dab37483
         - `memory_handling`
 
         Parameters
@@ -689,10 +685,6 @@
                 'class_type' : expr.class_type,
                 'shape'      : expr.shape,
                 'cls_base'   : self.scope.find(str(expr.class_type), 'classes') or get_cls_base(expr.class_type),
-<<<<<<< HEAD
-                'is_target'  : False,
-=======
->>>>>>> dab37483
                 'memory_handling' : 'heap' if expr.rank > 0 else 'stack'
             }
 
@@ -700,10 +692,6 @@
             d_var['memory_handling'] = expr.memory_handling
             if expr.cls_base:
                 d_var['cls_base'   ] = expr.cls_base
-<<<<<<< HEAD
-            d_var['is_target'      ] = expr.is_target
-=======
->>>>>>> dab37483
             return d_var
 
         elif isinstance(expr, Concatenate):
@@ -725,10 +713,6 @@
 
             var = expr.internal_var
 
-<<<<<<< HEAD
-            d_var['is_target'     ] = var.is_target
-=======
->>>>>>> dab37483
             d_var['memory_handling'] = 'alias' if isinstance(var, Variable) else 'heap'
             return d_var
 
