--- conflicted
+++ resolved
@@ -46,15 +46,6 @@
 from pyccel.ast.core import Del
 from pyccel.ast.core import EmptyNode
 from pyccel.ast.core import Concatenate
-<<<<<<< HEAD
-from pyccel.ast.variable import Constant
-from pyccel.ast.variable import Variable
-from pyccel.ast.variable import TupleVariable, HomogeneousTupleVariable, InhomogeneousTupleVariable
-from pyccel.ast.variable import IndexedElement
-from pyccel.ast.variable import DottedName, DottedVariable
-=======
-from pyccel.ast.core import ValuedArgument
->>>>>>> 195f1a7b
 from pyccel.ast.core import Import
 from pyccel.ast.core import AsName
 from pyccel.ast.core import With
@@ -2037,19 +2028,11 @@
                     same_ranks = [x==y for (x,y) in zip(f_ranks, c_ranks)]
                     if not all(same_ranks):
                         assert(len(c_ranks) == 1)
-<<<<<<< HEAD
-                        for d in d_var:
-                            arg = call_args[0].value
-                            d['shape'      ] = arg.shape
-                            d['rank'       ] = arg.rank
-                            d['allocatable'] = arg.allocatable
-                            d['order'      ] = arg.order
-=======
-                        d_var['shape'      ] = call_args[0].shape
-                        d_var['rank'       ] = call_args[0].rank
-                        d_var['allocatable'] = call_args[0].allocatable
-                        d_var['order'      ] = call_args[0].order
->>>>>>> 195f1a7b
+                        arg = call_args[0].value
+                        d_var['shape'      ] = arg.shape
+                        d_var['rank'       ] = arg.rank
+                        d_var['allocatable'] = arg.allocatable
+                        d_var['order'      ] = arg.order
 
             elif isinstance(func, Interface):
                 d_var = [self._infere_type(i, **settings) for i in
