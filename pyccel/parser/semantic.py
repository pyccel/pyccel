# -*- coding: utf-8 -*-
#------------------------------------------------------------------------------------------#
# This file is part of Pyccel which is released under MIT License. See the LICENSE file or #
# go to https://github.com/pyccel/pyccel/blob/master/LICENSE for full license details.     #
#------------------------------------------------------------------------------------------#

# pylint: disable=R0201, missing-function-docstring

from collections import OrderedDict
from itertools import chain

from sympy.utilities.iterables import iterable as sympy_iterable

from sympy import Sum as Summation
from sympy import Symbol as sp_Symbol
from sympy import Integer as sp_Integer
from sympy import ceiling
from sympy.core import cache

#==============================================================================

from pyccel.ast.basic import Basic, PyccelAstNode

from pyccel.ast.builtins import PythonPrint
from pyccel.ast.builtins import PythonInt, PythonBool, PythonFloat, PythonComplex
from pyccel.ast.builtins import python_builtin_datatype
from pyccel.ast.builtins import PythonList
from pyccel.ast.builtins import (PythonRange, PythonZip, PythonEnumerate,
                                 PythonMap, PythonTuple, Lambda)

from pyccel.ast.core import Comment, CommentBlock, Pass
from pyccel.ast.core import If, IfSection
from pyccel.ast.core import Allocate, Deallocate
from pyccel.ast.core import Assign, AliasAssign, SymbolicAssign
from pyccel.ast.core import AugAssign, CodeBlock
from pyccel.ast.core import Return, Argument
from pyccel.ast.core import ConstructorCall
from pyccel.ast.core import ValuedFunctionAddress
from pyccel.ast.core import FunctionDef, Interface, FunctionAddress, FunctionCall
from pyccel.ast.core import DottedFunctionCall
from pyccel.ast.core import ClassDef
from pyccel.ast.core import For
from pyccel.ast.core import Module
from pyccel.ast.core import While
from pyccel.ast.core import SymbolicPrint
from pyccel.ast.core import Del
from pyccel.ast.core import Program
from pyccel.ast.core import EmptyNode
from pyccel.ast.core import Concatenate
from pyccel.ast.core import ValuedArgument
from pyccel.ast.core import Import
from pyccel.ast.core import AsName
from pyccel.ast.core import With
from pyccel.ast.core import Duplicate
from pyccel.ast.core import StarredArguments
from pyccel.ast.core import Iterable
from pyccel.ast.core import InModule, InProgram

from pyccel.ast.class_defs import NumpyArrayClass, TupleClass, get_cls_base

from pyccel.ast.datatypes import NativeRange, str_dtype
from pyccel.ast.datatypes import NativeSymbol
from pyccel.ast.datatypes import DataTypeFactory
from pyccel.ast.datatypes import (NativeInteger, NativeBool,
                                  NativeReal, NativeString,
                                  NativeGeneric, NativeComplex)

from pyccel.ast.functionalexpr import FunctionalSum, FunctionalMax, FunctionalMin, GeneratorComprehension, FunctionalFor

from pyccel.ast.headers import FunctionHeader, ClassHeader, MethodHeader
from pyccel.ast.headers import MacroFunction, MacroVariable

from pyccel.ast.internals import Slice, PyccelSymbol
from pyccel.ast.itertoolsext import Product

from pyccel.ast.literals import LiteralTrue, LiteralFalse
from pyccel.ast.literals import LiteralInteger, LiteralFloat
from pyccel.ast.literals import Nil, LiteralString

from pyccel.ast.mathext  import math_constants

from pyccel.ast.numpyext import NumpyZeros, NumpyMatmul
from pyccel.ast.numpyext import NumpyBool
from pyccel.ast.numpyext import NumpyInt, NumpyInt8, NumpyInt16, NumpyInt32, NumpyInt64
from pyccel.ast.numpyext import NumpyFloat, NumpyFloat32, NumpyFloat64
from pyccel.ast.numpyext import NumpyComplex, NumpyComplex64, NumpyComplex128
from pyccel.ast.numpyext import NumpyTranspose
from pyccel.ast.numpyext import NumpyNewArray

from pyccel.ast.omp import (OMP_For_Loop, OMP_Simd_Construct, OMP_Distribute_Construct,
                            OMP_TaskLoop_Construct, OMP_Sections_Construct, Omp_End_Clause,
                            OMP_Single_Construct)

from pyccel.ast.operators import PyccelIs, PyccelIsNot, IfTernaryOperator, PyccelUnarySub
from pyccel.ast.operators import PyccelNot, PyccelEq, PyccelNe

from pyccel.ast.sympy_helper import sympy_to_pyccel, pyccel_to_sympy

from pyccel.ast.utilities import builtin_function as pyccel_builtin_function
from pyccel.ast.utilities import python_builtin_libs
from pyccel.ast.utilities import builtin_import as pyccel_builtin_import
from pyccel.ast.utilities import builtin_import_registery as pyccel_builtin_import_registery
from pyccel.ast.utilities import split_positional_keyword_arguments

from pyccel.ast.variable import Constant
from pyccel.ast.variable import Variable
from pyccel.ast.variable import TupleVariable, HomogeneousTupleVariable, InhomogeneousTupleVariable
from pyccel.ast.variable import IndexedElement
from pyccel.ast.variable import DottedName, DottedVariable
from pyccel.ast.variable import ValuedVariable

from pyccel.errors.errors import Errors
from pyccel.errors.errors import PyccelSemanticError

# TODO - remove import * and only import what we need
#      - use OrderedDict whenever it is possible
from pyccel.errors.messages import *

from pyccel.parser.base      import BasicParser, Scope
from pyccel.parser.base      import get_filename_from_import
from pyccel.parser.syntactic import SyntaxParser

import pyccel.decorators as def_decorators
#==============================================================================

errors = Errors()

#==============================================================================

def _get_name(var):
    """."""

    if isinstance(var, str):
        return var
    if isinstance(var, (PyccelSymbol, DottedName)):
        return str(var)
    if isinstance(var, (IndexedElement)):
        return str(var.base)
    if isinstance(var, FunctionCall):
        return var.funcdef
    if isinstance(var, AsName):
        return var.target
    msg = 'Name of Object : {} cannot be determined'.format(type(var).__name__)
    errors.report(PYCCEL_RESTRICTION_TODO+'\n'+msg, symbol=var,
                severity='fatal')

#==============================================================================

class SemanticParser(BasicParser):

    """ Class for a Semantic Parser.
    It takes a syntactic parser as input for the moment"""

    def __init__(self, inputs, **kwargs):

        # a Parser can have parents, who are importing it.
        # imports are then its sons.
        self._parents = kwargs.pop('parents', [])
        self._d_parsers = kwargs.pop('d_parsers', OrderedDict())

        # ...
        if not isinstance(inputs, SyntaxParser):
            raise TypeError('> Expecting a syntactic parser as input')

        parser = inputs
        # ...

        # ...
        BasicParser.__init__(self, **kwargs)
        # ...

        # ...
        self._fst = parser._fst
        self._ast = parser._ast

        self._filename  = parser._filename
        self._metavars  = parser._metavars
        self._namespace = parser._namespace
        self._namespace.imports['imports'] = OrderedDict()
        self._program_namespace = Scope()
        self._module_namespace  = self._namespace
        self._used_names = parser.used_names
        self._dummy_counter = parser._dummy_counter

        # used to store the local variables of a code block needed for garbage collecting
        self._allocs = []

        # used to store code split into multiple lines to be reinserted in the CodeBlock
        self._additional_exprs = []

        #
        self._code = parser._code
        # ...

        # ... TOD add settings
        settings = {}
        self.annotate()
        # ...

    #================================================================
    #                  Property accessors
    #================================================================

    @property
    def parents(self):
        """Returns the parents parser."""
        return self._parents

    @property
    def d_parsers(self):
        """Returns the d_parsers parser."""

        return self._d_parsers

    @property
    def program_namespace(self):
        return self._program_namespace

    #================================================================
    #                     Public functions
    #================================================================

    def annotate(self, **settings):
        """."""

        if self.semantic_done:
            print ('> semantic analysis already done')
            return self.ast

        # TODO - add settings to Errors
        #      - filename

        errors = Errors()
        if self.filename:
            errors.set_target(self.filename, 'file')
        errors.set_parser_stage('semantic')

        # then we treat the current file

        ast = self.ast

        self._allocs.append([])
        # we add the try/except to allow the parser to find all possible errors
        PyccelAstNode.stage = 'semantic'
        ast = self._visit(ast, **settings)

        self._ast = ast

        # in the case of a header file, we need to convert all headers to
        # FunctionDef etc ...

        if self.is_header_file:
            target = []

            for parent in self.parents:
                for (key, item) in parent.imports.items():
                    if get_filename_from_import(key) == self.filename:
                        target += item

            target = set(target)
            target_headers = target.intersection(self.namespace.headers.keys())
            for name in list(target_headers):
                v = self.namespace.headers[name][0]
                if isinstance(v, FunctionHeader) and not isinstance(v,
                        MethodHeader):
                    F = self.get_function(name)
                    if F is None:
                        interfaces = v.create_definition()
                        for F in interfaces:
                            self.insert_function(F)
                    else:
                        errors.report(IMPORTING_EXISTING_IDENTIFIED,
                                symbol=name, blocker=True,
                                severity='fatal')

        self._semantic_done = True

        return ast

    #================================================================
    #              Utility functions for scope handling
    #================================================================

    def change_to_program_scope(self):
        self._allocs.append([])
        self._module_namespace = self._namespace
        self._namespace = self._program_namespace

    def change_to_module_scope(self):
        self._program_namespace = self._namespace
        self._namespace = self._module_namespace

    def get_variable_from_scope(self, name):
        """
        Search for a Variable object with the given name inside the local Python scope.
        If not found, return None.
        """
        # Walk up nested loops (if any)
        container = self.namespace
        while container.is_loop:
            container = container.parent_scope

        var = self._get_variable_from_scope(name, container)

        return var

    def _get_variable_from_scope(self, name, container):
        """
        Search for a Variable object with the given name in the given Python scope.
        This is a recursive function because it searches inside nested loops, where
        OpenMP variables could be defined.
        """
        if name in container.variables:
            return container.variables[name]

        if name in container.imports['variables']:
            return container.imports['variables'][name]

        # Search downwards, walking down the tree of nested loop Scopes
        for container in container.loops:
            var = self._get_variable_from_scope(name, container)
            if var:
                return var

        return None

    def check_for_variable(self, name):
        """
        Search for a Variable object with the given name in the current namespace,
        defined by the local and global Python scopes. Return None if not found.
        """

        if self.current_class:
            for i in self._current_class.attributes:
                if i.name == name:
                    var = i
                    return var

        # Walk up nested loops (if any)
        container = self.namespace
        while container.is_loop:
            container = container.parent_scope

        # Walk up the tree of Scope objects, until the root if needed
        while container:
            var = self._get_variable_from_scope(name, container)
            if var is not None:
                return var
            container = container.parent_scope

        return None

    def get_variable(self, name):
        """ Like 'check_for_variable', but raise Pyccel error if Variable is not found.
        """
        var = self.check_for_variable(name)
        if var is None:
            errors.report(UNDEFINED_VARIABLE, symbol=name,
            bounding_box=(self._current_fst_node.lineno, self._current_fst_node.col_offset),
            severity='fatal', blocker=True)
        else:
            return var

    def get_variables(self, container):
        # this only works if called on a function scope
        # TODO needs more tests when we have nested functions
        variables = []
        variables.extend(container.variables.values())
        for container in container.loops:
            variables.extend(self.get_variables(container))
        return variables


    def get_parent_functions(self):
        container = self.namespace
        funcs = container.functions.copy()
        container = container.parent_scope
        while container:
            for i in container.functions:
                if not i in funcs:
                    funcs[i] = container.functions[i]
            container = container.parent_scope
        return funcs


    def get_class(self, name):
        """."""

        container = self.namespace

        while container:
            if name in container.classes:
                return container.classes[name]
            elif name in container.imports['classes']:
                return container.imports['classes'][name]

            container = container.parent_scope
        return None

    def insert_variable(self, var, name=None):
        """."""

        # TODO add some checks before
        if not isinstance(var, Variable):
            raise TypeError('variable must be of type Variable')

        if name is None:
            name = var.name

        self.namespace.variables[name] = var


    def insert_class(self, cls, parent=False):
        """."""

        if isinstance(cls, ClassDef):
            name = cls.name
            container = self.namespace
            if parent:
                container = container.parent_scope
            container.classes[name] = cls
        else:
            raise TypeError('Expected A class definition ')

    def insert_template(self, expr):
        """append the scope's templates with the given template"""
        self.namespace.templates[expr.name] = expr

    def insert_header(self, expr):
        """."""
        if isinstance(expr, (FunctionHeader, MethodHeader)):
            if expr.name in self.namespace.headers:
                self.namespace.headers[expr.name].append(expr)
            else:
                self.namespace.headers[expr.name] = [expr]
        elif isinstance(expr, ClassHeader):
            self.namespace.headers[expr.name] = expr

            #  create a new Datatype for the current class

            iterable = 'iterable' in expr.options
            with_construct = 'with' in expr.options
            dtype = DataTypeFactory(expr.name, '_name',
                                    is_iterable=iterable,
                                    is_with_construct=with_construct)
            self.set_class_construct(expr.name, dtype)
        else:
            msg = 'header of type{0} is not supported'
            msg = msg.format(str(type(expr)))
            raise TypeError(msg)

    def get_function(self, name):
        """."""

        # TODO shall we keep the elif in _imports?

        func = None

        container = self.namespace
        while container:
            if name in container.functions:
                func = container.functions[name]
                break

            if name in container.imports['functions']:
                func =  container.imports['functions'][name]
                break
            container = container.parent_scope

        return func


    def get_import(self, name):
        """
        Search for an import with the given name in the current namespace.
        Return None if not found.
        """

        imp = None

        container = self.namespace
        while container:

            if name in container.imports['imports']:
                imp =  container.imports['imports'][name]
                break
            container = container.parent_scope


        return imp


    def get_symbolic_function(self, name):
        """."""

        # TODO shall we keep the elif in _imports?
        container = self.namespace
        while container:
            if name in container.symbolic_functions:
                return container.symbolic_functions[name]

            if name in container.imports['symbolic_functions']:
                return container.imports['symbolic_functions'][name]
            container = container.parent_scope

        return None

    def get_python_function(self, name):
        """."""

        # TODO shall we keep the elif in _imports?
        container = self.namespace
        while container:
            if name in container.python_functions:
                return container.python_functions[name]

            if name in container.imports['python_functions']:
                return container.imports['python_functions'][name]

            container = container.parent_scope

        return None

    def get_macro(self, name):
        """."""

        # TODO shall we keep the elif in _imports?

        container = self.namespace
        while container:
            if name in container.macros:
                return container.macros[name]
            container = container.parent_scope

        return None

    def insert_import(self, name, target):
        """
            Create and insert a new import in namespace if it's not defined
            otherwise append target to existing import.
        """
        str_name = _get_name(name)
        source = name.name if isinstance(name, AsName) else str_name
        imp = self.get_import(str_name)

        if imp is not None:
            imp_source = imp.source.name if isinstance(imp.source, AsName) else str_name
            if imp_source == source:
                imp.define_target(target)
            else:
                errors.report(IMPORTING_EXISTING_IDENTIFIED,
                              symbol=name,
                              bounding_box=(self._current_fst_node.lineno, self._current_fst_node.col_offset),
                              severity='fatal')
        else:
            container = self.namespace.imports
            container['imports'][str_name] = Import(name, target, True)

    def insert_macro(self, macro):
        """."""

        container = self.namespace.macros

        if isinstance(macro, (MacroFunction, MacroVariable)):
            name = macro.name
            if isinstance(macro.name, DottedName):
                name = name.name[-1]
            container[name] = macro
        else:
            raise TypeError('Expected a macro')

    def remove_variable(self, name):
        """."""

        container = self.namespace
        while container:
            if name in container.variables:
                container.pop(name)
                break
            container = container.parent_scope

    def get_header(self, name):
        """."""
        container = self.namespace
        headers = []
        while container:
            if name in container.headers:
                if isinstance(container.headers[name], list):
                    headers += container.headers[name]
                else:
                    headers.append(container.headers[name])
            container = container.parent_scope
        return headers

    def get_templates(self):
        """Returns templates of the current scope and all its parents scopes"""
        container = self.namespace
        templates = {}
        while container:
            templates.update({tmplt:container.templates[tmplt] for tmplt in container.templates\
                if tmplt not in templates})
            container = container.parent_scope
        return templates

    def find_class_construct(self, name):
        """Returns the class datatype for name if it exists.
        Returns None otherwise
        """
        container = self.namespace
        while container:
            if name in container.cls_constructs:
                return container.cls_constructs[name]
            container = container.parent_scope
        return None

    def get_class_construct(self, name):
        """Returns the class datatype for name if it exists.
        Raises an error otherwise
        """
        result = self.find_class_construct(name)

        if result:
            return result
        else:
            msg = 'class construct {} not found'.format(name)
            return errors.report(msg,
                bounding_box=(self._current_fst_node.lineno, self._current_fst_node.col_offset),
                severity='fatal', blocker=self.blocking)


    def set_class_construct(self, name, value):
        """Sets the class datatype for name."""

        self.namespace.cls_constructs[name] = value

    def create_new_function_scope(self, name, decorators):
        """
        Create a new Scope object for a Python function with the given name,
        and attach any decorators' information to the scope. The new scope is
        a child of the current one, and can be accessed from the dictionary of
        its children using the function name as key.

        Before returning control to the caller, the current scope (stored in
        self._namespace) is changed to the one just created, and the function's
        name is stored in self._current_function.

        Parameters
        ----------
        name : str
            Function's name, used as a key to retrieve the new scope.

        decorators : dict
            Decorators attached to FunctionDef object at syntactic stage.

        """
        child = self.namespace.new_child_scope(name, decorators=decorators)

        self._namespace = child
        if self._current_function:
            name = DottedName(self._current_function, name)
        self._current_function = name

    def exit_function_scope(self):

        self._namespace = self._namespace.parent_scope
        if isinstance(self._current_function, DottedName):

            name = self._current_function.name[:-1]
            if len(name)>1:
                name = DottedName(*name)
            else:
                name = name[0]
        else:
            name = None
        self._current_function = name

    def create_new_loop_scope(self):
        new_scope = Scope(decorators=self._namespace.decorators)
        new_scope._is_loop = True
        new_scope.parent_scope = self._namespace
        self._namespace._loops.append(new_scope)
        self._namespace = new_scope

    def exit_loop_scope(self):
        self._namespace = self._namespace.parent_scope

    #=======================================================
    #              Utility functions
    #=======================================================

    def _garbage_collector(self, expr):
        """
        Search in a CodeBlock if no trailing Return Node is present add the needed frees.
        """
        code = expr
        if len(expr.body)>0 and not isinstance(expr.body[-1], Return):
            deallocs = [Deallocate(i) for i in self._allocs[-1]]
        else:
            deallocs = []
        self._allocs.pop()
        return deallocs

    def _infere_type(self, expr, **settings):
        """
        type inference for expressions
        """

        # TODO - add settings to Errors
        #      - line and column
        #      - blocking errors

        errors = Errors()

        verbose = settings.pop('verbose', False)
        if verbose:
            print ('*** type inference for : ', type(expr))

        d_var = {}
        # TODO improve => put settings as attribut of Parser

        if expr in (PythonInt, PythonFloat, PythonComplex, PythonBool, NumpyBool, NumpyInt, NumpyInt8, NumpyInt16,
                      NumpyInt32, NumpyInt64, NumpyComplex, NumpyComplex64,
					  NumpyComplex128, NumpyFloat, NumpyFloat64, NumpyFloat32):

            d_var['datatype'   ] = '*'
            d_var['rank'       ] = 0
            d_var['precision'  ] = 0
            return d_var

        elif isinstance(expr, Variable):

            d_var['datatype'      ] = expr.dtype
            d_var['allocatable'   ] = expr.allocatable if expr.rank>0 else False
            d_var['shape'         ] = expr.shape
            d_var['rank'          ] = expr.rank
            d_var['cls_base'      ] = expr.cls_base
            d_var['is_pointer'    ] = expr.is_pointer
            d_var['is_target'     ] = expr.is_target
            d_var['order'         ] = expr.order
            d_var['precision'     ] = expr.precision
            d_var['is_stack_array'] = expr.is_stack_array
            return d_var

        elif isinstance(expr, PythonTuple):
            d_var['datatype'      ] = expr.dtype
            d_var['precision'     ] = expr.precision
            d_var['allocatable'   ] = True
            d_var['shape'         ] = expr.shape
            d_var['rank'          ] = expr.rank
            d_var['order'         ] = expr.order
            d_var['is_pointer'    ] = False
            d_var['cls_base'      ] = TupleClass
            return d_var

        elif isinstance(expr, Concatenate):
            d_var['datatype'      ] = expr.dtype
            d_var['precision'     ] = expr.precision
            d_var['shape'         ] = expr.shape
            d_var['rank'          ] = expr.rank
            d_var['order'         ] = expr.order
            d_var['is_pointer'    ] = False
            d_var['allocatable'   ] = any(getattr(a, 'allocatable', False) for a in expr.args)
            d_var['is_stack_array'] = not d_var['allocatable'   ]
            d_var['cls_base'      ] = TupleClass
            return d_var

        elif isinstance(expr, Duplicate):
            d = self._infere_type(expr.val, **settings)

            # TODO must check that it is consistent with pyccel's rules
            # TODO improve
            d_var['datatype'      ] = d['datatype']
            d_var['rank'          ] = expr.rank
            d_var['shape'         ] = expr.shape
            d_var['order'         ] = expr.order
            d_var['is_stack_array'] = d.get('is_stack_array',False) and isinstance(expr.length, LiteralInteger)
            d_var['allocatable'   ] = not d_var['is_stack_array']
            d_var['is_pointer'    ] = False
            d_var['cls_base'      ] = TupleClass
            return d_var

        elif isinstance(expr, NumpyNewArray):
            d_var['datatype'   ] = expr.dtype
            d_var['allocatable'] = expr.rank>0
            d_var['shape'      ] = expr.shape
            d_var['rank'       ] = expr.rank
            d_var['order'      ] = expr.order
            d_var['precision'  ] = expr.precision
            d_var['cls_base'   ] = NumpyArrayClass
            return d_var

        elif isinstance(expr, NumpyTranspose):

            var = expr.internal_var

            d_var['datatype'      ] = var.dtype
            d_var['allocatable'   ] = var.allocatable
            d_var['shape'         ] = tuple(reversed(var.shape))
            d_var['rank'          ] = var.rank
            d_var['cls_base'      ] = var.cls_base
            d_var['is_pointer'    ] = isinstance(var, Variable)
            d_var['is_target'     ] = var.is_target
            d_var['order'         ] = 'C' if var.order=='F' else 'F'
            d_var['precision'     ] = var.precision
            d_var['is_stack_array'] = var.is_stack_array
            return d_var

        elif isinstance(expr, PyccelAstNode):

            d_var['datatype'   ] = expr.dtype
            d_var['allocatable'] = expr.rank>0
            d_var['shape'      ] = expr.shape
            d_var['rank'       ] = expr.rank
            d_var['order'      ] = expr.order
            d_var['precision'  ] = expr.precision
            d_var['cls_base'   ] = get_cls_base(expr.dtype, expr.rank)
            return d_var

        elif isinstance(expr, IfTernaryOperator):
            return self._infere_type(expr.args[0][1].body[0])

        elif isinstance(expr, PythonRange):

            d_var['datatype'   ] = NativeRange()
            d_var['allocatable'] = False
            d_var['shape'      ] = ()
            d_var['rank'       ] = 0
            d_var['cls_base'   ] = expr  # TODO: shall we keep it?
            return d_var

        elif isinstance(expr, Lambda):

            d_var['datatype'   ] = NativeSymbol()
            d_var['allocatable'] = False
            d_var['is_pointer' ] = False
            d_var['rank'       ] = 0
            return d_var

        elif isinstance(expr, ConstructorCall):
            cls_name = expr.func.cls_name
            cls = self.get_class(cls_name)

            dtype = self.get_class_construct(cls_name)()

            d_var['datatype'   ] = dtype
            d_var['allocatable'] = False
            d_var['shape'      ] = ()
            d_var['rank'       ] = 0
            d_var['is_target'  ] = False

            # set target  to True if we want the class objects to be pointers

            d_var['cls_base'      ] = cls
            return d_var

        elif isinstance(expr, GeneratorComprehension):
            return self._infere_type(expr.lhs)

        else:
            msg = 'Type of Object : {} cannot be infered'.format(type(expr).__name__)
            errors.report(PYCCEL_RESTRICTION_TODO+'\n'+msg, symbol=expr,
                bounding_box=(self._current_fst_node.lineno, self._current_fst_node.col_offset),
                severity='fatal', blocker=self.blocking)

    def _extract_indexed_from_var(self, var, indices):
        """ Use indices to extract appropriate element from
        object 'var'
        This contains most of the contents of _visit_IndexedElement
        but is a separate function in order to be recursive
        """

        # case of Pyccel ast Variable
        # if not possible we use symbolic objects

        if not isinstance(var, Variable):
            assert(hasattr(var,'__getitem__'))
            if len(indices)==1:
                return var[indices[0]]
            else:
                return self._visit(var[indices[0]][indices[1:]])

        indices = tuple(indices)

        if isinstance(var, InhomogeneousTupleVariable):

            arg = indices[0]

            if isinstance(arg, Slice):
                if ((arg.start is not None and not isinstance(arg.start, LiteralInteger)) or
                        (arg.stop is not None and not isinstance(arg.stop, LiteralInteger))):
                    errors.report(INDEXED_TUPLE, symbol=var,
                        bounding_box=(self._current_fst_node.lineno, self._current_fst_node.col_offset),
                        severity='fatal', blocker=self.blocking)

                idx = slice(arg.start, arg.stop)
                selected_vars = var.get_var(idx)
                if len(selected_vars)==1:
                    if len(indices) == 1:
                        return selected_vars[0]
                    else:
                        var = selected_vars[0]
                        return self._extract_indexed_from_var(var, indices[1:])
                elif len(selected_vars)<1:
                    return None
                elif len(indices)==1:
                    return PythonTuple(*selected_vars)
                else:
                    return PythonTuple(*[self._extract_indexed_from_var(var, indices[1:]) for var in selected_vars])

            elif isinstance(arg, LiteralInteger):

                if len(indices)==1:
                    return var[arg]

                var = var[arg]
                return self._extract_indexed_from_var(var, indices[1:])

            else:
                errors.report(INDEXED_TUPLE, symbol=var,
                    bounding_box=(self._current_fst_node.lineno, self._current_fst_node.col_offset),
                    severity='fatal', blocker=self.blocking)

        if isinstance(var, PythonTuple) and not var.is_homogeneous:
            errors.report(LIST_OF_TUPLES, symbol=var,
                bounding_box=(self._current_fst_node.lineno, self._current_fst_node.col_offset),
                severity='error', blocker=self.blocking)

        for arg in var[indices].indices:
            if not isinstance(arg, Slice) and not \
                (hasattr(arg, 'dtype') and isinstance(arg.dtype, NativeInteger)):
                errors.report(INVALID_INDICES, symbol=var[indices],
                bounding_box=(self._current_fst_node.lineno, self._current_fst_node.col_offset),
                severity='error', blocker=self.blocking)
        return var[indices]

    def _create_PyccelOperator(self, expr, visited_args):
        """ Called by _visit_PyccelOperator and other classes
        inheriting from PyccelOperator
        """
        try:
            expr_new = type(expr)(*visited_args)
        except PyccelSemanticError as err:
            msg = str(err)
            errors.report(msg, symbol=expr,
                bounding_box=(self._current_fst_node.lineno, self._current_fst_node.col_offset),
                severity='fatal', blocker=True)
        #if stmts:
        #    expr_new = CodeBlock(stmts + [expr_new])
        return expr_new

    def _create_Duplicate(self, val, length):
        """ Called by _visit_PyccelMul when a Duplicate is
        identified
        """
        # Arguments have been visited in PyccelMul

        if not isinstance(val, (TupleVariable, PythonTuple)):
            errors.report("Unexpected Duplicate", symbol=Duplicate(val, length),
                bounding_box=(self._current_fst_node.lineno, self._current_fst_node.col_offset),
                severity='fatal', blocker=True)

        if val.is_homogeneous:
            return Duplicate(val, length)
        else:
            if isinstance(length, LiteralInteger):
                length = length.python_value
            else:
                errors.report("Cannot create inhomogeneous tuple of unknown size",
                    symbol=Duplicate(val, length),
                    bounding_box=(self._current_fst_node.lineno, self._current_fst_node.col_offset),
                    severity='fatal', blocker=True)
            if isinstance(val, TupleVariable):
                return PythonTuple(*(val.get_vars()*length))
            else:
                return PythonTuple(*(val.args*length))

    def _handle_function_args(self, arguments, **settings):
        args  = []
        for arg in arguments:
            a = self._visit(arg, **settings)
            if isinstance(a, StarredArguments):
                args.extend(a.args_var)
            else:
                args.append(a)
        return args

    def get_type_description(self, var, include_rank = True):
        """
        Provides a text description of the type of a variable
        (useful for error messages)
        Parameters
        ----------
        var          : Variable
                       The variable to describe
        include_rank : bool
                       Indicates whether rank information should be included
                       Default : True
        """
        descr = '{dtype}(kind={precision})'.format(
                        dtype     = var.dtype,
                        precision = var.precision)
        if include_rank and var.rank>0:
            descr += '[{}]'.format(','.join(':'*var.rank))
        return descr

    def _check_argument_compatibility(self, input_args, func_args, expr, elemental):
        """
        Check that the provided arguments match the expected types

        Parameters
        ----------
        input_args : list
                     The arguments provided to the function
        func_args  : list
                     The arguments expected by the function
        expr       : PyccelAstNode
                     The expression where this call is found (used for error output)
        elemental  : bool
                     Indicates if the function is elemental
        """
        if elemental:
            incompatible = lambda i_arg, f_arg: \
                        (i_arg.dtype is not f_arg.dtype or \
                        i_arg.precision != f_arg.precision)
        else:
            incompatible = lambda i_arg, f_arg: \
                        (i_arg.dtype is not f_arg.dtype or \
                        i_arg.precision != f_arg.precision or
                        i_arg.rank != f_arg.rank)

        for i_arg, f_arg in zip(input_args, func_args):
            # Ignore types which cannot be compared
            if (i_arg is Nil()
                    or isinstance(f_arg, FunctionAddress)
                    or f_arg.dtype is NativeGeneric()):
                continue
            # Check for compatibility
            if incompatible(i_arg, f_arg):
                expected = self.get_type_description(f_arg, not elemental)
                received = '{} ({})'.format(i_arg, self.get_type_description(i_arg, not elemental))

                errors.report(INCOMPATIBLE_ARGUMENT.format(received, expected),
                        symbol = expr,
                        severity='error')

    def _handle_function(self, expr, func, args, **settings):
        """
        Create a FunctionCall or an instance of a PyccelInternalFunction
        from the function information and arguments

        Parameters
        ==========
        expr : PyccelAstNode
               The expression where this call is found (used for error output)
        func : FunctionDef instance, Interface instance or PyccelInternalFunction type
               The function being called
        args : tuple
               The arguments passed to the function

        Returns
        =======
        new_expr : FunctionCall or PyccelInternalFunction
        """
        if not isinstance(func, (FunctionDef, Interface)):
            args, kwargs = split_positional_keyword_arguments(*args)
            for a in args:
                if getattr(a,'dtype',None) == 'tuple':
                    self._infere_type(a, **settings)
            for a in kwargs.values():
                if getattr(a,'dtype',None) == 'tuple':
                    self._infere_type(a, **settings)
            try:
                new_expr = func(*args, **kwargs)
            except TypeError:
                errors.report(UNRECOGNISED_FUNCTION_CALL,
                        symbol = expr,
                        severity = 'fatal')

            return new_expr
        else:
            if isinstance(func, FunctionDef) and len(args) > len(func.arguments):
                errors.report("Too many arguments passed in function call",
                        symbol = expr,
                        severity='fatal')
            new_expr = FunctionCall(func, args, self._current_function)
            if None in new_expr.args:
                errors.report("Too few arguments passed in function call",
                        symbol = expr,
                        severity='error')
            elif isinstance(func, FunctionDef):
                self._check_argument_compatibility(new_expr.args, func.arguments,
                        expr, func.is_elemental)
            return new_expr

    def _create_variable(self, name, dtype, rhs, d_lhs):
        """
        Create a new variable. In most cases this is just a call to
        Variable.__init__
        but in the case of a tuple variable it is a recursive call to
        create all elements in the tuple.
        This is done separately to _assign_lhs_variable to ensure that
        elements of a tuple do not exist in the scope

        Parameters
        ----------
        name : str
            The name of the new variable

        dtype : DataType
            The data type of the new variable

        rhs : Variable
            The value assigned to the lhs. This is required to call
            self._infere_type recursively for tuples

        d_lhs : dict
            Dictionary of properties for the new Variable
        """
        if isinstance(name, PyccelSymbol):
            is_temp = name.is_temp
        else:
            is_temp = False

        if isinstance(rhs, (PythonTuple, InhomogeneousTupleVariable)) or \
                (isinstance(rhs, FunctionCall) and len(rhs.funcdef.results)>1):
            if isinstance(rhs, FunctionCall):
                iterable = rhs.funcdef.results
            else:
                iterable = rhs
            elem_vars = []
            is_homogeneous = True
            elem_d_lhs_ref = None
            for i,r in enumerate(iterable):
                elem_name = self.get_new_name( name + '_' + str(i) )
                elem_d_lhs = self._infere_type( r )

                self._ensure_target( r, elem_d_lhs )
                if elem_d_lhs_ref is None:
                    elem_d_lhs_ref = elem_d_lhs.copy()
                    is_homogeneous = elem_d_lhs['datatype'] is not NativeGeneric()
                elif elem_d_lhs != elem_d_lhs_ref:
                    is_homogeneous = False

                elem_dtype = elem_d_lhs.pop('datatype')

                var = self._create_variable(elem_name, elem_dtype, r, elem_d_lhs)
                elem_vars.append(var)

            d_lhs['is_pointer'] = any(v.is_pointer for v in elem_vars)
            d_lhs['is_stack_array'] = d_lhs.get('is_stack_array', False) and not d_lhs['is_pointer']
            if is_homogeneous and not (d_lhs['is_pointer'] and isinstance(rhs, PythonTuple)):
                lhs = HomogeneousTupleVariable(dtype, name, **d_lhs, is_temp=is_temp)
            else:
                lhs = InhomogeneousTupleVariable(elem_vars, dtype, name, **d_lhs, is_temp=is_temp)

        else:
            new_type = HomogeneousTupleVariable \
                    if isinstance(rhs, (HomogeneousTupleVariable, Concatenate, Duplicate)) \
                    else Variable
            lhs = new_type(dtype, name, **d_lhs, is_temp=is_temp)

        return lhs

    def _ensure_target(self, rhs, d_lhs):
        """ Function using data about the new lhs to determine
        whether the lhs is a pointer and the rhs is a target
        """
        if isinstance(rhs, NumpyTranspose) and rhs.internal_var.allocatable:
            d_lhs['allocatable'] = False
            d_lhs['is_pointer' ] = True
            d_lhs['is_stack_array'] = False

            rhs.internal_var.is_target = True
        if isinstance(rhs, Variable) and rhs.is_ndarray:
            d_lhs['allocatable'] = False
            d_lhs['is_pointer' ] = True
            d_lhs['is_stack_array'] = False

            rhs.is_target = not rhs.is_pointer
        if isinstance(rhs, IndexedElement) and rhs.rank > 0 and (rhs.base.is_ndarray or rhs.base.is_pointer):
            d_lhs['allocatable'] = False
            d_lhs['is_pointer' ] = True
            d_lhs['is_stack_array'] = False

            rhs.base.is_target = not rhs.base.is_pointer

    def _assign_lhs_variable(self, lhs, d_var, rhs, new_expressions, is_augassign, **settings):
        """
        Create a lhs based on the information in d_var
        If the lhs already exists then check that it has the expected properties.

        Parameters
        ----------
        lhs : PyccelSymbol (or DottedName of PyccelSymbols)
            The representation of the lhs provided by the SyntacticParser

        d_var : dict
            Dictionary of expected lhs properties

        rhs : Variable / expression
            The representation of the rhs provided by the SemanticParser.
            This is necessary in order to set the rhs 'is_target' property
            if necessary

        new_expression : list
            A list which allows collection of any additional expressions
            resulting from this operation (e.g. Allocation)

        is_augassign : bool
            Indicates whether this is an assign ( = ) or an augassign ( += / -= / etc )
            This is necessary as the restrictions on the dtype are less strict in this
            case

        settings : dictionary
            Provided to all _visit_ClassName functions
        """

        if isinstance(lhs, IndexedElement):
            lhs = self._visit(lhs)
        elif isinstance(lhs, PyccelSymbol):

            name = lhs
            dtype = d_var.pop('datatype')

            d_lhs = d_var.copy()
            # ISSUES #177: lhs must be a pointer when rhs is allocatable array
            self._ensure_target(rhs, d_lhs)

            var = self.get_variable_from_scope(name)

            # Variable not yet declared (hence array not yet allocated)
            if var is None:

                # Update variable's dictionary with information from function decorators
                decorators = self._namespace.decorators
                if decorators:
                    if 'stack_array' in decorators:
                        if name in decorators['stack_array']:
                            d_lhs.update(is_stack_array=True,
                                    allocatable=False, is_pointer=False)
                    if 'allow_negative_index' in decorators:
                        if lhs in decorators['allow_negative_index']:
                            d_lhs.update(allows_negative_indexes=True)

                # Create new variable
                lhs = self._create_variable(name, dtype, rhs, d_lhs)

                # Add variable to scope
                self.insert_variable(lhs, name=lhs.name)

                # ...
                # Add memory allocation if needed
                if lhs.allocatable:
                    if self._namespace.is_loop:
                        # Array defined in a loop may need reallocation at every cycle
                        errors.report(ARRAY_DEFINITION_IN_LOOP, symbol=name,
                            severity='warning', blocker=False,
                            bounding_box=(self._current_fst_node.lineno,
                                self._current_fst_node.col_offset))
                        status='unknown'
                    else:
                        # Array defined outside of a loop will be allocated only once
                        status='unallocated'

                    # Create Allocate node
                    if isinstance(lhs, InhomogeneousTupleVariable):
                        args = [v for v in lhs.get_vars() if v.rank>0]
                        new_args = []
                        while len(args)>0:
                            for a in args:
                                if isinstance(a, InhomogeneousTupleVariable):
                                    new_args.extend(v for v in a.get_vars() if v.rank>0)
                                else:
                                    new_expressions.append(Allocate(a,
                                        shape=a.alloc_shape, order=a.order, status=status))
                                    # Add memory deallocation for array variables
                                    self._allocs[-1].append(a)
                            args = new_args
                    else:
                        new_expressions.append(Allocate(lhs, shape=lhs.alloc_shape, order=lhs.order, status=status))
                # ...

                # ...
                # Add memory deallocation for array variables
                if lhs.is_ndarray and not lhs.is_stack_array:
                    # Create Deallocate node
                    self._allocs[-1].append(lhs)
                # ...

                # We cannot allow the definition of a stack array in a loop
                if lhs.is_stack_array and self._namespace.is_loop:
                    errors.report(STACK_ARRAY_DEFINITION_IN_LOOP, symbol=name,
                        severity='error', blocker=False,
                        bounding_box=(self._current_fst_node.lineno,
                            self._current_fst_node.col_offset))

                # Not yet supported for arrays: x=y+z, x=b[:]
                # Because we cannot infer shape of right-hand side yet
                know_lhs_shape = all(sh is not None for sh in lhs.alloc_shape) \
                    or (lhs.rank == 0)

                if not know_lhs_shape:
                    msg = "Cannot infer shape of right-hand side for expression {} = {}".format(lhs, rhs)
                    errors.report(PYCCEL_RESTRICTION_TODO+'\n'+msg,
                        bounding_box=(self._current_fst_node.lineno, self._current_fst_node.col_offset),
                        severity='fatal', blocker=self.blocking)

            # Variable already exists
            else:

                # TODO improve check type compatibility
                if not hasattr(var, 'dtype'):
                    errors.report(INCOMPATIBLE_TYPES_IN_ASSIGNMENT.format('<module>', dtype),
                            symbol='{}={}'.format(name, str(rhs)),
                            bounding_box=(self._current_fst_node.lineno, self._current_fst_node.col_offset),
                            severity='fatal', blocker=False)

                elif not is_augassign and var.is_ndarray and isinstance(rhs, (Variable, IndexedElement)) and var.allocatable:
                    errors.report(ASSIGN_ARRAYS_ONE_ANOTHER,
                        bounding_box=(self._current_fst_node.lineno,
                            self._current_fst_node.col_offset),
                                severity='error', symbol=lhs)

                elif not is_augassign and var.is_ndarray and var.is_target:
                    errors.report(ARRAY_ALREADY_IN_USE,
                        bounding_box=(self._current_fst_node.lineno,
                            self._current_fst_node.col_offset),
                                severity='error', symbol=var.name)

                elif var.is_ndarray and var.is_pointer and isinstance(rhs, NumpyNewArray):
                    errors.report(INVALID_POINTER_REASSIGN,
                        bounding_box=(self._current_fst_node.lineno,
                            self._current_fst_node.col_offset),
                                severity='error', symbol=var.name)

                elif var.is_ndarray and var.is_pointer:
                    # we allow pointers to be reassigned multiple times
                    # pointers reassigning need to call free_pointer func
                    # to remove memory leaks
                    new_expressions.append(Deallocate(var))

                elif not is_augassign and str(dtype) != str(getattr(var, 'dtype', 'None')):

                    errors.report(INCOMPATIBLE_TYPES_IN_ASSIGNMENT.format(var.dtype, dtype),
                        symbol='{}={}'.format(name, str(rhs)),
                        bounding_box=(self._current_fst_node.lineno, self._current_fst_node.col_offset),
                        severity='error', blocker=False)

                elif not is_augassign:

                    rank  = getattr(var, 'rank' , 'None')
                    order = getattr(var, 'order', 'None')
                    shape = getattr(var, 'shape', 'None')

                    if (d_var['rank'] != rank) or (rank > 1 and d_var['order'] != order):

                        txt = '|{name}| {dtype}{old} <-> {dtype}{new}'
                        format_shape = lambda s: "" if len(s)==0 else s
                        txt = txt.format(name=name, dtype=dtype, old=format_shape(var.shape),
                            new=format_shape(d_var['shape']))
                        errors.report(INCOMPATIBLE_REDEFINITION, symbol=txt,
                            bounding_box=(self._current_fst_node.lineno, self._current_fst_node.col_offset),
                            severity='error', blocker=False)

                    elif d_var['shape'] != shape:

                        if var.is_argument:
                            errors.report(ARRAY_IS_ARG, symbol=var,
                                severity='error', blocker=False,
                                bounding_box=(self._current_fst_node.lineno,
                                    self._current_fst_node.col_offset))

                        elif var.is_stack_array:
                            errors.report(INCOMPATIBLE_REDEFINITION_STACK_ARRAY, symbol=name,
                                severity='error', blocker=False,
                                bounding_box=(self._current_fst_node.lineno,
                                    self._current_fst_node.col_offset))

                        else:
                            var.set_changeable_shape()
                            previous_allocations = var.get_direct_user_nodes(lambda p: isinstance(p, Allocate))
                            if not previous_allocations:
                                errors.report("PYCCEL INTERNAL ERROR : Variable exists already, but it has never been allocated",
                                        symbol=var, severity='fatal')

                            last_allocation = previous_allocations[-1]

                            # Find outermost IfSection of last allocation
                            last_alloc_ifsection = last_allocation.get_user_nodes(IfSection)
                            alloc_ifsection = last_alloc_ifsection[-1] if last_alloc_ifsection else None
                            while len(last_alloc_ifsection)>0:
                                alloc_ifsection = last_alloc_ifsection[-1]
                                last_alloc_ifsection = alloc_ifsection.get_user_nodes(IfSection)

                            ifsection_has_if = len(alloc_ifsection.get_direct_user_nodes(
                                                                lambda x: isinstance(x,If))) == 1 \
                                            if alloc_ifsection else False

                            if alloc_ifsection and not ifsection_has_if:
                                status = last_allocation.status
                            elif last_allocation.get_user_nodes((If, For, While)):
                                status='unknown'
                            else:
                                status='allocated'
                            new_expressions.append(Allocate(var,
                                shape=d_var['shape'], order=d_var['order'],
                                status=status))

                            if status != 'unallocated':
                                errors.report(ARRAY_REALLOCATION, symbol=name,
                                    severity='warning', blocker=False,
                                    bounding_box=(self._current_fst_node.lineno,
                                        self._current_fst_node.col_offset))
                    else:
                        # Same shape as before
                        previous_allocations = var.get_direct_user_nodes(lambda p: isinstance(p, Allocate))

                        if previous_allocations and previous_allocations[-1].get_user_nodes(IfSection) \
                                and not previous_allocations[-1].get_user_nodes((If)):
                            # If previously allocated in If still under construction
                            status = previous_allocations[-1].status

                            new_expressions.append(Allocate(var,
                                shape=d_var['shape'], order=d_var['order'],
                                status=status))

                # in the case of elemental, lhs is not of the same dtype as
                # var.
                # TODO d_lhs must be consistent with var!
                # the following is a small fix, since lhs must be already
                # declared
                lhs = var

        elif isinstance(lhs, DottedName):

            dtype = d_var.pop('datatype')
            name = lhs.name[:-1]
            if self._current_function == '__init__':

                cls      = self.get_variable('self')
                cls_name = str(cls.cls_base.name)
                cls      = self.get_class(cls_name)

                attributes = cls.attributes
                parent     = cls.superclass
                attributes = list(attributes)
                n_name     = str(lhs.name[-1])

                # update the self variable with the new attributes

                dt       = self.get_class_construct(cls_name)()
                cls_base = self.get_class(cls_name)
                var      = Variable(dt, 'self', cls_base=cls_base)
                d_lhs    = d_var.copy()
                self.insert_variable(var, 'self')


                # ISSUES #177: lhs must be a pointer when rhs is allocatable array
                self._ensure_target(rhs, d_lhs)

                member = self._create_variable(n_name, dtype, rhs, d_lhs)
                lhs    = member.clone(member.name, new_class = DottedVariable, lhs = var)

                # update the attributes of the class and push it to the namespace
                attributes += [member]
                new_cls = ClassDef(cls_name, attributes, [], superclass=parent)
                self.insert_class(new_cls, parent=True)
            else:
                lhs = self._visit(lhs, **settings)
        else:
            raise NotImplementedError("_assign_lhs_variable does not handle {}".format(str(type(lhs))))

        return lhs

    def _assign_GeneratorComprehension(self, expr, **settings):
        """
        Visit the GeneratorComprehension node creating all necessary expressions
        for its definition

        Parameters
        ----------
        expr : GeneratorComprehension

        Results
        -------
        new_expr : CodeBlock
                   CodeBlock containing the semantic version of the GeneratorComprehension node
        """

        result   = expr.expr
        lhs_name = _get_name(expr.lhs)
        lhs  = self.check_for_variable(lhs_name)

        loop = expr.loops
        loops = expr.loops
        nlevels = 0
        # Create throw-away variable to help obtain result type
        index   = Variable('int',self.get_new_name('to_delete'), is_temp=True)
        self.insert_variable(index)
        new_expr = []
        while isinstance(loop, For):
            nlevels+=1
            iterable = Iterable(self._visit(loop.iterable, **settings))
            n_index = max(1, iterable.num_loop_counters_required)
            # Set dummy indices to iterable object in order to be able to
            # obtain a target with a deducible dtype
            iterable.set_loop_counter(*[index]*n_index)

            iterator = loop.target

            # Collect a target with a deducible dtype
            iterator_rhs = iterable.get_target_from_range()
            # Use _visit_Assign to create the requested iterator with the correct type
            # The result of this operation is not stored, it is just used to declare
            # iterator with the correct dtype to allow correct dtype deductions later
            self._visit(Assign(iterator, iterator_rhs, fst=expr.fst))

            loop_elem = loop.body.body[0]

            if isinstance(loop_elem, Assign):
                # If the result contains a GeneratorComprehension, treat it and replace
                # it with it's lhs variable before continuing
                gens = set(loop_elem.get_attribute_nodes(GeneratorComprehension))
                if len(gens)==1:
                    gen = gens.pop()
                    assign = self._visit(Assign(gen.lhs, gen, fst=gen.fst))
                    new_expr.append(assign)
                    loop.substitute(gen, assign.lhs)
                    loop_elem = loop.body.body[0]
            loop = loop_elem
        # Remove the throw-away variable from the namespace
        self.remove_variable(index)

        # Visit result expression (correctly defined as iterator
        # objects exist in the scope despite not being defined)
        result = self._visit(result, **settings)
        if isinstance(result, CodeBlock):
            result = result.body[-1]

        # Infer the final dtype of the expression
        d_var = self._infere_type(result, **settings)
        dtype = d_var.pop('datatype')
        lhs = Variable(dtype, lhs_name, **d_var)
        self.insert_variable(lhs)

        # Iterate over the loops
        # This provides the definitions of iterators as well
        # as the central expression
        loops  = [self._visit(expr.loops, **settings)]

        # If necessary add additional expressions corresponding
        # to nested GeneratorComprehensions
        if new_expr:
            loop = loops[0]
            for _ in range(nlevels-1):
                loop = loop.body.body[0]
            _ = [loop.body.insert2body(e, back=False) for e in new_expr]


        if isinstance(expr, FunctionalSum):
            val = LiteralInteger(0)
            if str_dtype(dtype) in ['real', 'complex']:
                val = LiteralFloat(0.0)
        elif isinstance(expr, FunctionalMin):
            val = math_constants['inf']
        elif isinstance(expr, FunctionalMax):
            val = PyccelUnarySub(math_constants['inf'])

        # Initialise result with correct initial value
        stmt = Assign(lhs, val)
        stmt.set_fst(expr.fst)
        loops.insert(0, stmt)

        indices = [self._visit(i) for i in expr.indices]

        if isinstance(expr, FunctionalSum):
            expr_new = FunctionalSum(loops, lhs=lhs, indices = indices)
        elif isinstance(expr, FunctionalMin):
            expr_new = FunctionalMin(loops, lhs=lhs, indices = indices)
        elif isinstance(expr, FunctionalMax):
            expr_new = FunctionalMax(loops, lhs=lhs, indices = indices)
        expr_new.set_fst(expr.fst)
        return expr_new

    #====================================================
    #                 _visit functions
    #====================================================


    def _visit(self, expr, **settings):
        """Annotates the AST.

        The annotation is done by finding the appropriate function _visit_X
        for the object expr. X is the type of the object expr. If this function
        does not exist then the method resolution order is used to search for
        other compatible _visit_X functions. If none are found then an error is
        raised
        """

        # TODO - add settings to Errors
        #      - line and column
        #      - blocking errors
        current_fst = self._current_fst_node

        if hasattr(expr,'fst') and expr.fst is not None:
            self._current_fst_node = expr.fst

        classes = type(expr).__mro__
        for cls in classes:
            annotation_method = '_visit_' + cls.__name__
            if hasattr(self, annotation_method):
                obj = getattr(self, annotation_method)(expr, **settings)
                if isinstance(obj, Basic) and self._current_fst_node:
                    obj.set_fst(self._current_fst_node)
                self._current_fst_node = current_fst
                return obj

        # Unknown object, we raise an error.
        errors.report(PYCCEL_RESTRICTION_TODO, symbol=type(expr),
            bounding_box=(self._current_fst_node.lineno, self._current_fst_node.col_offset),
            severity='fatal', blocker=self.blocking)

    def _visit_Module(self, expr, **settings):
        body = [self._visit(b) for b in expr.program]
        program_body      = []
        init_func_body    = []
        mod_name = expr.name
        prog_name = self.get_new_name('prog_'+expr.name)
        self.insert_import
        container = self._program_namespace.imports
        container['imports'][mod_name] = Import(mod_name)
        self._allocs.append([])

        for b in body:
            if isinstance(b, If):
                if all(isinstance(i.condition, (InModule,InProgram)) for i in b.blocks):
                    for i in b.blocks:
                        if isinstance(i.condition, InProgram):
                            program_body.extend(i.body.body)
                        elif isinstance(i.condition, InModule):
                            init_func_body.append(i.body.body)
                else:
                    init_func_body.append(b)
            elif isinstance(b, CodeBlock):
                init_func_body.extend(b.body)
            else:
                init_func_body.append(b)

        variables = self.get_variables(self.namespace)
        init_func = None
        free_func = None
        program   = None

        if not all(isinstance(l, (FunctionHeader, EmptyNode, Comment)) for l in init_func_body):
            init_var = Variable(NativeBool(), self.get_new_name('initialised'),
                                is_private=True)
            variables.append(Assign(init_var, LiteralFalse()))
            init_func_name = self.get_new_name(expr.name+'_init')
            init_func_body = If(IfSection(PyccelNot(init_var),
                                init_func_body+[Assign(init_var, LiteralTrue())]))
            init_func = FunctionDef(init_func_name, [], [], [init_func_body],
                    global_vars = variables)
            self.create_new_function_scope(init_func_name, [])
            self.exit_function_scope()
            self.insert_function(init_func)

        if init_func:
            free_func_name = self.get_new_name(expr.name+'_free')
            deallocs = self._garbage_collector(init_func.body)
            if deallocs:
                init_var = variables[-1]
                free_func_body = If(IfSection(init_var,
                    deallocs+[Assign(init_var, LiteralFalse())]))
                free_func = FunctionDef(free_func_name, [], [], [free_func_body],
                                    global_vars = variables)
                self.create_new_function_scope(free_func_name, [])
                self.exit_function_scope()
                self.insert_function(free_func)

        if program_body:
            if init_func:
                import_init  = FunctionCall(init_func,[],[])
                program_body = [import_init, *program_body]
            if free_func:
                import_init  = FunctionCall(free_func,[],[])
                program_body = [*program_body, free_func]
            container = self._program_namespace
            program = Program(prog_name,
                            self.get_variables(container),
                            program_body,
                            container.imports['imports'].values())

        funcs = []
        interfaces = []
        for f in self.namespace.functions.values():
            if isinstance(f, FunctionDef) and not f.is_header:
                funcs.append(f)
            elif isinstance(f, Interface):
                interfaces.append(f)

        return Module(mod_name,
                    variables,
                    funcs,
                    init_func = init_func,
                    free_func = free_func,
                    program = program,
                    interfaces=interfaces,
                    classes=self.namespace.classes.values(),
                    imports=self._namespace.imports['imports'].values())

    def _visit_tuple(self, expr, **settings):
        return tuple(self._visit(i, **settings) for i in expr)

    def _visit_PythonTuple(self, expr, **settings):
        ls = [self._visit(i, **settings) for i in expr]
        return PythonTuple(*ls)

    def _visit_PythonList(self, expr, **settings):
        ls = [self._visit(i, **settings) for i in expr]
        expr = PythonList(*ls)

        if not expr.is_homogeneous:
            errors.report(PYCCEL_RESTRICTION_INHOMOG_LIST, symbol=expr,
                bounding_box=(self._current_fst_node.lineno, self._current_fst_node.col_offset),
                severity='fatal')
        return expr

    def _visit_ValuedArgument(self, expr, **settings):
        value = self._visit(expr.value, **settings)
        d_var      = self._infere_type(value, **settings)
        dtype      = d_var.pop('datatype')
        return ValuedVariable(dtype, expr.name,
                               value=value, **d_var)

    def _visit_CodeBlock(self, expr, **settings):
        ls = []
        self._additional_exprs.append([])
        for b in expr.body:

            # Save parsed code
            line = self._visit(b, **settings)
            ls.extend(self._additional_exprs[-1])
            self._additional_exprs[-1] = []
            if isinstance(line, CodeBlock):
                ls.extend(line.body)
            else:
                ls.append(line)
        self._additional_exprs.pop()

        return CodeBlock(ls)

    def _visit_Nil(self, expr, **settings):
        expr.clear_user_nodes()
        return expr

    def _visit_EmptyNode(self, expr, **settings):
        expr.clear_user_nodes()
        return expr

    def _visit_Break(self, expr, **settings):
        expr.clear_user_nodes()
        return expr

    def _visit_Continue(self, expr, **settings):
        expr.clear_user_nodes()
        return expr

    def _visit_Comment(self, expr, **settings):
        expr.clear_user_nodes()
        return expr

    def _visit_CommentBlock(self, expr, **settings):
        expr.clear_user_nodes()
        return expr

    def _visit_AnnotatedComment(self, expr, **settings):
        expr.clear_user_nodes()
        return expr

    def _visit_OmpAnnotatedComment(self, expr, **settings):
        code = expr._user_nodes
        code = code[-1]
        index = code.body.index(expr)
        combined_loop = expr.combined and ('for' in expr.combined or 'distribute' in expr.combined or 'taskloop' in expr.combined)

        if isinstance(expr, (OMP_Sections_Construct, OMP_Single_Construct)) \
           and expr.has_nowait:
            for node in code.body[index+1:]:
                if isinstance(node, Omp_End_Clause):
                    if node.txt.startswith(expr.name, 4):
                        node.has_nowait = True

        if isinstance(expr, (OMP_For_Loop, OMP_Simd_Construct,
                    OMP_Distribute_Construct, OMP_TaskLoop_Construct)) or combined_loop:
            msg = "Statement after {} must be a for loop.".format(type(expr).__name__)
            if index == (len(code.body) - 1):
                errors.report(msg, symbol=type(expr).__name__,
                severity='fatal', blocker=self.blocking)

            index += 1
            while isinstance(code.body[index], (Comment, CommentBlock, Pass)) and index < len(code.body):
                index += 1

            if index < len(code.body) and isinstance(code.body[index], For):
                if expr.has_nowait:
                    nowait_expr = '!$omp end do'
                    if expr.txt.startswith(' simd'):
                        nowait_expr += ' simd'
                    nowait_expr += ' nowait\n'
                    code.body[index].nowait_expr = nowait_expr
            else:
                errors.report(msg, symbol=type(code.body[index]).__name__,
                    severity='fatal', blocker=self.blocking)

        expr.clear_user_nodes()
        return expr

    def _visit_Literal(self, expr, **settings):
        expr.clear_user_nodes()
        return expr
    def _visit_PythonComplex(self, expr, **settings):
        expr.clear_user_nodes()
        return expr
    def _visit_Pass(self, expr, **settings):
        expr.clear_user_nodes()
        return expr

    def _visit_Variable(self, expr, **settings):
        name = expr.name
        return self.get_variable(name)

    def _visit_str(self, expr, **settings):
        return repr(expr)

    def _visit_Slice(self, expr, **settings):
        start = self._visit(expr.start) if expr.start is not None else None
        stop = self._visit(expr.stop) if expr.stop is not None else None
        step = self._visit(expr.step) if expr.step is not None else None

        return Slice(start, stop, step)

    def _visit_IndexedElement(self, expr, **settings):
        var = self._visit(expr.base)

         # TODO check consistency of indices with shape/rank

        args = list(expr.indices)

        new_args = [self._visit(arg, **settings) for arg in args]

        if (len(new_args)==1 and isinstance(new_args[0],(TupleVariable, PythonTuple))):
            len_args = len(new_args[0])
            args = [new_args[0][i] for i in range(len_args)]
        elif any(isinstance(arg,(TupleVariable, PythonTuple)) for arg in new_args):
            n_exprs = None
            for a in new_args:
                if hasattr(a,'__len__'):
                    if n_exprs:
                        assert(n_exprs)==len(a)
                    else:
                        n_exprs = len(a)
            new_expr_args = []
            for i in range(n_exprs):
                ls = []
                for j,a in enumerate(new_args):
                    if hasattr(a,'__getitem__'):
                        ls.append(args[j][i])
                    else:
                        ls.append(args[j])
                new_expr_args.append(ls)

            return tuple(var[a] for a in new_expr_args)
        else:
            args = new_args
            len_args = len(args)

        return self._extract_indexed_from_var(var, args)

    def _visit_PyccelSymbol(self, expr, **settings):
        name = expr

        var = self.check_for_variable(name)

        if var is None:
            var = self.get_function(name)
        if var is None:
            var = self.get_symbolic_function(name)
        if var is None:
            var = python_builtin_datatype(name)

        if var is None:

            errors.report(UNDEFINED_VARIABLE, symbol=name,
            bounding_box=(self._current_fst_node.lineno, self._current_fst_node.col_offset),
            severity='fatal', blocker=True)
        return var


    def _visit_DottedName(self, expr, **settings):

        var = self.check_for_variable(_get_name(expr))
        if var:
            return var

        lhs = expr.name[0] if len(expr.name) == 2 \
                else DottedName(*expr.name[:-1])
        rhs = expr.name[-1]

        visited_lhs = self._visit(lhs)
        first = visited_lhs
        if isinstance(visited_lhs, FunctionCall):
            results = visited_lhs.funcdef.results
            if len(results) != 1:
                errors.report("Cannot get attribute of function call with multiple returns",
                        symbol=expr,
                        bounding_box=(self._current_fst_node.lineno, self._current_fst_node.col_offset),
                        severity='fatal', blocker=True)
            first = results[0]
        rhs_name = _get_name(rhs)
        attr_name = []

        # Handle case of imported module
        if isinstance(first, dict):

            if rhs_name in first:
                imp = self.get_import(_get_name(lhs))

                new_name = rhs_name
                if imp is not None:
                    new_name = imp.find_module_target(rhs_name)
                    if new_name is None:
                        new_name = self.get_new_name(rhs_name)

                        # Save the import target that has been used
                        if new_name == rhs_name:
                            imp.define_target(PyccelSymbol(rhs_name))
                        else:
                            imp.define_target(AsName(PyccelSymbol(rhs_name), PyccelSymbol(new_name)))

                if isinstance(rhs, FunctionCall):
                    # If object is a function
                    args  = self._handle_function_args(rhs.args, **settings)
                    func  = first[rhs_name]
                    if new_name != rhs_name:
                        if hasattr(func, 'clone'):
                            func  = func.clone(new_name)
                    return self._handle_function(expr, func, args, **settings)
                elif isinstance(rhs, Constant):
                    var = first[rhs_name]
                    if new_name != rhs_name:
                        var.name = new_name
                    return var
                else:
                    # If object is something else (eg. dict)
                    var = first[rhs_name]
                    return var
            else:
                errors.report(UNDEFINED_IMPORT_OBJECT.format(rhs_name, str(lhs)),
                        symbol=expr,
                        bounding_box=(self._current_fst_node.lineno, self._current_fst_node.col_offset),
                        severity='fatal', blocker=True)

        d_var = self._infere_type(first)
        if d_var.get('cls_base', None) is None:
            errors.report('Attribute {} not found'.format(rhs_name),
                bounding_box=(self._current_fst_node.lineno, self._current_fst_node.col_offset),
                severity='fatal', blocker=True)

        cls_base = d_var['cls_base']

        if cls_base:
            attr_name = [i.name for i in cls_base.attributes]

        # look for a class method
        if isinstance(rhs, FunctionCall):
            methods = list(cls_base.methods) + list(cls_base.interfaces)
            for method in methods:
                if isinstance(method, Interface):
                    errors.report('Generic methods are not supported yet',
                        symbol=method.name,
                        bounding_box=(self._current_fst_node.lineno,
                            self._current_fst_node.col_offset),
                        severity='fatal')
            macro = self.get_macro(rhs_name)
            if macro is not None:
                master = macro.master
                name = macro.name
                args = rhs.args
                args = [lhs] + list(args)
                args = [self._visit(i, **settings) for i in args]
                args = macro.apply(args)
                return FunctionCall(master, args, self._current_function)

            args = [self._visit(arg, **settings) for arg in
                    rhs.args]
            for i in methods:
                if str(i.name) == rhs_name:
                    if 'numpy_wrapper' in i.decorators.keys():
                        self.insert_import('numpy', rhs_name)
                        func = i.decorators['numpy_wrapper']
                        return func(visited_lhs, *args)
                    else:
                        return DottedFunctionCall(i, args, prefix = visited_lhs,
                                    current_function = self._current_function)

        # look for a class attribute / property
        elif isinstance(rhs, PyccelSymbol) and cls_base:
            methods = list(cls_base.methods) + list(cls_base.interfaces)
            for method in methods:
                if isinstance(method, Interface):
                    errors.report('Generic methods are not supported yet',
                        symbol=method.name,
                        bounding_box=(self._current_fst_node.lineno,
                            self._current_fst_node.col_offset),
                        severity='fatal')
            # standard class attribute
            if rhs in attr_name:
                self._current_class = cls_base
                second = self._visit(rhs, **settings)
                self._current_class = None
                return second.clone(second.name, new_class = DottedVariable, lhs = visited_lhs)

            # class property?
            else:
                for i in methods:
                    if i.name == rhs and \
                            'property' in i.decorators.keys():
                        if 'numpy_wrapper' in i.decorators.keys():
                            func = i.decorators['numpy_wrapper']
                            self.insert_import('numpy', rhs)
                            return func(visited_lhs)
                        else:
                            return DottedFunctionCall(i, [], prefix = visited_lhs,
                                    current_function = self._current_function)

        # look for a macro
        else:

            macro = self.get_macro(rhs_name)

            # Macro
            if isinstance(macro, MacroVariable):
                return macro.master
            elif isinstance(macro, MacroFunction):
                args = macro.apply([visited_lhs])
                return FunctionCall(macro.master, args, self._current_function)

        # did something go wrong?
        return errors.report('Attribute {} not found'.format(rhs_name),
            bounding_box=(self._current_fst_node.lineno, self._current_fst_node.col_offset),
            severity='fatal', blocker=True)

    def _visit_PyccelOperator(self, expr, **settings):
        args     = [self._visit(a, **settings) for a in expr.args]
        return self._create_PyccelOperator(expr, args)

    def _visit_PyccelAdd(self, expr, **settings):
        args = [self._visit(a, **settings) for a in expr.args]
        if isinstance(args[0], (TupleVariable, PythonTuple, Concatenate, Duplicate)):
            is_homogeneous = all((isinstance(a, (TupleVariable, PythonTuple)) and a.is_homogeneous) \
                                or isinstance(a, (Concatenate, Duplicate)) for a in args)
            if is_homogeneous:
                return Concatenate(*args)
            else:
                def get_vars(a):
                    if isinstance(a, InhomogeneousTupleVariable):
                        return a.get_vars()
                    elif isinstance(a, PythonTuple):
                        return a.args
                    elif isinstance(a, HomogeneousTupleVariable):
                        n_vars = len(a)
                        if not isinstance(len(a), (LiteralInteger, int)):
                            errors.report("Can't create an inhomogeneous tuple using a homogeneous tuple of unknown size",
                                    symbol=expr, severity='fatal')
                        return [a[i] for i in range(n_vars)]
                    else:
                        raise NotImplementedError("Unexpected type {} in tuple addition".format(type(a)))
                tuple_args = [ai for a in args for ai in get_vars(a)]
                expr_new = PythonTuple(*tuple_args)
        else:
            expr_new = self._create_PyccelOperator(expr, args)
        return expr_new

    def _visit_PyccelMul(self, expr, **settings):
        args = [self._visit(a, **settings) for a in expr.args]
        if isinstance(args[0], (TupleVariable, PythonTuple, PythonList)):
            expr_new = self._create_Duplicate(args[0], args[1])
        elif isinstance(args[1], (TupleVariable, PythonTuple, PythonList)):
            expr_new = self._create_Duplicate(args[1], args[0])
        else:
            expr_new = self._create_PyccelOperator(expr, args)
        return expr_new

    def _visit_Lambda(self, expr, **settings):


        expr_names = set(map(str, expr.expr.get_attribute_nodes((PyccelSymbol, Argument), excluded_nodes = FunctionDef)))
        var_names = map(str, expr.variables)
        missing_vars = expr_names.difference(var_names)
        if len(missing_vars) > 0:
            errors.report(UNDEFINED_LAMBDA_VARIABLE, symbol = missing_vars,
                bounding_box=(self._current_fst_node.lineno, self._current_fst_node.col_offset),
                severity='fatal', blocker=True)
        funcs = expr.expr.get_attribute_nodes(FunctionCall)
        for func in funcs:
            name = _get_name(func)
            f = self.get_symbolic_function(name)
            if f is None:
                errors.report(UNDEFINED_LAMBDA_FUNCTION, symbol=name,
                    bounding_box=(self._current_fst_node.lineno, self._current_fst_node.col_offset),
                    severity='fatal', blocker=True)
            else:

                f = f(*func.args)
                expr_new = expr.expr.subs(func, f)
                expr = Lambda(tuple(expr.variables), expr_new)
        return expr

    def _visit_FunctionCall(self, expr, **settings):
        name     = expr.funcdef

        # Check for specialised method
        annotation_method = '_visit_' + name
        if hasattr(self, annotation_method):
            return getattr(self, annotation_method)(expr, **settings)

        func     = self.get_function(name)

        args = self._handle_function_args(expr.args, **settings)

        if name == 'lambdify':
            args = self.get_symbolic_function(str(expr.args[0]))
        F = pyccel_builtin_function(expr, args)

        if F is not None:
            return F

        elif self.find_class_construct(name):

            # TODO improve the test
            # we must not invoke the namespace like this

            cls = self.get_class(name)
            d_methods = cls.methods_as_dict
            method = d_methods.pop('__init__', None)

            if method is None:

                # TODO improve case of class with the no __init__

                errors.report(UNDEFINED_INIT_METHOD, symbol=name,
                bounding_box=(self._current_fst_node.lineno, self._current_fst_node.col_offset),
                severity='error', blocker=True)
            args = expr.args

            # TODO check compatibility
            # TODO treat parametrized arguments.

            expr = ConstructorCall(method, args, cls_variable=None)
            #if len(stmts) > 0:
            #    stmts.append(expr)
            #    return CodeBlock(stmts)
            return expr
        else:

            # first we check if it is a macro, in this case, we will create
            # an appropriate FunctionCall

            macro = self.get_macro(name)
            if macro is not None:
                func = macro.master
                name = _get_name(func.name)
                args = macro.apply(args)
            else:
                func = self.get_function(name)
            if func is None:
                return errors.report(UNDEFINED_FUNCTION, symbol=name,
                        bounding_box=(self._current_fst_node.lineno, self._current_fst_node.col_offset),
                        severity='fatal', blocker=self.blocking)
            else:
                return self._handle_function(expr, func, args, **settings)

    def _visit_Expr(self, expr, **settings):
        errors.report(PYCCEL_RESTRICTION_TODO, symbol=expr,
            bounding_box=(self._current_fst_node.lineno, self._current_fst_node.col_offset),
            severity='fatal', blocker=self.blocking)


    def _visit_Assign(self, expr, **settings):
        # TODO unset position at the end of this part
        new_expressions = []
        fst = expr.fst
        assert(fst)

        rhs = expr.rhs
        lhs = expr.lhs

        # Steps before visiting
        if isinstance(rhs, GeneratorComprehension):
            genexp = self._assign_GeneratorComprehension(rhs, **settings)
            if isinstance(expr, AugAssign):
                new_expressions.append(genexp)
                rhs = genexp.lhs
            elif rhs.lhs == lhs:
                return genexp
            else:
                new_expressions.append(genexp)
                rhs = genexp.lhs
        elif isinstance(rhs, IfTernaryOperator):
            value_true  = self._visit(rhs.value_true, **settings)
            if value_true.rank > 0 or value_true.dtype is NativeString():
                # Temporarily deactivate type checks to construct syntactic assigns
                PyccelAstNode.stage = 'syntactic'
                assign_true  = Assign(lhs, rhs.value_true, fst = fst)
                assign_false = Assign(lhs, rhs.value_false, fst = fst)
                PyccelAstNode.stage = 'semantic'

                cond  = self._visit(rhs.cond, **settings)
                true_section  = IfSection(cond, [self._visit(assign_true)])
                false_section = IfSection(LiteralTrue(), [self._visit(assign_false)])
                return If(true_section, false_section)


        # Visit object
        if isinstance(rhs, FunctionCall):
            name = rhs.funcdef
            macro = self.get_macro(name)
            if macro is None:
                rhs = self._visit(rhs, **settings)
            elif isinstance(lhs, PyccelSymbol) and lhs.is_temp:
                return self._visit(rhs, **settings)
            else:

                # TODO check types from FunctionDef

                master = macro.master
                name = _get_name(master.name)

                # all terms in lhs must be already declared and available
                # the namespace
                # TODO improve

                if not sympy_iterable(lhs):
                    lhs = [lhs]

                results = []
                for a in lhs:
                    _name = _get_name(a)
                    var = self.get_variable(_name)
                    results.append(var)

                # ...

                args = [self._visit(i, **settings) for i in
                            rhs.args]
                args, expr = macro.make_necessary_copies(args, results)
                new_expressions += expr
                args = macro.apply(args, results=results)
                if isinstance(master, FunctionDef):
                    func_call = FunctionCall(master, args, self._current_function)
                    if new_expressions:
                        return CodeBlock([*new_expressions, func_call])
                    else:
                        return func_call
                else:
                    # TODO treate interface case
                    errors.report(PYCCEL_RESTRICTION_TODO,
                                  bounding_box=(self._current_fst_node.lineno, self._current_fst_node.col_offset),
                                  severity='fatal')

        elif isinstance(rhs, DottedVariable):
            var = rhs.rhs
            name = _get_name(var)
            macro = self.get_macro(name)
            if macro is None:
                rhs = self._visit(rhs, **settings)
            else:
                master = macro.master
                if isinstance(macro, MacroVariable):
                    rhs = master
                else:
                    # If macro is function, create left-hand side variable
                    if isinstance(master, FunctionDef) and master.results:
                        d_var = self._infere_type(master.results[0], **settings)
                        dtype = d_var.pop('datatype')
                        lhs = Variable(dtype, lhs.name, **d_var)
                        var = self.get_variable_from_scope(lhs.name)
                        if var is None:
                            self.insert_variable(lhs)

                    name = macro.name
                    if not sympy_iterable(lhs):
                        lhs = [lhs]
                    results = []
                    for a in lhs:
                        _name = _get_name(a)
                        var = self.get_variable(_name)
                        results.append(var)

                    args = rhs.rhs.args
                    args = [rhs.lhs] + list(args)
                    args = [self._visit(i, **settings) for i in args]

                    args = macro.apply(args, results=results)

                    # Distinguish between function
                    if master.results:
                        return Assign(lhs[0], FunctionCall(master, args, self._current_function))
                    else:
                        return FunctionCall(master, args, self._current_function)

        else:
            rhs = self._visit(rhs, **settings)

        if isinstance(rhs, FunctionDef):

            # case of lambdify

            rhs = rhs.rename(expr.lhs.name)
            for i in rhs.body:
                i.set_fst(fst)
            rhs = self._visit_FunctionDef(rhs, **settings)
            return rhs

        elif isinstance(rhs, CodeBlock):
            if len(rhs.body)>1 and isinstance(rhs.body[1], FunctionalFor):
                return rhs

            # case of complex stmt
            # that needs to be splitted
            # into a list of stmts
            stmts = rhs.body
            stmt  = stmts[-1]
            lhs   = expr.lhs
            if isinstance(lhs, PyccelSymbol):
                name = lhs
                if self.check_for_variable(name) is None:
                    d_var = self._infere_type(stmt, **settings)
                    dtype = d_var.pop('datatype')
                    lhs = Variable(dtype, name , **d_var)
                    self.insert_variable(lhs)

            if isinstance(expr, Assign):
                stmt = Assign(lhs, stmt)
            elif isinstance(expr, AugAssign):
                stmt = AugAssign(lhs, expr.op, stmt)
            stmt.set_fst(fst)
            stmts[-1] = stmt
            return CodeBlock(stmts)

        elif isinstance(rhs, FunctionCall):

            func = rhs.funcdef
            if isinstance(func, FunctionDef):
                results = func.results
                if results:
                    if len(results)==1:
                        d_var = self._infere_type(results[0], **settings)
                    else:
                        d_var = self._infere_type(PythonTuple(*results), **settings)
                elif expr.lhs.is_temp:
                    return rhs
                else:
                    raise NotImplementedError("Cannot assign result of a function without a return")

                # case of elemental function
                # if the input and args of func do not have the same shape,
                # then the lhs must be already declared
                if func.is_elemental:
                    # we first compare the funcdef args with the func call
                    # args
#                   d_var = None
                    func_args = func.arguments
                    call_args = rhs.args
                    f_ranks = [x.rank for x in func_args]
                    c_ranks = [x.rank for x in call_args]
                    same_ranks = [x==y for (x,y) in zip(f_ranks, c_ranks)]
                    if not all(same_ranks):
                        assert(len(c_ranks) == 1)
                        d_var['shape'      ] = call_args[0].shape
                        d_var['rank'       ] = call_args[0].rank
                        d_var['allocatable'] = call_args[0].allocatable
                        d_var['order'      ] = call_args[0].order

            elif isinstance(func, Interface):
                d_var = [self._infere_type(i, **settings) for i in
                         func.functions[0].results]

                # TODO imporve this will not work for
                # the case of different results types
                d_var[0]['datatype'] = rhs.dtype

            else:
                d_var = self._infere_type(rhs, **settings)

        elif isinstance(rhs, PythonMap):

            name = str(rhs.args[0])
            func = self.get_function(name)

            if func is None:
                errors.report(UNDEFINED_FUNCTION, symbol=name,
                bounding_box=(self._current_fst_node.lineno, self._current_fst_node.col_offset),
                severity='error',blocker=self.blocking)

            dvar  = self._infere_type(rhs.args[1], **settings)
            d_var = [self._infere_type(result, **settings) for result in func.results]
            for d_var_i in d_var:
                d_var_i['shape'] = dvar['shape']
                d_var_i['rank' ]  = dvar['rank']

        elif isinstance(rhs, NumpyTranspose):
            d_var  = self._infere_type(rhs, **settings)
            if d_var['is_pointer'] and not isinstance(lhs, IndexedElement):
                rhs = rhs.internal_var

        else:
            d_var  = self._infere_type(rhs, **settings)
            d_list = d_var if isinstance(d_var, list) else [d_var]

            for d in d_list:
                name = d['datatype'].__class__.__name__

                if name.startswith('Pyccel'):
                    name = name[6:]
                    d['cls_base'] = self.get_class(name)
                    #TODO: Avoid writing the default variables here
                    d['is_pointer'] = d_var.get('is_target',False) or d_var.get('is_pointer',False)

                    # TODO if we want to use pointers then we set target to true
                    # in the ConsturcterCall

                if isinstance(rhs, Variable) and rhs.is_target:
                    # case of rhs is a target variable the lhs must be a pointer
                    d['is_target' ] = False
                    d['is_pointer'] = True

        lhs = expr.lhs
        if isinstance(lhs, (PyccelSymbol, DottedName)):
            if isinstance(d_var, list):
                if len(d_var) == 1:
                    d_var = d_var[0]
                else:
                    errors.report(WRONG_NUMBER_OUTPUT_ARGS, symbol=expr,
                        bounding_box=(self._current_fst_node.lineno, self._current_fst_node.col_offset),
                        severity='error', blocker=self.blocking)
                    return None

            lhs = self._assign_lhs_variable(lhs, d_var, rhs, new_expressions, isinstance(expr, AugAssign), **settings)
        elif isinstance(lhs, PythonTuple):
            n = len(lhs)
            if isinstance(rhs, (PythonTuple, InhomogeneousTupleVariable, FunctionCall)):
                if isinstance(rhs, FunctionCall):
                    r_iter = rhs.funcdef.results
                else:
                    r_iter = rhs
                new_lhs = []
                for i,(l,r) in enumerate(zip(lhs,r_iter)):
                    d = self._infere_type(r, **settings)
                    new_lhs.append( self._assign_lhs_variable(l, d, r, new_expressions, isinstance(expr, AugAssign), **settings) )
                lhs = PythonTuple(*new_lhs)

            elif isinstance(rhs, HomogeneousTupleVariable):
                new_lhs = []
                d_var = self._infere_type(rhs[0])
                new_rhs = []
                for i,l in enumerate(lhs):
                    new_lhs.append( self._assign_lhs_variable(l, d_var.copy(),
                        rhs[i], new_expressions, isinstance(expr, AugAssign), **settings) )
                    new_rhs.append(rhs[i])
                rhs = PythonTuple(*new_rhs)
                d_var = [d_var]
                lhs = PythonTuple(*new_lhs)

            elif isinstance(d_var, list) and len(d_var)== n:
                new_lhs = []
                if hasattr(rhs,'__getitem__'):
                    for i,l in enumerate(lhs):
                        new_lhs.append( self._assign_lhs_variable(l, d_var[i].copy(), rhs[i], new_expressions, isinstance(expr, AugAssign), **settings) )
                else:
                    for i,l in enumerate(lhs):
                        new_lhs.append( self._assign_lhs_variable(l, d_var[i].copy(), rhs, new_expressions, isinstance(expr, AugAssign), **settings) )
                lhs = PythonTuple(*new_lhs)

            elif d_var['shape'][0]==n:
                new_lhs = []
                new_rhs = []

                for l, r in zip(lhs, rhs):
                    new_lhs.append( self._assign_lhs_variable(l, self._infere_type(r), r, new_expressions, isinstance(expr, AugAssign), **settings) )
                    new_rhs.append(r)

                lhs = PythonTuple(*new_lhs)
                rhs = new_rhs
            else:
                errors.report(WRONG_NUMBER_OUTPUT_ARGS, symbol=expr,
                    bounding_box=(self._current_fst_node.lineno, self._current_fst_node.col_offset),
                    severity='error', blocker=self.blocking)
                return None
        else:
            lhs = self._visit(lhs, **settings)

        if isinstance(rhs, (PythonMap, PythonZip)):
            func  = _get_name(rhs.args[0])
            alloc = Assign(lhs, NumpyZeros(lhs.shape, lhs.dtype))
            alloc.set_fst(fst)
            index_name = self.get_new_name(expr)
            index = Variable('int',index_name, is_temp=True)
            range_ = FunctionCall('range', (FunctionCall('len', lhs,),))
            name  = _get_name(lhs)
            var   = IndexedElement(name, index)
            args  = rhs.args[1:]
            args  = [_get_name(arg) for arg in args]
            args  = [IndexedElement(arg, index) for arg in args]
            func  = FunctionCall(func, args)
            body  = [Assign(var, func)]
            body[0].set_fst(fst)
            body  = For(index, range_, body)
            body  = self._visit_For(body, **settings)
            body  = [alloc , body]
            return CodeBlock(body)

        elif not isinstance(lhs, (list, tuple)):
            lhs = [lhs]
            if isinstance(d_var,dict):
                d_var = [d_var]

        if len(lhs) == 1:
            lhs = lhs[0]

        if isinstance(lhs, Variable):
            is_pointer = lhs.is_pointer
        elif isinstance(lhs, IndexedElement):
            is_pointer = False
        elif isinstance(lhs, (PythonTuple, PythonList)):
            is_pointer = any(l.is_pointer for l in lhs if isinstance(lhs, Variable))

        # TODO: does is_pointer refer to any/all or last variable in list (currently last)
        is_pointer = is_pointer and isinstance(rhs, (Variable, Duplicate))
        is_pointer = is_pointer or isinstance(lhs, Variable) and lhs.is_pointer

        lhs = [lhs]
        rhs = [rhs]
        # Split into multiple Assigns to ensure AliasAssign is used where necessary
        unravelling = True
        while unravelling:
            unravelling = False
            new_lhs = []
            new_rhs = []
            for l,r in zip(lhs, rhs):
                # Split assign (e.g. for a,b = 1,c)
                if isinstance(l, (PythonTuple, InhomogeneousTupleVariable)) \
                        and isinstance(r,(PythonTuple, TupleVariable, list)):
                    new_lhs.extend(l)
                    new_rhs.extend(r)
                    # Repeat step to handle tuples of tuples of etc.
                    unravelling = True
                else:
                    new_lhs.append(l)
                    new_rhs.append(r)
            lhs = new_lhs
            rhs = new_rhs

        # Examine each assign and determine assign type (Assign, AliasAssign, etc)
        for l, r in zip(lhs,rhs):
            is_pointer_i = l.is_pointer if isinstance(l, Variable) else is_pointer

            new_expr = Assign(l, r)

            if is_pointer_i:
                new_expr = AliasAssign(l, r)

            elif isinstance(expr, AugAssign):
                new_expr = AugAssign(l, expr.op, r)


            elif new_expr.is_symbolic_alias:
                new_expr = SymbolicAssign(l, r)

                # in a symbolic assign, the rhs can be a lambda expression
                # it is then treated as a def node

                F = self.get_symbolic_function(l)
                if F is None:
                    self.insert_symbolic_function(new_expr)
                else:
                    errors.report(PYCCEL_RESTRICTION_TODO,
                                  bounding_box=(self._current_fst_node.lineno, self._current_fst_node.col_offset),
                                  severity='fatal')
            new_expressions.append(new_expr)
        if (len(new_expressions)==1):
            new_expressions = new_expressions[0]

            return new_expressions
        else:
            result = CodeBlock(new_expressions)
            return result

    def _visit_For(self, expr, **settings):

        self.create_new_loop_scope()

        # treatment of the index/indices
        iterable = Iterable(self._visit(expr.iterable, **settings))
        body     = list(expr.body.body)
        iterator = expr.target

        if iterable.num_loop_counters_required:
            indices = [Variable('int', self.get_new_name(), is_temp=True) for i in range(iterable.num_loop_counters_required)]
            iterable.set_loop_counter(*indices)
        else:
            if isinstance(iterable.iterable, PythonEnumerate):
                iterator = iterator[0]
            index = self.check_for_variable(iterator)
            if index is None:
                index = Variable('int', iterator, is_temp = iterator.is_temp)
                self.insert_variable(index)
            iterable.set_loop_counter(index)

        new_expr = []

        iterator = expr.target

        if isinstance(iterator, PyccelSymbol):
            iterator_rhs = iterable.get_target_from_range()
            iterator_d_var = self._infere_type(iterator_rhs)
            target = self._assign_lhs_variable(iterator, iterator_d_var,
                            rhs=iterator_rhs, new_expressions=new_expr,
                            is_augassign=False, **settings)

        elif isinstance(iterator, PythonTuple):
            iterator_rhs = iterable.get_target_from_range()
            target = [self._assign_lhs_variable(it, self._infere_type(rhs),
                                rhs=rhs, new_expressions=new_expr,
                                is_augassign=False, **settings)
                        for it, rhs in zip(iterator, iterator_rhs)]
        else:

            errors.report(INVALID_FOR_ITERABLE, symbol=expr.target,
                   bounding_box=(self._current_fst_node.lineno, self._current_fst_node.col_offset),
                   severity='error', blocker=self.blocking)


        body = [self._visit(i, **settings) for i in body]

        local_vars = list(self.namespace.variables.values())
        self.exit_loop_scope()

        if isinstance(iterable.iterable, Product):
            for_expr = body
            for t, r in zip(target, iterable.get_range()):
                for_expr = For(t, r, for_expr, local_vars=local_vars)
                for_expr.nowait_expr = expr.nowait_expr
                for_expr = [for_expr]
            for_expr = for_expr[0]
        else:
            for_expr = For(target, iterable, body, local_vars=local_vars)
            for_expr.nowait_expr = expr.nowait_expr
        return for_expr


    def _visit_FunctionalFor(self, expr, **settings):

        target  = expr.expr
        index   = expr.index
        indices = expr.indices
        dims    = []
        body    = expr.loops[1]

        sp_indices  = [sp_Symbol(i) for i in indices]
        idx_subs = dict()

        # The symbols created to represent unknown valued objects are temporary
        tmp_used_names = self.used_names.copy()
        while isinstance(body, For):

            stop  = None
            start = LiteralInteger(0)
            step  = LiteralInteger(1)
            var   = body.target
            a     = self._visit(body.iterable, **settings)
            if isinstance(a, PythonRange):
                var   = Variable('int', var)
                stop  = a.stop
                start = a.start
                step  = a.step
            elif isinstance(a, (PythonZip, PythonEnumerate)):
                dvar  = self._infere_type(a.element, **settings)
                dtype = dvar.pop('datatype')
                if dvar['rank'] > 0:
                    dvar['rank' ] -= 1
                    dvar['shape'] = (dvar['shape'])[1:]
                if dvar['rank'] == 0:
                    dvar['allocatable'] = dvar['is_pointer'] = False
                var  = Variable(dtype, var, **dvar)
                stop = a.element.shape[0]
            elif isinstance(a, Variable):
                dvar  = self._infere_type(a, **settings)
                dtype = dvar.pop('datatype')
                if dvar['rank'] > 0:
                    dvar['rank'] -= 1
                    dvar['shape'] = (dvar['shape'])[1:]
                if dvar['rank'] == 0:
                    dvar['allocatable'] = dvar['is_pointer'] = False

                var  = Variable(dtype, var, **dvar)
                stop = a.shape[0]
            else:
                errors.report(PYCCEL_RESTRICTION_TODO,
                              bounding_box=(self._current_fst_node.lineno, self._current_fst_node.col_offset),
                              severity='fatal')
            self.insert_variable(var)
            step.invalidate_node()
            step  = pyccel_to_sympy(step , idx_subs, tmp_used_names)
            start.invalidate_node()
            start = pyccel_to_sympy(start, idx_subs, tmp_used_names)
            stop.invalidate_node()
            stop  = pyccel_to_sympy(stop , idx_subs, tmp_used_names)
            size = (stop - start) / step
            if (step != 1):
                size = ceiling(size)

            body = body.body.body[0]
            dims.append((size, step, start, stop))

        # we now calculate the size of the array which will be allocated

        for idx in indices:
            var = self.get_variable(idx)
            idx_subs[idx] = var


        dim = sp_Integer(1)

        for i in reversed(range(len(dims))):
            size  = dims[i][0]
            step  = dims[i][1]
            start = dims[i][2]
            stop  = dims[i][3]

            # For complicated cases we must ensure that the upper bound is never smaller than the
            # lower bound as this leads to too little memory being allocated
            min_size = size
            # Collect all uses of other indices
            start_idx = [-1] + [sp_indices.index(a) for a in start.atoms(sp_Symbol) if a in sp_indices]
            stop_idx  = [-1] + [sp_indices.index(a) for a in  stop.atoms(sp_Symbol) if a in sp_indices]
            start_idx.sort()
            stop_idx.sort()

            # Find the minimum size
            while max(len(start_idx),len(stop_idx))>1:
                # Use the maximum value of the start
                if start_idx[-1] > stop_idx[-1]:
                    s = start_idx.pop()
                    min_size = min_size.subs(sp_indices[s], dims[s][3])
                # and the minimum value of the stop
                else:
                    s = stop_idx.pop()
                    min_size = min_size.subs(sp_indices[s], dims[s][2])

            # While the min_size is not a known integer, assume that the bounds are positive
            j = 0
            while not isinstance(min_size, sp_Integer) and j<=i:
                min_size = min_size.subs(dims[j][3]-dims[j][2], 1).simplify()
                j+=1
            # If the min_size is negative then the size will be wrong and an error is raised
            if isinstance(min_size, sp_Integer) and min_size < 0:
                errors.report(PYCCEL_RESTRICTION_LIST_COMPREHENSION_LIMITS.format(indices[i]),
                          bounding_box=(self._current_fst_node.lineno, self._current_fst_node.col_offset),
                          severity='error')

            # sympy is necessary to carry out the summation
            dim   = dim.subs(sp_indices[i], start+step*sp_indices[i])
            dim   = Summation(dim, (sp_indices[i], 0, size-1))
            dim   = dim.doit()

        try:
            dim = sympy_to_pyccel(dim, idx_subs)
        except TypeError:
            errors.report(PYCCEL_RESTRICTION_LIST_COMPREHENSION_SIZE + '\n Deduced size : {}'.format(dim),
                          bounding_box=(self._current_fst_node.lineno, self._current_fst_node.col_offset),
                          severity='fatal')

        # TODO find a faster way to calculate dim
        # when step>1 and not isinstance(dim, Sum)
        # maybe use the c++ library of sympy

        # we annotate the target to infere the type of the list created

        target = self._visit(target, **settings)
        d_var = self._infere_type(target, **settings)

        dtype = d_var['datatype']

        if dtype is NativeGeneric():
            errors.report(LIST_OF_TUPLES,
                          bounding_box=(self._current_fst_node.lineno, self._current_fst_node.col_offset),
                          severity='fatal')

        d_var['rank'] += 1
        d_var['allocatable'] = True
        shape = list(d_var['shape'])
        shape.insert(0, dim)
        d_var['shape'] = shape
        d_var['is_stack_array'] = False # PythonTuples can be stack arrays

        # ...
        # TODO [YG, 30.10.2020]:
        #  - Check if we should allow the possibility that is_stack_array=True
        # ...
        lhs_symbol = expr.lhs.base
        ne = []
        lhs = self._assign_lhs_variable(lhs_symbol, d_var, rhs=expr, new_expressions=ne, is_augassign=False, **settings)
        lhs_alloc = ne[0]

        if isinstance(target, PythonTuple) and not target.is_homogeneous:
            errors.report(LIST_OF_TUPLES, symbol=expr,
                bounding_box=(self._current_fst_node.lineno, self._current_fst_node.col_offset),
                severity='error', blocker=self.blocking)

        target.invalidate_node()

        loops = [self._visit(i, **settings) for i in expr.loops]
        index = self._visit(index, **settings)

        return CodeBlock([lhs_alloc, FunctionalFor(loops, lhs=lhs, indices=indices, index=index)])

    def _visit_GeneratorComprehension(self, expr, **settings):
        lhs = self.check_for_variable(expr.lhs)
        if lhs is None:
            creation = self._visit(Assign(expr.lhs,expr, fst=expr.fst))
            self._additional_exprs[-1].append(creation)
            return self.get_variable(expr.lhs)
        else:
            return lhs

    def _visit_While(self, expr, **settings):

        self.create_new_loop_scope()
        test = self._visit(expr.test, **settings)
        body = self._visit(expr.body, **settings)
        local_vars = list(self.namespace.variables.values())
        self.exit_loop_scope()

        return While(test, body, local_vars)

    def _visit_IfSection(self, expr, **settings):
        condition = expr.condition

        name_symbol = PyccelSymbol('__name__')
        main = LiteralString('__main__')
        prog_check = isinstance(condition, PyccelEq) \
                and all(a in (name_symbol, main) for a in condition.args)
        mod_check = isinstance(condition, PyccelNe) \
                and all(a in (name_symbol, main) for a in condition.args)

        if prog_check:
            cond = InProgram()
            self.change_to_program_scope()

            mod_container = self._module_namespace
            prog_container = self._program_namespace
            mod_imports = mod_container.imports
            for k in mod_imports:
                prog_container.imports[k].update(mod_container.imports[k])
            prog_container.imports['variables'].update(mod_container.variables)
            prog_container.imports['functions'].update(mod_container.functions)
        elif mod_check:
            cond = InModule()
        else:
            cond = self._visit(expr.condition)
        body = self._visit(expr.body)
        if prog_check:
            # Calling the Garbage collecting,
            # it will add the necessary Deallocate nodes
            # to the ast
            body.insert2body(*self._garbage_collector(body))
            self.change_to_module_scope()

        return IfSection(cond, body)

    def _visit_If(self, expr, **settings):
        args = [self._visit(i, **settings) for i in expr.blocks]
<<<<<<< HEAD

        conds = [b.condition for b in args]
        if any(isinstance(c, (InModule,InProgram)) for c in conds):
            if all(isinstance(c, (InModule,LiteralTrue)) for c in conds):
                args = [IfSection(i.condition if isinstance(i.condition, InModule) \
                                    else InProgram(), i.body) for i in args]
            elif all(isinstance(c, (InProgram,LiteralTrue)) for c in conds):
                args = [IfSection(i.condition if isinstance(i.condition, InProgram) \
                                    else InModule(), i.body) for i in args]
            elif not all(isinstance(c, (InModule,InProgram)) for c in conds):
                errors.report("Determination of main module is too complicated to handle",
                        symbol=expr, severity='error')

=======
        allocations = [arg.get_attribute_nodes(Allocate) for arg in args]

        var_shapes = [{a.variable : a.shape for a in allocs} for allocs in allocations]
        variables = [v for branch in var_shapes for v in branch]

        for v in variables:
            shape_branch1 = var_shapes[0][v]
            if not all(v in branch_shapes.keys() for branch_shapes in var_shapes) \
                    or not all(shape_branch1==branch_shapes[v] \
                                for branch_shapes in var_shapes[1:]):
                v.set_changeable_shape()
>>>>>>> bc509f66
        return If(*args)

    def _visit_IfTernaryOperator(self, expr, **settings):
        value_true  = self._visit(expr.value_true, **settings)
        if value_true.rank > 0 or value_true.dtype is NativeString():
            lhs = self.get_new_variable()
            # Temporarily deactivate type checks to construct syntactic assigns
            PyccelAstNode.stage = 'syntactic'
            assign_true  = Assign(lhs, expr.value_true, fst = expr.fst)
            assign_false = Assign(lhs, expr.value_false, fst = expr.fst)
            PyccelAstNode.stage = 'semantic'

            cond  = self._visit(expr.cond, **settings)
            true_section  = IfSection(cond, [self._visit(assign_true)])
            false_section = IfSection(LiteralTrue(), [self._visit(assign_false)])
            self._additional_exprs[-1].append(If(true_section, false_section))

            return self._visit(lhs)
        else:
            cond        = self._visit(expr.cond, **settings)
            value_false = self._visit(expr.value_false, **settings)
            return IfTernaryOperator(cond, value_true, value_false)

    def _visit_VariableHeader(self, expr, **settings):

        # TODO improve
        #      move it to the ast like create_definition for FunctionHeader?

        name  = expr.name
        d_var = expr.dtypes.copy()
        dtype = d_var.pop('datatype')
        d_var.pop('is_func')

        var = Variable(dtype, name, **d_var)
        self.insert_variable(var)
        return expr

    def _visit_FunctionHeader(self, expr, **settings):
        # TODO should we return it and keep it in the AST?
        expr.clear_user_nodes()
        self.insert_header(expr)
        return expr

    def _visit_Template(self, expr, **settings):
        expr.clear_user_nodes()
        self.insert_template(expr)
        return expr

    def _visit_ClassHeader(self, expr, **settings):
        # TODO should we return it and keep it in the AST?
        expr.clear_user_nodes()
        self.insert_header(expr)
        return expr

    def _visit_Return(self, expr, **settings):

        results     = expr.expr
        f_name      = self._current_function
        if isinstance(f_name, DottedName):
            f_name = f_name.name[-1]

        return_vars = self.get_function(f_name).results
        assigns     = []
        for v,r in zip(return_vars, results):
            if not (isinstance(r, PyccelSymbol) and r == (v.name if isinstance(v, Variable) else v)):
                a = Assign(v, r)
                a.set_fst(expr.fst)
                a = self._visit_Assign(a)
                assigns.append(a)

        results = [self._visit(i, **settings) for i in return_vars]

        #add the Deallocate node before the Return node
        code = assigns + [Deallocate(i) for i in self._allocs[-1]]
        if code:
            expr  = Return(results, CodeBlock(code))
        else:
            expr  = Return(results)
        return expr

    def _visit_FunctionDef(self, expr, **settings):

        name            = expr.name
        name            = name.replace("'", '')
        cls_name        = expr.cls_name
        decorators      = expr.decorators
        funcs           = []
        sub_funcs       = []
        func_interfaces = []
        is_pure         = expr.is_pure
        is_elemental    = expr.is_elemental
        is_private      = expr.is_private
        doc_string      = self._visit(expr.doc_string) if expr.doc_string else expr.doc_string
        headers = []

        not_used = [d for d in decorators if d not in def_decorators.__all__]
        if len(not_used) >= 1:
            errors.report(UNUSED_DECORATORS, symbol=', '.join(not_used), severity='warning')

        args_number = len(expr.arguments)
        templates = self.get_templates()
        if decorators['template']:
            # Load templates dict from decorators dict
            templates.update(decorators['template']['template_dict'])

        tmp_headers = expr.headers
        if cls_name:
            tmp_headers += self.get_header(cls_name + '.' + name)
            args_number -= 1
        else:
            tmp_headers += self.get_header(name)
        for header in tmp_headers:
            if all(header.dtypes != hd.dtypes for hd in headers):
                headers.append(header)
            else:
                errors.report(DUPLICATED_SIGNATURE, symbol=header,
                        severity='warning')
        for hd in headers:
            if (args_number != len(hd.dtypes)):
                msg = """The number of arguments in the function {} ({}) does not match the number
                        of types in decorator/header ({}).'.format(name ,args_number, len(hd.dtypes))"""
                if (args_number < len(hd.dtypes)):
                    errors.report(msg, symbol=expr.arguments, severity='warning')
                else:
                    errors.report(msg, symbol=expr.arguments, severity='fatal')

        interfaces = []
        if len(headers) == 0:
            # check if a header is imported from a header file
            # TODO improve in the case of multiple headers ( interface )
            func       = self.get_function(name)
            if func and func.is_header:
                interfaces = [func]

        if expr.arguments and not headers and not interfaces:

            # TODO ERROR wrong position

            errors.report(FUNCTION_TYPE_EXPECTED, symbol=name,
                   bounding_box=(self._current_fst_node.lineno, self._current_fst_node.col_offset),
                   severity='error', blocker=self.blocking)

        # We construct a FunctionDef from each function header
        for hd in headers:
            interfaces += hd.create_definition(templates)

        if not interfaces:
            # this for the case of a function without arguments => no headers
            interfaces = [FunctionDef(name, [], [], [])]

#        TODO move this to codegen
#        vec_func = None
#        if 'vectorize' in decorators:
#            #TODO move to another place
#            vec_name  = 'vec_' + name
#            arg       = decorators['vectorize'][0]
#            arg       = str(arg.name)
#            args      = [str(i.name) for i in expr.arguments]
#            index_arg = args.index(arg)
#            arg       = Symbol(arg)
#            vec_arg   = arg
#            index     = self.get_new_variable()
#            range_    = Function('range')(Function('len')(arg))
#            args      = symbols(args)
#            args[index_arg] = vec_arg[index]
#            body_vec        = Assign(args[index_arg], Function(name)(*args))
#            body_vec.set_fst(expr.fst)
#            body_vec   = [For(index, range_, [body_vec])]
#            header_vec = header.vectorize(index_arg)
#            vec_func   = expr.vectorize(body_vec, header_vec)

        interface_name = name

        for i, m in enumerate(interfaces):
            args           = []
            results        = []
            local_vars     = []
            global_vars    = []
            imports        = []
            arg            = None
            arguments      = expr.arguments
            header_results = m.results

            if len(interfaces) > 1:
                name = interface_name + '_' + str(i).zfill(2)
            self.create_new_function_scope(name, decorators)

            if cls_name and str(arguments[0].name) == 'self':
                arg       = arguments[0]
                arguments = arguments[1:]
                dt        = self.get_class_construct(cls_name)()
                cls_base  = self.get_class(cls_name)
                var       = Variable(dt, 'self', cls_base=cls_base)
                self.insert_variable(var, 'self')

            if arguments:
                for (a, ah) in zip(arguments, m.arguments):
                    additional_args = []
                    if isinstance(ah, FunctionAddress):
                        d_var = {}
                        d_var['is_argument'] = True
                        d_var['is_pointer'] = True
                        d_var['is_kwonly'] = a.is_kwonly
                        if isinstance(a, ValuedArgument):

                            # optional argument only if the value is None
                            if isinstance(a.value, Nil):
                                d_var['is_optional'] = True

                            a_new = ValuedFunctionAddress(a.name, ah.arguments, ah.results, [],
                                        value=a.value, **d_var)
                        else:
                            a_new = FunctionAddress(a.name, ah.arguments, ah.results, [], **d_var)
                    else:
                        d_var = self._infere_type(ah, **settings)
                        d_var['shape'] = ah.alloc_shape
                        d_var['is_argument'] = True
                        d_var['is_kwonly'] = a.is_kwonly
                        d_var['is_const'] = ah.is_const
                        dtype = d_var.pop('datatype')
                        if d_var['rank']>0:
                            d_var['cls_base'] = NumpyArrayClass

                        if 'allow_negative_index' in self._namespace.decorators:
                            if a.name in decorators['allow_negative_index']:
                                d_var.update(allows_negative_indexes=True)
                        # this is needed for the static case
                        if isinstance(a, ValuedArgument):

                            # optional argument only if the value is None
                            if isinstance(a.value, Nil):
                                d_var['is_optional'] = True

                            a_new = ValuedVariable(dtype, a.name,
                                        value=a.value, **d_var)
                        else:
                            a_new = Variable(dtype, a.name, **d_var)

                    if additional_args:
                        args += additional_args

                    args.append(a_new)
                    if isinstance(a_new, FunctionAddress):
                        self.insert_function(a_new)
                    else:
                        self.insert_variable(a_new, name=a_new.name)
            results = expr.results
            if header_results:
                new_results = []

                for a, ah in zip(results, header_results):
                    d_var = self._infere_type(ah, **settings)
                    dtype = d_var.pop('datatype')
                    a_new = Variable(dtype, a, **d_var)
                    self.insert_variable(a_new, name=a_new.name)
                    new_results.append(a_new)

                results = new_results

            # insert the FunctionDef into the scope
            # to handle the case of a recursive function
            # TODO improve in the case of an interface
            recursive_func_obj = FunctionDef(name, args, results, [])
            self.insert_function(recursive_func_obj)

            # Create a new list that store local variables for each FunctionDef to handle nested functions
            self._allocs.append([])

            # we annotate the body
            body = self._visit(expr.body)

            # Calling the Garbage collecting,
            # it will add the necessary Deallocate nodes
            # to the body of the function
            body.insert2body(*self._garbage_collector(body))

            results = [self._visit(a) for a in results]

            if arg and cls_name:
                dt       = self.get_class_construct(cls_name)()
                cls_base = self.get_class(cls_name)
                var      = Variable(dt, 'self', cls_base=cls_base)
                args     = [var] + args

            # Determine local and global variables
            local_vars  = [v for v in self.get_variables(self.namespace)              if v not in args + results]
            global_vars = [v for v in self.get_variables(self.namespace.parent_scope) if v not in args + results + local_vars]

            # get the imports
            imports   = self.namespace.imports['imports'].values()
            imports   = list(set(imports))

            # remove the FunctionDef from the function scope
            # TODO improve func_ is None in the case of an interface
            func_     = self.namespace.functions.pop(name, None)
            is_recursive = False
            # check if the function is recursive if it was called on the same scope
            if func_ and func_.is_recursive:
                is_recursive = True

            sub_funcs = [i for i in self.namespace.functions.values() if not i.is_header and not isinstance(i, FunctionAddress)]

            func_args = [i for i in self.namespace.functions.values() if isinstance(i, FunctionAddress)]
            if func_args:
                func_interfaces.append(Interface('', func_args, is_argument = True))

            self.exit_function_scope()

            # ... computing inout arguments
            args_inout = [False] * len(args)

            results_names = [i.name for i in results]

            # Find all nodes which can modify variables
            assigns = body.get_attribute_nodes(Assign, excluded_nodes = (FunctionCall,))
            calls   = body.get_attribute_nodes(FunctionCall)

            # Collect the modified objects
            lhs_assigns   = [a.lhs for a in assigns]
            modified_args = [func_arg for f in calls
                                for func_arg, inout in zip(f.args,f.funcdef.arguments_inout) if inout]
            # Collect modified variables
            all_assigned = [v for a in (lhs_assigns + modified_args) for v in
                            (a.get_attribute_nodes(Variable) if not isinstance(a, Variable) else [a])]

            permanent_assign = [a.name for a in all_assigned if a.rank > 0]
            local_assign     = [i.name for i in all_assigned]

            apps = [i for i in calls if (i.funcdef.name
                    in self.get_parent_functions())]

            d_apps = OrderedDict((a, []) for a in args)
            for f in apps:
                a_args = set(f.args) & set(args)
                for a in a_args:
                    d_apps[a].append(f)

            for i, a in enumerate(args):
                if a.name in chain(results_names, permanent_assign, ['self']):
                    args_inout[i] = True

                if d_apps[a] and not( args_inout[i] ):
                    intent = False
                    n_fa = len(d_apps[a])
                    i_fa = 0
                    while not(intent) and i_fa < n_fa:
                        fa = d_apps[a][i_fa]
                        f_name = fa.funcdef.name
                        func = self.get_function(f_name)

                        j = list(fa.args).index(a)
                        intent = func.arguments_inout[j]
                        if intent:
                            args_inout[i] = True

                        i_fa += 1
                if isinstance(a, Variable):
                    if a.is_const and (args_inout[i] or (a.name in local_assign)):
                        msg = "Cannot modify 'const' argument ({})".format(a)
                        errors.report(msg, bounding_box=(self._current_fst_node.lineno,
                            self._current_fst_node.col_offset),
                            severity='fatal', blocker=self.blocking)
            # ...

            # Raise an error if one of the return arguments is either:
            #   a) a pointer
            #   b) array which is not among arguments, hence intent(out)
            for r in results:
                if r.is_pointer:
                    errors.report(UNSUPPORTED_ARRAY_RETURN_VALUE,
                    symbol=r,bounding_box=(self._current_fst_node.lineno, self._current_fst_node.col_offset),
                    severity='fatal')
                elif (r not in args) and r.rank > 0:
                    errors.report(UNSUPPORTED_ARRAY_RETURN_VALUE,
                    symbol=r,bounding_box=(self._current_fst_node.lineno, self._current_fst_node.col_offset),
                    severity='fatal')

            func = FunctionDef(name,
                    args,
                    results,
                    body,
                    local_vars=local_vars,
                    global_vars=global_vars,
                    cls_name=cls_name,
                    is_pure=is_pure,
                    is_elemental=is_elemental,
                    is_private=is_private,
                    imports=imports,
                    decorators=decorators,
                    is_recursive=is_recursive,
                    arguments_inout=args_inout,
                    functions = sub_funcs,
                    interfaces = func_interfaces,
                    doc_string = doc_string)
            if not is_recursive:
                recursive_func_obj.invalidate_node()

            if cls_name:
                cls = self.get_class(cls_name)
                methods = list(cls.methods) + [func]

                # update the class methods

                self.insert_class(ClassDef(cls_name, cls.attributes,
                        methods, superclass=cls.superclass))

            funcs += [func]

            #clear the sympy cache
            #TODO clear all variable except the global ones
            cache.clear_cache()
        if len(funcs) == 1:
            funcs = funcs[0]
            self.insert_function(funcs)

        else:
            for f in funcs:
                self.insert_function(f)

            funcs = Interface(interface_name, funcs)
            self.insert_function(funcs)
#        TODO move this to codegen
#        if vec_func:
#           self._visit_FunctionDef(vec_func, **settings)
#           vec_func = self.namespace.functions.pop(vec_name)
#           if isinstance(funcs, Interface):
#               funcs = list(funcs.funcs)+[vec_func]
#           else:
#               self.namespace.sons_scopes['sc_'+ name] = self.namespace.sons_scopes[name]
#               funcs = funcs.rename('sc_'+ name)
#               funcs = [funcs, vec_func]
#           funcs = Interface(name, funcs)
#           self.insert_function(funcs)
        return EmptyNode()

    def _visit_PythonPrint(self, expr, **settings):
        args = [self._visit(i, **settings) for i in expr.expr]
        if len(args) == 0:
            return PythonPrint(args)

        is_symbolic = lambda var: isinstance(var, Variable) \
            and isinstance(var.dtype, NativeSymbol)

        # TODO fix: not yet working because of mpi examples
#        if not test:
#            # TODO: Add description to parser/messages.py
#            errors.report('Either all arguments must be symbolic or none of them can be',
#                   bounding_box=(self._current_fst_node.lineno, self._current_fst_node.col_offset),
#                   severity='fatal', blocker=self.blocking)

        if is_symbolic(args[0]):
            _args = []
            for a in args:
                f = self.get_symbolic_function(a.name)
                if f is None:
                    _args.append(a)
                else:

                    # TODO improve: how can we print SymbolicAssign as  lhs = rhs

                    _args.append(f)
            return SymbolicPrint(_args)
        else:
            return PythonPrint(args)

    def _visit_ClassDef(self, expr, **settings):

        # TODO - improve the use and def of interfaces
        #      - wouldn't be better if it is done inside ClassDef?

        name = expr.name
        name = name.replace("'", '')
        methods = list(expr.methods)
        parent = expr.superclass
        interfaces = []

        # remove quotes for str representation
        cls = ClassDef(name, [], [], superclass=parent)
        self.insert_class(cls)
        const = None

        for (i, method) in enumerate(methods):
            m_name = method.name.replace("'", '')

            if m_name == '__init__':
                self._visit_FunctionDef(method, **settings)
                methods.pop(i)
                const = self.namespace.functions.pop(m_name)
                break



        if not const:
            errors.report(UNDEFINED_INIT_METHOD, symbol=name,
                   bounding_box=(self._current_fst_node.lineno, self._current_fst_node.col_offset),
                   severity='error', blocker=True)

        ms = []
        for i in methods:
            self._visit_FunctionDef(i, **settings)
            m_name = i.name.replace("'", '')
            m = self.namespace.functions.pop(m_name)
            ms.append(m)

        methods = [const] + ms
        header = self.get_header(name)

        if not header:
            errors.report(PYCCEL_MISSING_HEADER, symbol=name,
                   bounding_box=(self._current_fst_node.lineno, self._current_fst_node.col_offset),
                   severity='fatal', blocker=self.blocking)

        attributes = self.get_class(name).attributes

        for i in methods:
            if isinstance(i, Interface):
                methods.remove(i)
                interfaces += [i]

        cls = ClassDef(name, attributes, methods,
              interfaces=interfaces, superclass=parent)
        self.insert_class(cls)

        return EmptyNode()

    def _visit_Del(self, expr, **settings):

        ls = [self._visit(i, **settings) for i in expr.variables]
        return Del(ls)

    def _visit_PyccelIs(self, expr, **settings):
        # Handles PyccelIs and PyccelIsNot
        IsClass = type(expr)

        # TODO ERROR wrong position ??

        var1 = self._visit(expr.lhs)
        var2 = self._visit(expr.rhs)

        if (var1 is var2) or (isinstance(var2, Nil) and isinstance(var1, Nil)):
            if IsClass == PyccelIsNot:
                return LiteralFalse()
            elif IsClass == PyccelIs:
                return LiteralTrue()

        if isinstance(var1, Nil):
            var1, var2 = var2, var1

        if isinstance(var2, Nil):
            if not var1.is_optional:
                errors.report(PYCCEL_RESTRICTION_OPTIONAL_NONE,
                        bounding_box=(self._current_fst_node.lineno, self._current_fst_node.col_offset),
                        severity='error', blocker=self.blocking)
            return IsClass(var1, expr.rhs)

        if (var1.dtype != var2.dtype):
            if IsClass == PyccelIs:
                return LiteralFalse()
            elif IsClass == PyccelIsNot:
                return LiteralTrue()

        if (isinstance(var1.dtype, NativeBool) and
            isinstance(var2.dtype, NativeBool)):
            return IsClass(var1, var2)

        lst = [NativeString(), NativeComplex(), NativeReal(), NativeInteger()]
        if (var1.dtype in lst):
            errors.report(PYCCEL_RESTRICTION_PRIMITIVE_IMMUTABLE, symbol=expr,
            bounding_box=(self._current_fst_node.lineno, self._current_fst_node.col_offset),
            severity='error', blocker=self.blocking)
            return IsClass(var1, var2)

        errors.report(PYCCEL_RESTRICTION_IS_ISNOT,
            bounding_box=(self._current_fst_node.lineno, self._current_fst_node.col_offset),
            severity='error', blocker=self.blocking)
        return IsClass(var1, var2)

    def _visit_Import(self, expr, **settings):

        # TODO - must have a dict where to store things that have been
        #        imported
        #      - should not use namespace

        container = self.namespace.imports

        result = EmptyNode()

        if isinstance(expr.source, AsName):
            source        = expr.source.name
            source_target = expr.source.target
        else:
            source        = str(expr.source)
            source_target = source

        if source in pyccel_builtin_import_registery:
            imports = pyccel_builtin_import(expr)

            def _insert_obj(location, target, obj):
                F = self.check_for_variable(target)
                if F is None:
                    F = self.get_function(target)

                if obj is F:
                    errors.report(FOUND_DUPLICATED_IMPORT,
                                symbol=target, severity='warning')
                elif F is None or isinstance(F, dict):
                    container[location][target] = obj
                else:
                    errors.report(IMPORTING_EXISTING_IDENTIFIED,
                                  bounding_box=(self._current_fst_node.lineno, self._current_fst_node.col_offset),
                                  severity='fatal')

            if expr.target:
                for t in expr.target:
                    t_name = t.name if isinstance(t, AsName) else t
                    if t_name not in pyccel_builtin_import_registery[source]:
                        errors.report("Function '{}' from module '{}' is not currently supported by pyccel".format(t, source),
                                symbol=expr,
                                severity='error')
                for (name, atom) in imports:
                    if not name is None:
                        if isinstance(atom, Constant):
                            _insert_obj('variables', name, atom)
                        else:
                            _insert_obj('functions', name, atom)
            else:
                _insert_obj('variables', source_target, imports)
            self.insert_import(expr.source, expr.target)

        elif source in python_builtin_libs:
            errors.report("Module {} is not currently supported by pyccel".format(source),
                    symbol=expr,
                    severity='error')
        else:

            # in some cases (blas, lapack, openmp and openacc level-0)
            # the import should not appear in the final file
            # all metavars here, will have a prefix and suffix = __

            __ignore_at_import__ = False
            __module_name__      = None
            __import_all__       = False
            __print__            = False

            # we need to use str here since source has been defined
            # using repr.
            # TODO shall we improve it?

            p       = self.d_parsers[source_target]
            import_init = p.semantic_parser.ast.init_func
            if expr.target:
                targets = [i.target if isinstance(i,AsName) else i for i in expr.target]
                names = [i.name if isinstance(i,AsName) else i for i in expr.target]
                for entry in ['variables', 'classes', 'functions']:
                    d_son = getattr(p.namespace, entry)
                    for t,n in zip(targets,names):
                        if n in d_son:
                            e = d_son[n]
                            if t == n:
                                container[entry][t] = e
                            else:
                                container[entry][t] = e.clone(t)
            else:
                imported_dict = []
                for entry in ['variables', 'classes', 'functions']:
                    d_son = getattr(p.namespace, entry)
                    imported_dict.extend(d_son.items())
                container['variables'][source_target] = dict(imported_dict)

            self.namespace.cls_constructs.update(p.namespace.cls_constructs)
            self.namespace.macros.update(p.namespace.macros)

            # ... meta variables

            if 'ignore_at_import' in list(p.metavars.keys()):
                __ignore_at_import__ = p.metavars['ignore_at_import']

            if 'import_all' in list(p.metavars.keys()):
                __import_all__ = p.metavars['import_all']

            if 'module_name' in list(p.metavars.keys()):
                __module_name__ = p.metavars['module_name']

            if 'print' in list(p.metavars.keys()):
                __print__ = True

            if len(expr.target) == 0 and isinstance(expr.source,AsName):
                expr = Import(expr.source.name)

            if source_target in container['imports']:
                targets = container['imports'][source_target].target.union(expr.target)
            else:
                targets = expr.target

            if import_init:
                result  = FunctionCall(import_init,[],[])
                targets.add(import_init.name)

            expr = Import(expr.source, targets)

            if __import_all__:
                expr = Import(__module_name__)
                container['imports'][source_target] = expr

            elif __module_name__:
                expr = Import(__module_name__, expr.target)
                container['imports'][source_target] = expr

            # ...
            elif __print__ in p.metavars.keys():
                source = str(expr.source).split('.')[-1]
                source = 'mod_' + source
                expr   = Import(source, expr.target)
                container['imports'][source_target] = expr
            elif not __ignore_at_import__:

                container['imports'][source_target] = expr

        return result



    def _visit_With(self, expr, **settings):

        domaine = self._visit(expr.test, **settings)
        parent  = domaine.cls_base
        if not parent.is_with_construct:
            errors.report(UNDEFINED_WITH_ACCESS,
                   bounding_box=(self._current_fst_node.lineno, self._current_fst_node.col_offset),
                   severity='fatal', blocker=self.blocking)

        body = self._visit(expr.body, **settings)
        return With(domaine, body).block



    def _visit_MacroFunction(self, expr, **settings):
        # we change here the master name to its FunctionDef

        f_name = expr.master
        header = self.get_header(f_name)
        if not header:
            func = self.get_function(f_name)
            if func is None:
                errors.report(MACRO_MISSING_HEADER_OR_FUNC,
                symbol=f_name,severity='error', blocker=self.blocking,
                bounding_box=(self._current_fst_node.lineno, self._current_fst_node.col_offset))
        else:
            interfaces = []
            for hd in header:
                interfaces += hd.create_definition()

            # TODO -> Said: must handle interface

            func = interfaces[0]

        name = expr.name
        args = [self._visit(a, **settings) if isinstance(a, ValuedArgument)
                else a for a in expr.arguments]
        master_args = [self._visit(a, **settings) if isinstance(a, ValuedArgument)
                else a for a in expr.master_arguments]
        results = expr.results
        macro   = MacroFunction(name, args, func, master_args,
                                  results=results)
        self.insert_macro(macro)

        return macro

    def _visit_MacroShape(self, expr, **settings):
        expr.clear_user_nodes()
        return expr

    def _visit_MacroVariable(self, expr, **settings):

        master = expr.master
        if isinstance(master, DottedName):
            errors.report(PYCCEL_RESTRICTION_TODO,
                          bounding_box=(self._current_fst_node.lineno, self._current_fst_node.col_offset),
                          severity='fatal')
        header = self.get_header(master)
        if header is None:
            var = self.get_variable(master)
        else:
            var = Variable(header.dtype, header.name)

                # TODO -> Said: must handle interface

        expr = MacroVariable(expr.name, var)
        self.insert_macro(expr)
        return expr

    def _visit_StarredArguments(self, expr, **settings):
        var = self._visit(expr.args_var)
        assert(var.rank==1)
        size = var.shape[0]
        return StarredArguments([var[i] for i in range(size)])

    def _visit_NumpyMatmul(self, expr, **settings):
        self.insert_import('numpy', 'matmul')
        a = self._visit(expr.a)
        b = self._visit(expr.b)
        return NumpyMatmul(a, b)

#==============================================================================


if __name__ == '__main__':
    import sys

    try:
        filename = sys.argv[1]
    except IndexError:
        raise ValueError('Expecting an argument for filename')

    parser = SyntaxParser(filename)
#    print(parser.namespace)
    parser = SemanticParser(parser)
#    print(parser.ast)
#    parser.view_namespace('variables')<|MERGE_RESOLUTION|>--- conflicted
+++ resolved
@@ -2881,7 +2881,6 @@
 
     def _visit_If(self, expr, **settings):
         args = [self._visit(i, **settings) for i in expr.blocks]
-<<<<<<< HEAD
 
         conds = [b.condition for b in args]
         if any(isinstance(c, (InModule,InProgram)) for c in conds):
@@ -2895,7 +2894,6 @@
                 errors.report("Determination of main module is too complicated to handle",
                         symbol=expr, severity='error')
 
-=======
         allocations = [arg.get_attribute_nodes(Allocate) for arg in args]
 
         var_shapes = [{a.variable : a.shape for a in allocs} for allocs in allocations]
@@ -2907,7 +2905,7 @@
                     or not all(shape_branch1==branch_shapes[v] \
                                 for branch_shapes in var_shapes[1:]):
                 v.set_changeable_shape()
->>>>>>> bc509f66
+
         return If(*args)
 
     def _visit_IfTernaryOperator(self, expr, **settings):
