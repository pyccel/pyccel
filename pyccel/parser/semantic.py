# -*- coding: utf-8 -*-
#------------------------------------------------------------------------------------------#
# This file is part of Pyccel which is released under MIT License. See the LICENSE file or #
# go to https://github.com/pyccel/pyccel/blob/master/LICENSE for full license details.     #
#------------------------------------------------------------------------------------------#
""" File containing SemanticParser. This class handles the semantic stage of the translation.
See the developer docs for more details
"""

from itertools import chain, product
import warnings

from sympy.utilities.iterables import iterable as sympy_iterable

from sympy import Sum as Summation
from sympy import Symbol as sp_Symbol
from sympy import Integer as sp_Integer
from sympy import ceiling

#==============================================================================
from pyccel.utilities.strings import random_string
from pyccel.ast.basic         import PyccelAstNode, TypedAstNode, ScopedAstNode

from pyccel.ast.builtins import PythonPrint, PythonTupleFunction
from pyccel.ast.builtins import PythonComplex
from pyccel.ast.builtins import builtin_functions_dict, PythonImag, PythonReal
from pyccel.ast.builtins import PythonList, PythonConjugate , PythonSet
from pyccel.ast.builtins import (PythonRange, PythonZip, PythonEnumerate,
                                 PythonTuple, Lambda, PythonMap)

from pyccel.ast.builtin_methods.list_methods import ListMethod, ListAppend

from pyccel.ast.core import Comment, CommentBlock, Pass
from pyccel.ast.core import If, IfSection
from pyccel.ast.core import Allocate, Deallocate
from pyccel.ast.core import Assign, AliasAssign, SymbolicAssign
from pyccel.ast.core import AugAssign, CodeBlock
from pyccel.ast.core import Return, FunctionDefArgument, FunctionDefResult
from pyccel.ast.core import ConstructorCall, InlineFunctionDef
from pyccel.ast.core import FunctionDef, Interface, FunctionAddress, FunctionCall, FunctionCallArgument
from pyccel.ast.core import ClassDef
from pyccel.ast.core import For
from pyccel.ast.core import Module
from pyccel.ast.core import While
from pyccel.ast.core import SymbolicPrint
from pyccel.ast.core import Del
from pyccel.ast.core import Program
from pyccel.ast.core import EmptyNode
from pyccel.ast.core import Concatenate
from pyccel.ast.core import Import
from pyccel.ast.core import AsName
from pyccel.ast.core import With
from pyccel.ast.core import Duplicate
from pyccel.ast.core import StarredArguments
from pyccel.ast.core import Iterable
from pyccel.ast.core import Decorator
from pyccel.ast.core import PyccelFunctionDef
from pyccel.ast.core import Assert

from pyccel.ast.class_defs import NumpyArrayClass, TupleClass, get_cls_base

from pyccel.ast.datatypes import CustomDataType, PyccelType, TupleType, VoidType, GenericType
from pyccel.ast.datatypes import PrimitiveIntegerType, HomogeneousListType, StringType, SymbolicType
from pyccel.ast.datatypes import PythonNativeBool, PythonNativeInt, PythonNativeFloat
from pyccel.ast.datatypes import DataTypeFactory, PrimitiveFloatingPointType
from pyccel.ast.datatypes import InhomogeneousTupleType, HomogeneousTupleType
from pyccel.ast.datatypes import PrimitiveComplexType, FixedSizeNumericType, HomogeneousContainerType

from pyccel.ast.functionalexpr import FunctionalSum, FunctionalMax, FunctionalMin, GeneratorComprehension, FunctionalFor

from pyccel.ast.headers import FunctionHeader, MethodHeader, Header
from pyccel.ast.headers import MacroFunction, MacroVariable

from pyccel.ast.internals import PyccelFunction, Slice, PyccelSymbol, PyccelArrayShapeElement
from pyccel.ast.itertoolsext import Product

from pyccel.ast.literals import LiteralTrue, LiteralFalse
from pyccel.ast.literals import LiteralInteger, LiteralFloat
from pyccel.ast.literals import Nil, LiteralString, LiteralImaginaryUnit
from pyccel.ast.literals import Literal, convert_to_literal, LiteralEllipsis

from pyccel.ast.mathext  import math_constants, MathSqrt, MathAtan2, MathSin, MathCos

from pyccel.ast.numpyext import NumpyMatmul, numpy_funcs
from pyccel.ast.numpyext import NumpyWhere, NumpyArray
from pyccel.ast.numpyext import NumpyTranspose, NumpyConjugate
from pyccel.ast.numpyext import NumpyNewArray, NumpyNonZero, NumpyResultType
from pyccel.ast.numpyext import process_dtype as numpy_process_dtype

from pyccel.ast.numpytypes import NumpyNDArrayType

from pyccel.ast.omp import (OMP_For_Loop, OMP_Simd_Construct, OMP_Distribute_Construct,
                            OMP_TaskLoop_Construct, OMP_Sections_Construct, Omp_End_Clause,
                            OMP_Single_Construct)

from pyccel.ast.operators import PyccelArithmeticOperator, PyccelIs, PyccelIsNot, IfTernaryOperator, PyccelUnarySub
from pyccel.ast.operators import PyccelNot, PyccelEq, PyccelAdd, PyccelMul, PyccelPow
from pyccel.ast.operators import PyccelAssociativeParenthesis, PyccelDiv

from pyccel.ast.sympy_helper import sympy_to_pyccel, pyccel_to_sympy

from pyccel.ast.type_annotations import VariableTypeAnnotation, UnionTypeAnnotation, SyntacticTypeAnnotation
from pyccel.ast.type_annotations import FunctionTypeAnnotation, typenames_to_dtypes

from pyccel.ast.typingext import TypingFinal

from pyccel.ast.utilities import builtin_import as pyccel_builtin_import
from pyccel.ast.utilities import builtin_import_registry as pyccel_builtin_import_registry
from pyccel.ast.utilities import split_positional_keyword_arguments
from pyccel.ast.utilities import recognised_source

from pyccel.ast.variable import Constant
from pyccel.ast.variable import Variable
from pyccel.ast.variable import IndexedElement, AnnotatedPyccelSymbol
from pyccel.ast.variable import DottedName, DottedVariable

from pyccel.errors.errors import Errors
from pyccel.errors.errors import PyccelSemanticError

from pyccel.errors.messages import (PYCCEL_RESTRICTION_TODO, UNDERSCORE_NOT_A_THROWAWAY,
        UNDEFINED_VARIABLE, IMPORTING_EXISTING_IDENTIFIED, INDEXED_TUPLE, LIST_OF_TUPLES,
        INVALID_INDICES, INCOMPATIBLE_ARGUMENT,
        UNRECOGNISED_FUNCTION_CALL, STACK_ARRAY_SHAPE_UNPURE_FUNC, STACK_ARRAY_UNKNOWN_SHAPE,
        ARRAY_DEFINITION_IN_LOOP, STACK_ARRAY_DEFINITION_IN_LOOP, MISSING_TYPE_ANNOTATIONS,
        INCOMPATIBLE_TYPES_IN_ASSIGNMENT, ARRAY_ALREADY_IN_USE, ASSIGN_ARRAYS_ONE_ANOTHER,
        INVALID_POINTER_REASSIGN, ARRAY_IS_ARG,
        INCOMPATIBLE_REDEFINITION_STACK_ARRAY, ARRAY_REALLOCATION, RECURSIVE_RESULTS_REQUIRED,
        PYCCEL_RESTRICTION_INHOMOG_LIST, UNDEFINED_IMPORT_OBJECT, UNDEFINED_LAMBDA_VARIABLE,
        UNDEFINED_LAMBDA_FUNCTION, UNDEFINED_INIT_METHOD, UNDEFINED_FUNCTION,
        INVALID_MACRO_COMPOSITION, WRONG_NUMBER_OUTPUT_ARGS, INVALID_FOR_ITERABLE,
        PYCCEL_RESTRICTION_LIST_COMPREHENSION_LIMITS, PYCCEL_RESTRICTION_LIST_COMPREHENSION_SIZE,
        UNUSED_DECORATORS, UNSUPPORTED_POINTER_RETURN_VALUE, PYCCEL_RESTRICTION_OPTIONAL_NONE,
        PYCCEL_RESTRICTION_PRIMITIVE_IMMUTABLE, PYCCEL_RESTRICTION_IS_ISNOT,
        FOUND_DUPLICATED_IMPORT, UNDEFINED_WITH_ACCESS, MACRO_MISSING_HEADER_OR_FUNC)

from pyccel.parser.base      import BasicParser
from pyccel.parser.syntactic import SyntaxParser

from pyccel.utilities.stage import PyccelStage

import pyccel.decorators as def_decorators
#==============================================================================

errors = Errors()
pyccel_stage = PyccelStage()

#==============================================================================

def _get_name(var):
    """."""

    if isinstance(var, str):
        return var
    if isinstance(var, (PyccelSymbol, DottedName)):
        return str(var)
    if isinstance(var, (IndexedElement)):
        return str(var.base)
    if isinstance(var, FunctionCall):
        return var.funcdef
    if isinstance(var, AsName):
        return var.target
    name = type(var).__name__
    msg = f'Name of Object : {name} cannot be determined'
    return errors.report(PYCCEL_RESTRICTION_TODO+'\n'+msg, symbol=var,
                severity='fatal')

#==============================================================================

class SemanticParser(BasicParser):
    """
    Class which handles the semantic stage as described in the developer docs.

    This class is described in detail in developer_docs/semantic_stage.md.
    It determines all semantic information which must be deduced in order to
    print a representation of the AST resulting from the syntactic stage in one
    of the target languages.

    Parameters
    ----------
    inputs : SyntaxParser
        A syntactic parser which has been used to generate a representation of
        the input code using Pyccel nodes.

    parents : list
        A list of parsers describing the files which import this file.

    d_parsers : list
        A list of parsers describing files imported by this file.

    **kwargs : dict
        Additional keyword arguments for BasicParser.
    """

    def __init__(self, inputs, *, parents = (), d_parsers = (), **kwargs):

        # a Parser can have parents, who are importing it.
        # imports are then its sons.
        self._parents = list(parents)
        self._d_parsers = dict(d_parsers)

        # ...
        if not isinstance(inputs, SyntaxParser):
            raise TypeError('> Expecting a syntactic parser as input')

        parser = inputs
        # ...

        # ...
        BasicParser.__init__(self, **kwargs)
        # ...

        # ...
        self._fst = parser._fst
        self._ast = parser._ast

        self._filename  = parser._filename
        self._mod_name  = ''
        self._metavars  = parser._metavars
        self.scope = parser.scope
        self.scope.imports['imports'] = {}
        self._module_namespace  = self.scope

        self._in_annotation = False

        # used to store the local variables of a code block needed for garbage collecting
        self._allocs = []

        # used to store code split into multiple lines to be reinserted in the CodeBlock
        self._additional_exprs = []

        # used to store variables if optional parameters are changed
        self._optional_params = {}

        # used to link pointers to their targets. This is important for classes which may
        # contain persistent pointers
        self._pointer_targets = []

        #
        self._code = parser._code
        # ...

        self.annotate()
        # ...

    #================================================================
    #                  Property accessors
    #================================================================

    @property
    def parents(self):
        """Returns the parents parser."""
        return self._parents

    @property
    def d_parsers(self):
        """Returns the d_parsers parser."""

        return self._d_parsers

    #================================================================
    #                     Public functions
    #================================================================

    def annotate(self):
        """
        Add type information to the AST.

        This function is the entry point for this class. It annotates the
        AST object created by the syntactic stage which was collected
        in the constructor. The annotation adds all necessary information
        about the type etc to describe the object sufficiently well for
        printing. See the developer docs for more details.

        Returns
        -------
        pyccel.ast.basic.PyccelAstNode
            An annotated object which can be printed.
        """

        if self.semantic_done:
            print ('> semantic analysis already done')
            return self.ast

        # TODO - add settings to Errors
        #      - filename

        errors = Errors()
        if self.filename:
            errors.set_target(self.filename, 'file')

        # then we treat the current file

        ast = self.ast

        self._allocs.append(set())
        self._pointer_targets.append({})
        # we add the try/except to allow the parser to find all possible errors
        pyccel_stage.set_stage('semantic')
        ast = self._visit(ast)

        self._ast = ast

        self._semantic_done = True

        return ast

    #================================================================
    #              Utility functions for scope handling
    #================================================================

    def get_class_prefix(self, name):
        """
        Search for the class prefix of a dotted name in the current scope.

        Search for a Variable object with the class prefix found in the given
        name inside the current scope, defined by the local and global Python
        scopes. Return None if not found.

        Parameters
        ----------
        name : DottedName
            The dotted name which begins with a class definition.

        Returns
        -------
        Variable
            Returns the class definition if found or None otherwise.
        """
        prefix_parts = name.name[:-1]
        syntactic_prefix = prefix_parts[0] if len(prefix_parts) == 1 else DottedName(*prefix_parts)
        return self._visit(syntactic_prefix)

    def check_for_variable(self, name):
        """
        Search for a Variable object with the given name in the current scope.

        Search for a Variable object with the given name in the current scope,
        defined by the local and global Python scopes. Return None if not found.

        Parameters
        ----------
        name : str | DottedName
            The object describing the variable.

        Returns
        -------
        Variable
            Returns the variable if found or None.

        See Also
        --------
        get_variable
            A similar function which raises an error if the Variable is not found
            instead of returning None.
        """

        if isinstance(name, DottedName):
            prefix = self.get_class_prefix(name)
            try:
                class_def = prefix.cls_base
            except AttributeError:
                class_def = get_cls_base(prefix.class_type) or \
                            self.scope.find(prefix.class_type.name, 'classes')

            attr_name = name.name[-1]
            class_scope = class_def.scope
            if class_scope is None:
                # Pyccel defined classes have no variables
                return None

            attribute = class_scope.find(attr_name, 'variables') if class_def else None
            if attribute:
                return attribute.clone(attribute.name, new_class = DottedVariable, lhs = prefix)
            else:
                return None
        return self.scope.find(name, 'variables')

    def get_variable(self, name):
        """
        Get a Variable object with the given name from the current scope.

        Search for a Variable object with the given name in the current scope,
        defined by the local and global Python scopes. Raise an error if not found.

        Parameters
        ----------
        name : str
            The object describing the variable.

        Returns
        -------
        Variable
            Returns the variable found in the scope.

        Raises
        ------
        PyccelSemanticError
            Error raised if variable is not found.

        See Also
        --------
        check_for_variable
            A similar function which returns None if the Variable is not found
            instead of raising an error.
        """
        var = self.check_for_variable(name)
        if var is None:
            if name == '_':
                errors.report(UNDERSCORE_NOT_A_THROWAWAY,
                    bounding_box=(self.current_ast_node.lineno, self.current_ast_node.col_offset),
                    severity='fatal')
            else:
                errors.report(UNDEFINED_VARIABLE, symbol=name,
                    bounding_box=(self.current_ast_node.lineno, self.current_ast_node.col_offset),
                    severity='fatal')

        return var

    def get_variables(self, container):
        """
        Get all variables in the scope of interest.

        Get a list of all variables which are

        Parameters
        ----------
        container : Scope
            The object describing the relevant scope.

        Returns
        -------
        list
            A list of variables.
        """
        # this only works if called on a function scope
        # TODO needs more tests when we have nested functions
        variables = []
        variables.extend(container.variables.values())
        for sub_container in container.loops:
            variables.extend(self.get_variables(sub_container))
        return variables

    def get_class_construct(self, name):
        """
        Return the class datatype associated with name.

        Return the class datatype for name if it exists.
        Raise an error otherwise.

        Parameters
        ----------
        name : str
            The name of the class.

        Returns
        -------
        PyccelType
            The datatype for the class.

        Raises
        ------
        PyccelSemanticError
            Raised if the datatype cannot be found.
        """
        result = self.scope.find(name, 'cls_constructs')

        if result is None:
            msg = f'class construct {name} not found'
            return errors.report(msg,
                bounding_box=(self.current_ast_node.lineno, self.current_ast_node.col_offset),
                severity='fatal')
        else:
            return result

    def insert_import(self, name, target, storage_name = None):
        """
        Insert a new import into the scope.

        Create and insert a new import in scope if it's not defined
        otherwise append target to existing import.

        Parameters
        ----------
        name : str-like
               The source from which the object is imported.
        target : AsName
               The imported object.
        storage_name : str-like
                The name which will be used to identify the Import in the
                container.
        """
        source = _get_name(name)
        if storage_name is None:
            storage_name = source
        imp = self.scope.find(source, 'imports')
        if imp is None:
            imp = self.scope.find(storage_name, 'imports')

        if imp is not None:
            imp_source = imp.source
            if imp_source == source:
                imp.define_target(target)
            else:
                errors.report(IMPORTING_EXISTING_IDENTIFIED,
                              symbol=name,
                              bounding_box=(self.current_ast_node.lineno, self.current_ast_node.col_offset),
                              severity='fatal')
        else:
            container = self.scope.imports
            container['imports'][storage_name] = Import(source, target, True)


    def get_headers(self, name):
        """ Get all headers in the scope which reference the
        requested name
        """
        container = self.scope
        headers = []
        while container:
            if name in container.headers:
                if isinstance(container.headers[name], list):
                    headers += container.headers[name]
                else:
                    headers.append(container.headers[name])
            container = container.parent_scope
        return headers


    #=======================================================
    #              Utility functions
    #=======================================================

    def _garbage_collector(self, expr):
        """
        Search in a CodeBlock if no trailing Return Node is present add the needed frees.

        The primary purpose of _garbage_collector is to search within a CodeBlock
        instance for cases where no trailing Return node is present, and when such
        situations occur, it adds the necessary deallocate operations to free up resources.

        Parameters
        ----------
        expr : CodeBlock
            The body where the method searches for the absence of trailing `Return` nodes.

        Returns
        -------
        List
            A list of instances of the `Deallocate` type.
        """

        deallocs = []
        if len(expr.body)>0 and not isinstance(expr.body[-1], Return):
            for i in self._allocs[-1]:
                if isinstance(i, DottedVariable):
                    if isinstance(i.lhs.class_type, CustomDataType) and self._current_function != '__del__':
                        continue
                if isinstance(i.class_type, CustomDataType) and i.is_alias:
                    continue
                deallocs.append(Deallocate(i))
        self._allocs.pop()
        return deallocs

    def _check_pointer_targets(self, exceptions = ()):
        """
        Check that all pointer targets to be deallocated are not needed beyond this scope.

        At the end of a scope (function/module/class) the objects contained within it are
        deallocated. However some objects may persist beyond the scope. For example a
        class instance persists after a call to a class method, and the arguments of a
        function persist after a call to that function. If one of these persistent objects
        contains a pointer then it is important that the target of that pointer has the
        same lifetime. The target must not be deallocated at the end of the function if
        the pointer persists.

        This function checks through self._pointer_targets[-1] which is the dictionary
        describing the association of pointers to targets in this scope. First it removes
        all pointers which are deallocated at the end of this context. Next it checks if
        any of the objects which will be deallocated are present amongst the targets for
        the scope. If this is the case then an error is raised. Finally it loops through
        the remaining pointer/target pairs and ensures that any arguments which are targets
        are marked as such.

        Parameters
        ----------
        exceptions : tuple of Variables
            A list of objects in `_allocs` which are to be ignored (variables appearing
            in a return statement).
        """
        for i in self._allocs[-1]:
            if isinstance(i, DottedVariable):
                if isinstance(i.lhs.class_type, CustomDataType) and self._current_function != '__del__':
                    continue
            if i in exceptions:
                continue
            self._pointer_targets[-1].pop(i, None)
        targets = {t[0]:t[1] for target_list in self._pointer_targets[-1].values() for t in target_list}
        for i in self._allocs[-1]:
            if isinstance(i, DottedVariable):
                if isinstance(i.lhs.class_type, CustomDataType) and self._current_function != '__del__':
                    continue
            if i in exceptions:
                continue
            if i in targets:
                errors.report(f"Variable {i} goes out of scope but may be the target of a pointer which is still required",
                        severity='error', symbol=targets[i])

        if self._current_function:
            func_name = self._current_function.name[-1] if isinstance(self._current_function, DottedName) else self._current_function
            current_func = self.scope.find(func_name, 'functions')
            arg_vars = {a.var:a for a in current_func.arguments}

            for p, t_list in self._pointer_targets[-1].items():
                if p in arg_vars and arg_vars[p].bound_argument:
                    for t,_ in t_list:
                        if t.is_argument:
                            argument_objects = t.get_direct_user_nodes(lambda x: isinstance(x, FunctionDefArgument))
                            assert len(argument_objects) == 1
                            argument_objects[0].persistent_target = True

    def _indicate_pointer_target(self, pointer, target, expr):
        """
        Indicate that a pointer is targetting a specific target.

        Indicate that a pointer is targetting a specific target by adding the pair
        to a dictionary in self._pointer_targets (the last dictionary in the list
        should be used as this is the one for the current scope).

        Parameters
        ----------
        pointer : Variable
            The variable which is pointing at something.

        target : Variable | IndexedElement
            The object being pointed at by the pointer.

        expr : PyccelAstNode
            The expression where the pointer was created (used for clear error
            messages).
        """
        if isinstance(pointer, DottedVariable):
            self._indicate_pointer_target(pointer.lhs, target, expr)
        elif isinstance(target, DottedVariable):
            self._indicate_pointer_target(pointer, target.lhs, expr)
        elif isinstance(target, IndexedElement):
            self._indicate_pointer_target(pointer, target.base, expr)
        elif isinstance(target, Variable):
            if target.is_alias:
                try:
                    sub_targets = self._pointer_targets[-1][target]
                except KeyError:
                    errors.report("Pointer cannot point at a non-local pointer\n"+PYCCEL_RESTRICTION_TODO,
                        severity='error', symbol=expr)
                self._pointer_targets[-1].setdefault(pointer, []).extend((t[0], expr) for t in sub_targets)
            else:
                target.is_target = True
                self._pointer_targets[-1].setdefault(pointer, []).append((target, expr))
        else:
            errors.report("Pointer cannot point at a temporary object",
                severity='error', symbol=expr)

    def _infer_type(self, expr):
        """
        Infer all relevant type information for the expression.

        Create a dictionary describing all the type information that can be
        inferred about the expression `expr`. This includes information about:
        - `class_type`
        - `shape`
        - `cls_base`
        - `memory_handling`

        Parameters
        ----------
        expr : pyccel.ast.basic.PyccelAstNode
                An AST object representing an object in the code whose type
                must be determined.

        Returns
        -------
        dict
            Dictionary containing all the type information which was inferred.
        """
        d_var = {
                'class_type' : expr.class_type,
                'shape'      : expr.shape,
                'cls_base'   : self.scope.find(str(expr.class_type), 'classes') or get_cls_base(expr.class_type),
                'memory_handling' : 'heap' if expr.rank > 0 else 'stack'
            }

        if isinstance(expr, Variable):
            d_var['memory_handling'] = expr.memory_handling
            if expr.cls_base:
                d_var['cls_base'   ] = expr.cls_base
            return d_var

        elif isinstance(expr, Concatenate):
            if any(getattr(a, 'on_heap', False) for a in expr.args):
                d_var['memory_handling'] = 'heap'
            else:
                d_var['memory_handling'] = 'stack'
            return d_var

        elif isinstance(expr, Duplicate):
            d = self._infer_type(expr.val)
            if d.get('on_stack', False) and isinstance(expr.length, LiteralInteger):
                d_var['memory_handling'] = 'stack'
            else:
                d_var['memory_handling'] = 'heap'
            return d_var

        elif isinstance(expr, NumpyTranspose):

            var = expr.internal_var

            d_var['memory_handling'] = 'alias' if isinstance(var, Variable) else 'heap'
            return d_var

        elif isinstance(expr, TypedAstNode):

            d_var['memory_handling'] = 'heap' if expr.rank > 0 else 'stack'
            d_var['cls_base'   ] = get_cls_base(expr.class_type)
            return d_var

        else:
            type_name = type(expr).__name__
            msg = f'Type of Object : {type_name} cannot be infered'
            return errors.report(PYCCEL_RESTRICTION_TODO+'\n'+msg, symbol=expr,
                bounding_box=(self.current_ast_node.lineno, self.current_ast_node.col_offset),
                severity='fatal')

    def _extract_indexed_from_var(self, var, indices, expr):
        """
        Use indices to extract appropriate element from object 'var'.

        Use indices to extract appropriate element from object 'var'.
        This contains most of the contents of _visit_IndexedElement
        but is a separate function in order to be recursive.

        Parameters
        ----------
        var : Variable
            The variable being indexed.

        indices : iterable
            The indexes used to access the variable.

        expr : PyccelAstNode
            The node being parsed. This is useful for raising errors.

        Returns
        -------
        TypedAstNode
            The visited object.
        """

        # case of Pyccel ast Variable
        # if not possible we use symbolic objects

        if isinstance(var, PythonTuple):
            def is_literal_index(a):
                def is_int(a):
                    return isinstance(a, (int, LiteralInteger)) or \
                        (isinstance(a, PyccelUnarySub) and \
                         isinstance(a.args[0], (int, LiteralInteger)))
                if isinstance(a, Slice):
                    return all(is_int(s) or s is None for s in (a.start, a.step, a.stop))
                else:
                    return is_int(a)
            if all(is_literal_index(a) for a in indices):
                if len(indices)==1:
                    return var[indices[0]]
                else:
                    return self._visit(var[indices[0]][indices[1:]])
            else:
                pyccel_stage.set_stage('syntactic')
                tmp_var = PyccelSymbol(self.scope.get_new_name())
                assign = Assign(tmp_var, var)
                assign.set_current_ast(expr.python_ast)
                pyccel_stage.set_stage('semantic')
                self._additional_exprs[-1].append(self._visit(assign))
                var = self._visit(tmp_var)


        elif not isinstance(var, Variable):
            if hasattr(var,'__getitem__'):
                if len(indices)==1:
                    return var[indices[0]]
                else:
                    return self._visit(var[indices[0]][indices[1:]])
            else:
                var_type = type(var)
                errors.report(f"Can't index {var_type}", symbol=expr,
                    severity='fatal')

        indices = tuple(indices)

        if isinstance(var.class_type, InhomogeneousTupleType):

            arg = indices[0]

            if isinstance(arg, Slice):
                if ((arg.start is not None and not isinstance(arg.start, LiteralInteger)) or
                        (arg.stop is not None and not isinstance(arg.stop, LiteralInteger))):
                    errors.report(INDEXED_TUPLE, symbol=var,
                        bounding_box=(self.current_ast_node.lineno, self.current_ast_node.col_offset),
                        severity='fatal')

                idx = slice(arg.start, arg.stop)
                selected_vars = var[idx]
                if len(selected_vars)==1:
                    var = self.scope.collect_tuple_element(selected_vars[0])
                    if len(indices) == 1:
                        return var
                    else:
                        return self._extract_indexed_from_var(var, indices[1:], expr)
                elif len(selected_vars)<1:
                    return None
                elif len(indices)==1:
                    return PythonTuple(*selected_vars)
                else:
                    return PythonTuple(*[self._extract_indexed_from_var(var, indices[1:], expr) for var in selected_vars])

            elif isinstance(arg, LiteralInteger):

                if len(indices)==1:
                    return self.scope.collect_tuple_element(var[arg])

                var = var[arg]
                return self._extract_indexed_from_var(var, indices[1:], expr)

            else:
                errors.report(INDEXED_TUPLE, symbol=var,
                    bounding_box=(self.current_ast_node.lineno, self.current_ast_node.col_offset),
                    severity='fatal')

        if isinstance(var, PythonTuple) and not var.is_homogeneous:
            errors.report(LIST_OF_TUPLES, symbol=var,
                bounding_box=(self.current_ast_node.lineno, self.current_ast_node.col_offset),
                severity='error')

        for arg in var[indices].indices:
            if not isinstance(arg, (Slice, LiteralEllipsis)) and not (hasattr(arg, 'dtype') and
                    isinstance(getattr(arg.dtype, 'primitive_type', None), PrimitiveIntegerType)):
                errors.report(INVALID_INDICES, symbol=var[indices],
                    bounding_box=(self.current_ast_node.lineno, self.current_ast_node.col_offset),
                    severity='error')
        return var[indices]

    def _create_PyccelOperator(self, expr, visited_args):
        """
        Create a PyccelOperator.

        Create a PyccelOperator by passing the visited arguments
        to the class.
        Called by _visit_PyccelOperator and other classes
        inheriting from PyccelOperator.

        Parameters
        ----------
        expr : PyccelOperator
            The expression being visited.

        visited_args : tuple of TypedAstNode
            The arguments passed to the operator.

        Returns
        -------
        PyccelOperator
            The new operator.
        """
        try:
            expr_new = type(expr)(*visited_args)
        except PyccelSemanticError as err:
            msg = str(err)
            errors.report(msg, symbol=expr, severity='fatal')
        return expr_new

    def _create_Duplicate(self, val, length):
        """
        Create a node which duplicates a tuple.

        Create a node which duplicates a tuple.
        Called by _visit_PyccelMul when a Duplicate is identified.

        Parameters
        ----------
        val : PyccelAstNode
            The tuple object. This object should have a class type which inherits from
            TupleType.

        length : LiteralInteger | TypedAstNode
            The number of times the tuple is duplicated.

        Returns
        -------
        Duplicate | PythonTuple
            The duplicated tuple.
        """
        # Arguments have been visited in PyccelMul

        if not isinstance(val.class_type, (TupleType, HomogeneousListType)):
            errors.report("Unexpected Duplicate", symbol=Duplicate(val, length),
                bounding_box=(self.current_ast_node.lineno, self.current_ast_node.col_offset),
                severity='fatal')

        if isinstance(val.class_type, HomogeneousTupleType):
            return Duplicate(val, length)
        else:
            if isinstance(length, LiteralInteger):
                length = length.python_value
            else:
                symbol_map = {}
                used_symbols = {}
                sympy_length = pyccel_to_sympy(length, symbol_map, used_symbols)
                if isinstance(sympy_length, sp_Integer):
                    length = int(sympy_length)
                else:
                    errors.report("Cannot create inhomogeneous tuple of unknown size",
                        symbol=Duplicate(val, length),
                        bounding_box=(self.current_ast_node.lineno, self.current_ast_node.col_offset),
                        severity='fatal')

            return PythonTuple(*([self.scope.collect_tuple_element(v) for v in val]*length))

    def _handle_function_args(self, arguments):
        """
        Get a list of all function arguments.

        Get a list of all the function arguments which are passed
        to a function. This is done by visiting the syntactic
        FunctionCallArguments. If this argument contains a
        starred arguments object then the contents of this object
        are extracted into the final list.

        Parameters
        ----------
        arguments : list of FunctionCallArgument
            The arguments which were passed to the function.

        Returns
        -------
        list of FunctionCallArgument
            The arguments passed to the function.
        """
        args  = []
        for arg in arguments:
            a = self._visit(arg)
            val = a.value
            if isinstance(val, FunctionDef) and not isinstance(val, PyccelFunctionDef) and not val.is_semantic:
                semantic_func = self._annotate_the_called_function_def(val)
                a = FunctionCallArgument(semantic_func, keyword = a.keyword, python_ast = a.python_ast)

            if isinstance(val, StarredArguments):
                args.extend([FunctionCallArgument(av) for av in val.args_var])
            else:
                args.append(a)
        return args

    def _check_argument_compatibility(self, input_args, func_args, func, elemental, raise_error=True, error_type='error'):
        """
        Check that the provided arguments match the expected types.

        Check that the provided arguments match the expected types.

        Parameters
        ----------
        input_args : list
           The arguments provided to the function.
        func_args : list
           The arguments expected by the function.
        func : FunctionDef
           The called function (used for error output).
        elemental : bool
           Indicates if the function is elemental.
        raise_error : bool, default : True
           Raise the error if the arguments are incompatible.
        error_type : str, default : error
           The error type if errors are raised from the function.

        Returns
        -------
        bool
            Return True if the arguments are compatible, False otherwise.
        """
        if elemental:
            def incompatible(i_arg, f_arg):
                return i_arg.class_type.datatype != f_arg.class_type.datatype
        else:
            def incompatible(i_arg, f_arg):
                return i_arg.class_type != f_arg.class_type

        err_msgs = []
        # Compare each set of arguments
        for idx, (i_arg, f_arg) in enumerate(zip(input_args, func_args)):
            i_arg = i_arg.value
            f_arg = f_arg.var
            # Ignore types which cannot be compared
            if (i_arg is Nil()
                    or isinstance(f_arg, FunctionAddress)
                    or f_arg.class_type is GenericType()):
                continue

            # Check for compatibility
            if incompatible(i_arg, f_arg):
                expected  = str(f_arg.class_type)
                type_name = str(i_arg.class_type)
                received  = f'{i_arg} ({type_name})'
                err_msgs += [INCOMPATIBLE_ARGUMENT.format(idx+1, received, func, expected)]

        if err_msgs:
            if raise_error:
                bounding_box=(self.current_ast_node.lineno, self.current_ast_node.col_offset)
                errors.report('\n\n'.join(err_msgs), symbol = func, bounding_box=bounding_box, severity=error_type)
            else:
                return False
        return True

    def _handle_function(self, expr, func, args, *, is_method = False, use_build_functions = True):
        """
        Create the node representing the function call.

        Create a FunctionCall or an instance of a PyccelFunction
        from the function information and arguments.

        Parameters
        ----------
        expr : TypedAstNode
               The expression where this call is found (used for error output).

        func : FunctionDef | Interface
               The function being called.

        args : iterable
               The arguments passed to the function.

        is_method : bool, default = False
                Indicates if the function is a class method.

        use_build_functions : bool, default = True
                In `func` is a PyccelFunctionDef, indicates that the `_build_X` methods should
                be used. This is almost always true but may be false if this function is called
                from a `_build_X` method.

        Returns
        -------
        FunctionCall/PyccelFunction
            The semantic representation of the call.
        """
        if isinstance(func, PyccelFunctionDef):
<<<<<<< HEAD
            annotation_method = '_build_' + func.cls_name.__name__
            if hasattr(self, annotation_method) and use_build_functions:
                if isinstance(expr, DottedName):
                    pyccel_stage.set_stage('syntactic')
                    if is_method:
                        new_expr = DottedName(args[0].value, FunctionCall(func, args[1:]))
                    else:
                        new_expr = FunctionCall(func, args)
                    new_expr.set_current_ast(expr.python_ast)
                    pyccel_stage.set_stage('semantic')
                    expr = new_expr
                return getattr(self, annotation_method)(expr)
=======
            if use_build_functions:
                annotation_method = '_build_' + func.cls_name.__name__
                if hasattr(self, annotation_method):
                    if isinstance(expr, DottedName):
                        pyccel_stage.set_stage('syntactic')
                        if is_method:
                            new_expr = DottedName(args[0].value, FunctionCall(func, args[1:]))
                        else:
                            new_expr = FunctionCall(func, args)
                        new_expr.set_current_ast(expr.python_ast)
                        pyccel_stage.set_stage('semantic')
                        expr = new_expr
                    return getattr(self, annotation_method)(expr)
>>>>>>> 4483af99

            argument_description = func.argument_description
            func = func.cls_name
            args, kwargs = split_positional_keyword_arguments(*args)

            # Ignore values passed by position but add any unspecified keywords
            # with the correct default value
            for kw, val in list(argument_description.items())[len(args):]:
                if kw not in kwargs:
                    kwargs[kw] = val

            try:
                new_expr = func(*args, **kwargs)
            except TypeError as e:
                message = str(e)
                if not message:
                    message = UNRECOGNISED_FUNCTION_CALL
                errors.report(message,
                              symbol = expr,
                              traceback = e.__traceback__,
                              severity = 'fatal')

            return new_expr
        else:
            if self._current_function == func.name:
                if len(func.results)>0 and not isinstance(func.results[0].var, TypedAstNode):
                    errors.report(RECURSIVE_RESULTS_REQUIRED, symbol=func, severity="fatal")

            parent_assign = expr.get_direct_user_nodes(lambda x: isinstance(x, Assign) and not isinstance(x, AugAssign))

            func_results = func.results if isinstance(func, FunctionDef) else func.functions[0].results
            if not parent_assign and len(func_results) == 1 and func_results[0].var.rank > 0:
                pyccel_stage.set_stage('syntactic')
                tmp_var = PyccelSymbol(self.scope.get_new_name())
                assign = Assign(tmp_var, expr)
                assign.set_current_ast(expr.python_ast)
                pyccel_stage.set_stage('semantic')
                self._additional_exprs[-1].append(self._visit(assign))
                return self._visit(tmp_var)

            func_args = func.arguments if isinstance(func,FunctionDef) else func.functions[0].arguments
            if len(args) > len(func_args):
                errors.report("Too many arguments passed in function call",
                        symbol = expr,
                        severity='fatal')

            new_expr = FunctionCall(func, args, self._current_function)
            for a, f_a in zip(new_expr.args, func_args):
                if f_a.persistent_target:
                    assert is_method
                    val = a.value
                    if isinstance(val, Variable):
                        a.value.is_target = True
                        self._indicate_pointer_target(args[0].value, a.value, expr)
                    else:
                        errors.report(f"{val} cannot be passed to function call as target. Please create a temporary variable.",
                                severity='error', symbol=expr)

            if None in new_expr.args:
                errors.report("Too few arguments passed in function call",
                        symbol = expr,
                        severity='error')
            elif isinstance(func, FunctionDef):
                self._check_argument_compatibility(args, func_args,
                            func, func.is_elemental)

            return new_expr

    def _sort_function_call_args(self, func_args, args):
        """
        Sort and add the missing call arguments to match the arguments in the function definition.

        We sort the call arguments by dividing them into two chunks, positional arguments and keyword arguments.
        We provide the default value of the keyword argument if the corresponding call argument is not present.

        Parameters
        ----------
        func_args : list[FunctionDefArgument]
          The arguments of the function definition.
        args : list[FunctionCallArgument]
          The arguments of the function call.

        Returns
        -------
        list[FunctionCallArgument]
            The sorted and complete call arguments.
        """
        input_args = [a for a in args if a.keyword is None]
        nargs = len(input_args)
        for ka in func_args[nargs:]:
            key = ka.name
            relevant_args = [a for a in args[nargs:] if a.keyword == key]
            n_relevant_args = len(relevant_args)
            assert n_relevant_args <= 1
            if n_relevant_args == 0 and ka.has_default:
                input_args.append(ka.default_call_arg)
            elif n_relevant_args == 1:
                input_args.append(relevant_args[0])

        return input_args

    def _annotate_the_called_function_def(self, old_func, function_call_args=None):
        """
        Annotate the called FunctionDef.

        Annotate the called FunctionDef.

        Parameters
        ----------
        old_func : FunctionDef|Interface
           The function that needs to be annotated.

        function_call_args : list[FunctionCallArgument], optional
           The list of the call arguments.

        Returns
        -------
        func: FunctionDef|Interface
            The new annotated function.
        """
        # The function call might be in a completely different scope from the FunctionDef
        # Store the current scope and go to the parent scope of the FunctionDef
        old_scope            = self._scope
        old_current_function = self._current_function
        names = []
        sc = old_func.scope if isinstance(old_func, FunctionDef) else old_func.syntactic_node.scope
        while sc.parent_scope is not None:
            sc = sc.parent_scope
            if not sc.name is None:
                names.append(sc.name)
        names.reverse()
        if names:
            self._current_function = DottedName(*names) if len(names)>1 else names[0]
        else:
            self._current_function = None

        while names:
            sc = sc.sons_scopes[names[0]]
            names = names[1:]

        # Set the Scope to the FunctionDef's parent Scope and annotate the old_func
        self._scope = sc
        self._visit_FunctionDef(old_func, function_call_args=function_call_args)
        # Retreive the annotated function
        func = self.scope.find(old_func.name, 'functions')
        # Add the Module of the imported function to the new function
        if old_func.is_imported:
            mod = old_func.get_direct_user_nodes(lambda x: isinstance(x, Module))[0]
            func.set_current_user_node(mod)

        # Go back to the original Scope
        self._scope = old_scope
        self._current_function = old_current_function
        # Remove the old_func from the imports dict and Assign the new annotated one
        if old_func.is_imported:
            scope = self.scope
            while old_func.name not in scope.imports['functions']:
                scope = scope.parent_scope
            assert old_func is scope.imports['functions'].get(old_func.name)
            func = func.clone(old_func.name, is_imported=True)
            func.set_current_user_node(mod)
            scope.imports['functions'][old_func.name] = func
        return func

    def _create_variable(self, name, class_type, rhs, d_lhs, *, arr_in_multirets=False,
                         insertion_scope = None):
        """
        Create a new variable.

        Create a new variable. In most cases this is just a call to
        `Variable.__init__`
        but in the case of a tuple variable it is a recursive call to
        create all elements in the tuple.
        This is done separately to _assign_lhs_variable to ensure that
        elements of a tuple do not exist in the scope.

        Parameters
        ----------
        name : str
            The name of the new variable.

        class_type : PyccelType
            The type of the new variable.

        rhs : Variable
            The value assigned to the lhs. This is required to call
            self._infer_type recursively for tuples.

        d_lhs : dict
            Dictionary of properties for the new Variable.

        arr_in_multirets : bool, default: False
            If True, the variable that will be created is an array
            in multi-values return, false otherwise.

        insertion_scope : Scope, optional
            The scope where the variable will be inserted. This is used to add any
            symbolic aliases for inhomogeneous tuples.

        Returns
        -------
        Variable
            The variable that has been created.
        """
        if isinstance(name, PyccelSymbol):
            is_temp = name.is_temp
        else:
            is_temp = False

        if insertion_scope is None:
            insertion_scope = self.scope

        if isinstance(class_type, InhomogeneousTupleType):
            if isinstance(rhs, FunctionCall):
                iterable = [r.var for r in rhs.funcdef.results]
            else:
                iterable = rhs
            elem_vars = []
            is_homogeneous = True
            elem_d_lhs_ref = None
            for i,tuple_elem in enumerate(iterable):
                r = self.scope.collect_tuple_element(tuple_elem)
                elem_name = self.scope.get_new_name( name + '_' + str(i) )
                elem_d_lhs = self._infer_type( r )

                if not arr_in_multirets:
                    self._ensure_target( r, elem_d_lhs )
                if elem_d_lhs_ref is None:
                    elem_d_lhs_ref = elem_d_lhs.copy()
                    is_homogeneous = getattr(elem_d_lhs['class_type'], 'datatype', GenericType()) is not GenericType()
                elif elem_d_lhs != elem_d_lhs_ref:
                    is_homogeneous = False

                elem_type = elem_d_lhs.pop('class_type')

                var = self._create_variable(elem_name, elem_type, r, elem_d_lhs,
                        insertion_scope = insertion_scope)
                elem_vars.append(var)

            if any(v.is_alias for v in elem_vars):
                d_lhs['memory_handling'] = 'alias'

            lhs = Variable(class_type, name, **d_lhs, is_temp=is_temp)

            for i, v in enumerate(elem_vars):
                insertion_scope.insert_symbolic_alias(IndexedElement(lhs, i), v)

        else:
            lhs = Variable(class_type, name, **d_lhs, is_temp=is_temp)

        return lhs

    def _ensure_target(self, rhs, d_lhs):
        """
        Function using data about the new lhs.

        Function using data about the new lhs to determine
        whether the lhs is an alias and the rhs is a target.

        Parameters
        ----------
        rhs : TypedAstNode
            The value assigned to the lhs.

        d_lhs : dict
            Dictionary of properties for the new Variable.
        """

        if isinstance(rhs, NumpyTranspose) and rhs.internal_var.on_heap:
            d_lhs['memory_handling'] = 'alias'
            rhs.internal_var.is_target = True

        if isinstance(rhs, Variable) and (rhs.is_ndarray or isinstance(rhs.class_type, CustomDataType)):
            d_lhs['memory_handling'] = 'alias'
            rhs.is_target = not rhs.is_alias

        if isinstance(rhs, IndexedElement) and rhs.rank > 0 and \
                (getattr(rhs.base, 'is_ndarray', False) or getattr(rhs.base, 'is_alias', False)):
            d_lhs['memory_handling'] = 'alias'
            rhs.base.is_target = not rhs.base.is_alias

    def _assign_lhs_variable(self, lhs, d_var, rhs, new_expressions, is_augassign,arr_in_multirets=False):
        """
        Create a variable from the left-hand side (lhs) of an assignment.
        
        Create a lhs based on the information in d_var, if the lhs already exists
        then check that it has the expected properties.

        Parameters
        ----------
        lhs : PyccelSymbol (or DottedName of PyccelSymbols)
            The representation of the lhs provided by the SyntacticParser.

        d_var : dict
            Dictionary of expected lhs properties.

        rhs : Variable / expression
            The representation of the rhs provided by the SemanticParser.
            This is necessary in order to set the rhs 'is_target' property
            if necessary.

        new_expressions : list
            A list which allows collection of any additional expressions
            resulting from this operation (e.g. Allocation).

        is_augassign : bool
            Indicates whether this is an assign ( = ) or an augassign ( += / -= / etc )
            This is necessary as the restrictions on the dtype are less strict in this
            case.

        arr_in_multirets : bool
            If True, rhs has an array in its results, otherwise, it should be set to False.
            It helps when we don't need lhs to be a pointer in case of a returned array in
            a tuple of results.

        Returns
        -------
        pyccel.ast.variable.Variable
            The representation of the lhs provided by the SemanticParser.
        """

        if isinstance(lhs, IndexedElement):
            lhs = self._visit(lhs)
        elif isinstance(lhs, (PyccelSymbol, DottedName)):

            name = lhs
            if lhs == '_':
                name = self.scope.get_new_name()
            class_type = d_var.pop('class_type')

            d_lhs = d_var.copy()
            # ISSUES #177: lhs must be a pointer when rhs is heap array
            if not arr_in_multirets:
                self._ensure_target(rhs, d_lhs)

            if isinstance(lhs, DottedName):
                prefix = self.get_class_prefix(lhs)
                class_def = prefix.cls_base
                attr_name = lhs.name[-1]
                attribute = class_def.scope.find(attr_name) if class_def else None
                if attribute:
                    var = attribute.clone(attribute.name, new_class = DottedVariable, lhs = prefix)
                else:
                    var = None
            else:
                var = self.scope.find(lhs)

            # Variable not yet declared (hence array not yet allocated)
            if var is None:

                if isinstance(lhs, DottedName):
                    prefix_parts = lhs.name[:-1]
                    syntactic_prefix = prefix_parts[0] if len(prefix_parts) == 1 else DottedName(*prefix_parts)
                    prefix = self._visit(syntactic_prefix)
                    class_def = prefix.cls_base
                    if prefix.name == 'self':
                        var = self.get_variable('self')

                        # Collect the name that should be used in the generated code
                        attribute_name = lhs.name[-1]
                        new_name = class_def.scope.get_expected_name(attribute_name)
                        # Create the attribute
                        member = self._create_variable(new_name, class_type, rhs, d_lhs,
                                insertion_scope = class_def.scope)

                        # Insert the attribute to the class scope
                        # Passing the original name ensures that the attribute can be found under this name
                        class_def.scope.insert_variable(member, attribute_name)

                        lhs = self.insert_attribute_to_class(class_def, var, member)
                    else:
                        errors.report(f"{lhs.name[0]} should be named : self", symbol=lhs, severity='fatal')
                # Update variable's dictionary with information from function decorators
                decorators = self.scope.decorators
                if decorators:
                    if 'stack_array' in decorators:
                        if name in decorators['stack_array']:
                            d_lhs.update(memory_handling='stack')
                    if 'allow_negative_index' in decorators:
                        if lhs in decorators['allow_negative_index']:
                            d_lhs.update(allows_negative_indexes=True)

                # We cannot allow the definition of a stack array from a shape which
                # is unknown at the declaration
                if not isinstance(class_type, StringType) and class_type.rank > 0 and d_lhs.get('memory_handling', None) == 'stack':
                    for a in d_lhs['shape']:
                        if (isinstance(a, FunctionCall) and not a.funcdef.is_pure) or \
                                any(not f.funcdef.is_pure for f in a.get_attribute_nodes(FunctionCall)):
                            errors.report(STACK_ARRAY_SHAPE_UNPURE_FUNC, symbol=a.funcdef.name,
                            severity='error',
                            bounding_box=(self.current_ast_node.lineno,
                                self.current_ast_node.col_offset))
                        if (isinstance(a, Variable) and not a.is_argument) \
                                or not all(b.is_argument for b in a.get_attribute_nodes(Variable)):
                            errors.report(STACK_ARRAY_UNKNOWN_SHAPE, symbol=name,
                            severity='error',
                            bounding_box=(self.current_ast_node.lineno,
                                self.current_ast_node.col_offset))

                if not isinstance(lhs, DottedVariable):
                    new_name = self.scope.get_expected_name(name)
                    # Create new variable
                    lhs = self._create_variable(new_name, class_type, rhs, d_lhs, arr_in_multirets=arr_in_multirets)

                    # Add variable to scope
                    self.scope.insert_variable(lhs, name)

                # ...
                # Add memory allocation if needed
                array_declared_in_function = (isinstance(rhs, FunctionCall) and not isinstance(rhs.funcdef, PyccelFunctionDef) \
                                            and not getattr(rhs.funcdef, 'is_elemental', False) and not isinstance(lhs.class_type, HomogeneousTupleType)) or arr_in_multirets
                if not isinstance(lhs.class_type, StringType) and lhs.on_heap and not array_declared_in_function:
                    if self.scope.is_loop:
                        # Array defined in a loop may need reallocation at every cycle
                        errors.report(ARRAY_DEFINITION_IN_LOOP, symbol=name,
                            severity='warning',
                            bounding_box=(self.current_ast_node.lineno,
                                self.current_ast_node.col_offset))
                        status='unknown'
                    else:
                        # Array defined outside of a loop will be allocated only once
                        status='unallocated'

                    # Create Allocate node
                    if isinstance(lhs.class_type, InhomogeneousTupleType):
                        args = [self.scope.collect_tuple_element(v) for v in lhs if v.rank>0]
                        new_args = []
                        while len(args) > 0:
                            for a in args:
                                if isinstance(a.class_type, InhomogeneousTupleType):
                                    new_args.extend(self.scope.collect_tuple_element(v) for v in a if v.rank>0)
                                else:
                                    new_expressions.append(Allocate(a,
                                        shape=a.alloc_shape, status=status))
                            args = new_args
                    else:
                        new_expressions.append(Allocate(lhs, shape=lhs.alloc_shape, status=status))
                # ...

                # ...
                # Add memory deallocation
                if isinstance(lhs.class_type, CustomDataType) or (not lhs.on_stack and not isinstance(lhs.class_type, StringType)):
                    if isinstance(lhs.class_type, InhomogeneousTupleType):
                        args = [self.scope.collect_tuple_element(v) for v in lhs if v.rank>0]
                        new_args = []
                        while len(args) > 0:
                            for a in args:
                                if isinstance(a.class_type, InhomogeneousTupleType):
                                    new_args.extend(self.scope.collect_tuple_element(v) for v in a if v.rank>0)
                                else:
                                    self._allocs[-1].add(a)
                            args = new_args
                    else:
                        self._allocs[-1].add(lhs)
                # ...

                # We cannot allow the definition of a stack array in a loop
                if lhs.is_stack_array and self.scope.is_loop:
                    errors.report(STACK_ARRAY_DEFINITION_IN_LOOP, symbol=name,
                        severity='error',
                        bounding_box=(self.current_ast_node.lineno,
                            self.current_ast_node.col_offset))

                # Not yet supported for arrays: x=y+z, x=b[:]
                # Because we cannot infer shape of right-hand side yet
                know_lhs_shape = (lhs.rank == 0) or all(sh is not None for sh in lhs.alloc_shape) \
                        or isinstance(lhs.class_type, StringType)

                if not know_lhs_shape:
                    msg = f"Cannot infer shape of right-hand side for expression {lhs} = {rhs}"
                    errors.report(PYCCEL_RESTRICTION_TODO+'\n'+msg,
                        bounding_box=(self.current_ast_node.lineno, self.current_ast_node.col_offset),
                        severity='fatal')

            # Variable already exists
            else:

                self._ensure_inferred_type_matches_existing(class_type, d_var, var, is_augassign, new_expressions, rhs)

                # in the case of elemental, lhs is not of the same class_type as
                # var.
                # TODO d_lhs must be consistent with var!
                # the following is a small fix, since lhs must be already
                # declared
                if isinstance(lhs, DottedName):
                    lhs = var.clone(var.name, new_class = DottedVariable, lhs = self._visit(lhs.name[0]))
                else:
                    lhs = var
        else:
            lhs_type = str(type(lhs))
            raise NotImplementedError(f"_assign_lhs_variable does not handle {lhs_type}")

        return lhs

    def _ensure_inferred_type_matches_existing(self, class_type, d_var, var, is_augassign, new_expressions, rhs):
        """
        Ensure that the inferred type matches the existing variable.

        Ensure that the inferred type of the new variable, matches the existing variable (which has the
        same name). If this is not the case then errors are raised preventing pyccel reaching the codegen
        stage.
        This function also handles any reallocations caused by differing shapes between the two objects.
        These allocations/deallocations are saved in the list new_expressions

        Parameters
        ----------
        class_type : PyccelType
            The inferred PyccelType.
        d_var : dict
            The inferred information about the variable. Usually created by the _infer_type function.
        var : Variable
            The existing variable.
        is_augassign : bool
            A boolean indicating if the assign statement is an augassign (tests are less strict).
        new_expressions : list
            A list to which any new expressions created are appended.
        rhs : TypedAstNode
            The right hand side of the expression : lhs=rhs.
            If is_augassign is False, this value is not used.
        """

        # TODO improve check type compatibility
        if not isinstance(var, Variable):
            name = var.name
            errors.report(INCOMPATIBLE_TYPES_IN_ASSIGNMENT.format(type(var), class_type),
                    symbol=f'{name}={class_type}',
                    bounding_box=(self.current_ast_node.lineno, self.current_ast_node.col_offset),
                    severity='fatal')

        if not is_augassign and var.is_ndarray and var.is_target:
            errors.report(ARRAY_ALREADY_IN_USE,
                bounding_box=(self.current_ast_node.lineno,
                    self.current_ast_node.col_offset),
                        severity='error', symbol=var.name)

        elif not is_augassign and var.is_ndarray and isinstance(rhs, (Variable, IndexedElement)) and var.on_heap:
            errors.report(ASSIGN_ARRAYS_ONE_ANOTHER,
                bounding_box=(self.current_ast_node.lineno,
                    self.current_ast_node.col_offset),
                        severity='error', symbol=var)

        elif var.is_ndarray and var.is_alias and isinstance(rhs, NumpyNewArray):
            errors.report(INVALID_POINTER_REASSIGN,
                bounding_box=(self.current_ast_node.lineno,
                    self.current_ast_node.col_offset),
                        severity='error', symbol=var.name)

        elif var.is_ndarray and var.is_alias and not is_augassign:
            # we allow pointers to be reassigned multiple times
            # pointers reassigning need to call free_pointer func
            # to remove memory leaks
            new_expressions.append(Deallocate(var))

        elif class_type != var.class_type:
            if is_augassign:
                tmp_result = PyccelAdd(var, rhs)
                result_type = tmp_result.class_type
                raise_error = var.class_type != result_type
            else:
                raise_error = True

            if raise_error:
                name = var.name
                rhs_str = str(rhs)
                errors.report(INCOMPATIBLE_TYPES_IN_ASSIGNMENT.format(repr(var.class_type), repr(class_type)),
                    symbol=f'{name}={rhs_str}',
                    bounding_box=(self.current_ast_node.lineno, self.current_ast_node.col_offset),
                    severity='error')

        elif not is_augassign and not isinstance(var.class_type, StringType):

            shape = var.shape

            # Get previous allocation calls
            previous_allocations = var.get_direct_user_nodes(lambda p: isinstance(p, Allocate))

            if len(previous_allocations) == 0:
                var.set_init_shape(d_var['shape'])

            if d_var['shape'] != shape:

                if var.is_argument:
                    errors.report(ARRAY_IS_ARG, symbol=var,
                        severity='error',
                        bounding_box=(self.current_ast_node.lineno,
                            self.current_ast_node.col_offset))

                elif var.is_stack_array:
                    if var.get_direct_user_nodes(lambda a: isinstance(a, Assign) and a.lhs is var):
                        errors.report(INCOMPATIBLE_REDEFINITION_STACK_ARRAY, symbol=var.name,
                            severity='error',
                            bounding_box=(self.current_ast_node.lineno,
                                self.current_ast_node.col_offset))

                else:
                    if previous_allocations:
                        var.set_changeable_shape()
                        last_allocation = previous_allocations[-1]

                        # Find outermost IfSection of last allocation
                        last_alloc_ifsection = last_allocation.get_user_nodes(IfSection)
                        alloc_ifsection = last_alloc_ifsection[-1] if last_alloc_ifsection else None
                        while len(last_alloc_ifsection)>0:
                            alloc_ifsection = last_alloc_ifsection[-1]
                            last_alloc_ifsection = alloc_ifsection.get_user_nodes(IfSection)

                        ifsection_has_if = len(alloc_ifsection.get_direct_user_nodes(
                                                            lambda x: isinstance(x,If))) == 1 \
                                        if alloc_ifsection else False

                        if alloc_ifsection and not ifsection_has_if:
                            status = last_allocation.status
                        elif last_allocation.get_user_nodes((If, For, While)):
                            status='unknown'
                        else:
                            status='allocated'
                    else:
                        status = 'unallocated'

                    new_expressions.append(Allocate(var, shape=d_var['shape'], status=status))

                    if status != 'unallocated':
                        errors.report(ARRAY_REALLOCATION, symbol=var.name,
                            severity='warning',
                            bounding_box=(self.current_ast_node.lineno,
                                self.current_ast_node.col_offset))
            elif previous_allocations and previous_allocations[-1].get_user_nodes(IfSection) \
                        and not previous_allocations[-1].get_user_nodes((If)):
                # If previously allocated in If still under construction
                status = previous_allocations[-1].status

                new_expressions.append(Allocate(var, shape=d_var['shape'], status=status))
            elif isinstance(var.class_type, CustomDataType) and not var.is_alias:
                new_expressions.append(Deallocate(var))

    def _assign_GeneratorComprehension(self, lhs_name, expr):
        """
        Visit the GeneratorComprehension node.

        Create all necessary expressions for the
        GeneratorComprehension node definition.

        Parameters
        ----------
        lhs_name : str
                    The name to which the expression is assigned.
        expr : GeneratorComprehension
                The GeneratorComprehension node.

        Returns
        -------
        pyccel.ast.functionalexpr.GeneratorComprehension
                CodeBlock containing the semantic version of the GeneratorComprehension node.
        """
        result   = expr.expr

        loop = expr.loops
        nlevels = 0
        # Create throw-away variable to help obtain result type
        index   = Variable(PythonNativeInt(),self.scope.get_new_name('to_delete'), is_temp=True)
        self.scope.insert_variable(index)
        new_expr = []
        while isinstance(loop, For):
            nlevels+=1
            iterable = Iterable(self._visit(loop.iterable))
            n_index = max(1, iterable.num_loop_counters_required)
            # Set dummy indices to iterable object in order to be able to
            # obtain a target with a deducible dtype
            iterable.set_loop_counter(*[index]*n_index)

            iterator = loop.target

            # Collect a target with a deducible dtype
            iterator_rhs = iterable.get_target_from_range()
            # Use _visit_Assign to create the requested iterator with the correct type
            # The result of this operation is not stored, it is just used to declare
            # iterator with the correct dtype to allow correct dtype deductions later
            pyccel_stage.set_stage('syntactic')
            syntactic_assign = Assign(iterator, iterator_rhs, python_ast=expr.python_ast)
            pyccel_stage.set_stage('semantic')
            self._visit(syntactic_assign)

            loop_elem = loop.body.body[0]

            if isinstance(loop_elem, Assign):
                # If the result contains a GeneratorComprehension, treat it and replace
                # it with it's lhs variable before continuing
                gens = set(loop_elem.get_attribute_nodes(GeneratorComprehension))
                if len(gens)==1:
                    gen = gens.pop()
                    pyccel_stage.set_stage('syntactic')
                    assert isinstance(gen.lhs, PyccelSymbol) and gen.lhs.is_temp
                    gen_lhs = self.scope.get_new_name() if gen.lhs.is_temp else gen.lhs
                    syntactic_assign = Assign(gen_lhs, gen, python_ast=gen.python_ast)
                    pyccel_stage.set_stage('semantic')
                    assign = self._visit(syntactic_assign)

                    new_expr.append(assign)
                    loop.substitute(gen, assign.lhs)
                    loop_elem = loop.body.body[0]
            loop = loop_elem
        # Remove the throw-away variable from the scope
        self.scope.remove_variable(index)

        # Visit result expression (correctly defined as iterator
        # objects exist in the scope despite not being defined)
        result = self._visit(result)
        if isinstance(result, CodeBlock):
            result = result.body[-1]

        # Create start value
        if isinstance(expr, FunctionalSum):
            dtype = result.dtype
            if isinstance(dtype, PythonNativeBool):
                val = LiteralInteger(0, dtype)
            else:
                val = convert_to_literal(0, dtype)
            d_var = self._infer_type(PyccelAdd(result, val))
        elif isinstance(expr, FunctionalMin):
            val = math_constants['inf']
            d_var = self._infer_type(result)
        elif isinstance(expr, FunctionalMax):
            val = PyccelUnarySub(math_constants['inf'])
            d_var = self._infer_type(result)

        # Infer the final dtype of the expression
        class_type = d_var.pop('class_type')
        d_var['is_temp'] = expr.lhs.is_temp

        lhs  = self.check_for_variable(lhs_name)
        if lhs:
            self._ensure_inferred_type_matches_existing(class_type, d_var, lhs, False, new_expr, None)
        else:
            lhs_name = self.scope.get_expected_name(lhs_name)
            lhs = Variable(class_type, lhs_name, **d_var)
            self.scope.insert_variable(lhs)

        # Iterate over the loops
        # This provides the definitions of iterators as well
        # as the central expression
        loops = [self._visit(expr.loops)]

        # If necessary add additional expressions corresponding
        # to nested GeneratorComprehensions
        if new_expr:
            loop = loops[0]
            for _ in range(nlevels-1):
                loop = loop.body.body[0]
            for e in new_expr:
                loop.body.insert2body(e, back=False)
                e.loops[-1].scope.update_parent_scope(loop.scope, is_loop = True)

        # Initialise result with correct initial value
        stmt = Assign(lhs, val)
        stmt.set_current_ast(expr.python_ast)
        loops.insert(0, stmt)

        indices = [self._visit(i) for i in expr.indices]

        if isinstance(expr, FunctionalSum):
            expr_new = FunctionalSum(loops, lhs=lhs, indices = indices)
        elif isinstance(expr, FunctionalMin):
            expr_new = FunctionalMin(loops, lhs=lhs, indices = indices)
        elif isinstance(expr, FunctionalMax):
            expr_new = FunctionalMax(loops, lhs=lhs, indices = indices)
        expr_new.set_current_ast(expr.python_ast)
        return expr_new

    def _find_superclasses(self, expr):
        """
        Find all the superclasses in the scope.

        From a syntactic ClassDef, extract the names of the superclasses and
        search through the scope to find their definitions. If there is no
        definition then an error is raised.

        Parameters
        ----------
        expr : ClassDef
            The class whose superclasses we wish to find.

        Returns
        -------
        list
            An iterable containing the definitions of all the superclasses.

        Raises
        ------
        PyccelSemanticError
            A `PyccelSemanticError` is reported and will be raised after the
            semantic stage is complete.
        """
        parent = {s: self.scope.find(s, 'classes') for s in expr.superclasses}
        if any(c is None for c in parent.values()):
            for s,c in parent.items():
                if c is None:
                    errors.report(f"Couldn't find class {s} in scope", symbol=expr,
                            severity='error')
            parent = {s:c for s,c in parent.items() if c is not None}

        return list(parent.values())

    def _get_indexed_type(self, base, args, expr):
        """
        Extract a type annotation from an IndexedElement.

        Extract a type annotation from an IndexedElement. This may be a type indexed with
        slices (indicating a NumPy array), or a class type such as tuple/list/etc which is
        indexed with the datatype.

        Parameters
        ----------
        base : type deriving from PyccelAstNode
            The object being indexed.
        args : tuple of PyccelAstNode
            The indices being used to access the base.
        expr : PyccelAstNode
            The annotation, used for error printing.

        Returns
        -------
        UnionTypeAnnotation
            The type annotation described by this object.
        """
        if isinstance(base, PyccelFunctionDef) and base.cls_name is TypingFinal:
            syntactic_annotation = args[0]
            if not isinstance(syntactic_annotation, SyntacticTypeAnnotation):
                pyccel_stage.set_stage('syntactic')
                syntactic_annotation = SyntacticTypeAnnotation(dtype=syntactic_annotation)
                pyccel_stage.set_stage('semantic')
            annotation = self._visit(syntactic_annotation)
            for t in annotation.type_list:
                t.is_const = True
            return annotation

        if all(isinstance(a, Slice) for a in args):
            rank = len(args)
            order = None if rank < 2 else 'C'
            if isinstance(base, VariableTypeAnnotation):
                dtype = base.class_type
                if dtype.rank != 0:
                    raise errors.report("NumPy element must be a scalar type", severity='fatal', symbol=expr)
                class_type = NumpyNDArrayType(numpy_process_dtype(dtype), rank, order)
            elif isinstance(base, PyccelFunctionDef):
                dtype_cls = base.cls_name
                dtype = numpy_process_dtype(dtype_cls.static_type())
                class_type = NumpyNDArrayType(dtype, rank, order)
            return VariableTypeAnnotation(class_type)

        if not any(isinstance(a, Slice) for a in args):
            if isinstance(base, PyccelFunctionDef):
                dtype_cls = base.cls_name
            else:
                raise errors.report(f"Unknown annotation base {base}\n"+PYCCEL_RESTRICTION_TODO,
                        severity='fatal', symbol=expr)
            rank = 1
            if len(args) == 2 and args[1] is LiteralEllipsis():
                syntactic_annotation = args[0]
                if not isinstance(syntactic_annotation, SyntacticTypeAnnotation):
                    pyccel_stage.set_stage('syntactic')
                    syntactic_annotation = SyntacticTypeAnnotation(dtype=syntactic_annotation)
                    pyccel_stage.set_stage('semantic')
                internal_datatypes = self._visit(syntactic_annotation)
                type_annotations = []
                if dtype_cls is PythonTupleFunction:
                    class_type = HomogeneousTupleType
                elif dtype_cls is PythonList:
                    class_type = HomogeneousListType
                else:
                    raise errors.report(f"Unknown annotation base {base}\n"+PYCCEL_RESTRICTION_TODO,
                            severity='fatal', symbol=expr)
                for u in internal_datatypes.type_list:
                    type_annotations.append(VariableTypeAnnotation(class_type(u.class_type), u.is_const))
                return UnionTypeAnnotation(*type_annotations)
            else:
                raise errors.report("Cannot handle non-homogenous type index\n"+PYCCEL_RESTRICTION_TODO,
                        severity='fatal', symbol=expr)

        raise errors.report("Unrecognised type slice",
                severity='fatal', symbol=expr)

    def insert_attribute_to_class(self, class_def, self_var, attrib):
        # Create the local DottedVariable
        lhs = attrib.clone(attrib.name, new_class = DottedVariable, lhs = self_var)

        if isinstance(attrib.class_type, InhomogeneousTupleType):
            for v in attrib:
                self.insert_attribute_to_class(class_def, self_var, class_def.scope.collect_tuple_element(v))
        else:
            # update the attributes of the class and push it to the scope
            class_def.add_new_attribute(lhs)

        return lhs

    #====================================================
    #                 _visit functions
    #====================================================


    def _visit(self, expr):
        """
        Annotate the AST.

        The annotation is done by finding the appropriate function _visit_X
        for the object expr. X is the type of the object expr. If this function
        does not exist then the method resolution order is used to search for
        other compatible _visit_X functions. If none are found then an error is
        raised.
        
        Parameters
        ----------
        expr : pyccel.ast.basic.PyccelAstNode | PyccelSymbol
            Object to visit of type X.
        
        Returns
        -------
        pyccel.ast.basic.PyccelAstNode
            AST object which is the semantic equivalent of expr.
        """
        if getattr(expr, 'pyccel_staging', 'syntactic') == 'semantic':
            return expr

        # TODO - add settings to Errors
        #      - line and column
        #      - blocking errors
        current_ast = self.current_ast_node

        if getattr(expr,'python_ast', None) is not None:
            self._current_ast_node = expr.python_ast

        classes = type(expr).__mro__
        for cls in classes:
            annotation_method = '_visit_' + cls.__name__
            if hasattr(self, annotation_method):
                obj = getattr(self, annotation_method)(expr)
                if isinstance(obj, PyccelAstNode) and self.current_ast_node:
                    obj.set_current_ast(self.current_ast_node)
                self._current_ast_node = current_ast
                return obj

        # Unknown object, we raise an error.
        return errors.report(PYCCEL_RESTRICTION_TODO, symbol=type(expr),
            bounding_box=(self.current_ast_node.lineno, self.current_ast_node.col_offset),
            severity='fatal')

    def _visit_Module(self, expr):
        imports = [self._visit(i) for i in expr.imports]
        init_func_body = [i for i in imports if not isinstance(i, EmptyNode)]

        for f in expr.funcs:
            self.insert_function(f)

        # Avoid conflicts with symbols from Program
        if expr.program:
            self.scope.insert_symbols(expr.program.scope.all_used_symbols)

        for c in expr.classes:
            self._visit(c)

        init_func_body += self._visit(expr.init_func).body
        mod_name = self.metavars.get('module_name', None)
        if mod_name is None:
            mod_name = expr.name
        else:
            self.scope.insert_symbol(mod_name)
        self._mod_name = mod_name
        if isinstance(expr.name, AsName):
            name_suffix = expr.name.name
        else:
            name_suffix = expr.name

        if expr.program:
            prog_name = 'prog_'+name_suffix
            prog_name = self.scope.get_new_name(prog_name)
            self._allocs.append(set())
            self._pointer_targets.append({})

            mod_scope = self.scope
            prog_syntactic_scope = expr.program.scope
            self.scope = mod_scope.new_child_scope(prog_name,
                    used_symbols = prog_syntactic_scope.local_used_symbols.copy(),
                    original_symbols = prog_syntactic_scope.python_names.copy())
            prog_scope = self.scope

            imports = [self._visit(i) for i in expr.program.imports]
            body = [i for i in imports if not isinstance(i, EmptyNode)]

            body += self._visit(expr.program.body).body

            program_body = CodeBlock(body)

            # Calling the Garbage collecting,
            # it will add the necessary Deallocate nodes
            # to the ast
            program_body.insert2body(*self._garbage_collector(program_body))

            self.scope = mod_scope

        for f in self.scope.functions.copy():
            f = self.scope.functions[f]
            if not f.is_semantic and not isinstance(f, InlineFunctionDef):
                assert isinstance(f, FunctionDef)
                self._visit(f)

        variables = self.get_variables(self.scope)
        init_func = None
        free_func = None
        program   = None

        comment_types = (Header, MacroFunction, EmptyNode, Comment, CommentBlock)

        if not all(isinstance(l, comment_types) for l in init_func_body):
            # If there are any initialisation statements then create an initialisation function
            init_var = Variable(PythonNativeBool(), self.scope.get_new_name('initialised'),
                                is_private=True)
            init_func_name = self.scope.get_new_name(name_suffix+'__init')
            # Ensure that the function is correctly defined within the namespaces
            init_scope = self.create_new_function_scope(init_func_name)
            for b in init_func_body:
                if isinstance(b, ScopedAstNode):
                    b.scope.update_parent_scope(init_scope, is_loop = True)
                if isinstance(b, FunctionalFor):
                    for l in b.loops:
                        if isinstance(l, ScopedAstNode):
                            l.scope.update_parent_scope(init_scope, is_loop = True)

            self.exit_function_scope()

            # Update variable scope for temporaries
            to_remove = []
            scope_variables = list(self.scope.variables.values())
            for v in scope_variables:
                if v.is_temp:
                    self.scope.remove_variable(v)
                    init_scope.insert_variable(v)
                    to_remove.append(v)
                    variables.remove(v)

            # Get deallocations
            deallocs = self._garbage_collector(CodeBlock(init_func_body))

            # Deallocate temporaries in init function
            dealloc_vars = [d.variable for d in deallocs]
            for i,v in enumerate(dealloc_vars):
                if v in to_remove:
                    d = deallocs.pop(i)
                    init_func_body.append(d)

            init_func_body = If(IfSection(PyccelNot(init_var),
                                init_func_body+[Assign(init_var, LiteralTrue())]))

            init_func = FunctionDef(init_func_name, [], [], [init_func_body],
                    global_vars = variables, scope=init_scope)
            self.insert_function(init_func)

        if init_func:
            free_func_name = self.scope.get_new_name(name_suffix+'__free')
            pyccelised_imports = [imp for imp_name, imp in self.scope.imports['imports'].items() \
                             if imp_name in self.d_parsers]

            import_frees = [self.d_parsers[imp.source].semantic_parser.ast.free_func for imp in pyccelised_imports \
                                if imp.source in self.d_parsers]
            import_frees = [f if f.name in imp.target else \
                             f.clone(next(i.target for i in imp.target \
                                        if isinstance(i, AsName) and i.name == f.name)) \
                            for f,imp in zip(import_frees, pyccelised_imports) if f]

            if deallocs or import_frees:
                # If there is anything that needs deallocating when the module goes out of scope
                # create a deallocation function
                import_free_calls = [FunctionCall(f,[],[]) for f in import_frees if f is not None]
                free_func_body = If(IfSection(init_var,
                    import_free_calls+deallocs+[Assign(init_var, LiteralFalse())]))
                # Ensure that the function is correctly defined within the namespaces
                scope = self.create_new_function_scope(free_func_name)
                free_func = FunctionDef(free_func_name, [], [], [free_func_body],
                                    global_vars = variables, scope = scope)
                self.exit_function_scope()
                self.insert_function(free_func)

        funcs = []
        interfaces = []
        for f in self.scope.functions.values():
            if isinstance(f, FunctionDef):
                funcs.append(f)
            elif isinstance(f, Interface):
                interfaces.append(f)

        # in the case of a header file, we need to convert all headers to
        # FunctionDef etc ...

        if self.is_header_file:
            # ARA : issue-999
            is_external = self.metavars.get('external', False)
            for name, headers in self.scope.headers.items():
                if all(isinstance(v, FunctionHeader) and \
                        not isinstance(v, MethodHeader) for v in headers):
                    F = self.scope.find(name, 'functions')
                    if F is None:
                        func_defs = []
                        for v in headers:
                            types = [self._visit(d).type_list[0] for d in v.dtypes]
                            args = [Variable(t.class_type, PyccelSymbol(f'anon_{i}'),
                                shape = None, is_const = t.is_const, is_optional = False,
                                cls_base = t.class_type,
                                memory_handling = 'heap' if t.rank > 0 else 'stack') for i,t in enumerate(types)]

                            types = [self._visit(d).type_list[0] for d in v.results]
                            results = [Variable(t.class_type, PyccelSymbol(f'result_{i}'), shape = None,
                                cls_base = t.class_type,
                                is_const = t.is_const, is_optional = False,
                                memory_handling = 'heap' if t.rank > 0 else 'stack') for i,t in enumerate(types)]

                            args = [FunctionDefArgument(a) for a in args]
                            results = [FunctionDefResult(r) for r in results]
                            func_defs.append(FunctionDef(v.name, args, results, [], is_external = is_external, is_header = True))

                        if len(func_defs) == 1:
                            F = func_defs[0]
                            funcs.append(F)
                        else:
                            F = Interface(name, func_defs)
                            interfaces.append(F)
                        self.insert_function(F)
                    else:
                        errors.report(IMPORTING_EXISTING_IDENTIFIED,
                                symbol=name,
                                severity='fatal')

        for v in variables:
            if v.rank > 0 and not v.is_alias:
                v.is_target = True

        mod = Module(mod_name,
                    variables,
                    funcs,
                    init_func = init_func,
                    free_func = free_func,
                    interfaces=interfaces,
                    classes=self.scope.classes.values(),
                    imports=self.scope.imports['imports'].values(),
                    scope=self.scope)

        if expr.program:
            container = prog_scope.imports
            container['imports'][mod_name] = Import(mod_name, mod)

            if init_func:
                import_init  = FunctionCall(init_func, [], [])
                program_body.insert2body(import_init, back=False)

            if free_func:
                import_free  = FunctionCall(free_func,[],[])
                program_body.insert2body(import_free)

            program = Program(prog_name,
                            self.get_variables(prog_scope),
                            program_body,
                            container['imports'].values(),
                            scope=prog_scope)

            mod.program = program
        return mod

    def _visit_PythonTuple(self, expr):
        ls = [self._visit(i) for i in expr]
        return PythonTuple(*ls)

    def _visit_PythonList(self, expr):
        ls = [self._visit(i) for i in expr]
        try:
            expr = PythonList(*ls)
        except TypeError:
            errors.report(PYCCEL_RESTRICTION_INHOMOG_LIST, symbol=expr,
                severity='fatal')
        return expr

    def _visit_PythonSet(self, expr):
        ls = [self._visit(i) for i in expr]
        try:
            expr = PythonSet(*ls)
        except TypeError as e:
            message = str(e)
            errors.report(message, symbol=expr,
                severity='fatal')
        return expr

    def _visit_FunctionCallArgument(self, expr):
        value = self._visit(expr.value)
        a = FunctionCallArgument(value, expr.keyword)
        def generate_and_assign_temp_var():
            pyccel_stage.set_stage('syntactic')
            tmp_var = self.scope.get_new_name()
            syntactic_assign = Assign(tmp_var, expr.value, python_ast = expr.value.python_ast)
            pyccel_stage.set_stage('semantic')

            assign = self._visit(syntactic_assign)
            self._additional_exprs[-1].append(assign)
            return FunctionCallArgument(self._visit(tmp_var))
        if isinstance(value, (PyccelArithmeticOperator, PyccelFunction)) and value.rank:
            a = generate_and_assign_temp_var()
        elif isinstance(value, FunctionCall) and isinstance(value.class_type, CustomDataType):
            if not value.funcdef.results[0].var.is_alias:
                a = generate_and_assign_temp_var()
        return a

    def _visit_UnionTypeAnnotation(self, expr):
        annotations = [self._visit(syntax_type_annot) for syntax_type_annot in expr.type_list]
        types = [t for a in annotations for t in (a.type_list if isinstance(a, UnionTypeAnnotation) else [a])]
        return UnionTypeAnnotation(*types)

    def _visit_FunctionTypeAnnotation(self, expr):
        arg_types = [self._visit(a)[0] for a in expr.args]
        res_types = [self._visit(r)[0] for r in expr.results]
        return UnionTypeAnnotation(FunctionTypeAnnotation(arg_types, res_types))

    def _visit_TypingFinal(self, expr):
        annotation = self._visit(expr.arg)
        for t in annotation:
            t.is_const = True
        return annotation

    def _visit_FunctionDefArgument(self, expr):
        arg = self._visit(expr.var)
        value = None if expr.value is None else self._visit(expr.value)
        kwonly = expr.is_kwonly
        is_optional = isinstance(value, Nil)
        bound_argument = expr.bound_argument

        args = []
        for v in arg:
            if isinstance(v, Variable):
                dtype = v.class_type
                if isinstance(value, Literal) and value is not Nil():
                    value = convert_to_literal(value.python_value, dtype)
                clone_var = v.clone(v.name, is_optional = is_optional, is_argument = True)
                args.append(FunctionDefArgument(clone_var, bound_argument = bound_argument,
                                        value = value, kwonly = kwonly, annotation = expr.annotation))
            else:
                args.append(FunctionDefArgument(v.clone(v.name, is_optional = is_optional,
                                is_kwonly = kwonly, is_argument = True), bound_argument = bound_argument,
                                value = value, kwonly = kwonly, annotation = expr.annotation))
        return args

    def _visit_CodeBlock(self, expr):
        ls = []
        self._additional_exprs.append([])
        for b in expr.body:

            # Save parsed code
            line = self._visit(b)
            ls.extend(self._additional_exprs[-1])
            self._additional_exprs[-1] = []
            if isinstance(line, CodeBlock):
                ls.extend(line.body)
            # ----- If block to handle VariableHeader. To be removed when headers are deprecated. ---
            elif isinstance(line, list) and isinstance(line[0], Variable):
                self.scope.insert_variable(line[0])
                if len(line) != 1:
                    errors.report(f"Variable {line[0]} cannot have multiple types",
                            severity='error', symbol=line[0])
            # ---------------------------- End of if block ------------------------------------------
            else:
                ls.append(line)
        self._additional_exprs.pop()

        return CodeBlock(ls)

    def _visit_Nil(self, expr):
        expr.clear_syntactic_user_nodes()
        expr.update_pyccel_staging()
        return expr

    def _visit_Break(self, expr):
        expr.clear_syntactic_user_nodes()
        expr.update_pyccel_staging()
        return expr

    def _visit_Continue(self, expr):
        expr.clear_syntactic_user_nodes()
        expr.update_pyccel_staging()
        return expr

    def _visit_Comment(self, expr):
        expr.clear_syntactic_user_nodes()
        expr.update_pyccel_staging()
        return expr

    def _visit_CommentBlock(self, expr):
        expr.clear_syntactic_user_nodes()
        expr.update_pyccel_staging()
        return expr

    def _visit_AnnotatedComment(self, expr):
        expr.clear_syntactic_user_nodes()
        expr.update_pyccel_staging()
        return expr

    def _visit_OmpAnnotatedComment(self, expr):
        code = expr._user_nodes
        code = code[-1]
        index = code.body.index(expr)
        combined_loop = expr.combined and ('for' in expr.combined or 'distribute' in expr.combined or 'taskloop' in expr.combined)

        if isinstance(expr, (OMP_Sections_Construct, OMP_Single_Construct)) \
           and expr.has_nowait:
            for node in code.body[index+1:]:
                if isinstance(node, Omp_End_Clause):
                    if node.txt.startswith(expr.name, 4):
                        node.has_nowait = True

        if isinstance(expr, (OMP_For_Loop, OMP_Simd_Construct,
                    OMP_Distribute_Construct, OMP_TaskLoop_Construct)) or combined_loop:
            index += 1
            while index < len(code.body) and isinstance(code.body[index], (Comment, CommentBlock, Pass)):
                index += 1

            if index < len(code.body) and isinstance(code.body[index], For):
                end_expr = ['!$omp', 'end', expr.name]
                if expr.combined:
                    end_expr.append(expr.combined)
                if expr.has_nowait:
                    end_expr.append('nowait')
                code.body[index].end_annotation = ' '.join(e for e in end_expr if e)+'\n'
            else:
                type_name = type(expr).__name__
                msg = f"Statement after {type_name} must be a for loop."
                errors.report(msg, symbol=expr,
                    severity='fatal')

        expr.clear_syntactic_user_nodes()
        expr.update_pyccel_staging()
        return expr

    def _visit_Omp_End_Clause(self, expr):
        end_loop = any(c in expr.txt for c in ['for', 'distribute', 'taskloop', 'simd'])
        if end_loop:
            errors.report("For loops do not require an end clause. This clause is ignored",
                    severity='warning', symbol=expr)
            return EmptyNode()
        else:
            expr.clear_syntactic_user_nodes()
            expr.update_pyccel_staging()
            return expr

    def _visit_Literal(self, expr):
        expr.clear_syntactic_user_nodes()
        expr.update_pyccel_staging()
        return expr

    def _visit_Pass(self, expr):
        expr.clear_syntactic_user_nodes()
        expr.update_pyccel_staging()
        return expr

    def _visit_Variable(self, expr):
        name = self.scope.get_python_name(expr.name)
        var = self.get_variable(name)
        return self._optional_params.get(var, var)

    def _visit_str(self, expr):
        return repr(expr)

    def _visit_Slice(self, expr):
        start = self._visit(expr.start) if expr.start is not None else None
        stop = self._visit(expr.stop) if expr.stop is not None else None
        step = self._visit(expr.step) if expr.step is not None else None

        return Slice(start, stop, step)

    def _visit_IndexedElement(self, expr):
        inhomogeneous_element = self.scope.find(expr, 'symbolic_alias')
        if inhomogeneous_element is not None:
            return inhomogeneous_element

        var = self._visit(expr.base)

        if isinstance(var, (PyccelFunctionDef, VariableTypeAnnotation)):
            return self._get_indexed_type(var, expr.indices, expr)

        # TODO check consistency of indices with shape/rank
        args = [self._visit(idx) for idx in expr.indices]

        if (len(args) == 1 and isinstance(getattr(args[0], 'class_type', None), TupleType)):
            args = args[0]

        elif any(isinstance(getattr(a, 'class_type', None), TupleType) for a in args):
            n_exprs = None
            for a in args:
                if getattr(a, 'shape', None) and isinstance(a.shape[0], LiteralInteger):
                    a_len = a.shape[0]
                    if n_exprs:
                        assert n_exprs == a_len
                    else:
                        n_exprs = a_len

            if n_exprs is not None:
                new_expr_args = [[a[i] if hasattr(a, '__getitem__') else a for a in args]
                                 for i in range(n_exprs)]
                return NumpyArray(PythonTuple(*[var[a] for a in new_expr_args]))

        return self._extract_indexed_from_var(var, args, expr)

    def _visit_PyccelSymbol(self, expr):
        name = expr

        var = self.check_for_variable(name)

        if var is None:
            var = self.scope.find(name)
        if var is None:
            var = builtin_functions_dict.get(name, None)
            if var is not None:
                var = PyccelFunctionDef(name, var)

        if var is None and self._in_annotation:
            var = numpy_funcs.get(name, None)
            if name == 'real':
                var = numpy_funcs['float']
            elif name == '*':
                return GenericType()

        if var is None:
            if name == '_':
                errors.report(UNDERSCORE_NOT_A_THROWAWAY,
                    bounding_box=(self.current_ast_node.lineno, self.current_ast_node.col_offset),
                    severity='fatal')
            else:
                errors.report(UNDEFINED_VARIABLE, symbol=name,
                    bounding_box=(self.current_ast_node.lineno, self.current_ast_node.col_offset),
                    severity='fatal')
        return self._optional_params.get(var, var)

    def _visit_AnnotatedPyccelSymbol(self, expr):
        # Check if the variable already exists
        var = self.scope.find(expr, 'variables', local_only = True)
        if var is not None:
            errors.report("Variable has been declared multiple times",
                    symbol=expr, severity='error')

        if expr.annotation is None:
            errors.report(MISSING_TYPE_ANNOTATIONS,
                    symbol=expr, severity='fatal')

        # Get the semantic type annotation (should be UnionTypeAnnotation)
        types = self._visit(expr.annotation)

        if len(types.type_list) == 0:
            errors.report(MISSING_TYPE_ANNOTATIONS,
                    symbol=expr, severity='fatal')

        python_name = expr.name
        # Get the collisionless name from the scope
        if isinstance(python_name, DottedName):
            prefix_parts = python_name.name[:-1]
            syntactic_prefix = prefix_parts[0] if len(prefix_parts) == 1 else DottedName(*prefix_parts)
            prefix = self._visit(syntactic_prefix)
            class_def = prefix.cls_base
            attribute_name = python_name.name[-1]

            name = class_def.scope.get_expected_name(attribute_name)
            var_class = DottedVariable
            kwargs = {'lhs': prefix}
        else:
            name = self.scope.get_expected_name(python_name)
            var_class = Variable
            kwargs = {}

        # Use the local decorators to define the memory and index handling
        array_memory_handling = 'heap'
        decorators = self.scope.decorators
        if decorators:
            if 'stack_array' in decorators:
                if expr.name in decorators['stack_array']:
                    array_memory_handling = 'stack'
            if 'allow_negative_index' in decorators:
                if expr.name in decorators['allow_negative_index']:
                    kwargs['allows_negative_indexes'] = True

        # For each possible data type create the necessary variables
        possible_args = []
        for t in types.type_list:
            if isinstance(t, FunctionTypeAnnotation):
                args = t.args
                results = [FunctionDefResult(r.var.clone(r.var.name, is_argument = False), annotation=r.annotation) for r in t.results]
                address = FunctionAddress(name, args, results)
                possible_args.append(address)
            elif isinstance(t, VariableTypeAnnotation):
                class_type = t.class_type
                cls_base = get_cls_base(class_type) or self.scope.find(class_type.name, 'classes')
                v = var_class(class_type, name, cls_base = cls_base,
                        shape = None,
                        is_const = t.is_const, is_optional = False,
                        memory_handling = array_memory_handling if class_type.rank > 0 else 'stack',
                        **kwargs)
                possible_args.append(v)
            else:
                errors.report(PYCCEL_RESTRICTION_TODO + '\nUnrecoginsed type annotation',
                        severity='fatal', symbol=expr)

        # An annotated variable must have a type
        assert len(possible_args) != 0

        return possible_args

    def _visit_SyntacticTypeAnnotation(self, expr):
        types = []

        self._in_annotation = True
        visited_dtype = self._visit(expr.dtype)
        self._in_annotation = False
        order = expr.order

        if isinstance(visited_dtype, PyccelFunctionDef):
            dtype_cls = visited_dtype.cls_name
            class_type = dtype_cls.static_type()
            return UnionTypeAnnotation(VariableTypeAnnotation(class_type))
        elif isinstance(visited_dtype, VariableTypeAnnotation):
            if order and order != visited_dtype.class_type.order:
                visited_dtype = VariableTypeAnnotation(visited_dtype.class_type.swap_order())
            return UnionTypeAnnotation(visited_dtype)
        elif isinstance(visited_dtype, UnionTypeAnnotation):
            return visited_dtype
        elif isinstance(visited_dtype, ClassDef):
            # TODO: Improve when #1676 is merged
            dtype = self.get_class_construct(visited_dtype.name)
            return UnionTypeAnnotation(VariableTypeAnnotation(dtype))
        elif isinstance(visited_dtype, PyccelType):
            return UnionTypeAnnotation(VariableTypeAnnotation(visited_dtype))
        else:
            raise errors.report(PYCCEL_RESTRICTION_TODO + ' Could not deduce type information',
                    severity='fatal', symbol=expr)


    def _visit_DottedName(self, expr):

        var = self.check_for_variable(_get_name(expr))
        if var:
            return var

        lhs = expr.name[0] if len(expr.name) == 2 \
                else DottedName(*expr.name[:-1])
        rhs = expr.name[-1]

        visited_lhs = self._visit(lhs)
        first = visited_lhs
        if isinstance(visited_lhs, FunctionCall):
            results = visited_lhs.funcdef.results
            if len(results) != 1:
                errors.report("Cannot get attribute of function call with multiple returns",
                        symbol=expr, severity='fatal')
            first = results[0].var
        rhs_name = _get_name(rhs)

        # Handle case of imported module
        if isinstance(first, Module):

            if rhs_name in first:
                imp = self.scope.find(_get_name(lhs), 'imports')

                new_name = rhs_name
                if imp is not None:
                    new_name = imp.find_module_target(rhs_name)
                    if new_name is None:
                        new_name = self.scope.get_new_name(rhs_name)

                        # Save the import target that has been used
                        imp.define_target(AsName(first[rhs_name], PyccelSymbol(new_name)))
                elif isinstance(rhs, FunctionCall):
                    self.scope.imports['functions'][new_name] = first[rhs_name]
                elif isinstance(rhs, ConstructorCall):
                    self.scope.imports['classes'][new_name] = first[rhs_name]
                elif isinstance(rhs, Variable):
                    self.scope.imports['variables'][new_name] = rhs

                if isinstance(rhs, FunctionCall):
                    # If object is a function
                    args  = self._handle_function_args(rhs.args)
                    func  = first[rhs_name]
                    if new_name != rhs_name:
                        if hasattr(func, 'clone') and not isinstance(func, PyccelFunctionDef):
                            func  = func.clone(new_name)
                    pyccel_stage.set_stage('syntactic')
                    syntactic_call = FunctionCall(func, args)
                    pyccel_stage.set_stage('semantic')
                    return self._handle_function(syntactic_call, func, args)
                elif isinstance(rhs, Constant):
                    var = first[rhs_name]
                    if new_name != rhs_name:
                        var.name = new_name
                    return var
                else:
                    # If object is something else (eg. dict)
                    var = first[rhs_name]
                    return var
            else:
                errors.report(UNDEFINED_IMPORT_OBJECT.format(rhs_name, str(lhs)),
                        symbol=expr, severity='fatal')
        if isinstance(first, ClassDef):
            errors.report("Static class methods are not yet supported", symbol=expr,
                    severity='fatal')

        d_var = self._infer_type(first)
        class_type = d_var['class_type']
        cls_base = get_cls_base(class_type)
        if cls_base is None:
            cls_base = self.scope.find(class_type.name, 'classes')

        # look for a class method
        if isinstance(rhs, FunctionCall):
            method = cls_base.get_method(rhs_name)
            macro = self.scope.find(rhs_name, 'macros')
            if macro is not None:
                master = macro.master
                args = rhs.args
                args = [lhs] + list(args)
                args = [self._visit(i) for i in args]
                args = macro.apply(args)
                return FunctionCall(master, args, self._current_function)

            args = [FunctionCallArgument(visited_lhs), *self._handle_function_args(rhs.args)]
            if cls_base.name == 'numpy.ndarray':
                numpy_class = method.cls_name
                self.insert_import('numpy', AsName(numpy_class, numpy_class.name))
            return self._handle_function(expr, method, args, is_method = True)

        # look for a class attribute / property
        elif isinstance(rhs, PyccelSymbol) and cls_base:
            # standard class attribute
            second = self.check_for_variable(expr)
            if second:
                return second

            # class property?
            else:
                method = cls_base.get_method(rhs_name)
                assert 'property' in method.decorators
                if cls_base.name == 'numpy.ndarray':
                    numpy_class = method.cls_name
                    self.insert_import('numpy', AsName(numpy_class, numpy_class.name))
                return self._handle_function(expr, method, [FunctionCallArgument(visited_lhs)], is_method = True)

        # look for a macro
        else:

            macro = self.scope.find(rhs_name, 'macros')

            # Macro
            if isinstance(macro, MacroVariable):
                return macro.master
            elif isinstance(macro, MacroFunction):
                args = macro.apply([visited_lhs])
                return FunctionCall(macro.master, args, self._current_function)

        # did something go wrong?
        return errors.report(f'Attribute {rhs_name} not found',
            bounding_box=(self.current_ast_node.lineno, self.current_ast_node.col_offset),
            severity='fatal')

    def _visit_PyccelOperator(self, expr):
        args     = [self._visit(a) for a in expr.args]
        return self._create_PyccelOperator(expr, args)

    def _visit_PyccelAdd(self, expr):
        args = [self._visit(a) for a in expr.args]
        arg0 = args[0]
        if isinstance(arg0.class_type, (TupleType, HomogeneousListType)):
            arg1 = args[1]
            is_homogeneous = not isinstance(arg0.class_type, InhomogeneousTupleType) and \
                                arg0.class_type == arg1.class_type
            if is_homogeneous:
                return Concatenate(*args)
            else:
                if not (isinstance(arg0.shape[0], (LiteralInteger, int)) and isinstance(arg1.shape[0], (LiteralInteger, int))):
                    errors.report(f"Can't create an inhomogeneous object from objects of unknown size",
                            severity='fatal', symbol=expr)

                tuple_args = [self.scope.collect_tuple_element(v) for v in arg0] + [self.scope.collect_tuple_element(v) for v in arg1]
                expr_new = PythonTuple(*tuple_args)
        else:
            expr_new = self._create_PyccelOperator(expr, args)
        return expr_new

    def _visit_PyccelMul(self, expr):
        args = [self._visit(a) for a in expr.args]
        if isinstance(args[0].class_type, (TupleType, HomogeneousListType)):
            expr_new = self._create_Duplicate(args[0], args[1])
        elif isinstance(args[1].class_type, (TupleType, HomogeneousListType)):
            expr_new = self._create_Duplicate(args[1], args[0])
        else:
            expr_new = self._create_PyccelOperator(expr, args)
        return expr_new

    def _visit_PyccelPow(self, expr):
        base, exponent = [self._visit(a) for a in expr.args]

        exp_val = exponent
        if isinstance(exponent, LiteralInteger):
            exp_val = exponent.python_value
        elif isinstance(exponent, PyccelAssociativeParenthesis):
            exp = exponent.args[0]
            # Handle (1/2)
            if isinstance(exp, PyccelDiv) and all(isinstance(a, Literal) for a in exp.args):
                exp_val = exp.args[0].python_value / exp.args[1].python_value

        if isinstance(base, (Literal, Variable)) and exp_val == 2:
            return PyccelMul(base, base)
        elif exp_val == 0.5:
            pyccel_stage.set_stage('syntactic')

            sqrt_name = self.scope.get_new_name('sqrt')
            imp_name = AsName('sqrt', sqrt_name)
            if isinstance(base.class_type.primitive_type, PrimitiveComplexType) or isinstance(exponent.class_type.primitive_type, PrimitiveComplexType):
                new_import = Import('cmath',imp_name)
            else:
                new_import = Import('math',imp_name)
            self._visit(new_import)
            if isinstance(expr.args[0], PyccelAssociativeParenthesis):
                new_call = FunctionCall(sqrt_name, [expr.args[0].args[0]])
            else:
                new_call = FunctionCall(sqrt_name, [expr.args[0]])

            pyccel_stage.set_stage('semantic')

            return self._visit(new_call)
        else:
            return PyccelPow(base, exponent)

    def _visit_Lambda(self, expr):
        errors.report("Lambda functions are not currently supported",
                symbol=expr, severity='fatal')
        expr_names = set(str(a) for a in expr.expr.get_attribute_nodes(PyccelSymbol))
        var_names = map(str, expr.variables)
        missing_vars = expr_names.difference(var_names)
        if len(missing_vars) > 0:
            errors.report(UNDEFINED_LAMBDA_VARIABLE, symbol = missing_vars,
                bounding_box=(self.current_ast_node.lineno, self.current_ast_node.col_offset),
                severity='fatal')
        funcs = expr.expr.get_attribute_nodes(FunctionCall)
        for func in funcs:
            name = _get_name(func)
            f = self.scope.find(name, 'symbolic_functions')
            if f is None:
                errors.report(UNDEFINED_LAMBDA_FUNCTION, symbol=name,
                    bounding_box=(self.current_ast_node.lineno, self.current_ast_node.col_offset),
                    severity='fatal')
            else:

                f = f(*func.args)
                expr_new = expr.expr.subs(func, f)
                expr = Lambda(tuple(expr.variables), expr_new)
        return expr

    def _visit_FunctionCall(self, expr):
        name     = expr.funcdef
        try:
            name = self.scope.get_expected_name(name)
        except RuntimeError:
            pass

        func = self.scope.find(name, 'functions')

        if func is None:
            name = str(expr.funcdef)
            if name in builtin_functions_dict:
                func = PyccelFunctionDef(name, builtin_functions_dict[name])

        args = self._handle_function_args(expr.args)

        # Correct keyword names if scope is available
        # The scope is only available if the function body has been parsed
        # (i.e. not for headers or builtin functions)
        if (isinstance(func, FunctionDef) and func.scope) or isinstance(func, Interface):
            scope = func.scope if isinstance(func, FunctionDef) else func.functions[0].scope
            args = [a if a.keyword is None else \
                    FunctionCallArgument(a.value, scope.get_expected_name(a.keyword)) \
                    for a in args]
            func_args = func.arguments if isinstance(func,FunctionDef) else func.functions[0].arguments
            if not func.is_semantic:
                # Correct func_args keyword names
                func_args = [FunctionDefArgument(AnnotatedPyccelSymbol(scope.get_expected_name(a.var.name), a.annotation),
                            annotation=a.annotation, value=a.value, kwonly=a.is_kwonly, bound_argument=a.bound_argument)
                            for a in func_args]
            args      = self._sort_function_call_args(func_args, args)
            is_inline = func.is_inline if isinstance(func, FunctionDef) else func.functions[0].is_inline
            if not func.is_semantic:
                if not is_inline:
                    func = self._annotate_the_called_function_def(func)
                else:
                    func = self._annotate_the_called_function_def(func, function_call_args=args)
            elif is_inline and isinstance(func, Interface):
                is_compatible = False
                for f in func.functions:
                    fl = self._check_argument_compatibility(args, f.arguments, func, f.is_elemental, raise_error=False)
                    is_compatible |= fl
                if not is_compatible:
                    func = self._annotate_the_called_function_def(func, function_call_args=args)

        if name == 'lambdify':
            args = self.scope.find(str(expr.args[0]), 'symbolic_functions')

        if self.scope.find(name, 'cls_constructs'):

            # TODO improve the test
            # we must not invoke the scope like this

            cls = self.scope.find(name, 'classes')
            d_methods = cls.methods_as_dict
            method = d_methods.pop('__init__', None)

            if method is None:

                # TODO improve case of class with the no __init__

                errors.report(UNDEFINED_INIT_METHOD, symbol=name,
                    bounding_box=(self.current_ast_node.lineno, self.current_ast_node.col_offset),
                    severity='error')
            dtype = method.arguments[0].var.class_type
            cls_def = method.arguments[0].var.cls_base
            d_var = {'class_type' : dtype,
                    'memory_handling':'stack',
                    'shape' : None,
                    'cls_base' : cls_def,
                    }
            new_expression = []

            lhs = expr.get_user_nodes(Assign)[0].lhs
            if isinstance(lhs, AnnotatedPyccelSymbol):
                annotation = self._visit(lhs.annotation)
                if len(annotation.type_list) != 1 or annotation.type_list[0].class_type != method.arguments[0].var.class_type:
                    errors.report(f"Unexpected type annotation in creation of {cls_def.name}",
                            symbol=annotation, severity='error')
                lhs = lhs.name

            cls_variable = self._assign_lhs_variable(lhs, d_var, expr, new_expression, False)
            self._additional_exprs[-1].extend(new_expression)
            args = (FunctionCallArgument(cls_variable), *args)
            self._check_argument_compatibility(args, method.arguments,
                            method, method.is_elemental)

            new_expr = ConstructorCall(method, args, cls_variable)

            for a, f_a in zip(new_expr.args, method.arguments):
                if f_a.persistent_target:
                    val = a.value
                    if isinstance(val, Variable):
                        a.value.is_target = True
                        self._indicate_pointer_target(cls_variable, a.value, expr.get_user_nodes(Assign)[0])
                    else:
                        errors.report(f"{val} cannot be passed to class constructor call as target. Please create a temporary variable.",
                                severity='error', symbol=expr)

            self._allocs[-1].add(cls_variable)
            return new_expr
        else:

            # first we check if it is a macro, in this case, we will create
            # an appropriate FunctionCall

            macro = self.scope.find(name, 'macros')
            if macro is not None:
                func = macro.master.funcdef
                name = _get_name(func.name)
                args = macro.apply(args)

            if func is None:
                return errors.report(UNDEFINED_FUNCTION, symbol=name,
                        bounding_box=(self.current_ast_node.lineno, self.current_ast_node.col_offset),
                        severity='fatal')
            else:
                return self._handle_function(expr, func, args)

    def _visit_Assign(self, expr):
        # TODO unset position at the end of this part
        new_expressions = []
        python_ast = expr.python_ast
        assert(python_ast)

        rhs = expr.rhs
        lhs = expr.lhs

        # Steps before visiting
        if isinstance(rhs, GeneratorComprehension):
            rhs.substitute(rhs.lhs, lhs)
            genexp = self._assign_GeneratorComprehension(_get_name(lhs), rhs)
            if isinstance(expr, AugAssign):
                new_expressions.append(genexp)
                rhs = genexp.lhs
            elif genexp.lhs.name == lhs:
                return genexp
            else:
                new_expressions.append(genexp)
                rhs = genexp.lhs
        elif isinstance(rhs, IfTernaryOperator):
            value_true  = self._visit(rhs.value_true)
            if value_true.rank > 0 or value_true.dtype is StringType():
                # Temporarily deactivate type checks to construct syntactic assigns
                pyccel_stage.set_stage('syntactic')
                assign_true  = Assign(lhs, rhs.value_true, python_ast = python_ast)
                assign_false = Assign(lhs, rhs.value_false, python_ast = python_ast)
                pyccel_stage.set_stage('semantic')

                cond  = self._visit(rhs.cond)
                true_section  = IfSection(cond, [self._visit(assign_true)])
                false_section = IfSection(LiteralTrue(), [self._visit(assign_false)])
                return If(true_section, false_section)

        # Visit object
        if isinstance(rhs, FunctionCall):
            name = rhs.funcdef
            macro = self.scope.find(name, 'macros')
            if macro is None:
                rhs = self._visit(rhs)
                if isinstance(rhs, (PythonMap, PythonZip, PythonEnumerate, PythonRange)):
                    errors.report(f"{type(rhs)} cannot be saved to variables", symbol=expr, severity='fatal')
            else:

                # TODO check types from FunctionDef
                master = macro.master
                results = []
                args = [self._visit(i) for i in rhs.args]
                args_names = [arg.value.name for arg in args if isinstance(arg.value, Variable)]
                d_m_args = {arg.value.name:arg.value for arg in macro.master_arguments
                                  if isinstance(arg.value, Variable)}

                if not sympy_iterable(lhs):
                    lhs = [lhs]
                results_shapes = macro.get_results_shapes(args)
                for m_result, shape, result in zip(macro.results, results_shapes, lhs):
                    if m_result in d_m_args and not result in args_names:
                        d_result = self._infer_type(d_m_args[m_result])
                        d_result['shape'] = shape
                        tmp = self._assign_lhs_variable(result, d_result, None, new_expressions, False)
                        results.append(tmp)
                    elif result in args_names:
                        _name = _get_name(result)
                        tmp = self.get_variable(_name)
                        results.append(tmp)
                    else:
                        # TODO: check for result in master_results
                        errors.report(INVALID_MACRO_COMPOSITION, symbol=result,
                            bounding_box=(self.current_ast_node.lineno, self.current_ast_node.col_offset),
                            severity='error')

                expr = macro.make_necessary_copies(args, results)
                new_expressions += expr
                args = macro.apply(args, results=results)
                if isinstance(master.funcdef, FunctionDef):
                    func_call = FunctionCall(master.funcdef, args, self._current_function)
                    if new_expressions:
                        return CodeBlock([*new_expressions, func_call])
                    else:
                        return func_call
                else:
                    # TODO treate interface case
                    errors.report(PYCCEL_RESTRICTION_TODO,
                                  bounding_box=(self.current_ast_node.lineno, self.current_ast_node.col_offset),
                                  severity='fatal')

        else:
            rhs = self._visit(rhs)

        if isinstance(rhs, NumpyResultType):
            errors.report("Cannot assign a datatype to a variable.",
                    symbol=expr, severity='error')

        # Checking for the result of _visit_ListExtend
        if isinstance(rhs, For) or (isinstance(rhs, CodeBlock) and isinstance(rhs.body[0], ListMethod)):
            return rhs
        if isinstance(rhs, ConstructorCall):
            return rhs
        elif isinstance(rhs, FunctionDef):

            # case of lambdify

            rhs = rhs.rename(expr.lhs.name)
            for i in rhs.body:
                i.set_current_ast(python_ast)
            return rhs

        elif isinstance(rhs, CodeBlock) and len(rhs.body)>1 and isinstance(rhs.body[1], FunctionalFor):
            return rhs

        elif isinstance(rhs, FunctionCall):
            func = rhs.funcdef
            results = func.results
            if results:
                if len(results)==1:
                    d_var = self._infer_type(results[0].var)
                else:
                    d_var = self._infer_type(PythonTuple(*[r.var for r in results]))
            elif expr.lhs.is_temp:
                return rhs
            else:
                raise NotImplementedError("Cannot assign result of a function without a return")

            # case of elemental function
            # if the input and args of func do not have the same shape,
            # then the lhs must be already declared
            if func.is_elemental:
                # we first compare the funcdef args with the func call
                # args
                # d_var = None
                func_args = func.arguments
                call_args = rhs.args
                f_ranks = [x.var.rank for x in func_args]
                c_ranks = [x.value.rank for x in call_args]
                same_ranks = [x==y for (x,y) in zip(f_ranks, c_ranks)]
                if not all(same_ranks):
                    assert(len(c_ranks) == 1)
                    arg = call_args[0].value
                    d_var['shape'          ] = arg.shape
                    d_var['memory_handling'] = arg.memory_handling
                    d_var['class_type'     ] = arg.class_type
                    d_var['cls_base'       ] = arg.cls_base

        elif isinstance(rhs, NumpyTranspose):
            d_var  = self._infer_type(rhs)
            if d_var['memory_handling'] == 'alias' and not isinstance(lhs, IndexedElement):
                rhs = rhs.internal_var
        elif isinstance(rhs, PyccelFunction) and isinstance(rhs.dtype, VoidType):
            if expr.lhs.is_temp:
                return rhs
            else:
                raise NotImplementedError("Cannot assign result of a function without a return")

        else:
            d_var  = self._infer_type(rhs)
            d_list = d_var if isinstance(d_var, list) else [d_var]

            for d in d_list:
                name = d['class_type'].__class__.__name__

                if name.startswith('Pyccel'):
                    name = name[6:]
                    d['cls_base'] = self.scope.find(name, 'classes')
                    if d_var['memory_handling'] == 'alias':
                        d['memory_handling'] = 'alias'
                    else:
                        d['memory_handling'] = d_var['memory_handling'] or 'heap'

                    # TODO if we want to use pointers then we set target to true
                    # in the ConsturcterCall

                if isinstance(rhs, Variable) and rhs.is_target:
                    # case of rhs is a target variable the lhs must be a pointer
                    d['memory_handling'] = 'alias'

        lhs = expr.lhs
        if isinstance(lhs, AnnotatedPyccelSymbol):
            semantic_lhs = self._visit(lhs)
            if len(semantic_lhs) != 1:
                errors.report("Cannot declare variable with multiple types",
                        symbol=expr, severity='error')
            semantic_lhs_var = semantic_lhs[0]
            if isinstance(semantic_lhs_var, DottedVariable):
                cls_def = semantic_lhs_var.lhs.cls_base
                insert_scope = cls_def.scope
                cls_def.add_new_attribute(semantic_lhs_var)
            else:
                insert_scope = self.scope
            try:
                insert_scope.insert_variable(semantic_lhs_var)
            except RuntimeError as e:
                errors.report(e, symbol=expr, severity='error')
            lhs = lhs.name

        if isinstance(lhs, (PyccelSymbol, DottedName)):
            if isinstance(d_var, list):
                if len(d_var) == 1:
                    d_var = d_var[0]
                else:
                    errors.report(WRONG_NUMBER_OUTPUT_ARGS, symbol=expr,
                        severity='error')
                    return None
            lhs = self._assign_lhs_variable(lhs, d_var, rhs, new_expressions, isinstance(expr, AugAssign))

        # Handle assignment to multiple variables
        elif isinstance(lhs, (PythonTuple, PythonList)):
            if isinstance(rhs, FunctionCall):
                new_lhs = []
                r_iter = [r.var for r in rhs.funcdef.results]
                for i,(l,r) in enumerate(zip(lhs,r_iter)):
                    d = self._infer_type(r)
                    new_lhs.append( self._assign_lhs_variable(l, d, r, new_expressions, isinstance(expr, AugAssign),
                                                    arr_in_multirets=r.rank>0 ) )
                lhs = PythonTuple(*new_lhs)
            else:
                n = len(lhs)
                if isinstance(rhs.class_type, InhomogeneousTupleType):
                    r_iter = [self.scope.collect_tuple_element(v) for v in rhs]
                else:
                    r_iter = rhs

                body = []
                for i,(l,r) in enumerate(zip(lhs,r_iter)):
                    pyccel_stage.set_stage('syntactic')
                    local_assign = Assign(l,r, python_ast = expr.python_ast)
                    pyccel_stage.set_stage('semantic')
                    body.append(self._visit(local_assign))
                return CodeBlock(body)
        else:
            lhs = self._visit(lhs)

        if not isinstance(lhs, (list, tuple)):
            lhs = [lhs]
            if isinstance(d_var,dict):
                d_var = [d_var]

        if len(lhs) == 1:
            lhs = lhs[0]

        if isinstance(lhs, Variable):
            is_pointer = lhs.is_alias
        elif isinstance(lhs, IndexedElement):
            is_pointer = False
        elif isinstance(lhs, (PythonTuple, PythonList)):
            is_pointer = any(l.is_alias for l in lhs if isinstance(lhs, Variable))

        # TODO: does is_pointer refer to any/all or last variable in list (currently last)
        is_pointer = is_pointer and isinstance(rhs, (Variable, Duplicate))
        is_pointer = is_pointer or isinstance(lhs, Variable) and lhs.is_alias

        lhs = [lhs]
        rhs = [rhs]
        # Split into multiple Assigns to ensure AliasAssign is used where necessary
        unravelling = True
        while unravelling:
            unravelling = False
            new_lhs = []
            new_rhs = []
            for l,r in zip(lhs, rhs):
                # Split assign (e.g. for a,b = 1,c)
                if isinstance(l.class_type, InhomogeneousTupleType) \
                        and not isinstance(r, FunctionCall):
                    new_lhs.extend(self.scope.collect_tuple_element(v) for v in l)
                    new_rhs.extend(self.scope.collect_tuple_element(v) for v in r)
                    # Repeat step to handle tuples of tuples of etc.
                    unravelling = True
                elif isinstance(l, Variable) and l.is_optional:
                    if l in self._optional_params:
                        # Collect temporary variable which provides
                        # allocated memory space for this optional variable
                        new_lhs.append(self._optional_params[l])
                    else:
                        # Create temporary variable to provide allocated
                        # memory space before assigning to the pointer value
                        # (may be NULL)
                        tmp_var = self.scope.get_temporary_variable(l,
                                name = l.name+'_loc', is_optional = False)
                        self._optional_params[l] = tmp_var
                        new_lhs.append(tmp_var)
                    new_rhs.append(r)
                else:
                    new_lhs.append(l)
                    new_rhs.append(r)
            lhs = new_lhs
            rhs = new_rhs

        # Examine each assign and determine assign type (Assign, AliasAssign, etc)
        for l, r in zip(lhs,rhs):
            if isinstance(l, PythonTuple):
                for li in l:
                    if li.is_const:
                        # If constant (can't use annotations on tuple assignment)
                        errors.report("Cannot modify 'const' variable",
                            bounding_box=(self.current_ast_node.lineno, self.current_ast_node.col_offset),
                            symbol=li, severity='error')
            else:
                if getattr(l, 'is_const', False) and (not isinstance(expr.lhs, AnnotatedPyccelSymbol) or len(l.get_all_user_nodes()) > 0):
                    # If constant and not the initialising declaration of a constant variable
                    errors.report("Cannot modify 'const' variable",
                        bounding_box=(self.current_ast_node.lineno, self.current_ast_node.col_offset),
                        symbol=l, severity='error')
            if isinstance(expr, AugAssign):
                new_expr = AugAssign(l, expr.op, r)
            else:
                is_pointer_i = l.is_alias if isinstance(l, Variable) else is_pointer
                new_expr = Assign(l, r)

                if is_pointer_i:
                    new_expr = AliasAssign(l, r)
                    if isinstance(r, FunctionCall):
                        funcdef = r.funcdef
                        target_r_idx = funcdef.result_pointer_map[funcdef.results[0]]
                        for ti in target_r_idx:
                            self._indicate_pointer_target(l, r.args[ti].value, expr)
                    else:
                        self._indicate_pointer_target(l, r, expr)

                elif new_expr.is_symbolic_alias:
                    new_expr = SymbolicAssign(l, r)

                    # in a symbolic assign, the rhs can be a lambda expression
                    # it is then treated as a def node

                    F = self.scope.find(l, 'symbolic_functions')
                    if F is None:
                        self.insert_symbolic_function(new_expr)
                    else:
                        errors.report(PYCCEL_RESTRICTION_TODO,
                                      bounding_box=(self.current_ast_node.lineno, self.current_ast_node.col_offset),
                                      severity='fatal')

            new_expressions.append(new_expr)

        if (len(new_expressions)==1):
            new_expressions = new_expressions[0]

            return new_expressions
        else:
            result = CodeBlock(new_expressions)
            return result

    def _visit_For(self, expr):

        scope = self.create_new_loop_scope()

        # treatment of the index/indices
        iterable = Iterable(self._visit(expr.iterable))

        new_expr = []

        start = LiteralInteger(0)
        iterator_d_var = self._infer_type(start)

        iterator = expr.target

        if iterable.num_loop_counters_required:
            indices = [Variable(PythonNativeInt(), self.scope.get_new_name(), is_temp=True)
                        for i in range(iterable.num_loop_counters_required)]
            iterable.set_loop_counter(*indices)
        else:
            if isinstance(iterable.iterable, PythonEnumerate):
                syntactic_index = iterator[0]
            else:
                syntactic_index = iterator

            index = self.check_for_variable(syntactic_index)
            if index is None:
                index = self._assign_lhs_variable(syntactic_index, iterator_d_var,
                                rhs=start, new_expressions=new_expr,
                                is_augassign=False)
            iterable.set_loop_counter(index)

        if isinstance(iterator, PyccelSymbol):
            iterator_rhs = iterable.get_target_from_range()
            iterator_d_var = self._infer_type(iterator_rhs)

            target = self._assign_lhs_variable(iterator, iterator_d_var,
                            rhs=iterator_rhs, new_expressions=new_expr,
                            is_augassign=False)

        elif isinstance(iterator, PythonTuple):
            iterator_rhs = iterable.get_target_from_range()
            target = [self._assign_lhs_variable(it, self._infer_type(rhs),
                                rhs=rhs, new_expressions=new_expr,
                                is_augassign=False)
                        for it, rhs in zip(iterator, iterator_rhs)]
        else:

            errors.report(INVALID_FOR_ITERABLE, symbol=expr.target,
                   bounding_box=(self.current_ast_node.lineno, self.current_ast_node.col_offset),
                   severity='error')

        body = self._visit(expr.body)

        self.exit_loop_scope()

        if isinstance(iterable.iterable, Product):
            for_expr = body
            scopes = self.scope.create_product_loop_scope(scope, len(target))

            for t, i, r, s in zip(target[::-1], iterable.loop_counters[::-1], iterable.get_target_from_range()[::-1], scopes[::-1]):
                # Create Variable iterable
                loop_iter = Iterable(r.base)
                loop_iter.set_loop_counter(i)

                # Create a For loop for each level of the Product
                for_expr = For(t, loop_iter, for_expr, scope=s)
                for_expr.end_annotation = expr.end_annotation
                for_expr = [for_expr]
            for_expr = for_expr[0]
        else:
            for_expr = For(target, iterable, body, scope=scope)
            for_expr.end_annotation = expr.end_annotation
        return for_expr


    def _visit_FunctionalFor(self, expr):
        old_index   = expr.index
        new_index   = self.scope.get_new_name()
        expr.substitute(old_index, new_index)

        target  = expr.expr
        index   = new_index
        indices = [self.scope.get_expected_name(i) for i in expr.indices]
        dims    = []
        body    = expr.loops[1]

        idx_subs = {}
        #scope = self.create_new_loop_scope()

        # The symbols created to represent unknown valued objects are temporary
        tmp_used_names = self.scope.all_used_symbols.copy()
        i = 0
        while isinstance(body, For):

            stop  = None
            start = LiteralInteger(0)
            step  = LiteralInteger(1)
            var   = indices[i]
            i += 1
            a     = self._visit(body.iterable)
            if isinstance(a, PythonRange):
                var   = self._create_variable(var, PythonNativeInt(), start, {})
                dvar  = self._infer_type(var)
                stop  = a.stop
                start = a.start
                step  = a.step

            elif isinstance(a, (PythonZip, PythonEnumerate)):
                dvar  = self._infer_type(a.element)
                class_type = dvar.pop('class_type')
                if class_type.rank > 0:
                    class_type = class_type.switch_rank(class_type.rank-1)
                    dvar['shape'] = (dvar['shape'])[1:]
                if class_type.rank == 0:
                    dvar['shape'] = None
                    dvar['memory_handling'] = 'stack'
                var  = Variable(class_type, var, **dvar)
                stop = a.element.shape[0]

            elif isinstance(a, Variable):
                dvar  = self._infer_type(a)
                class_type = dvar.pop('class_type')
                if class_type.rank > 0:
                    class_type = class_type.switch_rank(class_type.rank-1)
                    dvar['shape'] = (dvar['shape'])[1:]
                if class_type.rank == 0:
                    dvar['shape'] = None
                    dvar['memory_handling'] = 'stack'
                var  = Variable(class_type, var, **dvar)
                stop = a.shape[0]

            else:
                errors.report(PYCCEL_RESTRICTION_TODO,
                              bounding_box=(self.current_ast_node.lineno, self.current_ast_node.col_offset),
                              severity='fatal')
            existing_var = self.scope.find(var.name, 'variables')
            if existing_var:
                if self._infer_type(existing_var) != dvar:
                    errors.report(f"Variable {var} already exists with different type",
                            symbol = expr, severity='error')
            else:
                self.scope.insert_variable(var)
            step.invalidate_node()
            step  = pyccel_to_sympy(step , idx_subs, tmp_used_names)
            start.invalidate_node()
            start = pyccel_to_sympy(start, idx_subs, tmp_used_names)
            stop.invalidate_node()
            stop  = pyccel_to_sympy(stop , idx_subs, tmp_used_names)
            size = (stop - start) / step
            if (step != 1):
                size = ceiling(size)

            body = body.body.body[0]
            dims.append((size, step, start, stop))

        # we now calculate the size of the array which will be allocated

        for idx in indices:
            var = self.get_variable(idx)
            idx_subs[idx] = var


        sp_indices  = [sp_Symbol(i) for i in indices]

        dim = sp_Integer(1)

        for i in reversed(range(len(dims))):
            size  = dims[i][0]
            step  = dims[i][1]
            start = dims[i][2]
            stop  = dims[i][3]

            # For complicated cases we must ensure that the upper bound is never smaller than the
            # lower bound as this leads to too little memory being allocated
            min_size = size
            # Collect all uses of other indices
            start_idx = [-1] + [sp_indices.index(a) for a in start.atoms(sp_Symbol) if a in sp_indices]
            stop_idx  = [-1] + [sp_indices.index(a) for a in  stop.atoms(sp_Symbol) if a in sp_indices]
            start_idx.sort()
            stop_idx.sort()

            # Find the minimum size
            while max(len(start_idx),len(stop_idx))>1:
                # Use the maximum value of the start
                if start_idx[-1] > stop_idx[-1]:
                    s = start_idx.pop()
                    min_size = min_size.subs(sp_indices[s], dims[s][3])
                # and the minimum value of the stop
                else:
                    s = stop_idx.pop()
                    min_size = min_size.subs(sp_indices[s], dims[s][2])

            # While the min_size is not a known integer, assume that the bounds are positive
            j = 0
            while not isinstance(min_size, sp_Integer) and j<=i:
                min_size = min_size.subs(dims[j][3]-dims[j][2], 1).simplify()
                j+=1
            # If the min_size is negative then the size will be wrong and an error is raised
            if isinstance(min_size, sp_Integer) and min_size < 0:
                errors.report(PYCCEL_RESTRICTION_LIST_COMPREHENSION_LIMITS.format(indices[i]),
                          bounding_box=(self.current_ast_node.lineno, self.current_ast_node.col_offset),
                          severity='error')

            # sympy is necessary to carry out the summation
            dim   = dim.subs(sp_indices[i], start+step*sp_indices[i])
            dim   = Summation(dim, (sp_indices[i], 0, size-1))
            dim   = dim.doit()

        try:
            dim = sympy_to_pyccel(dim, idx_subs)
        except TypeError:
            errors.report(PYCCEL_RESTRICTION_LIST_COMPREHENSION_SIZE + f'\n Deduced size : {dim}',
                          bounding_box=(self.current_ast_node.lineno, self.current_ast_node.col_offset),
                          severity='fatal')

        # TODO find a faster way to calculate dim
        # when step>1 and not isinstance(dim, Sum)
        # maybe use the c++ library of sympy

        # we annotate the target to infere the type of the list created

        target = self._visit(target)
        d_var = self._infer_type(target)

        class_type = d_var['class_type']

        if class_type is GenericType():
            errors.report(LIST_OF_TUPLES,
                          bounding_box=(self.current_ast_node.lineno, self.current_ast_node.col_offset),
                          severity='fatal')

        d_var['memory_handling'] = 'heap'
        class_type = HomogeneousListType(class_type)
        d_var['class_type'] = class_type
        shape = [dim]
        if d_var['shape']:
            shape.extend(d_var['shape'])
        d_var['shape'] = shape
        d_var['cls_base'] = get_cls_base(class_type)

        # ...
        # TODO [YG, 30.10.2020]:
        #  - Check if we should allow the possibility that is_stack_array=True
        # ...
        lhs_symbol = expr.lhs.base
        ne = []
        lhs = self._assign_lhs_variable(lhs_symbol, d_var, rhs=expr, new_expressions=ne, is_augassign=False)
        lhs_alloc = ne[0]

        if isinstance(target, PythonTuple) and not target.is_homogeneous:
            errors.report(LIST_OF_TUPLES, symbol=expr, severity='error')

        target.invalidate_node()

        loops = [self._visit(i) for i in expr.loops]
        index = self._visit(index)

        l = loops[-1]
        for idx in indices:
            assert isinstance(l, For)
            # Sub in indices as defined here for coherent naming
            if idx.is_temp:
                self.scope.remove_variable(l.target)
                l.substitute(l.target, idx_subs[idx])
            l = l.body.body[-1]

        #self.exit_loop_scope()

        return CodeBlock([lhs_alloc, FunctionalFor(loops, lhs=lhs, indices=indices, index=index)])

    def _visit_GeneratorComprehension(self, expr):
        lhs = self.check_for_variable(expr.lhs)
        if lhs is None:
            pyccel_stage.set_stage('syntactic')
            if expr.lhs.is_temp:
                lhs = PyccelSymbol(self.scope.get_new_name(), is_temp=True)
            else:
                lhs = expr.lhs
            syntactic_assign = Assign(lhs, expr, python_ast=expr.python_ast)
            pyccel_stage.set_stage('semantic')

            creation = self._visit(syntactic_assign)
            self._additional_exprs[-1].append(creation)
            return self.get_variable(lhs)
        else:
            return lhs

    def _visit_While(self, expr):

        scope = self.create_new_loop_scope()
        test = self._visit(expr.test)
        body = self._visit(expr.body)
        self.exit_loop_scope()

        return While(test, body, scope=scope)

    def _visit_IfSection(self, expr):
        condition = expr.condition

        cond = self._visit(expr.condition)

        body = self._visit(expr.body)

        return IfSection(cond, body)

    def _visit_If(self, expr):
        args = [self._visit(i) for i in expr.blocks]

        conds = [b.condition for b in args]

        allocations = [arg.get_attribute_nodes(Allocate) for arg in args]

        var_shapes = [{a.variable : a.shape for a in allocs} for allocs in allocations]
        variables = [v for branch in var_shapes for v in branch]

        for v in variables:
            all_shapes_set = all(v in branch_shapes.keys() for branch_shapes in var_shapes)
            if all_shapes_set:
                shape_branch1 = var_shapes[0][v]
                same_shapes = all(shape_branch1==branch_shapes[v] \
                                for branch_shapes in var_shapes[1:])
            else:
                same_shapes = False

            if not same_shapes:
                v.set_changeable_shape()

        return If(*args)

    def _visit_IfTernaryOperator(self, expr):
        value_true  = self._visit(expr.value_true)
        if value_true.rank > 0 or value_true.dtype is StringType():
            lhs = PyccelSymbol(self.scope.get_new_name(), is_temp=True)
            # Temporarily deactivate type checks to construct syntactic assigns
            pyccel_stage.set_stage('syntactic')
            assign_true  = Assign(lhs, expr.value_true, python_ast = expr.python_ast)
            assign_false = Assign(lhs, expr.value_false, python_ast = expr.python_ast)
            pyccel_stage.set_stage('semantic')

            cond  = self._visit(expr.cond)
            true_section  = IfSection(cond, [self._visit(assign_true)])
            false_section = IfSection(LiteralTrue(), [self._visit(assign_false)])
            self._additional_exprs[-1].append(If(true_section, false_section))

            return self._visit(lhs)
        else:
            cond        = self._visit(expr.cond)
            value_false = self._visit(expr.value_false)
            return IfTernaryOperator(cond, value_true, value_false)

    def _visit_FunctionHeader(self, expr):
        warnings.warn("Support for specifying types via headers will be removed in a " +
                      "future version of Pyccel. Please use type hints. The @template " +
                      "decorator can be used to specify multiple types. See the " +
                      "documentation at " +
                      "https://github.com/pyccel/pyccel/blob/devel/docs/quickstart.md#type-annotations " +
                      "for examples.", FutureWarning)
        # TODO should we return it and keep it in the AST?
        expr.clear_syntactic_user_nodes()
        expr.update_pyccel_staging()
        self.scope.insert_header(expr)
        return expr

    def _visit_Template(self, expr):
        warnings.warn("Support for specifying templates via headers will be removed in " +
                      "a future version of Pyccel. Please use the @template decorator. " +
                      "See the documentatiosn at " +
                      "https://github.com/pyccel/pyccel/blob/devel/docs/templates.md " +
                      "for examples.", FutureWarning)
        expr.clear_syntactic_user_nodes()
        expr.update_pyccel_staging()
        self.scope.insert_template(expr)
        return expr

    def _visit_Return(self, expr):

        results     = expr.expr
        f_name      = self._current_function
        if isinstance(f_name, DottedName):
            f_name = f_name.name[-1]

        return_objs = self.scope.find(f_name, 'functions').results
        assigns     = []
        for o,r in zip(return_objs, results):
            v = o.var
            if not (isinstance(r, PyccelSymbol) and r == (v.name if isinstance(v, Variable) else v)):
                # Create a syntactic object to visit
                pyccel_stage.set_stage('syntactic')
                if isinstance(v, Variable):
                    v = PyccelSymbol(v.name)
                syntactic_assign = Assign(v, r, python_ast=expr.python_ast)
                pyccel_stage.set_stage('semantic')

                a = self._visit(syntactic_assign)
                assigns.append(a)
                if isinstance(a, ConstructorCall):
                    a.cls_variable.is_temp = False

        results = [self._visit(i.var) for i in return_objs]

        # add the Deallocate node before the Return node and eliminating the Deallocate nodes
        # the arrays that will be returned.
        self._check_pointer_targets(results)
        code = assigns + [Deallocate(i) for i in self._allocs[-1] if i not in results]
        if code:
            expr  = Return(results, CodeBlock(code))
        else:
            expr  = Return(results)
        return expr

    def _visit_FunctionDef(self, expr, function_call_args=None):
        """
        Annotate the FunctionDef if necessary.

        The FunctionDef is only annotated if the flag annotate is set to True.
        In the case of an inlined function, we always annotate the function partially,
        depending on the function call if it is an interface, otherwise we annotate it
        if the function_call argument are compatible with the FunctionDef arguments.
        In the case of non inlined function, we only pass through this method
        twice, the first time we do nothing and the second time we annotate all of functions.

        Parameter
        ---------
        expr : FunctionDef|Interface
           The node that needs to be annotated.
           If we provide an Interface, this means that the function has been annotated partially,
           and we need to continue annotating the needed ones.

        function_call_args : list[FunctionCallArgument], optional
            The list of call arguments, needed only in the case of an inlined function.
        """
        if expr.get_direct_user_nodes(lambda u: isinstance(u, CodeBlock)):
            errors.report("Functions can only be declared in modules or inside other functions.",
                    symbol=expr, severity='error')

        existing_semantic_funcs = []
        if not expr.is_semantic:
            self.scope.functions.pop(expr.name, None)
        elif isinstance(expr, Interface):
            existing_semantic_funcs = [*expr.functions]
            expr                    = expr.syntactic_node

        name               = self.scope.get_expected_name(expr.name)
        decorators         = expr.decorators
        new_semantic_funcs = []
        sub_funcs          = []
        func_interfaces    = []
        docstring          = self._visit(expr.docstring) if expr.docstring else expr.docstring
        is_pure            = expr.is_pure
        is_elemental       = expr.is_elemental
        is_private         = expr.is_private
        is_inline          = expr.is_inline

        if function_call_args is not None:
            assert is_inline
            found_func = False

        current_class = expr.get_direct_user_nodes(lambda u: isinstance(u, ClassDef))
        cls_name = current_class[0].name if current_class else None
        if cls_name:
            bound_class = self.scope.find(cls_name, 'classes', raise_if_missing = True)

        not_used = [d for d in decorators if d not in def_decorators.__all__]
        if len(not_used) >= 1:
            errors.report(UNUSED_DECORATORS, symbol=', '.join(not_used), severity='warning')

        templates = self.scope.find_all('templates')
        if decorators['template']:
            # Load templates dict from decorators dict
            templates.update(decorators['template']['template_dict'])

        for t,v in templates.items():
            templates[t] = UnionTypeAnnotation(*[self._visit(vi) for vi in v])

        def unpack(ann):
            if isinstance(ann, UnionTypeAnnotation):
                return ann.type_list
            else:
                return [ann]

        # Filter out unused templates
        templatable_args = [unpack(a.annotation) for a in expr.arguments if isinstance(a.annotation, (SyntacticTypeAnnotation, UnionTypeAnnotation))]
        arg_annotations = [annot for a in templatable_args for annot in a if isinstance(annot, SyntacticTypeAnnotation)]
        type_names = [a.dtype for a in arg_annotations]
        used_type_names = set(d.base if isinstance(d, IndexedElement) else d for d in type_names)
        templates = {t: v for t,v in templates.items() if t in used_type_names}

        # Create new temparary templates for the arguments with a Union data type.
        pyccel_stage.set_stage('syntactic')
        tmp_templates = {}
        new_expr_args = []
        for a in expr.arguments:
            if isinstance(a.annotation, UnionTypeAnnotation):
                annotation = [aa for a in a.annotation for aa in unpack(a)]
            else:
                annotation = [a.annotation]
            if len(annotation)>1:
                tmp_template_name = a.name + '_' + random_string(12)
                tmp_template_name = self.scope.get_new_name(tmp_template_name)
                tmp_templates[tmp_template_name] = UnionTypeAnnotation(*[self._visit(vi) for vi in annotation])
                dtype_symb = PyccelSymbol(tmp_template_name, is_temp=True)
                dtype_symb = SyntacticTypeAnnotation(dtype_symb)
                var_clone = AnnotatedPyccelSymbol(a.var.name, annotation=dtype_symb, is_temp=a.var.name.is_temp)
                new_expr_args.append(FunctionDefArgument(var_clone, bound_argument=a.bound_argument,
                                        value=a.value, kwonly=a.is_kwonly, annotation=dtype_symb))
            else:
                new_expr_args.append(a)
        pyccel_stage.set_stage('semantic')

        templates.update(tmp_templates)
        template_combinations = list(product(*[v.type_list for v in templates.values()]))
        template_names = list(templates.keys())
        n_templates = len(template_combinations)

        # this for the case of a function without arguments => no headers
        interface_name = name
        interface_counter = 0
        is_interface = n_templates > 1
        annotated_args = [] # collect annotated arguments to check for argument incompatibility errors
        for tmpl_idx in range(n_templates):
            if function_call_args is not None and found_func:
                break

            if is_interface:
                name, _ = self.scope.get_new_incremented_symbol(interface_name, tmpl_idx)

            scope = self.create_new_function_scope(name, decorators = decorators,
                    used_symbols = expr.scope.local_used_symbols.copy(),
                    original_symbols = expr.scope.python_names.copy())

            for n, v in zip(template_names, template_combinations[tmpl_idx]):
                self.scope.insert_symbolic_alias(n, v)
            self.scope.decorators.update(decorators)

            # Here _visit_AnnotatedPyccelSymbol always give us an list of size 1
            # so we flatten the arguments
            arguments = [i for a in new_expr_args for i in self._visit(a)]
            assert len(arguments) == len(expr.arguments)
            arg_dict  = {a.name:a.var for a in arguments}
            annotated_args.append(arguments)
            for n in template_names:
                self.scope.symbolic_alias.pop(n)

            if function_call_args is not None:
                is_compatible = self._check_argument_compatibility(function_call_args, arguments, expr, is_elemental, raise_error=False)
                if not is_compatible:
                    self.exit_function_scope()
                    # remove the new created scope and the function name
                    self.scope.sons_scopes.pop(name)
                    if is_interface:
                        self.scope.remove_symbol(name)
                    continue
                #In the case of an Interface we set found_func to True so that we don't continue
                #searching for the other functions
                found_func = True

            for a in arguments:
                a_var = a.var
                if isinstance(a_var, FunctionAddress):
                    self.insert_function(a_var)
                else:
                    self.scope.insert_variable(a_var, expr.scope.get_python_name(a.name))

            if arguments and arguments[0].bound_argument:
                if arguments[0].var.cls_base.name != cls_name:
                    errors.report('Class method self argument does not have the expected type',
                            severity='error', symbol=arguments[0])
                for s in expr.scope.dotted_symbols:
                    base = s.name[0]
                    if base in arg_dict:
                        cls_base = arg_dict[base].cls_base
                        cls_base.scope.insert_symbol(DottedName(*s.name[1:]))

            results = expr.results
            if results and results[0].annotation:
                results = [self._visit(r) for r in expr.results]

            # insert the FunctionDef into the scope
            # to handle the case of a recursive function
            # TODO improve in the case of an interface
            recursive_func_obj = FunctionDef(name, arguments, results, [])
            self.insert_function(recursive_func_obj)

            # Create a new list that store local variables for each FunctionDef to handle nested functions
            self._allocs.append(set())
            self._pointer_targets.append({})

            import_init_calls = [self._visit(i) for i in expr.imports]

            for f in expr.functions:
                self.insert_function(f)

            # we annotate the body
            body = self._visit(expr.body)
            body.insert2body(*import_init_calls, back=False)

            # Annotate the remaining functions
            sub_funcs = [i for i in self.scope.functions.values() if not i.is_header and\
                        not isinstance(i, (InlineFunctionDef, FunctionAddress)) and \
                        not i.is_semantic]
            for i in sub_funcs:
                self._visit(i)

            # Calling the Garbage collecting,
            # it will add the necessary Deallocate nodes
            # to the body of the function
            body.insert2body(*self._garbage_collector(body))
            self._check_pointer_targets(results)

            results = [self._visit(a) for a in results]

            # Determine local and global variables
            global_vars = list(self.get_variables(self.scope.parent_scope))
            global_vars = [g for g in global_vars if body.is_user_of(g)]

            # get the imports
            imports   = self.scope.imports['imports'].values()
            # Prefer dict to set to preserve order
            imports   = list({imp:None for imp in imports}.keys())

            # remove the FunctionDef from the function scope
            func_     = self.scope.functions.pop(name)
            is_recursive = False
            # check if the function is recursive if it was called on the same scope
            if func_.is_recursive and not is_inline:
                is_recursive = True
            elif func_.is_recursive and is_inline:
                errors.report("Pyccel does not support an inlined recursive function", symbol=expr,
                        severity='fatal')

            sub_funcs = [i for i in self.scope.functions.values() if not i.is_header and not isinstance(i, FunctionAddress)]

            func_args = [i for i in self.scope.functions.values() if isinstance(i, FunctionAddress)]
            if func_args:
                func_interfaces.append(Interface('', func_args, is_argument = True))

            namespace_imports = self.scope.imports
            self.exit_function_scope()

            results_names = [i.var.name for i in results]

            # Find all nodes which can modify variables
            assigns = body.get_attribute_nodes(Assign, excluded_nodes = (FunctionCall,))
            calls   = body.get_attribute_nodes(FunctionCall)

            # Collect the modified objects
            lhs_assigns   = [a.lhs for a in assigns]
            modified_args = [call_arg.value for f in calls
                                for call_arg, func_arg in zip(f.args, f.funcdef.arguments) if func_arg.inout]
            # Collect modified variables
            all_assigned = [v for a in (lhs_assigns + modified_args) for v in
                            (a.get_attribute_nodes(Variable) if not isinstance(a, Variable) else [a])]

            # ... computing inout arguments
            for a in arguments:
                if a.name not in chain(results_names, ['self']) and a.var not in all_assigned:
                    a.make_const()
            # ...
            # Raise an error if one of the return arguments is an alias.
            pointer_targets = self._pointer_targets.pop()
            result_pointer_map = {}
            for r in results:
                t = pointer_targets.get(r.var, ())
                if r.var.is_alias:
                    persistent_targets = []
                    for target, _ in t:
                        target_argument_index = next((i for i,a in enumerate(arguments) if a.var == target), -1)
                        if target_argument_index != -1:
                            persistent_targets.append(target_argument_index)
                    if not persistent_targets:
                        errors.report(UNSUPPORTED_POINTER_RETURN_VALUE,
                            symbol=r, severity='error',
                            bounding_box=(self.current_ast_node.lineno, self.current_ast_node.col_offset))
                    else:
                        result_pointer_map[r] = persistent_targets

            optional_inits = []
            for a in arguments:
                var = self._optional_params.pop(a.var, None)
                if var:
                    optional_inits.append(If(IfSection(PyccelIsNot(a.var, Nil()),
                                                       [Assign(var, a.var)])))
            body.insert2body(*optional_inits, back=False)

            func_kwargs = {
                    'global_vars':global_vars,
                    'is_pure':is_pure,
                    'is_elemental':is_elemental,
                    'is_private':is_private,
                    'imports':imports,
                    'decorators':decorators,
                    'is_recursive':is_recursive,
                    'functions': sub_funcs,
                    'interfaces': func_interfaces,
                    'result_pointer_map': result_pointer_map,
                    'docstring': docstring,
                    'scope': scope,
            }
            if is_inline:
                func_kwargs['namespace_imports'] = namespace_imports
                global_funcs = [f for f in body.get_attribute_nodes(FunctionDef) if self.scope.find(f.name, 'functions')]
                func_kwargs['global_funcs'] = global_funcs
                cls = InlineFunctionDef
            else:
                cls = FunctionDef
            func = cls(name,
                    arguments,
                    results,
                    body,
                    **func_kwargs)
            if not is_recursive:
                recursive_func_obj.invalidate_node()

            if cls_name:
                # update the class methods
                if not is_interface:
                    bound_class.add_new_method(func)

            new_semantic_funcs += [func]

        if function_call_args is not None and len(new_semantic_funcs) == 0:
            for args in annotated_args[:-1]:
                #raise errors if we do not find any compatible function def
                self._check_argument_compatibility(function_call_args, args, expr, is_elemental, error_type='error')
            self._check_argument_compatibility(function_call_args, annotated_args[-1], expr, is_elemental, error_type='fatal')

        if existing_semantic_funcs:
            new_semantic_funcs = existing_semantic_funcs + new_semantic_funcs

        if len(new_semantic_funcs) == 1 and not is_interface:
            new_semantic_funcs = new_semantic_funcs[0]
            self.insert_function(new_semantic_funcs)
        else:
            for f in new_semantic_funcs:
                self.insert_function(f)

            new_semantic_funcs = Interface(interface_name, new_semantic_funcs, syntactic_node=expr)
            if cls_name:
                bound_class.add_new_interface(new_semantic_funcs)
            self.insert_function(new_semantic_funcs)

        return EmptyNode()

    def _visit_PythonPrint(self, expr):
        args = [self._visit(i) for i in expr.expr]
        if len(args) == 0:
            return PythonPrint(args)

        def is_symbolic(var):
            return isinstance(var, Variable) \
                and isinstance(var.dtype, SymbolicType)

        # TODO fix: not yet working because of mpi examples
#        if not test:
#            # TODO: Add description to parser/messages.py
#            errors.report('Either all arguments must be symbolic or none of them can be',
#                   bounding_box=(self.current_ast_node.lineno, self.current_ast_node.col_offset),
#                   severity='fatal')

        if is_symbolic(args[0]):
            _args = []
            for a in args:
                f = self.scope.find(a.name, 'symbolic_functions')
                if f is None:
                    _args.append(a)
                else:

                    # TODO improve: how can we print SymbolicAssign as  lhs = rhs

                    _args.append(f)
            return SymbolicPrint(_args)
        else:
            return PythonPrint(args)

    def _visit_ClassDef(self, expr):
        # TODO - improve the use and def of interfaces
        #      - wouldn't be better if it is done inside ClassDef?

        if expr.get_direct_user_nodes(lambda u: isinstance(u, CodeBlock)):
            errors.report("Classes can only be declared in modules.",
                    symbol=expr, severity='error')

        name = self.scope.get_expected_name(expr.name)

        #  create a new Datatype for the current class
        dtype = DataTypeFactory(name)()
        typenames_to_dtypes[name] = dtype
        self.scope.cls_constructs[name] = dtype

        parent = self._find_superclasses(expr)

        scope = self.create_new_class_scope(name, used_symbols=expr.scope.local_used_symbols,
                    original_symbols = expr.scope.python_names.copy())

        attribute_annotations = [self._visit(a) for a in expr.attributes]
        attributes = []
        for a in attribute_annotations:
            if len(a) != 1:
                errors.report(f"Couldn't determine type of {a}",
                        severity='error', symbol=a)
            else:
                v = a[0]
                scope.insert_variable(v)
                attributes.append(v)

        docstring = self._visit(expr.docstring) if expr.docstring else expr.docstring

        cls = ClassDef(name, attributes, [], superclasses=parent, scope=scope,
                docstring = docstring, class_type = dtype)
        self.scope.parent_scope.insert_class(cls)

        methods = list(expr.methods)
        init_func = None

        if not any(method.name == '__init__' for method in methods):
            argument = FunctionDefArgument(Variable(dtype, 'self', cls_base = cls), bound_argument = True)
            self.scope.insert_symbol('__init__')
            scope = self.create_new_function_scope('__init__')
            init_func = FunctionDef('__init__', [argument], (), [], cls_name=cls.name, scope=scope)
            self.exit_function_scope()
            self.insert_function(init_func)
            cls.add_new_method(init_func)
            methods.append(init_func)

        for (i, method) in enumerate(methods):
            m_name = method.name
            if m_name == '__init__':
                if init_func is None:
                    self._visit(method)
                    init_func = self.scope.functions.pop(m_name)

                if isinstance(init_func, Interface):
                    errors.report("Pyccel does not support interface constructor", symbol=method,
                        severity='fatal')
                methods.pop(i)

                # create a new attribute to check allocation
                deallocater_lhs = Variable(dtype, 'self', cls_base = cls, is_argument=True)
                deallocater = DottedVariable(lhs = deallocater_lhs, name = self.scope.get_new_name('is_freed'),
                                             class_type = PythonNativeBool(), is_private=True)
                cls.add_new_attribute(deallocater)
                deallocater_assign = Assign(deallocater, LiteralFalse())
                init_func.body.insert2body(deallocater_assign, back=False)
                break

        if not init_func:
            errors.report(UNDEFINED_INIT_METHOD, symbol=name,
                   bounding_box=(self.current_ast_node.lineno, self.current_ast_node.col_offset),
                   severity='error')

        for i in methods:
            self._visit(i)

        if not any(method.name == '__del__' for method in methods):
            argument = FunctionDefArgument(Variable(dtype, 'self', cls_base = cls), bound_argument = True)
            self.scope.insert_symbol('__del__')
            scope = self.create_new_function_scope('__del__')
            del_method = FunctionDef('__del__', [argument], (), [Pass()], scope=scope)
            self.exit_function_scope()
            self.insert_function(del_method)
            cls.add_new_method(del_method)

        for method in cls.methods:
            if method.name == '__del__':
                self._current_function = method.name
                attribute = []
                for attr in cls.attributes:
                    if not attr.on_stack:
                        attribute.append(attr)
                    elif isinstance(attr.class_type, CustomDataType) and not attr.is_alias:
                        attribute.append(attr)
                if attribute:
                    # Create a new list that store local attributes
                    self._allocs.append(set())
                    self._pointer_targets.append({})
                    self._allocs[-1].update(attribute)
                    method.body.insert2body(*self._garbage_collector(method.body))
                    self._pointer_targets.pop()
                condition = If(IfSection(PyccelNot(deallocater),
                                [method.body]+[Assign(deallocater, LiteralTrue())]))
                method.body = [condition]
                self._current_function = None
                break

        self.exit_class_scope()

        return EmptyNode()

    def _visit_Del(self, expr):

        ls = [Deallocate(self._visit(i)) for i in expr.variables]
        return Del(ls)

    def _visit_PyccelIs(self, expr):
        # Handles PyccelIs and PyccelIsNot
        IsClass = type(expr)

        # TODO ERROR wrong position ??

        var1 = self._visit(expr.lhs)
        var2 = self._visit(expr.rhs)

        if (var1 is var2) or (isinstance(var2, Nil) and isinstance(var1, Nil)):
            if IsClass == PyccelIsNot:
                return LiteralFalse()
            elif IsClass == PyccelIs:
                return LiteralTrue()

        if isinstance(var1, Nil):
            var1, var2 = var2, var1

        if isinstance(var2, Nil):
            if not isinstance(var1, Variable):
                if IsClass == PyccelIsNot:
                    return LiteralTrue()
                elif IsClass == PyccelIs:
                    return LiteralFalse()
            elif not var1.is_optional:
                errors.report(PYCCEL_RESTRICTION_OPTIONAL_NONE,
                        bounding_box=(self.current_ast_node.lineno, self.current_ast_node.col_offset),
                        severity='error')
            return IsClass(var1, expr.rhs)

        if (var1.dtype != var2.dtype):
            if IsClass == PyccelIs:
                return LiteralFalse()
            elif IsClass == PyccelIsNot:
                return LiteralTrue()

        if (isinstance(var1.dtype, PythonNativeBool) and
            isinstance(var2.dtype, PythonNativeBool)):
            return IsClass(var1, var2)

        if isinstance(var1.class_type, (StringType, FixedSizeNumericType)):
            errors.report(PYCCEL_RESTRICTION_PRIMITIVE_IMMUTABLE, symbol=expr,
                severity='error')
            return IsClass(var1, var2)

        errors.report(PYCCEL_RESTRICTION_IS_ISNOT,
            symbol=expr, severity='error')
        return IsClass(var1, var2)

    def _visit_Import(self, expr):

        # TODO - must have a dict where to store things that have been
        #        imported
        #      - should not use scope

        if expr.get_direct_user_nodes(lambda u: isinstance(u, CodeBlock)):
            errors.report("Imports can only be used in modules or inside functions.",
                    symbol=expr, severity='error')

        container = self.scope.imports

        result = EmptyNode()

        if isinstance(expr.source, AsName):
            source        = expr.source.name
            source_target = expr.source.target
        else:
            source        = str(expr.source)
            source_target = source

        if source in pyccel_builtin_import_registry:
            imports = pyccel_builtin_import(expr)

            def _insert_obj(location, target, obj):
                F = self.scope.find(target)

                if obj is F:
                    errors.report(FOUND_DUPLICATED_IMPORT,
                                symbol=target, severity='warning')
                elif F is None or isinstance(F, dict):
                    container[location][target] = obj
                else:
                    errors.report(IMPORTING_EXISTING_IDENTIFIED, symbol=expr,
                                  severity='fatal')

            if expr.target:
                for t in expr.target:
                    t_name = t.name if isinstance(t, AsName) else t
                    if t_name not in pyccel_builtin_import_registry[source]:
                        errors.report(f"Function '{t}' from module '{source}' is not currently supported by pyccel",
                                symbol=expr,
                                severity='error')
                for (name, atom) in imports:
                    if not name is None:
                        if isinstance(atom, Decorator):
                            continue
                        elif isinstance(atom, Constant):
                            _insert_obj('variables', name, atom)
                        else:
                            _insert_obj('functions', name, atom)
            else:
                assert len(imports) == 1
                mod = imports[0][1]
                assert isinstance(mod, Module)
                _insert_obj('variables', source_target, mod)

            self.insert_import(source, [AsName(v,n) for n,v in imports], source_target)

        elif recognised_source(source):
            errors.report(f"Module {source} is not currently supported by pyccel",
                    symbol=expr,
                    severity='error')
        else:

            # we need to use str here since source has been defined
            # using repr.
            # TODO shall we improve it?

            p       = self.d_parsers[source_target]
            import_init = p.semantic_parser.ast.init_func if source_target not in container['imports'] else None
            import_free = p.semantic_parser.ast.free_func if source_target not in container['imports'] else None
            if expr.target:
                targets = {i.target if isinstance(i,AsName) else i:None for i in expr.target}
                names = [i.name if isinstance(i,AsName) else i for i in expr.target]

                p_scope = p.scope
                p_imports = p_scope.imports
                entries = ['variables', 'classes', 'functions']
                direct_sons = ((e,getattr(p.scope, e)) for e in entries)
                import_sons = ((e,p_imports[e]) for e in entries)
                for entry, d_son in chain(direct_sons, import_sons):
                    for t,n in zip(targets.keys(),names):
                        if n in d_son:
                            e = d_son[n]
                            if entry == 'functions':
                                container[entry][t] = e.clone(t, is_imported=True)
                                m = e.get_direct_user_nodes(lambda x: isinstance(x, Module))[0]
                                container[entry][t].set_current_user_node(m)
                            elif entry == 'variables':
                                container[entry][t] = e.clone(t)
                            else:
                                container[entry][t] = e
                            targets[t] = e
                if None in targets.values():
                    errors.report("Import target {} could not be found",
                            severity="warning", symbol=expr)
                targets = [AsName(v,k) for k,v in targets.items() if v is not None]
            else:
                mod = p.semantic_parser.ast
                container['variables'][source_target] = mod
                targets = [AsName(mod, source_target)]

            self.scope.cls_constructs.update(p.scope.cls_constructs)
            self.scope.macros.update(p.scope.macros)

            # ... meta variables

            # in some cases (blas, lapack and openacc level-0)
            # the import should not appear in the final file
            # all metavars here, will have a prefix and suffix = __
            __ignore_at_import__ = p.metavars.get('ignore_at_import', False)

            # Indicates that the module must be imported with the syntax 'from mod import *'
            __import_all__ = p.metavars.get('import_all', False)

            # Indicates the name of the fortran module containing the functions
            __module_name__ = p.metavars.get('module_name', None)

            if source_target in container['imports']:
                targets = list(container['imports'][source_target].target.union(targets))

            if import_init:
                old_name = import_init.name
                new_name = self.scope.get_new_name(old_name)
                targets.append(AsName(import_init, new_name))

                if new_name != old_name:
                    import_init = import_init.clone(new_name)

                result  = FunctionCall(import_init,[],[])

            if import_free:
                old_name = import_free.name
                new_name = self.scope.get_new_name(old_name)
                targets.append(AsName(import_free, new_name))

                if new_name != old_name:
                    import_free = import_free.clone(new_name)

            mod = p.semantic_parser.ast

            if __import_all__:
                expr = Import(source_target, AsName(mod, __module_name__), mod=mod)
                container['imports'][source_target] = expr

            elif __module_name__:
                expr = Import(__module_name__, targets, mod=mod)
                container['imports'][source_target] = expr

            elif not __ignore_at_import__:
                expr = Import(source, targets, mod=mod)
                container['imports'][source_target] = expr

        return result



    def _visit_With(self, expr):
        scope = self.create_new_loop_scope()

        domaine = self._visit(expr.test)
        parent  = domaine.cls_base
        if not parent.is_with_construct:
            errors.report(UNDEFINED_WITH_ACCESS, symbol=expr,
                   severity='fatal')

        body = self._visit(expr.body)

        self.exit_loop_scope()
        return With(domaine, body, scope).block



    def _visit_MacroFunction(self, expr):
        # we change here the master name to its FunctionDef

        f_name = expr.master
        header = self.get_headers(f_name)
        if not header:
            func = self.scope.find(f_name, 'functions')
            if func is None:
                errors.report(MACRO_MISSING_HEADER_OR_FUNC,
                    symbol=f_name,severity='error',
                    bounding_box=(self.current_ast_node.lineno, self.current_ast_node.col_offset))
        else:
            interfaces = []
            for hd in header:
                for i,_ in enumerate(hd.dtypes):
                    self.scope.insert_symbol(f'arg_{i}')
                pyccel_stage.set_stage('syntactic')
                syntactic_args = [AnnotatedPyccelSymbol(f'arg_{i}', annotation = arg) \
                        for i, arg in enumerate(hd.dtypes)]
                syntactic_results = [AnnotatedPyccelSymbol(f'out_{i}', annotation = arg) \
                        for i, arg in enumerate(hd.results)]
                pyccel_stage.set_stage('semantic')

                arguments = [FunctionDefArgument(self._visit(a)[0]) for a in syntactic_args]
                results = [FunctionDefResult(self._visit(r)[0]) for r in syntactic_results]
                interfaces.append(FunctionDef(f_name, arguments, results, []))

            # TODO -> Said: must handle interface

            func = interfaces[0]

        name = expr.name
        args = [a if isinstance(a, FunctionDefArgument) else FunctionDefArgument(a) for a in expr.arguments]

        def get_arg(func_arg, master_arg):
            if isinstance(master_arg, PyccelSymbol):
                return FunctionCallArgument(func_arg.var.clone(str(master_arg)))
            else:
                return FunctionCallArgument(master_arg)

        master_args = [get_arg(a,m) for a,m in zip(func.arguments, expr.master_arguments)]

        master = FunctionCall(func, master_args)
        macro   = MacroFunction(name, args, master, master_args,
                                results=expr.results, results_shapes=expr.results_shapes)
        self.scope.insert_macro(macro)

        return macro

    def _visit_MacroShape(self, expr):
        expr.clear_syntactic_user_nodes()
        expr.update_pyccel_staging()
        return expr

    def _visit_MacroVariable(self, expr):

        master = expr.master
        if isinstance(master, DottedName):
            errors.report(PYCCEL_RESTRICTION_TODO,
                          bounding_box=(self.current_ast_node.lineno, self.current_ast_node.col_offset),
                          severity='fatal')
        header = self.get_headers(master)
        if header is None:
            var = self.get_variable(master)
        else:
            var = self.get_variable(master)

                # TODO -> Said: must handle interface

        expr = MacroVariable(expr.name, var)
        self.scope.insert_macro(expr)
        return expr

    def _visit_StarredArguments(self, expr):
        var = self._visit(expr.args_var)
        assert(var.rank==1)
        size = var.shape[0]
        return StarredArguments([var[i] for i in range(size)])

    def _visit_NumpyMatmul(self, expr):
        self.insert_import('numpy', AsName(NumpyMatmul, 'matmul'))
        a = self._visit(expr.a)
        b = self._visit(expr.b)
        return NumpyMatmul(a, b)

    def _visit_Assert(self, expr):
        test = self._visit(expr.test)
        return Assert(test)

    def _visit_FunctionDefResult(self, expr):
        var = self._visit(expr.var)
        if isinstance(var, list):
            n_types = len(var)
            if n_types == 0:
                errors.report("Can't deduce type for function definition result.",
                        severity = 'fatal', symbol = expr)
            elif n_types != 1:
                errors.report("The type of the result of a function definition cannot be a union of multiple types.",
                        severity = 'error', symbol = expr)
            var = var[0]
            self.scope.insert_variable(var)
        return FunctionDefResult(var, annotation = expr.annotation)

    #====================================================
    #                 _build functions
    #====================================================

    def _build_NumpyWhere(self, func_call):
        """
        Method for building the node created by a call to `numpy.where`.

        Method for building the node created by a call to `numpy.where`. If only one argument is passed to `numpy.where`
        then it is equivalent to a call to `numpy.nonzero`. The result of a call to `numpy.nonzero`
        is a complex object so there is a `_build_NumpyNonZero` function which must be called.

        Parameters
        ----------
        func_call : FunctionCall
            The syntactic FunctionCall describing the call to `numpy.nonzero.

        Returns
        -------
<<<<<<< HEAD
        NumpyWhere
=======
        TypedAstNode
>>>>>>> 4483af99
            A node describing the result of a call to the `numpy.nonzero` function.
        """
        func_call_args = self._handle_function_args(func_call.args)
        # expr is a FunctionCall
        args = [a.value for a in func_call_args if not a.has_keyword]
        kwargs = {a.keyword: a.value for a in func_call.args if a.has_keyword}
        nargs = len(args)+len(kwargs)
        if nargs == 1:
            return self._build_NumpyNonZero(func_call)
        return NumpyWhere(*args, **kwargs)

    def _build_NumpyNonZero(self, func_call):
        """
        Method for building the node created by a call to `numpy.nonzero`.

        Method for building the node created by a call to `numpy.nonzero`. The result of a call to `numpy.nonzero`
        is a complex object (tuple of arrays) in order to ensure that the results are correctly saved into the
        correct objects it is therefore important to call `_visit` on any intermediate expressions that are required.

        Parameters
        ----------
        func_call : FunctionCall
            The syntactic FunctionCall describing the call to `numpy.nonzero.

        Returns
        -------
<<<<<<< HEAD
        NumpyWhere
=======
        TypedAstNode
>>>>>>> 4483af99
            A node describing the result of a call to the `numpy.nonzero` function.
        """
        func_call_args = self._handle_function_args(func_call.args)
        # expr is a FunctionCall
        arg = func_call_args[0].value
        if not isinstance(arg, Variable):
            pyccel_stage.set_stage('syntactic')
            new_symbol = PyccelSymbol(self.scope.get_new_name())
            syntactic_assign = Assign(new_symbol, arg, python_ast=func_call.python_ast)
            pyccel_stage.set_stage('semantic')

            creation = self._visit(syntactic_assign)
            self._additional_exprs[-1].append(creation)
            arg = self._visit(new_symbol)
        return NumpyWhere(arg)

    def _build_ListExtend(self, expr):
        """
        Method to navigate the syntactic DottedName node of an `extend()` call.

        The purpose of this `_visit` method is to construct new nodes from a syntactic 
        DottedName node. It checks the type of the iterable passed to `extend()`.
        If the iterable is an instance of `PythonList` or `PythonTuple`, it constructs 
        a CodeBlock node where its body consists of `ListAppend` objects with the 
        elements of the iterable. If not, it attempts to construct a syntactic `For` 
        loop to iterate over the iterable object and append its elements to the list 
        object. Finally, it passes to a `_visit()` call for semantic parsing.

        Parameters
        ----------
        expr : DottedName
            The syntactic DottedName node that represent the call to `.extend()`.

        Returns
        -------
        PyccelAstNode
            CodeBlock or For containing ListAppend objects.
        """
        iterable = expr.name[1].args[0].value

        if isinstance(iterable, (PythonList, PythonTuple)):
            list_variable = self._visit(expr.name[0])
            added_list = self._visit(iterable)
            try:
                store = [ListAppend(list_variable, a) for a in added_list]
            except TypeError as e:
                msg = str(e)
                errors.report(msg, symbol=expr, severity='fatal')
            return CodeBlock(store)
        else:
            pyccel_stage.set_stage('syntactic')
            for_target = self.scope.get_new_name('index')
            arg = FunctionCallArgument(for_target)
            func_call = FunctionCall('append', [arg])
            dotted = DottedName(expr.name[0], func_call)
            lhs = PyccelSymbol('_', is_temp=True)
            assign = Assign(lhs, dotted)
            assign.set_current_ast(expr.python_ast)
            body = CodeBlock([assign])
            for_obj = For(for_target, iterable, body)
            pyccel_stage.set_stage('semantic')
            return self._visit(for_obj)

    def _build_MathSqrt(self, func_call):
        """
        Method for building the node created by a call to `math.sqrt`.

        Method for building the node created by a call to `math.sqrt`. A separate method is needed for
        this because some expressions are simplified. This is notably the case for expressions such as
        `math.sqrt(a**2)`. When `a` is a complex number this expression is equivalent to a call to `math.fabs`.
        The expression is translated to this node. The associated imports therefore need to be inserted into the parser.

        Parameters
        ----------
        func_call : FunctionCall
            The syntactic FunctionCall describing the call to `cmath.sqrt`.

        Returns
        -------
        TypedAstNode
            A node describing the result of a call to the `cmath.sqrt` function.
        """
        func = self.scope.find(func_call.funcdef, 'functions')
        arg, = self._handle_function_args(func_call.args) #pylint: disable=unbalanced-tuple-unpacking
        if isinstance(arg.value, PyccelMul):
            mul1, mul2 = arg.value.args
            if mul1 is mul2:
                pyccel_stage.set_stage('syntactic')

                fabs_name = self.scope.get_new_name('fabs')
                imp_name = AsName('fabs', fabs_name)
                new_import = Import('math',imp_name)
                self._visit(new_import)
                new_call = FunctionCall(fabs_name, [mul1])

                pyccel_stage.set_stage('semantic')

                return self._visit(new_call)
        elif isinstance(arg.value, PyccelPow):
            base, exponent = arg.value.args
            if exponent == 2:
                pyccel_stage.set_stage('syntactic')

                fabs_name = self.scope.get_new_name('fabs')
                imp_name = AsName('fabs', fabs_name)
                new_import = Import('math',imp_name)
                self._visit(new_import)
                new_call = FunctionCall(fabs_name, [base])

                pyccel_stage.set_stage('semantic')

                return self._visit(new_call)

        return self._handle_function(func_call, func, (arg,), use_build_functions = False)

    def _build_CmathSqrt(self, func_call):
        """
        Method for building the node created by a call to `cmath.sqrt`.

        Method for building the node created by a call to `cmath.sqrt`. A separate method is needed for
        this because some expressions are simplified. This is notably the case for expressions such as
        `cmath.sqrt(a**2)`. When `a` is a complex number this expression is equivalent to a call to `cmath.fabs`.
        The expression is translated to this node. The associated imports therefore need to be inserted into the parser.

        Parameters
        ----------
        func_call : FunctionCall
            The syntactic FunctionCall describing the call to `cmath.sqrt`.

        Returns
        -------
        TypedAstNode
            A node describing the result of a call to the `cmath.sqrt` function.
        """
        func = self.scope.find(func_call.funcdef, 'functions')
        arg, = self._handle_function_args(func_call.args) #pylint: disable=unbalanced-tuple-unpacking
        if isinstance(arg.value, PyccelMul):
            mul1, mul2 = arg.value.args
            is_abs = False
            if isinstance(mul1, (NumpyConjugate, PythonConjugate)) and mul1.internal_var is mul2:
                is_abs = True
                abs_arg = mul2
            elif isinstance(mul2, (NumpyConjugate, PythonConjugate)) and mul1 is mul2.internal_var:
                is_abs = True
                abs_arg = mul1

            if is_abs:
                pyccel_stage.set_stage('syntactic')

                abs_name = self.scope.get_new_name('abs')
                imp_name = AsName('abs', abs_name)
                new_import = Import('numpy',imp_name)
                self._visit(new_import)
                new_call = FunctionCall(abs_name, [abs_arg])

                pyccel_stage.set_stage('semantic')

                # Cast to preserve final dtype
                return PythonComplex(self._visit(new_call))

        return self._handle_function(func_call, func, (arg,), use_build_functions = False)

    def _build_CmathPolar(self, func_call):
        """
        Method for building the node created by a call to `cmath.polar`.

        Method for building the node created by a call to `cmath.polar`. A separate method is needed for
        this because the function is translated to an expression including calls to `math.sqrt` and
        `math.atan2`. The associated imports therefore need to be inserted into the parser.

        Parameters
        ----------
        func_call : FunctionCall
            The syntactic FunctionCall describing the call to `cmath.polar`.

        Returns
        -------
<<<<<<< HEAD
       PythonTuple 
=======
        TypedAstNode
>>>>>>> 4483af99
            A node describing the result of a call to the `cmath.polar` function.
        """
        arg, = self._handle_function_args(func_call.args) #pylint: disable=unbalanced-tuple-unpacking
        z = arg.value
        x = PythonReal(z)
        y = PythonImag(z)
        x_var = self.scope.get_temporary_variable(z, class_type=PythonNativeFloat())
        y_var = self.scope.get_temporary_variable(z, class_type=PythonNativeFloat())
        self._additional_exprs[-1].append(Assign(x_var, x))
        self._additional_exprs[-1].append(Assign(y_var, y))
        r = MathSqrt(PyccelAdd(PyccelMul(x_var,x_var), PyccelMul(y_var,y_var)))
        t = MathAtan2(y_var, x_var)
        self.insert_import('math', AsName(MathSqrt, 'sqrt'))
        self.insert_import('math', AsName(MathAtan2, 'atan2'))
        return PythonTuple(r,t)

    def _build_CmathRect(self, func_call):
        """
        Method for building the node created by a call to `cmath.rect`.

        Method for building the node created by a call to `cmath.rect`. A separate method is needed for
        this because the function is translated to an expression including calls to `math.cos` and
        `math.sin`. The associated imports therefore need to be inserted into the parser.

        Parameters
        ----------
        func_call : FunctionCall
            The syntactic FunctionCall describing the call to `cmath.rect`.

        Returns
        -------
        TypedAstNode
            A node describing the result of a call to the `cmath.rect` function.
        """
        arg_r, arg_phi = self._handle_function_args(func_call.args) #pylint: disable=unbalanced-tuple-unpacking
        r = arg_r.value
        phi = arg_phi.value
        x = PyccelMul(r, MathCos(phi))
        y = PyccelMul(r, MathSin(phi))
        self.insert_import('math', AsName(MathCos, 'cos'))
        self.insert_import('math', AsName(MathSin, 'sin'))
        return PyccelAdd(x, PyccelMul(y, LiteralImaginaryUnit()))

    def _build_CmathPhase(self, func_call):
        """
        Method for building the node created by a call to `cmath.phase`.

        Method for building the node created by a call to `cmath.phase`. A separate method is needed for
        this because the function is translated to a call to `math.atan2`. The associated import therefore
        needs to be inserted into the parser.

        Parameters
        ----------
        func_call : FunctionCall
            The syntactic FunctionCall describing the call to `cmath.phase`.

        Returns
        -------
        TypedAstNode
            A node describing the result of a call to the `cmath.phase` function.
        """
        arg, = self._handle_function_args(func_call.args) #pylint: disable=unbalanced-tuple-unpacking
        var = arg.value
        if not isinstance(var.dtype.primitive_type, PrimitiveComplexType):
            return LiteralFloat(0.0)
        else:
            self.insert_import('math', AsName(MathAtan2, 'atan2'))
<<<<<<< HEAD
            return MathAtan2(PythonImag(var), PythonReal(var))

    def _build_PythonTupleFunction(self, func_call):
        """
        Method for building the node created by a call to `tuple()`.

        Method for building the node created by a call to `tuple()`. A separate method is needed for
        this because inhomogeneous variables can be passed to this function. In order to access the
        underlying variables for the indexed elements access to the scope is required.

        Parameters
        ----------
        expr : FunctionCall
            The syntactic FunctionCall describing the call to `tuple()`.

        Returns
        -------
        PythonTuple
            A node describing the result of a call to the `tuple()` function.
        """
        func_arg, = self._handle_function_args(func_call.args)
        arg = func_arg.value
        if isinstance(arg, PythonTuple):
            return arg
        elif isinstance(arg.shape[0], LiteralInteger):
            return PythonTuple(*[self.scope.collect_tuple_element(a) for a in arg])
        else:
            raise TypeError(f"Can't unpack {arg} into a tuple")

    def _build_NumpyArray(self, expr):
        """
        Method for building the node created by a call to `numpy.array`.

        Method for building the node created by a call to `numpy.array`. A separate method is needed for
        this because inhomogeneous variables can be passed to this function. In order to access the
        underlying variables for the indexed elements access to the scope is required.

        Parameters
        ----------
        expr : FunctionCall | DottedName
            The syntactic FunctionCall describing the call to `numpy.array`.
            If `numpy.array` is called via a call to `numpy.copy` then this is a DottedName describing the call.

        Returns
        -------
        NumpyArray
            A node describing the result of a call to the `numpy.array` function.
        """
        if isinstance(expr, DottedName):
            arg = expr.name[0]
            dtype = None
            ndmin = None
            func_call = expr.name[1]
            func = func_call.funcdef
            func_call_args = func_call.args
            order = func_call_args[0].value if func_call_args else func.argument_description['order']
        else:
            func_call_args = self._handle_function_args(expr.args)
            args, kwargs = split_positional_keyword_arguments(*func_call_args)

            def unpack_args(arg, dtype = None, order = 'K', ndmin = None):
                """ Small function to reorder and get access to the named variables from args and kwargs.
                """
                return arg, dtype,  order, ndmin

            arg, dtype,  order, ndmin = unpack_args(*args, **kwargs)

        if not isinstance(arg, (PythonTuple, PythonList, Variable, IndexedElement)):
            errors.report('Unexpected object passed to numpy.array',
                    severity='fatal', symbol=expr)

        is_homogeneous_tuple = isinstance(arg.class_type, HomogeneousTupleType)
        # Inhomogeneous tuples can contain homogeneous data if it is inhomogeneous due to pointers
        if isinstance(arg.class_type, InhomogeneousTupleType):
            is_homogeneous_tuple = isinstance(arg.dtype, FixedSizeNumericType) and len(set(a.rank for a in arg))
            if not isinstance(arg, PythonTuple):
                arg = PythonTuple(*(self.scope.collect_tuple_element(a) for a in arg))

        if not (is_homogeneous_tuple or isinstance(arg.class_type, HomogeneousContainerType)):
            errors.report('Inhomogeneous type passed to numpy.array',
                    severity='fatal', symbol=expr)

        if not isinstance(order, (LiteralString, str)):
            errors.report('Order must be specified with a literal string',
                    severity='fatal', symbol=expr)
        elif isinstance(order, LiteralString):
            order = order.python_value

        if ndmin is not None:
            if not isinstance(ndmin, (LiteralInteger, int)):
                errors.report("The minimum number of dimensions must be specified explicitly with an integer.",
                        severity='fatal', symbol=expr)
            elif isinstance(ndmin, LiteralInteger):
                ndmin = ndmin.python_value


        return NumpyArray(arg, dtype, order, ndmin)
=======
            return MathAtan2(PythonImag(var), PythonReal(var))
>>>>>>> 4483af99
<|MERGE_RESOLUTION|>--- conflicted
+++ resolved
@@ -1048,20 +1048,6 @@
             The semantic representation of the call.
         """
         if isinstance(func, PyccelFunctionDef):
-<<<<<<< HEAD
-            annotation_method = '_build_' + func.cls_name.__name__
-            if hasattr(self, annotation_method) and use_build_functions:
-                if isinstance(expr, DottedName):
-                    pyccel_stage.set_stage('syntactic')
-                    if is_method:
-                        new_expr = DottedName(args[0].value, FunctionCall(func, args[1:]))
-                    else:
-                        new_expr = FunctionCall(func, args)
-                    new_expr.set_current_ast(expr.python_ast)
-                    pyccel_stage.set_stage('semantic')
-                    expr = new_expr
-                return getattr(self, annotation_method)(expr)
-=======
             if use_build_functions:
                 annotation_method = '_build_' + func.cls_name.__name__
                 if hasattr(self, annotation_method):
@@ -1075,7 +1061,6 @@
                         pyccel_stage.set_stage('semantic')
                         expr = new_expr
                     return getattr(self, annotation_method)(expr)
->>>>>>> 4483af99
 
             argument_description = func.argument_description
             func = func.cls_name
@@ -4528,11 +4513,7 @@
 
         Returns
         -------
-<<<<<<< HEAD
-        NumpyWhere
-=======
         TypedAstNode
->>>>>>> 4483af99
             A node describing the result of a call to the `numpy.nonzero` function.
         """
         func_call_args = self._handle_function_args(func_call.args)
@@ -4559,11 +4540,7 @@
 
         Returns
         -------
-<<<<<<< HEAD
-        NumpyWhere
-=======
         TypedAstNode
->>>>>>> 4483af99
             A node describing the result of a call to the `numpy.nonzero` function.
         """
         func_call_args = self._handle_function_args(func_call.args)
@@ -4741,11 +4718,7 @@
 
         Returns
         -------
-<<<<<<< HEAD
-       PythonTuple 
-=======
         TypedAstNode
->>>>>>> 4483af99
             A node describing the result of a call to the `cmath.polar` function.
         """
         arg, = self._handle_function_args(func_call.args) #pylint: disable=unbalanced-tuple-unpacking
@@ -4813,7 +4786,6 @@
             return LiteralFloat(0.0)
         else:
             self.insert_import('math', AsName(MathAtan2, 'atan2'))
-<<<<<<< HEAD
             return MathAtan2(PythonImag(var), PythonReal(var))
 
     def _build_PythonTupleFunction(self, func_call):
@@ -4910,7 +4882,4 @@
                 ndmin = ndmin.python_value
 
 
-        return NumpyArray(arg, dtype, order, ndmin)
-=======
-            return MathAtan2(PythonImag(var), PythonReal(var))
->>>>>>> 4483af99
+        return NumpyArray(arg, dtype, order, ndmin)