# -*- coding: utf-8 -*-
#------------------------------------------------------------------------------------------#
# This file is part of Pyccel which is released under MIT License. See the LICENSE file or #
# go to https://github.com/pyccel/pyccel/blob/devel/LICENSE for full license details.      #
#------------------------------------------------------------------------------------------#
""" File containing SemanticParser. This class handles the semantic stage of the translation.
See the developer docs for more details
"""

from itertools import chain, product
import os
import warnings

from sympy.utilities.iterables import iterable as sympy_iterable

from sympy import Sum as Summation
from sympy import Symbol as sp_Symbol
from sympy import Integer as sp_Integer
from sympy.logic.boolalg import BooleanTrue as sp_True
from sympy.logic.boolalg import BooleanFalse as sp_False
from sympy import ceiling

from textx.exceptions import TextXSyntaxError

#==============================================================================
from pyccel.utilities.strings import random_string
from pyccel.ast.basic         import PyccelAstNode, TypedAstNode, ScopedAstNode, iterable

from pyccel.ast.bitwise_operators import PyccelBitOr, PyccelLShift, PyccelRShift, PyccelBitAnd

from pyccel.ast.builtins import PythonPrint, PythonTupleFunction, PythonSetFunction
from pyccel.ast.builtins import PythonComplex, PythonDict, PythonDictFunction, PythonListFunction
from pyccel.ast.builtins import builtin_functions_dict, PythonImag, PythonReal
from pyccel.ast.builtins import PythonList, PythonConjugate , PythonSet, VariableIterator
from pyccel.ast.builtins import PythonRange, PythonZip, PythonEnumerate, PythonTuple
from pyccel.ast.builtins import Lambda, PythonMap

from pyccel.ast.builtin_methods.dict_methods import DictKeys
from pyccel.ast.builtin_methods.list_methods import ListAppend, ListPop
from pyccel.ast.builtin_methods.set_methods  import SetAdd, SetUnion, SetCopy, SetIntersectionUpdate
from pyccel.ast.builtin_methods.set_methods  import SetPop
from pyccel.ast.builtin_methods.dict_methods  import DictGetItem, DictGet, DictPop, DictPopitem

from pyccel.ast.core import Comment, CommentBlock, Pass
from pyccel.ast.core import If, IfSection
from pyccel.ast.core import Allocate, Deallocate
from pyccel.ast.core import Assign, AliasAssign
from pyccel.ast.core import AugAssign, CodeBlock
from pyccel.ast.core import Return, FunctionDefArgument, FunctionDefResult
from pyccel.ast.core import ConstructorCall, InlineFunctionDef
from pyccel.ast.core import FunctionDef, Interface, FunctionAddress, FunctionCall, FunctionCallArgument
from pyccel.ast.core import ClassDef
from pyccel.ast.core import For
from pyccel.ast.core import Module
from pyccel.ast.core import While
from pyccel.ast.core import Del
from pyccel.ast.core import Program
from pyccel.ast.core import EmptyNode
from pyccel.ast.core import Concatenate
from pyccel.ast.core import Import
from pyccel.ast.core import AsName
from pyccel.ast.core import With
from pyccel.ast.core import Duplicate
from pyccel.ast.core import StarredArguments
from pyccel.ast.core import Decorator
from pyccel.ast.core import PyccelFunctionDef
from pyccel.ast.core import Assert
from pyccel.ast.core import AllDeclaration

from pyccel.ast.class_defs import get_cls_base, SetClass

from pyccel.ast.datatypes import CustomDataType, PyccelType, TupleType, VoidType, GenericType
from pyccel.ast.datatypes import PrimitiveIntegerType, StringType, SymbolicType
from pyccel.ast.datatypes import PythonNativeBool, PythonNativeInt, PythonNativeFloat
from pyccel.ast.datatypes import DataTypeFactory, HomogeneousContainerType
from pyccel.ast.datatypes import InhomogeneousTupleType, HomogeneousTupleType, HomogeneousSetType, HomogeneousListType
from pyccel.ast.datatypes import PrimitiveComplexType, FixedSizeNumericType, DictType, TypeAlias

from pyccel.ast.functionalexpr import FunctionalSum, FunctionalMax, FunctionalMin, GeneratorComprehension, FunctionalFor

from pyccel.ast.headers import FunctionHeader, MethodHeader, Header
from pyccel.ast.headers import MacroFunction, MacroVariable

from pyccel.ast.internals import PyccelFunction, Slice, PyccelSymbol, PyccelArrayShapeElement
from pyccel.ast.internals import Iterable
from pyccel.ast.itertoolsext import Product

from pyccel.ast.literals import LiteralTrue, LiteralFalse
from pyccel.ast.literals import LiteralInteger, LiteralFloat
from pyccel.ast.literals import Nil, LiteralString, LiteralImaginaryUnit
from pyccel.ast.literals import Literal, convert_to_literal, LiteralEllipsis

from pyccel.ast.mathext  import math_constants, MathSqrt, MathAtan2, MathSin, MathCos

from pyccel.ast.numpyext import NumpyMatmul, numpy_funcs
from pyccel.ast.numpyext import NumpyWhere, NumpyArray
from pyccel.ast.numpyext import NumpyTranspose, NumpyConjugate
from pyccel.ast.numpyext import NumpyNewArray, NumpyResultType
from pyccel.ast.numpyext import process_dtype as numpy_process_dtype
from pyccel.ast.numpyext import get_shape_of_multi_level_container

from pyccel.ast.numpytypes import NumpyNDArrayType

from pyccel.ast.omp import (OMP_For_Loop, OMP_Simd_Construct, OMP_Distribute_Construct,
                            OMP_TaskLoop_Construct, OMP_Sections_Construct, Omp_End_Clause,
                            OMP_Single_Construct)

from pyccel.ast.operators import PyccelArithmeticOperator, PyccelIs, PyccelIsNot, IfTernaryOperator, PyccelUnarySub
from pyccel.ast.operators import PyccelNot, PyccelAdd, PyccelMinus, PyccelMul, PyccelPow, PyccelOr
from pyccel.ast.operators import PyccelAssociativeParenthesis, PyccelDiv, PyccelIn, PyccelOperator

from pyccel.ast.sympy_helper import sympy_to_pyccel, pyccel_to_sympy

from pyccel.ast.type_annotations import VariableTypeAnnotation, UnionTypeAnnotation, SyntacticTypeAnnotation
from pyccel.ast.type_annotations import FunctionTypeAnnotation, typenames_to_dtypes

from pyccel.ast.typingext import TypingFinal

from pyccel.ast.utilities import builtin_import as pyccel_builtin_import
from pyccel.ast.utilities import builtin_import_registry as pyccel_builtin_import_registry
from pyccel.ast.utilities import split_positional_keyword_arguments
from pyccel.ast.utilities import recognised_source, is_literal_integer

from pyccel.ast.variable import Constant
from pyccel.ast.variable import Variable
from pyccel.ast.variable import IndexedElement, AnnotatedPyccelSymbol
from pyccel.ast.variable import DottedName, DottedVariable

from pyccel.errors.errors import Errors, ErrorsMode, PyccelError, PyccelSemanticError

from pyccel.errors.messages import (PYCCEL_RESTRICTION_TODO, UNDERSCORE_NOT_A_THROWAWAY,
        UNDEFINED_VARIABLE, IMPORTING_EXISTING_IDENTIFIED, INDEXED_TUPLE, LIST_OF_TUPLES,
        INVALID_INDICES, INCOMPATIBLE_ARGUMENT,
        UNRECOGNISED_FUNCTION_CALL, STACK_ARRAY_SHAPE_UNPURE_FUNC, STACK_ARRAY_UNKNOWN_SHAPE,
        ARRAY_DEFINITION_IN_LOOP, STACK_ARRAY_DEFINITION_IN_LOOP, MISSING_TYPE_ANNOTATIONS,
        INCOMPATIBLE_TYPES_IN_ASSIGNMENT, ARRAY_ALREADY_IN_USE, ASSIGN_ARRAYS_ONE_ANOTHER,
        INVALID_POINTER_REASSIGN, ARRAY_IS_ARG,
        INCOMPATIBLE_REDEFINITION_STACK_ARRAY, ARRAY_REALLOCATION, RECURSIVE_RESULTS_REQUIRED,
        PYCCEL_RESTRICTION_INHOMOG_LIST, UNDEFINED_IMPORT_OBJECT, UNDEFINED_LAMBDA_VARIABLE,
        UNDEFINED_LAMBDA_FUNCTION, UNDEFINED_INIT_METHOD, UNDEFINED_FUNCTION,
        INVALID_MACRO_COMPOSITION, WRONG_NUMBER_OUTPUT_ARGS, INVALID_FOR_ITERABLE,
        PYCCEL_RESTRICTION_LIST_COMPREHENSION_LIMITS, PYCCEL_RESTRICTION_LIST_COMPREHENSION_SIZE,
        UNUSED_DECORATORS, UNSUPPORTED_POINTER_RETURN_VALUE, PYCCEL_RESTRICTION_OPTIONAL_NONE,
        PYCCEL_RESTRICTION_PRIMITIVE_IMMUTABLE, PYCCEL_RESTRICTION_IS_ISNOT,
        FOUND_DUPLICATED_IMPORT, UNDEFINED_WITH_ACCESS, MACRO_MISSING_HEADER_OR_FUNC,
        PYCCEL_INTERNAL_ERROR)

from pyccel.parser.base      import BasicParser
from pyccel.parser.syntactic import SyntaxParser
from pyccel.parser.syntax.headers import types_meta

from pyccel.utilities.stage import PyccelStage

import pyccel.decorators as def_decorators
#==============================================================================

errors = Errors()
pyccel_stage = PyccelStage()

type_container = {
                   PythonTupleFunction : HomogeneousTupleType,
                   PythonListFunction : HomogeneousListType,
                   PythonSetFunction : HomogeneousSetType,
                   NumpyArray : NumpyNDArrayType,
                  }

#==============================================================================

def _get_name(var):
    """."""

    if isinstance(var, str):
        return var
    if isinstance(var, (PyccelSymbol, DottedName)):
        return str(var)
    if isinstance(var, (IndexedElement)):
        return str(var.base)
    if isinstance(var, FunctionCall):
        return var.funcdef
    name = type(var).__name__
    msg = f'Name of Object : {name} cannot be determined'
    return errors.report(PYCCEL_RESTRICTION_TODO+'\n'+msg, symbol=var,
                severity='fatal')

magic_method_map = {
        PyccelAdd: '__add__',
        PyccelMinus: '__sub__',
        PyccelMul: '__mul__',
        PyccelDiv: '__truediv__',
        PyccelPow: '__pow__',
        PyccelLShift: '__lshift__',
        PyccelRShift: '__rshift__',
        PyccelBitAnd : '__and__',
        PyccelBitOr: '__or__',
        }

#==============================================================================

class SemanticParser(BasicParser):
    """
    Class which handles the semantic stage as described in the developer docs.

    This class is described in detail in developer_docs/semantic_stage.md.
    It determines all semantic information which must be deduced in order to
    print a representation of the AST resulting from the syntactic stage in one
    of the target languages.

    Parameters
    ----------
    inputs : SyntaxParser
        A syntactic parser which has been used to generate a representation of
        the input code using Pyccel nodes.

    parents : list
        A list of parsers describing the files which import this file.

    d_parsers : list
        A list of parsers describing files imported by this file.

    **kwargs : dict
        Additional keyword arguments for BasicParser.
    """

    def __init__(self, inputs, *, parents = (), d_parsers = (), **kwargs):

        # a Parser can have parents, who are importing it.
        # imports are then its sons.
        self._parents = list(parents)
        self._d_parsers = dict(d_parsers)

        # ...
        if not isinstance(inputs, SyntaxParser):
            raise TypeError('> Expecting a syntactic parser as input')

        parser = inputs
        # ...

        # ...
        BasicParser.__init__(self, **kwargs)
        # ...

        # ...
        self._fst = parser._fst
        self._ast = parser._ast

        self._filename  = parser._filename
        self._mod_name  = ''
        self._metavars  = parser._metavars
        self.scope = parser.scope
        self.scope.imports['imports'] = {}
        self._module_namespace  = self.scope

        self._in_annotation = False

        # used to store the local variables of a code block needed for garbage collecting
        self._allocs = []

        # used to store code split into multiple lines to be reinserted in the CodeBlock
        self._additional_exprs = []

        # used to store variables if optional parameters are changed
        self._optional_params = {}

        # used to link pointers to their targets. This is important for classes which may
        # contain persistent pointers
        self._pointer_targets = []

        #
        self._code = parser._code
        # ...

        self.annotate()
        # ...

    #================================================================
    #                  Property accessors
    #================================================================

    @property
    def parents(self):
        """Returns the parents parser."""
        return self._parents

    @property
    def d_parsers(self):
        """Returns the d_parsers parser."""

        return self._d_parsers

    #================================================================
    #                     Public functions
    #================================================================

    def annotate(self):
        """
        Add type information to the AST.

        This function is the entry point for this class. It annotates the
        AST object created by the syntactic stage which was collected
        in the constructor. The annotation adds all necessary information
        about the type etc to describe the object sufficiently well for
        printing. See the developer docs for more details.

        Returns
        -------
        pyccel.ast.basic.PyccelAstNode
            An annotated object which can be printed.
        """

        if self.semantic_done:
            print ('> semantic analysis already done')
            return self.ast

        # TODO - add settings to Errors
        #      - filename

        errors = Errors()
        if self.filename:
            errors.set_target(self.filename)

        # then we treat the current file

        ast = self.ast

        self._allocs.append(set())
        self._pointer_targets.append({})
        # we add the try/except to allow the parser to find all possible errors
        pyccel_stage.set_stage('semantic')
        ast = self._visit(ast)

        self._ast = ast

        self._semantic_done = True

        return ast

    #================================================================
    #              Utility functions for scope handling
    #================================================================

    def get_class_prefix(self, name):
        """
        Search for the class prefix of a dotted name in the current scope.

        Search for a Variable object with the class prefix found in the given
        name inside the current scope, defined by the local and global Python
        scopes. Return None if not found.

        Parameters
        ----------
        name : DottedName
            The dotted name which begins with a class definition.

        Returns
        -------
        Variable
            Returns the class definition if found or None otherwise.
        """
        prefix_parts = name.name[:-1]
        syntactic_prefix = prefix_parts[0] if len(prefix_parts) == 1 else DottedName(*prefix_parts)
        return self._visit(syntactic_prefix)

    def check_for_variable(self, name):
        """
        Search for a Variable object with the given name in the current scope.

        Search for a Variable object with the given name in the current scope,
        defined by the local and global Python scopes. Return None if not found.

        Parameters
        ----------
        name : str | DottedName
            The object describing the variable.

        Returns
        -------
        Variable
            Returns the variable if found or None.

        See Also
        --------
        get_variable
            A similar function which raises an error if the Variable is not found
            instead of returning None.
        """

        if isinstance(name, DottedName):
            prefix = self.get_class_prefix(name)
            try:
                class_def = prefix.cls_base
            except AttributeError:
                class_def = get_cls_base(prefix.class_type) or \
                            self.scope.find(str(prefix.class_type), 'classes')

            attr_name = name.name[-1]
            class_scope = class_def.scope
            if class_scope is None:
                # Pyccel defined classes have no variables
                return None

            attribute = class_scope.find(attr_name, 'variables') if class_def else None
            if attribute:
                return attribute.clone(attribute.name, new_class = DottedVariable, lhs = prefix)
            else:
                return None
        return self.scope.find(name, 'variables')

    def get_variable(self, name):
        """
        Get a Variable object with the given name from the current scope.

        Search for a Variable object with the given name in the current scope,
        defined by the local and global Python scopes. Raise an error if not found.

        Parameters
        ----------
        name : str
            The object describing the variable.

        Returns
        -------
        Variable
            Returns the variable found in the scope.

        Raises
        ------
        PyccelSemanticError
            Error raised if variable is not found.

        See Also
        --------
        check_for_variable
            A similar function which returns None if the Variable is not found
            instead of raising an error.
        """
        var = self.check_for_variable(name)
        if var is None:
            if name == '_':
                errors.report(UNDERSCORE_NOT_A_THROWAWAY,
                    bounding_box=(self.current_ast_node.lineno, self.current_ast_node.col_offset),
                    severity='fatal')
            else:
                errors.report(UNDEFINED_VARIABLE, symbol=name,
                    bounding_box=(self.current_ast_node.lineno, self.current_ast_node.col_offset),
                    severity='fatal')

        return var

    def get_variables(self, container):
        """
        Get all variables in the scope of interest.

        Get a list of all variables which are

        Parameters
        ----------
        container : Scope
            The object describing the relevant scope.

        Returns
        -------
        list
            A list of variables.
        """
        # this only works if called on a function scope
        # TODO needs more tests when we have nested functions
        variables = []
        variables.extend(container.variables.values())
        for sub_container in container.loops:
            variables.extend(self.get_variables(sub_container))
        return variables

    def get_class_construct(self, name):
        """
        Return the class datatype associated with name.

        Return the class datatype for name if it exists.
        Raise an error otherwise.

        Parameters
        ----------
        name : str
            The name of the class.

        Returns
        -------
        PyccelType
            The datatype for the class.

        Raises
        ------
        PyccelSemanticError
            Raised if the datatype cannot be found.
        """
        result = self.scope.find(name, 'cls_constructs')

        if result is None:
            msg = f'class construct {name} not found'
            return errors.report(msg,
                bounding_box=(self.current_ast_node.lineno, self.current_ast_node.col_offset),
                severity='fatal')
        else:
            return result

    def insert_import(self, name, target, storage_name = None):
        """
        Insert a new import into the scope.

        Create and insert a new import in scope if it's not defined
        otherwise append target to existing import.

        Parameters
        ----------
        name : str-like
               The source from which the object is imported.
        target : AsName
               The imported object.
        storage_name : str-like
                The name which will be used to identify the Import in the
                container.
        """
        source = _get_name(name)
        if storage_name is None:
            storage_name = source
        imp = self.scope.find(source, 'imports')
        if imp is None:
            imp = self.scope.find(storage_name, 'imports')

        if imp is not None:
            imp_source = imp.source
            if imp_source == source:
                imp.define_target(target)
            else:
                errors.report(IMPORTING_EXISTING_IDENTIFIED,
                              symbol=name,
                              bounding_box=(self.current_ast_node.lineno, self.current_ast_node.col_offset),
                              severity='fatal')
        else:
            container = self.scope.imports
            container['imports'][storage_name] = Import(source, target, True)


    def get_headers(self, name):
        """ Get all headers in the scope which reference the
        requested name
        """
        container = self.scope
        headers = []
        while container:
            if name in container.headers:
                if isinstance(container.headers[name], list):
                    headers += container.headers[name]
                else:
                    headers.append(container.headers[name])
            container = container.parent_scope
        return headers

    def create_tuple_of_inhomogeneous_elements(self, tuple_var):
        """
        Create a tuple of variables from a variable representing an inhomogeneous object.

        Create a tuple of variables that can be printed in a low-level language. An
        inhomogeneous object cannot be represented as is in a low-level language so
        it must be unpacked into a PythonTuple. This function is recursive so that
        variables with a type such as `tuple[tuple[int,bool],float]` generate
        `PythonTuple(PythonTuple(var_0_0, var_0_1), var_1)`.

        Parameters
        ----------
        tuple_var : Variable
            A variable which may or may not be an inhomogeneous tuple.

        Returns
        -------
        Variable | PythonTuple
            An object containing only variables that can be printed in a low-level language.
        """
        if isinstance(tuple_var.class_type, InhomogeneousTupleType):
            return PythonTuple(*[self.create_tuple_of_inhomogeneous_elements(self.scope.collect_tuple_element(v)) for v in tuple_var])
        else:
            return tuple_var

    #=======================================================
    #              Utility functions
    #=======================================================

    def _garbage_collector(self, expr):
        """
        Search in a CodeBlock if no trailing Return Node is present add the needed frees.

        The primary purpose of _garbage_collector is to search within a CodeBlock
        instance for cases where no trailing Return node is present, and when such
        situations occur, it adds the necessary deallocate operations to free up resources.

        Parameters
        ----------
        expr : CodeBlock
            The body where the method searches for the absence of trailing `Return` nodes.

        Returns
        -------
        List
            A list of instances of the `Deallocate` type.
        """

        deallocs = []
        if all(r.expr is None for r in expr.get_attribute_nodes(Return)):
            for i in self._allocs[-1]:
                if isinstance(i, DottedVariable):
                    if isinstance(i.lhs.class_type, CustomDataType) and self._current_function != '__del__':
                        continue
                if isinstance(i.class_type, CustomDataType) and i.is_alias:
                    continue
                deallocs.append(Deallocate(i))
        self._allocs.pop()
        return deallocs

    def _check_pointer_targets(self, exceptions = ()):
        """
        Check that all pointer targets to be deallocated are not needed beyond this scope.

        At the end of a scope (function/module/class) the objects contained within it are
        deallocated. However some objects may persist beyond the scope. For example a
        class instance persists after a call to a class method, and the arguments of a
        function persist after a call to that function. If one of these persistent objects
        contains a pointer then it is important that the target of that pointer has the
        same lifetime. The target must not be deallocated at the end of the function if
        the pointer persists.

        This function checks through self._pointer_targets[-1] which is the dictionary
        describing the association of pointers to targets in this scope. First it removes
        all pointers which are deallocated at the end of this context. Next it checks if
        any of the objects which will be deallocated are present amongst the targets for
        the scope. If this is the case then an error is raised. Finally it loops through
        the remaining pointer/target pairs and ensures that any arguments which are targets
        are marked as such.

        Parameters
        ----------
        exceptions : tuple of Variables
            A list of objects in `_allocs` which are to be ignored (variables appearing
            in a return statement).
        """
        assert not isinstance(exceptions, Variable)
        for i in self._allocs[-1]:
            if isinstance(i, DottedVariable):
                if isinstance(i.lhs.class_type, CustomDataType) and self._current_function != '__del__':
                    continue
            if i in exceptions:
                continue
            self._pointer_targets[-1].pop(i, None)
        targets = {t[0]:t[1] for target_list in self._pointer_targets[-1].values() for t in target_list}
        for i in self._allocs[-1]:
            if isinstance(i, DottedVariable):
                if isinstance(i.lhs.class_type, CustomDataType) and self._current_function != '__del__':
                    continue
            if i in exceptions:
                continue
            if i in targets:
                errors.report(f"Variable {i} goes out of scope but may be the target of a pointer which is still required",
                        severity='error', symbol=targets[i])

        if self._current_function:
            func_name = self._current_function.name[-1] if isinstance(self._current_function, DottedName) else self._current_function
            current_func = self.scope.find(func_name, 'functions')
            arg_vars = {a.var:a for a in current_func.arguments}

            for p, t_list in self._pointer_targets[-1].items():
                if p in arg_vars and arg_vars[p].bound_argument:
                    for t,_ in t_list:
                        if t.is_argument:
                            argument_objects = t.get_direct_user_nodes(lambda x: isinstance(x, FunctionDefArgument))
                            assert len(argument_objects) == 1
                            argument_objects[0].persistent_target = True

    def _indicate_pointer_target(self, pointer, target, expr):
        """
        Indicate that a pointer is targetting a specific target.

        Indicate that a pointer is targetting a specific target by adding the pair
        to a dictionary in self._pointer_targets (the last dictionary in the list
        should be used as this is the one for the current scope).

        Parameters
        ----------
        pointer : Variable
            The variable which is pointing at something.

        target : Variable | IndexedElement
            The object being pointed at by the pointer.

        expr : PyccelAstNode
            The expression where the pointer was created (used for clear error
            messages).
        """
        if pointer is target:
            return

        assert pointer != target
        if isinstance(pointer, DottedVariable):
            self._indicate_pointer_target(pointer.lhs, target, expr)
        elif isinstance(target, DottedVariable):
            self._indicate_pointer_target(pointer, target.lhs, expr)
        elif isinstance(target, IndexedElement):
            self._indicate_pointer_target(pointer, target.base, expr)
        elif isinstance(target, (DictGetItem, DictGet)):
            self._indicate_pointer_target(pointer, target.dict_obj, expr)
        elif isinstance(target, Variable):
            if target.is_alias:
                try:
                    sub_targets = self._pointer_targets[-1][target]
                except KeyError:
                    errors.report("Pointer cannot point at a non-local pointer\n"+PYCCEL_RESTRICTION_TODO,
                        severity='error', symbol=expr)
                self._pointer_targets[-1].setdefault(pointer, []).extend((t[0], expr) for t in sub_targets)
            else:
                target.is_target = True
                self._pointer_targets[-1].setdefault(pointer, []).append((target, expr))
        else:
            errors.report("Pointer cannot point at a temporary object",
                severity='error', symbol=expr)

    def _infer_type(self, expr):
        """
        Infer all relevant type information for the expression.

        Create a dictionary describing all the type information that can be
        inferred about the expression `expr`. This includes information about:
        - `class_type`
        - `shape`
        - `cls_base`
        - `memory_handling`

        Parameters
        ----------
        expr : pyccel.ast.basic.PyccelAstNode
                An AST object representing an object in the code whose type
                must be determined.

        Returns
        -------
        dict
            Dictionary containing all the type information which was inferred.
        """
        if not isinstance(expr, TypedAstNode):
            return {'class_type' : SymbolicType()}

        d_var = {
                'class_type' : expr.class_type,
                'shape'      : expr.shape,
                'cls_base'   : self.scope.find(str(expr.class_type), 'classes') or get_cls_base(expr.class_type),
                'memory_handling' : 'heap' if expr.rank > 0 else 'stack'
            }

        if isinstance(expr, Variable):
            d_var['memory_handling'] = expr.memory_handling
            if expr.cls_base:
                d_var['cls_base'   ] = expr.cls_base
            return d_var

        elif isinstance(expr, Concatenate):
            if any(getattr(a, 'on_heap', False) for a in expr.args):
                d_var['memory_handling'] = 'heap'
            else:
                d_var['memory_handling'] = 'stack'
            return d_var

        elif isinstance(expr, Duplicate):
            d = self._infer_type(expr.val)
            if d.get('on_stack', False) and isinstance(expr.length, LiteralInteger):
                d_var['memory_handling'] = 'stack'
            else:
                d_var['memory_handling'] = 'heap'
            return d_var

        elif isinstance(expr, NumpyTranspose):

            var = expr.internal_var

            d_var['memory_handling'] = 'alias' if isinstance(var, Variable) else 'heap'
            return d_var

        elif isinstance(expr, PythonTuple):

            if isinstance(expr.class_type, HomogeneousTupleType):
                d_var['shape'] = get_shape_of_multi_level_container(expr)
            return d_var

        elif isinstance(expr, (DictGetItem, DictGet)):

            d_var['memory_handling'] = 'alias' if not isinstance(expr.class_type, FixedSizeNumericType) else 'stack'
            return d_var

        elif isinstance(expr, TypedAstNode):

            d_var['memory_handling'] = 'heap' if expr.rank > 0 else 'stack'
            return d_var

        else:
            type_name = type(expr).__name__
            msg = f'Type of Object : {type_name} cannot be infered'
            return errors.report(PYCCEL_RESTRICTION_TODO+'\n'+msg, symbol=expr,
                bounding_box=(self.current_ast_node.lineno, self.current_ast_node.col_offset),
                severity='fatal')

    def _extract_indexed_from_var(self, var, indices, expr):
        """
        Use indices to extract appropriate element from object 'var'.

        Use indices to extract appropriate element from object 'var'.
        This contains most of the contents of _visit_IndexedElement
        but is a separate function in order to be recursive.

        Parameters
        ----------
        var : Variable
            The variable being indexed.

        indices : iterable
            The indexes used to access the variable.

        expr : PyccelAstNode
            The node being parsed. This is useful for raising errors.

        Returns
        -------
        TypedAstNode
            The visited object.
        """

        # case of Pyccel ast Variable
        # if not possible we use symbolic objects

        if isinstance(var, PythonTuple):
            def is_literal_index(a):
                def is_int(a):
                    return isinstance(a, (int, LiteralInteger)) or \
                        (isinstance(a, PyccelUnarySub) and \
                         isinstance(a.args[0], (int, LiteralInteger)))
                if isinstance(a, Slice):
                    return all(is_int(s) or s is None for s in (a.start, a.step, a.stop))
                else:
                    return is_int(a)
            if all(is_literal_index(a) for a in indices):
                if len(indices)==1:
                    return var[indices[0]]
                else:
                    return self._visit(var[indices[0]][indices[1:]])
            else:
                pyccel_stage.set_stage('syntactic')
                tmp_var = PyccelSymbol(self.scope.get_new_name())
                assign = Assign(tmp_var, var)
                assign.set_current_ast(expr.python_ast)
                pyccel_stage.set_stage('semantic')
                self._additional_exprs[-1].append(self._visit(assign))
                var = self._visit(tmp_var)

        elif isinstance(var, Variable):
            # Nothing to do but excludes this case from the subsequent ifs
            pass

        elif hasattr(var,'__getitem__'):
            if len(indices)==1:
                return var[indices[0]]
            else:
                return self._visit(var[indices[0]][indices[1:]])

        elif isinstance(var, (PyccelFunction, FunctionCall)):
            pyccel_stage.set_stage('syntactic')
            tmp_var = PyccelSymbol(self.scope.get_new_name())
            assign = Assign(tmp_var, var)
            assign.set_current_ast(expr.python_ast)
            pyccel_stage.set_stage('semantic')
            self._additional_exprs[-1].append(self._visit(assign))
            var.remove_user_node(assign)
            var = self._visit(tmp_var)

        else:
            errors.report(f"Can't index {type(var)}", symbol=expr,
                severity='fatal')

        indices = tuple(indices)

        if isinstance(var.class_type, InhomogeneousTupleType):

            arg = indices[0]

            if isinstance(arg, Slice):
                if ((arg.start is not None and not is_literal_integer(arg.start)) or
                        (arg.stop is not None and not is_literal_integer(arg.stop))):
                    errors.report(INDEXED_TUPLE, symbol=var,
                        bounding_box=(self.current_ast_node.lineno, self.current_ast_node.col_offset),
                        severity='fatal')

                idx = slice(arg.start, arg.stop)
                orig_vars = [self.scope.collect_tuple_element(v) for v in var]
                selected_vars = orig_vars[idx]
                if len(indices)==1:
                    return PythonTuple(*selected_vars)
                else:
                    return PythonTuple(*[self._extract_indexed_from_var(var, indices[1:], expr) for var in selected_vars])

            elif isinstance(arg, LiteralInteger):

                if len(indices)==1:
                    return self.scope.collect_tuple_element(var[arg])

                var = var[arg]
                return self._extract_indexed_from_var(var, indices[1:], expr)

            else:
                errors.report(INDEXED_TUPLE, symbol=var,
                    bounding_box=(self.current_ast_node.lineno, self.current_ast_node.col_offset),
                    severity='fatal')

        if isinstance(var, PythonTuple) and not var.is_homogeneous:
            errors.report(LIST_OF_TUPLES, symbol=var,
                bounding_box=(self.current_ast_node.lineno, self.current_ast_node.col_offset),
                severity='error')

        for arg in var[indices].indices:
            if not isinstance(arg, (Slice, LiteralEllipsis)) and not (hasattr(arg, 'dtype') and
                    isinstance(getattr(arg.dtype, 'primitive_type', None), PrimitiveIntegerType)):
                errors.report(INVALID_INDICES, symbol=var[indices],
                    bounding_box=(self.current_ast_node.lineno, self.current_ast_node.col_offset),
                    severity='error')
        return var[indices]

    def _create_PyccelOperator(self, expr, visited_args):
        """
        Create a PyccelOperator.

        Create a PyccelOperator by passing the visited arguments
        to the class.
        Called by _visit_PyccelOperator and other classes
        inheriting from PyccelOperator.

        Parameters
        ----------
        expr : PyccelOperator
            The expression being visited.

        visited_args : tuple of TypedAstNode
            The arguments passed to the operator.

        Returns
        -------
        PyccelOperator
            The new operator.
        """
        arg1 = visited_args[0]
        if all(isinstance(a, PyccelFunctionDef) for a in visited_args):
            try:
                possible_types = [a.cls_name.static_type() for a in visited_args]
            except AttributeError:
                errors.report("Unrecognised type in type union statement",
                        severity='fatal', symbol=expr)
            return UnionTypeAnnotation(*[VariableTypeAnnotation(t) for t in possible_types])
        class_type = arg1.class_type
        class_base = self.scope.find(str(class_type), 'classes') or get_cls_base(class_type)
        magic_method_name = magic_method_map.get(type(expr), None)
        magic_method = None
        if magic_method_name:
            magic_method = class_base.get_method(magic_method_name)
            if magic_method is None:
                arg2 = visited_args[1]
                class_type = arg2.class_type
                class_base = self.scope.find(str(class_type), 'classes') or get_cls_base(class_type)
                magic_method_name = '__r'+magic_method_name[2:]
                magic_method = class_base.get_method(magic_method_name)
                if magic_method:
                    visited_args = [visited_args[1], visited_args[0]]
        if magic_method:
            expr_new = self._handle_function(expr, magic_method, [FunctionCallArgument(v) for v in visited_args])
        else:
            try:
                expr_new = type(expr)(*visited_args)
            except PyccelSemanticError as err:
                errors.report(str(err), symbol=expr, severity='fatal')
            except TypeError as err:
                types = ', '.join(str(a.class_type) for a in visited_args)
                errors.report(f"Operator {type(expr)} between objects of type ({types}) is not yet handled\n"
                        + PYCCEL_RESTRICTION_TODO, symbol=expr, severity='fatal',
                        traceback = err.__traceback__)
        return expr_new

    def _create_Duplicate(self, val, length):
        """
        Create a node which duplicates a tuple.

        Create a node which duplicates a tuple.
        Called by _visit_PyccelMul when a Duplicate is identified.

        Parameters
        ----------
        val : PyccelAstNode
            The tuple object. This object should have a class type which inherits from
            TupleType.

        length : LiteralInteger | TypedAstNode
            The number of times the tuple is duplicated.

        Returns
        -------
        Duplicate | PythonTuple
            The duplicated tuple.
        """
        # Arguments have been visited in PyccelMul

        if not isinstance(val.class_type, (TupleType, HomogeneousListType)):
            errors.report("Unexpected Duplicate", symbol=Duplicate(val, length),
                bounding_box=(self.current_ast_node.lineno, self.current_ast_node.col_offset),
                severity='fatal')

        if isinstance(val.class_type, (HomogeneousTupleType, HomogeneousListType)):
            return Duplicate(val, length)
        else:
            if isinstance(length, LiteralInteger):
                length = length.python_value
            else:
                symbol_map = {}
                used_symbols = set()
                sympy_length = pyccel_to_sympy(length, symbol_map, used_symbols)
                if isinstance(sympy_length, sp_Integer):
                    length = int(sympy_length)
                else:
                    errors.report("Cannot create inhomogeneous tuple of unknown size",
                        symbol=Duplicate(val, length),
                        bounding_box=(self.current_ast_node.lineno, self.current_ast_node.col_offset),
                        severity='fatal')

            return PythonTuple(*([self.scope.collect_tuple_element(v) for v in val]*length))

    def _handle_function_args(self, arguments):
        """
        Get a list of all function arguments.

        Get a list of all the function arguments which are passed
        to a function. This is done by visiting the syntactic
        FunctionCallArguments. If this argument contains a
        starred arguments object then the contents of this object
        are extracted into the final list.

        Parameters
        ----------
        arguments : list of FunctionCallArgument
            The arguments which were passed to the function.

        Returns
        -------
        list of FunctionCallArgument
            The arguments passed to the function.
        """
        args  = []
        for arg in arguments:
            a = self._visit(arg)
            val = a.value
            if isinstance(val, FunctionDef) and not isinstance(val, PyccelFunctionDef) and not val.is_semantic:
                semantic_func = self._annotate_the_called_function_def(val)
                a = FunctionCallArgument(semantic_func, keyword = a.keyword, python_ast = a.python_ast)

            if isinstance(val, StarredArguments):
                args.extend([FunctionCallArgument(av) for av in val.args_var])
            else:
                args.append(a)
        return args

    def _check_argument_compatibility(self, input_args, func_args, func, elemental, raise_error=True, error_type='error'):
        """
        Check that the provided arguments match the expected types.

        Check that the provided arguments match the expected types.

        Parameters
        ----------
        input_args : list
           The arguments provided to the function.
        func_args : list
           The arguments expected by the function.
        func : FunctionDef
           The called function (used for error output).
        elemental : bool
           Indicates if the function is elemental.
        raise_error : bool, default : True
           Raise the error if the arguments are incompatible.
        error_type : str, default : error
           The error type if errors are raised from the function.

        Returns
        -------
        bool
            Return True if the arguments are compatible, False otherwise.
        """
        if elemental:
            def incompatible(i_arg, f_arg):
                return i_arg.class_type.datatype != f_arg.class_type.datatype
        else:
            def incompatible(i_arg, f_arg):
                return i_arg.class_type != f_arg.class_type

        err_msgs = []
        # Compare each set of arguments
        for idx, (i_arg, f_arg) in enumerate(zip(input_args, func_args)):
            i_arg = i_arg.value
            f_arg = f_arg.var
            # Ignore types which cannot be compared
            if (i_arg is Nil()
                    or isinstance(f_arg, FunctionAddress)
                    or f_arg.class_type is GenericType()):
                continue

            # Check for compatibility
            if incompatible(i_arg, f_arg):
                expected  = str(f_arg.class_type)
                type_name = str(i_arg.class_type)
                received  = f'{i_arg} ({type_name})'
                err_msgs += [INCOMPATIBLE_ARGUMENT.format(idx+1, received, func, expected)]

        if err_msgs:
            if raise_error:
                bounding_box=(self.current_ast_node.lineno, self.current_ast_node.col_offset)
                errors.report('\n\n'.join(err_msgs), symbol = func, bounding_box=bounding_box, severity=error_type)
            else:
                return False
        return True

    def _handle_function(self, expr, func, args, *, is_method = False, use_build_functions = True):
        """
        Create the node representing the function call.

        Create a FunctionCall or an instance of a PyccelFunction
        from the function information and arguments.

        Parameters
        ----------
        expr : TypedAstNode
               The expression where this call is found (used for error output).

        func : FunctionDef | Interface
               The function being called.

        args : iterable
               The arguments passed to the function.

        is_method : bool, default = False
                Indicates if the function is a class method.

        use_build_functions : bool, default = True
                In `func` is a PyccelFunctionDef, indicates that the `_build_X` methods should
                be used. This is almost always true but may be false if this function is called
                from a `_build_X` method.

        Returns
        -------
        FunctionCall/PyccelFunction
            The semantic representation of the call.
        """
        if isinstance(func, PyccelFunctionDef):
            if use_build_functions:
                annotation_method = '_build_' + func.cls_name.__name__
                if hasattr(self, annotation_method):
                    if isinstance(expr, DottedName):
                        pyccel_stage.set_stage('syntactic')
                        if is_method:
                            new_expr = DottedName(args[0].value, FunctionCall(func, args[1:]))
                        else:
                            new_expr = FunctionCall(func, args)
                        new_expr.set_current_ast(expr.python_ast)
                        pyccel_stage.set_stage('semantic')
                        new_expr.set_current_user_node(expr.current_user_node)
                        expr = new_expr
                    return getattr(self, annotation_method)(expr, args)

            argument_description = func.argument_description
            func = func.cls_name
            args, kwargs = split_positional_keyword_arguments(*args)

            # Ignore values passed by position but add any unspecified keywords
            # with the correct default value
            for kw, val in list(argument_description.items())[len(args):]:
                if kw not in kwargs:
                    kwargs[kw] = val

            try:
                new_expr = func(*args, **kwargs)
            except TypeError as e:
                message = str(e)
                if not message:
                    message = UNRECOGNISED_FUNCTION_CALL
                errors.report(message,
                              symbol = expr,
                              traceback = e.__traceback__,
                              severity = 'fatal')

            return new_expr
        else:
            if self._current_function == func.name:
                if func.results and not isinstance(func.results.var, TypedAstNode):
                    errors.report(RECURSIVE_RESULTS_REQUIRED, symbol=func, severity="fatal")

            parent_assign = expr.get_direct_user_nodes(lambda x: isinstance(x, Assign) and not isinstance(x, AugAssign))

            func_results = func.results if isinstance(func, FunctionDef) else func.functions[0].results
            if not parent_assign and func_results.var.rank > 0:
                pyccel_stage.set_stage('syntactic')
                tmp_var = PyccelSymbol(self.scope.get_new_name())
                assign = Assign(tmp_var, expr)
                assign.set_current_ast(expr.python_ast)
                pyccel_stage.set_stage('semantic')
                self._additional_exprs[-1].append(self._visit(assign))
                return self._visit(tmp_var)

            func_args = func.arguments if isinstance(func,FunctionDef) else func.functions[0].arguments
            if len(args) > len(func_args):
                errors.report("Too many arguments passed in function call",
                        symbol = expr,
                        severity='fatal')

            new_expr = FunctionCall(func, args, self._current_function)
            for a, f_a in zip(new_expr.args, func_args):
                if f_a.persistent_target:
                    assert is_method
                    val = a.value
                    if isinstance(val, Variable):
                        a.value.is_target = True
                        self._indicate_pointer_target(args[0].value, a.value, expr)
                    else:
                        errors.report(f"{val} cannot be passed to function call as target. Please create a temporary variable.",
                                severity='error', symbol=expr)

            if None in new_expr.args:
                errors.report("Too few arguments passed in function call",
                        symbol = expr,
                        severity='error')
            elif isinstance(func, FunctionDef):
                self._check_argument_compatibility(args, func_args,
                            func, func.is_elemental)

            return new_expr

    def _sort_function_call_args(self, func_args, args):
        """
        Sort and add the missing call arguments to match the arguments in the function definition.

        We sort the call arguments by dividing them into two chunks, positional arguments and keyword arguments.
        We provide the default value of the keyword argument if the corresponding call argument is not present.

        Parameters
        ----------
        func_args : list[FunctionDefArgument]
          The arguments of the function definition.
        args : list[FunctionCallArgument]
          The arguments of the function call.

        Returns
        -------
        list[FunctionCallArgument]
            The sorted and complete call arguments.
        """
        input_args = [a for a in args if a.keyword is None]
        nargs = len(input_args)
        for ka in func_args[nargs:]:
            key = ka.name
            relevant_args = [a for a in args[nargs:] if a.keyword == key]
            n_relevant_args = len(relevant_args)
            assert n_relevant_args <= 1
            if n_relevant_args == 0 and ka.has_default:
                input_args.append(ka.default_call_arg)
            elif n_relevant_args == 1:
                input_args.append(relevant_args[0])

        return input_args

    def _annotate_the_called_function_def(self, old_func, function_call_args=None):
        """
        Annotate the called FunctionDef.

        Annotate the called FunctionDef.

        Parameters
        ----------
        old_func : FunctionDef|Interface
           The function that needs to be annotated.

        function_call_args : list[FunctionCallArgument], optional
           The list of the call arguments.

        Returns
        -------
        func: FunctionDef|Interface
            The new annotated function.
        """
        # The function call might be in a completely different scope from the FunctionDef
        # Store the current scope and go to the parent scope of the FunctionDef
        old_scope            = self._scope
        old_current_function = self._current_function
        names = []
        sc = old_func.scope if isinstance(old_func, FunctionDef) else old_func.syntactic_node.scope
        while sc.parent_scope is not None:
            sc = sc.parent_scope
            if not sc.name is None:
                names.append(sc.name)
        names.reverse()
        if names:
            self._current_function = DottedName(*names) if len(names)>1 else names[0]
        else:
            self._current_function = None

        while names:
            sc = sc.sons_scopes[names[0]]
            names = names[1:]

        # Set the Scope to the FunctionDef's parent Scope and annotate the old_func
        self._scope = sc
        self._visit_FunctionDef(old_func, function_call_args=function_call_args)
        new_name = self.scope.get_expected_name(old_func.name)
        # Retreive the annotated function
        func = self.scope.find(new_name, 'functions')
        # Add the Module of the imported function to the new function
        if old_func.is_imported:
            mod = old_func.get_direct_user_nodes(lambda x: isinstance(x, Module))[0]
            func.set_current_user_node(mod)

        # Go back to the original Scope
        self._scope = old_scope
        self._current_function = old_current_function
        # Remove the old_func from the imports dict and Assign the new annotated one
        if old_func.is_imported:
            scope = self.scope
            while new_name not in scope.imports['functions']:
                scope = scope.parent_scope
            assert old_func is scope.imports['functions'].get(new_name)
            func = func.clone(new_name, is_imported=True)
            func.set_current_user_node(mod)
            scope.imports['functions'][new_name] = func
        return func

    def _create_variable(self, name, class_type, rhs, d_lhs, *, arr_in_multirets=False,
                         insertion_scope = None, rhs_scope = None):
        """
        Create a new variable.

        Create a new variable. In most cases this is just a call to
        `Variable.__init__`
        but in the case of a tuple variable it is a recursive call to
        create all elements in the tuple.
        This is done separately to _assign_lhs_variable to ensure that
        elements of a tuple do not exist in the scope.

        Parameters
        ----------
        name : str
            The name of the new variable.

        class_type : PyccelType
            The type of the new variable.

        rhs : Variable
            The value assigned to the lhs. This is required to call
            self._infer_type recursively for tuples.

        d_lhs : dict
            Dictionary of properties for the new Variable.

        arr_in_multirets : bool, default: False
            If True, the variable that will be created is an array
            in multi-values return, false otherwise.

        insertion_scope : Scope, optional
            The scope where the variable will be inserted. This is used to add any
            symbolic aliases for inhomogeneous tuples.

        rhs_scope : Scope, optional
            The scope where the definition of the right hand side is found. This
            is used to locate any symbolic aliases for inhomogeneous tuples. It is
            necessary for tuples of tuples as function results.

        Returns
        -------
        Variable
            The variable that has been created.
        """
        if isinstance(name, PyccelSymbol):
            is_temp = name.is_temp
        else:
            is_temp = False

        if insertion_scope is None:
            insertion_scope = self.scope

        if isinstance(class_type, InhomogeneousTupleType):
            if rhs_scope is None:
                rhs_scope = self.scope

            if isinstance(rhs, FunctionCall):
                rhs_scope = rhs.funcdef.scope
                iterable = [rhs_scope.collect_tuple_element(v) for v in rhs.funcdef.results.var]
            elif isinstance(rhs, PyccelFunction):
                iterable = [IndexedElement(rhs, i)  for i in range(rhs.shape[0])]
            else:
                iterable = [rhs_scope.collect_tuple_element(r) for r in rhs]

            elem_vars = []
            for i,tuple_elem in enumerate(iterable):
                # Check if lhs element was named in the syntactic stage (this can happen for
                # results of functions)
                pyccel_stage.set_stage('syntactic')
                idx_name = IndexedElement(name, i)
                var = None
                if idx_name in self.scope.symbolic_aliases:
                    elem_name = self.scope.symbolic_aliases[idx_name]
                    var = self.check_for_variable(elem_name)
                else:
                    elem_name = self.scope.get_new_name( f'{name}_{i}' )
                pyccel_stage.set_stage('semantic')

                if var is None:
                    elem_d_lhs = self._infer_type( tuple_elem )

                    if not arr_in_multirets:
                        self._ensure_target( tuple_elem, elem_d_lhs )

                    elem_type = elem_d_lhs.pop('class_type')

                    var = self._create_variable(elem_name, elem_type, tuple_elem, elem_d_lhs,
                            insertion_scope = insertion_scope, rhs_scope = rhs_scope)

                elem_vars.append(var)

            if any(v.is_alias for v in elem_vars):
                d_lhs['memory_handling'] = 'alias'

            lhs = Variable(class_type, name, **d_lhs, is_temp=is_temp)

            for i, v in enumerate(elem_vars):
                insertion_scope.insert_symbolic_alias(IndexedElement(lhs, i), v)

        else:
            lhs = Variable(class_type, name, **d_lhs, is_temp=is_temp)

        return lhs

    def _ensure_target(self, rhs, d_lhs):
        """
        Function using data about the new lhs.

        Function using data about the new lhs to determine
        whether the lhs is an alias and the rhs is a target.

        Parameters
        ----------
        rhs : TypedAstNode
            The value assigned to the lhs.

        d_lhs : dict
            Dictionary of properties for the new Variable.
        """

        if isinstance(rhs, NumpyTranspose) and rhs.internal_var.on_heap:
            d_lhs['memory_handling'] = 'alias'
            rhs.internal_var.is_target = True

        if isinstance(rhs, Variable) and (rhs.rank > 0 or isinstance(rhs.class_type, CustomDataType)) \
                and not isinstance(rhs.class_type, (TupleType, StringType)):
            d_lhs['memory_handling'] = 'alias'
            rhs.is_target = not rhs.is_alias

        if isinstance(rhs, IndexedElement) and rhs.rank > 0 and \
                (getattr(rhs.base, 'is_ndarray', False) or getattr(rhs.base, 'is_alias', False)):
            d_lhs['memory_handling'] = 'alias'
            rhs.base.is_target = not rhs.base.is_alias

    def _assign_lhs_variable(self, lhs, d_var, rhs, new_expressions, is_augassign = False,
            arr_in_multirets=False):
        """
        Create a variable from the left-hand side (lhs) of an assignment.
        
        Create a lhs based on the information in d_var, if the lhs already exists
        then check that it has the expected properties.

        Parameters
        ----------
        lhs : PyccelSymbol (or DottedName of PyccelSymbols)
            The representation of the lhs provided by the SyntacticParser.

        d_var : dict
            Dictionary of expected lhs properties.

        rhs : Variable / expression
            The representation of the rhs provided by the SemanticParser.
            This is necessary in order to set the rhs 'is_target' property
            if necessary. It is also used to determine the type of allocation
            (init/resize/reserve).

        new_expressions : list
            A list which allows collection of any additional expressions
            resulting from this operation (e.g. Allocation).

        is_augassign : bool, default=False
            Indicates whether this is an assign ( = ) or an augassign ( += / -= / etc )
            This is necessary as the restrictions on the dtype are less strict in this
            case.

        arr_in_multirets : bool, default=False
            If True, rhs has an array in its results, otherwise, it should be set to False.
            It helps when we don't need lhs to be a pointer in case of a returned array in
            a tuple of results.

        Returns
        -------
        pyccel.ast.variable.Variable
            The representation of the lhs provided by the SemanticParser.
        """
        if isinstance(lhs, IndexedElement):
            lhs = self._visit(lhs)
        elif isinstance(lhs, (PyccelSymbol, DottedName)):

            name = lhs
            if lhs == '_':
                name = self.scope.get_new_name()
            class_type = d_var.pop('class_type')

            d_lhs = d_var.copy()
            # ISSUES #177: lhs must be a pointer when rhs is heap array
            if not arr_in_multirets:
                self._ensure_target(rhs, d_lhs)

            if isinstance(lhs, DottedName):
                prefix = self.get_class_prefix(lhs)
                class_def = prefix.cls_base
                attr_name = lhs.name[-1]
                attribute = class_def.scope.find(attr_name) if class_def else None
                if attribute:
                    var = attribute.clone(attribute.name, new_class = DottedVariable, lhs = prefix)
                else:
                    var = None
            else:
                symbolic_var = self.scope.find(lhs, 'symbolic_aliases')
                if symbolic_var:
                    errors.report(f"{lhs} variable represents a symbolic concept. Its value cannot be changed.",
                            severity='fatal')
                var = self.scope.find(lhs)

            # Variable not yet declared (hence array not yet allocated)
            if var is None:

                if isinstance(lhs, DottedName):
                    prefix_parts = lhs.name[:-1]
                    syntactic_prefix = prefix_parts[0] if len(prefix_parts) == 1 else DottedName(*prefix_parts)
                    prefix = self._visit(syntactic_prefix)
                    class_def = prefix.cls_base
                    if prefix.name == 'self':
                        var = self.get_variable('self')

                        # Collect the name that should be used in the generated code
                        attribute_name = lhs.name[-1]
                        new_name = class_def.scope.get_expected_name(attribute_name)
                        # Create the attribute
                        member = self._create_variable(new_name, class_type, rhs, d_lhs,
                                insertion_scope = class_def.scope)

                        # Insert the attribute to the class scope
                        # Passing the original name ensures that the attribute can be found under this name
                        class_def.scope.insert_variable(member, attribute_name)

                        lhs = self.insert_attribute_to_class(class_def, var, member)
                    else:
                        errors.report(f"{lhs.name[0]} should be named : self", symbol=lhs, severity='fatal')
                # Update variable's dictionary with information from function decorators
                decorators = self.scope.decorators
                if decorators:
                    if 'stack_array' in decorators:
                        if name in decorators['stack_array']:
                            d_lhs.update(memory_handling='stack')
                    if 'allow_negative_index' in decorators:
                        if lhs in decorators['allow_negative_index']:
                            d_lhs.update(allows_negative_indexes=True)

                # We cannot allow the definition of a stack array from a shape which
                # is unknown at the declaration
                if class_type.rank > 0 and d_lhs.get('memory_handling', None) == 'stack':
                    for a in d_lhs['shape']:
                        if (isinstance(a, FunctionCall) and not a.funcdef.is_pure) or \
                                any(not f.funcdef.is_pure for f in a.get_attribute_nodes(FunctionCall)):
                            errors.report(STACK_ARRAY_SHAPE_UNPURE_FUNC, symbol=a.funcdef.name,
                            severity='error',
                            bounding_box=(self.current_ast_node.lineno,
                                self.current_ast_node.col_offset))
                        if (isinstance(a, Variable) and not a.is_argument) \
                                or not all(b.is_argument for b in a.get_attribute_nodes(Variable)):
                            errors.report(STACK_ARRAY_UNKNOWN_SHAPE, symbol=name,
                            severity='error',
                            bounding_box=(self.current_ast_node.lineno,
                                self.current_ast_node.col_offset))

                if not isinstance(lhs, DottedVariable):
                    new_name = self.scope.get_expected_name(name)
                    # Create new variable
                    lhs = self._create_variable(new_name, class_type, rhs, d_lhs, arr_in_multirets=arr_in_multirets)

                    # Add variable to scope
                    self.scope.insert_variable(lhs, name)

                # ...
                # Add memory allocation if needed
                array_declared_in_function = (isinstance(rhs, FunctionCall) and not isinstance(rhs.funcdef, PyccelFunctionDef) \
                                            and not getattr(rhs.funcdef, 'is_elemental', False) and \
                                            not isinstance(lhs.class_type, HomogeneousTupleType)) or arr_in_multirets or \
                                            isinstance(rhs, (ListPop, SetPop, DictPop, DictPopitem, DictGet, DictGetItem))
                if lhs.on_heap and not array_declared_in_function:
                    if self.scope.is_loop:
                        # Array defined in a loop may need reallocation at every cycle
                        errors.report(ARRAY_DEFINITION_IN_LOOP, symbol=name,
                            severity='warning',
                            bounding_box=(self.current_ast_node.lineno,
                                self.current_ast_node.col_offset))
                        status='unknown'
                    else:
                        # Array defined outside of a loop will be allocated only once
                        status='unallocated'

                    # Create Allocate node
                    if isinstance(lhs.class_type, InhomogeneousTupleType):
                        args = [self.scope.collect_tuple_element(v) for v in lhs if v.rank>0]
                        new_args = []
                        while len(args) > 0:
                            for a in args:
                                if isinstance(a.class_type, InhomogeneousTupleType):
                                    new_args.extend(self.scope.collect_tuple_element(v) for v in a if v.rank>0)
                                elif a.rank > 0:
                                    new_expressions.append(Allocate(a,
                                        shape=a.alloc_shape, status=status))
                            args = new_args
                            new_args = []
                    elif isinstance(lhs.class_type, (HomogeneousListType, HomogeneousSetType,DictType)):
                        if isinstance(rhs, (PythonList, PythonDict, PythonSet, FunctionCall)):
                            alloc_type = 'init'
                        elif isinstance(rhs, IndexedElement) or rhs.get_attribute_nodes(IndexedElement):
                            alloc_type = 'resize'
                        else:
                            alloc_type = 'reserve'
                        new_expressions.append(Allocate(lhs, shape=lhs.alloc_shape, status=status, alloc_type=alloc_type))
                    else:
                        new_expressions.append(Allocate(lhs, shape=lhs.alloc_shape, status=status))
                # ...

                # ...
                # Add memory deallocation
                if isinstance(lhs.class_type, CustomDataType) or not lhs.on_stack:
                    if isinstance(lhs.class_type, InhomogeneousTupleType):
                        args = [self.scope.collect_tuple_element(v) for v in lhs if v.rank>0]
                        new_args = []
                        while len(args) > 0:
                            for a in args:
                                if isinstance(a.class_type, InhomogeneousTupleType):
                                    new_args.extend(self.scope.collect_tuple_element(v) for v in a if v.rank>0)
                                else:
                                    self._allocs[-1].add(a)
                            args = new_args
                            new_args = []
                    else:
                        self._allocs[-1].add(lhs)
                # ...

                # We cannot allow the definition of a stack array in a loop
                if lhs.is_stack_array and self.scope.is_loop:
                    errors.report(STACK_ARRAY_DEFINITION_IN_LOOP, symbol=name,
                        severity='error',
                        bounding_box=(self.current_ast_node.lineno,
                            self.current_ast_node.col_offset))

                # Not yet supported for arrays: x=y+z, x=b[:]
                # Because we cannot infer shape of right-hand side yet
                if array_declared_in_function:
                    know_lhs_shape = True
                elif isinstance(lhs.dtype, StringType):
                    know_lhs_shape = (lhs.rank == 1) or all(sh is not None for sh in lhs.alloc_shape[:-1])
                else:
                    know_lhs_shape = (lhs.rank == 0) or all(sh is not None for sh in lhs.alloc_shape)

                if isinstance(class_type, (NumpyNDArrayType, HomogeneousTupleType)) and not know_lhs_shape \
                        and not array_declared_in_function:
                    msg = f"Cannot infer shape of right-hand side for expression {lhs} = {rhs}"
                    errors.report(PYCCEL_RESTRICTION_TODO+'\n'+msg,
                        bounding_box=(self.current_ast_node.lineno, self.current_ast_node.col_offset),
                        severity='fatal')

            # Variable already exists
            else:

                self._ensure_inferred_type_matches_existing(class_type, d_var, var, is_augassign, new_expressions, rhs)

                # in the case of elemental, lhs is not of the same class_type as
                # var.
                # TODO d_lhs must be consistent with var!
                # the following is a small fix, since lhs must be already
                # declared
                if isinstance(lhs, DottedName):
                    lhs = var.clone(var.name, new_class = DottedVariable, lhs = self._visit(lhs.name[0]))
                else:
                    lhs = var
        else:
            lhs_type = str(type(lhs))
            raise NotImplementedError(f"_assign_lhs_variable does not handle {lhs_type}")

        return lhs

    def _ensure_inferred_type_matches_existing(self, class_type, d_var, var, is_augassign, new_expressions, rhs):
        """
        Ensure that the inferred type matches the existing variable.

        Ensure that the inferred type of the new variable, matches the existing variable (which has the
        same name). If this is not the case then errors are raised preventing pyccel reaching the codegen
        stage.
        This function also handles any reallocations caused by differing shapes between the two objects.
        These allocations/deallocations are saved in the list new_expressions

        Parameters
        ----------
        class_type : PyccelType
            The inferred PyccelType.
        d_var : dict
            The inferred information about the variable. Usually created by the _infer_type function.
        var : Variable
            The existing variable.
        is_augassign : bool
            A boolean indicating if the assign statement is an augassign (tests are less strict).
        new_expressions : list
            A list to which any new expressions created are appended.
        rhs : TypedAstNode
            The right hand side of the expression : lhs=rhs.
            If is_augassign is False, this value is not used.
        """

        # TODO improve check type compatibility
        if not isinstance(var, Variable):
            name = var.name
            message = INCOMPATIBLE_TYPES_IN_ASSIGNMENT.format(type(var), class_type)
            if var.pyccel_staging == "syntactic":
                new_name = self.scope.get_expected_name(name)
                if new_name != name:
                    message += '\nThis error may be due to object renaming to avoid name clashes (language-specific or otherwise).'
                    message += f'The conflict is with "{name}".'
                    name = new_name
            errors.report(message,
                    symbol=f'{name}={class_type}',
                    bounding_box=(self.current_ast_node.lineno, self.current_ast_node.col_offset),
                    severity='fatal')

        if not is_augassign and var.is_ndarray and var.is_target:
            errors.report(ARRAY_ALREADY_IN_USE,
                bounding_box=(self.current_ast_node.lineno,
                    self.current_ast_node.col_offset),
                        severity='error', symbol=var.name)
            return

        elif not is_augassign and not var.is_alias and var.rank > 0 and \
                isinstance(rhs, (Variable, IndexedElement)) and \
                not isinstance(var.class_type, (StringType, TupleType)):
            errors.report(ASSIGN_ARRAYS_ONE_ANOTHER,
                bounding_box=(self.current_ast_node.lineno,
                    self.current_ast_node.col_offset),
                        severity='error', symbol=var)
            return

        elif var.rank > 0 and var.is_alias and isinstance(rhs, (NumpyNewArray, PythonList, PythonSet, PythonDict)):
            errors.report(INVALID_POINTER_REASSIGN,
                bounding_box=(self.current_ast_node.lineno,
                    self.current_ast_node.col_offset),
                        severity='error', symbol=var.name)
            return

        elif var.is_ndarray and var.is_alias and not is_augassign:
            # we allow pointers to be reassigned multiple times
            # pointers reassigning need to call free_pointer func
            # to remove memory leaks
            new_expressions.append(Deallocate(var))
            return

        elif class_type != var.class_type:
            if is_augassign:
                tmp_result = PyccelAdd(var, rhs)
                result_type = tmp_result.class_type
                raise_error = var.class_type != result_type
            elif isinstance(var.class_type, InhomogeneousTupleType) and \
                    isinstance(class_type, HomogeneousTupleType):
                if d_var['shape'][0] == var.shape[0]:
                    rhs_elem = self.scope.collect_tuple_element(var[0])
                    self._ensure_inferred_type_matches_existing(class_type.element_type,
                            self._infer_type(rhs_elem), rhs_elem, is_augassign, new_expressions, rhs)
                    raise_error = False
                else:
                    raise_error = True
            elif isinstance(var.class_type, InhomogeneousTupleType) and \
                    isinstance(class_type, InhomogeneousTupleType):
                for i, element_type in enumerate(class_type):
                    rhs_elem = self.scope.collect_tuple_element(var[i])
                    self._ensure_inferred_type_matches_existing(element_type,
                            self._infer_type(rhs_elem), rhs_elem, is_augassign, new_expressions, rhs)
                raise_error = False
            elif isinstance(var.class_type, HomogeneousTupleType) and \
                    isinstance(class_type, InhomogeneousTupleType):
                # TODO: Remove isinstance(rhs, Variable) condition when tuples are saved like lists
                if isinstance(rhs, PythonTuple):
                    shape = get_shape_of_multi_level_container(rhs)
                    raise_error = len(shape) != class_type.rank or any(a != var.class_type.element_type for a in class_type)
                else:
                    raise_error = any(a != var.class_type.element_type for a in class_type) or \
                            not isinstance(rhs, Variable)
            else:
                raise_error = True

            if raise_error:
                name = var.name
                rhs_str = str(rhs)
                errors.report(INCOMPATIBLE_TYPES_IN_ASSIGNMENT.format(var.class_type, class_type),
                    symbol=f'{name}={rhs_str}',
                    bounding_box=(self.current_ast_node.lineno, self.current_ast_node.col_offset),
                    severity='error')
                return

        if not is_augassign:

            shape = var.shape

            # Get previous allocation calls
            previous_allocations = var.get_direct_user_nodes(lambda p: isinstance(p, Allocate))

            if len(previous_allocations) == 0:
                var.set_init_shape(d_var['shape'])

            if d_var['shape'] != shape:

                if var.is_argument:
                    errors.report(ARRAY_IS_ARG, symbol=var,
                        severity='error',
                        bounding_box=(self.current_ast_node.lineno,
                            self.current_ast_node.col_offset))

                elif var.is_stack_array:
                    if var.get_direct_user_nodes(lambda a: isinstance(a, Assign) and a.lhs is var):
                        errors.report(INCOMPATIBLE_REDEFINITION_STACK_ARRAY, symbol=var.name,
                            severity='error',
                            bounding_box=(self.current_ast_node.lineno,
                                self.current_ast_node.col_offset))

                else:
                    alloc_type = None
                    if isinstance(var.class_type, (HomogeneousListType, HomogeneousSetType,DictType)):
                        if isinstance(rhs, (PythonList, PythonDict, PythonSet, FunctionCall)):
                            alloc_type = 'init'
                        elif isinstance(rhs, IndexedElement) or rhs.get_attribute_nodes(IndexedElement):
                            alloc_type = 'resize'
                        else:
                            alloc_type = 'reserve'
                    if previous_allocations:
                        var.set_changeable_shape()
                        last_allocation = previous_allocations[-1]

                        # Find outermost IfSection of last allocation
                        last_alloc_ifsection = last_allocation.get_user_nodes(IfSection)
                        alloc_ifsection = last_alloc_ifsection[-1] if last_alloc_ifsection else None
                        while len(last_alloc_ifsection)>0:
                            alloc_ifsection = last_alloc_ifsection[-1]
                            last_alloc_ifsection = alloc_ifsection.get_user_nodes(IfSection)

                        ifsection_has_if = len(alloc_ifsection.get_direct_user_nodes(
                                                            lambda x: isinstance(x,If))) == 1 \
                                        if alloc_ifsection else False

                        if alloc_ifsection and not ifsection_has_if:
                            status = last_allocation.status
                        elif last_allocation.get_user_nodes((If, For, While)):
                            status='unknown'
                        else:
                            status='allocated'
                    else:
                        status = 'unallocated'

                    new_expressions.append(Allocate(var, shape=d_var['shape'], status=status, alloc_type=alloc_type))

                    if status == 'unallocated':
                        self._allocs[-1].add(var)
                    else:
                        errors.report(ARRAY_REALLOCATION.format(class_type = var.class_type), symbol=var.name,
                            severity='warning',
                            bounding_box=(self.current_ast_node.lineno,
                                self.current_ast_node.col_offset))
            elif previous_allocations and previous_allocations[-1].get_user_nodes(IfSection) \
                        and not previous_allocations[-1].get_user_nodes((If)):
                # If previously allocated in If still under construction
                status = previous_allocations[-1].status

                new_expressions.append(Allocate(var, shape=d_var['shape'], status=status))
            elif isinstance(var.class_type, CustomDataType) and not var.is_alias:
                new_expressions.append(Deallocate(var))

    def _assign_GeneratorComprehension(self, lhs_name, expr):
        """
        Visit the GeneratorComprehension node.

        Create all necessary expressions for the
        GeneratorComprehension node definition.

        Parameters
        ----------
        lhs_name : str
                    The name to which the expression is assigned.
        expr : GeneratorComprehension
                The GeneratorComprehension node.

        Returns
        -------
        pyccel.ast.functionalexpr.GeneratorComprehension
                CodeBlock containing the semantic version of the GeneratorComprehension node.
        """
        result   = expr.expr

        loop = expr.loops
        nlevels = 0
        # Create throw-away variable to help obtain result type
        index   = Variable(PythonNativeInt(),self.scope.get_new_name('to_delete'), is_temp=True)
        self.scope.insert_variable(index)
        new_expr = []
        while isinstance(loop, (For, If)):

            nlevels+=1
            self._get_for_iterators(loop.iterable, loop.target, new_expr)

            loop_elem = loop.body.body[0]
            if isinstance(loop_elem, If):
                loop_elem = loop_elem.blocks[0].body.body[0]

            if isinstance(loop_elem, Assign):
                # If the result contains a GeneratorComprehension, treat it and replace
                # it with it's lhs variable before continuing
                gens = set(loop_elem.get_attribute_nodes(GeneratorComprehension))
                if len(gens)==1:
                    gen = gens.pop()
                    pyccel_stage.set_stage('syntactic')
                    assert isinstance(gen.lhs, PyccelSymbol) and gen.lhs.is_temp
                    gen_lhs = self.scope.get_new_name() if gen.lhs.is_temp else gen.lhs
                    syntactic_assign = Assign(gen_lhs, gen, python_ast=gen.python_ast)
                    pyccel_stage.set_stage('semantic')
                    assign = self._visit(syntactic_assign)

                    new_expr.append(assign)
                    loop.substitute(gen, assign.lhs)
                    loop_elem = loop.body.body[0]
            loop = loop_elem

        # Remove the throw-away variable from the scope
        self.scope.remove_variable(index)

        # Visit result expression (correctly defined as iterator
        # objects exist in the scope despite not being defined)
        result = self._visit(result)
        if isinstance(result, CodeBlock):
            result = result.body[-1]

        # Create start value
        if isinstance(expr, FunctionalSum):
            dtype = result.dtype
            if isinstance(dtype, PythonNativeBool):
                val = LiteralInteger(0, dtype)
            else:
                val = convert_to_literal(0, dtype)
            d_var = self._infer_type(PyccelAdd(result, val))
        elif isinstance(expr, FunctionalMin):
            val = math_constants['inf']
            d_var = self._infer_type(result)
        elif isinstance(expr, FunctionalMax):
            val = PyccelUnarySub(math_constants['inf'])
            d_var = self._infer_type(result)

        # Infer the final dtype of the expression
        class_type = d_var.pop('class_type')
        d_var['is_temp'] = expr.lhs.is_temp

        lhs  = self.check_for_variable(lhs_name)
        if lhs:
            self._ensure_inferred_type_matches_existing(class_type, d_var, lhs, False, new_expr, None)
        else:
            lhs_name = self.scope.get_expected_name(lhs_name)
            lhs = Variable(class_type, lhs_name, **d_var)
            self.scope.insert_variable(lhs)

        # Iterate over the loops
        # This provides the definitions of iterators as well
        # as the central expression
        loops = [self._visit(expr.loops)]

        # If necessary add additional expressions corresponding
        # to nested GeneratorComprehensions
        if new_expr:
            loop = loops[0]
            for _ in range(nlevels-1):
                loop = loop.body.body[0]
            for e in new_expr:
                loop.body.insert2body(e, back=False)
                e.loops[-1].scope.update_parent_scope(loop.scope, is_loop = True)

        # Initialise result with correct initial value
        stmt = Assign(lhs, val)
        stmt.set_current_ast(expr.python_ast)
        loops.insert(0, stmt)

        indices = [self._visit(i) for i in expr.indices]

        if isinstance(expr, FunctionalSum):
            expr_new = FunctionalSum(loops, lhs=lhs, indices = indices, conditions=expr.conditions)
        elif isinstance(expr, FunctionalMin):
            expr_new = FunctionalMin(loops, lhs=lhs, indices = indices, conditions=expr.conditions)
        elif isinstance(expr, FunctionalMax):
            expr_new = FunctionalMax(loops, lhs=lhs, indices = indices, conditions=expr.conditions)
        expr_new.set_current_ast(expr.python_ast)
        return expr_new

    def _find_superclasses(self, expr):
        """
        Find all the superclasses in the scope.

        From a syntactic ClassDef, extract the names of the superclasses and
        search through the scope to find their definitions. If there is no
        definition then an error is raised.

        Parameters
        ----------
        expr : ClassDef
            The class whose superclasses we wish to find.

        Returns
        -------
        list
            An iterable containing the definitions of all the superclasses.

        Raises
        ------
        PyccelSemanticError
            A `PyccelSemanticError` is reported and will be raised after the
            semantic stage is complete.
        """
        parent = {s: self.scope.find(s, 'classes') for s in expr.superclasses}
        if any(c is None for c in parent.values()):
            for s,c in parent.items():
                if c is None:
                    errors.report(f"Couldn't find class {s} in scope", symbol=expr,
                            severity='error')
            parent = {s:c for s,c in parent.items() if c is not None}

        return list(parent.values())

    def _convert_syntactic_object_to_type_annotation(self, syntactic_annotation):
        """
        Convert an arbitrary syntactic object to a type annotation.

        Convert an arbitrary syntactic object to a type annotation. This means that
        the syntactic object is wrapped in a SyntacticTypeAnnotation (if necessary).
        This ensures that a type annotation is obtained instead of e.g. a function.

        Parameters
        ----------
        syntactic_annotation : PyccelAstNode
            A syntactic object that needs to be visited as a type annotation.

        Returns
        -------
        SyntacticTypeAnnotation
            A syntactic object that will be recognised as a type annotation.
        """
        if not isinstance(syntactic_annotation, SyntacticTypeAnnotation):
            pyccel_stage.set_stage('syntactic')
            syntactic_annotation = SyntacticTypeAnnotation(dtype=syntactic_annotation)
            pyccel_stage.set_stage('semantic')
        return syntactic_annotation

    def _get_indexed_type(self, base, args, expr):
        """
        Extract a type annotation from an IndexedElement.

        Extract a type annotation from an IndexedElement. This may be a type indexed with
        slices (indicating a NumPy array), or a class type such as tuple/list/etc which is
        indexed with the datatype.

        Parameters
        ----------
        base : type deriving from PyccelAstNode
            The object being indexed.
        args : tuple of PyccelAstNode
            The indices being used to access the base.
        expr : PyccelAstNode
            The annotation, used for error printing.

        Returns
        -------
        UnionTypeAnnotation
            The type annotation described by this object.
        """
        if isinstance(base, PyccelFunctionDef) and base.cls_name is TypingFinal:
            syntactic_annotation = args[0]
            if not isinstance(syntactic_annotation, SyntacticTypeAnnotation):
                pyccel_stage.set_stage('syntactic')
                syntactic_annotation = SyntacticTypeAnnotation(dtype=syntactic_annotation)
                pyccel_stage.set_stage('semantic')
            annotation = self._visit(syntactic_annotation)
            for t in annotation.type_list:
                t.is_const = True
            return annotation
        elif isinstance(base, UnionTypeAnnotation):
            return UnionTypeAnnotation(*[self._get_indexed_type(t, args, expr) for t in base.type_list])

        if all(isinstance(a, Slice) for a in args):
            rank = len(args)
            order = None if rank < 2 else 'C'
            if isinstance(base, VariableTypeAnnotation):
                dtype = base.class_type
                if dtype.rank != 0:
                    raise errors.report("NumPy element must be a scalar type", severity='fatal', symbol=expr)
                class_type = NumpyNDArrayType(numpy_process_dtype(dtype), rank, order)
            elif isinstance(base, PyccelFunctionDef):
                dtype_cls = base.cls_name
                dtype = numpy_process_dtype(dtype_cls.static_type())
                class_type = NumpyNDArrayType(dtype, rank, order)
            return VariableTypeAnnotation(class_type)

        if not any(isinstance(a, Slice) for a in args):
            if isinstance(base, PyccelFunctionDef):
                dtype_cls = base.cls_name
            else:
                raise errors.report(f"Unknown annotation base {base}\n"+PYCCEL_RESTRICTION_TODO,
                        severity='fatal', symbol=expr)
            if (len(args) == 2 and args[1] is LiteralEllipsis()) or \
                    (len(args) == 1 and dtype_cls is not PythonTupleFunction):
                syntactic_annotation = self._convert_syntactic_object_to_type_annotation(args[0])
                internal_datatypes = self._visit(syntactic_annotation)
                if dtype_cls in type_container:
                    class_type = type_container[dtype_cls]
                else:
                    raise errors.report(f"Unknown annotation base {base}\n"+PYCCEL_RESTRICTION_TODO,
                            severity='fatal', symbol=expr)
                type_annotations = [VariableTypeAnnotation(class_type(u.class_type), u.is_const)
                                    for u in internal_datatypes.type_list]
                return UnionTypeAnnotation(*type_annotations)
            elif len(args) == 2 and dtype_cls is PythonDictFunction:
                syntactic_key_annotation = self._convert_syntactic_object_to_type_annotation(args[0])
                syntactic_val_annotation = self._convert_syntactic_object_to_type_annotation(args[1])
                key_types = self._visit(syntactic_key_annotation)
                val_types = self._visit(syntactic_val_annotation)
                type_annotations = [VariableTypeAnnotation(DictType(k.class_type, v.class_type)) \
                                    for k,v in zip(key_types.type_list, val_types.type_list)]
                return UnionTypeAnnotation(*type_annotations)
            elif dtype_cls is PythonTupleFunction:
                syntactic_annotations = [self._convert_syntactic_object_to_type_annotation(a) for a in args]
                types = [self._visit(a).type_list for a in syntactic_annotations]
                internal_datatypes = list(product(*types))
                type_annotations = [VariableTypeAnnotation(InhomogeneousTupleType(*[ui.class_type for ui in u]), True)
                                    for u in internal_datatypes]
                return UnionTypeAnnotation(*type_annotations)
            else:
                raise errors.report("Cannot handle non-homogenous type index\n"+PYCCEL_RESTRICTION_TODO,
                        severity='fatal', symbol=expr)

        raise errors.report("Unrecognised type slice",
                severity='fatal', symbol=expr)

    def insert_attribute_to_class(self, class_def, self_var, attrib):
        """
        Insert a new attribute into an existing class.

        Insert a new attribute into an existing class definition. In order to do this a dotted
        variable must be created. If the new attribute is an inhomogeneous tuple then this
        function is called recursively to insert each variable comprising the tuple into the
        class definition.

        Parameters
        ----------
        class_def : ClassDef
            The class defintion to which the attribute should be added.
        self_var : Variable
            The variable representing the 'self' variable of the class instance.
        attrib : Variable
            The attribute which should be inserted into the class defintion.

        Returns
        -------
        DottedVariable | PythonTuple
            The object that was inserted into the class definition.
        """
        # Create the local DottedVariable
        lhs = attrib.clone(attrib.name, new_class = DottedVariable, lhs = self_var)

        if isinstance(attrib.class_type, InhomogeneousTupleType):
            for v in attrib:
                self.insert_attribute_to_class(class_def, self_var, class_def.scope.collect_tuple_element(v))
        else:
            # update the attributes of the class and push it to the scope
            class_def.add_new_attribute(lhs)

        return lhs

    def _get_iterable(self, syntactic_iterable):
        """
        Get an Iterable obect from a syntatic object that is used in an iterable context.

        Get an Iterable obect from a syntatic object that is used in an iterable context.
        A typical example of an iterable context is the iterable of a for loop.

        Parameters
        ----------
        syntactic_iterable : PyccelAstNode
            The syntatic object that should be usable as an iterable.

        Returns
        -------
        Iterable
            A semantic Iterable object.
        """
        iterable = self._visit(syntactic_iterable)
        if isinstance(iterable, (Variable, IndexedElement)):
            if isinstance(iterable.class_type, DictType):
                iterable = DictKeys(iterable)
            else:
                iterable = VariableIterator(iterable)
        elif not isinstance(iterable, Iterable):
            if isinstance(iterable, TypedAstNode):
                pyccel_stage.set_stage('syntactic')
                tmp_var = self.scope.get_new_name()
                syntactic_assign = Assign(tmp_var, iterable, python_ast = iterable.python_ast)
                pyccel_stage.set_stage('semantic')
                assign = self._visit(syntactic_assign)
                self._additional_exprs[-1].append(assign)
                iterable = VariableIterator(self._visit(tmp_var))
            else:
                errors.report(f"{iterable} is not handled as the iterable of a for loop",
                        symbol=syntactic_iterable, severity='fatal')

        return iterable

    def _get_for_iterators(self, syntactic_iterable, iterator, new_expr):
        """
        Get the semantic target and iterable of a for loop.

        Get the semantic target and iterable of a for loop. This method can be used to
        handle generators, comprehension expressions or basic for loops.

        Parameters
        ----------
        syntactic_iterable : TypedAstNode
            The iterable that the for loop iterates over.
        iterator : TypedAstNode
            The syntactic iterator that takes the value of the elements of the iterable.
        new_expr : list[PyccelAstNode]
            A list which allows collection of any additional expressions
            resulting from this operation (e.g. Allocation).

        Returns
        -------
        target : TypedAstNode
            The semantic iterator that takes the value of the elements of the iterable.
        iterable : TypedAstNode
            The semantic iterable that the for loop iterates over.
        """
        iterable = self._get_iterable(syntactic_iterable)

        if iterable.num_loop_counters_required:
            indices = [Variable(PythonNativeInt(), self.scope.get_new_name(), is_temp=True)
                        for i in range(iterable.num_loop_counters_required)]
            iterable.set_loop_counter(*indices)
        else:
            if isinstance(iterable, PythonEnumerate):
                if isinstance(iterator, PythonTuple):
                    syntactic_index = iterator[0]
                else:
                    pyccel_stage.set_stage('syntactic')
                    syntactic_index = IndexedElement(iterator,0)
                    pyccel_stage.set_stage('semantic')
            else:
                syntactic_index = iterator

            index = self.check_for_variable(syntactic_index)
            if index is None:
                start = LiteralInteger(0)
                d_var = self._infer_type(start)
                if isinstance(syntactic_index, PyccelSymbol):
                    index = self._assign_lhs_variable(syntactic_index, d_var,
                                    rhs=start, new_expressions=new_expr)
                else:
                    index = self.scope.get_temporary_variable(PythonNativeInt())
            iterable.set_loop_counter(index)

        # Collect a target with a deducible dtype
        iterator_rhs = iterable.get_python_iterable_item()

        # Use _visit_Assign to create the requested iterator with the correct type
        # The result of this operation is not stored, it is just used to declare
        # iterator with the correct dtype to allow correct dtype deductions later
        if isinstance(iterator, PyccelSymbol):
            if len(iterator_rhs) != 1:
                iterator_rhs = PythonTuple(*iterator_rhs, prefer_inhomogeneous=True)
            else:
                iterator_rhs = iterator_rhs[0]

            iterator_d_var = self._infer_type(iterator_rhs)

            target = self._assign_lhs_variable(iterator, iterator_d_var,
                            rhs=iterator_rhs, new_expressions=new_expr)
            if isinstance(target.class_type, InhomogeneousTupleType):
                target = [self.scope.collect_tuple_element(v) for v in target]
            else:
                target = [target]

        elif isinstance(iterator, PythonTuple):
            target = [self._assign_lhs_variable(it, self._infer_type(rhs),
                                rhs=rhs, new_expressions=new_expr)
                        for it, rhs in zip(iterator, iterator_rhs)]
        else:
            raise errors.report(INVALID_FOR_ITERABLE, symbol=iterator,
                   bounding_box=(self.current_ast_node.lineno, self.current_ast_node.col_offset),
                   severity='error')

        return target, iterable

    #====================================================
    #                 _visit functions
    #====================================================


    def _visit(self, expr):
        """
        Annotate the AST.

        The annotation is done by finding the appropriate function _visit_X
        for the object expr. X is the type of the object expr. If this function
        does not exist then the method resolution order is used to search for
        other compatible _visit_X functions. If none are found then an error is
        raised.
        
        Parameters
        ----------
        expr : pyccel.ast.basic.PyccelAstNode | PyccelSymbol
            Object to visit of type X.
        
        Returns
        -------
        pyccel.ast.basic.PyccelAstNode
            AST object which is the semantic equivalent of expr.
        """
        if getattr(expr, 'pyccel_staging', 'syntactic') == 'semantic':
            return expr

        # TODO - add settings to Errors
        #      - line and column
        #      - blocking errors
        current_ast = self.current_ast_node

        if getattr(expr,'python_ast', None) is not None:
            self._current_ast_node = expr.python_ast

        classes = type(expr).__mro__
        for cls in classes:
            annotation_method = '_visit_' + cls.__name__
            try:
                if hasattr(self, annotation_method):
                    obj = getattr(self, annotation_method)(expr)
                    if isinstance(obj, PyccelAstNode) and self.current_ast_node:
                        obj.set_current_ast(self.current_ast_node)
                    self._current_ast_node = current_ast
                    return obj
            except (PyccelError, NotImplementedError) as err:
                raise err
            except Exception as err: #pylint: disable=broad-exception-caught
                if ErrorsMode().value == 'user':
                    errors.report(PYCCEL_INTERNAL_ERROR,
                            symbol = self._current_ast_node, severity='fatal')
                else:
                    raise err

        # Unknown object, we raise an error.
        return errors.report(PYCCEL_RESTRICTION_TODO, symbol=type(expr),
            bounding_box=(self.current_ast_node.lineno, self.current_ast_node.col_offset),
            severity='fatal')

    def _visit_Module(self, expr):
        imports = [self._visit(i) for i in expr.imports]
        init_func_body = [i for i in imports if not isinstance(i, EmptyNode)]

        for f in expr.funcs:
            self.insert_function(f)

        # Avoid conflicts with symbols from Program
        if expr.program:
            self.scope.insert_symbols(expr.program.scope.all_used_symbols)

        for c in expr.classes:
            self._visit(c)

        init_func_body += self._visit(expr.init_func).body
        mod_name = self.metavars.get('module_name', None)
        if mod_name is None:
            mod_name = expr.name
        else:
            self.scope.insert_symbol(mod_name)
        self._mod_name = mod_name
        if isinstance(expr.name, AsName):
            name_suffix = expr.name.name
        else:
            name_suffix = expr.name

        if expr.program:
            prog_name = 'prog_'+name_suffix
            prog_name = self.scope.get_new_name(prog_name)
            self._allocs.append(set())
            self._pointer_targets.append({})

            mod_scope = self.scope
            prog_syntactic_scope = expr.program.scope
            self.scope = mod_scope.new_child_scope(prog_name,
                    used_symbols = prog_syntactic_scope.local_used_symbols.copy(),
                    original_symbols = prog_syntactic_scope.python_names.copy())
            prog_scope = self.scope

            imports = [self._visit(i) for i in expr.program.imports]
            body = [i for i in imports if not isinstance(i, EmptyNode)]

            body += self._visit(expr.program.body).body

            program_body = CodeBlock(body)

            # Calling the Garbage collecting,
            # it will add the necessary Deallocate nodes
            # to the ast
            program_body.insert2body(*self._garbage_collector(program_body))

            self.scope = mod_scope

        for f in self.scope.functions.copy().values():
            if not f.is_semantic and not isinstance(f, InlineFunctionDef):
                assert isinstance(f, FunctionDef)
                self._visit(f)

        variables = self.get_variables(self.scope)
        init_func = None
        free_func = None
        program   = None

        comment_types = (Header, MacroFunction, EmptyNode, Comment, CommentBlock)

        if not all(isinstance(l, comment_types) for l in init_func_body):
            # If there are any initialisation statements then create an initialisation function
            init_var = Variable(PythonNativeBool(), self.scope.get_new_name('initialised'),
                                is_private=True)
            init_func_name = self.scope.get_new_name(name_suffix+'__init')
            # Ensure that the function is correctly defined within the namespaces
            init_scope = self.create_new_function_scope(init_func_name)
            for b in init_func_body:
                if isinstance(b, ScopedAstNode):
                    b.scope.update_parent_scope(init_scope, is_loop = True)
                if isinstance(b, FunctionalFor):
                    for l in b.loops:
                        if isinstance(l, ScopedAstNode):
                            l.scope.update_parent_scope(init_scope, is_loop = True)

            self.exit_function_scope()

            # Update variable scope for temporaries
            to_remove = []
            scope_variables = list(self.scope.variables.values())
            for v in scope_variables:
                if v.is_temp:
                    self.scope.remove_variable(v)
                    init_scope.insert_variable(v)
                    to_remove.append(v)
                    variables.remove(v)

            # Get deallocations
            deallocs = self._garbage_collector(CodeBlock(init_func_body))

            # Deallocate temporaries in init function
            dealloc_vars = [d.variable for d in deallocs]
            for i,v in enumerate(dealloc_vars):
                if v in to_remove:
                    d = deallocs.pop(i)
                    init_func_body.append(d)

            init_func_body = If(IfSection(PyccelNot(init_var),
                                init_func_body+[Assign(init_var, LiteralTrue())]))

            init_func = FunctionDef(init_func_name, [], [init_func_body],
                    global_vars = variables, scope=init_scope)
            self.insert_function(init_func)

        if init_func:
            free_func_name = self.scope.get_new_name(name_suffix+'__free')
            pyccelised_imports = [imp for imp_name, imp in self.scope.imports['imports'].items() \
                             if imp_name in self.d_parsers]

            import_frees = [self.d_parsers[imp.source].semantic_parser.ast.free_func for imp in pyccelised_imports \
                                if imp.source in self.d_parsers]
            import_frees = [f if f.name in imp.target else \
                             f.clone(next(i.target for i in imp.target \
                                        if isinstance(i, AsName) and i.name == f.name)) \
                            for f,imp in zip(import_frees, pyccelised_imports) if f]

            if deallocs or import_frees:
                # If there is anything that needs deallocating when the module goes out of scope
                # create a deallocation function
                import_free_calls = [f() for f in import_frees if f is not None]
                free_func_body = If(IfSection(init_var,
                    import_free_calls+deallocs+[Assign(init_var, LiteralFalse())]))
                # Ensure that the function is correctly defined within the namespaces
                scope = self.create_new_function_scope(free_func_name)
                free_func = FunctionDef(free_func_name, [], [free_func_body],
                                    global_vars = variables, scope = scope)
                self.exit_function_scope()
                self.insert_function(free_func)

        funcs = []
        interfaces = []
        for f in self.scope.functions.values():
            if isinstance(f, FunctionDef):
                funcs.append(f)
            elif isinstance(f, Interface):
                interfaces.append(f)

        # in the case of a header file, we need to convert all headers to
        # FunctionDef etc ...

        if self.is_header_file:
            # ARA : issue-999
            is_external = self.metavars.get('external', False)
            for name, headers in self.scope.headers.items():
                if all(isinstance(v, FunctionHeader) and \
                        not isinstance(v, MethodHeader) for v in headers):
                    F = self.scope.find(name, 'functions')
                    if F is None:
                        func_defs = []
                        for v in headers:
                            scope = self.create_new_function_scope(name)
                            scope.insert_symbol(name)
                            types = [self._visit(d).type_list[0] for d in v.dtypes]
                            args = [Variable(t.class_type, PyccelSymbol(f'anon_{i}'),
                                shape = None, is_const = t.is_const, is_optional = False,
                                cls_base = t.class_type,
                                memory_handling = 'heap' if t.rank > 0 else 'stack') for i,t in enumerate(types)]

                            if v.results:
                                name = self.scope.get_new_name('result')
                                pyccel_stage.set_stage('syntactic')
                                syntactic_result = FunctionDefResult(AnnotatedPyccelSymbol(name, v.results), annotation = v.results)
                                pyccel_stage.set_stage('semantic')
                                results = self._visit(syntactic_result)
                            else:
                                results = FunctionDefResult(Nil())

                            args = [FunctionDefArgument(a) for a in args]
                            self.exit_function_scope()
                            func_defs.append(FunctionDef(v.name, args, [], results, is_external = is_external, is_header = True,
                                scope = scope))

                        if len(func_defs) == 1:
                            F = func_defs[0]
                            funcs.append(F)
                        else:
                            F = Interface(name, func_defs)
                            interfaces.append(F)
                        self.insert_function(F)
                    else:
                        errors.report(IMPORTING_EXISTING_IDENTIFIED,
                                symbol=name,
                                severity='fatal')

        for v in variables:
            if v.rank > 0 and not v.is_alias:
                v.is_target = True

        mod = Module(mod_name,
                    variables,
                    funcs,
                    init_func = init_func,
                    free_func = free_func,
                    interfaces=interfaces,
                    classes=self.scope.classes.values(),
                    imports=self.scope.imports['imports'].values(),
                    scope=self.scope)

        if expr.program:
            container = prog_scope.imports
            container['imports'][mod_name] = Import(self.scope.get_python_name(mod_name), mod)

            if init_func:
                import_init  = init_func()
                program_body.insert2body(import_init, back=False)

            if free_func:
                import_free  = free_func()
                program_body.insert2body(import_free)

            program = Program(prog_name,
                            self.get_variables(prog_scope),
                            program_body,
                            container['imports'].values(),
                            scope=prog_scope)

            mod.program = program
        return mod

    def _visit_PythonTuple(self, expr):
        ls = [self._visit(i) for i in expr]
        prefer_inhomogeneous = False
        if expr.get_user_nodes(Return, (IndexedElement, FunctionCall, PyccelFunction, PyccelOperator)):
            func = expr.get_user_nodes(FunctionDef)[0]
            n_returns = set(r.n_explicit_results for r in func.get_attribute_nodes(Return))
            prefer_inhomogeneous = len(n_returns) == 1
        return PythonTuple(*ls, prefer_inhomogeneous = prefer_inhomogeneous)

    def _visit_PythonList(self, expr):
        ls = [self._visit(i) for i in expr]
        try:
            expr = PythonList(*ls)
        except TypeError:
            errors.report(PYCCEL_RESTRICTION_INHOMOG_LIST, symbol=expr,
                severity='fatal')
        return expr

    def _visit_PythonSet(self, expr):
        ls = [self._visit(i) for i in expr]
        try:
            expr = PythonSet(*ls)
        except TypeError as e:
            message = str(e)
            errors.report(message, symbol=expr,
                severity='fatal')
        return expr

    def _visit_PythonDict(self, expr):
        keys = [self._visit(k) for k in expr.keys]
        vals = [self._visit(v) for v in expr.values]
        try:
            expr = PythonDict(keys, vals)
        except TypeError as e:
            errors.report(str(e), symbol=expr,
                severity='fatal')
        return expr

    def _visit_FunctionCallArgument(self, expr):
        value = self._visit(expr.value)
        a = FunctionCallArgument(value, expr.keyword)
        def generate_and_assign_temp_var():
            pyccel_stage.set_stage('syntactic')
            tmp_var = self.scope.get_new_name()
            syntactic_assign = Assign(tmp_var, expr.value, python_ast = expr.value.python_ast)
            pyccel_stage.set_stage('semantic')

            assign = self._visit(syntactic_assign)
            self._additional_exprs[-1].append(assign)
            return FunctionCallArgument(self._visit(tmp_var))
        if isinstance(value, (PyccelArithmeticOperator, PyccelFunction)) and value.rank:
            a = generate_and_assign_temp_var()
        elif isinstance(value, FunctionCall) and isinstance(value.class_type, CustomDataType):
            if not value.funcdef.results.var.is_alias:
                a = generate_and_assign_temp_var()
        return a

    def _visit_UnionTypeAnnotation(self, expr):
        annotations = [self._visit(syntax_type_annot) for syntax_type_annot in expr.type_list]
        types = [t for a in annotations for t in (a.type_list if isinstance(a, UnionTypeAnnotation) else [a])]
        return UnionTypeAnnotation(*types)

    def _visit_FunctionTypeAnnotation(self, expr):
        arg_types = [self._visit(a)[0] for a in expr.args]
        res_type = self._visit(expr.result)
        return UnionTypeAnnotation(FunctionTypeAnnotation(arg_types, res_type))

    def _visit_TypingFinal(self, expr):
        annotation = self._visit(expr.arg)
        for t in annotation:
            t.is_const = True
        return annotation

    def _visit_FunctionDefArgument(self, expr):
        arg = self._visit(expr.var)
        value = None if expr.value is None else self._visit(expr.value)
        kwonly = expr.is_kwonly
        is_optional = isinstance(value, Nil)
        bound_argument = expr.bound_argument

        args = []
        for v in arg:
            if isinstance(v, Variable):
                dtype = v.class_type
                if isinstance(value, Literal) and value is not Nil():
                    value = convert_to_literal(value.python_value, dtype)
                clone_var = v.clone(v.name, is_optional = is_optional, is_argument = True)
                args.append(FunctionDefArgument(clone_var, bound_argument = bound_argument,
                                        value = value, kwonly = kwonly, annotation = expr.annotation))
            else:
                args.append(FunctionDefArgument(v.clone(v.name, is_optional = is_optional,
                                is_kwonly = kwonly, is_argument = True), bound_argument = bound_argument,
                                value = value, kwonly = kwonly, annotation = expr.annotation))
        return args

    def _visit_CodeBlock(self, expr):
        ls = []
        self._additional_exprs.append([])
        for b in expr.body:

            # Save parsed code
            line = self._visit(b)
            ls.extend(self._additional_exprs[-1])
            self._additional_exprs[-1] = []
            if isinstance(line, CodeBlock):
                ls.extend(line.body)
            # ----- If block to handle VariableHeader. To be removed when headers are deprecated. ---
            elif isinstance(line, list) and isinstance(line[0], Variable):
                self.scope.insert_variable(line[0])
                if len(line) != 1:
                    errors.report(f"Variable {line[0]} cannot have multiple types",
                            severity='error', symbol=line[0])
            # ---------------------------- End of if block ------------------------------------------
            else:
                ls.append(line)
        self._additional_exprs.pop()

        return CodeBlock(ls)

    def _visit_Nil(self, expr):
        expr.clear_syntactic_user_nodes()
        expr.update_pyccel_staging()
        return expr

    def _visit_Break(self, expr):
        expr.clear_syntactic_user_nodes()
        expr.update_pyccel_staging()
        return expr

    def _visit_Continue(self, expr):
        expr.clear_syntactic_user_nodes()
        expr.update_pyccel_staging()
        return expr

    def _visit_Comment(self, expr):
        expr.clear_syntactic_user_nodes()
        expr.update_pyccel_staging()
        return expr

    def _visit_CommentBlock(self, expr):
        expr.clear_syntactic_user_nodes()
        expr.update_pyccel_staging()
        return expr

    def _visit_AnnotatedComment(self, expr):
        expr.clear_syntactic_user_nodes()
        expr.update_pyccel_staging()
        return expr

    def _visit_OmpAnnotatedComment(self, expr):
        code = expr._user_nodes
        code = code[-1]
        index = code.body.index(expr)
        combined_loop = expr.combined and ('for' in expr.combined or 'distribute' in expr.combined or 'taskloop' in expr.combined)

        if isinstance(expr, (OMP_Sections_Construct, OMP_Single_Construct)) \
           and expr.has_nowait:
            for node in code.body[index+1:]:
                if isinstance(node, Omp_End_Clause):
                    if node.txt.startswith(expr.name, 4):
                        node.has_nowait = True

        if isinstance(expr, (OMP_For_Loop, OMP_Simd_Construct,
                    OMP_Distribute_Construct, OMP_TaskLoop_Construct)) or combined_loop:
            index += 1
            while index < len(code.body) and isinstance(code.body[index], (Comment, CommentBlock, Pass)):
                index += 1

            if index < len(code.body) and isinstance(code.body[index], For):
                end_expr = ['!$omp', 'end', expr.name]
                if expr.combined:
                    end_expr.append(expr.combined)
                if expr.has_nowait:
                    end_expr.append('nowait')
                code.body[index].end_annotation = ' '.join(e for e in end_expr if e)+'\n'
            else:
                type_name = type(expr).__name__
                msg = f"Statement after {type_name} must be a for loop."
                errors.report(msg, symbol=expr,
                    severity='fatal')

        expr.clear_syntactic_user_nodes()
        expr.update_pyccel_staging()
        return expr

    def _visit_Omp_End_Clause(self, expr):
        end_loop = any(c in expr.txt for c in ['for', 'distribute', 'taskloop', 'simd'])
        if end_loop:
            errors.report("For loops do not require an end clause. This clause is ignored",
                    severity='warning', symbol=expr)
            return EmptyNode()
        else:
            expr.clear_syntactic_user_nodes()
            expr.update_pyccel_staging()
            return expr

    def _visit_Literal(self, expr):
        expr.clear_syntactic_user_nodes()
        expr.update_pyccel_staging()
        return expr

    def _visit_Pass(self, expr):
        expr.clear_syntactic_user_nodes()
        expr.update_pyccel_staging()
        return expr

    def _visit_Variable(self, expr):
        name = self.scope.get_python_name(expr.name)
        var = self.get_variable(name)
        return self._optional_params.get(var, var)

    def _visit_str(self, expr):
        return repr(expr)

    def _visit_Slice(self, expr):
        start = self._visit(expr.start) if expr.start is not None else None
        stop = self._visit(expr.stop) if expr.stop is not None else None
        step = self._visit(expr.step) if expr.step is not None else None

        return Slice(start, stop, step)

    def _visit_IndexedElement(self, expr):
        var = self._visit(expr.base)

        if isinstance(var, (PyccelFunctionDef, VariableTypeAnnotation, UnionTypeAnnotation)):
            return self._get_indexed_type(var, expr.indices, expr)

        class_type = var.class_type

        if isinstance(class_type, (NumpyNDArrayType, HomogeneousListType, TupleType)):
            # TODO check consistency of indices with shape/rank
            args = [self._visit(idx) for idx in expr.indices]

            if (len(args) == 1 and isinstance(getattr(args[0], 'class_type', None), TupleType)):
                args = args[0]

            elif any(isinstance(getattr(a, 'class_type', None), TupleType) for a in args):
                n_exprs = None
                for a in args:
                    if getattr(a, 'shape', None) and isinstance(a.shape[0], LiteralInteger):
                        a_len = a.shape[0]
                        if n_exprs:
                            assert n_exprs == a_len
                        else:
                            n_exprs = a_len

                if n_exprs is not None:
                    new_expr_args = [[a[i] if hasattr(a, '__getitem__') else a for a in args]
                                     for i in range(n_exprs)]
                    return NumpyArray(PythonTuple(*[var[a] for a in new_expr_args]))

            return self._extract_indexed_from_var(var, args, expr)
        else:
            cls_base = self.scope.find(str(class_type), 'classes') or get_cls_base(class_type)
            method = cls_base.get_method('__getitem__')
            if method:
                class_args = self._handle_function_args([FunctionCallArgument(a) for a in expr.indices])
                args = [FunctionCallArgument(var), *class_args]
                return self._handle_function(expr, method, args)
            else:
                raise errors.report(f"No __getitem__ found for type {class_type}",
                        severity='fatal', symbol=expr)

    def _visit_PyccelSymbol(self, expr):
        name = expr

        var = self.check_for_variable(name)

        if var is None:
            var = self.scope.find(name)
        if var is None:
            var = builtin_functions_dict.get(name, None)
            if var is not None:
                var = PyccelFunctionDef(name, var)

        if var is None and self._in_annotation:
            var = numpy_funcs.get(name, None)
            if name == 'real':
                var = numpy_funcs['float']
            elif name == '*':
                return GenericType()

        if var is None:
            if name == '_':
                errors.report(UNDERSCORE_NOT_A_THROWAWAY,
                    bounding_box=(self.current_ast_node.lineno, self.current_ast_node.col_offset),
                    severity='fatal')
            else:
                errors.report(UNDEFINED_VARIABLE, symbol=name,
                    bounding_box=(self.current_ast_node.lineno, self.current_ast_node.col_offset),
                    severity='fatal')
        return self._optional_params.get(var, var)

    def _visit_AnnotatedPyccelSymbol(self, expr):
        # Check if the variable already exists
        var = self.scope.find(expr, 'variables', local_only = True)
        if var is not None:
            errors.report("Variable has been declared multiple times",
                    symbol=expr, severity='error')

        if expr.annotation is None:
            errors.report(MISSING_TYPE_ANNOTATIONS,
                    symbol=expr, severity='fatal')

        # Get the semantic type annotation (should be UnionTypeAnnotation)
        types = self._visit(expr.annotation)

        if len(types.type_list) == 0:
            errors.report(MISSING_TYPE_ANNOTATIONS,
                    symbol=expr, severity='fatal')

        python_name = expr.name
        # Get the collisionless name from the scope
        if isinstance(python_name, DottedName):
            prefix_parts = python_name.name[:-1]
            syntactic_prefix = prefix_parts[0] if len(prefix_parts) == 1 else DottedName(*prefix_parts)
            prefix = self._visit(syntactic_prefix)
            class_def = prefix.cls_base
            attribute_name = python_name.name[-1]

            name = class_def.scope.get_expected_name(attribute_name)
            var_class = DottedVariable
            kwargs = {'lhs': prefix}
        else:
            name = self.scope.get_expected_name(python_name)
            var_class = Variable
            kwargs = {}

        # Use the local decorators to define the memory and index handling
        array_memory_handling = 'heap'
        decorators = self.scope.decorators
        if decorators:
            if 'stack_array' in decorators:
                if expr.name in decorators['stack_array']:
                    array_memory_handling = 'stack'
            if 'allow_negative_index' in decorators:
                if expr.name in decorators['allow_negative_index']:
                    kwargs['allows_negative_indexes'] = True

        # For each possible data type create the necessary variables
        possible_args = []
        for t in types.type_list:
            if isinstance(t, FunctionTypeAnnotation):
                args = t.args
                scope = self.create_new_function_scope(name)
                if t.result.var:
                    results = FunctionDefResult(t.result.var.clone(t.result.var.name, is_argument = False),
                                    annotation=t.result.annotation)

                else:
                    results = FunctionDefResult(Nil())
                self.exit_function_scope()
                address = FunctionAddress(name, args, results, scope = scope)
                possible_args.append(address)
            elif isinstance(t, VariableTypeAnnotation):
                class_type = t.class_type
                cls_base = self.scope.find(str(class_type), 'classes') or get_cls_base(class_type)
                if isinstance(class_type, InhomogeneousTupleType):
                    shape = (len(class_type),)
                elif isinstance(class_type, HomogeneousTupleType):
                    shape = (None,)*class_type.rank
                elif class_type.rank:
                    shape = (None,)*class_type.container_rank
                else:
                    shape = None
                v = var_class(class_type, name, cls_base = cls_base,
                        shape = shape,
                        is_const = t.is_const, is_optional = False,
                        memory_handling = array_memory_handling if class_type.rank > 0 else 'stack',
                        **kwargs)
                possible_args.append(v)
                if isinstance(class_type, InhomogeneousTupleType):
                    for i, t in enumerate(class_type):
                        pyccel_stage.set_stage('syntactic')
                        syntactic_elem = AnnotatedPyccelSymbol(self.scope.get_new_name( f'{name}_{i}'),
                                                annotation = UnionTypeAnnotation(VariableTypeAnnotation(t)))
                        pyccel_stage.set_stage('semantic')
                        elem = self._visit(syntactic_elem)
                        self.scope.insert_symbolic_alias(IndexedElement(v, i), elem[0])
            else:
                errors.report(PYCCEL_RESTRICTION_TODO + '\nUnrecoginsed type annotation',
                        severity='fatal', symbol=expr)

        # An annotated variable must have a type
        assert len(possible_args) != 0

        return possible_args

    def _visit_SyntacticTypeAnnotation(self, expr):
        self._in_annotation = True
        visited_dtype = self._visit(expr.dtype)
        self._in_annotation = False
        order = expr.order

        if isinstance(visited_dtype, PyccelFunctionDef):
            dtype_cls = visited_dtype.cls_name
            class_type = dtype_cls.static_type()
            return UnionTypeAnnotation(VariableTypeAnnotation(class_type))
        elif isinstance(visited_dtype, VariableTypeAnnotation):
            if order and order != visited_dtype.class_type.order:
                visited_dtype = VariableTypeAnnotation(visited_dtype.class_type.swap_order())
            return UnionTypeAnnotation(visited_dtype)
        elif isinstance(visited_dtype, UnionTypeAnnotation):
            return visited_dtype
        elif isinstance(visited_dtype, ClassDef):
            # TODO: Improve when #1676 is merged
            dtype = self.get_class_construct(visited_dtype.name)
            return UnionTypeAnnotation(VariableTypeAnnotation(dtype))
        elif isinstance(visited_dtype, PyccelType):
            return UnionTypeAnnotation(VariableTypeAnnotation(visited_dtype))
        else:
            raise errors.report(PYCCEL_RESTRICTION_TODO + ' Could not deduce type information',
                    severity='fatal', symbol=expr)

    def _visit_VariableTypeAnnotation(self, expr):
        return expr

    def _visit_DottedName(self, expr):

        var = self.check_for_variable(_get_name(expr))
        if var:
            return var

        lhs = expr.name[0] if len(expr.name) == 2 \
                else DottedName(*expr.name[:-1])
        rhs = expr.name[-1]

        visited_lhs = self._visit(lhs)
        first = visited_lhs
        if isinstance(visited_lhs, FunctionCall):
            results = visited_lhs.funcdef.results
            if len(results) != 1:
                errors.report("Cannot get attribute of function call with multiple returns",
                        symbol=expr, severity='fatal')
            first = results.var
        rhs_name = _get_name(rhs)

        # Handle case of imported module
        if isinstance(first, Module):

            if rhs_name in first:
                imp = self.scope.find(_get_name(lhs), 'imports')

                new_name = rhs_name
                if imp is not None:
                    new_name = imp.find_module_target(rhs_name)
                    if new_name is None:
                        new_name = self.scope.get_new_name(rhs_name)

                        # Save the import target that has been used
                        imp.define_target(AsName(first[rhs_name], PyccelSymbol(new_name)))
                elif isinstance(rhs, FunctionCall):
                    self.scope.imports['functions'][new_name] = first[rhs_name]
                elif isinstance(rhs, ConstructorCall):
                    self.scope.imports['classes'][new_name] = first[rhs_name]
                elif isinstance(rhs, Variable):
                    self.scope.imports['variables'][new_name] = rhs

                if isinstance(rhs, FunctionCall):
                    # If object is a function
                    args  = self._handle_function_args(rhs.args)
                    func  = first[rhs_name]
                    if new_name != rhs_name:
                        if hasattr(func, 'clone') and not isinstance(func, PyccelFunctionDef):
                            func  = func.clone(new_name)
                    pyccel_stage.set_stage('syntactic')
                    syntactic_call = FunctionCall(func, args)
                    pyccel_stage.set_stage('semantic')
                    return self._handle_function(syntactic_call, func, args)
                elif isinstance(rhs, Constant):
                    var = first[rhs_name]
                    if new_name != rhs_name:
                        var.name = new_name
                    return var
                else:
                    # If object is something else (eg. dict)
                    var = first[rhs_name]
                    return var
            else:
                errors.report(UNDEFINED_IMPORT_OBJECT.format(rhs_name, str(lhs)),
                        symbol=expr, severity='fatal')
        if isinstance(first, ClassDef):
            errors.report("Static class methods are not yet supported", symbol=expr,
                    severity='fatal')

        d_var = self._infer_type(first)
        class_type = d_var['class_type']
        cls_base = get_cls_base(class_type)
        if cls_base is None:
            cls_base = self.scope.find(str(class_type), 'classes')

        # look for a class method
        if isinstance(rhs, FunctionCall):
            macro = self.scope.find(rhs_name, 'macros')
            if macro is not None:
                master = macro.master
                args = rhs.args
                args = [lhs] + list(args)
                args = [self._visit(i) for i in args]
                args = macro.apply(args)
                return FunctionCall(master, args, self._current_function)

            method = cls_base.get_method(rhs_name, expr)

            args = [FunctionCallArgument(visited_lhs), *self._handle_function_args(rhs.args)]
            if not method.is_semantic:
                if not method.is_inline:
                    method = self._annotate_the_called_function_def(method)
                else:
                    method = self._annotate_the_called_function_def(method, function_call_args=args)

            if cls_base.name == 'numpy.ndarray':
                numpy_class = method.cls_name
                self.insert_import('numpy', AsName(numpy_class, numpy_class.name))
            return self._handle_function(expr, method, args, is_method = True)

        # look for a class attribute / property
        elif isinstance(rhs, PyccelSymbol) and cls_base:
            # standard class attribute
            second = self.check_for_variable(expr)
            if second:
                return second

            # class property?
            else:
                method = cls_base.get_method(rhs_name, expr)
                if not method.is_semantic:
                    if not method.is_inline:
                        method = self._annotate_the_called_function_def(method)
                    else:
                        method = self._annotate_the_called_function_def(method,
                                    function_call_args=(FunctionCallArgument(visited_lhs),))
                assert 'property' in method.decorators
                if cls_base.name == 'numpy.ndarray':
                    numpy_class = method.cls_name
                    self.insert_import('numpy', AsName(numpy_class, numpy_class.name))
                return self._handle_function(expr, method, [FunctionCallArgument(visited_lhs)], is_method = True)

        # look for a macro
        else:

            macro = self.scope.find(rhs_name, 'macros')

            # Macro
            if isinstance(macro, MacroVariable):
                return macro.master
            elif isinstance(macro, MacroFunction):
                args = macro.apply([visited_lhs])
                return FunctionCall(macro.master, args, self._current_function)

        # did something go wrong?
        return errors.report(f'Attribute {rhs_name} not found',
            bounding_box=(self.current_ast_node.lineno, self.current_ast_node.col_offset),
            severity='fatal')

    def _visit_PyccelOperator(self, expr):
        args     = [self._visit(a) for a in expr.args]
        return self._create_PyccelOperator(expr, args)

    def _visit_PyccelAdd(self, expr):
        args = [self._visit(a) for a in expr.args]
        arg0 = args[0]
        if isinstance(arg0.class_type, (TupleType, HomogeneousListType)):
            arg1 = args[1]
            is_homogeneous = not isinstance(arg0.class_type, InhomogeneousTupleType) and \
                                arg0.class_type == arg1.class_type
            if is_homogeneous:
                return Concatenate(*args)
            else:
                if not (isinstance(arg0.shape[0], (LiteralInteger, int)) and isinstance(arg1.shape[0], (LiteralInteger, int))):
                    errors.report("Can't create an inhomogeneous object from objects of unknown size",
                            severity='fatal', symbol=expr)

                tuple_args = [self.scope.collect_tuple_element(v) for v in arg0] + [self.scope.collect_tuple_element(v) for v in arg1]
                expr_new = PythonTuple(*tuple_args)
        else:
            expr_new = self._create_PyccelOperator(expr, args)
        return expr_new

    def _visit_PyccelMul(self, expr):
        args = [self._visit(a) for a in expr.args]
        if isinstance(args[0].class_type, (TupleType, HomogeneousListType)):
            expr_new = self._create_Duplicate(args[0], args[1])
        elif isinstance(args[1].class_type, (TupleType, HomogeneousListType)):
            expr_new = self._create_Duplicate(args[1], args[0])
        else:
            expr_new = self._create_PyccelOperator(expr, args)
        return expr_new

    def _visit_PyccelPow(self, expr):
        base, exponent = [self._visit(a) for a in expr.args]

        exp_val = exponent
        if isinstance(exponent, LiteralInteger):
            exp_val = exponent.python_value
        elif isinstance(exponent, PyccelAssociativeParenthesis):
            exp = exponent.args[0]
            # Handle (1/2)
            if isinstance(exp, PyccelDiv) and all(isinstance(a, Literal) for a in exp.args):
                exp_val = exp.args[0].python_value / exp.args[1].python_value

        if isinstance(base, (Literal, Variable)) and exp_val == 2:
            return PyccelMul(base, base)
        elif exp_val == 0.5:
            pyccel_stage.set_stage('syntactic')

            sqrt_name = self.scope.get_new_name('sqrt')
            imp_name = AsName('sqrt', sqrt_name)
            if isinstance(base.class_type.primitive_type, PrimitiveComplexType) or isinstance(exponent.class_type.primitive_type, PrimitiveComplexType):
                new_import = Import('cmath',imp_name)
            else:
                new_import = Import('math',imp_name)
            self._visit(new_import)
            if isinstance(expr.args[0], PyccelAssociativeParenthesis):
                new_call = FunctionCall(sqrt_name, [expr.args[0].args[0]])
            else:
                new_call = FunctionCall(sqrt_name, [expr.args[0]])

            pyccel_stage.set_stage('semantic')

            return self._visit(new_call)
        else:
            return PyccelPow(base, exponent)

    def _visit_PyccelIn(self, expr):
        element = self._visit(expr.element)
        container = self._visit(expr.container)
        container_type = container.class_type
        if isinstance(container_type, (DictType, HomogeneousSetType, HomogeneousListType)):
            element_type = container_type.key_type if isinstance(container_type, DictType) else container_type.element_type
            if element.class_type == element_type:
                return PyccelIn(element, container)
            else:
                return LiteralFalse()

        container_base = self.scope.find(str(container_type), 'classes') or get_cls_base(container_type)
        contains_method = container_base.get_method('__contains__',
                        raise_error_from = expr if isinstance(container_type, CustomDataType) else None)
        if contains_method:
            return contains_method(container, element)
        else:
            raise errors.report(f"In operator is not yet implemented for type {container_type}",
                    severity='fatal', symbol=expr)

    def _visit_Lambda(self, expr):
        errors.report("Lambda functions are not currently supported",
                symbol=expr, severity='fatal')
        expr_names = set(str(a) for a in expr.expr.get_attribute_nodes(PyccelSymbol))
        var_names = map(str, expr.variables)
        missing_vars = expr_names.difference(var_names)
        if len(missing_vars) > 0:
            errors.report(UNDEFINED_LAMBDA_VARIABLE, symbol = missing_vars,
                bounding_box=(self.current_ast_node.lineno, self.current_ast_node.col_offset),
                severity='fatal')
        funcs = expr.expr.get_attribute_nodes(FunctionCall)
        for func in funcs:
            name = _get_name(func)
            f = self.scope.find(name, 'symbolic_functions')
            if f is None:
                errors.report(UNDEFINED_LAMBDA_FUNCTION, symbol=name,
                    bounding_box=(self.current_ast_node.lineno, self.current_ast_node.col_offset),
                    severity='fatal')
            else:

                f = f(*func.args)
                expr_new = expr.expr.subs(func, f)
                expr = Lambda(tuple(expr.variables), expr_new)
        return expr

    def _visit_FunctionCall(self, expr):
        name     = expr.funcdef
        try:
            name = self.scope.get_expected_name(name)
        except RuntimeError:
            pass

        func = self.scope.find(name, 'functions')

        if func is None:
            name = str(expr.funcdef)
            if name in builtin_functions_dict:
                func = PyccelFunctionDef(name, builtin_functions_dict[name])

        args = self._handle_function_args(expr.args)

        # Correct keyword names if scope is available
        # The scope is only available if the function body has been parsed
        # (i.e. not for headers or builtin functions)
        if (isinstance(func, FunctionDef) and func.scope) or isinstance(func, Interface):
            scope = func.scope if isinstance(func, FunctionDef) else func.functions[0].scope
            args = [a if a.keyword is None else \
                    FunctionCallArgument(a.value, scope.get_expected_name(a.keyword)) \
                    for a in args]
            func_args = func.arguments if isinstance(func,FunctionDef) else func.functions[0].arguments
            if not func.is_semantic:
                # Correct func_args keyword names
                func_args = [FunctionDefArgument(AnnotatedPyccelSymbol(scope.get_expected_name(a.var.name), a.annotation),
                            annotation=a.annotation, value=a.value, kwonly=a.is_kwonly, bound_argument=a.bound_argument)
                            for a in func_args]
            args      = self._sort_function_call_args(func_args, args)
            is_inline = func.is_inline if isinstance(func, FunctionDef) else func.functions[0].is_inline
            if not func.is_semantic:
                if not is_inline:
                    func = self._annotate_the_called_function_def(func)
                else:
                    func = self._annotate_the_called_function_def(func, function_call_args=args)
            elif is_inline and isinstance(func, Interface):
                is_compatible = False
                for f in func.functions:
                    fl = self._check_argument_compatibility(args, f.arguments, func, f.is_elemental, raise_error=False)
                    is_compatible |= fl
                if not is_compatible:
                    func = self._annotate_the_called_function_def(func, function_call_args=args)

        if name == 'lambdify':
            args = self.scope.find(str(expr.args[0]), 'symbolic_functions')

        if self.scope.find(name, 'cls_constructs'):

            # TODO improve the test
            # we must not invoke the scope like this

            cls = self.scope.find(name, 'classes')
            d_methods = cls.methods_as_dict
            method = d_methods.pop('__init__', None)

            if method is None:

                # TODO improve case of class with the no __init__

                errors.report(UNDEFINED_INIT_METHOD, symbol=name,
                    bounding_box=(self.current_ast_node.lineno, self.current_ast_node.col_offset),
                    severity='error')
            dtype = method.arguments[0].var.class_type
            cls_def = method.arguments[0].var.cls_base
            d_var = {'class_type' : dtype,
                    'memory_handling':'stack',
                    'shape' : None,
                    'cls_base' : cls_def,
                    }
            new_expression = []

            assigns = expr.get_direct_user_nodes(lambda a: isinstance(a, Assign))
            if assigns:
                lhs = assigns[0].lhs
            else:
                lhs = self.scope.get_new_name()

            if isinstance(lhs, AnnotatedPyccelSymbol):
                annotation = self._visit(lhs.annotation)
                if len(annotation.type_list) != 1 or annotation.type_list[0].class_type != method.arguments[0].var.class_type:
                    errors.report(f"Unexpected type annotation in creation of {cls_def.name}",
                            symbol=annotation, severity='error')
                lhs = lhs.name

            cls_variable = self._assign_lhs_variable(lhs, d_var, expr, new_expression, False)
            self._additional_exprs[-1].extend(new_expression)
            args = (FunctionCallArgument(cls_variable), *args)
            self._check_argument_compatibility(args, method.arguments,
                            method, method.is_elemental)

            new_expr = ConstructorCall(method, args, cls_variable)

            for a, f_a in zip(new_expr.args, method.arguments):
                if f_a.persistent_target:
                    val = a.value
                    if isinstance(val, Variable):
                        a.value.is_target = True
                        self._indicate_pointer_target(cls_variable, a.value, expr.get_user_nodes(Assign)[0])
                    else:
                        errors.report(f"{val} cannot be passed to class constructor call as target. Please create a temporary variable.",
                                severity='error', symbol=expr)

            self._allocs[-1].add(cls_variable)
            return new_expr
        else:

            # first we check if it is a macro, in this case, we will create
            # an appropriate FunctionCall

            macro = self.scope.find(name, 'macros')
            if macro is not None:
                func = macro.master.funcdef
                name = _get_name(func.name)
                args = macro.apply(args)

            if func is None:
                return errors.report(UNDEFINED_FUNCTION, symbol=name,
                        bounding_box=(self.current_ast_node.lineno, self.current_ast_node.col_offset),
                        severity='fatal')
            else:
                return self._handle_function(expr, func, args)

    def _visit_Assign(self, expr):
        # TODO unset position at the end of this part
        new_expressions = []
        python_ast = expr.python_ast
        assert python_ast

        rhs = expr.rhs
        lhs = expr.lhs

        if isinstance(lhs, AnnotatedPyccelSymbol):
            semantic_lhs = self._visit(lhs)
            if len(semantic_lhs) != 1:
                errors.report("Cannot declare variable with multiple types",
                        symbol=expr, severity='error')
            semantic_lhs_var = semantic_lhs[0]
            if isinstance(semantic_lhs_var, DottedVariable):
                cls_def = semantic_lhs_var.lhs.cls_base
                insert_scope = cls_def.scope
                cls_def.add_new_attribute(semantic_lhs_var)
                lhs = lhs.name.name[-1]
            else:
                insert_scope = self.scope
                lhs = lhs.name

            if semantic_lhs_var.class_type is TypeAlias():
                pyccel_stage.set_stage('syntactic')
                if isinstance(rhs, LiteralString):
                    try:
                        annotation = types_meta.model_from_str(rhs.python_value)
                    except TextXSyntaxError as e:
                        errors.report(f"Invalid header. {e.message}",
                                symbol = expr, severity = 'fatal')
                    rhs = annotation.expr
                    rhs.set_current_ast(expr.python_ast)
                elif not isinstance(rhs, (SyntacticTypeAnnotation, FunctionTypeAnnotation,
                                          VariableTypeAnnotation, UnionTypeAnnotation)):
                    rhs = SyntacticTypeAnnotation(rhs)
                pyccel_stage.set_stage('semantic')
                type_annot = self._visit(rhs)
                self.scope.insert_symbolic_alias(lhs, type_annot)
                return EmptyNode()

            try:
                insert_scope.insert_variable(semantic_lhs_var, lhs)
            except RuntimeError as e:
                errors.report(e, symbol=expr, severity='error')

        if isinstance(rhs, (PythonTuple, PythonList)):
            assign_elems = None
            if isinstance(lhs, PythonTuple):
                # Create variables to handle swap expressions
                unsaved_vars = set()
                pyccel_stage.set_stage('syntactic')
                unsaved_vars = set(rhs.get_attribute_nodes((PyccelSymbol, DottedName, IndexedElement),
                                                            excluded_nodes = (FunctionDef,)))
                pyccel_stage.set_stage('semantic')

                # Test if the expression describes a basic swap or if the rhs contains expressions
                # (e.g. arithmetic expressions or further tuples)
                # using variables from the left-hand side.
                modified_vars = set(lhs.get_attribute_nodes((PyccelSymbol, DottedName, IndexedElement)))
                used_vars = set(rhs.get_attribute_nodes((PyccelSymbol, DottedName, IndexedElement),
                                    excluded_nodes = (FunctionDef,)))
                trivial_assign = len(modified_vars.intersection(unsaved_vars)) == 0
                all_indexed_are_simple = all(all(isinstance(idx, (PyccelSymbol, DottedName, Literal)) for idx in elem.indices)
                                             for elem in modified_vars if isinstance(elem, IndexedElement))
                if not trivial_assign and (used_vars.intersection(modified_vars).difference(unsaved_vars) or not all_indexed_are_simple):
                    errors.report("Assign statement is too complex. It seems that some of the variables used non-trivially on the right-hand side appear on the left-hand side.",
                            severity='error', symbol=expr)

                assign_elems = []
                for i, l in enumerate(lhs):
                    r = rhs[i]
                    # Get unsaved variables that are still needed
                    pyccel_stage.set_stage('syntactic')
                    tmp_rhs_tuple = PythonTuple(*rhs.args[i+1:])
                    unsaved_vars = set(tmp_rhs_tuple.get_attribute_nodes((PyccelSymbol, DottedName, IndexedElement),
                                                                         excluded_nodes = (FunctionDef,)))
                    pyccel_stage.set_stage('semantic')

                    # If the lhs element has not yet been saved to a variable create a new
                    # variable to hold this value
                    if l in unsaved_vars:
                        temp = self.scope.get_new_name()
                        pyccel_stage.set_stage('syntactic')
                        local_assign = Assign(temp, l, python_ast = expr.python_ast)
                        pyccel_stage.set_stage('semantic')
                        assign_elems.append(self._visit(local_assign))
                        # Save the variable containing the value to rhs so it can be
                        # used when it appears in the assignment
                        if isinstance(l, IndexedElement):
                            # A list is required for IndexedElements as they are not singletons
                            l_list = [r for r in rhs.get_attribute_nodes(IndexedElement) if r == l]
                        else:
                            l_list = [l]
                        for l_elem in l_list:
                            rhs.substitute(l_elem, temp)
                        if r == l:
                            r = temp

                    # Check for a replacement right-hand side if the rhs is found among the lhs variables
                    pyccel_stage.set_stage('syntactic')
                    local_assign = Assign(l, r, python_ast = expr.python_ast)
                    pyccel_stage.set_stage('semantic')
                    assign_elems.append(self._visit(local_assign))
            elif isinstance(lhs, (PyccelSymbol, DottedName)):
                semantic_lhs = self.scope.find(lhs)
                if semantic_lhs and isinstance(semantic_lhs.class_type, InhomogeneousTupleType):
                    pyccel_stage.set_stage('syntactic')
                    syntactic_assign_elems = [Assign(IndexedElement(lhs,i), r, python_ast=expr.python_ast) for i, r in enumerate(rhs)]
                    pyccel_stage.set_stage('semantic')
                    assign_elems = [self._visit(a) for a in syntactic_assign_elems]
            elif isinstance(lhs, IndexedElement):
                semantic_lhs = self._visit(lhs)
                if isinstance(semantic_lhs.class_type, InhomogeneousTupleType):
                    pyccel_stage.set_stage('syntactic')
                    syntactic_assign_elems = [Assign(IndexedElement(lhs,i), r, python_ast=expr.python_ast) for i, r in enumerate(rhs)]
                    pyccel_stage.set_stage('semantic')
                    assign_elems = [self._visit(a) for a in syntactic_assign_elems]

            if assign_elems is not None:
                return CodeBlock([l for a in assign_elems for l in (a.body if isinstance(a, CodeBlock) else [a])])

        # Steps before visiting
        if isinstance(rhs, GeneratorComprehension):
            rhs.substitute(rhs.lhs, lhs)
            genexp = self._assign_GeneratorComprehension(_get_name(lhs), rhs)
            if isinstance(expr, AugAssign):
                new_expressions.append(genexp)
                rhs = genexp.lhs
            elif genexp.lhs.name == lhs:
                return genexp
            else:
                new_expressions.append(genexp)
                rhs = genexp.lhs
        elif isinstance(rhs, IfTernaryOperator):
            value_true  = self._visit(rhs.value_true)
            if value_true.rank > 0 or value_true.dtype is StringType():
                # Temporarily deactivate type checks to construct syntactic assigns
                pyccel_stage.set_stage('syntactic')
                assign_true  = Assign(lhs, rhs.value_true, python_ast = python_ast)
                assign_false = Assign(lhs, rhs.value_false, python_ast = python_ast)
                pyccel_stage.set_stage('semantic')

                cond  = self._visit(rhs.cond)
                true_section  = IfSection(cond, [self._visit(assign_true)])
                false_section = IfSection(LiteralTrue(), [self._visit(assign_false)])
                return If(true_section, false_section)

        # Visit object
        if isinstance(rhs, FunctionCall):
            name = rhs.funcdef
            macro = self.scope.find(name, 'macros')
            if macro is None:
                rhs = self._visit(rhs)
                if isinstance(rhs, (PythonMap, PythonZip, PythonEnumerate, PythonRange)):
                    errors.report(f"{type(rhs)} cannot be saved to variables", symbol=expr, severity='fatal')
            else:

                # TODO check types from FunctionDef
                master = macro.master
                results = []
                args = [self._visit(i) for i in rhs.args]
                args_names = [arg.value.name for arg in args if isinstance(arg.value, Variable)]
                d_m_args = {arg.value.name:arg.value for arg in macro.master_arguments
                                  if isinstance(arg.value, Variable)}

                lhs_iter = lhs

                if not sympy_iterable(lhs_iter):
                    lhs_iter = [lhs]
                results_shapes = macro.get_results_shapes(args)
                for m_result, shape, result in zip(macro.results, results_shapes, lhs_iter):
                    if m_result in d_m_args and not result in args_names:
                        d_result = self._infer_type(d_m_args[m_result])
                        d_result['shape'] = shape
                        tmp = self._assign_lhs_variable(result, d_result, None, new_expressions, False)
                        results.append(tmp)
                    elif result in args_names:
                        _name = _get_name(result)
                        tmp = self.get_variable(_name)
                        results.append(tmp)
                    else:
                        # TODO: check for result in master_results
                        errors.report(INVALID_MACRO_COMPOSITION, symbol=result,
                            bounding_box=(self.current_ast_node.lineno, self.current_ast_node.col_offset),
                            severity='error')

                expr = macro.make_necessary_copies(args, results)
                new_expressions += expr
                args = macro.apply(args, results=results)
                if isinstance(master.funcdef, FunctionDef):
                    func_call = FunctionCall(master.funcdef, args, self._current_function)
                    if new_expressions:
                        return CodeBlock([*new_expressions, func_call])
                    else:
                        return func_call
                else:
                    # TODO treate interface case
                    errors.report(PYCCEL_RESTRICTION_TODO,
                                  bounding_box=(self.current_ast_node.lineno, self.current_ast_node.col_offset),
                                  severity='fatal')

        else:
            rhs = self._visit(rhs)

        if isinstance(rhs, NumpyResultType):
            errors.report("Cannot assign a datatype to a variable.",
                    symbol=expr, severity='error')

        # Checking for the result of _build_ListExtend or _build_PythonSetFunction
        if isinstance(rhs, (For, CodeBlock, ConstructorCall)):
            return rhs

        elif isinstance(rhs, FunctionCall):
            func = rhs.funcdef
            results = func.results.var
            if results:
                d_var = self._infer_type(results)
            elif expr.lhs.is_temp:
                return rhs
            else:
                raise NotImplementedError("Cannot assign result of a function without a return")

            if isinstance(results.class_type, NumpyNDArrayType) and isinstance(lhs, IndexedElement):
                temp = self.scope.get_new_name()
                semantic_temp = self._assign_lhs_variable(temp, d_var, rhs, new_expressions)
                new_expressions.append(Assign(semantic_temp, rhs))
                rhs = semantic_temp
                errors.report((f"Saving the result of the function {func.name} to a slice requires unnecessary "
                               "data allocation and copies. This has a performance cost. Consider modifying "
                               f"{func.name} so {lhs} can be passed as an argument whose contents are modified."),
                        severity='warning', symbol=expr)

            # case of elemental function
            # if the input and args of func do not have the same shape,
            # then the lhs must be already declared
            if func.is_elemental:
                # we first compare the funcdef args with the func call
                # args
                # d_var = None
                func_args = func.arguments
                call_args = rhs.args
                f_ranks = [x.var.rank for x in func_args]
                c_ranks = [x.value.rank for x in call_args]
                same_ranks = [x==y for (x,y) in zip(f_ranks, c_ranks)]
                if not all(same_ranks):
                    assert len(c_ranks) == 1
                    arg = call_args[0].value
                    d_var['shape'          ] = arg.shape
                    d_var['memory_handling'] = arg.memory_handling
                    d_var['class_type'     ] = arg.class_type
                    d_var['cls_base'       ] = arg.cls_base

        elif isinstance(rhs, NumpyTranspose):
            d_var  = self._infer_type(rhs)
            if d_var['memory_handling'] == 'alias' and not isinstance(lhs, IndexedElement):
                rhs = rhs.internal_var
        elif isinstance(rhs, PyccelFunction) and isinstance(rhs.dtype, VoidType):
            if expr.lhs.is_temp:
                return rhs
            else:
                raise NotImplementedError("Cannot assign result of a function without a return")

        else:
            d_var  = self._infer_type(rhs)
            d_list = d_var if isinstance(d_var, list) else [d_var]

            for d in d_list:
                name = d['class_type'].__class__.__name__

                if name.startswith('Pyccel'):
                    name = name[6:]
                    d['cls_base'] = self.scope.find(name, 'classes')
                    if d_var['memory_handling'] == 'alias':
                        d['memory_handling'] = 'alias'
                    else:
                        d['memory_handling'] = d_var['memory_handling'] or 'heap'

                    # TODO if we want to use pointers then we set target to true
                    # in the ConsturcterCall

                if isinstance(rhs, Variable) and rhs.is_target:
                    # case of rhs is a target variable the lhs must be a pointer
                    d['memory_handling'] = 'alias'

        if isinstance(lhs, (PyccelSymbol, DottedName)):
            if isinstance(d_var, list):
                if len(d_var) == 1:
                    d_var = d_var[0]
                else:
                    errors.report(WRONG_NUMBER_OUTPUT_ARGS, symbol=expr,
                        severity='error')
                    return None
            lhs = self._assign_lhs_variable(lhs, d_var, rhs, new_expressions,
                    arr_in_multirets = (isinstance(rhs, FunctionCall) and \
                                        not getattr(rhs.funcdef, 'is_elemental', False)))

            # If lhs is a purely symbolic object to link tuple elements to their containing tuple
            # then no semantic object should be returned
            # This can happen when returning an inhomogeneous tuple
            if isinstance(rhs, PythonTuple) and isinstance(lhs.class_type, InhomogeneousTupleType):
                for li, ri in zip(lhs, rhs):
                    li_var = self.scope.collect_tuple_element(li)
                    if li_var == ri:
                        new_expressions = [n for n in new_expressions if not n.is_user_of(li_var)]

        # Handle assignment to multiple variables
        elif isinstance(lhs, (PythonTuple, PythonList)):
            if isinstance(rhs, FunctionCall):
                new_lhs = []
                for i,(l,r) in enumerate(zip(lhs, rhs.funcdef.results.var)):
                    d = self._infer_type(r)
                    new_lhs.append( self._assign_lhs_variable(l, d, r, new_expressions,
                                                    arr_in_multirets=r.rank>0 ) )
                if not isinstance(rhs.class_type, InhomogeneousTupleType):
                    rhs_var = self.scope.get_temporary_variable(rhs.funcdef.results.var)
                    new_expressions.append(Assign(rhs_var, rhs))
                    rhs = rhs_var
                lhs = PythonTuple(*new_lhs)
            else:
                if isinstance(rhs.class_type, InhomogeneousTupleType):
                    r_iter = [self.scope.collect_tuple_element(v) for v in rhs]
                else:
                    r_iter = rhs

                body = []
                for i,(l,r) in enumerate(zip(lhs,r_iter)):
                    pyccel_stage.set_stage('syntactic')
                    local_assign = Assign(l, r, python_ast = expr.python_ast)
                    pyccel_stage.set_stage('semantic')
                    body.append(self._visit(local_assign))
                return CodeBlock(body)
        else:
            lhs = self._visit(lhs)

        if not isinstance(lhs, (list, tuple)):
            lhs = [lhs]
            if isinstance(d_var,dict):
                d_var = [d_var]

        if len(lhs) == 1:
            lhs = lhs[0]

        if isinstance(lhs, Variable):
            is_pointer = lhs.is_alias
        elif isinstance(lhs, (IndexedElement, DictGetItem)):
            is_pointer = False
        elif isinstance(lhs, (PythonTuple, PythonList)):
            is_pointer = any(l.is_alias for l in lhs if isinstance(lhs, Variable))
        else:
            raise NotImplementedError()

        # TODO: does is_pointer refer to any/all or last variable in list (currently last)
        is_pointer = is_pointer and isinstance(rhs, (Variable, Duplicate))
        is_pointer = is_pointer or isinstance(lhs, Variable) and lhs.is_alias

        lhs = [lhs]
        rhs = [rhs]
        # Split into multiple Assigns to ensure AliasAssign is used where necessary
        unravelling = True
        while unravelling:
            unravelling = False
            new_lhs = []
            new_rhs = []
            for l,r in zip(lhs, rhs):
                # Split assign (e.g. for a,b = 1,c)
                if (isinstance(l.class_type, InhomogeneousTupleType) or isinstance(l, PythonTuple)) \
                        and not isinstance(r, (FunctionCall, PyccelFunction)):
                    new_lhs.extend(self.scope.collect_tuple_element(v) for v in l)
                    new_rhs.extend(self.scope.collect_tuple_element(r[i]) \
                            for i in range(l.shape[0]))
                    # Repeat step to handle tuples of tuples of etc.
                    unravelling = True
                elif isinstance(l, Variable) and isinstance(l.class_type, InhomogeneousTupleType):
                    new_lhs.append(PythonTuple(*self.scope.collect_all_tuple_elements(l)))
                    new_rhs.append(r)
                    # Repeat step to handle tuples of tuples of etc.
                    unravelling = True
                elif isinstance(l, Variable) and isinstance(r.class_type, InhomogeneousTupleType):
                    new_lhs.extend(l[i] for i in range(len(r.class_type)))
                    new_rhs.extend(self.scope.collect_tuple_element(ri) for ri in r)
                    # Repeat step to handle tuples of tuples of etc.
                    unravelling = True
                elif l is not r:
                    # Manage a non-tuple assignment

                    # Manage memeory for optionals
                    if isinstance(l, Variable) and l.is_optional:
                        if l in self._optional_params:
                            # Collect temporary variable which provides
                            # allocated memory space for this optional variable
                            new_lhs.append(self._optional_params[l])
                        else:
                            # Create temporary variable to provide allocated
                            # memory space before assigning to the pointer value
                            # (may be NULL)
                            tmp_var = self.scope.get_temporary_variable(l,
                                    name = l.name+'_loc', is_optional = False)
                            self._optional_params[l] = tmp_var
                            l = tmp_var

                    if isinstance(r, ConstructorCall):
                        # Manage a ConstructorCall in a tuple assignment.
                        # In this case a temporary variable is created which must be
                        # replaced with the tuple element.
                        cls_var = r.cls_variable
                        if cls_var.is_temp:
                            r.substitute(cls_var, l)
                            self._allocs[-1].remove(cls_var)
                            self.scope.remove_variable(cls_var)
                            self._allocs[-1].add(l)
                        new_expressions.append(r)
                    else:
                        new_lhs.append(l)
                        new_rhs.append(r)
            lhs = new_lhs
            rhs = new_rhs

        # Examine each assign and determine assign type (Assign, AliasAssign, etc)
        for l, r in zip(lhs,rhs):
            if isinstance(l, PythonTuple):
                for li in l:
                    if li.is_const:
                        # If constant (can't use annotations on tuple assignment)
                        errors.report("Cannot modify 'const' variable",
                            bounding_box=(self.current_ast_node.lineno, self.current_ast_node.col_offset),
                            symbol=li, severity='error')
            else:
                if getattr(l, 'is_const', False) and (not isinstance(expr.lhs, AnnotatedPyccelSymbol) or \
                        any(not isinstance(u, (Allocate, PyccelArrayShapeElement)) for u in l.get_all_user_nodes())):
                    # If constant and not the initialising declaration of a constant variable
                    errors.report("Cannot modify 'const' variable",
                        bounding_box=(self.current_ast_node.lineno, self.current_ast_node.col_offset),
                        symbol=l, severity='error')
            if isinstance(expr, AugAssign):
                new_expr = AugAssign(l, expr.op, r)
            else:
                is_pointer_i = l.is_alias if isinstance(l, Variable) else is_pointer
                new_expr = Assign(l, r)

                if is_pointer_i:
                    new_expr = AliasAssign(l, r)
                    if isinstance(r, FunctionCall):
                        funcdef = r.funcdef
                        target_r_idx = funcdef.result_pointer_map[funcdef.results.var]
                        for ti in target_r_idx:
                            self._indicate_pointer_target(l, r.args[ti].value, expr)
                    else:
                        self._indicate_pointer_target(l, r, expr)

                elif isinstance(l.class_type, SymbolicType):
                    errors.report(PYCCEL_RESTRICTION_TODO,
                                  bounding_box=(self.current_ast_node.lineno, self.current_ast_node.col_offset),
                                  severity='fatal')

            new_expressions.append(new_expr)

        if expr.lhs == '__all__':
            self.scope.remove_variable(lhs[0])
            self._allocs[-1].discard(lhs[0])
            if isinstance(lhs[0].class_type, HomogeneousListType):
                # Remove the last element of the errors (if it is a warning)
                # This will be the list of list warning
                try:
                    error_info_map = errors.error_info_map[os.path.basename(errors.target)]
                    if error_info_map[-1].severity == 'warning':
                        error_info_map.pop()
                except KeyError:
                    # There may be a KeyError if this is not the first time that this DataType
                    # of list of rank>0 is created.
                    pass
            return AllDeclaration(new_expressions[-1].rhs)

        if (len(new_expressions)==1):
            new_expressions = new_expressions[0]

            return new_expressions
        else:
            result = CodeBlock(new_expressions)
            return result

    def _visit_AugAssign(self, expr):
        lhs = self._visit(expr.lhs)
        if lhs.is_const:
            errors.report("Cannot modify 'const' variable",
                bounding_box=(self.current_ast_node.lineno, self.current_ast_node.col_offset),
                symbol=lhs, severity='error')
        rhs = self._visit(expr.rhs)
        operator = expr.pyccel_operator
        new_expressions = []
        try:
            test_node = operator(lhs, rhs)
        except TypeError:
            test_node = None
        if test_node:
            lhs.remove_user_node(test_node, invalidate = False)
            if test_node in rhs.get_all_user_nodes():
                rhs.remove_user_node(test_node, invalidate = False)
            else:
                assert isinstance(rhs.current_user_node, PyccelAssociativeParenthesis)
                mid = rhs.current_user_node
                rhs.remove_user_node(mid, invalidate=False)
            lhs = self._assign_lhs_variable(expr.lhs, self._infer_type(test_node), test_node,
                    new_expressions, is_augassign = True)
            lhs = self._optional_params.get(lhs, lhs)
            aug_assign = AugAssign(lhs, expr.op, rhs)
        else:
            magic_method_name = magic_method_map[operator]
            increment_magic_method_name = '__i' + magic_method_name[2:]
            class_type = lhs.class_type
            class_base = self.scope.find(str(class_type), 'classes') or get_cls_base(class_type)
            increment_magic_method = class_base.get_method(increment_magic_method_name)
            args = [FunctionCallArgument(lhs), FunctionCallArgument(rhs)]
            if increment_magic_method:
                lhs = self._optional_params.get(lhs, lhs)
                return self._handle_function(expr, increment_magic_method, args)
            magic_method = class_base.get_method(magic_method_name, expr)
            operator_node = self._handle_function(expr, magic_method, args)
            lhs = self._assign_lhs_variable(expr.lhs, self._infer_type(operator_node), test_node,
                    new_expressions, is_augassign = True)
            lhs = self._optional_params.get(lhs, lhs)
            aug_assign = Assign(lhs, operator_node)
        if new_expressions:
            return CodeBlock(new_expressions + [aug_assign])
        else:
            return aug_assign

    def _visit_For(self, expr):

        scope = self.create_new_loop_scope()

        new_expr = []

        # treatment of the index/indices
        target, iterable = self._get_for_iterators(expr.iterable, expr.target, new_expr)

        body = self._visit(expr.body)

        self.exit_loop_scope()

        if isinstance(iterable, Product):
            for_expr = body
            scopes = self.scope.create_product_loop_scope(scope, len(target))

            for t, i, r, s in zip(target[::-1], iterable.loop_counters[::-1], iterable.get_python_iterable_item()[::-1], scopes[::-1]):
                # Create Variable iterable
                loop_iter = VariableIterator(r.base)
                loop_iter.set_loop_counter(i)

                # Create a For loop for each level of the Product
                for_expr = For((t,), loop_iter, for_expr, scope=s)
                for_expr.end_annotation = expr.end_annotation
                for_expr = [for_expr]
            for_expr = for_expr[0]
        else:
            for_expr = For(target, iterable, body, scope=scope)
            for_expr.end_annotation = expr.end_annotation
        return for_expr

    def _visit_FunctionalFor(self, expr):
<<<<<<< HEAD
        """
        Visit and transform a FunctionalFor AST node into an equivalent code block.
=======
        old_index   = expr.index
        new_index   = self.scope.get_new_name()
        # Identity comparison is required to only find duplicates of the index caused
        # by the construction of FunctionalFor.
        expr.substitute(old_index, new_index, is_equivalent = lambda x,y: x is y)
>>>>>>> 87c9eff0

        This method processes a `FunctionalFor` expression and transforms the loop structure
        into a corresponding code block.

        Parameters
        ----------
        expr : pyccel.ast.functionalexpr.FunctionalFor
            The FunctionalFor AST node.

        Returns
        -------
        pyccel.ast.basic.CodeBlock
            A code block containing the equivalent loops and necessary variable allocations for the given `FunctionalFor` expression.
        """
        target  = expr.expr
        indices = []
        dims = []
        idx_subs = {}
        tmp_used_names = self.scope.all_used_symbols.copy()
        i = 0
        loops = list(expr.loops)

        # Inner function to handle PythonNativeInt variables
        def handle_int_loop_variable(var_name, var_scope):
            indices.append(var_name)
            var = self._create_variable(var_name, PythonNativeInt(), None, {},insertion_scope=var_scope)
            dvar = self._infer_type(var)
            variables.append((var, dvar))

        # Inner function to handle iterable variables
        def handle_iterable_variable(var_name, element, var_scope):
            indices.append(var_name)
            dvar = self._infer_type(element)
            class_type = dvar.pop('class_type')
            if class_type.rank > 0:
                class_type = class_type.switch_rank(class_type.rank - 1)
                dvar['shape'] = dvar['shape'][1:]
            if class_type.rank == 0:
                dvar['shape'] = None
                dvar['memory_handling'] = 'stack'
            var = self._create_variable(var_name, class_type, None, dvar, insertion_scope=var_scope)
            dvar['class_type'] = class_type
            variables.append((var, dvar))

        def create_target_operations(target):
            # this can be used to add opertations for set/dict comprehension
            assert target in expr.operations
            return expr.operations[target]

        for loop, condition in zip(loops, expr.conditions):
            if condition:
                loop.insert2body(condition)

        while len(loops) > 1:
            outter_loop = loops.pop()
            inserted_into = loops[-1]
            if inserted_into.body.body:
                inserted_into.body.body[0].blocks[0].body.insert2body(outter_loop)
            else:
                inserted_into.insert2body(outter_loop)

        body = loops[0]

        while isinstance(body, (For, If)):

            if isinstance(body, If):
                body = None if not body.blocks[0].body.body else body.blocks[0].body.body[0]
                continue

            stop = None
            start = LiteralInteger(0)
            step = LiteralInteger(1)
            variables = []
            a = self._get_iterable(self._visit(body.iterable))
            if isinstance(a, PythonRange):
                var_name = self.scope.get_expected_name(expr.indices[i])
                handle_int_loop_variable(var_name, body.scope)
                start = a.start
                stop  = a.stop
                step  = a.step

            elif isinstance(a, PythonEnumerate):
                var_name1 = self.scope.get_expected_name(expr.indices[i][0])
                var_name2 = self.scope.get_expected_name(expr.indices[i][1])
                handle_int_loop_variable(var_name1, body.scope)
                handle_iterable_variable(var_name2, a.element, body.scope)
                stop = a.element.shape[0]

            elif isinstance(a, PythonZip):
                for idx, arg in enumerate(a.args):
                    var = self.scope.get_expected_name(expr.indices[i][idx])
                    handle_iterable_variable(var, arg, body.scope)
                stop = a.get_range().stop

            elif isinstance(a, VariableIterator):
                var = self.scope.get_expected_name(expr.indices[i])
                handle_iterable_variable(var, a.variable, body.scope)
                stop = a.variable.shape[0]

            else:
                errors.report(PYCCEL_RESTRICTION_TODO,
                              bounding_box=(self.current_ast_node.lineno, self.current_ast_node.col_offset),
                              severity='fatal')

            for var, dvar in variables:
                existing_var = self.scope.find(var.name, 'variables')
                if var.name == expr.lhs:
                    errors.report(f"Variable {var} has the same name as the left hand side",
                            symbol = expr, severity='fatal')
                if existing_var or var.name ==  expr.lhs:
                    if self._infer_type(existing_var)['class_type'] != dvar['class_type']:
                        return errors.report(f"Variable {var} already exists with different type",
                                symbol = expr, severity='error')
                else:
                    self.scope.insert_variable(var)

            if isinstance(step, LiteralInteger):
                step.invalidate_node()
            step  = pyccel_to_sympy(step , idx_subs, tmp_used_names)
            if isinstance(start, LiteralInteger):
                start.invalidate_node()
            start = pyccel_to_sympy(start, idx_subs, tmp_used_names)
            if isinstance(stop, LiteralInteger):
                stop.invalidate_node()
            stop  = pyccel_to_sympy(stop , idx_subs, tmp_used_names)
            size = (stop - start) / step
            if (step != 1):
                size = ceiling(size)
            body = None if not body.body.body else body.body.body[0]
            dims.append((size, step, start, stop))
            i += 1

        for idx in indices:
            var = self.get_variable(idx)
            idx_subs[idx] = var


        sp_indices  = [sp_Symbol(i) for i in indices]

        dim = sp_Integer(1)

        for i in reversed(range(len(dims))):
            size  = dims[i][0]
            step  = dims[i][1]
            start = dims[i][2]
            stop  = dims[i][3]

            # For complicated cases we must ensure that the upper bound is never smaller than the
            # lower bound as this leads to too little memory being allocated
            min_size = size
            # Collect all uses of other indices
            start_idx = [-1] + [sp_indices.index(a) for a in start.atoms(sp_Symbol) if a in sp_indices]
            stop_idx  = [-1] + [sp_indices.index(a) for a in  stop.atoms(sp_Symbol) if a in sp_indices]
            start_idx.sort()
            stop_idx.sort()

            # Find the minimum size
            while max(len(start_idx),len(stop_idx))>1:
                # Use the maximum value of the start
                if start_idx[-1] > stop_idx[-1]:
                    s = start_idx.pop()
                    min_size = min_size.subs(sp_indices[s], dims[s][3])
                # and the minimum value of the stop
                else:
                    s = stop_idx.pop()
                    min_size = min_size.subs(sp_indices[s], dims[s][2])

            # While the min_size is not a known integer, assume that the bounds are positive
            j = 0
            while not isinstance(min_size, sp_Integer) and j<=i:
                min_size = min_size.subs(dims[j][3]-dims[j][2], 1).simplify()
                j+=1
            # If the min_size is negative then the size will be wrong and an error is raised
            if isinstance(min_size, sp_Integer) and min_size < 0:
                errors.report(PYCCEL_RESTRICTION_LIST_COMPREHENSION_LIMITS.format(indices[i]),
                          bounding_box=(self.current_ast_node.lineno, self.current_ast_node.col_offset),
                          severity='error')

            # sympy is necessary to carry out the summation
            dim   = dim.subs(sp_indices[i], start+step*sp_indices[i])
            dim   = Summation(dim, (sp_indices[i], 0, size-1))
            dim   = dim.doit()

        try:
            dim = sympy_to_pyccel(dim, idx_subs)
        except TypeError:
            errors.report(PYCCEL_RESTRICTION_LIST_COMPREHENSION_SIZE + f'\n Deduced size : {dim}',
                          symbol=expr,
                          severity='fatal')

        target = self._visit(target)
        d_var = self._infer_type(target)

        class_type = d_var['class_type']

        if class_type is GenericType():
            errors.report(LIST_OF_TUPLES,
                          bounding_box=(self.current_ast_node.lineno, self.current_ast_node.col_offset),
                          severity='fatal')

        d_var['memory_handling'] = 'heap'
        target_type_name = 'list' if not expr.target_type else expr.target_type
        if isinstance(target_type_name, DottedName):
            lhs = target_type_name.name[0] if len(target_type_name.name) == 2 \
                    else DottedName(*target_type_name.name[:-1])
            first = self._visit(lhs)
            if isinstance(first, Module):
                conversion_func = first[target_type_name.name[-1]]
            else:
                conversion_func = None
        else:
            conversion_func = self.scope.find(target_type_name, 'functions')
            if conversion_func is None:
                if target_type_name in builtin_functions_dict:
                    conversion_func = PyccelFunctionDef(target_type_name,
                                            builtin_functions_dict[target_type_name])
        if conversion_func is None:
            errors.report("Unrecognised output type from functional for.\n"+PYCCEL_RESTRICTION_TODO,
                          symbol=expr,
                          severity='fatal')
        if target_type_name != 'list' and any(cond is not None for cond in  expr.conditions):
            errors.report("Cannot handle if statements in list comprehensions if lhs is a numpy array.\
                          List length cannot be calculated.\n" + PYCCEL_RESTRICTION_TODO,
                           symbol=expr, severity='error')
        try:
            class_type = type_container[conversion_func.cls_name](class_type)
        except TypeError:
            if class_type.rank > 0:
                errors.report("ND comprehension expressions cannot be saved directly to an array yet.\n"+PYCCEL_RESTRICTION_TODO,
                              symbol=expr,
                              severity='fatal')

            class_type = type_container[conversion_func.cls_name](numpy_process_dtype(class_type), rank=1, order=None)
        d_var['class_type'] = class_type
        d_var['shape'] = (dim,)
        d_var['cls_base'] = get_cls_base(class_type)

        # ...
        # TODO [YG, 30.10.2020]:
        #  - Check if we should allow the possibility that is_stack_array=True
        # ...
        lhs_symbol = expr.lhs
        ne = []
        lhs = self._assign_lhs_variable(lhs_symbol, d_var, rhs=expr, new_expressions=ne)
        lhs_alloc = ne[0]

        if isinstance(target, PythonTuple) and not target.is_homogeneous:
            errors.report(LIST_OF_TUPLES, symbol=expr, severity='fatal')

        target.invalidate_node()
        operations = []
        assign = None
        if target_type_name != 'list':
            old_index   = expr.index
            new_index   = self.scope.get_new_name()
            expr.substitute(old_index, new_index)
            array_ops = create_target_operations('numpy_array')
            assign = array_ops[0]
            assign.substitute(old_index, new_index)
            assign = self._visit(array_ops[0])
            array_ops = array_ops[1:]
            for operation in array_ops:
                operation.substitute(old_index, new_index)
                operations.append(operation)
            index = new_index
            index = self._visit(index)
        else:
            index = None
            operations.extend(create_target_operations('list'))

        if expr.loops[-1].body.body:
            for operation in operations:
                expr.loops[-1].body.body[0].blocks[0].body.insert2body(self._visit(operation))
        else:
            for operation in operations:
                expr.loops[-1].insert2body(self._visit(operation))


        loops = [self._visit(i) for i in loops]
        if assign:
            loops = [assign, *loops]

        l = loops[-1]
        cnt = 0
        for idx in indices:
            assert isinstance(l, For)
            if idx.is_temp:
                self.scope.remove_variable(l.target[cnt])
                l.substitute(l.target[cnt], idx_subs[idx])
            cnt += 1
            if cnt == len(l.target):
                if l.body.body:
                    if isinstance(l.body.body[0], If):
                        l = l.body.body[0].blocks[0].body.body[0]
                    else:
                        l = l.body.body[0]
                cnt = 0

        return CodeBlock([lhs_alloc, FunctionalFor(loops, lhs=lhs, index=index, indices=expr.indices, target_type=target_type_name, conditions=expr.conditions)])

    def _visit_GeneratorComprehension(self, expr):
        lhs = self.check_for_variable(expr.lhs)
        if lhs is None:
            pyccel_stage.set_stage('syntactic')
            if expr.lhs.is_temp:
                lhs = PyccelSymbol(self.scope.get_new_name(), is_temp=True)
            else:
                lhs = expr.lhs
            syntactic_assign = Assign(lhs, expr, python_ast=expr.python_ast)
            pyccel_stage.set_stage('semantic')

            creation = self._visit(syntactic_assign)
            self._additional_exprs[-1].append(creation)
            return self.get_variable(lhs)
        else:
            return lhs

    def _visit_While(self, expr):

        scope = self.create_new_loop_scope()
        test = self._visit(expr.test)
        body = self._visit(expr.body)
        self.exit_loop_scope()

        return While(test, body, scope=scope)

    def _visit_IfSection(self, expr):
        condition = expr.condition

        cond = self._visit(expr.condition)

        symbol_map = {}
        used_names = self.scope.all_used_symbols.copy()
        try:
            sympy_cond = pyccel_to_sympy(cond, symbol_map, used_names)
        except TypeError:
            sympy_cond = 'unknown'

        if sympy_cond == sp_False():
            return IfSection(LiteralFalse(), CodeBlock([]))
        elif sympy_cond == sp_True():
            cond = LiteralTrue()

        body = self._visit(expr.body)

        return IfSection(cond, body)

    def _visit_If(self, expr):
        args = []

        for b in expr.blocks:
            new_b = self._visit(b)
            cond = new_b.condition
            if not isinstance(cond, LiteralFalse):
                args.append(new_b)
            if isinstance(cond, LiteralTrue):
                if len(args) == 1:
                    return new_b.body
                break

        allocations = [arg.get_attribute_nodes(Allocate) for arg in args]

        var_shapes = [{a.variable : a.shape for a in allocs} for allocs in allocations]
        variables = [v for branch in var_shapes for v in branch]

        for v in variables:
            all_shapes_set = all(v in branch_shapes.keys() for branch_shapes in var_shapes)
            if all_shapes_set:
                shape_branch1 = var_shapes[0][v]
                same_shapes = all(shape_branch1==branch_shapes[v] \
                                for branch_shapes in var_shapes[1:])
            else:
                same_shapes = False

            if not same_shapes:
                v.set_changeable_shape()

        return If(*args)

    def _visit_IfTernaryOperator(self, expr):
        value_true  = self._visit(expr.value_true)
        if value_true.rank > 0 or value_true.dtype is StringType():
            lhs = PyccelSymbol(self.scope.get_new_name(), is_temp=True)
            # Temporarily deactivate type checks to construct syntactic assigns
            pyccel_stage.set_stage('syntactic')
            assign_true  = Assign(lhs, expr.value_true, python_ast = expr.python_ast)
            assign_false = Assign(lhs, expr.value_false, python_ast = expr.python_ast)
            pyccel_stage.set_stage('semantic')

            cond  = self._visit(expr.cond)
            true_section  = IfSection(cond, [self._visit(assign_true)])
            false_section = IfSection(LiteralTrue(), [self._visit(assign_false)])
            self._additional_exprs[-1].append(If(true_section, false_section))

            return self._visit(lhs)
        else:
            cond        = self._visit(expr.cond)
            value_false = self._visit(expr.value_false)
            return IfTernaryOperator(cond, value_true, value_false)

    def _visit_FunctionHeader(self, expr):
        warnings.warn("Support for specifying types via headers will be removed in a " +
                      "future version of Pyccel. Please use type hints. The @template " +
                      "decorator can be used to specify multiple types. See the " +
                      "documentation at " +
                      "https://github.com/pyccel/pyccel/blob/devel/docs/quickstart.md#type-annotations " +
                      "for examples.", FutureWarning)
        # TODO should we return it and keep it in the AST?
        expr.clear_syntactic_user_nodes()
        expr.update_pyccel_staging()
        self.scope.insert_header(expr)
        return expr

    def _visit_Template(self, expr):
        warnings.warn("Support for specifying templates via headers will be removed in " +
                      "a future version of Pyccel. Please use the @template decorator. " +
                      "See the documentatiosn at " +
                      "https://github.com/pyccel/pyccel/blob/devel/docs/templates.md " +
                      "for examples.", FutureWarning)
        expr.clear_syntactic_user_nodes()
        expr.update_pyccel_staging()
        self.scope.insert_template(expr)
        return expr

    def _visit_Return(self, expr):

        results     = expr.expr
        f_name      = self._current_function
        if isinstance(f_name, DottedName):
            f_name = f_name.name[-1]

        func = self.scope.find(f_name, 'functions')

        original_name = self.scope.get_python_name(f_name)
        if original_name.startswith('__i') and ('__'+original_name[3:]) in magic_method_map.values():
            valid_return = isinstance(expr.expr, PyccelSymbol) and expr.stmt is None and len(func.arguments) > 0
            if valid_return:
                out = self._visit(expr.expr)
                expected = func.arguments[0].var
                valid_return &= (out == expected)
            if valid_return:
                return EmptyNode()
            else:
                errors.report("Increment functions must return the class instance",
                        severity='fatal', symbol=expr)

        return_objs = func.results
        return_var = getattr(return_objs.var, 'name', return_objs.var)
        assigns     = []
        if return_var != results:
            # Create a syntactic object to visit
            pyccel_stage.set_stage('syntactic')
            syntactic_assign = Assign(return_var, results, python_ast=expr.python_ast)
            pyccel_stage.set_stage('semantic')

            a = self._visit(syntactic_assign)
            assigns.append(a)
            if isinstance(a, ConstructorCall):
                a.cls_variable.is_temp = False

        results = self._visit(return_var)

        # add the Deallocate node before the Return node and eliminating the Deallocate nodes
        # the arrays that will be returned.
        results_vars = self.scope.collect_all_tuple_elements(results)
        self._check_pointer_targets(results_vars)
        code = assigns + [Deallocate(i) for i in self._allocs[-1] if i not in results_vars]
        if results is Nil():
            results = None
        if code:
            expr  = Return(results, CodeBlock(code))
        else:
            expr  = Return(results)
        return expr

    def _visit_FunctionDef(self, expr, function_call_args=None):
        """
        Annotate the FunctionDef if necessary.

        The FunctionDef is only annotated if the flag annotate is set to True.
        In the case of an inlined function, we always annotate the function partially,
        depending on the function call if it is an interface, otherwise we annotate it
        if the function_call argument are compatible with the FunctionDef arguments.
        In the case of non inlined function, we only pass through this method
        twice, the first time we do nothing and the second time we annotate all of functions.

        Parameter
        ---------
        expr : FunctionDef|Interface
           The node that needs to be annotated.
           If we provide an Interface, this means that the function has been annotated partially,
           and we need to continue annotating the needed ones.

        function_call_args : list[FunctionCallArgument], optional
            The list of call arguments, needed only in the case of an inlined function.
        """
        if expr.get_direct_user_nodes(lambda u: isinstance(u, CodeBlock)):
            errors.report("Functions can only be declared in modules or inside other functions.",
                    symbol=expr, severity='error')

        existing_semantic_funcs = []
        if not expr.is_semantic:
            self.scope.functions.pop(self.scope.get_expected_name(expr.name), None)
        elif isinstance(expr, Interface):
            existing_semantic_funcs = [*expr.functions]
            expr                    = expr.syntactic_node

        name               = self.scope.get_expected_name(expr.name)
        decorators         = expr.decorators
        new_semantic_funcs = []
        sub_funcs          = []
        func_interfaces    = []
        docstring          = self._visit(expr.docstring) if expr.docstring else expr.docstring
        is_pure            = expr.is_pure
        is_elemental       = expr.is_elemental
        is_private         = expr.is_private
        is_inline          = expr.is_inline

        if function_call_args is not None:
            assert is_inline
            found_func = False

        current_class = expr.get_direct_user_nodes(lambda u: isinstance(u, ClassDef))
        cls_name = current_class[0].name if current_class else None
        if cls_name:
            bound_class = self.scope.find(cls_name, 'classes', raise_if_missing = True)

        not_used = [d for d in decorators if d not in (*def_decorators.__all__, 'property')]
        if len(not_used) >= 1:
            errors.report(UNUSED_DECORATORS, symbol=', '.join(not_used), severity='warning')

        templates = self.scope.find_all('templates')
        if decorators['template']:
            # Load templates dict from decorators dict
            templates.update(decorators['template']['template_dict'])

        for t,v in templates.items():
            templates[t] = UnionTypeAnnotation(*[self._visit(vi) for vi in v])

        def unpack(ann):
            if isinstance(ann, UnionTypeAnnotation):
                return ann.type_list
            else:
                return [ann]

        # Filter out unused templates
        templatable_args = [unpack(a.annotation) for a in expr.arguments \
                if isinstance(a.annotation, (SyntacticTypeAnnotation, UnionTypeAnnotation, TypingFinal))]
        arg_annotations = [annot for a in templatable_args for annot in a \
                if isinstance(annot, (SyntacticTypeAnnotation, TypingFinal))]
        used_type_names = set(t for a in arg_annotations for t in a.get_attribute_nodes(PyccelSymbol))
        templates = {t: v for t,v in templates.items() if t in used_type_names}

        # Create new temparary templates for the arguments with a Union data type.
        tmp_templates = {}
        new_expr_args = []
        for a in expr.arguments:
            annot = a.annotation
            if isinstance(annot, UnionTypeAnnotation):
                annotation = [aa for a in annot for aa in unpack(a)]
            elif isinstance(annot, SyntacticTypeAnnotation):
                elem = annot.dtype
                if isinstance(elem, IndexedElement):
                    elem = [elem.base] + [a.dtype for a in elem.indices if isinstance(a, SyntacticTypeAnnotation)]
                else:
                    elem = [elem]
                if all(e not in templates for e in elem):
                    annotation = unpack(self._visit(annot))
                else:
                    annotation = [annot]
            else:
                annotation = [annot]
            if len(annotation)>1:
                tmp_template_name = a.name + '_' + random_string(12)
                tmp_template_name = self.scope.get_new_name(tmp_template_name)
                tmp_templates[tmp_template_name] = UnionTypeAnnotation(*[self._visit(vi) for vi in annotation])
                pyccel_stage.set_stage('syntactic')
                dtype_symb = PyccelSymbol(tmp_template_name, is_temp=True)
                dtype_symb = SyntacticTypeAnnotation(dtype_symb)
                var_clone = AnnotatedPyccelSymbol(a.var.name, annotation=dtype_symb, is_temp=a.var.name.is_temp)
                new_expr_args.append(FunctionDefArgument(var_clone, bound_argument=a.bound_argument,
                                        value=a.value, kwonly=a.is_kwonly, annotation=dtype_symb))
                pyccel_stage.set_stage('semantic')
            else:
                new_expr_args.append(a)

        templates.update(tmp_templates)
        template_combinations = list(product(*[v.type_list for v in templates.values()]))
        template_names = list(templates.keys())
        n_templates = len(template_combinations)

        # this for the case of a function without arguments => no headers
        interface_name = name
        interface_counter = 0
        is_interface = n_templates > 1
        annotated_args = [] # collect annotated arguments to check for argument incompatibility errors
        for tmpl_idx in range(n_templates):
            if function_call_args is not None and found_func:
                break

            if is_interface:
                name, _ = self.scope.get_new_incremented_symbol(interface_name, tmpl_idx)

            scope = self.create_new_function_scope(name, decorators = decorators,
                    used_symbols = expr.scope.local_used_symbols.copy(),
                    original_symbols = expr.scope.python_names.copy(),
                    symbolic_aliases = expr.scope.symbolic_aliases)

            for n, v in zip(template_names, template_combinations[tmpl_idx]):
                self.scope.insert_symbolic_alias(n, v)
            self.scope.decorators.update(decorators)

            # Here _visit_AnnotatedPyccelSymbol always give us an list of size 1
            # so we flatten the arguments
            arguments = [i for a in new_expr_args for i in self._visit(a)]
            assert len(arguments) == len(expr.arguments)
            arg_dict  = {a.name:a.var for a in arguments}
            annotated_args.append(arguments)
            for n in template_names:
                self.scope.symbolic_aliases.pop(n)

            if function_call_args is not None:
                is_compatible = self._check_argument_compatibility(function_call_args, arguments, expr, is_elemental, raise_error=False)
                if not is_compatible:
                    self.exit_function_scope()
                    # remove the new created scope and the function name
                    self.scope.sons_scopes.pop(name)
                    if is_interface:
                        self.scope.remove_symbol(name)
                    continue
                #In the case of an Interface we set found_func to True so that we don't continue
                #searching for the other functions
                found_func = True

            for a in arguments:
                a_var = a.var
                if isinstance(a_var, FunctionAddress):
                    self.insert_function(a_var)
                else:
                    self.scope.insert_variable(a_var, expr.scope.get_python_name(a.name))

            if arguments and arguments[0].bound_argument:
                if arguments[0].var.cls_base.name != cls_name:
                    errors.report('Class method self argument does not have the expected type',
                            severity='error', symbol=arguments[0])
                for s in expr.scope.dotted_symbols:
                    base = s.name[0]
                    if base in arg_dict:
                        cls_base = arg_dict[base].cls_base
                        cls_base.scope.insert_symbol(DottedName(*s.name[1:]))

            results = expr.results
            if results.annotation:
                results = self._visit(expr.results)

            # insert the FunctionDef into the scope
            # to handle the case of a recursive function
            # TODO improve in the case of an interface
            recursive_func_obj = FunctionDef(name, arguments, [], results, scope = scope)
            self.insert_function(recursive_func_obj)

            # Create a new list that store local variables for each FunctionDef to handle nested functions
            self._allocs.append(set())
            self._pointer_targets.append({})

            import_init_calls = [self._visit(i) for i in expr.imports]

            for f in expr.functions:
                self.insert_function(f)

            # we annotate the body
            body = self._visit(expr.body)
            body.insert2body(*import_init_calls, back=False)

            # Annotate the remaining functions
            sub_funcs = [i for i in self.scope.functions.values() if not i.is_header and\
                        not isinstance(i, (InlineFunctionDef, FunctionAddress)) and \
                        not i.is_semantic]
            for i in sub_funcs:
                self._visit(i)

            # Calling the Garbage collecting,
            # it will add the necessary Deallocate nodes
            # to the body of the function
            body.insert2body(*self._garbage_collector(body))

            results = self._visit(results)
            if isinstance(results, EmptyNode):
                results = FunctionDefResult(Nil())

            if results.var is Nil():
                results_vars = []
            else:
                results_vars = self.scope.collect_all_tuple_elements(results.var)

            self._check_pointer_targets(results_vars)

            # Determine local and global variables
            global_vars = list(self.get_variables(self.scope.parent_scope))
            global_vars = [g for g in global_vars if body.is_user_of(g)]

            # get the imports
            imports   = self.scope.imports['imports'].values()
            # Prefer dict to set to preserve order
            imports   = list({imp:None for imp in imports}.keys())

            # remove the FunctionDef from the function scope
            func_     = self.scope.functions.pop(name)
            is_recursive = False
            # check if the function is recursive if it was called on the same scope
            if func_.is_recursive and not is_inline:
                is_recursive = True
            elif func_.is_recursive and is_inline:
                errors.report("Pyccel does not support an inlined recursive function", symbol=expr,
                        severity='fatal')

            sub_funcs = [i for i in self.scope.functions.values() if not i.is_header and not isinstance(i, FunctionAddress)]

            func_args = [i for i in self.scope.functions.values() if isinstance(i, FunctionAddress)]
            if func_args:
                func_interfaces.append(Interface('', func_args, is_argument = True))

            namespace_imports = self.scope.imports
            self.exit_function_scope()

            # Find all nodes which can modify variables
            assigns = body.get_attribute_nodes((Assign, AliasAssign), excluded_nodes = (FunctionCall,))
            calls   = body.get_attribute_nodes(FunctionCall)
            builtin_calls = body.get_attribute_nodes((Allocate, Deallocate))

            # Collect the modified objects
            lhs_assigns   = [a.lhs for a in assigns]
            modified_args = [call_arg.value for f in calls
                                for call_arg, func_arg in zip(f.args, f.funcdef.arguments) if func_arg.inout]
            modified_args += [f.variable for f in builtin_calls]
            # Collect modified variables
            all_assigned = [v for a in (lhs_assigns + modified_args) for v in
                            (a.get_attribute_nodes(Variable) if not isinstance(a, Variable) else [a])]

            # Search for Variables in DottedVariable (get_attribute_nodes is not sufficient
            # as a DottedVariable is a Variable)
            while any(isinstance(v, DottedVariable) for v in all_assigned):
                all_assigned = [v for a in all_assigned for v in (a.get_attribute_nodes(Variable) \
                                                                 if isinstance(a, DottedVariable) else [a])]

            # ... computing inout arguments
            for a in arguments:
                if a.var not in all_assigned and expr.name not in ('__del__', '__init__'):
                    a.make_const()
            # ...
            # Raise an error if one of the return arguments is an alias.
            pointer_targets = self._pointer_targets.pop()
            result_pointer_map = {}
            for r in results_vars:
                t = pointer_targets.get(r, ())
                if r.is_alias:
                    persistent_targets = []
                    for target, _ in t:
                        target_argument_index = next((i for i,a in enumerate(arguments) if a.var == target), -1)
                        if target_argument_index != -1:
                            persistent_targets.append(target_argument_index)
                    if not persistent_targets:
                        errors.report(UNSUPPORTED_POINTER_RETURN_VALUE,
                            symbol=r, severity='error',
                            bounding_box=(self.current_ast_node.lineno, self.current_ast_node.col_offset))
                    else:
                        result_pointer_map[r] = persistent_targets

            optional_inits = []
            for a in arguments:
                var = self._optional_params.pop(a.var, None)
                if var:
                    optional_inits.append(If(IfSection(PyccelIsNot(a.var, Nil()),
                                                       [Assign(var, a.var)])))
            body.insert2body(*optional_inits, back=False)

            func_kwargs = {
                    'global_vars':global_vars,
                    'is_pure':is_pure,
                    'is_elemental':is_elemental,
                    'is_private':is_private,
                    'imports':imports,
                    'decorators':decorators,
                    'is_recursive':is_recursive,
                    'functions': sub_funcs,
                    'interfaces': func_interfaces,
                    'result_pointer_map': result_pointer_map,
                    'docstring': docstring,
                    'scope': scope,
            }
            if is_inline:
                func_kwargs['namespace_imports'] = namespace_imports
                global_funcs = [f for f in body.get_attribute_nodes(FunctionDef) if self.scope.find(f.name, 'functions')]
                func_kwargs['global_funcs'] = global_funcs
                cls = InlineFunctionDef
            else:
                cls = FunctionDef
            func = cls(name,
                    arguments,
                    body,
                    results,
                    **func_kwargs)
            if not is_recursive:
                recursive_func_obj.invalidate_node()

            if cls_name:
                # update the class methods
                if not is_interface:
                    bound_class.update_method(expr, func)

            new_semantic_funcs += [func]
            if expr.python_ast:
                func.set_current_ast(expr.python_ast)

        if function_call_args is not None and len(new_semantic_funcs) == 0:
            for args in annotated_args[:-1]:
                #raise errors if we do not find any compatible function def
                self._check_argument_compatibility(function_call_args, args, expr, is_elemental, error_type='error')
            self._check_argument_compatibility(function_call_args, annotated_args[-1], expr, is_elemental, error_type='fatal')

        if existing_semantic_funcs:
            new_semantic_funcs = existing_semantic_funcs + new_semantic_funcs

        if len(new_semantic_funcs) == 1 and not is_interface:
            new_semantic_funcs = new_semantic_funcs[0]
            self.insert_function(new_semantic_funcs)
        else:
            for f in new_semantic_funcs:
                self.insert_function(f)

            new_semantic_funcs = Interface(interface_name, new_semantic_funcs, syntactic_node=expr)
            if expr.python_ast:
                new_semantic_funcs.set_current_ast(expr.python_ast)
            if cls_name:
                bound_class.update_interface(expr, new_semantic_funcs)
            self.insert_function(new_semantic_funcs)

        return EmptyNode()

    def _visit_PythonPrint(self, expr):
        args = [self._visit(i) for i in expr.expr]
        if len(args) == 0:
            return PythonPrint(args)

        def is_symbolic(var):
            return isinstance(var, Variable) \
                and isinstance(var.dtype, SymbolicType)

        if any(isinstance(a.value.class_type, InhomogeneousTupleType) for a in args):
            new_args = []
            for a in args:
                val = a.value
                if isinstance(val.class_type, InhomogeneousTupleType):
                    assert not a.has_keyword
                    if isinstance(val, FunctionCall):
                        pyccel_stage.set_stage('syntactic')
                        tmp_var = PyccelSymbol(self.scope.get_new_name())
                        assign = Assign(tmp_var, val)
                        assign.set_current_ast(expr.python_ast)
                        pyccel_stage.set_stage('semantic')
                        self._additional_exprs[-1].append(self._visit(assign))
                        val.remove_user_node(assign)
                        val = self._visit(tmp_var)
                    new_args.append(FunctionCallArgument(self.create_tuple_of_inhomogeneous_elements(val)))
                else:
                    new_args.append(a)

            args = new_args

        # TODO fix: not yet working because of mpi examples
#        if not test:
#            # TODO: Add description to parser/messages.py
#            errors.report('Either all arguments must be symbolic or none of them can be',
#                   bounding_box=(self.current_ast_node.lineno, self.current_ast_node.col_offset),
#                   severity='fatal')

        return PythonPrint(args)

    def _visit_ClassDef(self, expr):
        # TODO - improve the use and def of interfaces
        #      - wouldn't be better if it is done inside ClassDef?

        if expr.get_direct_user_nodes(lambda u: isinstance(u, CodeBlock)):
            errors.report("Classes can only be declared in modules.",
                    symbol=expr, severity='error')

        name = self.scope.get_expected_name(expr.name)

        #  create a new Datatype for the current class
        dtype = DataTypeFactory(name)()
        typenames_to_dtypes[name] = dtype
        self.scope.cls_constructs[name] = dtype

        parent = self._find_superclasses(expr)

        scope = self.create_new_class_scope(name, used_symbols=expr.scope.local_used_symbols,
                    original_symbols = expr.scope.python_names.copy())

        attribute_annotations = [self._visit(a) for a in expr.attributes]
        attributes = []
        for a in attribute_annotations:
            if len(a) != 1:
                errors.report(f"Couldn't determine type of {a}",
                        severity='error', symbol=a)
            else:
                v = a[0]
                scope.insert_variable(v)
                attributes.append(v)

        docstring = self._visit(expr.docstring) if expr.docstring else expr.docstring

        cls = ClassDef(name, attributes, [], superclasses=parent, scope=scope,
                docstring = docstring, class_type = dtype)
        self.scope.parent_scope.insert_class(cls)

        methods = expr.methods
        for method in methods:
            cls.add_new_method(method)

        syntactic_init_func = next((method for method in methods if method.name == '__init__'), None)
        if syntactic_init_func is None:
            argument = FunctionDefArgument(Variable(dtype, 'self', cls_base = cls), bound_argument = True)
            self.scope.insert_symbol('__init__')
            scope = self.create_new_function_scope('__init__')
            init_func = FunctionDef('__init__', [argument], (), cls_name=cls.name, scope=scope)
            self.exit_function_scope()
            self.insert_function(init_func)
            cls.add_new_method(init_func)
        else:
            self._visit(syntactic_init_func)
            init_func = self.scope.functions.pop('__init__')

        if isinstance(init_func, Interface):
            errors.report("Pyccel does not support interface constructor", symbol=init_func,
                severity='fatal')

        # create a new attribute to check allocation
        deallocater_lhs = Variable(dtype, 'self', cls_base = cls, is_argument=True)
        deallocater = DottedVariable(lhs = deallocater_lhs, name = self.scope.get_new_name('is_freed'),
                                     class_type = PythonNativeBool(), is_private=True)
        cls.add_new_attribute(deallocater)
        deallocater_assign = Assign(deallocater, LiteralFalse())
        init_func.body.insert2body(deallocater_assign, back=False)

        syntactic_method = next((m for m in cls.methods if not m.is_semantic), None)
        while syntactic_method:
            self._visit(syntactic_method)
            syntactic_method = next((m for m in cls.methods if not m.is_semantic), None)

        syntactic_del_func = next((method for method in methods if method.name == '__del__'), None)
        if syntactic_del_func is None:
            argument = FunctionDefArgument(Variable(dtype, 'self', cls_base = cls), bound_argument = True)
            self.scope.insert_symbol('__del__')
            scope = self.create_new_function_scope('__del__')
            del_method = FunctionDef('__del__', [argument], [Pass()], scope=scope)
            self.exit_function_scope()
            self.insert_function(del_method)
            cls.add_new_method(del_method)
        else:
            del_method = cls.get_method('__del__', expr)

        # Add destructors to __del__ method
        self._current_function = del_method.name
        attribute = []
        for attr in cls.attributes:
            if not attr.on_stack:
                attribute.append(attr)
            elif isinstance(attr.class_type, CustomDataType) and not attr.is_alias:
                attribute.append(attr)
        if attribute:
            # Create a new list that store local attributes
            self._allocs.append(set())
            self._pointer_targets.append({})
            self._allocs[-1].update(attribute)
            del_method.body.insert2body(*self._garbage_collector(del_method.body))
            self._pointer_targets.pop()
        condition = If(IfSection(PyccelNot(deallocater),
                        [del_method.body]+[Assign(deallocater, LiteralTrue())]))
        del_method.body = [condition]
        self._current_function = None

        self.exit_class_scope()

        return EmptyNode()

    def _visit_Del(self, expr):

        ls = [Deallocate(self._visit(i)) for i in expr.variables]
        return Del(ls)

    def _visit_PyccelIs(self, expr):
        # Handles PyccelIs and PyccelIsNot
        IsClass = type(expr)

        # TODO ERROR wrong position ??

        var1 = self._visit(expr.lhs)
        var2 = self._visit(expr.rhs)

        if (var1 is var2) or (isinstance(var2, Nil) and isinstance(var1, Nil)):
            if IsClass == PyccelIsNot:
                return LiteralFalse()
            elif IsClass == PyccelIs:
                return LiteralTrue()

        if isinstance(var1, Nil):
            var1, var2 = var2, var1

        if isinstance(var2, Nil):
            if not isinstance(var1, Variable):
                if IsClass == PyccelIsNot:
                    return LiteralTrue()
                elif IsClass == PyccelIs:
                    return LiteralFalse()
            elif not var1.is_optional:
                errors.report(PYCCEL_RESTRICTION_OPTIONAL_NONE,
                        bounding_box=(self.current_ast_node.lineno, self.current_ast_node.col_offset),
                        severity='error')
            return IsClass(var1, expr.rhs)

        if (var1.dtype != var2.dtype):
            if IsClass == PyccelIs:
                return LiteralFalse()
            elif IsClass == PyccelIsNot:
                return LiteralTrue()

        if (isinstance(var1.dtype, PythonNativeBool) and
            isinstance(var2.dtype, PythonNativeBool)):
            return IsClass(var1, var2)

        if isinstance(var1.class_type, (StringType, FixedSizeNumericType)):
            errors.report(PYCCEL_RESTRICTION_PRIMITIVE_IMMUTABLE, symbol=expr,
                severity='error')
            return IsClass(var1, var2)

        errors.report(PYCCEL_RESTRICTION_IS_ISNOT,
            symbol=expr, severity='error')
        return IsClass(var1, var2)

    def _visit_Import(self, expr):

        # TODO - must have a dict where to store things that have been
        #        imported
        #      - should not use scope

        if expr.get_direct_user_nodes(lambda u: isinstance(u, CodeBlock)):
            errors.report("Imports can only be used in modules or inside functions.",
                    symbol=expr, severity='error')

        container = self.scope.imports

        result = EmptyNode()

        if isinstance(expr.source, AsName):
            source        = expr.source.name
            source_target = expr.source.local_alias
        else:
            source        = str(expr.source)
            source_target = source

        if source in pyccel_builtin_import_registry:
            imports = pyccel_builtin_import(expr)

            def _insert_obj(location, target, obj):
                F = self.scope.find(target)

                if obj is F:
                    errors.report(FOUND_DUPLICATED_IMPORT,
                                symbol=target, severity='warning')
                elif F is None or isinstance(F, dict):
                    container[location][target] = obj
                else:
                    errors.report(IMPORTING_EXISTING_IDENTIFIED, symbol=expr,
                                  severity='fatal')

            if expr.target:
                for t in expr.target:
                    t_name = t.name if isinstance(t, AsName) else t
                    if t_name not in pyccel_builtin_import_registry[source]:
                        errors.report(f"Function '{t}' from module '{source}' is not currently supported by pyccel",
                                symbol=expr,
                                severity='error')
                for (name, atom) in imports:
                    if not name is None:
                        if isinstance(atom, Decorator):
                            continue
                        elif isinstance(atom, Constant):
                            _insert_obj('variables', name, atom)
                        else:
                            _insert_obj('functions', name, atom)
            else:
                assert len(imports) == 1
                mod = imports[0][1]
                assert isinstance(mod, Module)
                _insert_obj('variables', source_target, mod)

            self.insert_import(source, [AsName(v,n) for n,v in imports], source_target)

        elif recognised_source(source):
            errors.report(f"Module {source} is not currently supported by pyccel",
                    symbol=expr,
                    severity='error')
        else:

            # we need to use str here since source has been defined
            # using repr.
            # TODO shall we improve it?

            p       = self.d_parsers[source_target]
            import_init = p.semantic_parser.ast.init_func if source_target not in container['imports'] else None
            import_free = p.semantic_parser.ast.free_func if source_target not in container['imports'] else None
            if expr.target:
                targets = {i.local_alias if isinstance(i,AsName) else i:None for i in expr.target}
                names = [i.name if isinstance(i,AsName) else i for i in expr.target]

                p_scope = p.scope
                p_imports = p_scope.imports
                entries = ['variables', 'classes', 'functions']
                direct_sons = ((e,getattr(p.scope, e)) for e in entries)
                import_sons = ((e,p_imports[e]) for e in entries)
                for entry, d_son in chain(direct_sons, import_sons):
                    for t,n in zip(targets.keys(),names):
                        if n in d_son:
                            e = d_son[n]
                            if entry == 'functions':
                                container[entry][t] = e.clone(t, is_imported=True)
                                m = e.get_direct_user_nodes(lambda x: isinstance(x, Module))[0]
                                container[entry][t].set_current_user_node(m)
                            elif entry == 'variables':
                                container[entry][t] = e.clone(t)
                            else:
                                container[entry][t] = e
                            targets[t] = e
                if None in targets.values():
                    errors.report("Import target {} could not be found",
                            severity="warning", symbol=expr)
                targets = [AsName(v,k) for k,v in targets.items() if v is not None]
            else:
                mod = p.semantic_parser.ast
                container['variables'][source_target] = mod
                targets = [AsName(mod, source_target)]

            self.scope.cls_constructs.update(p.scope.cls_constructs)
            self.scope.macros.update(p.scope.macros)

            # ... meta variables

            # in some cases (blas, lapack and openacc level-0)
            # the import should not appear in the final file
            # all metavars here, will have a prefix and suffix = __
            __ignore_at_import__ = p.metavars.get('ignore_at_import', False)

            # Indicates that the module must be imported with the syntax 'from mod import *'
            __import_all__ = p.metavars.get('import_all', False)

            # Indicates the name of the fortran module containing the functions
            __module_name__ = p.metavars.get('module_name', None)

            if source_target in container['imports']:
                targets.extend(container['imports'][source_target].target)

            if import_init:
                old_name = import_init.name
                new_name = self.scope.get_new_name(old_name)
                targets.append(AsName(import_init, new_name))

                if new_name != old_name:
                    import_init = import_init.clone(new_name)

                result  = import_init()

            if import_free:
                old_name = import_free.name
                new_name = self.scope.get_new_name(old_name)
                targets.append(AsName(import_free, new_name))

                if new_name != old_name:
                    import_free = import_free.clone(new_name)

            mod = p.semantic_parser.ast

            if __import_all__:
                expr = Import(source_target, AsName(mod, __module_name__), mod=mod)
                container['imports'][source_target] = expr

            elif __module_name__:
                expr = Import(__module_name__, targets, mod=mod)
                container['imports'][source_target] = expr

            elif not __ignore_at_import__:
                expr = Import(source, targets, mod=mod)
                container['imports'][source_target] = expr

        return result



    def _visit_With(self, expr):
        scope = self.create_new_loop_scope()

        domaine = self._visit(expr.test)
        parent  = domaine.cls_base
        if not parent.is_with_construct:
            errors.report(UNDEFINED_WITH_ACCESS, symbol=expr,
                   severity='fatal')

        body = self._visit(expr.body)

        self.exit_loop_scope()
        return With(domaine, body, scope).block



    def _visit_MacroFunction(self, expr):
        # we change here the master name to its FunctionDef

        f_name = expr.master
        header = self.get_headers(f_name)
        if not header:
            func = self.scope.find(f_name, 'functions')
            if func is None:
                errors.report(MACRO_MISSING_HEADER_OR_FUNC,
                    symbol=f_name,severity='error',
                    bounding_box=(self.current_ast_node.lineno, self.current_ast_node.col_offset))
        else:
            interfaces = []
            for hd in header:
                for i,_ in enumerate(hd.dtypes):
                    self.scope.insert_symbol(f'arg_{i}')
                pyccel_stage.set_stage('syntactic')
                syntactic_args = [AnnotatedPyccelSymbol(f'arg_{i}', annotation = arg) \
                        for i, arg in enumerate(hd.dtypes)]
                pyccel_stage.set_stage('semantic')
                arguments = [FunctionDefArgument(self._visit(a)[0]) for a in syntactic_args]

                if hd.results:
                    pyccel_stage.set_stage('syntactic')
                    syntactic_results = [AnnotatedPyccelSymbol(f'out_{i}', annotation = arg) \
                            for i, arg in enumerate(hd.results)]
                    pyccel_stage.set_stage('semantic')
                    results = [FunctionDefResult(self._visit(r)[0]) for r in syntactic_results]
                else:
                    results = FunctionDefResult(Nil())

                interfaces.append(FunctionDef(f_name, arguments, [], results))

            # TODO -> Said: must handle interface

            func = interfaces[0]

        name = expr.name
        args = [a if isinstance(a, FunctionDefArgument) else FunctionDefArgument(a) for a in expr.arguments]

        def get_arg(func_arg, master_arg):
            if isinstance(master_arg, PyccelSymbol):
                return FunctionCallArgument(func_arg.var.clone(str(master_arg)))
            else:
                return FunctionCallArgument(master_arg)

        master_args = [get_arg(a,m) for a,m in zip(func.arguments, expr.master_arguments)]

        master = func(*master_args)
        macro   = MacroFunction(name, args, master, master_args,
                                results=expr.results, results_shapes=expr.results_shapes)
        self.scope.insert_macro(macro)

        return macro

    def _visit_MacroShape(self, expr):
        expr.clear_syntactic_user_nodes()
        expr.update_pyccel_staging()
        return expr

    def _visit_MacroVariable(self, expr):

        master = expr.master
        if isinstance(master, DottedName):
            errors.report(PYCCEL_RESTRICTION_TODO,
                          bounding_box=(self.current_ast_node.lineno, self.current_ast_node.col_offset),
                          severity='fatal')
        header = self.get_headers(master)
        if header is None:
            var = self.get_variable(master)
        else:
            var = self.get_variable(master)

                # TODO -> Said: must handle interface

        expr = MacroVariable(expr.name, var)
        self.scope.insert_macro(expr)
        return expr

    def _visit_StarredArguments(self, expr):
        var = self._visit(expr.args_var)
        assert var.rank==1
        size = var.shape[0]
        return StarredArguments([var[i] for i in range(size)])

    def _visit_NumpyMatmul(self, expr):
        self.insert_import('numpy', AsName(NumpyMatmul, 'matmul'))
        a = self._visit(expr.a)
        b = self._visit(expr.b)
        return NumpyMatmul(a, b)

    def _visit_Assert(self, expr):
        test = self._visit(expr.test)
        return Assert(test)

    def _visit_FunctionDefResult(self, expr):
        f_name      = self._current_function
        if isinstance(f_name, DottedName):
            f_name = f_name.name[-1]

        # There may be no name if we are in a FunctionTypeAnnotation
        if f_name:
            original_name = self.scope.get_python_name(f_name)
            if original_name.startswith('__i') and ('__'+original_name[3:]) in magic_method_map.values():
                return EmptyNode()

        var = self._visit(expr.var)
        if isinstance(var, list):
            n_types = len(var)
            if n_types == 0:
                errors.report("Can't deduce type for function definition result.",
                        severity = 'fatal', symbol = expr)
            elif n_types != 1:
                errors.report("The type of the result of a function definition cannot be a union of multiple types.",
                        severity = 'error', symbol = expr)
            var = var[0]
            self.scope.insert_variable(var)
        return FunctionDefResult(var, annotation = expr.annotation)

    #====================================================
    #                 _build functions
    #====================================================

    def _build_NumpyWhere(self, func_call, func_call_args):
        """
        Method for building the node created by a call to `numpy.where`.

        Method for building the node created by a call to `numpy.where`. If only one argument is passed to `numpy.where`
        then it is equivalent to a call to `numpy.nonzero`. The result of a call to `numpy.nonzero`
        is a complex object so there is a `_build_NumpyNonZero` function which must be called.

        Parameters
        ----------
        func_call : FunctionCall
            The syntactic FunctionCall describing the call to `numpy.nonzero.

        func_call_args : iterable[FunctionCallArgument]
            The semantic arguments passed to the function.

        Returns
        -------
        TypedAstNode
            A node describing the result of a call to the `numpy.nonzero` function.
        """
        # expr is a FunctionCall
        args = [a.value for a in func_call_args if not a.has_keyword]
        kwargs = {a.keyword: a.value for a in func_call.args if a.has_keyword}
        nargs = len(args)+len(kwargs)
        if nargs == 1:
            return self._build_NumpyNonZero(func_call, func_call_args)
        return NumpyWhere(*args, **kwargs)

    def _build_NumpyNonZero(self, func_call, func_call_args):
        """
        Method for building the node created by a call to `numpy.nonzero`.

        Method for building the node created by a call to `numpy.nonzero`. The result of a call to `numpy.nonzero`
        is a complex object (tuple of arrays) in order to ensure that the results are correctly saved into the
        correct objects it is therefore important to call `_visit` on any intermediate expressions that are required.

        Parameters
        ----------
        func_call : FunctionCall
            The syntactic FunctionCall describing the call to `numpy.nonzero.

        func_call_args : iterable[FunctionCallArgument]
            The semantic arguments passed to the function.

        Returns
        -------
        TypedAstNode
            A node describing the result of a call to the `numpy.nonzero` function.
        """
        # expr is a FunctionCall
        arg = func_call_args[0].value
        if not isinstance(arg, Variable):
            pyccel_stage.set_stage('syntactic')
            new_symbol = PyccelSymbol(self.scope.get_new_name())
            syntactic_assign = Assign(new_symbol, arg, python_ast=func_call.python_ast)
            pyccel_stage.set_stage('semantic')

            creation = self._visit(syntactic_assign)
            self._additional_exprs[-1].append(creation)
            arg = self._visit(new_symbol)
        return NumpyWhere(arg)

    def _build_ListExtend(self, expr, args):
        """
        Method to navigate the syntactic DottedName node of an `extend()` call.

        The purpose of this `_build` method is to construct new nodes from a syntactic 
        DottedName node. It checks the type of the iterable passed to `extend()`.
        If the iterable is an instance of `PythonList` or `PythonTuple`, it constructs 
        a CodeBlock node where its body consists of `ListAppend` objects with the 
        elements of the iterable. If not, it attempts to construct a syntactic `For` 
        loop to iterate over the iterable object and append its elements to the list 
        object. Finally, it passes to a `_visit()` call for semantic parsing.

        Parameters
        ----------
        expr : DottedName
            The syntactic DottedName node that represent the call to `.extend()`.

        args : iterable[FunctionCallArgument]
            The semantic arguments passed to the function.

        Returns
        -------
        PyccelAstNode
            CodeBlock or For containing ListAppend objects.
        """
        iterable = expr.name[1].args[0].value

        if isinstance(iterable, (PythonList, PythonTuple)):
            list_variable = self._visit(expr.name[0])
            added_list = self._visit(iterable)
            try:
                store = [ListAppend(list_variable, a) for a in added_list]
            except TypeError as e:
                msg = str(e)
                errors.report(msg, symbol=expr, severity='fatal')
            return CodeBlock(store)
        else:
            pyccel_stage.set_stage('syntactic')
            for_target = self.scope.get_new_name('index')
            arg = FunctionCallArgument(for_target)
            func_call = FunctionCall('append', [arg])
            dotted = DottedName(expr.name[0], func_call)
            lhs = PyccelSymbol('_', is_temp=True)
            assign = Assign(lhs, dotted)
            assign.set_current_ast(expr.python_ast)
            body = CodeBlock([assign])
            for_obj = For(for_target, iterable, body)
            pyccel_stage.set_stage('semantic')
            return self._visit(for_obj)

    def _build_MathSqrt(self, func_call, func_call_args):
        """
        Method for building the node created by a call to `math.sqrt`.

        Method for building the node created by a call to `math.sqrt`. A separate method is needed for
        this because some expressions are simplified. This is notably the case for expressions such as
        `math.sqrt(a**2)`. When `a` is a complex number this expression is equivalent to a call to `math.fabs`.
        The expression is translated to this node. The associated imports therefore need to be inserted into the parser.

        Parameters
        ----------
        func_call : FunctionCall
            The syntactic FunctionCall describing the call to `cmath.sqrt`.

        func_call_args : iterable[FunctionCallArgument]
            The semantic arguments passed to the function.

        Returns
        -------
        TypedAstNode
            A node describing the result of a call to the `cmath.sqrt` function.
        """
        func = self.scope.find(func_call.funcdef, 'functions')
        arg = func_call_args[0]
        if isinstance(arg.value, PyccelMul):
            mul1, mul2 = arg.value.args
            if mul1 is mul2:
                pyccel_stage.set_stage('syntactic')

                fabs_name = self.scope.get_new_name('fabs')
                imp_name = AsName('fabs', fabs_name)
                new_import = Import('math',imp_name)
                new_call = FunctionCall(fabs_name, [mul1])

                pyccel_stage.set_stage('semantic')

                self._visit(new_import)

                return self._visit(new_call)
        elif isinstance(arg.value, PyccelPow):
            base, exponent = arg.value.args
            if exponent == 2:
                pyccel_stage.set_stage('syntactic')

                fabs_name = self.scope.get_new_name('fabs')
                imp_name = AsName('fabs', fabs_name)
                new_import = Import('math',imp_name)
                new_call = FunctionCall(fabs_name, [base])

                pyccel_stage.set_stage('semantic')

                self._visit(new_import)

                return self._visit(new_call)

        return self._handle_function(func_call, func, (arg,), use_build_functions = False)

    def _build_CmathSqrt(self, func_call, func_call_args):
        """
        Method for building the node created by a call to `cmath.sqrt`.

        Method for building the node created by a call to `cmath.sqrt`. A separate method is needed for
        this because some expressions are simplified. This is notably the case for expressions such as
        `cmath.sqrt(a**2)`. When `a` is a complex number this expression is equivalent to a call to `cmath.fabs`.
        The expression is translated to this node. The associated imports therefore need to be inserted into the parser.

        Parameters
        ----------
        func_call : FunctionCall
            The syntactic FunctionCall describing the call to `cmath.sqrt`.

        func_call_args : iterable[FunctionCallArgument]
            The semantic arguments passed to the function.

        Returns
        -------
        TypedAstNode
            A node describing the result of a call to the `cmath.sqrt` function.
        """
        func = self.scope.find(func_call.funcdef, 'functions')
        arg = func_call_args[0]
        if isinstance(arg.value, PyccelMul):
            mul1, mul2 = arg.value.args
            is_abs = False
            if isinstance(mul1, (NumpyConjugate, PythonConjugate)) and mul1.internal_var is mul2:
                is_abs = True
                abs_arg = mul2
            elif isinstance(mul2, (NumpyConjugate, PythonConjugate)) and mul1 is mul2.internal_var:
                is_abs = True
                abs_arg = mul1

            if is_abs:
                pyccel_stage.set_stage('syntactic')

                abs_name = self.scope.get_new_name('abs')
                imp_name = AsName('abs', abs_name)
                new_import = Import('numpy',imp_name)
                new_call = FunctionCall(abs_name, [abs_arg])

                pyccel_stage.set_stage('semantic')

                self._visit(new_import)

                # Cast to preserve final dtype
                return PythonComplex(self._visit(new_call))

        return self._handle_function(func_call, func, (arg,), use_build_functions = False)

    def _build_CmathPolar(self, func_call, func_call_args):
        """
        Method for building the node created by a call to `cmath.polar`.

        Method for building the node created by a call to `cmath.polar`. A separate method is needed for
        this because the function is translated to an expression including calls to `math.sqrt` and
        `math.atan2`. The associated imports therefore need to be inserted into the parser.

        Parameters
        ----------
        func_call : FunctionCall
            The syntactic FunctionCall describing the call to `cmath.polar`.

        func_call_args : iterable[FunctionCallArgument]
            The semantic arguments passed to the function.

        Returns
        -------
        TypedAstNode
            A node describing the result of a call to the `cmath.polar` function.
        """
        arg = func_call_args[0]
        z = arg.value
        x = PythonReal(z)
        y = PythonImag(z)
        x_var = self.scope.get_temporary_variable(z, class_type=PythonNativeFloat())
        y_var = self.scope.get_temporary_variable(z, class_type=PythonNativeFloat())
        self._additional_exprs[-1].append(Assign(x_var, x))
        self._additional_exprs[-1].append(Assign(y_var, y))
        r = MathSqrt(PyccelAdd(PyccelMul(x_var,x_var), PyccelMul(y_var,y_var)))
        t = MathAtan2(y_var, x_var)
        self.insert_import('math', AsName(MathSqrt, 'sqrt'))
        self.insert_import('math', AsName(MathAtan2, 'atan2'))
        return PythonTuple(r,t)

    def _build_CmathRect(self, func_call, func_call_args):
        """
        Method for building the node created by a call to `cmath.rect`.

        Method for building the node created by a call to `cmath.rect`. A separate method is needed for
        this because the function is translated to an expression including calls to `math.cos` and
        `math.sin`. The associated imports therefore need to be inserted into the parser.

        Parameters
        ----------
        func_call : FunctionCall
            The syntactic FunctionCall describing the call to `cmath.rect`.

        func_call_args : iterable[FunctionCallArgument]
            The semantic arguments passed to the function.

        Returns
        -------
        TypedAstNode
            A node describing the result of a call to the `cmath.rect` function.
        """
        arg_r, arg_phi = func_call_args
        r = arg_r.value
        phi = arg_phi.value
        x = PyccelMul(r, MathCos(phi))
        y = PyccelMul(r, MathSin(phi))
        self.insert_import('math', AsName(MathCos, 'cos'))
        self.insert_import('math', AsName(MathSin, 'sin'))
        return PyccelAdd(x, PyccelMul(y, LiteralImaginaryUnit()))

    def _build_CmathPhase(self, func_call, func_call_args):
        """
        Method for building the node created by a call to `cmath.phase`.

        Method for building the node created by a call to `cmath.phase`. A separate method is needed for
        this because the function is translated to a call to `math.atan2`. The associated import therefore
        needs to be inserted into the parser.

        Parameters
        ----------
        func_call : FunctionCall
            The syntactic FunctionCall describing the call to `cmath.phase`.

        func_call_args : iterable[FunctionCallArgument]
            The semantic arguments passed to the function.

        Returns
        -------
        TypedAstNode
            A node describing the result of a call to the `cmath.phase` function.
        """
        arg = func_call_args[0]
        var = arg.value
        if not isinstance(var.dtype.primitive_type, PrimitiveComplexType):
            return LiteralFloat(0.0)
        else:
            self.insert_import('math', AsName(MathAtan2, 'atan2'))
            return MathAtan2(PythonImag(var), PythonReal(var))

    def _build_PythonTupleFunction(self, func_call, func_args):
        """
        Method for building the node created by a call to `tuple()`.

        Method for building the node created by a call to `tuple()`. A separate method is needed for
        this because inhomogeneous variables can be passed to this function. In order to access the
        underlying variables for the indexed elements access to the scope is required.

        Parameters
        ----------
        func_call : FunctionCall
            The syntactic FunctionCall describing the call to `tuple()`.

        func_args : iterable[FunctionCallArgument]
            The semantic arguments passed to the function.

        Returns
        -------
        PythonTuple
            A node describing the result of a call to the `tuple()` function.
        """
        arg = func_args[0].value
        if isinstance(arg, PythonTuple):
            return arg
        elif isinstance(arg.shape[0], LiteralInteger):
            return PythonTuple(*[self.scope.collect_tuple_element(a) for a in arg])
        else:
            raise TypeError(f"Can't unpack {arg} into a tuple")

    def _build_NumpyArray(self, expr, func_call_args):
        """
        Method for building the node created by a call to `numpy.array`.

        Method for building the node created by a call to `numpy.array`. A separate method is needed for
        this because inhomogeneous variables can be passed to this function. In order to access the
        underlying variables for the indexed elements access to the scope is required.

        Parameters
        ----------
        expr : FunctionCall | DottedName
            The syntactic FunctionCall describing the call to `numpy.array`.
            If `numpy.array` is called via a call to `numpy.copy` then this is a DottedName describing the call.

        func_call_args : iterable[FunctionCallArgument]
            The semantic arguments passed to the function.

        Returns
        -------
        NumpyArray
            A node describing the result of a call to the `numpy.array` function.
        """
        if isinstance(expr, DottedName):
            arg = expr.name[0]
            dtype = None
            ndmin = None
            func_call = expr.name[1]
            func = func_call.funcdef
            func_call_args = func_call.args
            order = func_call_args[0].value if func_call_args else func.argument_description['order']
        else:
            args, kwargs = split_positional_keyword_arguments(*func_call_args)

            def unpack_args(arg, dtype = None, order = 'K', ndmin = None):
                """ Small function to reorder and get access to the named variables from args and kwargs.
                """
                return arg, dtype,  order, ndmin

            arg, dtype,  order, ndmin = unpack_args(*args, **kwargs)

        if not isinstance(arg, (PythonTuple, PythonList, Variable, IndexedElement)):
            errors.report('Unexpected object passed to numpy.array',
                    severity='fatal', symbol=expr)

        is_homogeneous_tuple = isinstance(arg.class_type, HomogeneousTupleType)
        # Inhomogeneous tuples can contain homogeneous data if it is inhomogeneous due to pointers
        if isinstance(arg.class_type, InhomogeneousTupleType):
            is_homogeneous_tuple = isinstance(arg.dtype, FixedSizeNumericType) and len(set(a.rank for a in arg))
            if not isinstance(arg, PythonTuple):
                arg = PythonTuple(*(self.scope.collect_tuple_element(a) for a in arg))

        if not (is_homogeneous_tuple or isinstance(arg.class_type, HomogeneousContainerType)):
            errors.report('Inhomogeneous type passed to numpy.array',
                    severity='fatal', symbol=expr)

        if not isinstance(order, (LiteralString, str)):
            errors.report('Order must be specified with a literal string',
                    severity='fatal', symbol=expr)
        elif isinstance(order, LiteralString):
            order = order.python_value

        if ndmin is not None:
            if not isinstance(ndmin, (LiteralInteger, int)):
                errors.report("The minimum number of dimensions must be specified explicitly with an integer.",
                        severity='fatal', symbol=expr)
            elif isinstance(ndmin, LiteralInteger):
                ndmin = ndmin.python_value


        return NumpyArray(arg, dtype, order, ndmin)

    def _build_SetUpdate(self, expr, args):
        """
        Method to navigate the syntactic DottedName node of an `update()` call.

        The purpose of this `_build` method is to construct new nodes from a syntactic 
        DottedName node. It checks the type of the iterable passed to `update()`.
        If the iterable is an instance of `PythonList`, `PythonSet` or `PythonTuple`, it constructs 
        a CodeBlock node where its body consists of `SetAdd` objects with the 
        elements of the iterable. If not, it attempts to construct a syntactic `For` 
        loop to iterate over the iterable object and added its elements to the set 
        object. Finally, it passes to a `_visit()` call for semantic parsing.

        Parameters
        ----------
        expr : DottedName | AugAssign
            The syntactic DottedName node that represent the call to `.update()`.

        args : iterable[FunctionCallArgument]
            The semantic arguments passed to the function.

        Returns
        -------
        PyccelAstNode
            CodeBlock or For containing SetAdd objects.
        """
        if isinstance(expr, DottedName):
            iterable_args = [a.value for a in expr.name[1].args]
            set_obj = expr.name[0]
        elif isinstance(expr, AugAssign):
            iterable_args = [expr.rhs]
            set_obj = expr.lhs
        else:
            raise NotImplementedError(f"Function doesn't handle {type(expr)}")

        code = []
        for iterable in iterable_args:
            if isinstance(iterable, (PythonList, PythonSet, PythonTuple)):
                list_variable = self._visit(set_obj)
                added_list = self._visit(iterable)
                try:
                    code.extend(SetAdd(list_variable, a) for a in added_list)
                except TypeError as e:
                    msg = str(e)
                    errors.report(msg, symbol=expr, severity='fatal')
            else:
                pyccel_stage.set_stage('syntactic')
                for_target = self.scope.get_new_name()
                arg = FunctionCallArgument(for_target)
                func_call = FunctionCall('add', [arg])
                dotted = DottedName(set_obj, func_call)
                lhs = PyccelSymbol('_', is_temp=True)
                assign = Assign(lhs, dotted)
                assign.set_current_ast(expr.python_ast)
                body = CodeBlock([assign])
                for_obj = For(for_target, iterable, body)
                pyccel_stage.set_stage('semantic')
                code.append(self._visit(for_obj))

        if len(code) == 1:
            return code[0]
        else:
            return CodeBlock(code)

    def _build_SetUnion(self, expr, function_call_args):
        """
        Method to navigate the syntactic DottedName node of a `set.union()` call.

        The purpose of this `_build` method is to construct new nodes from a syntactic
        DottedName node. It creates a SetUnion node if the type of the arguments matches
        the type of the original set. Otherwise it uses `set.copy` and `set.update` to
        handle iterators.

        Parameters
        ----------
        expr : DottedName
            The syntactic DottedName node that represent the call to `.union()`.

        function_call_args : iterable[FunctionCallArgument]
            The semantic arguments passed to the function.

        Returns
        -------
        SetUnion | CodeBlock
            The nodes describing the union operator.
        """
        if isinstance(expr, DottedName):
            syntactic_set_obj = expr.name[0]
            syntactic_args = [a.value for a in expr.name[1].args]
        elif isinstance(expr, PyccelBitOr):
            syntactic_set_obj = expr.args[0]
            syntactic_args = expr.args[1:]
        else:
            raise NotImplementedError(f"Function doesn't handle {type(expr)}")

        args = [a.value for a in function_call_args]
        set_obj = self._visit(syntactic_set_obj)
        class_type = set_obj.class_type
        if all(a.class_type == class_type for a in args):
            return SetUnion(set_obj, *args[1:])
        else:
            element_type = class_type.element_type
            if any(a.class_type.element_type != element_type for a in args):
                errors.report(("Containers containing objects of a different type cannot be used as "
                               f"arguments to {class_type}.union"),
                        severity='fatal', symbol=expr)

            lhs = expr.get_user_nodes(Assign)[0].lhs
            pyccel_stage.set_stage('syntactic')
            body = [Assign(lhs, DottedName(syntactic_set_obj, FunctionCall('copy', ())),
                           python_ast = expr.python_ast)]
            update_calls = [DottedName(lhs, FunctionCall('update', (s_a,))) for s_a in syntactic_args]
            for c in update_calls:
                c.set_current_ast(expr.python_ast)
            body += [Assign(PyccelSymbol('_', is_temp=True), c, python_ast = expr.python_ast)
                     for c in update_calls]
            pyccel_stage.set_stage('semantic')
            return CodeBlock([self._visit(b) for b in body])

    def _build_SetIntersection(self, expr, function_call_args):
        """
        Method to visit a SetIntersection node.

        The purpose of this `_build` method is to construct multiple nodes to represent
        the single DottedName node representing the call to SetIntersection. It
        replaces the call with a call to copy followed by multiple calls to
        SetIntersectionUpdate.

        Parameters
        ----------
        expr : DottedName
            The syntactic DottedName node that represent the call to `.intersection()`.

        function_call_args : iterable[FunctionCallArgument]
            The semantic arguments passed to the function.

        Returns
        -------
        CodeBlock
            CodeBlock containing SetCopy and SetIntersectionUpdate objects.
        """
        start_set = function_call_args[0].value
        set_args = [self._visit(a.value) for a in function_call_args[1:]]
        assign = expr.get_direct_user_nodes(lambda a: isinstance(a, Assign))
        if assign:
            syntactic_lhs = assign[-1].lhs
        else:
            syntactic_lhs = self.scope.get_new_name()
        d_var = self._infer_type(start_set)
        if isinstance(start_set, PythonSet):
            rhs = start_set
        else:
            rhs = SetCopy(start_set)
        body = []
        lhs = self._assign_lhs_variable(syntactic_lhs, d_var, rhs, body)
        body.append(Assign(lhs, rhs, python_ast = expr.python_ast))
        try:
            body += [SetIntersectionUpdate(lhs, s) for s in set_args]
        except TypeError as e:
            errors.report(e, symbol=expr, severity='error')
        if assign:
            return CodeBlock(body)
        else:
            self._additional_exprs[-1].extend(body)
            return lhs

    def _build_PythonLen(self, expr, function_call_args):
        """
        Method to visit a PythonLen node.

        The purpose of this `_build` method is to construct a node representing
        a call to the PythonLen function. This function returns the first element
        of the shape of a variable, or a call to a method which calculates the
        length (e.g. the `__len__` function).

        Parameters
        ----------
        expr : FunctionCall
            The syntactic node that represent the call to `len()`.

        function_call_args : iterable[FunctionCallArgument]
            The semantic arguments passed to the function.

        Returns
        -------
        TypedAstNode
            The node representing an object which allows the result of the
            PythonLen function to be obtained.
        """
        arg = function_call_args[0].value
        class_type = arg.class_type
        if isinstance(arg, LiteralString):
            return LiteralInteger(len(arg.python_value))
        elif isinstance(arg.class_type, CustomDataType):
            class_base = self.scope.find(str(class_type), 'classes') or get_cls_base(class_type)
            magic_method = class_base.get_method('__len__')
            if magic_method:
                return self._handle_function(expr, magic_method, function_call_args)
            else:
                raise errors.report(f"__len__ not implemented for type {class_type}",
                        severity='fatal', symbol=expr)
        elif arg.rank > 0:
            return arg.shape[0]
        else:
            raise errors.report(f"__len__ not implemented for type {class_type}",
                    severity='fatal', symbol=expr)

    def _build_PythonSetFunction(self, expr, function_call_args):
        """
        Method to visit a PythonSetFunction node.

        The purpose of this `_build` method is to construct a node representing
        a set which is built from another object. A build function is required
        as sets of unknown length must be built by calling the add function
        repeatedly. This means that the entire assignment statement must be used.

        Parameters
        ----------
        expr : FunctionCall
            The syntactic node that represent the call to `PythonSetFunction`.

        function_call_args : iterable[FunctionCallArgument]
            The semantic arguments passed to the function.

        Returns
        -------
        TypedAstNode | CodeBlock
            The node representing an object which allows the set to be created.
        """
        if len(function_call_args) == 0:
            return PythonSet()

        arg = function_call_args[0].value
        class_type = arg.class_type
        if isinstance(arg, (PythonList, PythonSet, PythonTuple)):
            return PythonSet(*arg)
        elif isinstance(class_type, HomogeneousSetType):
            return SetCopy(arg)
        else:
            assigns = expr.get_direct_user_nodes(lambda a: isinstance(a, Assign))
            if not assigns:
                lhs = self.scope.get_new_name()
            else:
                assert len(assigns) == 1
                lhs = assigns[0].lhs
            d_var = {
                    'class_type' : HomogeneousSetType(class_type.element_type),
                    'shape' : arg.shape,
                    'cls_base' : SetClass,
                    'memory_handling' : 'heap'
                    }
            body = []
            lhs_semantic_var = self._assign_lhs_variable(lhs, d_var, PythonSetFunction(arg), body)
            scope = self.create_new_loop_scope()
            targets, iterable = self._get_for_iterators(arg, self.scope.get_new_name(), body)
            self.exit_loop_scope()
            body.append(For(targets, iterable, [SetAdd(lhs_semantic_var, targets[0])], scope=scope))
            if assigns:
                return CodeBlock(body)
            else:
                self._additional_exprs[-1].extend(body)
                return lhs_semantic_var

    def _build_PythonIsInstance(self, expr, function_call_args):
        """
        Method to visit a PythonIsInstance node.

        The purpose of this `_build` method is to construct a literal boolean indicating
        whether or not the expression has the expected type.
            The syntactic node that represent the call to `isinstance()`.

        Parameters
        ----------
        expr : FunctionCall
            The syntactic node that represent the call to `PythonSetFunction`.

        function_call_args : iterable[FunctionCallArgument]
            The semantic arguments passed to the function.

        Returns
        -------
        Literal
            A LiteralTrue or LiteralFalse node describing the result of the `isinstance`
            call.
        """
        obj = function_call_args[0].value
        class_or_tuple = function_call_args[1].value
        if isinstance(class_or_tuple, PythonTuple):
            obj_arg = function_call_args[0]
            return PyccelOr(*[self._build_PythonIsInstance(expr, [obj_arg, FunctionCallArgument(class_type)]) \
                                for class_type in class_or_tuple], simplify=True)
        elif isinstance(class_or_tuple, UnionTypeAnnotation):
            obj_arg = function_call_args[0]
            return PyccelOr(*[self._build_PythonIsInstance(expr, [obj_arg, FunctionCallArgument(var_annot)]) \
                                for var_annot in class_or_tuple.type_list], simplify=True)
        else:
            if isinstance(class_or_tuple, VariableTypeAnnotation):
                expected_type = class_or_tuple.class_type
            else:
                class_type = class_or_tuple.cls_name
                try:
                    expected_type = class_type.static_type()
                except AttributeError:
                    expected_type = None

            if isinstance(expected_type, type):
                return convert_to_literal(isinstance(obj.class_type, expected_type))

            elif expected_type:
                class_type = obj.class_type
                cls_base_to_insert = [self.scope.find(str(class_type), 'classes') or get_cls_base(class_type)]
                possible_types = {class_type}
                while cls_base_to_insert:
                    cls_base = cls_base_to_insert.pop()
                    class_type = cls_base.class_type
                    possible_types.add(class_type)
                    cls_base_to_insert.extend(cls_base.superclasses)

                possible_types.discard(None)

                return convert_to_literal(expected_type in possible_types)

            else:
                errors.report(f"Type {class_or_tuple} is not handled in isinstance call.",
                        severity='error', symbol=expr)
                return LiteralTrue()<|MERGE_RESOLUTION|>--- conflicted
+++ resolved
@@ -3958,16 +3958,8 @@
         return for_expr
 
     def _visit_FunctionalFor(self, expr):
-<<<<<<< HEAD
         """
         Visit and transform a FunctionalFor AST node into an equivalent code block.
-=======
-        old_index   = expr.index
-        new_index   = self.scope.get_new_name()
-        # Identity comparison is required to only find duplicates of the index caused
-        # by the construction of FunctionalFor.
-        expr.substitute(old_index, new_index, is_equivalent = lambda x,y: x is y)
->>>>>>> 87c9eff0
 
         This method processes a `FunctionalFor` expression and transforms the loop structure
         into a corresponding code block.
