--- conflicted
+++ resolved
@@ -6,12 +6,8 @@
 
 # pylint: disable=R0201, missing-function-docstring
 
-<<<<<<< HEAD
 from collections import OrderedDict
 from itertools import chain, zip_longest
-=======
-from itertools import chain
->>>>>>> 340a1672
 
 from sympy.utilities.iterables import iterable as sympy_iterable
 
